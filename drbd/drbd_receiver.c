--- conflicted
+++ resolved
@@ -309,19 +309,11 @@
 	struct drbd_device *device = peer_device->device;
 	struct page *page = NULL;
 	DEFINE_WAIT(wait);
-<<<<<<< HEAD
-
-	if (atomic_read(&device->pp_in_use) < device->device_conf.max_buffers)
-=======
 	unsigned int mxb;
 
-	rcu_read_lock();
-	nc = rcu_dereference(peer_device->connection->net_conf);
-	mxb = nc ? nc->max_buffers : 1000000;
-	rcu_read_unlock();
+	mxb = device->device_conf.max_buffers;
 
 	if (atomic_read(&device->pp_in_use) < mxb)
->>>>>>> a0a8dcfa
 		page = __drbd_alloc_pages(device, number);
 
 	while (page == NULL) {
