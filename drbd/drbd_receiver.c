/*
   drbd_receiver.c

   This file is part of DRBD by Philipp Reisner and Lars Ellenberg.

   Copyright (C) 2001-2008, LINBIT Information Technologies GmbH.
   Copyright (C) 1999-2008, Philipp Reisner <philipp.reisner@linbit.com>.
   Copyright (C) 2002-2008, Lars Ellenberg <lars.ellenberg@linbit.com>.

   drbd is free software; you can redistribute it and/or modify
   it under the terms of the GNU General Public License as published by
   the Free Software Foundation; either version 2, or (at your option)
   any later version.

   drbd is distributed in the hope that it will be useful,
   but WITHOUT ANY WARRANTY; without even the implied warranty of
   MERCHANTABILITY or FITNESS FOR A PARTICULAR PURPOSE.  See the
   GNU General Public License for more details.

   You should have received a copy of the GNU General Public License
   along with drbd; see the file COPYING.  If not, write to
   the Free Software Foundation, 675 Mass Ave, Cambridge, MA 02139, USA.
 */


#include <linux/autoconf.h>
#include <linux/module.h>

#include <asm/uaccess.h>
#include <net/sock.h>

#include <linux/drbd.h>
#include <linux/fs.h>
#include <linux/file.h>
#include <linux/in.h>
#include <linux/mm.h>
#include <linux/memcontrol.h>
#include <linux/mm_inline.h>
#include <linux/slab.h>
#include <linux/pkt_sched.h>
#define __KERNEL_SYSCALLS__
#include <linux/unistd.h>
#include <linux/vmalloc.h>
#include <linux/random.h>
#include "drbd_int.h"
#include "drbd_req.h"
#include "drbd_vli.h"
#include <linux/scatterlist.h>

struct flush_work {
	struct drbd_work w;
	struct drbd_epoch *epoch;
};

struct packet_info {
	enum drbd_packet cmd;
	unsigned int size;
	unsigned int vnr;
	void *data;
};

enum finish_epoch {
	FE_STILL_LIVE,
	FE_DESTROYED,
	FE_RECYCLED,
};

STATIC int drbd_do_features(struct drbd_tconn *tconn);
STATIC int drbd_do_auth(struct drbd_tconn *tconn);
STATIC int drbd_disconnected(struct drbd_conf *mdev);

STATIC enum finish_epoch drbd_may_finish_epoch(struct drbd_tconn *, struct drbd_epoch *, enum epoch_event);
STATIC int e_end_block(struct drbd_work *, int);

static struct drbd_epoch *previous_epoch(struct drbd_tconn *tconn, struct drbd_epoch *epoch)
{
	struct drbd_epoch *prev;
	spin_lock(&tconn->epoch_lock);
	prev = list_entry(epoch->list.prev, struct drbd_epoch, list);
	if (prev == epoch || prev == tconn->current_epoch)
		prev = NULL;
	spin_unlock(&tconn->epoch_lock);
	return prev;
}

#ifdef DBG_ASSERTS
void drbd_assert_breakpoint(struct drbd_conf *mdev, char *exp,
			    char *file, int line)
{
	dev_err(DEV, "ASSERT( %s ) in %s:%d\n", exp, file, line);
}
#endif

#define GFP_TRY	(__GFP_HIGHMEM | __GFP_NOWARN)

/*
 * some helper functions to deal with single linked page lists,
 * page->private being our "next" pointer.
 */

/* If at least n pages are linked at head, get n pages off.
 * Otherwise, don't modify head, and return NULL.
 * Locking is the responsibility of the caller.
 */
static struct page *page_chain_del(struct page **head, int n)
{
	struct page *page;
	struct page *tmp;

	BUG_ON(!n);
	BUG_ON(!head);

	page = *head;

	if (!page)
		return NULL;

	while (page) {
		tmp = page_chain_next(page);
		if (--n == 0)
			break; /* found sufficient pages */
		if (tmp == NULL)
			/* insufficient pages, don't use any of them. */
			return NULL;
		page = tmp;
	}

	/* add end of list marker for the returned list */
	set_page_private(page, 0);
	/* actual return value, and adjustment of head */
	page = *head;
	*head = tmp;
	return page;
}

/* may be used outside of locks to find the tail of a (usually short)
 * "private" page chain, before adding it back to a global chain head
 * with page_chain_add() under a spinlock. */
static struct page *page_chain_tail(struct page *page, int *len)
{
	struct page *tmp;
	int i = 1;
	while ((tmp = page_chain_next(page)))
		++i, page = tmp;
	if (len)
		*len = i;
	return page;
}

static int page_chain_free(struct page *page)
{
	struct page *tmp;
	int i = 0;
	page_chain_for_each_safe(page, tmp) {
		put_page(page);
		++i;
	}
	return i;
}

static void page_chain_add(struct page **head,
		struct page *chain_first, struct page *chain_last)
{
#if 1
	struct page *tmp;
	tmp = page_chain_tail(chain_first, NULL);
	BUG_ON(tmp != chain_last);
#endif

	/* add chain to head */
	set_page_private(chain_last, (unsigned long)*head);
	*head = chain_first;
}

static struct page *__drbd_alloc_pages(struct drbd_conf *mdev,
				       unsigned int number)
{
	struct page *page = NULL;
	struct page *tmp = NULL;
	unsigned int i = 0;

	/* Yes, testing drbd_pp_vacant outside the lock is racy.
	 * So what. It saves a spin_lock. */
	if (drbd_pp_vacant >= number) {
		spin_lock(&drbd_pp_lock);
		page = page_chain_del(&drbd_pp_pool, number);
		if (page)
			drbd_pp_vacant -= number;
		spin_unlock(&drbd_pp_lock);
		if (page)
			return page;
	}

	/* GFP_TRY, because we must not cause arbitrary write-out: in a DRBD
	 * "criss-cross" setup, that might cause write-out on some other DRBD,
	 * which in turn might block on the other node at this very place.  */
	for (i = 0; i < number; i++) {
		tmp = alloc_page(GFP_TRY);
		if (!tmp)
			break;
		set_page_private(tmp, (unsigned long)page);
		page = tmp;
	}

	if (i == number)
		return page;

	/* Not enough pages immediately available this time.
	 * No need to jump around here, drbd_alloc_pages will retry this
	 * function "soon". */
	if (page) {
		tmp = page_chain_tail(page, NULL);
		spin_lock(&drbd_pp_lock);
		page_chain_add(&drbd_pp_pool, page, tmp);
		drbd_pp_vacant += i;
		spin_unlock(&drbd_pp_lock);
	}
	return NULL;
}

/* kick lower level device, if we have more than (arbitrary number)
 * reference counts on it, which typically are locally submitted io
 * requests.  don't use unacked_cnt, so we speed up proto A and B, too. */
static void maybe_kick_lo(struct drbd_conf *mdev)
{
	unsigned int watermark;
	struct net_conf *nc;

	rcu_read_lock();
	nc = rcu_dereference(mdev->tconn->net_conf);
	watermark = nc ? nc->unplug_watermark : 1000000;
	rcu_read_unlock();

	if (atomic_read(&mdev->local_cnt) >= watermark)
		drbd_kick_lo(mdev);
}

static void reclaim_finished_net_peer_reqs(struct drbd_conf *mdev,
					   struct list_head *to_be_freed)
{
	struct drbd_peer_request *peer_req;
	struct list_head *le, *tle;

	/* The EEs are always appended to the end of the list. Since
	   they are sent in order over the wire, they have to finish
	   in order. As soon as we see the first not finished we can
	   stop to examine the list... */

	list_for_each_safe(le, tle, &mdev->net_ee) {
		peer_req = list_entry(le, struct drbd_peer_request, w.list);
		if (drbd_peer_req_has_active_page(peer_req))
			break;
		list_move(le, to_be_freed);
	}
}

static void drbd_kick_lo_and_reclaim_net(struct drbd_conf *mdev)
{
	LIST_HEAD(reclaimed);
	struct drbd_peer_request *peer_req, *t;

	maybe_kick_lo(mdev);
	spin_lock_irq(&mdev->tconn->req_lock);
	reclaim_finished_net_peer_reqs(mdev, &reclaimed);
	spin_unlock_irq(&mdev->tconn->req_lock);

	list_for_each_entry_safe(peer_req, t, &reclaimed, w.list)
		drbd_free_net_peer_req(mdev, peer_req);
}

/**
 * drbd_alloc_pages() - Returns @number pages, retries forever (or until signalled)
 * @mdev:	DRBD device.
 * @number:	number of pages requested
 * @retry:	whether to retry, if not enough pages are available right now
 *
 * Tries to allocate number pages, first from our own page pool, then from
 * the kernel, unless this allocation would exceed the max_buffers setting.
 * Possibly retry until DRBD frees sufficient pages somewhere else.
 *
 * Returns a page chain linked via page->private.
 */
struct page *drbd_alloc_pages(struct drbd_conf *mdev, unsigned int number,
			      bool retry)
{
	struct page *page = NULL;
	struct net_conf *nc;
	DEFINE_WAIT(wait);
	int mxb;

	/* Yes, we may run up to @number over max_buffers. If we
	 * follow it strictly, the admin will get it wrong anyways. */
	rcu_read_lock();
	nc = rcu_dereference(mdev->tconn->net_conf);
	mxb = nc ? nc->max_buffers : 1000000;
	rcu_read_unlock();

	if (atomic_read(&mdev->pp_in_use) < mxb)
		page = __drbd_alloc_pages(mdev, number);

	while (page == NULL) {
		prepare_to_wait(&drbd_pp_wait, &wait, TASK_INTERRUPTIBLE);

		drbd_kick_lo_and_reclaim_net(mdev);

		if (atomic_read(&mdev->pp_in_use) < mxb) {
			page = __drbd_alloc_pages(mdev, number);
			if (page)
				break;
		}

		if (!retry)
			break;

		if (signal_pending(current)) {
			dev_warn(DEV, "drbd_alloc_pages interrupted!\n");
			break;
		}

		schedule();
	}
	finish_wait(&drbd_pp_wait, &wait);

	if (page)
		atomic_add(number, &mdev->pp_in_use);
	return page;
}

/* Must not be used from irq, as that may deadlock: see drbd_alloc_pages.
 * Is also used from inside an other spin_lock_irq(&mdev->tconn->req_lock);
 * Either links the page chain back to the global pool,
 * or returns all pages to the system. */
STATIC void drbd_free_pages(struct drbd_conf *mdev, struct page *page, int is_net)
{
	atomic_t *a = is_net ? &mdev->pp_in_use_by_net : &mdev->pp_in_use;
	int i;

	if (page == NULL)
		return;

	if (drbd_pp_vacant > (DRBD_MAX_BIO_SIZE/PAGE_SIZE) * minor_count)
		i = page_chain_free(page);
	else {
		struct page *tmp;
		tmp = page_chain_tail(page, &i);
		spin_lock(&drbd_pp_lock);
		page_chain_add(&drbd_pp_pool, page, tmp);
		drbd_pp_vacant += i;
		spin_unlock(&drbd_pp_lock);
	}
	i = atomic_sub_return(i, a);
	if (i < 0)
		dev_warn(DEV, "ASSERTION FAILED: %s: %d < 0\n",
			is_net ? "pp_in_use_by_net" : "pp_in_use", i);
	wake_up(&drbd_pp_wait);
}

/*
You need to hold the req_lock:
 _drbd_wait_ee_list_empty()

You must not have the req_lock:
 drbd_free_peer_req()
 drbd_alloc_peer_req()
 drbd_free_peer_reqs()
 drbd_ee_fix_bhs()
 drbd_finish_peer_reqs()
 drbd_clear_done_ee()
 drbd_wait_ee_list_empty()
*/

struct drbd_peer_request *
drbd_alloc_peer_req(struct drbd_conf *mdev, u64 id, sector_t sector,
		    unsigned int data_size, gfp_t gfp_mask) __must_hold(local)
{
	struct drbd_peer_request *peer_req;
	struct page *page = NULL;
	unsigned nr_pages = (data_size + PAGE_SIZE -1) >> PAGE_SHIFT;

	if (drbd_insert_fault(mdev, DRBD_FAULT_AL_EE))
		return NULL;

	peer_req = mempool_alloc(drbd_ee_mempool, gfp_mask & ~__GFP_HIGHMEM);
	if (!peer_req) {
		if (!(gfp_mask & __GFP_NOWARN))
			dev_err(DEV, "%s: allocation failed\n", __func__);
		return NULL;
	}

	if (data_size) {
		page = drbd_alloc_pages(mdev, nr_pages, (gfp_mask & __GFP_WAIT));
		if (!page)
			goto fail;
	}

	drbd_clear_interval(&peer_req->i);
	peer_req->i.size = data_size;
	peer_req->i.sector = sector;
	peer_req->i.local = false;
	peer_req->i.waiting = false;

	peer_req->epoch = NULL;
	peer_req->w.mdev = mdev;
	peer_req->pages = page;
	atomic_set(&peer_req->pending_bios, 0);
	peer_req->flags = 0;
	/*
	 * The block_id is opaque to the receiver.  It is not endianness
	 * converted, and sent back to the sender unchanged.
	 */
	peer_req->block_id = id;

	return peer_req;

 fail:
	mempool_free(peer_req, drbd_ee_mempool);
	return NULL;
}

void __drbd_free_peer_req(struct drbd_conf *mdev, struct drbd_peer_request *peer_req,
		       int is_net)
{
	if (peer_req->flags & EE_HAS_DIGEST)
		kfree(peer_req->digest);
	drbd_free_pages(mdev, peer_req->pages, is_net);
	D_ASSERT(atomic_read(&peer_req->pending_bios) == 0);
	D_ASSERT(drbd_interval_empty(&peer_req->i));
	mempool_free(peer_req, drbd_ee_mempool);
}

int drbd_free_peer_reqs(struct drbd_conf *mdev, struct list_head *list)
{
	LIST_HEAD(work_list);
	struct drbd_peer_request *peer_req, *t;
	int count = 0;
	int is_net = list == &mdev->net_ee;

	spin_lock_irq(&mdev->tconn->req_lock);
	list_splice_init(list, &work_list);
	spin_unlock_irq(&mdev->tconn->req_lock);

	list_for_each_entry_safe(peer_req, t, &work_list, w.list) {
		__drbd_free_peer_req(mdev, peer_req, is_net);
		count++;
	}
	return count;
}

/*
 * See also comments in _req_mod(,BARRIER_ACKED) and receive_Barrier.
 */
static int drbd_finish_peer_reqs(struct drbd_conf *mdev)
{
	LIST_HEAD(work_list);
	LIST_HEAD(reclaimed);
	struct drbd_peer_request *peer_req, *t;
	int err = 0;

	spin_lock_irq(&mdev->tconn->req_lock);
	reclaim_finished_net_peer_reqs(mdev, &reclaimed);
	list_splice_init(&mdev->done_ee, &work_list);
	spin_unlock_irq(&mdev->tconn->req_lock);

	list_for_each_entry_safe(peer_req, t, &reclaimed, w.list)
		drbd_free_net_peer_req(mdev, peer_req);

	/* possible callbacks here:
	 * e_end_block, and e_end_resync_block, e_send_discard_write.
	 * all ignore the last argument.
	 */
	list_for_each_entry_safe(peer_req, t, &work_list, w.list) {
		int err2;

		/* list_del not necessary, next/prev members not touched */
		err2 = peer_req->w.cb(&peer_req->w, !!err);
		if (!err)
			err = err2;
		drbd_free_peer_req(mdev, peer_req);
	}
	wake_up(&mdev->ee_wait);

	return err;
}

static void _drbd_wait_ee_list_empty(struct drbd_conf *mdev,
				     struct list_head *head)
{
	DEFINE_WAIT(wait);

	/* avoids spin_lock/unlock
	 * and calling prepare_to_wait in the fast path */
	while (!list_empty(head)) {
		prepare_to_wait(&mdev->ee_wait, &wait, TASK_UNINTERRUPTIBLE);
		spin_unlock_irq(&mdev->tconn->req_lock);
		drbd_kick_lo(mdev);
		schedule();
		finish_wait(&mdev->ee_wait, &wait);
		spin_lock_irq(&mdev->tconn->req_lock);
	}
}

static void drbd_wait_ee_list_empty(struct drbd_conf *mdev,
				    struct list_head *head)
{
	spin_lock_irq(&mdev->tconn->req_lock);
	_drbd_wait_ee_list_empty(mdev, head);
	spin_unlock_irq(&mdev->tconn->req_lock);
}

STATIC int drbd_recv_short(struct socket *sock, void *buf, size_t size, int flags)
{
	mm_segment_t oldfs;
	struct kvec iov = {
		.iov_base = buf,
		.iov_len = size,
	};
	struct msghdr msg = {
		.msg_iovlen = 1,
		.msg_iov = (struct iovec *)&iov,
		.msg_flags = (flags ? flags : MSG_WAITALL | MSG_NOSIGNAL)
	};
	int rv;

	oldfs = get_fs();
	set_fs(KERNEL_DS);
	rv = sock_recvmsg(sock, &msg, size, msg.msg_flags);
	set_fs(oldfs);

	return rv;
}

STATIC int drbd_recv(struct drbd_tconn *tconn, void *buf, size_t size)
{
	mm_segment_t oldfs;
	struct kvec iov = {
		.iov_base = buf,
		.iov_len = size,
	};
	struct msghdr msg = {
		.msg_iovlen = 1,
		.msg_iov = (struct iovec *)&iov,
		.msg_flags = MSG_WAITALL | MSG_NOSIGNAL
	};
	int rv;

	oldfs = get_fs();
	set_fs(KERNEL_DS);

	for (;;) {
		rv = sock_recvmsg(tconn->data.socket, &msg, size, msg.msg_flags);
		if (rv == size)
			break;

		/* Note:
		 * ECONNRESET	other side closed the connection
		 * ERESTARTSYS	(on  sock) we got a signal
		 */

		if (rv < 0) {
			if (rv == -ECONNRESET)
				conn_info(tconn, "sock was reset by peer\n");
			else if (rv != -ERESTARTSYS)
				conn_err(tconn, "sock_recvmsg returned %d\n", rv);
			break;
		} else if (rv == 0) {
			conn_info(tconn, "sock was shut down by peer\n");
			break;
		} else	{
			/* signal came in, or peer/link went down,
			 * after we read a partial message
			 */
			/* D_ASSERT(signal_pending(current)); */
			break;
		}
	};

	set_fs(oldfs);

	if (rv != size)
		conn_request_state(tconn, NS(conn, C_BROKEN_PIPE), CS_HARD);

	return rv;
}

static int drbd_recv_all(struct drbd_tconn *tconn, void *buf, size_t size)
{
	int err;

	err = drbd_recv(tconn, buf, size);
	if (err != size) {
		if (err >= 0)
			err = -EIO;
	} else
		err = 0;
	return err;
}

static int drbd_recv_all_warn(struct drbd_tconn *tconn, void *buf, size_t size)
{
	int err;

	err = drbd_recv_all(tconn, buf, size);
	if (err && !signal_pending(current))
		conn_warn(tconn, "short read (expected size %d)\n", (int)size);
	return err;
}

/* quoting tcp(7):
 *   On individual connections, the socket buffer size must be set prior to the
 *   listen(2) or connect(2) calls in order to have it take effect.
 * This is our wrapper to do so.
 */
static void drbd_setbufsize(struct socket *sock, unsigned int snd,
		unsigned int rcv)
{
	/* open coded SO_SNDBUF, SO_RCVBUF */
	if (snd) {
		sock->sk->sk_sndbuf = snd;
		sock->sk->sk_userlocks |= SOCK_SNDBUF_LOCK;
	}
	if (rcv) {
		sock->sk->sk_rcvbuf = rcv;
		sock->sk->sk_userlocks |= SOCK_RCVBUF_LOCK;
	}
}

STATIC struct socket *drbd_try_connect(struct drbd_tconn *tconn)
{
	const char *what;
	struct socket *sock;
	struct sockaddr_in6 src_in6;
	struct sockaddr_in6 peer_in6;
	struct net_conf *nc;
	int err, peer_addr_len, my_addr_len;
	int sndbuf_size, rcvbuf_size, connect_int;
	int disconnect_on_error = 1;

	rcu_read_lock();
	nc = rcu_dereference(tconn->net_conf);
	if (!nc) {
		rcu_read_unlock();
		return NULL;
	}
	sndbuf_size = nc->sndbuf_size;
	rcvbuf_size = nc->rcvbuf_size;
	connect_int = nc->connect_int;
	rcu_read_unlock();

	my_addr_len = min_t(int, tconn->my_addr_len, sizeof(src_in6));
	memcpy(&src_in6, &tconn->my_addr, my_addr_len);

	if (((struct sockaddr *)&tconn->my_addr)->sa_family == AF_INET6)
		src_in6.sin6_port = 0;
	else
		((struct sockaddr_in *)&src_in6)->sin_port = 0; /* AF_INET & AF_SCI */

	peer_addr_len = min_t(int, tconn->peer_addr_len, sizeof(src_in6));
	memcpy(&peer_in6, &tconn->peer_addr, peer_addr_len);

	what = "sock_create_kern";
	err = sock_create_kern(((struct sockaddr *)&src_in6)->sa_family,
			       SOCK_STREAM, IPPROTO_TCP, &sock);
	if (err < 0) {
		sock = NULL;
		goto out;
	}

	sock->sk->sk_rcvtimeo =
	sock->sk->sk_sndtimeo = connect_int * HZ;
	drbd_setbufsize(sock, sndbuf_size, rcvbuf_size);

       /* explicitly bind to the configured IP as source IP
	*  for the outgoing connections.
	*  This is needed for multihomed hosts and to be
	*  able to use lo: interfaces for drbd.
	* Make sure to use 0 as port number, so linux selects
	*  a free one dynamically.
	*/
	what = "bind before connect";
	err = sock->ops->bind(sock, (struct sockaddr *) &src_in6, my_addr_len);
	if (err < 0)
		goto out;

	/* connect may fail, peer not yet available.
	 * stay C_WF_CONNECTION, don't go Disconnecting! */
	disconnect_on_error = 0;
	what = "connect";
	err = sock->ops->connect(sock, (struct sockaddr *) &peer_in6, peer_addr_len, 0);

out:
	if (err < 0) {
		if (sock) {
			sock_release(sock);
			sock = NULL;
		}
		switch (-err) {
			/* timeout, busy, signal pending */
		case ETIMEDOUT: case EAGAIN: case EINPROGRESS:
		case EINTR: case ERESTARTSYS:
			/* peer not (yet) available, network problem */
		case ECONNREFUSED: case ENETUNREACH:
		case EHOSTDOWN:    case EHOSTUNREACH:
			disconnect_on_error = 0;
			break;
		default:
			conn_err(tconn, "%s failed, err = %d\n", what, err);
		}
		if (disconnect_on_error)
			conn_request_state(tconn, NS(conn, C_DISCONNECTING), CS_HARD);
	}

	return sock;
}

struct accept_wait_data {
	struct drbd_tconn *tconn;
	struct socket *s_listen;
	struct completion door_bell;
	void (*original_sk_state_change)(struct sock *sk);

};

static void incomming_connection(struct sock *sk)
{
	struct accept_wait_data *ad = sk->sk_user_data;
	struct drbd_tconn *tconn = ad->tconn;

	if (sk->sk_state != TCP_ESTABLISHED)
		conn_warn(tconn, "unexpected tcp state change. sk_state = %d\n", sk->sk_state);

	write_lock_bh(&sk->sk_callback_lock);
	sk->sk_state_change = ad->original_sk_state_change;
	sk->sk_user_data = NULL;
	write_unlock_bh(&sk->sk_callback_lock);

	sk->sk_state_change(sk);
	complete(&ad->door_bell);
}

static int prepare_listen_socket(struct drbd_tconn *tconn, struct accept_wait_data *ad)
{
	int err, sndbuf_size, rcvbuf_size, my_addr_len;
	struct sockaddr_in6 my_addr;
	struct socket *s_listen;
	struct net_conf *nc;
	const char *what;

	rcu_read_lock();
	nc = rcu_dereference(tconn->net_conf);
	if (!nc) {
		rcu_read_unlock();
		return -EIO;
	}
	sndbuf_size = nc->sndbuf_size;
	rcvbuf_size = nc->rcvbuf_size;
	rcu_read_unlock();

	my_addr_len = min_t(int, tconn->my_addr_len, sizeof(struct sockaddr_in6));
	memcpy(&my_addr, &tconn->my_addr, my_addr_len);

	what = "sock_create_kern";
	err = sock_create_kern(((struct sockaddr *)&my_addr)->sa_family,
			       SOCK_STREAM, IPPROTO_TCP, &s_listen);
	if (err) {
		s_listen = NULL;
		goto out;
	}

<<<<<<< HEAD
	s_listen->sk->sk_reuse = 1; /* SO_REUSEADDR */
	drbd_setbufsize(s_listen, sndbuf_size, rcvbuf_size);
=======
	timeo = mdev->net_conf->try_connect_int * HZ;
	timeo += (random32() & 1) ? timeo / 7 : -timeo / 7; /* 28.5% random jitter */

	s_listen->sk->sk_reuse    = SK_CAN_REUSE; /* SO_REUSEADDR */
	s_listen->sk->sk_rcvtimeo = timeo;
	s_listen->sk->sk_sndtimeo = timeo;
	drbd_setbufsize(s_listen, mdev->net_conf->sndbuf_size,
			mdev->net_conf->rcvbuf_size);
>>>>>>> 7ca4c3f8

	what = "bind before listen";
	err = s_listen->ops->bind(s_listen, (struct sockaddr *)&my_addr, my_addr_len);
	if (err < 0)
		goto out;

	ad->s_listen = s_listen;
	write_lock_bh(&s_listen->sk->sk_callback_lock);
	ad->original_sk_state_change = s_listen->sk->sk_state_change;
	s_listen->sk->sk_state_change = incomming_connection;
	s_listen->sk->sk_user_data = ad;
	write_unlock_bh(&s_listen->sk->sk_callback_lock);

	what = "listen";
	err = s_listen->ops->listen(s_listen, 5);
	if (err < 0)
		goto out;

	return 0;
out:
	if (s_listen)
		sock_release(s_listen);
	if (err < 0) {
		if (err != -EAGAIN && err != -EINTR && err != -ERESTARTSYS) {
			conn_err(tconn, "%s failed, err = %d\n", what, err);
			conn_request_state(tconn, NS(conn, C_DISCONNECTING), CS_HARD);
		}
	}

	return -EIO;
}

STATIC struct socket *drbd_wait_for_connect(struct drbd_tconn *tconn, struct accept_wait_data *ad)
{
	int timeo, connect_int, err = 0;
	struct socket *s_estab = NULL;
	struct net_conf *nc;

	rcu_read_lock();
	nc = rcu_dereference(tconn->net_conf);
	if (!nc) {
		rcu_read_unlock();
		return NULL;
	}
	connect_int = nc->connect_int;
	rcu_read_unlock();

	timeo = connect_int * HZ;
	timeo += (random32() & 1) ? timeo / 7 : -timeo / 7; /* 28.5% random jitter */

	err = wait_for_completion_interruptible_timeout(&ad->door_bell, timeo);
	if (err <= 0)
		return NULL;

	err = kernel_accept(ad->s_listen, &s_estab, 0);
	if (err < 0) {
		if (err != -EAGAIN && err != -EINTR && err != -ERESTARTSYS) {
			conn_err(tconn, "accept failed, err = %d\n", err);
			conn_request_state(tconn, NS(conn, C_DISCONNECTING), CS_HARD);
		}
	}

	return s_estab;
}

static int decode_header(struct drbd_tconn *, void *, struct packet_info *);

static int send_first_packet(struct drbd_tconn *tconn, struct drbd_socket *sock,
			     enum drbd_packet cmd)
{
	if (!conn_prepare_command(tconn, sock))
		return -EIO;
	return conn_send_command(tconn, sock, cmd, 0, NULL, 0);
}

static int receive_first_packet(struct drbd_tconn *tconn, struct socket *sock)
{
	unsigned int header_size = drbd_header_size(tconn);
	struct packet_info pi;
	int err;

	err = drbd_recv_short(sock, tconn->data.rbuf, header_size, 0);
	if (err != header_size) {
		if (err >= 0)
			err = -EIO;
		return err;
	}
	err = decode_header(tconn, tconn->data.rbuf, &pi);
	if (err)
		return err;
	return pi.cmd;
}

/**
 * drbd_socket_okay() - Free the socket if its connection is not okay
 * @sock:	pointer to the pointer to the socket.
 */
static int drbd_socket_okay(struct socket **sock)
{
	int rr;
	char tb[4];

	if (!*sock)
		return false;

	rr = drbd_recv_short(*sock, tb, 4, MSG_DONTWAIT | MSG_PEEK);

	if (rr > 0 || rr == -EAGAIN) {
		return true;
	} else {
		sock_release(*sock);
		*sock = NULL;
		return false;
	}
}
/* Gets called if a connection is established, or if a new minor gets created
   in a connection */
int drbd_connected(struct drbd_conf *mdev)
{
	int err;

	atomic_set(&mdev->packet_seq, 0);
	mdev->peer_seq = 0;

	mdev->state_mutex = mdev->tconn->agreed_pro_version < 100 ?
		&mdev->tconn->cstate_mutex :
		&mdev->own_state_mutex;

	err = drbd_send_sync_param(mdev);
	if (!err)
		err = drbd_send_sizes(mdev, 0, 0);
	if (!err)
		err = drbd_send_uuids(mdev);
	if (!err)
		err = drbd_send_current_state(mdev);
	clear_bit(USE_DEGR_WFC_T, &mdev->flags);
	clear_bit(RESIZE_PENDING, &mdev->flags);
	mod_timer(&mdev->request_timer, jiffies + HZ); /* just start it here. */
	return err;
}

/*
 * return values:
 *   1 yes, we have a valid connection
 *   0 oops, did not work out, please try again
 *  -1 peer talks different language,
 *     no point in trying again, please go standalone.
 *  -2 We do not have a network config...
 */
STATIC int conn_connect(struct drbd_tconn *tconn)
{
	struct drbd_socket sock, msock;
	struct drbd_conf *mdev;
	struct net_conf *nc;
	int vnr, timeout, h, ok;
	bool discard_my_data;
	enum drbd_state_rv rv;
	struct accept_wait_data ad = {
		.tconn = tconn,
		.door_bell = COMPLETION_INITIALIZER_ONSTACK(ad.door_bell),
	};

	if (conn_request_state(tconn, NS(conn, C_WF_CONNECTION), CS_VERBOSE) < SS_SUCCESS)
		return -2;

	mutex_init(&sock.mutex);
	sock.sbuf = tconn->data.sbuf;
	sock.rbuf = tconn->data.rbuf;
	sock.socket = NULL;
	mutex_init(&msock.mutex);
	msock.sbuf = tconn->meta.sbuf;
	msock.rbuf = tconn->meta.rbuf;
	msock.socket = NULL;

	clear_bit(DISCARD_CONCURRENT, &tconn->flags);

	/* Assume that the peer only understands protocol 80 until we know better.  */
	tconn->agreed_pro_version = 80;

	if (prepare_listen_socket(tconn, &ad))
		return 0;

	do {
		struct socket *s;

		s = drbd_try_connect(tconn);
		if (s) {
			if (!sock.socket) {
				sock.socket = s;
				send_first_packet(tconn, &sock, P_INITIAL_DATA);
			} else if (!msock.socket) {
				msock.socket = s;
				send_first_packet(tconn, &msock, P_INITIAL_META);
			} else {
				conn_err(tconn, "Logic error in conn_connect()\n");
				goto out_release_sockets;
			}
		}

		if (sock.socket && msock.socket) {
			rcu_read_lock();
			nc = rcu_dereference(tconn->net_conf);
			timeout = nc->ping_timeo * HZ / 10;
			rcu_read_unlock();
			schedule_timeout_interruptible(timeout);
			ok = drbd_socket_okay(&sock.socket);
			ok = drbd_socket_okay(&msock.socket) && ok;
			if (ok)
				break;
		}

retry:
		s = drbd_wait_for_connect(tconn, &ad);
		if (s) {
			int fp = receive_first_packet(tconn, s);
			drbd_socket_okay(&sock.socket);
			drbd_socket_okay(&msock.socket);
			switch (fp) {
			case P_INITIAL_DATA:
				if (sock.socket) {
					conn_warn(tconn, "initial packet S crossed\n");
					sock_release(sock.socket);
					sock.socket = s;
					goto randomize;
				}
				sock.socket = s;
				break;
			case P_INITIAL_META:
				set_bit(DISCARD_CONCURRENT, &tconn->flags);
				if (msock.socket) {
					conn_warn(tconn, "initial packet M crossed\n");
					sock_release(msock.socket);
					msock.socket = s;
					goto randomize;
				}
				msock.socket = s;
				break;
			default:
				conn_warn(tconn, "Error receiving initial packet\n");
				sock_release(s);
randomize:
				if (random32() & 1)
					goto retry;
			}
		}

		if (tconn->cstate <= C_DISCONNECTING)
			goto out_release_sockets;
		if (signal_pending(current)) {
			flush_signals(current);
			smp_rmb();
			if (get_t_state(&tconn->receiver) == EXITING)
				goto out_release_sockets;
		}

		ok = drbd_socket_okay(&sock.socket);
		ok = drbd_socket_okay(&msock.socket) && ok;
	} while (!ok);

<<<<<<< HEAD
	if (ad.s_listen)
		sock_release(ad.s_listen);
=======
	msock->sk->sk_reuse = SK_CAN_REUSE; /* SO_REUSEADDR */
	sock->sk->sk_reuse = SK_CAN_REUSE; /* SO_REUSEADDR */
>>>>>>> 7ca4c3f8

	sock.socket->sk->sk_reuse = 1; /* SO_REUSEADDR */
	msock.socket->sk->sk_reuse = 1; /* SO_REUSEADDR */

	sock.socket->sk->sk_allocation = GFP_NOIO;
	msock.socket->sk->sk_allocation = GFP_NOIO;

	sock.socket->sk->sk_priority = TC_PRIO_INTERACTIVE_BULK;
	msock.socket->sk->sk_priority = TC_PRIO_INTERACTIVE;

	/* NOT YET ...
	 * sock.socket->sk->sk_sndtimeo = tconn->net_conf->timeout*HZ/10;
	 * sock.socket->sk->sk_rcvtimeo = MAX_SCHEDULE_TIMEOUT;
	 * first set it to the P_CONNECTION_FEATURES timeout,
	 * which we set to 4x the configured ping_timeout. */
	rcu_read_lock();
	nc = rcu_dereference(tconn->net_conf);

	sock.socket->sk->sk_sndtimeo =
	sock.socket->sk->sk_rcvtimeo = nc->ping_timeo*4*HZ/10;

	msock.socket->sk->sk_rcvtimeo = nc->ping_int*HZ;
	timeout = nc->timeout * HZ / 10;
	discard_my_data = nc->discard_my_data;
	rcu_read_unlock();

	msock.socket->sk->sk_sndtimeo = timeout;

	/* we don't want delays.
	 * we use TCP_CORK where appropriate, though */
	drbd_tcp_nodelay(sock.socket);
	drbd_tcp_nodelay(msock.socket);

	tconn->data.socket = sock.socket;
	tconn->meta.socket = msock.socket;
	tconn->last_received = jiffies;

	h = drbd_do_features(tconn);
	if (h <= 0)
		return h;

	if (tconn->cram_hmac_tfm) {
		/* drbd_request_state(mdev, NS(conn, WFAuth)); */
		switch (drbd_do_auth(tconn)) {
		case -1:
			conn_err(tconn, "Authentication of peer failed\n");
			return -1;
		case 0:
			conn_err(tconn, "Authentication of peer failed, trying again.\n");
			return 0;
		}
	}

	tconn->data.socket->sk->sk_sndtimeo = timeout;
	tconn->data.socket->sk->sk_rcvtimeo = MAX_SCHEDULE_TIMEOUT;

	if (drbd_send_protocol(tconn) == -EOPNOTSUPP)
		return -1;

	set_bit(STATE_SENT, &tconn->flags);

	rcu_read_lock();
	idr_for_each_entry(&tconn->volumes, mdev, vnr) {
		kobject_get(&mdev->kobj);
		rcu_read_unlock();

		if (discard_my_data)
			set_bit(DISCARD_MY_DATA, &mdev->flags);
		else
			clear_bit(DISCARD_MY_DATA, &mdev->flags);

		drbd_connected(mdev);
		kobject_put(&mdev->kobj);
		rcu_read_lock();
	}
	rcu_read_unlock();

	rv = conn_request_state(tconn, NS(conn, C_WF_REPORT_PARAMS), CS_VERBOSE);
	if (rv < SS_SUCCESS) {
		clear_bit(STATE_SENT, &tconn->flags);
		return 0;
	}

	drbd_thread_start(&tconn->asender);

	mutex_lock(&tconn->conf_update);
	/* The discard_my_data flag is a single-shot modifier to the next
	 * connection attempt, the handshake of which is now well underway.
	 * No need for rcu style copying of the whole struct
	 * just to clear a single value. */
	tconn->net_conf->discard_my_data = 0;
	mutex_unlock(&tconn->conf_update);

	return h;

out_release_sockets:
	if (ad.s_listen)
		sock_release(ad.s_listen);
	if (sock.socket)
		sock_release(sock.socket);
	if (msock.socket)
		sock_release(msock.socket);
	return -1;
}

static int decode_header(struct drbd_tconn *tconn, void *header, struct packet_info *pi)
{
	unsigned int header_size = drbd_header_size(tconn);

	if (header_size == sizeof(struct p_header100) &&
	    *(__be32 *)header == cpu_to_be32(DRBD_MAGIC_100)) {
		struct p_header100 *h = header;
		if (h->pad != 0) {
			conn_err(tconn, "Header padding is not zero\n");
			return -EINVAL;
		}
		pi->vnr = be16_to_cpu(h->volume);
		pi->cmd = be16_to_cpu(h->command);
		pi->size = be32_to_cpu(h->length);
	} else if (header_size == sizeof(struct p_header95) &&
		   *(__be16 *)header == cpu_to_be16(DRBD_MAGIC_BIG)) {
		struct p_header95 *h = header;
		pi->cmd = be16_to_cpu(h->command);
		pi->size = be32_to_cpu(h->length);
		pi->vnr = 0;
	} else if (header_size == sizeof(struct p_header80) &&
		   *(__be32 *)header == cpu_to_be32(DRBD_MAGIC)) {
		struct p_header80 *h = header;
		pi->cmd = be16_to_cpu(h->command);
		pi->size = be16_to_cpu(h->length);
		pi->vnr = 0;
	} else {
		conn_err(tconn, "Wrong magic value 0x%08x in protocol version %d\n",
			 be32_to_cpu(*(__be32 *)header),
			 tconn->agreed_pro_version);
		return -EINVAL;
	}
	pi->data = header + header_size;
	return 0;
}

static int drbd_recv_header(struct drbd_tconn *tconn, struct packet_info *pi)
{
	void *buffer = tconn->data.rbuf;
	int err;

	err = drbd_recv_all_warn(tconn, buffer, drbd_header_size(tconn));
	if (err)
		return err;

	err = decode_header(tconn, buffer, pi);
	tconn->last_received = jiffies;

	return err;
}

STATIC enum finish_epoch drbd_flush_after_epoch(struct drbd_tconn *tconn, struct drbd_epoch *epoch)
{
	int rv;
	struct drbd_conf *mdev;
	int vnr;

	if (tconn->write_ordering >= WO_bdev_flush) {
		rcu_read_lock();
		idr_for_each_entry(&tconn->volumes, mdev, vnr) {
			if (!get_ldev(mdev))
				continue;
			kobject_get(&mdev->kobj);
			rcu_read_unlock();

			rv = blkdev_issue_flush(mdev->ldev->backing_bdev,
					GFP_NOIO, NULL);
			if (rv) {
				dev_info(DEV, "local disk flush failed with status %d\n", rv);
				/* would rather check on EOPNOTSUPP, but that is not reliable.
				 * don't try again for ANY return value != 0
				 * if (rv == -EOPNOTSUPP) */
				drbd_bump_write_ordering(tconn, WO_drain_io);
			}
			put_ldev(mdev);
			kobject_put(&mdev->kobj);

			rcu_read_lock();
			if (rv)
				break;
		}
		rcu_read_unlock();
	}

	return drbd_may_finish_epoch(tconn, epoch, EV_BARRIER_DONE);
}

STATIC int w_flush(struct drbd_work *w, int cancel)
{
	struct flush_work *fw = container_of(w, struct flush_work, w);
	struct drbd_epoch *epoch = fw->epoch;
	struct drbd_tconn *tconn = epoch->tconn;

	kfree(w);

	if (!test_and_set_bit(DE_BARRIER_IN_NEXT_EPOCH_ISSUED, &epoch->flags))
		drbd_flush_after_epoch(tconn, epoch);

	drbd_may_finish_epoch(tconn, epoch, EV_PUT |
			      (tconn->cstate < C_WF_REPORT_PARAMS ? EV_CLEANUP : 0));

	return 0;
}

/**
 * drbd_may_finish_epoch() - Applies an epoch_event to the epoch's state, eventually finishes it.
 * @mdev:	DRBD device.
 * @epoch:	Epoch object.
 * @ev:		Epoch event.
 */
STATIC enum finish_epoch drbd_may_finish_epoch(struct drbd_tconn *tconn,
					       struct drbd_epoch *epoch,
					       enum epoch_event ev)
{
	int finish, epoch_size;
	struct drbd_epoch *next_epoch;
	int schedule_flush = 0;
	enum finish_epoch rv = FE_STILL_LIVE;

	spin_lock(&tconn->epoch_lock);
	do {
		next_epoch = NULL;
		finish = 0;

		epoch_size = atomic_read(&epoch->epoch_size);

		switch (ev & ~EV_CLEANUP) {
		case EV_PUT:
			atomic_dec(&epoch->active);
			break;
		case EV_GOT_BARRIER_NR:
			set_bit(DE_HAVE_BARRIER_NUMBER, &epoch->flags);

			/* Special case: If we just switched from WO_bio_barrier to
			   WO_bdev_flush we should not finish the current epoch */
			if (test_bit(DE_CONTAINS_A_BARRIER, &epoch->flags) && epoch_size == 1 &&
			    tconn->write_ordering != WO_bio_barrier &&
			    epoch == tconn->current_epoch)
				clear_bit(DE_CONTAINS_A_BARRIER, &epoch->flags);
			break;
		case EV_BARRIER_DONE:
			set_bit(DE_BARRIER_IN_NEXT_EPOCH_DONE, &epoch->flags);
			break;
		case EV_BECAME_LAST:
			/* nothing to do*/
			break;
		}

		if (epoch_size != 0 &&
		    atomic_read(&epoch->active) == 0 &&
		    (test_bit(DE_HAVE_BARRIER_NUMBER, &epoch->flags) || ev & EV_CLEANUP) &&
		    epoch->list.prev == &tconn->current_epoch->list &&
		    !test_bit(DE_IS_FINISHING, &epoch->flags)) {
			/* Nearly all conditions are met to finish that epoch... */
			if (test_bit(DE_BARRIER_IN_NEXT_EPOCH_DONE, &epoch->flags) ||
			    tconn->write_ordering == WO_none ||
			    (epoch_size == 1 && test_bit(DE_CONTAINS_A_BARRIER, &epoch->flags)) ||
			    ev & EV_CLEANUP) {
				finish = 1;
				set_bit(DE_IS_FINISHING, &epoch->flags);
			} else if (!test_bit(DE_BARRIER_IN_NEXT_EPOCH_ISSUED, &epoch->flags) &&
				 tconn->write_ordering == WO_bio_barrier) {
				atomic_inc(&epoch->active);
				schedule_flush = 1;
			}
		}
		if (finish) {
			if (!(ev & EV_CLEANUP)) {
				spin_unlock(&tconn->epoch_lock);
				drbd_send_b_ack(epoch->tconn, epoch->barrier_nr, epoch_size);
				spin_lock(&tconn->epoch_lock);
			}
#if 0
			/* FIXME: dec unacked on connection, once we have
			 * something to count pending connection packets in. */
			if (test_bit(DE_HAVE_BARRIER_NUMBER, &epoch->flags))
				dec_unacked(epoch->tconn);
#endif

			if (tconn->current_epoch != epoch) {
				next_epoch = list_entry(epoch->list.next, struct drbd_epoch, list);
				list_del(&epoch->list);
				ev = EV_BECAME_LAST | (ev & EV_CLEANUP);
				tconn->epochs--;
				kfree(epoch);

				if (rv == FE_STILL_LIVE)
					rv = FE_DESTROYED;
			} else {
				epoch->flags = 0;
				atomic_set(&epoch->epoch_size, 0);
				/* atomic_set(&epoch->active, 0); is alrady zero */
				if (rv == FE_STILL_LIVE)
					rv = FE_RECYCLED;
			}
		}

		if (!next_epoch)
			break;

		epoch = next_epoch;
	} while (1);

	spin_unlock(&tconn->epoch_lock);

	if (schedule_flush) {
		struct flush_work *fw;
		fw = kmalloc(sizeof(*fw), GFP_ATOMIC);
		if (fw) {
			fw->w.cb = w_flush;
			fw->epoch = epoch;
			fw->w.tconn = tconn;
			drbd_queue_work(&tconn->sender_work, &fw->w);
		} else {
			conn_warn(tconn, "Could not kmalloc a flush_work obj\n");
			set_bit(DE_BARRIER_IN_NEXT_EPOCH_ISSUED, &epoch->flags);
			/* That is not a recursion, only one level */
			drbd_may_finish_epoch(tconn, epoch, EV_BARRIER_DONE);
			drbd_may_finish_epoch(tconn, epoch, EV_PUT);
		}
	}

	return rv;
}

/**
 * drbd_bump_write_ordering() - Fall back to an other write ordering method
 * @tconn:	DRBD connection.
 * @wo:		Write ordering method to try.
 */
void drbd_bump_write_ordering(struct drbd_tconn *tconn, enum write_ordering_e wo)
{
	struct disk_conf *dc;
	struct drbd_conf *mdev;
	enum write_ordering_e pwo;
	int vnr, i = 0;
	static char *write_ordering_str[] = {
		[WO_none] = "none",
		[WO_drain_io] = "drain",
		[WO_bdev_flush] = "flush",
		[WO_bio_barrier] = "barrier",
	};

	pwo = tconn->write_ordering;
	wo = min(pwo, wo);
	rcu_read_lock();
	idr_for_each_entry(&tconn->volumes, mdev, vnr) {
		if (i++ == 1 && wo == WO_bio_barrier)
			wo = WO_bdev_flush; /* WO = barrier does not handle multiple volumes */
		if (!get_ldev_if_state(mdev, D_ATTACHING))
			continue;
		dc = rcu_dereference(mdev->ldev->disk_conf);

		if (wo == WO_bio_barrier && !dc->disk_barrier)
			wo = WO_bdev_flush;
		if (wo == WO_bdev_flush && !dc->disk_flushes)
			wo = WO_drain_io;
		if (wo == WO_drain_io && !dc->disk_drain)
			wo = WO_none;
		put_ldev(mdev);
	}
	rcu_read_unlock();
	tconn->write_ordering = wo;
	if (pwo != tconn->write_ordering || wo == WO_bio_barrier)
		conn_info(tconn, "Method to ensure write ordering: %s\n", write_ordering_str[tconn->write_ordering]);
}

/**
 * drbd_submit_peer_request()
 * @mdev:	DRBD device.
 * @peer_req:	peer request
 * @rw:		flag field, see bio->bi_rw
 *
 * May spread the pages to multiple bios,
 * depending on bio_add_page restrictions.
 *
 * Returns 0 if all bios have been submitted,
 * -ENOMEM if we could not allocate enough bios,
 * -ENOSPC (any better suggestion?) if we have not been able to bio_add_page a
 *  single page to an empty bio (which should never happen and likely indicates
 *  that the lower level IO stack is in some way broken). This has been observed
 *  on certain Xen deployments.
 */
/* TODO allocate from our own bio_set. */
int drbd_submit_peer_request(struct drbd_conf *mdev,
			     struct drbd_peer_request *peer_req,
			     const unsigned rw, const int fault_type)
{
	struct bio *bios = NULL;
	struct bio *bio;
	struct page *page = peer_req->pages;
	sector_t sector = peer_req->i.sector;
	unsigned ds = peer_req->i.size;
	unsigned n_bios = 0;
	unsigned nr_pages = (ds + PAGE_SIZE -1) >> PAGE_SHIFT;
	int err = -ENOMEM;

	/* In most cases, we will only need one bio.  But in case the lower
	 * level restrictions happen to be different at this offset on this
	 * side than those of the sending peer, we may need to submit the
	 * request in more than one bio.
	 *
	 * Plain bio_alloc is good enough here, this is no DRBD internally
	 * generated bio, but a bio allocated on behalf of the peer.
	 */
next_bio:
	bio = bio_alloc(GFP_NOIO, nr_pages);
	if (!bio) {
		dev_err(DEV, "submit_ee: Allocation of a bio failed\n");
		goto fail;
	}
	/* > peer_req->i.sector, unless this is the first bio */
	bio->bi_sector = sector;
	bio->bi_bdev = mdev->ldev->backing_bdev;
	/* we special case some flags in the multi-bio case, see below
	 * (REQ_UNPLUG, REQ_FLUSH, or BIO_RW_BARRIER in older kernels) */
	bio->bi_rw = rw;
	bio->bi_private = peer_req;
	bio->bi_end_io = drbd_peer_request_endio;

	bio->bi_next = bios;
	bios = bio;
	++n_bios;

	page_chain_for_each(page) {
		unsigned len = min_t(unsigned, ds, PAGE_SIZE);
		if (!bio_add_page(bio, page, len, 0)) {
			/* A single page must always be possible!
			 * But in case it fails anyways,
			 * we deal with it, and complain (below). */
			if (bio->bi_vcnt == 0) {
				dev_err(DEV,
					"bio_add_page failed for len=%u, "
					"bi_vcnt=0 (bi_sector=%llu)\n",
					len, (unsigned long long)bio->bi_sector);
				err = -ENOSPC;
				goto fail;
			}
			goto next_bio;
		}
		ds -= len;
		sector += len >> 9;
		--nr_pages;
	}
	D_ASSERT(page == NULL);
	D_ASSERT(ds == 0);

	atomic_set(&peer_req->pending_bios, n_bios);
	do {
		bio = bios;
		bios = bios->bi_next;
		bio->bi_next = NULL;

		/* strip off REQ_UNPLUG unless it is the last bio */
		if (bios)
			bio->bi_rw &= ~DRBD_REQ_UNPLUG;
		drbd_generic_make_request(mdev, fault_type, bio);

		/* strip off REQ_FLUSH,
		 * unless it is the first or last bio */
		if (bios && bios->bi_next)
			bios->bi_rw &= ~DRBD_REQ_FLUSH;
	} while (bios);
	maybe_kick_lo(mdev);
	return 0;

fail:
	while (bios) {
		bio = bios;
		bios = bios->bi_next;
		bio_put(bio);
	}
	return err;
}

static void drbd_remove_epoch_entry_interval(struct drbd_conf *mdev,
					     struct drbd_peer_request *peer_req)
{
	struct drbd_interval *i = &peer_req->i;

	drbd_remove_interval(&mdev->write_requests, i);
	drbd_clear_interval(i);

	/* Wake up any processes waiting for this peer request to complete.  */
	if (i->waiting)
		wake_up(&mdev->misc_wait);
}

/**
 * w_e_reissue() - Worker callback; Resubmit a bio, without REQ_HARDBARRIER set
 * @mdev:	DRBD device.
 * @w:		work object.
 * @cancel:	The connection will be closed anyways (unused in this callback)
 */
int w_e_reissue(struct drbd_work *w, int cancel) __releases(local)
{
	struct drbd_peer_request *peer_req =
		container_of(w, struct drbd_peer_request, w);
	struct drbd_conf *mdev = w->mdev;
	int err;
	/* We leave DE_CONTAINS_A_BARRIER and EE_IS_BARRIER in place,
	   (and DE_BARRIER_IN_NEXT_EPOCH_ISSUED in the previous Epoch)
	   so that we can finish that epoch in drbd_may_finish_epoch().
	   That is necessary if we already have a long chain of Epochs, before
	   we realize that BARRIER is actually not supported */

	/* As long as the -ENOTSUPP on the barrier is reported immediately
	   that will never trigger. If it is reported late, we will just
	   print that warning and continue correctly for all future requests
	   with WO_bdev_flush */
	if (previous_epoch(mdev->tconn, peer_req->epoch))
		dev_warn(DEV, "Write ordering was not enforced (one time event)\n");

	/* we still have a local reference,
	 * get_ldev was done in receive_Data. */

	peer_req->w.cb = e_end_block;
	err = drbd_submit_peer_request(mdev, peer_req, WRITE, DRBD_FAULT_DT_WR);
	switch (err) {
	case -ENOMEM:
		peer_req->w.cb = w_e_reissue;
		drbd_queue_work(&mdev->tconn->sender_work, &peer_req->w);
		/* retry later; fall through */
	case 0:
		/* keep worker happy and connection up */
		return 0;

	case -ENOSPC:
		/* no other error expected, but anyways: */
	default:
		/* forget the object,
		 * and cause a "Network failure" */
		spin_lock_irq(&mdev->tconn->req_lock);
		list_del(&peer_req->w.list);
		drbd_remove_epoch_entry_interval(mdev, peer_req);
		spin_unlock_irq(&mdev->tconn->req_lock);
		if (peer_req->flags & EE_CALL_AL_COMPLETE_IO)
			drbd_al_complete_io(mdev, &peer_req->i);
		drbd_may_finish_epoch(mdev->tconn, peer_req->epoch, EV_PUT + EV_CLEANUP);
		drbd_free_peer_req(mdev, peer_req);
		dev_err(DEV, "submit failed, triggering re-connect\n");
		return err;
	}
}

void conn_wait_active_ee_empty(struct drbd_tconn *tconn)
{
	struct drbd_conf *mdev;
	int vnr;

	rcu_read_lock();
	idr_for_each_entry(&tconn->volumes, mdev, vnr) {
		kobject_get(&mdev->kobj);
		rcu_read_unlock();
		drbd_wait_ee_list_empty(mdev, &mdev->active_ee);
		kobject_put(&mdev->kobj);
		rcu_read_lock();
	}
	rcu_read_unlock();
}

void conn_wait_done_ee_empty(struct drbd_tconn *tconn)
{
	struct drbd_conf *mdev;
	int vnr;

	rcu_read_lock();
	idr_for_each_entry(&tconn->volumes, mdev, vnr) {
		kobject_get(&mdev->kobj);
		rcu_read_unlock();
		drbd_wait_ee_list_empty(mdev, &mdev->done_ee);
		kobject_put(&mdev->kobj);
		rcu_read_lock();
	}
	rcu_read_unlock();
}

#ifdef blk_queue_plugged
static void drbd_unplug_all_devices(struct drbd_tconn *tconn)
{
	struct drbd_conf *mdev;
	int vnr;

	rcu_read_lock();
	idr_for_each_entry(&tconn->volumes, mdev, vnr) {
		kobject_get(&mdev->kobj);
		rcu_read_unlock();
		drbd_kick_lo(mdev);
		kobject_put(&mdev->kobj);
		rcu_read_lock();
	}
	rcu_read_unlock();
}
#else
static void drbd_unplug_all_devices(struct drbd_tconn *tconn)
{
}
#endif

STATIC int receive_Barrier(struct drbd_tconn *tconn, struct packet_info *pi)
{
	int rv, issue_flush;
	struct p_barrier *p = pi->data;
	struct drbd_epoch *epoch;

	drbd_unplug_all_devices(tconn);

	/* FIXME these are unacked on connection,
	 * not a specific (peer)device.
	 */
	tconn->current_epoch->barrier_nr = p->barrier;
	tconn->current_epoch->tconn = tconn;
	rv = drbd_may_finish_epoch(tconn, tconn->current_epoch, EV_GOT_BARRIER_NR);

	/* P_BARRIER_ACK may imply that the corresponding extent is dropped from
	 * the activity log, which means it would not be resynced in case the
	 * R_PRIMARY crashes now.
	 * Therefore we must send the barrier_ack after the barrier request was
	 * completed. */
	switch (tconn->write_ordering) {
	case WO_bio_barrier:
	case WO_none:
		if (rv == FE_RECYCLED)
			return 0;
		break;

	case WO_bdev_flush:
	case WO_drain_io:
		if (rv == FE_STILL_LIVE) {
			set_bit(DE_BARRIER_IN_NEXT_EPOCH_ISSUED, &tconn->current_epoch->flags);
			conn_wait_active_ee_empty(tconn);
			rv = drbd_flush_after_epoch(tconn, tconn->current_epoch);
		}
		if (rv == FE_RECYCLED)
			return 0;

		/* The asender will send all the ACKs and barrier ACKs out, since
		   all EEs moved from the active_ee to the done_ee. We need to
		   provide a new epoch object for the EEs that come in soon */
		break;
	}

	/* receiver context, in the writeout path of the other node.
	 * avoid potential distributed deadlock */
	epoch = kmalloc(sizeof(struct drbd_epoch), GFP_NOIO);
	if (!epoch) {
		issue_flush = !test_and_set_bit(DE_BARRIER_IN_NEXT_EPOCH_ISSUED, &tconn->current_epoch->flags);
		conn_wait_active_ee_empty(tconn);
		if (issue_flush) {
			rv = drbd_flush_after_epoch(tconn, tconn->current_epoch);
			if (rv == FE_RECYCLED)
				return 0;
		}

		conn_wait_done_ee_empty(tconn);

		return 0;
	}

	epoch->flags = 0;
	atomic_set(&epoch->epoch_size, 0);
	atomic_set(&epoch->active, 0);

	spin_lock(&tconn->epoch_lock);
	if (atomic_read(&tconn->current_epoch->epoch_size)) {
		list_add(&epoch->list, &tconn->current_epoch->list);
		tconn->current_epoch = epoch;
		tconn->epochs++;
	} else {
		/* The current_epoch got recycled while we allocated this one... */
		kfree(epoch);
	}
	spin_unlock(&tconn->epoch_lock);

	return 0;
}

/* used from receive_RSDataReply (recv_resync_read)
 * and from receive_Data */
STATIC struct drbd_peer_request *
read_in_block(struct drbd_conf *mdev, u64 id, sector_t sector,
	      int data_size) __must_hold(local)
{
	const sector_t capacity = drbd_get_capacity(mdev->this_bdev);
	struct drbd_peer_request *peer_req;
	struct page *page;
	int dgs, ds, err;
	void *dig_in = mdev->tconn->int_dig_in;
	void *dig_vv = mdev->tconn->int_dig_vv;
	unsigned long *data;

	dgs = 0;
	if (mdev->tconn->peer_integrity_tfm) {
		dgs = crypto_hash_digestsize(mdev->tconn->peer_integrity_tfm);
		/*
		 * FIXME: Receive the incoming digest into the receive buffer
		 *	  here, together with its struct p_data?
		 */
		err = drbd_recv_all_warn(mdev->tconn, dig_in, dgs);
		if (err)
			return NULL;
		data_size -= dgs;
	}

	if (!expect(IS_ALIGNED(data_size, 512)))
		return NULL;
	if (!expect(data_size <= DRBD_MAX_BIO_SIZE))
		return NULL;

	/* even though we trust out peer,
	 * we sometimes have to double check. */
	if (sector + (data_size>>9) > capacity) {
		dev_err(DEV, "request from peer beyond end of local disk: "
			"capacity: %llus < sector: %llus + size: %u\n",
			(unsigned long long)capacity,
			(unsigned long long)sector, data_size);
		return NULL;
	}

	/* GFP_NOIO, because we must not cause arbitrary write-out: in a DRBD
	 * "criss-cross" setup, that might cause write-out on some other DRBD,
	 * which in turn might block on the other node at this very place.  */
	peer_req = drbd_alloc_peer_req(mdev, id, sector, data_size, GFP_NOIO);
	if (!peer_req)
		return NULL;

	if (!data_size)
		return peer_req;

	ds = data_size;
	page = peer_req->pages;
	page_chain_for_each(page) {
		unsigned len = min_t(int, ds, PAGE_SIZE);
		data = kmap(page);
		err = drbd_recv_all_warn(mdev->tconn, data, len);
		if (drbd_insert_fault(mdev, DRBD_FAULT_RECEIVE)) {
			dev_err(DEV, "Fault injection: Corrupting data on receive\n");
			data[0] = data[0] ^ (unsigned long)-1;
		}
		kunmap(page);
		if (err) {
			drbd_free_peer_req(mdev, peer_req);
			return NULL;
		}
		ds -= len;
	}

	if (dgs) {
		drbd_csum_ee(mdev, mdev->tconn->peer_integrity_tfm, peer_req, dig_vv);
		if (memcmp(dig_in, dig_vv, dgs)) {
			dev_err(DEV, "Digest integrity check FAILED: %llus +%u\n",
				(unsigned long long)sector, data_size);
			drbd_free_peer_req(mdev, peer_req);
			return NULL;
		}
	}
	mdev->recv_cnt += data_size>>9;
	return peer_req;
}

/* drbd_drain_block() just takes a data block
 * out of the socket input buffer, and discards it.
 */
STATIC int drbd_drain_block(struct drbd_conf *mdev, int data_size)
{
	struct page *page;
	int err = 0;
	void *data;

	if (!data_size)
		return 0;

	page = drbd_alloc_pages(mdev, 1, 1);

	data = kmap(page);
	while (data_size) {
		unsigned int len = min_t(int, data_size, PAGE_SIZE);

		err = drbd_recv_all_warn(mdev->tconn, data, len);
		if (err)
			break;
		data_size -= len;
	}
	kunmap(page);
	drbd_free_pages(mdev, page, 0);
	return err;
}

STATIC int recv_dless_read(struct drbd_conf *mdev, struct drbd_request *req,
			   sector_t sector, int data_size)
{
	struct bio_vec *bvec;
	struct bio *bio;
	int dgs, err, i, expect;
	void *dig_in = mdev->tconn->int_dig_in;
	void *dig_vv = mdev->tconn->int_dig_vv;

	dgs = 0;
	if (mdev->tconn->peer_integrity_tfm) {
		dgs = crypto_hash_digestsize(mdev->tconn->peer_integrity_tfm);
		err = drbd_recv_all_warn(mdev->tconn, dig_in, dgs);
		if (err)
			return err;
		data_size -= dgs;
	}

	/* optimistically update recv_cnt.  if receiving fails below,
	 * we disconnect anyways, and counters will be reset. */
	mdev->recv_cnt += data_size>>9;

	bio = req->master_bio;
	D_ASSERT(sector == bio->bi_sector);

	bio_for_each_segment(bvec, bio, i) {
		void *mapped = kmap(bvec->bv_page) + bvec->bv_offset;
		expect = min_t(int, data_size, bvec->bv_len);
		err = drbd_recv_all_warn(mdev->tconn, mapped, expect);
		kunmap(bvec->bv_page);
		if (err)
			return err;
		data_size -= expect;
	}

	if (dgs) {
		drbd_csum_bio(mdev, mdev->tconn->peer_integrity_tfm, bio, dig_vv);
		if (memcmp(dig_in, dig_vv, dgs)) {
			dev_err(DEV, "Digest integrity check FAILED. Broken NICs?\n");
			return -EINVAL;
		}
	}

	D_ASSERT(data_size == 0);
	return 0;
}

/*
 * e_end_resync_block() is called in asender context via
 * drbd_finish_peer_reqs().
 */
STATIC int e_end_resync_block(struct drbd_work *w, int unused)
{
	struct drbd_peer_request *peer_req =
		container_of(w, struct drbd_peer_request, w);
	struct drbd_conf *mdev = w->mdev;
	sector_t sector = peer_req->i.sector;
	int err;

	D_ASSERT(drbd_interval_empty(&peer_req->i));

	if (likely((peer_req->flags & EE_WAS_ERROR) == 0)) {
		drbd_set_in_sync(mdev, sector, peer_req->i.size);
		err = drbd_send_ack(mdev, P_RS_WRITE_ACK, peer_req);
	} else {
		/* Record failure to sync */
		drbd_rs_failed_io(mdev, sector, peer_req->i.size);

		err  = drbd_send_ack(mdev, P_NEG_ACK, peer_req);
	}
	dec_unacked(mdev);

	return err;
}

STATIC int recv_resync_read(struct drbd_conf *mdev, sector_t sector, int data_size) __releases(local)
{
	struct drbd_peer_request *peer_req;

	peer_req = read_in_block(mdev, ID_SYNCER, sector, data_size);
	if (!peer_req)
		goto fail;

	dec_rs_pending(mdev);

	inc_unacked(mdev);
	/* corresponding dec_unacked() in e_end_resync_block()
	 * respective _drbd_clear_done_ee */

	peer_req->w.cb = e_end_resync_block;

	spin_lock_irq(&mdev->tconn->req_lock);
	list_add(&peer_req->w.list, &mdev->sync_ee);
	spin_unlock_irq(&mdev->tconn->req_lock);

	atomic_add(data_size >> 9, &mdev->rs_sect_ev);
	if (drbd_submit_peer_request(mdev, peer_req, WRITE, DRBD_FAULT_RS_WR) == 0)
		return 0;

	/* don't care for the reason here */
	dev_err(DEV, "submit failed, triggering re-connect\n");
	spin_lock_irq(&mdev->tconn->req_lock);
	list_del(&peer_req->w.list);
	spin_unlock_irq(&mdev->tconn->req_lock);

	drbd_free_peer_req(mdev, peer_req);
fail:
	put_ldev(mdev);
	return -EIO;
}

static struct drbd_request *
find_request(struct drbd_conf *mdev, struct rb_root *root, u64 id,
	     sector_t sector, bool missing_ok, const char *func)
{
	struct drbd_request *req;

	/* Request object according to our peer */
	req = (struct drbd_request *)(unsigned long)id;
	if (drbd_contains_interval(root, sector, &req->i) && req->i.local)
		return req;
	if (!missing_ok) {
		dev_err(DEV, "%s: failed to find request 0x%lx, sector %llus\n", func,
			(unsigned long)id, (unsigned long long)sector);
	}
	return NULL;
}

STATIC int receive_DataReply(struct drbd_tconn *tconn, struct packet_info *pi)
{
	struct drbd_conf *mdev;
	struct drbd_request *req;
	sector_t sector;
	int err;
	struct p_data *p = pi->data;

	mdev = vnr_to_mdev(tconn, pi->vnr);
	if (!mdev)
		return -EIO;

	sector = be64_to_cpu(p->sector);

	spin_lock_irq(&mdev->tconn->req_lock);
	req = find_request(mdev, &mdev->read_requests, p->block_id, sector, false, __func__);
	spin_unlock_irq(&mdev->tconn->req_lock);
	if (unlikely(!req))
		return -EIO;

	/* drbd_remove_request_interval() is done in _req_may_be_done, to avoid
	 * special casing it there for the various failure cases.
	 * still no race with drbd_fail_pending_reads */
	err = recv_dless_read(mdev, req, sector, pi->size);
	if (!err)
		req_mod(req, DATA_RECEIVED);
	/* else: nothing. handled from drbd_disconnect...
	 * I don't think we may complete this just yet
	 * in case we are "on-disconnect: freeze" */

	return err;
}

STATIC int receive_RSDataReply(struct drbd_tconn *tconn, struct packet_info *pi)
{
	struct drbd_conf *mdev;
	sector_t sector;
	int err;
	struct p_data *p = pi->data;

	mdev = vnr_to_mdev(tconn, pi->vnr);
	if (!mdev)
		return -EIO;

	sector = be64_to_cpu(p->sector);
	D_ASSERT(p->block_id == ID_SYNCER);

	if (get_ldev(mdev)) {
		/* data is submitted to disk within recv_resync_read.
		 * corresponding put_ldev done below on error,
		 * or in drbd_peer_request_endio. */
		err = recv_resync_read(mdev, sector, pi->size);
	} else {
		if (DRBD_ratelimit(5*HZ, 5))
			dev_err(DEV, "Can not write resync data to local disk.\n");

		err = drbd_drain_block(mdev, pi->size);

		drbd_send_ack_dp(mdev, P_NEG_ACK, p, pi->size);
	}

	atomic_add(pi->size >> 9, &mdev->rs_sect_in);

	return err;
}

static void restart_conflicting_writes(struct drbd_conf *mdev,
				       sector_t sector, int size)
{
	struct drbd_interval *i;
	struct drbd_request *req;

	drbd_for_each_overlap(i, &mdev->write_requests, sector, size) {
		if (!i->local)
			continue;
		req = container_of(i, struct drbd_request, i);
		if (req->rq_state & RQ_LOCAL_PENDING ||
		    !(req->rq_state & RQ_POSTPONED))
			continue;
		/* as it is RQ_POSTPONED, this will cause it to
		 * be queued on the retry workqueue. */
		__req_mod(req, DISCARD_WRITE, NULL);
	}
}

/*
 * e_end_block() is called in asender context via drbd_finish_peer_reqs().
 */
STATIC int e_end_block(struct drbd_work *w, int cancel)
{
	struct drbd_peer_request *peer_req =
		container_of(w, struct drbd_peer_request, w);
	struct drbd_conf *mdev = w->mdev;
	sector_t sector = peer_req->i.sector;
	struct drbd_epoch *epoch;
	int err = 0, pcmd;

	if (peer_req->flags & EE_IS_BARRIER) {
		epoch = previous_epoch(mdev->tconn, peer_req->epoch);
		if (epoch)
			drbd_may_finish_epoch(mdev->tconn, epoch, EV_BARRIER_DONE + (cancel ? EV_CLEANUP : 0));
	}

	if (peer_req->flags & EE_SEND_WRITE_ACK) {
		if (likely((peer_req->flags & EE_WAS_ERROR) == 0)) {
			pcmd = (mdev->state.conn >= C_SYNC_SOURCE &&
				mdev->state.conn <= C_PAUSED_SYNC_T &&
				peer_req->flags & EE_MAY_SET_IN_SYNC) ?
				P_RS_WRITE_ACK : P_WRITE_ACK;
			err = drbd_send_ack(mdev, pcmd, peer_req);
			if (pcmd == P_RS_WRITE_ACK)
				drbd_set_in_sync(mdev, sector, peer_req->i.size);
		} else {
			err = drbd_send_ack(mdev, P_NEG_ACK, peer_req);
			/* we expect it to be marked out of sync anyways...
			 * maybe assert this?  */
		}
		dec_unacked(mdev);
	}
	/* we delete from the conflict detection hash _after_ we sent out the
	 * P_WRITE_ACK / P_NEG_ACK, to get the sequence number right.  */
	if (peer_req->flags & EE_IN_INTERVAL_TREE) {
		spin_lock_irq(&mdev->tconn->req_lock);
		D_ASSERT(!drbd_interval_empty(&peer_req->i));
		drbd_remove_epoch_entry_interval(mdev, peer_req);
		if (peer_req->flags & EE_RESTART_REQUESTS)
			restart_conflicting_writes(mdev, sector, peer_req->i.size);
		spin_unlock_irq(&mdev->tconn->req_lock);
	} else
		D_ASSERT(drbd_interval_empty(&peer_req->i));

	drbd_may_finish_epoch(mdev->tconn, peer_req->epoch, EV_PUT + (cancel ? EV_CLEANUP : 0));

	return err;
}

static int e_send_ack(struct drbd_work *w, enum drbd_packet ack)
{
	struct drbd_conf *mdev = w->mdev;
	struct drbd_peer_request *peer_req =
		container_of(w, struct drbd_peer_request, w);
	int err;

	err = drbd_send_ack(mdev, ack, peer_req);
	dec_unacked(mdev);

	return err;
}

static int e_send_discard_write(struct drbd_work *w, int unused)
{
	return e_send_ack(w, P_DISCARD_WRITE);
}

static int e_send_retry_write(struct drbd_work *w, int unused)
{
	struct drbd_tconn *tconn = w->mdev->tconn;

	return e_send_ack(w, tconn->agreed_pro_version >= 100 ?
			     P_RETRY_WRITE : P_DISCARD_WRITE);
}

static bool seq_greater(u32 a, u32 b)
{
	/*
	 * We assume 32-bit wrap-around here.
	 * For 24-bit wrap-around, we would have to shift:
	 *  a <<= 8; b <<= 8;
	 */
	return (s32)a - (s32)b > 0;
}

static u32 seq_max(u32 a, u32 b)
{
	return seq_greater(a, b) ? a : b;
}

static bool need_peer_seq(struct drbd_conf *mdev)
{
	struct drbd_tconn *tconn = mdev->tconn;
	int tp;

	/*
	 * We only need to keep track of the last packet_seq number of our peer
	 * if we are in dual-primary mode and we have the discard flag set; see
	 * handle_write_conflicts().
	 */

	rcu_read_lock();
	tp = rcu_dereference(mdev->tconn->net_conf)->two_primaries;
	rcu_read_unlock();

	return tp && test_bit(DISCARD_CONCURRENT, &tconn->flags);
}

static void update_peer_seq(struct drbd_conf *mdev, unsigned int peer_seq)
{
	unsigned int newest_peer_seq;

	if (need_peer_seq(mdev)) {
		spin_lock(&mdev->peer_seq_lock);
		newest_peer_seq = seq_max(mdev->peer_seq, peer_seq);
		mdev->peer_seq = newest_peer_seq;
		spin_unlock(&mdev->peer_seq_lock);
		/* wake up only if we actually changed mdev->peer_seq */
		if (peer_seq == newest_peer_seq)
			wake_up(&mdev->seq_wait);
	}
}

static inline int overlaps(sector_t s1, int l1, sector_t s2, int l2)
{
	return !((s1 + (l1>>9) <= s2) || (s1 >= s2 + (l2>>9)));
}

/* maybe change sync_ee into interval trees as well? */
static bool overlapping_resync_write(struct drbd_conf *mdev, struct drbd_peer_request *peer_req)
{
	struct drbd_peer_request *rs_req;
	bool rv = 0;

	spin_lock_irq(&mdev->tconn->req_lock);
	list_for_each_entry(rs_req, &mdev->sync_ee, w.list) {
		if (overlaps(peer_req->i.sector, peer_req->i.size,
			     rs_req->i.sector, rs_req->i.size)) {
			rv = 1;
			break;
		}
	}
	spin_unlock_irq(&mdev->tconn->req_lock);

	return rv;
}

/* Called from receive_Data.
 * Synchronize packets on sock with packets on msock.
 *
 * This is here so even when a P_DATA packet traveling via sock overtook an Ack
 * packet traveling on msock, they are still processed in the order they have
 * been sent.
 *
 * Note: we don't care for Ack packets overtaking P_DATA packets.
 *
 * In case packet_seq is larger than mdev->peer_seq number, there are
 * outstanding packets on the msock. We wait for them to arrive.
 * In case we are the logically next packet, we update mdev->peer_seq
 * ourselves. Correctly handles 32bit wrap around.
 *
 * Assume we have a 10 GBit connection, that is about 1<<30 byte per second,
 * about 1<<21 sectors per second. So "worst" case, we have 1<<3 == 8 seconds
 * for the 24bit wrap (historical atomic_t guarantee on some archs), and we have
 * 1<<9 == 512 seconds aka ages for the 32bit wrap around...
 *
 * returns 0 if we may process the packet,
 * -ERESTARTSYS if we were interrupted (by disconnect signal). */
static int wait_for_and_update_peer_seq(struct drbd_conf *mdev, const u32 peer_seq)
{
	DEFINE_WAIT(wait);
	long timeout;
	int ret;

	if (!need_peer_seq(mdev))
		return 0;

	spin_lock(&mdev->peer_seq_lock);
	for (;;) {
		if (!seq_greater(peer_seq - 1, mdev->peer_seq)) {
			mdev->peer_seq = seq_max(mdev->peer_seq, peer_seq);
			ret = 0;
			break;
		}
		if (signal_pending(current)) {
			ret = -ERESTARTSYS;
			break;
		}
		prepare_to_wait(&mdev->seq_wait, &wait, TASK_INTERRUPTIBLE);
		spin_unlock(&mdev->peer_seq_lock);
		rcu_read_lock();
		timeout = rcu_dereference(mdev->tconn->net_conf)->ping_timeo*HZ/10;
		rcu_read_unlock();
		timeout = schedule_timeout(timeout);
		spin_lock(&mdev->peer_seq_lock);
		if (!timeout) {
			ret = -ETIMEDOUT;
			dev_err(DEV, "Timed out waiting for missing ack packets; disconnecting\n");
			break;
		}
	}
	spin_unlock(&mdev->peer_seq_lock);
	finish_wait(&mdev->seq_wait, &wait);
	return ret;
}

/* see also bio_flags_to_wire()
 * DRBD_REQ_*, because we need to semantically map the flags to data packet
 * flags and back. We may replicate to other kernel versions. */
static unsigned long wire_flags_to_bio(struct drbd_conf *mdev, u32 dpf)
{
	if (mdev->tconn->agreed_pro_version >= 95)
		return  (dpf & DP_RW_SYNC ? DRBD_REQ_SYNC : 0) |
			(dpf & DP_UNPLUG ? DRBD_REQ_UNPLUG : 0) |
			(dpf & DP_FUA ? DRBD_REQ_FUA : 0) |
			(dpf & DP_FLUSH ? DRBD_REQ_FLUSH : 0) |
			(dpf & DP_DISCARD ? DRBD_REQ_DISCARD : 0);

	/* else: we used to communicate one bit only in older DRBD */
	return dpf & DP_RW_SYNC ? (DRBD_REQ_SYNC | DRBD_REQ_UNPLUG) : 0;
}

static void fail_postponed_requests(struct drbd_conf *mdev, sector_t sector,
				    unsigned int size)
{
	struct drbd_interval *i;

    repeat:
	drbd_for_each_overlap(i, &mdev->write_requests, sector, size) {
		struct drbd_request *req;
		struct bio_and_error m;

		if (!i->local)
			continue;
		req = container_of(i, struct drbd_request, i);
		if (!(req->rq_state & RQ_POSTPONED))
			continue;
		req->rq_state &= ~RQ_POSTPONED;
		__req_mod(req, NEG_ACKED, &m);
		spin_unlock_irq(&mdev->tconn->req_lock);
		if (m.bio)
			complete_master_bio(mdev, &m);
		spin_lock_irq(&mdev->tconn->req_lock);
		goto repeat;
	}
}

static int handle_write_conflicts(struct drbd_conf *mdev,
				  struct drbd_peer_request *peer_req)
{
	struct drbd_tconn *tconn = mdev->tconn;
	bool resolve_conflicts = test_bit(DISCARD_CONCURRENT, &tconn->flags);
	sector_t sector = peer_req->i.sector;
	const unsigned int size = peer_req->i.size;
	struct drbd_interval *i;
	bool equal;
	int err;

	/*
	 * Inserting the peer request into the write_requests tree will prevent
	 * new conflicting local requests from being added.
	 */
	drbd_insert_interval(&mdev->write_requests, &peer_req->i);

    repeat:
	drbd_for_each_overlap(i, &mdev->write_requests, sector, size) {
		if (i == &peer_req->i)
			continue;

		if (!i->local) {
			/*
			 * Our peer has sent a conflicting remote request; this
			 * should not happen in a two-node setup.  Wait for the
			 * earlier peer request to complete.
			 */
			err = drbd_wait_misc(mdev, i);
			if (err)
				goto out;
			goto repeat;
		}

		equal = i->sector == sector && i->size == size;
		if (resolve_conflicts) {
			/*
			 * If the peer request is fully contained within the
			 * overlapping request, it can be discarded; otherwise,
			 * it will be retried once all overlapping requests
			 * have completed.
			 */
			bool discard = i->sector <= sector && i->sector +
				       (i->size >> 9) >= sector + (size >> 9);

			if (!equal)
				dev_alert(DEV, "Concurrent writes detected: "
					       "local=%llus +%u, remote=%llus +%u, "
					       "assuming %s came first\n",
					  (unsigned long long)i->sector, i->size,
					  (unsigned long long)sector, size,
					  discard ? "local" : "remote");

			inc_unacked(mdev);
			peer_req->w.cb = discard ? e_send_discard_write :
						   e_send_retry_write;
			list_add_tail(&peer_req->w.list, &mdev->done_ee);
			wake_asender(mdev->tconn);

			err = -ENOENT;
			goto out;
		} else {
			struct drbd_request *req =
				container_of(i, struct drbd_request, i);

			if (!equal)
				dev_alert(DEV, "Concurrent writes detected: "
					       "local=%llus +%u, remote=%llus +%u\n",
					  (unsigned long long)i->sector, i->size,
					  (unsigned long long)sector, size);

			if (req->rq_state & RQ_LOCAL_PENDING ||
			    !(req->rq_state & RQ_POSTPONED)) {
				/*
				 * Wait for the node with the discard flag to
				 * decide if this request will be discarded or
				 * retried.  Requests that are discarded will
				 * disappear from the write_requests tree.
				 *
				 * In addition, wait for the conflicting
				 * request to finish locally before submitting
				 * the conflicting peer request.
				 */
				err = drbd_wait_misc(mdev, &req->i);
				if (err) {
					_conn_request_state(mdev->tconn,
							    NS(conn, C_TIMEOUT),
							    CS_HARD);
					fail_postponed_requests(mdev, sector, size);
					goto out;
				}
				goto repeat;
			}
			/*
			 * Remember to restart the conflicting requests after
			 * the new peer request has completed.
			 */
			peer_req->flags |= EE_RESTART_REQUESTS;
		}
	}
	err = 0;

    out:
	if (err)
		drbd_remove_epoch_entry_interval(mdev, peer_req);
	return err;
}

/* mirrored write */
STATIC int receive_Data(struct drbd_tconn *tconn, struct packet_info *pi)
{
	struct drbd_conf *mdev;
	sector_t sector;
	struct drbd_peer_request *peer_req;
	struct p_data *p = pi->data;
	u32 peer_seq = be32_to_cpu(p->seq_num);
	int rw = WRITE;
	u32 dp_flags;
	int err, tp;

	mdev = vnr_to_mdev(tconn, pi->vnr);
	if (!mdev)
		return -EIO;

	if (!get_ldev(mdev)) {
		int err2;

		err = wait_for_and_update_peer_seq(mdev, peer_seq);
		drbd_send_ack_dp(mdev, P_NEG_ACK, p, pi->size);
		atomic_inc(&tconn->current_epoch->epoch_size);
		err2 = drbd_drain_block(mdev, pi->size);
		if (!err)
			err = err2;
		return err;
	}

	/*
	 * Corresponding put_ldev done either below (on various errors), or in
	 * drbd_peer_request_endio, if we successfully submit the data at the
	 * end of this function.
	 */

	sector = be64_to_cpu(p->sector);
	peer_req = read_in_block(mdev, p->block_id, sector, pi->size);
	if (!peer_req) {
		put_ldev(mdev);
		return -EIO;
	}

	peer_req->w.cb = e_end_block;

	dp_flags = be32_to_cpu(p->dp_flags);
	rw |= wire_flags_to_bio(mdev, dp_flags);
	if (peer_req->pages == NULL) {
		D_ASSERT(peer_req->i.size == 0);
		D_ASSERT(dp_flags & DP_FLUSH);
	}

	if (dp_flags & DP_MAY_SET_IN_SYNC)
		peer_req->flags |= EE_MAY_SET_IN_SYNC;

	/* last "fixes" to rw flags.
	 * Strip off BIO_RW_BARRIER unconditionally,
	 * it is not supposed to be here anyways.
	 * (Was FUA or FLUSH on the peer,
	 * and got translated to BARRIER on this side).
	 * Note that the epoch handling code below
	 * may add it again, though.
	 */
	rw &= ~DRBD_REQ_HARDBARRIER;

	spin_lock(&tconn->epoch_lock);
	peer_req->epoch = tconn->current_epoch;
	atomic_inc(&peer_req->epoch->epoch_size);
	atomic_inc(&peer_req->epoch->active);

	if (mdev->tconn->write_ordering == WO_bio_barrier &&
	    atomic_read(&peer_req->epoch->epoch_size) == 1) {
		struct drbd_epoch *epoch;
		/* Issue a barrier if we start a new epoch, and the previous epoch
		   was not a epoch containing a single request which already was
		   a Barrier. */
		epoch = list_entry(peer_req->epoch->list.prev, struct drbd_epoch, list);
		if (epoch == peer_req->epoch) {
			set_bit(DE_CONTAINS_A_BARRIER, &peer_req->epoch->flags);
			rw |= DRBD_REQ_FLUSH | DRBD_REQ_FUA;
			peer_req->flags |= EE_IS_BARRIER;
		} else {
			if (atomic_read(&epoch->epoch_size) > 1 ||
			    !test_bit(DE_CONTAINS_A_BARRIER, &epoch->flags)) {
				set_bit(DE_BARRIER_IN_NEXT_EPOCH_ISSUED, &epoch->flags);
				set_bit(DE_CONTAINS_A_BARRIER, &peer_req->epoch->flags);
				rw |= DRBD_REQ_FLUSH | DRBD_REQ_FUA;
				peer_req->flags |= EE_IS_BARRIER;
			}
		}
	}
	spin_unlock(&tconn->epoch_lock);

	rcu_read_lock();
	tp = rcu_dereference(mdev->tconn->net_conf)->two_primaries;
	rcu_read_unlock();
	if (tp) {
		peer_req->flags |= EE_IN_INTERVAL_TREE;
		err = wait_for_and_update_peer_seq(mdev, peer_seq);
		if (err)
			goto out_interrupted;
		spin_lock_irq(&mdev->tconn->req_lock);
		err = handle_write_conflicts(mdev, peer_req);
		if (err) {
			spin_unlock_irq(&mdev->tconn->req_lock);
			if (err == -ENOENT) {
				put_ldev(mdev);
				return 0;
			}
			goto out_interrupted;
		}
	} else
		spin_lock_irq(&mdev->tconn->req_lock);
	list_add(&peer_req->w.list, &mdev->active_ee);
	spin_unlock_irq(&mdev->tconn->req_lock);

	if (mdev->state.conn == C_SYNC_TARGET)
		wait_event(mdev->ee_wait, !overlapping_resync_write(mdev, peer_req));

	if (mdev->tconn->agreed_pro_version < 100) {
		rcu_read_lock();
		switch (rcu_dereference(mdev->tconn->net_conf)->wire_protocol) {
		case DRBD_PROT_C:
			dp_flags |= DP_SEND_WRITE_ACK;
			break;
		case DRBD_PROT_B:
			dp_flags |= DP_SEND_RECEIVE_ACK;
			break;
		}
		rcu_read_unlock();
	}

	if (dp_flags & DP_SEND_WRITE_ACK) {
		peer_req->flags |= EE_SEND_WRITE_ACK;
		inc_unacked(mdev);
		/* corresponding dec_unacked() in e_end_block()
		 * respective _drbd_clear_done_ee */
	}

	if (dp_flags & DP_SEND_RECEIVE_ACK) {
		/* I really don't like it that the receiver thread
		 * sends on the msock, but anyways */
		drbd_send_ack(mdev, P_RECV_ACK, peer_req);
	}

	if (mdev->state.pdsk < D_INCONSISTENT) {
		/* In case we have the only disk of the cluster, */
		drbd_set_out_of_sync(mdev, peer_req->i.sector, peer_req->i.size);
		peer_req->flags |= EE_CALL_AL_COMPLETE_IO;
		peer_req->flags &= ~EE_MAY_SET_IN_SYNC;
		drbd_al_begin_io(mdev, &peer_req->i);
	}

	err = drbd_submit_peer_request(mdev, peer_req, rw, DRBD_FAULT_DT_WR);
	if (!err)
		return 0;

	/* don't care for the reason here */
	dev_err(DEV, "submit failed, triggering re-connect\n");
	spin_lock_irq(&mdev->tconn->req_lock);
	list_del(&peer_req->w.list);
	drbd_remove_epoch_entry_interval(mdev, peer_req);
	spin_unlock_irq(&mdev->tconn->req_lock);
	if (peer_req->flags & EE_CALL_AL_COMPLETE_IO)
		drbd_al_complete_io(mdev, &peer_req->i);

out_interrupted:
	drbd_may_finish_epoch(tconn, peer_req->epoch, EV_PUT + EV_CLEANUP);
	put_ldev(mdev);
	drbd_free_peer_req(mdev, peer_req);
	return err;
}

/* We may throttle resync, if the lower device seems to be busy,
 * and current sync rate is above c_min_rate.
 *
 * To decide whether or not the lower device is busy, we use a scheme similar
 * to MD RAID is_mddev_idle(): if the partition stats reveal "significant"
 * (more than 64 sectors) of activity we cannot account for with our own resync
 * activity, it obviously is "busy".
 *
 * The current sync rate used here uses only the most recent two step marks,
 * to have a short time average so we can react faster.
 */
int drbd_rs_should_slow_down(struct drbd_conf *mdev, sector_t sector)
{
	unsigned long db, dt, dbdt;
	struct lc_element *tmp;
	int curr_events;
	int throttle = 0;
	unsigned int c_min_rate;

	rcu_read_lock();
	c_min_rate = rcu_dereference(mdev->ldev->disk_conf)->c_min_rate;
	rcu_read_unlock();

	/* feature disabled? */
	if (c_min_rate == 0)
		return 0;

	spin_lock_irq(&mdev->al_lock);
	tmp = lc_find(mdev->resync, BM_SECT_TO_EXT(sector));
	if (tmp) {
		struct bm_extent *bm_ext = lc_entry(tmp, struct bm_extent, lce);
		if (test_bit(BME_PRIORITY, &bm_ext->flags)) {
			spin_unlock_irq(&mdev->al_lock);
			return 0;
		}
		/* Do not slow down if app IO is already waiting for this extent */
	}
	spin_unlock_irq(&mdev->al_lock);

	curr_events = drbd_backing_bdev_events(mdev)
		    - atomic_read(&mdev->rs_sect_ev);

	if (!mdev->rs_last_events || curr_events - mdev->rs_last_events > 64) {
		unsigned long rs_left;
		int i;

		mdev->rs_last_events = curr_events;

		/* sync speed average over the last 2*DRBD_SYNC_MARK_STEP,
		 * approx. */
		i = (mdev->rs_last_mark + DRBD_SYNC_MARKS-1) % DRBD_SYNC_MARKS;

		if (mdev->state.conn == C_VERIFY_S || mdev->state.conn == C_VERIFY_T)
			rs_left = mdev->ov_left;
		else
			rs_left = drbd_bm_total_weight(mdev) - mdev->rs_failed;

		dt = ((long)jiffies - (long)mdev->rs_mark_time[i]) / HZ;
		if (!dt)
			dt++;
		db = mdev->rs_mark_left[i] - rs_left;
		dbdt = Bit2KB(db/dt);

		if (dbdt > c_min_rate)
			throttle = 1;
	}
	return throttle;
}


STATIC int receive_DataRequest(struct drbd_tconn *tconn, struct packet_info *pi)
{
	struct drbd_conf *mdev;
	sector_t sector;
	sector_t capacity;
	struct drbd_peer_request *peer_req;
	struct digest_info *di = NULL;
	int size, verb;
	unsigned int fault_type;
	struct p_block_req *p =	pi->data;

	mdev = vnr_to_mdev(tconn, pi->vnr);
	if (!mdev)
		return -EIO;
	capacity = drbd_get_capacity(mdev->this_bdev);

	sector = be64_to_cpu(p->sector);
	size   = be32_to_cpu(p->blksize);

	if (size <= 0 || !IS_ALIGNED(size, 512) || size > DRBD_MAX_BIO_SIZE) {
		dev_err(DEV, "%s:%d: sector: %llus, size: %u\n", __FILE__, __LINE__,
				(unsigned long long)sector, size);
		return -EINVAL;
	}
	if (sector + (size>>9) > capacity) {
		dev_err(DEV, "%s:%d: sector: %llus, size: %u\n", __FILE__, __LINE__,
				(unsigned long long)sector, size);
		return -EINVAL;
	}

	if (!get_ldev_if_state(mdev, D_UP_TO_DATE)) {
		verb = 1;
		switch (pi->cmd) {
		case P_DATA_REQUEST:
			drbd_send_ack_rp(mdev, P_NEG_DREPLY, p);
			break;
		case P_RS_DATA_REQUEST:
		case P_CSUM_RS_REQUEST:
		case P_OV_REQUEST:
			drbd_send_ack_rp(mdev, P_NEG_RS_DREPLY , p);
			break;
		case P_OV_REPLY:
			verb = 0;
			dec_rs_pending(mdev);
			drbd_send_ack_ex(mdev, P_OV_RESULT, sector, size, ID_IN_SYNC);
			break;
		default:
			BUG();
		}
		if (verb && DRBD_ratelimit(5*HZ, 5))
			dev_err(DEV, "Can not satisfy peer's read request, "
			    "no local data.\n");

		/* drain possibly payload */
		return drbd_drain_block(mdev, pi->size);
	}

	/* GFP_NOIO, because we must not cause arbitrary write-out: in a DRBD
	 * "criss-cross" setup, that might cause write-out on some other DRBD,
	 * which in turn might block on the other node at this very place.  */
	peer_req = drbd_alloc_peer_req(mdev, p->block_id, sector, size, GFP_NOIO);
	if (!peer_req) {
		put_ldev(mdev);
		return -ENOMEM;
	}

	switch (pi->cmd) {
	case P_DATA_REQUEST:
		peer_req->w.cb = w_e_end_data_req;
		fault_type = DRBD_FAULT_DT_RD;
		/* application IO, don't drbd_rs_begin_io */
		goto submit;

	case P_RS_DATA_REQUEST:
		peer_req->w.cb = w_e_end_rsdata_req;
		fault_type = DRBD_FAULT_RS_RD;
		/* used in the sector offset progress display */
		mdev->bm_resync_fo = BM_SECT_TO_BIT(sector);
		break;

	case P_OV_REPLY:
	case P_CSUM_RS_REQUEST:
		fault_type = DRBD_FAULT_RS_RD;
		di = kmalloc(sizeof(*di) + pi->size, GFP_NOIO);
		if (!di)
			goto out_free_e;

		di->digest_size = pi->size;
		di->digest = (((char *)di)+sizeof(struct digest_info));

		peer_req->digest = di;
		peer_req->flags |= EE_HAS_DIGEST;

		if (drbd_recv_all(mdev->tconn, di->digest, pi->size))
			goto out_free_e;

		if (pi->cmd == P_CSUM_RS_REQUEST) {
			D_ASSERT(mdev->tconn->agreed_pro_version >= 89);
			peer_req->w.cb = w_e_end_csum_rs_req;
			/* used in the sector offset progress display */
			mdev->bm_resync_fo = BM_SECT_TO_BIT(sector);
		} else if (pi->cmd == P_OV_REPLY) {
			/* track progress, we may need to throttle */
			atomic_add(size >> 9, &mdev->rs_sect_in);
			peer_req->w.cb = w_e_end_ov_reply;
			dec_rs_pending(mdev);
			/* drbd_rs_begin_io done when we sent this request,
			 * but accounting still needs to be done. */
			goto submit_for_resync;
		}
		break;

	case P_OV_REQUEST:
		if (mdev->ov_start_sector == ~(sector_t)0 &&
		    mdev->tconn->agreed_pro_version >= 90) {
			unsigned long now = jiffies;
			int i;
			mdev->ov_start_sector = sector;
			mdev->ov_position = sector;
			mdev->ov_left = drbd_bm_bits(mdev) - BM_SECT_TO_BIT(sector);
			mdev->rs_total = mdev->ov_left;
			for (i = 0; i < DRBD_SYNC_MARKS; i++) {
				mdev->rs_mark_left[i] = mdev->ov_left;
				mdev->rs_mark_time[i] = now;
			}
			dev_info(DEV, "Online Verify start sector: %llu\n",
					(unsigned long long)sector);
		}
		peer_req->w.cb = w_e_end_ov_req;
		fault_type = DRBD_FAULT_RS_RD;
		break;

	default:
		BUG();
	}

	/* Throttle, drbd_rs_begin_io and submit should become asynchronous
	 * wrt the receiver, but it is not as straightforward as it may seem.
	 * Various places in the resync start and stop logic assume resync
	 * requests are processed in order, requeuing this on the worker thread
	 * introduces a bunch of new code for synchronization between threads.
	 *
	 * Unlimited throttling before drbd_rs_begin_io may stall the resync
	 * "forever", throttling after drbd_rs_begin_io will lock that extent
	 * for application writes for the same time.  For now, just throttle
	 * here, where the rest of the code expects the receiver to sleep for
	 * a while, anyways.
	 */

	/* Throttle before drbd_rs_begin_io, as that locks out application IO;
	 * this defers syncer requests for some time, before letting at least
	 * on request through.  The resync controller on the receiving side
	 * will adapt to the incoming rate accordingly.
	 *
	 * We cannot throttle here if remote is Primary/SyncTarget:
	 * we would also throttle its application reads.
	 * In that case, throttling is done on the SyncTarget only.
	 */
	if (mdev->state.peer != R_PRIMARY && drbd_rs_should_slow_down(mdev, sector))
		schedule_timeout_uninterruptible(HZ/10);
	if (drbd_rs_begin_io(mdev, sector))
		goto out_free_e;

submit_for_resync:
	atomic_add(size >> 9, &mdev->rs_sect_ev);

submit:
	inc_unacked(mdev);
	spin_lock_irq(&mdev->tconn->req_lock);
	list_add_tail(&peer_req->w.list, &mdev->read_ee);
	spin_unlock_irq(&mdev->tconn->req_lock);

	if (drbd_submit_peer_request(mdev, peer_req, READ, fault_type) == 0)
		return 0;

	/* don't care for the reason here */
	dev_err(DEV, "submit failed, triggering re-connect\n");
	spin_lock_irq(&mdev->tconn->req_lock);
	list_del(&peer_req->w.list);
	spin_unlock_irq(&mdev->tconn->req_lock);
	/* no drbd_rs_complete_io(), we are dropping the connection anyways */

out_free_e:
	put_ldev(mdev);
	drbd_free_peer_req(mdev, peer_req);
	return -EIO;
}

STATIC int drbd_asb_recover_0p(struct drbd_conf *mdev) __must_hold(local)
{
	int self, peer, rv = -100;
	unsigned long ch_self, ch_peer;
	enum drbd_after_sb_p after_sb_0p;

	self = mdev->ldev->md.uuid[UI_BITMAP] & 1;
	peer = mdev->p_uuid[UI_BITMAP] & 1;

	ch_peer = mdev->p_uuid[UI_SIZE];
	ch_self = mdev->comm_bm_set;

	rcu_read_lock();
	after_sb_0p = rcu_dereference(mdev->tconn->net_conf)->after_sb_0p;
	rcu_read_unlock();
	switch (after_sb_0p) {
	case ASB_CONSENSUS:
	case ASB_DISCARD_SECONDARY:
	case ASB_CALL_HELPER:
	case ASB_VIOLENTLY:
		dev_err(DEV, "Configuration error.\n");
		break;
	case ASB_DISCONNECT:
		break;
	case ASB_DISCARD_YOUNGER_PRI:
		if (self == 0 && peer == 1) {
			rv = -1;
			break;
		}
		if (self == 1 && peer == 0) {
			rv =  1;
			break;
		}
		/* Else fall through to one of the other strategies... */
	case ASB_DISCARD_OLDER_PRI:
		if (self == 0 && peer == 1) {
			rv = 1;
			break;
		}
		if (self == 1 && peer == 0) {
			rv = -1;
			break;
		}
		/* Else fall through to one of the other strategies... */
		dev_warn(DEV, "Discard younger/older primary did not find a decision\n"
		     "Using discard-least-changes instead\n");
	case ASB_DISCARD_ZERO_CHG:
		if (ch_peer == 0 && ch_self == 0) {
			rv = test_bit(DISCARD_CONCURRENT, &mdev->tconn->flags)
				? -1 : 1;
			break;
		} else {
			if (ch_peer == 0) { rv =  1; break; }
			if (ch_self == 0) { rv = -1; break; }
		}
		if (after_sb_0p == ASB_DISCARD_ZERO_CHG)
			break;
	case ASB_DISCARD_LEAST_CHG:
		if	(ch_self < ch_peer)
			rv = -1;
		else if (ch_self > ch_peer)
			rv =  1;
		else /* ( ch_self == ch_peer ) */
		     /* Well, then use something else. */
			rv = test_bit(DISCARD_CONCURRENT, &mdev->tconn->flags)
				? -1 : 1;
		break;
	case ASB_DISCARD_LOCAL:
		rv = -1;
		break;
	case ASB_DISCARD_REMOTE:
		rv =  1;
	}

	return rv;
}

STATIC int drbd_asb_recover_1p(struct drbd_conf *mdev) __must_hold(local)
{
	int hg, rv = -100;
	enum drbd_after_sb_p after_sb_1p;

	rcu_read_lock();
	after_sb_1p = rcu_dereference(mdev->tconn->net_conf)->after_sb_1p;
	rcu_read_unlock();
	switch (after_sb_1p) {
	case ASB_DISCARD_YOUNGER_PRI:
	case ASB_DISCARD_OLDER_PRI:
	case ASB_DISCARD_LEAST_CHG:
	case ASB_DISCARD_LOCAL:
	case ASB_DISCARD_REMOTE:
	case ASB_DISCARD_ZERO_CHG:
		dev_err(DEV, "Configuration error.\n");
		break;
	case ASB_DISCONNECT:
		break;
	case ASB_CONSENSUS:
		hg = drbd_asb_recover_0p(mdev);
		if (hg == -1 && mdev->state.role == R_SECONDARY)
			rv = hg;
		if (hg == 1  && mdev->state.role == R_PRIMARY)
			rv = hg;
		break;
	case ASB_VIOLENTLY:
		rv = drbd_asb_recover_0p(mdev);
		break;
	case ASB_DISCARD_SECONDARY:
		return mdev->state.role == R_PRIMARY ? 1 : -1;
	case ASB_CALL_HELPER:
		hg = drbd_asb_recover_0p(mdev);
		if (hg == -1 && mdev->state.role == R_PRIMARY) {
			enum drbd_state_rv rv2;

			drbd_set_role(mdev, R_SECONDARY, 0);
			 /* drbd_change_state() does not sleep while in SS_IN_TRANSIENT_STATE,
			  * we might be here in C_WF_REPORT_PARAMS which is transient.
			  * we do not need to wait for the after state change work either. */
			rv2 = drbd_change_state(mdev, CS_VERBOSE, NS(role, R_SECONDARY));
			if (rv2 != SS_SUCCESS) {
				drbd_khelper(mdev, "pri-lost-after-sb");
			} else {
				dev_warn(DEV, "Successfully gave up primary role.\n");
				rv = hg;
			}
		} else
			rv = hg;
	}

	return rv;
}

STATIC int drbd_asb_recover_2p(struct drbd_conf *mdev) __must_hold(local)
{
	int hg, rv = -100;
	enum drbd_after_sb_p after_sb_2p;

	rcu_read_lock();
	after_sb_2p = rcu_dereference(mdev->tconn->net_conf)->after_sb_2p;
	rcu_read_unlock();
	switch (after_sb_2p) {
	case ASB_DISCARD_YOUNGER_PRI:
	case ASB_DISCARD_OLDER_PRI:
	case ASB_DISCARD_LEAST_CHG:
	case ASB_DISCARD_LOCAL:
	case ASB_DISCARD_REMOTE:
	case ASB_CONSENSUS:
	case ASB_DISCARD_SECONDARY:
	case ASB_DISCARD_ZERO_CHG:
		dev_err(DEV, "Configuration error.\n");
		break;
	case ASB_VIOLENTLY:
		rv = drbd_asb_recover_0p(mdev);
		break;
	case ASB_DISCONNECT:
		break;
	case ASB_CALL_HELPER:
		hg = drbd_asb_recover_0p(mdev);
		if (hg == -1) {
			enum drbd_state_rv rv2;

			 /* drbd_change_state() does not sleep while in SS_IN_TRANSIENT_STATE,
			  * we might be here in C_WF_REPORT_PARAMS which is transient.
			  * we do not need to wait for the after state change work either. */
			rv2 = drbd_change_state(mdev, CS_VERBOSE, NS(role, R_SECONDARY));
			if (rv2 != SS_SUCCESS) {
				drbd_khelper(mdev, "pri-lost-after-sb");
			} else {
				dev_warn(DEV, "Successfully gave up primary role.\n");
				rv = hg;
			}
		} else
			rv = hg;
	}

	return rv;
}

STATIC void drbd_uuid_dump(struct drbd_conf *mdev, char *text, u64 *uuid,
			   u64 bits, u64 flags)
{
	if (!uuid) {
		dev_info(DEV, "%s uuid info vanished while I was looking!\n", text);
		return;
	}
	dev_info(DEV, "%s %016llX:%016llX:%016llX:%016llX bits:%llu flags:%llX\n",
	     text,
	     (unsigned long long)uuid[UI_CURRENT],
	     (unsigned long long)uuid[UI_BITMAP],
	     (unsigned long long)uuid[UI_HISTORY_START],
	     (unsigned long long)uuid[UI_HISTORY_END],
	     (unsigned long long)bits,
	     (unsigned long long)flags);
}

/*
  100	after split brain try auto recover
    2	C_SYNC_SOURCE set BitMap
    1	C_SYNC_SOURCE use BitMap
    0	no Sync
   -1	C_SYNC_TARGET use BitMap
   -2	C_SYNC_TARGET set BitMap
 -100	after split brain, disconnect
-1000	unrelated data
-1091   requires proto 91
-1096   requires proto 96
 */
STATIC int drbd_uuid_compare(struct drbd_conf *mdev, int *rule_nr) __must_hold(local)
{
	u64 self, peer;
	int i, j;

	self = mdev->ldev->md.uuid[UI_CURRENT] & ~((u64)1);
	peer = mdev->p_uuid[UI_CURRENT] & ~((u64)1);

	*rule_nr = 10;
	if (self == UUID_JUST_CREATED && peer == UUID_JUST_CREATED)
		return 0;

	*rule_nr = 20;
	if ((self == UUID_JUST_CREATED || self == (u64)0) &&
	     peer != UUID_JUST_CREATED)
		return -2;

	*rule_nr = 30;
	if (self != UUID_JUST_CREATED &&
	    (peer == UUID_JUST_CREATED || peer == (u64)0))
		return 2;

	if (self == peer) {
		int rct, dc; /* roles at crash time */

		if (mdev->p_uuid[UI_BITMAP] == (u64)0 && mdev->ldev->md.uuid[UI_BITMAP] != (u64)0) {

			if (mdev->tconn->agreed_pro_version < 91)
				return -1091;

			if ((mdev->ldev->md.uuid[UI_BITMAP] & ~((u64)1)) == (mdev->p_uuid[UI_HISTORY_START] & ~((u64)1)) &&
			    (mdev->ldev->md.uuid[UI_HISTORY_START] & ~((u64)1)) == (mdev->p_uuid[UI_HISTORY_START + 1] & ~((u64)1))) {
				dev_info(DEV, "was SyncSource, missed the resync finished event, corrected myself:\n");
				drbd_uuid_set_bm(mdev, 0UL);

				drbd_uuid_dump(mdev, "self", mdev->ldev->md.uuid,
					       mdev->state.disk >= D_NEGOTIATING ? drbd_bm_total_weight(mdev) : 0, 0);
				*rule_nr = 34;
			} else {
				dev_info(DEV, "was SyncSource (peer failed to write sync_uuid)\n");
				*rule_nr = 36;
			}

			return 1;
		}

		if (mdev->ldev->md.uuid[UI_BITMAP] == (u64)0 && mdev->p_uuid[UI_BITMAP] != (u64)0) {

			if (mdev->tconn->agreed_pro_version < 91)
				return -1091;

			if ((mdev->ldev->md.uuid[UI_HISTORY_START] & ~((u64)1)) == (mdev->p_uuid[UI_BITMAP] & ~((u64)1)) &&
			    (mdev->ldev->md.uuid[UI_HISTORY_START + 1] & ~((u64)1)) == (mdev->p_uuid[UI_HISTORY_START] & ~((u64)1))) {
				dev_info(DEV, "was SyncTarget, peer missed the resync finished event, corrected peer:\n");

				mdev->p_uuid[UI_HISTORY_START + 1] = mdev->p_uuid[UI_HISTORY_START];
				mdev->p_uuid[UI_HISTORY_START] = mdev->p_uuid[UI_BITMAP];
				mdev->p_uuid[UI_BITMAP] = 0UL;

				drbd_uuid_dump(mdev, "peer", mdev->p_uuid, mdev->p_uuid[UI_SIZE], mdev->p_uuid[UI_FLAGS]);
				*rule_nr = 35;
			} else {
				dev_info(DEV, "was SyncTarget (failed to write sync_uuid)\n");
				*rule_nr = 37;
			}

			return -1;
		}

		/* Common power [off|failure] */
		rct = (test_bit(CRASHED_PRIMARY, &mdev->flags) ? 1 : 0) +
			(mdev->p_uuid[UI_FLAGS] & 2);
		/* lowest bit is set when we were primary,
		 * next bit (weight 2) is set when peer was primary */
		*rule_nr = 40;

		switch (rct) {
		case 0: /* !self_pri && !peer_pri */ return 0;
		case 1: /*  self_pri && !peer_pri */ return 1;
		case 2: /* !self_pri &&  peer_pri */ return -1;
		case 3: /*  self_pri &&  peer_pri */
			dc = test_bit(DISCARD_CONCURRENT, &mdev->tconn->flags);
			return dc ? -1 : 1;
		}
	}

	*rule_nr = 50;
	peer = mdev->p_uuid[UI_BITMAP] & ~((u64)1);
	if (self == peer)
		return -1;

	*rule_nr = 51;
	peer = mdev->p_uuid[UI_HISTORY_START] & ~((u64)1);
	if (self == peer) {
		if (mdev->tconn->agreed_pro_version < 96 ?
		    (mdev->ldev->md.uuid[UI_HISTORY_START] & ~((u64)1)) ==
		    (mdev->p_uuid[UI_HISTORY_START + 1] & ~((u64)1)) :
		    peer + UUID_NEW_BM_OFFSET == (mdev->p_uuid[UI_BITMAP] & ~((u64)1))) {
			/* The last P_SYNC_UUID did not get though. Undo the last start of
			   resync as sync source modifications of the peer's UUIDs. */

			if (mdev->tconn->agreed_pro_version < 91)
				return -1091;

			mdev->p_uuid[UI_BITMAP] = mdev->p_uuid[UI_HISTORY_START];
			mdev->p_uuid[UI_HISTORY_START] = mdev->p_uuid[UI_HISTORY_START + 1];

			dev_info(DEV, "Lost last syncUUID packet, corrected:\n");
			drbd_uuid_dump(mdev, "peer", mdev->p_uuid, mdev->p_uuid[UI_SIZE], mdev->p_uuid[UI_FLAGS]);

			return -1;
		}
	}

	*rule_nr = 60;
	self = mdev->ldev->md.uuid[UI_CURRENT] & ~((u64)1);
	for (i = UI_HISTORY_START; i <= UI_HISTORY_END; i++) {
		peer = mdev->p_uuid[i] & ~((u64)1);
		if (self == peer)
			return -2;
	}

	*rule_nr = 70;
	self = mdev->ldev->md.uuid[UI_BITMAP] & ~((u64)1);
	peer = mdev->p_uuid[UI_CURRENT] & ~((u64)1);
	if (self == peer)
		return 1;

	*rule_nr = 71;
	self = mdev->ldev->md.uuid[UI_HISTORY_START] & ~((u64)1);
	if (self == peer) {
		if (mdev->tconn->agreed_pro_version < 96 ?
		    (mdev->ldev->md.uuid[UI_HISTORY_START + 1] & ~((u64)1)) ==
		    (mdev->p_uuid[UI_HISTORY_START] & ~((u64)1)) :
		    self + UUID_NEW_BM_OFFSET == (mdev->ldev->md.uuid[UI_BITMAP] & ~((u64)1))) {
			/* The last P_SYNC_UUID did not get though. Undo the last start of
			   resync as sync source modifications of our UUIDs. */

			if (mdev->tconn->agreed_pro_version < 91)
				return -1091;

			_drbd_uuid_set(mdev, UI_BITMAP, mdev->ldev->md.uuid[UI_HISTORY_START]);
			_drbd_uuid_set(mdev, UI_HISTORY_START, mdev->ldev->md.uuid[UI_HISTORY_START + 1]);

			dev_info(DEV, "Last syncUUID did not get through, corrected:\n");
			drbd_uuid_dump(mdev, "self", mdev->ldev->md.uuid,
				       mdev->state.disk >= D_NEGOTIATING ? drbd_bm_total_weight(mdev) : 0, 0);

			return 1;
		}
	}


	*rule_nr = 80;
	peer = mdev->p_uuid[UI_CURRENT] & ~((u64)1);
	for (i = UI_HISTORY_START; i <= UI_HISTORY_END; i++) {
		self = mdev->ldev->md.uuid[i] & ~((u64)1);
		if (self == peer)
			return 2;
	}

	*rule_nr = 90;
	self = mdev->ldev->md.uuid[UI_BITMAP] & ~((u64)1);
	peer = mdev->p_uuid[UI_BITMAP] & ~((u64)1);
	if (self == peer && self != ((u64)0))
		return 100;

	*rule_nr = 100;
	for (i = UI_HISTORY_START; i <= UI_HISTORY_END; i++) {
		self = mdev->ldev->md.uuid[i] & ~((u64)1);
		for (j = UI_HISTORY_START; j <= UI_HISTORY_END; j++) {
			peer = mdev->p_uuid[j] & ~((u64)1);
			if (self == peer)
				return -100;
		}
	}

	return -1000;
}

/* drbd_sync_handshake() returns the new conn state on success, or
   CONN_MASK (-1) on failure.
 */
STATIC enum drbd_conns drbd_sync_handshake(struct drbd_conf *mdev, enum drbd_role peer_role,
					   enum drbd_disk_state peer_disk) __must_hold(local)
{
	enum drbd_conns rv = C_MASK;
	enum drbd_disk_state mydisk;
	struct net_conf *nc;
	int hg, rule_nr, rr_conflict, tentative;

	mydisk = mdev->state.disk;
	if (mydisk == D_NEGOTIATING)
		mydisk = mdev->new_state_tmp.disk;

	dev_info(DEV, "drbd_sync_handshake:\n");
	drbd_uuid_dump(mdev, "self", mdev->ldev->md.uuid, mdev->comm_bm_set, 0);
	drbd_uuid_dump(mdev, "peer", mdev->p_uuid,
		       mdev->p_uuid[UI_SIZE], mdev->p_uuid[UI_FLAGS]);

	hg = drbd_uuid_compare(mdev, &rule_nr);

	dev_info(DEV, "uuid_compare()=%d by rule %d\n", hg, rule_nr);

	if (hg == -1000) {
		dev_alert(DEV, "Unrelated data, aborting!\n");
		return C_MASK;
	}
	if (hg < -1000) {
		dev_alert(DEV, "To resolve this both sides have to support at least protocol %d\n", -hg - 1000);
		return C_MASK;
	}

	if    ((mydisk == D_INCONSISTENT && peer_disk > D_INCONSISTENT) ||
	    (peer_disk == D_INCONSISTENT && mydisk    > D_INCONSISTENT)) {
		int f = (hg == -100) || abs(hg) == 2;
		hg = mydisk > D_INCONSISTENT ? 1 : -1;
		if (f)
			hg = hg*2;
		dev_info(DEV, "Becoming sync %s due to disk states.\n",
		     hg > 0 ? "source" : "target");
	}

	if (abs(hg) == 100)
		drbd_khelper(mdev, "initial-split-brain");

	rcu_read_lock();
	nc = rcu_dereference(mdev->tconn->net_conf);

	if (hg == 100 || (hg == -100 && nc->always_asbp)) {
		int pcount = (mdev->state.role == R_PRIMARY)
			   + (peer_role == R_PRIMARY);
		int forced = (hg == -100);

		switch (pcount) {
		case 0:
			hg = drbd_asb_recover_0p(mdev);
			break;
		case 1:
			hg = drbd_asb_recover_1p(mdev);
			break;
		case 2:
			hg = drbd_asb_recover_2p(mdev);
			break;
		}
		if (abs(hg) < 100) {
			dev_warn(DEV, "Split-Brain detected, %d primaries, "
			     "automatically solved. Sync from %s node\n",
			     pcount, (hg < 0) ? "peer" : "this");
			if (forced) {
				dev_warn(DEV, "Doing a full sync, since"
				     " UUIDs where ambiguous.\n");
				hg = hg*2;
			}
		}
	}

	if (hg == -100) {
		if (test_bit(DISCARD_MY_DATA, &mdev->flags) && !(mdev->p_uuid[UI_FLAGS]&1))
			hg = -1;
		if (!test_bit(DISCARD_MY_DATA, &mdev->flags) && (mdev->p_uuid[UI_FLAGS]&1))
			hg = 1;

		if (abs(hg) < 100)
			dev_warn(DEV, "Split-Brain detected, manually solved. "
			     "Sync from %s node\n",
			     (hg < 0) ? "peer" : "this");
	}
	rr_conflict = nc->rr_conflict;
	tentative = nc->tentative;
	rcu_read_unlock();

	if (hg == -100) {
		/* FIXME this log message is not correct if we end up here
		 * after an attempted attach on a diskless node.
		 * We just refuse to attach -- well, we drop the "connection"
		 * to that disk, in a way... */
		dev_alert(DEV, "Split-Brain detected but unresolved, dropping connection!\n");
		drbd_khelper(mdev, "split-brain");
		return C_MASK;
	}

	if (hg > 0 && mydisk <= D_INCONSISTENT) {
		dev_err(DEV, "I shall become SyncSource, but I am inconsistent!\n");
		return C_MASK;
	}

	if (hg < 0 && /* by intention we do not use mydisk here. */
	    mdev->state.role == R_PRIMARY && mdev->state.disk >= D_CONSISTENT) {
		switch (rr_conflict) {
		case ASB_CALL_HELPER:
			drbd_khelper(mdev, "pri-lost");
			/* fall through */
		case ASB_DISCONNECT:
			dev_err(DEV, "I shall become SyncTarget, but I am primary!\n");
			return C_MASK;
		case ASB_VIOLENTLY:
			dev_warn(DEV, "Becoming SyncTarget, violating the stable-data"
			     "assumption\n");
		}
	}

	if (tentative || test_bit(CONN_DRY_RUN, &mdev->tconn->flags)) {
		if (hg == 0)
			dev_info(DEV, "dry-run connect: No resync, would become Connected immediately.\n");
		else
			dev_info(DEV, "dry-run connect: Would become %s, doing a %s resync.",
				 drbd_conn_str(hg > 0 ? C_SYNC_SOURCE : C_SYNC_TARGET),
				 abs(hg) >= 2 ? "full" : "bit-map based");
		return C_MASK;
	}

	if (abs(hg) >= 2) {
		dev_info(DEV, "Writing the whole bitmap, full sync required after drbd_sync_handshake.\n");
		if (drbd_bitmap_io(mdev, &drbd_bmio_set_n_write, "set_n_write from sync_handshake",
					BM_LOCKED_SET_ALLOWED))
			return C_MASK;
	}

	if (hg > 0) { /* become sync source. */
		rv = C_WF_BITMAP_S;
	} else if (hg < 0) { /* become sync target */
		rv = C_WF_BITMAP_T;
	} else {
		rv = C_CONNECTED;
		if (drbd_bm_total_weight(mdev)) {
			dev_info(DEV, "No resync, but %lu bits in bitmap!\n",
			     drbd_bm_total_weight(mdev));
		}
	}

	return rv;
}

STATIC enum drbd_after_sb_p convert_after_sb(enum drbd_after_sb_p peer)
{
	/* ASB_DISCARD_REMOTE - ASB_DISCARD_LOCAL is valid */
	if (peer == ASB_DISCARD_REMOTE)
		return ASB_DISCARD_LOCAL;

	/* any other things with ASB_DISCARD_REMOTE or ASB_DISCARD_LOCAL are invalid */
	if (peer == ASB_DISCARD_LOCAL)
		return ASB_DISCARD_REMOTE;

	/* everything else is valid if they are equal on both sides. */
	return peer;
}

STATIC int receive_protocol(struct drbd_tconn *tconn, struct packet_info *pi)
{
	struct p_protocol *p = pi->data;
	enum drbd_after_sb_p p_after_sb_0p, p_after_sb_1p, p_after_sb_2p;
	int p_proto, p_discard_my_data, p_two_primaries, cf;
	struct net_conf *nc, *old_net_conf, *new_net_conf = NULL;
	char integrity_alg[SHARED_SECRET_MAX] = "";
	struct crypto_hash *peer_integrity_tfm = NULL;
	void *int_dig_in = NULL, *int_dig_vv = NULL;

	p_proto		= be32_to_cpu(p->protocol);
	p_after_sb_0p	= be32_to_cpu(p->after_sb_0p);
	p_after_sb_1p	= be32_to_cpu(p->after_sb_1p);
	p_after_sb_2p	= be32_to_cpu(p->after_sb_2p);
	p_two_primaries = be32_to_cpu(p->two_primaries);
	cf		= be32_to_cpu(p->conn_flags);
	p_discard_my_data = cf & CF_DISCARD_MY_DATA;

	if (tconn->agreed_pro_version >= 87) {
		int err;

		if (pi->size > sizeof(integrity_alg))
			return -EIO;
		err = drbd_recv_all(tconn, integrity_alg, pi->size);
		if (err)
			return err;
		integrity_alg[SHARED_SECRET_MAX - 1] = 0;
	}

	if (pi->cmd != P_PROTOCOL_UPDATE) {
		clear_bit(CONN_DRY_RUN, &tconn->flags);

		if (cf & CF_DRY_RUN)
			set_bit(CONN_DRY_RUN, &tconn->flags);

		rcu_read_lock();
		nc = rcu_dereference(tconn->net_conf);

		if (p_proto != nc->wire_protocol) {
			conn_err(tconn, "incompatible %s settings\n", "protocol");
			goto disconnect_rcu_unlock;
		}

		if (convert_after_sb(p_after_sb_0p) != nc->after_sb_0p) {
			conn_err(tconn, "incompatible %s settings\n", "after-sb-0pri");
			goto disconnect_rcu_unlock;
		}

		if (convert_after_sb(p_after_sb_1p) != nc->after_sb_1p) {
			conn_err(tconn, "incompatible %s settings\n", "after-sb-1pri");
			goto disconnect_rcu_unlock;
		}

		if (convert_after_sb(p_after_sb_2p) != nc->after_sb_2p) {
			conn_err(tconn, "incompatible %s settings\n", "after-sb-2pri");
			goto disconnect_rcu_unlock;
		}

		if (p_discard_my_data && nc->discard_my_data) {
			conn_err(tconn, "incompatible %s settings\n", "discard-my-data");
			goto disconnect_rcu_unlock;
		}

		if (p_two_primaries != nc->two_primaries) {
			conn_err(tconn, "incompatible %s settings\n", "allow-two-primaries");
			goto disconnect_rcu_unlock;
		}

		if (strcmp(integrity_alg, nc->integrity_alg)) {
			conn_err(tconn, "incompatible %s settings\n", "data-integrity-alg");
			goto disconnect_rcu_unlock;
		}

		rcu_read_unlock();
	}

	if (integrity_alg[0]) {
		int hash_size;

		/*
		 * We can only change the peer data integrity algorithm
		 * here.  Changing our own data integrity algorithm
		 * requires that we send a P_PROTOCOL_UPDATE packet at
		 * the same time; otherwise, the peer has no way to
		 * tell between which packets the algorithm should
		 * change.
		 */

		peer_integrity_tfm = crypto_alloc_hash(integrity_alg, 0, CRYPTO_ALG_ASYNC);
		if (!peer_integrity_tfm) {
			conn_err(tconn, "peer data-integrity-alg %s not supported\n",
				 integrity_alg);
			goto disconnect;
		}

		hash_size = crypto_hash_digestsize(peer_integrity_tfm);
		int_dig_in = kmalloc(hash_size, GFP_KERNEL);
		int_dig_vv = kmalloc(hash_size, GFP_KERNEL);
		if (!(int_dig_in && int_dig_vv)) {
			conn_err(tconn, "Allocation of buffers for data integrity checking failed\n");
			goto disconnect;
		}
	}

	new_net_conf = kmalloc(sizeof(struct net_conf), GFP_KERNEL);
	if (!new_net_conf) {
		conn_err(tconn, "Allocation of new net_conf failed\n");
		goto disconnect;
	}

	mutex_lock(&tconn->data.mutex);
	mutex_lock(&tconn->conf_update);
	old_net_conf = tconn->net_conf;
	*new_net_conf = *old_net_conf;

	new_net_conf->wire_protocol = p_proto;
	new_net_conf->after_sb_0p = convert_after_sb(p_after_sb_0p);
	new_net_conf->after_sb_1p = convert_after_sb(p_after_sb_1p);
	new_net_conf->after_sb_2p = convert_after_sb(p_after_sb_2p);
	new_net_conf->two_primaries = p_two_primaries;

	rcu_assign_pointer(tconn->net_conf, new_net_conf);
	mutex_unlock(&tconn->conf_update);
	mutex_unlock(&tconn->data.mutex);

	crypto_free_hash(tconn->peer_integrity_tfm);
	kfree(tconn->int_dig_in);
	kfree(tconn->int_dig_vv);
	tconn->peer_integrity_tfm = peer_integrity_tfm;
	tconn->int_dig_in = int_dig_in;
	tconn->int_dig_vv = int_dig_vv;

	if (strcmp(old_net_conf->integrity_alg, integrity_alg))
		conn_info(tconn, "peer data-integrity-alg: %s\n",
			  integrity_alg[0] ? integrity_alg : "(none)");

	synchronize_rcu();
	kfree(old_net_conf);
	return 0;

disconnect_rcu_unlock:
	rcu_read_unlock();
disconnect:
	crypto_free_hash(peer_integrity_tfm);
	kfree(int_dig_in);
	kfree(int_dig_vv);
	conn_request_state(tconn, NS(conn, C_DISCONNECTING), CS_HARD);
	return -EIO;
}

/* helper function
 * input: alg name, feature name
 * return: NULL (alg name was "")
 *         ERR_PTR(error) if something goes wrong
 *         or the crypto hash ptr, if it worked out ok. */
struct crypto_hash *drbd_crypto_alloc_digest_safe(const struct drbd_conf *mdev,
		const char *alg, const char *name)
{
	struct crypto_hash *tfm;

	if (!alg[0])
		return NULL;

	tfm = crypto_alloc_hash(alg, 0, CRYPTO_ALG_ASYNC);
	if (IS_ERR(tfm)) {
		dev_err(DEV, "Can not allocate \"%s\" as %s (reason: %ld)\n",
			alg, name, PTR_ERR(tfm));
		return tfm;
	}
	return tfm;
}

static int ignore_remaining_packet(struct drbd_tconn *tconn, struct packet_info *pi)
{
	void *buffer = tconn->data.rbuf;
	int size = pi->size;

	while (size) {
		int s = min_t(int, size, DRBD_SOCKET_BUFFER_SIZE);
		s = drbd_recv(tconn, buffer, s);
		if (s <= 0) {
			if (s < 0)
				return s;
			break;
		}
		size -= s;
	}
	if (size)
		return -EIO;
	return 0;
}

/*
 * config_unknown_volume  -  device configuration command for unknown volume
 *
 * When a device is added to an existing connection, the node on which the
 * device is added first will send configuration commands to its peer but the
 * peer will not know about the device yet.  It will warn and ignore these
 * commands.  Once the device is added on the second node, the second node will
 * send the same device configuration commands, but in the other direction.
 *
 * (We can also end up here if drbd is misconfigured.)
 */
static int config_unknown_volume(struct drbd_tconn *tconn, struct packet_info *pi)
{
	conn_warn(tconn, "%s packet received for volume %u, which is not configured locally\n",
		  cmdname(pi->cmd), pi->vnr);
	return ignore_remaining_packet(tconn, pi);
}

STATIC int receive_SyncParam(struct drbd_tconn *tconn, struct packet_info *pi)
{
	struct drbd_conf *mdev;
	struct p_rs_param_95 *p;
	unsigned int header_size, data_size, exp_max_sz;
	struct crypto_hash *verify_tfm = NULL;
	struct crypto_hash *csums_tfm = NULL;
	struct net_conf *old_net_conf, *new_net_conf = NULL;
	struct disk_conf *old_disk_conf = NULL, *new_disk_conf = NULL;
	const int apv = tconn->agreed_pro_version;
	struct fifo_buffer *old_plan = NULL, *new_plan = NULL;
	int fifo_size = 0;
	int err;

	mdev = vnr_to_mdev(tconn, pi->vnr);
	if (!mdev)
		return config_unknown_volume(tconn, pi);

	exp_max_sz  = apv <= 87 ? sizeof(struct p_rs_param)
		    : apv == 88 ? sizeof(struct p_rs_param)
					+ SHARED_SECRET_MAX
		    : apv <= 94 ? sizeof(struct p_rs_param_89)
		    : /* apv >= 95 */ sizeof(struct p_rs_param_95);

	if (pi->size > exp_max_sz) {
		dev_err(DEV, "SyncParam packet too long: received %u, expected <= %u bytes\n",
		    pi->size, exp_max_sz);
		return -EIO;
	}

	if (apv <= 88) {
		header_size = sizeof(struct p_rs_param);
		data_size = pi->size - header_size;
	} else if (apv <= 94) {
		header_size = sizeof(struct p_rs_param_89);
		data_size = pi->size - header_size;
		D_ASSERT(data_size == 0);
	} else {
		header_size = sizeof(struct p_rs_param_95);
		data_size = pi->size - header_size;
		D_ASSERT(data_size == 0);
	}

	/* initialize verify_alg and csums_alg */
	p = pi->data;
	memset(p->verify_alg, 0, 2 * SHARED_SECRET_MAX);

	err = drbd_recv_all(mdev->tconn, p, header_size);
	if (err)
		return err;

	mutex_lock(&mdev->tconn->conf_update);
	old_net_conf = mdev->tconn->net_conf;
	if (get_ldev(mdev)) {
		new_disk_conf = kzalloc(sizeof(struct disk_conf), GFP_KERNEL);
		if (!new_disk_conf) {
			put_ldev(mdev);
			mutex_unlock(&mdev->tconn->conf_update);
			dev_err(DEV, "Allocation of new disk_conf failed\n");
			return -ENOMEM;
		}

		old_disk_conf = mdev->ldev->disk_conf;
		*new_disk_conf = *old_disk_conf;

		new_disk_conf->resync_rate = be32_to_cpu(p->resync_rate);
	}

	if (apv >= 88) {
		if (apv == 88) {
			if (data_size > SHARED_SECRET_MAX || data_size == 0) {
				dev_err(DEV, "verify-alg of wrong size, "
					"peer wants %u, accepting only up to %u byte\n",
					data_size, SHARED_SECRET_MAX);
				err = -EIO;
				goto reconnect;
			}

			err = drbd_recv_all(mdev->tconn, p->verify_alg, data_size);
			if (err)
				goto reconnect;
			/* we expect NUL terminated string */
			/* but just in case someone tries to be evil */
			D_ASSERT(p->verify_alg[data_size-1] == 0);
			p->verify_alg[data_size-1] = 0;

		} else /* apv >= 89 */ {
			/* we still expect NUL terminated strings */
			/* but just in case someone tries to be evil */
			D_ASSERT(p->verify_alg[SHARED_SECRET_MAX-1] == 0);
			D_ASSERT(p->csums_alg[SHARED_SECRET_MAX-1] == 0);
			p->verify_alg[SHARED_SECRET_MAX-1] = 0;
			p->csums_alg[SHARED_SECRET_MAX-1] = 0;
		}

		if (strcmp(old_net_conf->verify_alg, p->verify_alg)) {
			if (mdev->state.conn == C_WF_REPORT_PARAMS) {
				dev_err(DEV, "Different verify-alg settings. me=\"%s\" peer=\"%s\"\n",
				    old_net_conf->verify_alg, p->verify_alg);
				goto disconnect;
			}
			verify_tfm = drbd_crypto_alloc_digest_safe(mdev,
					p->verify_alg, "verify-alg");
			if (IS_ERR(verify_tfm)) {
				verify_tfm = NULL;
				goto disconnect;
			}
		}

		if (apv >= 89 && strcmp(old_net_conf->csums_alg, p->csums_alg)) {
			if (mdev->state.conn == C_WF_REPORT_PARAMS) {
				dev_err(DEV, "Different csums-alg settings. me=\"%s\" peer=\"%s\"\n",
				    old_net_conf->csums_alg, p->csums_alg);
				goto disconnect;
			}
			csums_tfm = drbd_crypto_alloc_digest_safe(mdev,
					p->csums_alg, "csums-alg");
			if (IS_ERR(csums_tfm)) {
				csums_tfm = NULL;
				goto disconnect;
			}
		}

		if (apv > 94 && new_disk_conf) {
			new_disk_conf->c_plan_ahead = be32_to_cpu(p->c_plan_ahead);
			new_disk_conf->c_delay_target = be32_to_cpu(p->c_delay_target);
			new_disk_conf->c_fill_target = be32_to_cpu(p->c_fill_target);
			new_disk_conf->c_max_rate = be32_to_cpu(p->c_max_rate);

			fifo_size = (new_disk_conf->c_plan_ahead * 10 * SLEEP_TIME) / HZ;
			if (fifo_size != mdev->rs_plan_s->size) {
				new_plan = fifo_alloc(fifo_size);
				if (!new_plan) {
					dev_err(DEV, "kmalloc of fifo_buffer failed");
					put_ldev(mdev);
					goto disconnect;
				}
			}
		}

		if (verify_tfm || csums_tfm) {
			new_net_conf = kzalloc(sizeof(struct net_conf), GFP_KERNEL);
			if (!new_net_conf) {
				dev_err(DEV, "Allocation of new net_conf failed\n");
				goto disconnect;
			}

			*new_net_conf = *old_net_conf;

			if (verify_tfm) {
				strcpy(new_net_conf->verify_alg, p->verify_alg);
				new_net_conf->verify_alg_len = strlen(p->verify_alg) + 1;
				crypto_free_hash(mdev->tconn->verify_tfm);
				mdev->tconn->verify_tfm = verify_tfm;
				dev_info(DEV, "using verify-alg: \"%s\"\n", p->verify_alg);
			}
			if (csums_tfm) {
				strcpy(new_net_conf->csums_alg, p->csums_alg);
				new_net_conf->csums_alg_len = strlen(p->csums_alg) + 1;
				crypto_free_hash(mdev->tconn->csums_tfm);
				mdev->tconn->csums_tfm = csums_tfm;
				dev_info(DEV, "using csums-alg: \"%s\"\n", p->csums_alg);
			}
			rcu_assign_pointer(tconn->net_conf, new_net_conf);
		}
	}

	if (new_disk_conf) {
		rcu_assign_pointer(mdev->ldev->disk_conf, new_disk_conf);
		put_ldev(mdev);
	}

	if (new_plan) {
		old_plan = mdev->rs_plan_s;
		rcu_assign_pointer(mdev->rs_plan_s, new_plan);
	}

	mutex_unlock(&mdev->tconn->conf_update);
	synchronize_rcu();
	if (new_net_conf)
		kfree(old_net_conf);
	kfree(old_disk_conf);
	kfree(old_plan);

	return 0;

reconnect:
	if (new_disk_conf) {
		put_ldev(mdev);
		kfree(new_disk_conf);
	}
	mutex_unlock(&mdev->tconn->conf_update);
	return -EIO;

disconnect:
	kfree(new_plan);
	if (new_disk_conf) {
		put_ldev(mdev);
		kfree(new_disk_conf);
	}
	mutex_unlock(&mdev->tconn->conf_update);
	/* just for completeness: actually not needed,
	 * as this is not reached if csums_tfm was ok. */
	crypto_free_hash(csums_tfm);
	/* but free the verify_tfm again, if csums_tfm did not work out */
	crypto_free_hash(verify_tfm);
	conn_request_state(mdev->tconn, NS(conn, C_DISCONNECTING), CS_HARD);
	return -EIO;
}

STATIC void drbd_setup_order_type(struct drbd_conf *mdev, int peer)
{
	/* sorry, we currently have no working implementation
	 * of distributed TCQ */
}

/* warn if the arguments differ by more than 12.5% */
static void warn_if_differ_considerably(struct drbd_conf *mdev,
	const char *s, sector_t a, sector_t b)
{
	sector_t d;
	if (a == 0 || b == 0)
		return;
	d = (a > b) ? (a - b) : (b - a);
	if (d > (a>>3) || d > (b>>3))
		dev_warn(DEV, "Considerable difference in %s: %llus vs. %llus\n", s,
		     (unsigned long long)a, (unsigned long long)b);
}

STATIC int receive_sizes(struct drbd_tconn *tconn, struct packet_info *pi)
{
	struct drbd_conf *mdev;
	struct p_sizes *p = pi->data;
	enum determine_dev_size dd = unchanged;
	sector_t p_size, p_usize, my_usize;
	int ldsc = 0; /* local disk size changed */
	enum dds_flags ddsf;

	mdev = vnr_to_mdev(tconn, pi->vnr);
	if (!mdev)
		return config_unknown_volume(tconn, pi);

	p_size = be64_to_cpu(p->d_size);
	p_usize = be64_to_cpu(p->u_size);

	/* just store the peer's disk size for now.
	 * we still need to figure out whether we accept that. */
	mdev->p_size = p_size;

	if (get_ldev(mdev)) {
		rcu_read_lock();
		my_usize = rcu_dereference(mdev->ldev->disk_conf)->disk_size;
		rcu_read_unlock();

		warn_if_differ_considerably(mdev, "lower level device sizes",
			   p_size, drbd_get_max_capacity(mdev->ldev));
		warn_if_differ_considerably(mdev, "user requested size",
					    p_usize, my_usize);

		/* if this is the first connect, or an otherwise expected
		 * param exchange, choose the minimum */
		if (mdev->state.conn == C_WF_REPORT_PARAMS)
			p_usize = min_not_zero(my_usize, p_usize);

		/* Never shrink a device with usable data during connect.
		   But allow online shrinking if we are connected. */
		if (drbd_new_dev_size(mdev, mdev->ldev, p_usize, 0) <
		    drbd_get_capacity(mdev->this_bdev) &&
		    mdev->state.disk >= D_OUTDATED &&
		    mdev->state.conn < C_CONNECTED) {
			dev_err(DEV, "The peer's disk size is too small!\n");
			conn_request_state(mdev->tconn, NS(conn, C_DISCONNECTING), CS_HARD);
			put_ldev(mdev);
			return -EIO;
		}

		if (my_usize != p_usize) {
			struct disk_conf *old_disk_conf, *new_disk_conf = NULL;

			new_disk_conf = kzalloc(sizeof(struct disk_conf), GFP_KERNEL);
			if (!new_disk_conf) {
				dev_err(DEV, "Allocation of new disk_conf failed\n");
				put_ldev(mdev);
				return -ENOMEM;
			}

			mutex_lock(&mdev->tconn->conf_update);
			old_disk_conf = mdev->ldev->disk_conf;
			*new_disk_conf = *old_disk_conf;
			new_disk_conf->disk_size = p_usize;

			rcu_assign_pointer(mdev->ldev->disk_conf, new_disk_conf);
			mutex_unlock(&mdev->tconn->conf_update);
			synchronize_rcu();
			kfree(old_disk_conf);

			dev_info(DEV, "Peer sets u_size to %lu sectors\n",
				 (unsigned long)my_usize);
		}

		put_ldev(mdev);
	}

	ddsf = be16_to_cpu(p->dds_flags);
	if (get_ldev(mdev)) {
		dd = drbd_determine_dev_size(mdev, ddsf);
		put_ldev(mdev);
		if (dd == dev_size_error)
			return -EIO;
		drbd_md_sync(mdev);
	} else {
		/* I am diskless, need to accept the peer's size. */
		drbd_set_my_capacity(mdev, p_size);
	}

	mdev->peer_max_bio_size = be32_to_cpu(p->max_bio_size);
	drbd_reconsider_max_bio_size(mdev);

	if (get_ldev(mdev)) {
		if (mdev->ldev->known_size != drbd_get_capacity(mdev->ldev->backing_bdev)) {
			mdev->ldev->known_size = drbd_get_capacity(mdev->ldev->backing_bdev);
			ldsc = 1;
		}

		drbd_setup_order_type(mdev, be16_to_cpu(p->queue_order_type));
		put_ldev(mdev);
	}

	if (mdev->state.conn > C_WF_REPORT_PARAMS) {
		if (be64_to_cpu(p->c_size) !=
		    drbd_get_capacity(mdev->this_bdev) || ldsc) {
			/* we have different sizes, probably peer
			 * needs to know my new size... */
			drbd_send_sizes(mdev, 0, ddsf);
		}
		if (test_and_clear_bit(RESIZE_PENDING, &mdev->flags) ||
		    (dd == grew && mdev->state.conn == C_CONNECTED)) {
			if (mdev->state.pdsk >= D_INCONSISTENT &&
			    mdev->state.disk >= D_INCONSISTENT) {
				if (ddsf & DDSF_NO_RESYNC)
					dev_info(DEV, "Resync of new storage suppressed with --assume-clean\n");
				else
					resync_after_online_grow(mdev);
			} else
				set_bit(RESYNC_AFTER_NEG, &mdev->flags);
		}
	}

	return 0;
}

STATIC int receive_uuids(struct drbd_tconn *tconn, struct packet_info *pi)
{
	struct drbd_conf *mdev;
	struct p_uuids *p = pi->data;
	u64 *p_uuid;
	int i, updated_uuids = 0;

	mdev = vnr_to_mdev(tconn, pi->vnr);
	if (!mdev)
		return config_unknown_volume(tconn, pi);

	p_uuid = kmalloc(sizeof(u64)*UI_EXTENDED_SIZE, GFP_NOIO);

	for (i = UI_CURRENT; i < UI_EXTENDED_SIZE; i++)
		p_uuid[i] = be64_to_cpu(p->uuid[i]);

	kfree(mdev->p_uuid);
	mdev->p_uuid = p_uuid;

	if (mdev->state.conn < C_CONNECTED &&
	    mdev->state.disk < D_INCONSISTENT &&
	    mdev->state.role == R_PRIMARY &&
	    (mdev->ed_uuid & ~((u64)1)) != (p_uuid[UI_CURRENT] & ~((u64)1))) {
		dev_err(DEV, "Can only connect to data with current UUID=%016llX\n",
		    (unsigned long long)mdev->ed_uuid);
		conn_request_state(mdev->tconn, NS(conn, C_DISCONNECTING), CS_HARD);
		return -EIO;
	}

	if (get_ldev(mdev)) {
		int skip_initial_sync =
			mdev->state.conn == C_CONNECTED &&
			mdev->tconn->agreed_pro_version >= 90 &&
			mdev->ldev->md.uuid[UI_CURRENT] == UUID_JUST_CREATED &&
			(p_uuid[UI_FLAGS] & 8);
		if (skip_initial_sync) {
			dev_info(DEV, "Accepted new current UUID, preparing to skip initial sync\n");
			drbd_bitmap_io(mdev, &drbd_bmio_clear_n_write,
					"clear_n_write from receive_uuids",
					BM_LOCKED_TEST_ALLOWED);
			_drbd_uuid_set(mdev, UI_CURRENT, p_uuid[UI_CURRENT]);
			_drbd_uuid_set(mdev, UI_BITMAP, 0);
			_drbd_set_state(_NS2(mdev, disk, D_UP_TO_DATE, pdsk, D_UP_TO_DATE),
					CS_VERBOSE, NULL);
			drbd_md_sync(mdev);
			updated_uuids = 1;
		}
		put_ldev(mdev);
	} else if (mdev->state.disk < D_INCONSISTENT &&
		   mdev->state.role == R_PRIMARY) {
		/* I am a diskless primary, the peer just created a new current UUID
		   for me. */
		updated_uuids = drbd_set_ed_uuid(mdev, p_uuid[UI_CURRENT]);
	}

	/* Before we test for the disk state, we should wait until an eventually
	   ongoing cluster wide state change is finished. That is important if
	   we are primary and are detaching from our disk. We need to see the
	   new disk state... */
	mutex_lock(mdev->state_mutex);
	mutex_unlock(mdev->state_mutex);
	if (mdev->state.conn >= C_CONNECTED && mdev->state.disk < D_INCONSISTENT)
		updated_uuids |= drbd_set_ed_uuid(mdev, p_uuid[UI_CURRENT]);

	if (updated_uuids)
		drbd_print_uuids(mdev, "receiver updated UUIDs to");

	return 0;
}

/**
 * convert_state() - Converts the peer's view of the cluster state to our point of view
 * @ps:		The state as seen by the peer.
 */
STATIC union drbd_state convert_state(union drbd_state ps)
{
	union drbd_state ms;

	static enum drbd_conns c_tab[] = {
		[C_WF_REPORT_PARAMS] = C_WF_REPORT_PARAMS,
		[C_CONNECTED] = C_CONNECTED,

		[C_STARTING_SYNC_S] = C_STARTING_SYNC_T,
		[C_STARTING_SYNC_T] = C_STARTING_SYNC_S,
		[C_DISCONNECTING] = C_TEAR_DOWN, /* C_NETWORK_FAILURE, */
		[C_VERIFY_S]       = C_VERIFY_T,
		[C_MASK]   = C_MASK,
	};

	ms.i = ps.i;

	ms.conn = c_tab[ps.conn];
	ms.peer = ps.role;
	ms.role = ps.peer;
	ms.pdsk = ps.disk;
	ms.disk = ps.pdsk;
	ms.peer_isp = (ps.aftr_isp | ps.user_isp);

	return ms;
}

STATIC int receive_req_state(struct drbd_tconn *tconn, struct packet_info *pi)
{
	struct drbd_conf *mdev;
	struct p_req_state *p = pi->data;
	union drbd_state mask, val;
	enum drbd_state_rv rv;

	mdev = vnr_to_mdev(tconn, pi->vnr);
	if (!mdev)
		return -EIO;

	mask.i = be32_to_cpu(p->mask);
	val.i = be32_to_cpu(p->val);

	if (test_bit(DISCARD_CONCURRENT, &mdev->tconn->flags) &&
	    mutex_is_locked(mdev->state_mutex)) {
		drbd_send_sr_reply(mdev, SS_CONCURRENT_ST_CHG);
		return 0;
	}

	mask = convert_state(mask);
	val = convert_state(val);

	rv = drbd_change_state(mdev, CS_VERBOSE, mask, val);
	drbd_send_sr_reply(mdev, rv);

	drbd_md_sync(mdev);

	return 0;
}

STATIC int receive_req_conn_state(struct drbd_tconn *tconn, struct packet_info *pi)
{
	struct p_req_state *p = pi->data;
	union drbd_state mask, val;
	enum drbd_state_rv rv;

	mask.i = be32_to_cpu(p->mask);
	val.i = be32_to_cpu(p->val);

	if (test_bit(DISCARD_CONCURRENT, &tconn->flags) &&
	    mutex_is_locked(&tconn->cstate_mutex)) {
		conn_send_sr_reply(tconn, SS_CONCURRENT_ST_CHG);
		return 0;
	}

	mask = convert_state(mask);
	val = convert_state(val);

	rv = conn_request_state(tconn, mask, val, CS_VERBOSE | CS_LOCAL_ONLY | CS_IGN_OUTD_FAIL);
	conn_send_sr_reply(tconn, rv);

	return 0;
}

STATIC int receive_state(struct drbd_tconn *tconn, struct packet_info *pi)
{
	struct drbd_conf *mdev;
	struct p_state *p = pi->data;
	union drbd_state os, ns, peer_state;
	enum drbd_disk_state real_peer_disk;
	enum chg_state_flags cs_flags;
	int rv;

	mdev = vnr_to_mdev(tconn, pi->vnr);
	if (!mdev)
		return config_unknown_volume(tconn, pi);

	peer_state.i = be32_to_cpu(p->state);

	real_peer_disk = peer_state.disk;
	if (peer_state.disk == D_NEGOTIATING) {
		real_peer_disk = mdev->p_uuid[UI_FLAGS] & 4 ? D_INCONSISTENT : D_CONSISTENT;
		dev_info(DEV, "real peer disk state = %s\n", drbd_disk_str(real_peer_disk));
	}

	spin_lock_irq(&mdev->tconn->req_lock);
 retry:
	os = ns = drbd_read_state(mdev);
	spin_unlock_irq(&mdev->tconn->req_lock);

	/* If some other part of the code (asender thread, timeout)
	 * already decided to close the connection again,
	 * we must not "re-establish" it here. */
	if (os.conn <= C_TEAR_DOWN)
		return -ECONNRESET;

	/* If this is the "end of sync" confirmation, usually the peer disk
	 * transitions from D_INCONSISTENT to D_UP_TO_DATE. For empty (0 bits
	 * set) resync started in PausedSyncT, or if the timing of pause-/
	 * unpause-sync events has been "just right", the peer disk may
	 * transition from D_CONSISTENT to D_UP_TO_DATE as well.
	 */
	if ((os.pdsk == D_INCONSISTENT || os.pdsk == D_CONSISTENT) &&
	    real_peer_disk == D_UP_TO_DATE &&
	    os.conn > C_CONNECTED && os.disk == D_UP_TO_DATE) {
		/* If we are (becoming) SyncSource, but peer is still in sync
		 * preparation, ignore its uptodate-ness to avoid flapping, it
		 * will change to inconsistent once the peer reaches active
		 * syncing states.
		 * It may have changed syncer-paused flags, however, so we
		 * cannot ignore this completely. */
		if (peer_state.conn > C_CONNECTED &&
		    peer_state.conn < C_SYNC_SOURCE)
			real_peer_disk = D_INCONSISTENT;

		/* if peer_state changes to connected at the same time,
		 * it explicitly notifies us that it finished resync.
		 * Maybe we should finish it up, too? */
		else if (os.conn >= C_SYNC_SOURCE &&
			 peer_state.conn == C_CONNECTED) {
			if (drbd_bm_total_weight(mdev) <= mdev->rs_failed)
				drbd_resync_finished(mdev);
			return 0;
		}
	}

	/* explicit verify finished notification, stop sector reached. */
	if (os.conn == C_VERIFY_T && os.disk == D_UP_TO_DATE &&
	    peer_state.conn == C_CONNECTED && real_peer_disk == D_UP_TO_DATE) {
		ov_out_of_sync_print(mdev);
		drbd_resync_finished(mdev);
		return 0;
	}

	/* peer says his disk is inconsistent, while we think it is uptodate,
	 * and this happens while the peer still thinks we have a sync going on,
	 * but we think we are already done with the sync.
	 * We ignore this to avoid flapping pdsk.
	 * This should not happen, if the peer is a recent version of drbd. */
	if (os.pdsk == D_UP_TO_DATE && real_peer_disk == D_INCONSISTENT &&
	    os.conn == C_CONNECTED && peer_state.conn > C_SYNC_SOURCE)
		real_peer_disk = D_UP_TO_DATE;

	if (ns.conn == C_WF_REPORT_PARAMS)
		ns.conn = C_CONNECTED;

	if (peer_state.conn == C_AHEAD)
		ns.conn = C_BEHIND;

	if (mdev->p_uuid && peer_state.disk >= D_NEGOTIATING &&
	    get_ldev_if_state(mdev, D_NEGOTIATING)) {
		int cr; /* consider resync */

		/* if we established a new connection */
		cr  = (os.conn < C_CONNECTED);
		/* if we had an established connection
		 * and one of the nodes newly attaches a disk */
		cr |= (os.conn == C_CONNECTED &&
		       (peer_state.disk == D_NEGOTIATING ||
			os.disk == D_NEGOTIATING));
		/* if we have both been inconsistent, and the peer has been
		 * forced to be UpToDate with --overwrite-data */
		cr |= test_bit(CONSIDER_RESYNC, &mdev->flags);
		/* if we had been plain connected, and the admin requested to
		 * start a sync by "invalidate" or "invalidate-remote" */
		cr |= (os.conn == C_CONNECTED &&
				(peer_state.conn >= C_STARTING_SYNC_S &&
				 peer_state.conn <= C_WF_BITMAP_T));

		if (cr)
			ns.conn = drbd_sync_handshake(mdev, peer_state.role, real_peer_disk);

		put_ldev(mdev);
		if (ns.conn == C_MASK) {
			ns.conn = C_CONNECTED;
			if (mdev->state.disk == D_NEGOTIATING) {
				drbd_force_state(mdev, NS(disk, D_FAILED));
			} else if (peer_state.disk == D_NEGOTIATING) {
				dev_err(DEV, "Disk attach process on the peer node was aborted.\n");
				peer_state.disk = D_DISKLESS;
				real_peer_disk = D_DISKLESS;
			} else {
				if (test_and_clear_bit(CONN_DRY_RUN, &mdev->tconn->flags))
					return -EIO;
				D_ASSERT(os.conn == C_WF_REPORT_PARAMS);
				conn_request_state(mdev->tconn, NS(conn, C_DISCONNECTING), CS_HARD);
				return -EIO;
			}
		}
	}

	spin_lock_irq(&mdev->tconn->req_lock);
	if (os.i != drbd_read_state(mdev).i)
		goto retry;
	clear_bit(CONSIDER_RESYNC, &mdev->flags);
	ns.peer = peer_state.role;
	ns.pdsk = real_peer_disk;
	ns.peer_isp = (peer_state.aftr_isp | peer_state.user_isp);
	if ((ns.conn == C_CONNECTED || ns.conn == C_WF_BITMAP_S) && ns.disk == D_NEGOTIATING)
		ns.disk = mdev->new_state_tmp.disk;
	cs_flags = CS_VERBOSE + (os.conn < C_CONNECTED && ns.conn >= C_CONNECTED ? 0 : CS_HARD);
	if (ns.pdsk == D_CONSISTENT && drbd_suspended(mdev) && ns.conn == C_CONNECTED && os.conn < C_CONNECTED &&
	    test_bit(NEW_CUR_UUID, &mdev->flags)) {
		/* Do not allow tl_restart(RESEND) for a rebooted peer. We can only allow this
		   for temporal network outages! */
		spin_unlock_irq(&mdev->tconn->req_lock);
		dev_err(DEV, "Aborting Connect, can not thaw IO with an only Consistent peer\n");
		tl_clear(mdev->tconn);
		drbd_uuid_new_current(mdev);
		clear_bit(NEW_CUR_UUID, &mdev->flags);
		conn_request_state(mdev->tconn, NS2(conn, C_PROTOCOL_ERROR, susp, 0), CS_HARD);
		return -EIO;
	}
	rv = _drbd_set_state(mdev, ns, cs_flags, NULL);
	ns = drbd_read_state(mdev);
	spin_unlock_irq(&mdev->tconn->req_lock);

	if (rv < SS_SUCCESS) {
		conn_request_state(mdev->tconn, NS(conn, C_DISCONNECTING), CS_HARD);
		return -EIO;
	}

	if (os.conn > C_WF_REPORT_PARAMS) {
		if (ns.conn > C_CONNECTED && peer_state.conn <= C_CONNECTED &&
		    peer_state.disk != D_NEGOTIATING ) {
			/* we want resync, peer has not yet decided to sync... */
			/* Nowadays only used when forcing a node into primary role and
			   setting its disk to UpToDate with that */
			drbd_send_uuids(mdev);
			drbd_send_current_state(mdev);
		}
	}

	clear_bit(DISCARD_MY_DATA, &mdev->flags);

	drbd_md_sync(mdev); /* update connected indicator, la_size, ... */

	return 0;
}

STATIC int receive_sync_uuid(struct drbd_tconn *tconn, struct packet_info *pi)
{
	struct drbd_conf *mdev;
	struct p_rs_uuid *p = pi->data;

	mdev = vnr_to_mdev(tconn, pi->vnr);
	if (!mdev)
		return -EIO;

	wait_event(mdev->misc_wait,
		   mdev->state.conn == C_WF_SYNC_UUID ||
		   mdev->state.conn == C_BEHIND ||
		   mdev->state.conn < C_CONNECTED ||
		   mdev->state.disk < D_NEGOTIATING);

	/* D_ASSERT( mdev->state.conn == C_WF_SYNC_UUID ); */

	/* Here the _drbd_uuid_ functions are right, current should
	   _not_ be rotated into the history */
	if (get_ldev_if_state(mdev, D_NEGOTIATING)) {
		_drbd_uuid_set(mdev, UI_CURRENT, be64_to_cpu(p->uuid));
		_drbd_uuid_set(mdev, UI_BITMAP, 0UL);

		drbd_print_uuids(mdev, "updated sync uuid");
		drbd_start_resync(mdev, C_SYNC_TARGET);

		put_ldev(mdev);
	} else
		dev_err(DEV, "Ignoring SyncUUID packet!\n");

	return 0;
}

/**
 * receive_bitmap_plain
 *
 * Return 0 when done, 1 when another iteration is needed, and a negative error
 * code upon failure.
 */
static int
receive_bitmap_plain(struct drbd_conf *mdev, unsigned int size,
		     unsigned long *p, struct bm_xfer_ctx *c)
{
	unsigned int data_size = DRBD_SOCKET_BUFFER_SIZE -
				 drbd_header_size(mdev->tconn);
	unsigned int num_words = min_t(size_t, data_size / sizeof(*p),
				       c->bm_words - c->word_offset);
	unsigned int want = num_words * sizeof(*p);
	int err;

	if (want != size) {
		dev_err(DEV, "%s:want (%u) != size (%u)\n", __func__, want, size);
		return -EIO;
	}
	if (want == 0)
		return 0;
	err = drbd_recv_all(mdev->tconn, p, want);
	if (err)
		return err;

	drbd_bm_merge_lel(mdev, c->word_offset, num_words, p);

	c->word_offset += num_words;
	c->bit_offset = c->word_offset * BITS_PER_LONG;
	if (c->bit_offset > c->bm_bits)
		c->bit_offset = c->bm_bits;

	return 1;
}

static enum drbd_bitmap_code dcbp_get_code(struct p_compressed_bm *p)
{
	return (enum drbd_bitmap_code)(p->encoding & 0x0f);
}

static int dcbp_get_start(struct p_compressed_bm *p)
{
	return (p->encoding & 0x80) != 0;
}

static int dcbp_get_pad_bits(struct p_compressed_bm *p)
{
	return (p->encoding >> 4) & 0x7;
}

/**
 * recv_bm_rle_bits
 *
 * Return 0 when done, 1 when another iteration is needed, and a negative error
 * code upon failure.
 */
static int
recv_bm_rle_bits(struct drbd_conf *mdev,
		struct p_compressed_bm *p,
		 struct bm_xfer_ctx *c,
		 unsigned int len)
{
	struct bitstream bs;
	u64 look_ahead;
	u64 rl;
	u64 tmp;
	unsigned long s = c->bit_offset;
	unsigned long e;
	int toggle = dcbp_get_start(p);
	int have;
	int bits;

	bitstream_init(&bs, p->code, len, dcbp_get_pad_bits(p));

	bits = bitstream_get_bits(&bs, &look_ahead, 64);
	if (bits < 0)
		return -EIO;

	for (have = bits; have > 0; s += rl, toggle = !toggle) {
		bits = vli_decode_bits(&rl, look_ahead);
		if (bits <= 0)
			return -EIO;

		if (toggle) {
			e = s + rl -1;
			if (e >= c->bm_bits) {
				dev_err(DEV, "bitmap overflow (e:%lu) while decoding bm RLE packet\n", e);
				return -EIO;
			}
			_drbd_bm_set_bits(mdev, s, e);
		}

		if (have < bits) {
			dev_err(DEV, "bitmap decoding error: h:%d b:%d la:0x%08llx l:%u/%u\n",
				have, bits, look_ahead,
				(unsigned int)(bs.cur.b - p->code),
				(unsigned int)bs.buf_len);
			return -EIO;
		}
		look_ahead >>= bits;
		have -= bits;

		bits = bitstream_get_bits(&bs, &tmp, 64 - have);
		if (bits < 0)
			return -EIO;
		look_ahead |= tmp << have;
		have += bits;
	}

	c->bit_offset = s;
	bm_xfer_ctx_bit_to_word_offset(c);

	return (s != c->bm_bits);
}

/**
 * decode_bitmap_c
 *
 * Return 0 when done, 1 when another iteration is needed, and a negative error
 * code upon failure.
 */
static int
decode_bitmap_c(struct drbd_conf *mdev,
		struct p_compressed_bm *p,
		struct bm_xfer_ctx *c,
		unsigned int len)
{
	if (dcbp_get_code(p) == RLE_VLI_Bits)
		return recv_bm_rle_bits(mdev, p, c, len - sizeof(*p));

	/* other variants had been implemented for evaluation,
	 * but have been dropped as this one turned out to be "best"
	 * during all our tests. */

	dev_err(DEV, "receive_bitmap_c: unknown encoding %u\n", p->encoding);
	conn_request_state(mdev->tconn, NS(conn, C_PROTOCOL_ERROR), CS_HARD);
	return -EIO;
}

void INFO_bm_xfer_stats(struct drbd_conf *mdev,
		const char *direction, struct bm_xfer_ctx *c)
{
	/* what would it take to transfer it "plaintext" */
	unsigned int header_size = drbd_header_size(mdev->tconn);
	unsigned int data_size = DRBD_SOCKET_BUFFER_SIZE - header_size;
	unsigned int plain =
		header_size * (DIV_ROUND_UP(c->bm_words, data_size) + 1) +
		c->bm_words * sizeof(unsigned long);
	unsigned int total = c->bytes[0] + c->bytes[1];
	unsigned int r;

	/* total can not be zero. but just in case: */
	if (total == 0)
		return;

	/* don't report if not compressed */
	if (total >= plain)
		return;

	/* total < plain. check for overflow, still */
	r = (total > UINT_MAX/1000) ? (total / (plain/1000))
		                    : (1000 * total / plain);

	if (r > 1000)
		r = 1000;

	r = 1000 - r;
	dev_info(DEV, "%s bitmap stats [Bytes(packets)]: plain %u(%u), RLE %u(%u), "
	     "total %u; compression: %u.%u%%\n",
			direction,
			c->bytes[1], c->packets[1],
			c->bytes[0], c->packets[0],
			total, r/10, r % 10);
}

/* Since we are processing the bitfield from lower addresses to higher,
   it does not matter if the process it in 32 bit chunks or 64 bit
   chunks as long as it is little endian. (Understand it as byte stream,
   beginning with the lowest byte...) If we would use big endian
   we would need to process it from the highest address to the lowest,
   in order to be agnostic to the 32 vs 64 bits issue.

   returns 0 on failure, 1 if we successfully received it. */
STATIC int receive_bitmap(struct drbd_tconn *tconn, struct packet_info *pi)
{
	struct drbd_conf *mdev;
	struct bm_xfer_ctx c;
	int err;

	mdev = vnr_to_mdev(tconn, pi->vnr);
	if (!mdev)
		return -EIO;

	drbd_bm_lock(mdev, "receive bitmap", BM_LOCKED_SET_ALLOWED);
	/* you are supposed to send additional out-of-sync information
	 * if you actually set bits during this phase */

	c = (struct bm_xfer_ctx) {
		.bm_bits = drbd_bm_bits(mdev),
		.bm_words = drbd_bm_words(mdev),
	};

	for(;;) {
		if (pi->cmd == P_BITMAP)
			err = receive_bitmap_plain(mdev, pi->size, pi->data, &c);
		else if (pi->cmd == P_COMPRESSED_BITMAP) {
			/* MAYBE: sanity check that we speak proto >= 90,
			 * and the feature is enabled! */
			struct p_compressed_bm *p = pi->data;

			if (pi->size > DRBD_SOCKET_BUFFER_SIZE - drbd_header_size(tconn)) {
				dev_err(DEV, "ReportCBitmap packet too large\n");
				err = -EIO;
				goto out;
			}
			if (pi->size <= sizeof(*p)) {
				dev_err(DEV, "ReportCBitmap packet too small (l:%u)\n", pi->size);
				err = -EIO;
				goto out;
			}
			err = drbd_recv_all(mdev->tconn, p, pi->size);
			if (err)
			       goto out;
			err = decode_bitmap_c(mdev, p, &c, pi->size);
		} else {
			dev_warn(DEV, "receive_bitmap: cmd neither ReportBitMap nor ReportCBitMap (is 0x%x)", pi->cmd);
			err = -EIO;
			goto out;
		}

		c.packets[pi->cmd == P_BITMAP]++;
		c.bytes[pi->cmd == P_BITMAP] += drbd_header_size(tconn) + pi->size;

		if (err <= 0) {
			if (err < 0)
				goto out;
			break;
		}
		err = drbd_recv_header(mdev->tconn, pi);
		if (err)
			goto out;
	}

	INFO_bm_xfer_stats(mdev, "receive", &c);

	if (mdev->state.conn == C_WF_BITMAP_T) {
		enum drbd_state_rv rv;

		err = drbd_send_bitmap(mdev);
		if (err)
			goto out;
		/* Omit CS_ORDERED with this state transition to avoid deadlocks. */
		rv = _drbd_request_state(mdev, NS(conn, C_WF_SYNC_UUID), CS_VERBOSE);
		D_ASSERT(rv == SS_SUCCESS);
	} else if (mdev->state.conn != C_WF_BITMAP_S) {
		/* admin may have requested C_DISCONNECTING,
		 * other threads may have noticed network errors */
		dev_info(DEV, "unexpected cstate (%s) in receive_bitmap\n",
		    drbd_conn_str(mdev->state.conn));
	}
	err = 0;

 out:
	drbd_bm_unlock(mdev);
	if (!err && mdev->state.conn == C_WF_BITMAP_S)
		drbd_start_resync(mdev, C_SYNC_SOURCE);
	return err;
}

STATIC int receive_skip(struct drbd_tconn *tconn, struct packet_info *pi)
{
	conn_warn(tconn, "skipping unknown optional packet type %d, l: %d!\n",
		 pi->cmd, pi->size);

	return ignore_remaining_packet(tconn, pi);
}

STATIC int receive_UnplugRemote(struct drbd_tconn *tconn, struct packet_info *pi)
{
	/* just unplug all devices always, regardless which volume number */
	drbd_unplug_all_devices(tconn);

	/* Make sure we've acked all the TCP data associated
	 * with the data requests being unplugged */
	drbd_tcp_quickack(tconn->data.socket);

	return 0;
}

STATIC int receive_out_of_sync(struct drbd_tconn *tconn, struct packet_info *pi)
{
	struct drbd_conf *mdev;
	struct p_block_desc *p = pi->data;

	mdev = vnr_to_mdev(tconn, pi->vnr);
	if (!mdev)
		return -EIO;

	switch (mdev->state.conn) {
	case C_WF_SYNC_UUID:
	case C_WF_BITMAP_T:
	case C_BEHIND:
			break;
	default:
		dev_err(DEV, "ASSERT FAILED cstate = %s, expected: WFSyncUUID|WFBitMapT|Behind\n",
				drbd_conn_str(mdev->state.conn));
	}

	drbd_set_out_of_sync(mdev, be64_to_cpu(p->sector), be32_to_cpu(p->blksize));

	return 0;
}

struct data_cmd {
	int expect_payload;
	size_t pkt_size;
	int (*fn)(struct drbd_tconn *, struct packet_info *);
};

static struct data_cmd drbd_cmd_handler[] = {
	[P_DATA]	    = { 1, sizeof(struct p_data), receive_Data },
	[P_DATA_REPLY]	    = { 1, sizeof(struct p_data), receive_DataReply },
	[P_RS_DATA_REPLY]   = { 1, sizeof(struct p_data), receive_RSDataReply } ,
	[P_BARRIER]	    = { 0, sizeof(struct p_barrier), receive_Barrier } ,
	[P_BITMAP]	    = { 1, 0, receive_bitmap } ,
	[P_COMPRESSED_BITMAP] = { 1, 0, receive_bitmap } ,
	[P_UNPLUG_REMOTE]   = { 0, 0, receive_UnplugRemote },
	[P_DATA_REQUEST]    = { 0, sizeof(struct p_block_req), receive_DataRequest },
	[P_RS_DATA_REQUEST] = { 0, sizeof(struct p_block_req), receive_DataRequest },
	[P_SYNC_PARAM]	    = { 1, 0, receive_SyncParam },
	[P_SYNC_PARAM89]    = { 1, 0, receive_SyncParam },
	[P_PROTOCOL]        = { 1, sizeof(struct p_protocol), receive_protocol },
	[P_UUIDS]	    = { 0, sizeof(struct p_uuids), receive_uuids },
	[P_SIZES]	    = { 0, sizeof(struct p_sizes), receive_sizes },
	[P_STATE]	    = { 0, sizeof(struct p_state), receive_state },
	[P_STATE_CHG_REQ]   = { 0, sizeof(struct p_req_state), receive_req_state },
	[P_SYNC_UUID]       = { 0, sizeof(struct p_rs_uuid), receive_sync_uuid },
	[P_OV_REQUEST]      = { 0, sizeof(struct p_block_req), receive_DataRequest },
	[P_OV_REPLY]        = { 1, sizeof(struct p_block_req), receive_DataRequest },
	[P_CSUM_RS_REQUEST] = { 1, sizeof(struct p_block_req), receive_DataRequest },
	[P_DELAY_PROBE]     = { 0, sizeof(struct p_delay_probe93), receive_skip },
	[P_OUT_OF_SYNC]     = { 0, sizeof(struct p_block_desc), receive_out_of_sync },
	[P_CONN_ST_CHG_REQ] = { 0, sizeof(struct p_req_state), receive_req_conn_state },
	[P_PROTOCOL_UPDATE] = { 1, sizeof(struct p_protocol), receive_protocol },
};

STATIC void drbdd(struct drbd_tconn *tconn)
{
	struct packet_info pi;
	size_t shs; /* sub header size */
	int err;

	while (get_t_state(&tconn->receiver) == RUNNING) {
		struct data_cmd *cmd;

		drbd_thread_current_set_cpu(&tconn->receiver);
		if (drbd_recv_header(tconn, &pi))
			goto err_out;

		cmd = &drbd_cmd_handler[pi.cmd];
		if (unlikely(pi.cmd >= ARRAY_SIZE(drbd_cmd_handler) || !cmd->fn)) {
			conn_err(tconn, "Unexpected data packet %s (0x%04x)",
				 cmdname(pi.cmd), pi.cmd);
			goto err_out;
		}

		shs = cmd->pkt_size;
		if (pi.size > shs && !cmd->expect_payload) {
			conn_err(tconn, "No payload expected %s l:%d\n",
				 cmdname(pi.cmd), pi.size);
			goto err_out;
		}

		if (shs) {
			err = drbd_recv_all_warn(tconn, pi.data, shs);
			if (err)
				goto err_out;
			pi.size -= shs;
		}

		err = cmd->fn(tconn, &pi);
		if (err) {
			conn_err(tconn, "error receiving %s, e: %d l: %d!\n",
				 cmdname(pi.cmd), err, pi.size);
			goto err_out;
		}
	}
	return;

    err_out:
	conn_request_state(tconn, NS(conn, C_PROTOCOL_ERROR), CS_HARD);
}

void conn_flush_workqueue(struct drbd_tconn *tconn)
{
	struct drbd_wq_barrier barr;

	barr.w.cb = w_prev_work_done;
	barr.w.tconn = tconn;
	init_completion(&barr.done);
	drbd_queue_work(&tconn->sender_work, &barr.w);
	wait_for_completion(&barr.done);
}

STATIC void conn_disconnect(struct drbd_tconn *tconn)
{
	struct drbd_conf *mdev;
	enum drbd_conns oc;
	int vnr;

	if (tconn->cstate == C_STANDALONE)
		return;

	/* We are about to start the cleanup after connection loss.
	 * Make sure drbd_make_request knows about that.
	 * Usually we should be in some network failure state already,
	 * but just in case we are not, we fix it up here.
	 */
	conn_request_state(tconn, NS(conn, C_NETWORK_FAILURE), CS_HARD);

	/* asender does not clean up anything. it must not interfere, either */
	drbd_thread_stop(&tconn->asender);
	drbd_free_sock(tconn);

	rcu_read_lock();
	idr_for_each_entry(&tconn->volumes, mdev, vnr) {
		kobject_get(&mdev->kobj);
		rcu_read_unlock();
		drbd_disconnected(mdev);
		kobject_put(&mdev->kobj);
		rcu_read_lock();
	}
	rcu_read_unlock();

	if (!list_empty(&tconn->current_epoch->list))
		conn_err(tconn, "ASSERTION FAILED: tconn->current_epoch->list not empty\n");
	/* ok, no more ee's on the fly, it is safe to reset the epoch_size */
	atomic_set(&tconn->current_epoch->epoch_size, 0);
	tconn->send.seen_any_write_yet = false;

	conn_info(tconn, "Connection closed\n");

	if (conn_highest_role(tconn) == R_PRIMARY && conn_highest_pdsk(tconn) >= D_UNKNOWN)
		conn_try_outdate_peer_async(tconn);

	spin_lock_irq(&tconn->req_lock);
	oc = tconn->cstate;
	if (oc >= C_UNCONNECTED)
		_conn_request_state(tconn, NS(conn, C_UNCONNECTED), CS_VERBOSE);

	spin_unlock_irq(&tconn->req_lock);

	if (oc == C_DISCONNECTING)
		conn_request_state(tconn, NS(conn, C_STANDALONE), CS_VERBOSE | CS_HARD);
}

STATIC int drbd_disconnected(struct drbd_conf *mdev)
{
	unsigned int i;

	/* wait for current activity to cease. */
	spin_lock_irq(&mdev->tconn->req_lock);
	_drbd_wait_ee_list_empty(mdev, &mdev->active_ee);
	_drbd_wait_ee_list_empty(mdev, &mdev->sync_ee);
	_drbd_wait_ee_list_empty(mdev, &mdev->read_ee);
	spin_unlock_irq(&mdev->tconn->req_lock);

	/* We do not have data structures that would allow us to
	 * get the rs_pending_cnt down to 0 again.
	 *  * On C_SYNC_TARGET we do not have any data structures describing
	 *    the pending RSDataRequest's we have sent.
	 *  * On C_SYNC_SOURCE there is no data structure that tracks
	 *    the P_RS_DATA_REPLY blocks that we sent to the SyncTarget.
	 *  And no, it is not the sum of the reference counts in the
	 *  resync_LRU. The resync_LRU tracks the whole operation including
	 *  the disk-IO, while the rs_pending_cnt only tracks the blocks
	 *  on the fly. */
	drbd_rs_cancel_all(mdev);
	mdev->rs_total = 0;
	mdev->rs_failed = 0;
	atomic_set(&mdev->rs_pending_cnt, 0);
	wake_up(&mdev->misc_wait);

	del_timer_sync(&mdev->resync_timer);
	resync_timer_fn((unsigned long)mdev);

	/* wait for all w_e_end_data_req, w_e_end_rsdata_req, w_send_barrier,
	 * w_make_resync_request etc. which may still be on the worker queue
	 * to be "canceled" */
	drbd_flush_workqueue(mdev);

	drbd_finish_peer_reqs(mdev);

	/* This second workqueue flush is necessary, since drbd_finish_peer_reqs()
	   might have issued a work again. The one before drbd_finish_peer_reqs() is
	   necessary to reclain net_ee in drbd_finish_peer_reqs(). */
	drbd_flush_workqueue(mdev);

	kfree(mdev->p_uuid);
	mdev->p_uuid = NULL;

	if (!drbd_suspended(mdev))
		tl_clear(mdev->tconn);

	drbd_md_sync(mdev);

	/* serialize with bitmap writeout triggered by the state change,
	 * if any. */
	wait_event(mdev->misc_wait, !test_bit(BITMAP_IO, &mdev->flags));

	/* tcp_close and release of sendpage pages can be deferred.  I don't
	 * want to use SO_LINGER, because apparently it can be deferred for
	 * more than 20 seconds (longest time I checked).
	 *
	 * Actually we don't care for exactly when the network stack does its
	 * put_page(), but release our reference on these pages right here.
	 */
	i = drbd_free_peer_reqs(mdev, &mdev->net_ee);
	if (i)
		dev_info(DEV, "net_ee not empty, killed %u entries\n", i);
	i = atomic_read(&mdev->pp_in_use_by_net);
	if (i)
		dev_info(DEV, "pp_in_use_by_net = %d, expected 0\n", i);
	i = atomic_read(&mdev->pp_in_use);
	if (i)
		dev_info(DEV, "pp_in_use = %d, expected 0\n", i);

	D_ASSERT(list_empty(&mdev->read_ee));
	D_ASSERT(list_empty(&mdev->active_ee));
	D_ASSERT(list_empty(&mdev->sync_ee));
	D_ASSERT(list_empty(&mdev->done_ee));

	return 0;
}

/*
 * We support PRO_VERSION_MIN to PRO_VERSION_MAX. The protocol version
 * we can agree on is stored in agreed_pro_version.
 *
 * feature flags and the reserved array should be enough room for future
 * enhancements of the handshake protocol, and possible plugins...
 *
 * for now, they are expected to be zero, but ignored.
 */
STATIC int drbd_send_features(struct drbd_tconn *tconn)
{
	struct drbd_socket *sock;
	struct p_connection_features *p;

	sock = &tconn->data;
	p = conn_prepare_command(tconn, sock);
	if (!p)
		return -EIO;
	memset(p, 0, sizeof(*p));
	p->protocol_min = cpu_to_be32(PRO_VERSION_MIN);
	p->protocol_max = cpu_to_be32(PRO_VERSION_MAX);
	return conn_send_command(tconn, sock, P_CONNECTION_FEATURES, sizeof(*p), NULL, 0);
}

/*
 * return values:
 *   1 yes, we have a valid connection
 *   0 oops, did not work out, please try again
 *  -1 peer talks different language,
 *     no point in trying again, please go standalone.
 */
STATIC int drbd_do_features(struct drbd_tconn *tconn)
{
	/* ASSERT current == tconn->receiver ... */
	struct p_connection_features *p;
	const int expect = sizeof(struct p_connection_features);
	struct packet_info pi;
	int err;

	err = drbd_send_features(tconn);
	if (err)
		return 0;

	err = drbd_recv_header(tconn, &pi);
	if (err)
		return 0;

	if (pi.cmd != P_CONNECTION_FEATURES) {
		conn_err(tconn, "expected ConnectionFeatures packet, received: %s (0x%04x)\n",
			 cmdname(pi.cmd), pi.cmd);
		return -1;
	}

	if (pi.size != expect) {
		conn_err(tconn, "expected ConnectionFeatures length: %u, received: %u\n",
		     expect, pi.size);
		return -1;
	}

	p = pi.data;
	err = drbd_recv_all_warn(tconn, p, expect);
	if (err)
		return 0;

	p->protocol_min = be32_to_cpu(p->protocol_min);
	p->protocol_max = be32_to_cpu(p->protocol_max);
	if (p->protocol_max == 0)
		p->protocol_max = p->protocol_min;

	if (PRO_VERSION_MAX < p->protocol_min ||
	    PRO_VERSION_MIN > p->protocol_max)
		goto incompat;

	tconn->agreed_pro_version = min_t(int, PRO_VERSION_MAX, p->protocol_max);

	conn_info(tconn, "Handshake successful: "
	     "Agreed network protocol version %d\n", tconn->agreed_pro_version);

	return 1;

 incompat:
	conn_err(tconn, "incompatible DRBD dialects: "
	    "I support %d-%d, peer supports %d-%d\n",
	    PRO_VERSION_MIN, PRO_VERSION_MAX,
	    p->protocol_min, p->protocol_max);
	return -1;
}

#if !defined(CONFIG_CRYPTO_HMAC) && !defined(CONFIG_CRYPTO_HMAC_MODULE)
STATIC int drbd_do_auth(struct drbd_tconn *tconn)
{
	dev_err(DEV, "This kernel was build without CONFIG_CRYPTO_HMAC.\n");
	dev_err(DEV, "You need to disable 'cram-hmac-alg' in drbd.conf.\n");
	return -1;
}
#else
#define CHALLENGE_LEN 64

/* Return value:
	1 - auth succeeded,
	0 - failed, try again (network error),
	-1 - auth failed, don't try again.
*/

STATIC int drbd_do_auth(struct drbd_tconn *tconn)
{
	struct drbd_socket *sock;
	char my_challenge[CHALLENGE_LEN];  /* 64 Bytes... */
	struct scatterlist sg;
	char *response = NULL;
	char *right_response = NULL;
	char *peers_ch = NULL;
	unsigned int key_len;
	char secret[SHARED_SECRET_MAX]; /* 64 byte */
	unsigned int resp_size;
	struct hash_desc desc;
	struct packet_info pi;
	struct net_conf *nc;
	int err, rv;

	/* FIXME: Put the challenge/response into the preallocated socket buffer.  */

	rcu_read_lock();
	nc = rcu_dereference(tconn->net_conf);
	key_len = strlen(nc->shared_secret);
	memcpy(secret, nc->shared_secret, key_len);
	rcu_read_unlock();

	desc.tfm = tconn->cram_hmac_tfm;
	desc.flags = 0;

	rv = crypto_hash_setkey(tconn->cram_hmac_tfm, (u8 *)secret, key_len);
	if (rv) {
		conn_err(tconn, "crypto_hash_setkey() failed with %d\n", rv);
		rv = -1;
		goto fail;
	}

	get_random_bytes(my_challenge, CHALLENGE_LEN);

	sock = &tconn->data;
	if (!conn_prepare_command(tconn, sock)) {
		rv = 0;
		goto fail;
	}
	rv = !conn_send_command(tconn, sock, P_AUTH_CHALLENGE, 0,
				my_challenge, CHALLENGE_LEN);
	if (!rv)
		goto fail;

	err = drbd_recv_header(tconn, &pi);
	if (err) {
		rv = 0;
		goto fail;
	}

	if (pi.cmd != P_AUTH_CHALLENGE) {
		conn_err(tconn, "expected AuthChallenge packet, received: %s (0x%04x)\n",
			 cmdname(pi.cmd), pi.cmd);
		rv = 0;
		goto fail;
	}

	if (pi.size > CHALLENGE_LEN * 2) {
		conn_err(tconn, "expected AuthChallenge payload too big.\n");
		rv = -1;
		goto fail;
	}

	peers_ch = kmalloc(pi.size, GFP_NOIO);
	if (peers_ch == NULL) {
		conn_err(tconn, "kmalloc of peers_ch failed\n");
		rv = -1;
		goto fail;
	}

	err = drbd_recv_all_warn(tconn, peers_ch, pi.size);
	if (err) {
		rv = 0;
		goto fail;
	}

	resp_size = crypto_hash_digestsize(tconn->cram_hmac_tfm);
	response = kmalloc(resp_size, GFP_NOIO);
	if (response == NULL) {
		conn_err(tconn, "kmalloc of response failed\n");
		rv = -1;
		goto fail;
	}

	sg_init_table(&sg, 1);
	sg_set_buf(&sg, peers_ch, pi.size);

	rv = crypto_hash_digest(&desc, &sg, sg.length, response);
	if (rv) {
		conn_err(tconn, "crypto_hash_digest() failed with %d\n", rv);
		rv = -1;
		goto fail;
	}

	if (!conn_prepare_command(tconn, sock)) {
		rv = 0;
		goto fail;
	}
	rv = !conn_send_command(tconn, sock, P_AUTH_RESPONSE, 0,
				response, resp_size);
	if (!rv)
		goto fail;

	err = drbd_recv_header(tconn, &pi);
	if (err) {
		rv = 0;
		goto fail;
	}

	if (pi.cmd != P_AUTH_RESPONSE) {
		conn_err(tconn, "expected AuthResponse packet, received: %s (0x%04x)\n",
			 cmdname(pi.cmd), pi.cmd);
		rv = 0;
		goto fail;
	}

	if (pi.size != resp_size) {
		conn_err(tconn, "expected AuthResponse payload of wrong size\n");
		rv = 0;
		goto fail;
	}

	err = drbd_recv_all_warn(tconn, response , resp_size);
	if (err) {
		rv = 0;
		goto fail;
	}

	right_response = kmalloc(resp_size, GFP_NOIO);
	if (right_response == NULL) {
		conn_err(tconn, "kmalloc of right_response failed\n");
		rv = -1;
		goto fail;
	}

	sg_set_buf(&sg, my_challenge, CHALLENGE_LEN);

	rv = crypto_hash_digest(&desc, &sg, sg.length, right_response);
	if (rv) {
		conn_err(tconn, "crypto_hash_digest() failed with %d\n", rv);
		rv = -1;
		goto fail;
	}

	rv = !memcmp(response, right_response, resp_size);

	if (rv)
		conn_info(tconn, "Peer authenticated using %d bytes HMAC\n",
		     resp_size);
	else
		rv = -1;

 fail:
	kfree(peers_ch);
	kfree(response);
	kfree(right_response);

	return rv;
}
#endif

int drbdd_init(struct drbd_thread *thi)
{
	struct drbd_tconn *tconn = thi->tconn;
	int h;

	conn_info(tconn, "receiver (re)started\n");

	do {
		h = conn_connect(tconn);
		if (h == 0) {
			conn_disconnect(tconn);
			schedule_timeout_interruptible(HZ);
		}
		if (h == -1) {
			conn_warn(tconn, "Discarding network configuration.\n");
			conn_request_state(tconn, NS(conn, C_DISCONNECTING), CS_HARD);
		}
	} while (h == 0);

	if (h > 0)
		drbdd(tconn);

	conn_disconnect(tconn);

	conn_info(tconn, "receiver terminated\n");
	return 0;
}

/* ********* acknowledge sender ******** */

STATIC int got_conn_RqSReply(struct drbd_tconn *tconn, struct packet_info *pi)
{
	struct p_req_state_reply *p = pi->data;
	int retcode = be32_to_cpu(p->retcode);

	if (retcode >= SS_SUCCESS) {
		set_bit(CONN_WD_ST_CHG_OKAY, &tconn->flags);
	} else {
		set_bit(CONN_WD_ST_CHG_FAIL, &tconn->flags);
		conn_err(tconn, "Requested state change failed by peer: %s (%d)\n",
			 drbd_set_st_err_str(retcode), retcode);
	}
	wake_up(&tconn->ping_wait);

	return 0;
}

STATIC int got_RqSReply(struct drbd_tconn *tconn, struct packet_info *pi)
{
	struct drbd_conf *mdev;
	struct p_req_state_reply *p = pi->data;
	int retcode = be32_to_cpu(p->retcode);

	mdev = vnr_to_mdev(tconn, pi->vnr);
	if (!mdev)
		return -EIO;

	if (test_bit(CONN_WD_ST_CHG_REQ, &tconn->flags)) {
		D_ASSERT(tconn->agreed_pro_version < 100);
		return got_conn_RqSReply(tconn, pi);
	}

	if (retcode >= SS_SUCCESS) {
		set_bit(CL_ST_CHG_SUCCESS, &mdev->flags);
	} else {
		set_bit(CL_ST_CHG_FAIL, &mdev->flags);
		dev_err(DEV, "Requested state change failed by peer: %s (%d)\n",
			drbd_set_st_err_str(retcode), retcode);
	}
	wake_up(&mdev->state_wait);

	return 0;
}

STATIC int got_Ping(struct drbd_tconn *tconn, struct packet_info *pi)
{
	return drbd_send_ping_ack(tconn);

}

STATIC int got_PingAck(struct drbd_tconn *tconn, struct packet_info *pi)
{
	if (!test_and_set_bit(GOT_PING_ACK, &tconn->flags))
		wake_up(&tconn->ping_wait);

	return 0;
}

STATIC int got_IsInSync(struct drbd_tconn *tconn, struct packet_info *pi)
{
	struct drbd_conf *mdev;
	struct p_block_ack *p = pi->data;
	sector_t sector = be64_to_cpu(p->sector);
	int blksize = be32_to_cpu(p->blksize);

	mdev = vnr_to_mdev(tconn, pi->vnr);
	if (!mdev)
		return -EIO;

	D_ASSERT(mdev->tconn->agreed_pro_version >= 89);

	update_peer_seq(mdev, be32_to_cpu(p->seq_num));

	if (get_ldev(mdev)) {
		drbd_rs_complete_io(mdev, sector);
		drbd_set_in_sync(mdev, sector, blksize);
		/* rs_same_csums is supposed to count in units of BM_BLOCK_SIZE */
		mdev->rs_same_csum += (blksize >> BM_BLOCK_SHIFT);
		put_ldev(mdev);
	}
	dec_rs_pending(mdev);
	atomic_add(blksize >> 9, &mdev->rs_sect_in);

	return 0;
}

static int
validate_req_change_req_state(struct drbd_conf *mdev, u64 id, sector_t sector,
			      struct rb_root *root, const char *func,
			      enum drbd_req_event what, bool missing_ok)
{
	struct drbd_request *req;
	struct bio_and_error m;

	spin_lock_irq(&mdev->tconn->req_lock);
	req = find_request(mdev, root, id, sector, missing_ok, func);
	if (unlikely(!req)) {
		spin_unlock_irq(&mdev->tconn->req_lock);
		return -EIO;
	}
	__req_mod(req, what, &m);
	spin_unlock_irq(&mdev->tconn->req_lock);

	if (m.bio)
		complete_master_bio(mdev, &m);
	return 0;
}

STATIC int got_BlockAck(struct drbd_tconn *tconn, struct packet_info *pi)
{
	struct drbd_conf *mdev;
	struct p_block_ack *p = pi->data;
	sector_t sector = be64_to_cpu(p->sector);
	int blksize = be32_to_cpu(p->blksize);
	enum drbd_req_event what;

	mdev = vnr_to_mdev(tconn, pi->vnr);
	if (!mdev)
		return -EIO;

	update_peer_seq(mdev, be32_to_cpu(p->seq_num));

	if (p->block_id == ID_SYNCER) {
		drbd_set_in_sync(mdev, sector, blksize);
		dec_rs_pending(mdev);
		return 0;
	}
	switch (pi->cmd) {
	case P_RS_WRITE_ACK:
		what = WRITE_ACKED_BY_PEER_AND_SIS;
		break;
	case P_WRITE_ACK:
		what = WRITE_ACKED_BY_PEER;
		break;
	case P_RECV_ACK:
		what = RECV_ACKED_BY_PEER;
		break;
	case P_DISCARD_WRITE:
		what = DISCARD_WRITE;
		break;
	case P_RETRY_WRITE:
		what = POSTPONE_WRITE;
		break;
	default:
		BUG();
	}

	return validate_req_change_req_state(mdev, p->block_id, sector,
					     &mdev->write_requests, __func__,
					     what, false);
}

STATIC int got_NegAck(struct drbd_tconn *tconn, struct packet_info *pi)
{
	struct drbd_conf *mdev;
	struct p_block_ack *p = pi->data;
	sector_t sector = be64_to_cpu(p->sector);
	int size = be32_to_cpu(p->blksize);
	int err;

	mdev = vnr_to_mdev(tconn, pi->vnr);
	if (!mdev)
		return -EIO;

	update_peer_seq(mdev, be32_to_cpu(p->seq_num));

	if (p->block_id == ID_SYNCER) {
		dec_rs_pending(mdev);
		drbd_rs_failed_io(mdev, sector, size);
		return 0;
	}

	err = validate_req_change_req_state(mdev, p->block_id, sector,
					    &mdev->write_requests, __func__,
					    NEG_ACKED, true);
	if (err) {
		/* Protocol A has no P_WRITE_ACKs, but has P_NEG_ACKs.
		   The master bio might already be completed, therefore the
		   request is no longer in the collision hash. */
		/* In Protocol B we might already have got a P_RECV_ACK
		   but then get a P_NEG_ACK afterwards. */
		drbd_set_out_of_sync(mdev, sector, size);
	}
	return 0;
}

STATIC int got_NegDReply(struct drbd_tconn *tconn, struct packet_info *pi)
{
	struct drbd_conf *mdev;
	struct p_block_ack *p = pi->data;
	sector_t sector = be64_to_cpu(p->sector);

	mdev = vnr_to_mdev(tconn, pi->vnr);
	if (!mdev)
		return -EIO;

	update_peer_seq(mdev, be32_to_cpu(p->seq_num));

	dev_err(DEV, "Got NegDReply; Sector %llus, len %u.\n",
	    (unsigned long long)sector, be32_to_cpu(p->blksize));

	return validate_req_change_req_state(mdev, p->block_id, sector,
					     &mdev->read_requests, __func__,
					     NEG_ACKED, false);
}

STATIC int got_NegRSDReply(struct drbd_tconn *tconn, struct packet_info *pi)
{
	struct drbd_conf *mdev;
	sector_t sector;
	int size;
	struct p_block_ack *p = pi->data;

	mdev = vnr_to_mdev(tconn, pi->vnr);
	if (!mdev)
		return -EIO;

	sector = be64_to_cpu(p->sector);
	size = be32_to_cpu(p->blksize);

	update_peer_seq(mdev, be32_to_cpu(p->seq_num));

	dec_rs_pending(mdev);

	if (get_ldev_if_state(mdev, D_FAILED)) {
		drbd_rs_complete_io(mdev, sector);
		switch (pi->cmd) {
		case P_NEG_RS_DREPLY:
			drbd_rs_failed_io(mdev, sector, size);
		case P_RS_CANCEL:
			break;
		default:
			BUG();
		}
		put_ldev(mdev);
	}

	return 0;
}

STATIC int got_BarrierAck(struct drbd_tconn *tconn, struct packet_info *pi)
{
	struct p_barrier_ack *p = pi->data;
	struct drbd_conf *mdev;
	int vnr;

	tl_release(tconn, p->barrier, be32_to_cpu(p->set_size));

	rcu_read_lock();
	idr_for_each_entry(&tconn->volumes, mdev, vnr) {
		if (mdev->state.conn == C_AHEAD &&
		    atomic_read(&mdev->ap_in_flight) == 0 &&
		    !test_and_set_bit(AHEAD_TO_SYNC_SOURCE, &mdev->flags)) {
			mdev->start_resync_timer.expires = jiffies + HZ;
			add_timer(&mdev->start_resync_timer);
		}
	}
	rcu_read_unlock();

	return 0;
}

STATIC int got_OVResult(struct drbd_tconn *tconn, struct packet_info *pi)
{
	struct drbd_conf *mdev;
	struct p_block_ack *p = pi->data;
	struct drbd_work *w;
	sector_t sector;
	int size;

	mdev = vnr_to_mdev(tconn, pi->vnr);
	if (!mdev)
		return -EIO;

	sector = be64_to_cpu(p->sector);
	size = be32_to_cpu(p->blksize);

	update_peer_seq(mdev, be32_to_cpu(p->seq_num));

	if (be64_to_cpu(p->block_id) == ID_OUT_OF_SYNC)
		drbd_ov_out_of_sync_found(mdev, sector, size);
	else
		ov_out_of_sync_print(mdev);

	if (!get_ldev(mdev))
		return 0;

	drbd_rs_complete_io(mdev, sector);
	dec_rs_pending(mdev);

	--mdev->ov_left;

	/* let's advance progress step marks only for every other megabyte */
	if ((mdev->ov_left & 0x200) == 0x200)
		drbd_advance_rs_marks(mdev, mdev->ov_left);

	if (mdev->ov_left == 0) {
		w = kmalloc(sizeof(*w), GFP_NOIO);
		if (w) {
			w->cb = w_ov_finished;
			w->mdev = mdev;
			drbd_queue_work(&mdev->tconn->sender_work, w);
		} else {
			dev_err(DEV, "kmalloc(w) failed.");
			ov_out_of_sync_print(mdev);
			drbd_resync_finished(mdev);
		}
	}
	put_ldev(mdev);
	return 0;
}

STATIC int got_skip(struct drbd_tconn *tconn, struct packet_info *pi)
{
	return 0;
}

static int tconn_finish_peer_reqs(struct drbd_tconn *tconn)
{
	struct drbd_conf *mdev;
	int vnr, not_empty = 0;

	do {
		clear_bit(SIGNAL_ASENDER, &tconn->flags);
		flush_signals(current);

		rcu_read_lock();
		idr_for_each_entry(&tconn->volumes, mdev, vnr) {
			kobject_get(&mdev->kobj);
			rcu_read_unlock();
			if (drbd_finish_peer_reqs(mdev)) {
				kobject_put(&mdev->kobj);
				return 1;
			}
			kobject_put(&mdev->kobj);
			rcu_read_lock();
		}
		set_bit(SIGNAL_ASENDER, &tconn->flags);

		spin_lock_irq(&tconn->req_lock);
		idr_for_each_entry(&tconn->volumes, mdev, vnr) {
			not_empty = !list_empty(&mdev->done_ee);
			if (not_empty)
				break;
		}
		spin_unlock_irq(&tconn->req_lock);
		rcu_read_unlock();
	} while (not_empty);

	return 0;
}

struct asender_cmd {
	size_t pkt_size;
	int (*fn)(struct drbd_tconn *tconn, struct packet_info *);
};

static struct asender_cmd asender_tbl[] = {
	[P_PING]	    = { 0, got_Ping },
	[P_PING_ACK]	    = { 0, got_PingAck },
	[P_RECV_ACK]	    = { sizeof(struct p_block_ack), got_BlockAck },
	[P_WRITE_ACK]	    = { sizeof(struct p_block_ack), got_BlockAck },
	[P_RS_WRITE_ACK]    = { sizeof(struct p_block_ack), got_BlockAck },
	[P_DISCARD_WRITE]   = { sizeof(struct p_block_ack), got_BlockAck },
	[P_NEG_ACK]	    = { sizeof(struct p_block_ack), got_NegAck },
	[P_NEG_DREPLY]	    = { sizeof(struct p_block_ack), got_NegDReply },
	[P_NEG_RS_DREPLY]   = { sizeof(struct p_block_ack), got_NegRSDReply },
	[P_OV_RESULT]	    = { sizeof(struct p_block_ack), got_OVResult },
	[P_BARRIER_ACK]	    = { sizeof(struct p_barrier_ack), got_BarrierAck },
	[P_STATE_CHG_REPLY] = { sizeof(struct p_req_state_reply), got_RqSReply },
	[P_RS_IS_IN_SYNC]   = { sizeof(struct p_block_ack), got_IsInSync },
	[P_DELAY_PROBE]     = { sizeof(struct p_delay_probe93), got_skip },
	[P_RS_CANCEL]       = { sizeof(struct p_block_ack), got_NegRSDReply },
	[P_CONN_ST_CHG_REPLY]={ sizeof(struct p_req_state_reply), got_conn_RqSReply },
	[P_RETRY_WRITE]	    = { sizeof(struct p_block_ack), got_BlockAck },
};

int drbd_asender(struct drbd_thread *thi)
{
	struct drbd_tconn *tconn = thi->tconn;
	struct asender_cmd *cmd = NULL;
	struct packet_info pi;
	int rv;
	void *buf    = tconn->meta.rbuf;
	int received = 0;
	unsigned int header_size = drbd_header_size(tconn);
	int expect   = header_size;
	bool ping_timeout_active = false;
	struct net_conf *nc;
	int ping_timeo, tcp_cork, ping_int;

	current->policy = SCHED_RR;  /* Make this a realtime task! */
	current->rt_priority = 2;    /* more important than all other tasks */

	while (get_t_state(thi) == RUNNING) {
		drbd_thread_current_set_cpu(thi);

		rcu_read_lock();
		nc = rcu_dereference(tconn->net_conf);
		ping_timeo = nc->ping_timeo;
		tcp_cork = nc->tcp_cork;
		ping_int = nc->ping_int;
		rcu_read_unlock();

		if (test_and_clear_bit(SEND_PING, &tconn->flags)) {
			if (drbd_send_ping(tconn)) {
				conn_err(tconn, "drbd_send_ping has failed\n");
				goto reconnect;
			}
			tconn->meta.socket->sk->sk_rcvtimeo = ping_timeo * HZ / 10;
			ping_timeout_active = true;
		}

		/* TODO: conditionally cork; it may hurt latency if we cork without
		   much to send */
		if (tcp_cork)
			drbd_tcp_cork(tconn->meta.socket);
		if (tconn_finish_peer_reqs(tconn)) {
			conn_err(tconn, "tconn_finish_peer_reqs() failed\n");
			goto reconnect;
		}
		/* but unconditionally uncork unless disabled */
		if (tcp_cork)
			drbd_tcp_uncork(tconn->meta.socket);

		/* short circuit, recv_msg would return EINTR anyways. */
		if (signal_pending(current))
			continue;

		rv = drbd_recv_short(tconn->meta.socket, buf, expect-received, 0);
		clear_bit(SIGNAL_ASENDER, &tconn->flags);

		flush_signals(current);

		/* Note:
		 * -EINTR	 (on meta) we got a signal
		 * -EAGAIN	 (on meta) rcvtimeo expired
		 * -ECONNRESET	 other side closed the connection
		 * -ERESTARTSYS  (on data) we got a signal
		 * rv <  0	 other than above: unexpected error!
		 * rv == expected: full header or command
		 * rv <  expected: "woken" by signal during receive
		 * rv == 0	 : "connection shut down by peer"
		 */
		if (likely(rv > 0)) {
			received += rv;
			buf	 += rv;
		} else if (rv == 0) {
			conn_err(tconn, "meta connection shut down by peer.\n");
			goto reconnect;
		} else if (rv == -EAGAIN) {
			/* If the data socket received something meanwhile,
			 * that is good enough: peer is still alive. */
			if (time_after(tconn->last_received,
				jiffies - tconn->meta.socket->sk->sk_rcvtimeo))
				continue;
			if (ping_timeout_active) {
				conn_err(tconn, "PingAck did not arrive in time.\n");
				goto reconnect;
			}
			set_bit(SEND_PING, &tconn->flags);
			continue;
		} else if (rv == -EINTR) {
			continue;
		} else {
			conn_err(tconn, "sock_recvmsg returned %d\n", rv);
			goto reconnect;
		}

		if (received == expect && cmd == NULL) {
			if (decode_header(tconn, tconn->meta.rbuf, &pi))
				goto reconnect;
			cmd = &asender_tbl[pi.cmd];
			if (pi.cmd >= ARRAY_SIZE(asender_tbl) || !cmd->fn) {
				conn_err(tconn, "Unexpected meta packet %s (0x%04x)\n",
					 cmdname(pi.cmd), pi.cmd);
				goto disconnect;
			}
			expect = header_size + cmd->pkt_size;
			if (pi.size != expect - header_size) {
				conn_err(tconn, "Wrong packet size on meta (c: %d, l: %d)\n",
					pi.cmd, pi.size);
				goto reconnect;
			}
		}
		if (received == expect) {
			bool err;

			err = cmd->fn(tconn, &pi);
			if (err) {
				conn_err(tconn, "%pf failed\n", cmd->fn);
				goto reconnect;
			}

			tconn->last_received = jiffies;

			if (cmd == &asender_tbl[P_PING_ACK]) {
				/* restore idle timeout */
				tconn->meta.socket->sk->sk_rcvtimeo = ping_int * HZ;
				ping_timeout_active = false;
			}

			buf	 = tconn->meta.rbuf;
			received = 0;
			expect	 = header_size;
			cmd	 = NULL;
		}
	}

	if (0) {
reconnect:
		conn_request_state(tconn, NS(conn, C_NETWORK_FAILURE), CS_HARD);
	}
	if (0) {
disconnect:
		conn_request_state(tconn, NS(conn, C_DISCONNECTING), CS_HARD);
	}
	clear_bit(SIGNAL_ASENDER, &tconn->flags);

	conn_info(tconn, "asender terminated\n");

	return 0;
}<|MERGE_RESOLUTION|>--- conflicted
+++ resolved
@@ -766,19 +766,8 @@
 		goto out;
 	}
 
-<<<<<<< HEAD
-	s_listen->sk->sk_reuse = 1; /* SO_REUSEADDR */
+	s_listen->sk->sk_reuse = SK_CAN_REUSE; /* SO_REUSEADDR */
 	drbd_setbufsize(s_listen, sndbuf_size, rcvbuf_size);
-=======
-	timeo = mdev->net_conf->try_connect_int * HZ;
-	timeo += (random32() & 1) ? timeo / 7 : -timeo / 7; /* 28.5% random jitter */
-
-	s_listen->sk->sk_reuse    = SK_CAN_REUSE; /* SO_REUSEADDR */
-	s_listen->sk->sk_rcvtimeo = timeo;
-	s_listen->sk->sk_sndtimeo = timeo;
-	drbd_setbufsize(s_listen, mdev->net_conf->sndbuf_size,
-			mdev->net_conf->rcvbuf_size);
->>>>>>> 7ca4c3f8
 
 	what = "bind before listen";
 	err = s_listen->ops->bind(s_listen, (struct sockaddr *)&my_addr, my_addr_len);
@@ -1038,16 +1027,11 @@
 		ok = drbd_socket_okay(&msock.socket) && ok;
 	} while (!ok);
 
-<<<<<<< HEAD
 	if (ad.s_listen)
 		sock_release(ad.s_listen);
-=======
-	msock->sk->sk_reuse = SK_CAN_REUSE; /* SO_REUSEADDR */
-	sock->sk->sk_reuse = SK_CAN_REUSE; /* SO_REUSEADDR */
->>>>>>> 7ca4c3f8
-
-	sock.socket->sk->sk_reuse = 1; /* SO_REUSEADDR */
-	msock.socket->sk->sk_reuse = 1; /* SO_REUSEADDR */
+
+	sock.socket->sk->sk_reuse = SK_CAN_REUSE; /* SO_REUSEADDR */
+	msock.socket->sk->sk_reuse = SK_CAN_REUSE; /* SO_REUSEADDR */
 
 	sock.socket->sk->sk_allocation = GFP_NOIO;
 	msock.socket->sk->sk_allocation = GFP_NOIO;
