/*
   drbd_receiver.c

   This file is part of DRBD by Philipp Reisner and Lars Ellenberg.

   Copyright (C) 2001-2008, LINBIT Information Technologies GmbH.
   Copyright (C) 1999-2008, Philipp Reisner <philipp.reisner@linbit.com>.
   Copyright (C) 2002-2008, Lars Ellenberg <lars.ellenberg@linbit.com>.

   drbd is free software; you can redistribute it and/or modify
   it under the terms of the GNU General Public License as published by
   the Free Software Foundation; either version 2, or (at your option)
   any later version.

   drbd is distributed in the hope that it will be useful,
   but WITHOUT ANY WARRANTY; without even the implied warranty of
   MERCHANTABILITY or FITNESS FOR A PARTICULAR PURPOSE.  See the
   GNU General Public License for more details.

   You should have received a copy of the GNU General Public License
   along with drbd; see the file COPYING.  If not, write to
   the Free Software Foundation, 675 Mass Ave, Cambridge, MA 02139, USA.
 */


#include <linux/autoconf.h>
#include <linux/module.h>

#include <asm/uaccess.h>
#include <net/sock.h>

#include <linux/drbd.h>
#include <linux/fs.h>
#include <linux/file.h>
#include <linux/in.h>
#include <linux/mm.h>
#include <linux/memcontrol.h>
#include <linux/mm_inline.h>
#include <linux/slab.h>
#include <linux/pkt_sched.h>
#define __KERNEL_SYSCALLS__
#include <linux/unistd.h>
#include <linux/vmalloc.h>
#include <linux/random.h>
#include "drbd_int.h"
#include "drbd_req.h"
#include "drbd_vli.h"
#include <linux/scatterlist.h>

struct flush_work {
	struct drbd_work w;
	struct drbd_epoch *epoch;
};

struct packet_info {
	enum drbd_packet cmd;
	unsigned int size;
	unsigned int vnr;
	void *data;
};

enum finish_epoch {
	FE_STILL_LIVE,
	FE_DESTROYED,
	FE_RECYCLED,
};

STATIC int drbd_do_features(struct drbd_tconn *tconn);
STATIC int drbd_do_auth(struct drbd_tconn *tconn);
STATIC int drbd_disconnected(struct drbd_conf *mdev);

STATIC enum finish_epoch drbd_may_finish_epoch(struct drbd_tconn *, struct drbd_epoch *, enum epoch_event);
STATIC int e_end_block(struct drbd_work *, int);

static struct drbd_epoch *previous_epoch(struct drbd_tconn *tconn, struct drbd_epoch *epoch)
{
	struct drbd_epoch *prev;
	spin_lock(&tconn->epoch_lock);
	prev = list_entry(epoch->list.prev, struct drbd_epoch, list);
	if (prev == epoch || prev == tconn->current_epoch)
		prev = NULL;
	spin_unlock(&tconn->epoch_lock);
	return prev;
}

#ifdef DBG_ASSERTS
void drbd_assert_breakpoint(struct drbd_conf *mdev, char *exp,
			    char *file, int line)
{
	dev_err(DEV, "ASSERT( %s ) in %s:%d\n", exp, file, line);
}
#endif

#define GFP_TRY	(__GFP_HIGHMEM | __GFP_NOWARN)

/*
 * some helper functions to deal with single linked page lists,
 * page->private being our "next" pointer.
 */

/* If at least n pages are linked at head, get n pages off.
 * Otherwise, don't modify head, and return NULL.
 * Locking is the responsibility of the caller.
 */
static struct page *page_chain_del(struct page **head, int n)
{
	struct page *page;
	struct page *tmp;

	BUG_ON(!n);
	BUG_ON(!head);

	page = *head;

	if (!page)
		return NULL;

	while (page) {
		tmp = page_chain_next(page);
		if (--n == 0)
			break; /* found sufficient pages */
		if (tmp == NULL)
			/* insufficient pages, don't use any of them. */
			return NULL;
		page = tmp;
	}

	/* add end of list marker for the returned list */
	set_page_private(page, 0);
	/* actual return value, and adjustment of head */
	page = *head;
	*head = tmp;
	return page;
}

/* may be used outside of locks to find the tail of a (usually short)
 * "private" page chain, before adding it back to a global chain head
 * with page_chain_add() under a spinlock. */
static struct page *page_chain_tail(struct page *page, int *len)
{
	struct page *tmp;
	int i = 1;
	while ((tmp = page_chain_next(page)))
		++i, page = tmp;
	if (len)
		*len = i;
	return page;
}

static int page_chain_free(struct page *page)
{
	struct page *tmp;
	int i = 0;
	page_chain_for_each_safe(page, tmp) {
		put_page(page);
		++i;
	}
	return i;
}

static void page_chain_add(struct page **head,
		struct page *chain_first, struct page *chain_last)
{
#if 1
	struct page *tmp;
	tmp = page_chain_tail(chain_first, NULL);
	BUG_ON(tmp != chain_last);
#endif

	/* add chain to head */
	set_page_private(chain_last, (unsigned long)*head);
	*head = chain_first;
}

static struct page *__drbd_alloc_pages(struct drbd_conf *mdev,
				       unsigned int number)
{
	struct page *page = NULL;
	struct page *tmp = NULL;
	unsigned int i = 0;

	/* Yes, testing drbd_pp_vacant outside the lock is racy.
	 * So what. It saves a spin_lock. */
	if (drbd_pp_vacant >= number) {
		spin_lock(&drbd_pp_lock);
		page = page_chain_del(&drbd_pp_pool, number);
		if (page)
			drbd_pp_vacant -= number;
		spin_unlock(&drbd_pp_lock);
		if (page)
			return page;
	}

	/* GFP_TRY, because we must not cause arbitrary write-out: in a DRBD
	 * "criss-cross" setup, that might cause write-out on some other DRBD,
	 * which in turn might block on the other node at this very place.  */
	for (i = 0; i < number; i++) {
		tmp = alloc_page(GFP_TRY);
		if (!tmp)
			break;
		set_page_private(tmp, (unsigned long)page);
		page = tmp;
	}

	if (i == number)
		return page;

	/* Not enough pages immediately available this time.
	 * No need to jump around here, drbd_alloc_pages will retry this
	 * function "soon". */
	if (page) {
		tmp = page_chain_tail(page, NULL);
		spin_lock(&drbd_pp_lock);
		page_chain_add(&drbd_pp_pool, page, tmp);
		drbd_pp_vacant += i;
		spin_unlock(&drbd_pp_lock);
	}
	return NULL;
}

static void reclaim_finished_net_peer_reqs(struct drbd_conf *mdev,
					   struct list_head *to_be_freed)
{
	struct drbd_peer_request *peer_req;
	struct list_head *le, *tle;

	/* The EEs are always appended to the end of the list. Since
	   they are sent in order over the wire, they have to finish
	   in order. As soon as we see the first not finished we can
	   stop to examine the list... */

	list_for_each_safe(le, tle, &mdev->net_ee) {
		peer_req = list_entry(le, struct drbd_peer_request, w.list);
		if (drbd_peer_req_has_active_page(peer_req))
			break;
		list_move(le, to_be_freed);
	}
}

static void drbd_reclaim_net(struct drbd_conf *mdev)
{
	LIST_HEAD(reclaimed);
	struct drbd_peer_request *peer_req, *t;

	spin_lock_irq(&mdev->tconn->req_lock);
	reclaim_finished_net_peer_reqs(mdev, &reclaimed);
	spin_unlock_irq(&mdev->tconn->req_lock);

	list_for_each_entry_safe(peer_req, t, &reclaimed, w.list)
		drbd_free_net_peer_req(mdev, peer_req);
}

/**
 * drbd_alloc_pages() - Returns @number pages, retries forever (or until signalled)
 * @mdev:	DRBD device.
 * @number:	number of pages requested
 * @retry:	whether to retry, if not enough pages are available right now
 *
 * Tries to allocate number pages, first from our own page pool, then from
 * the kernel, unless this allocation would exceed the max_buffers setting.
 * Possibly retry until DRBD frees sufficient pages somewhere else.
 *
 * Returns a page chain linked via page->private.
 */
struct page *drbd_alloc_pages(struct drbd_conf *mdev, unsigned int number,
			      bool retry)
{
	struct page *page = NULL;
	struct net_conf *nc;
	DEFINE_WAIT(wait);
	int mxb;

	/* Yes, we may run up to @number over max_buffers. If we
	 * follow it strictly, the admin will get it wrong anyways. */
	rcu_read_lock();
	nc = rcu_dereference(mdev->tconn->net_conf);
	mxb = nc ? nc->max_buffers : 1000000;
	rcu_read_unlock();

	if (atomic_read(&mdev->pp_in_use) < mxb)
		page = __drbd_alloc_pages(mdev, number);

	while (page == NULL) {
		prepare_to_wait(&drbd_pp_wait, &wait, TASK_INTERRUPTIBLE);

		drbd_reclaim_net(mdev);

		if (atomic_read(&mdev->pp_in_use) < mxb) {
			page = __drbd_alloc_pages(mdev, number);
			if (page)
				break;
		}

		if (!retry)
			break;

		if (signal_pending(current)) {
			dev_warn(DEV, "drbd_alloc_pages interrupted!\n");
			break;
		}

		schedule();
	}
	finish_wait(&drbd_pp_wait, &wait);

	if (page)
		atomic_add(number, &mdev->pp_in_use);
	return page;
}

/* Must not be used from irq, as that may deadlock: see drbd_alloc_pages.
 * Is also used from inside an other spin_lock_irq(&mdev->tconn->req_lock);
 * Either links the page chain back to the global pool,
 * or returns all pages to the system. */
STATIC void drbd_free_pages(struct drbd_conf *mdev, struct page *page, int is_net)
{
	atomic_t *a = is_net ? &mdev->pp_in_use_by_net : &mdev->pp_in_use;
	int i;

	if (drbd_pp_vacant > (DRBD_MAX_BIO_SIZE/PAGE_SIZE) * minor_count)
		i = page_chain_free(page);
	else {
		struct page *tmp;
		tmp = page_chain_tail(page, &i);
		spin_lock(&drbd_pp_lock);
		page_chain_add(&drbd_pp_pool, page, tmp);
		drbd_pp_vacant += i;
		spin_unlock(&drbd_pp_lock);
	}
	i = atomic_sub_return(i, a);
	if (i < 0)
		dev_warn(DEV, "ASSERTION FAILED: %s: %d < 0\n",
			is_net ? "pp_in_use_by_net" : "pp_in_use", i);
	wake_up(&drbd_pp_wait);
}

/*
You need to hold the req_lock:
 _drbd_wait_ee_list_empty()

You must not have the req_lock:
 drbd_free_peer_req()
 drbd_alloc_peer_req()
 drbd_free_peer_reqs()
 drbd_ee_fix_bhs()
 drbd_finish_peer_reqs()
 drbd_clear_done_ee()
 drbd_wait_ee_list_empty()
*/

struct drbd_peer_request *
drbd_alloc_peer_req(struct drbd_conf *mdev, u64 id, sector_t sector,
		    unsigned int data_size, gfp_t gfp_mask) __must_hold(local)
{
	struct drbd_peer_request *peer_req;
	struct page *page;
	unsigned nr_pages = (data_size + PAGE_SIZE -1) >> PAGE_SHIFT;

	if (drbd_insert_fault(mdev, DRBD_FAULT_AL_EE))
		return NULL;

	peer_req = mempool_alloc(drbd_ee_mempool, gfp_mask & ~__GFP_HIGHMEM);
	if (!peer_req) {
		if (!(gfp_mask & __GFP_NOWARN))
			dev_err(DEV, "%s: allocation failed\n", __func__);
		return NULL;
	}

	page = drbd_alloc_pages(mdev, nr_pages, (gfp_mask & __GFP_WAIT));
	if (!page)
		goto fail;

	drbd_clear_interval(&peer_req->i);
	peer_req->i.size = data_size;
	peer_req->i.sector = sector;
	peer_req->i.local = false;
	peer_req->i.waiting = false;

	peer_req->epoch = NULL;
	peer_req->w.mdev = mdev;
	peer_req->pages = page;
	atomic_set(&peer_req->pending_bios, 0);
	peer_req->flags = 0;
	/*
	 * The block_id is opaque to the receiver.  It is not endianness
	 * converted, and sent back to the sender unchanged.
	 */
	peer_req->block_id = id;

	return peer_req;

 fail:
	mempool_free(peer_req, drbd_ee_mempool);
	return NULL;
}

void __drbd_free_peer_req(struct drbd_conf *mdev, struct drbd_peer_request *peer_req,
		       int is_net)
{
	if (peer_req->flags & EE_HAS_DIGEST)
		kfree(peer_req->digest);
	drbd_free_pages(mdev, peer_req->pages, is_net);
	D_ASSERT(atomic_read(&peer_req->pending_bios) == 0);
	D_ASSERT(drbd_interval_empty(&peer_req->i));
	mempool_free(peer_req, drbd_ee_mempool);
}

int drbd_free_peer_reqs(struct drbd_conf *mdev, struct list_head *list)
{
	LIST_HEAD(work_list);
	struct drbd_peer_request *peer_req, *t;
	int count = 0;
	int is_net = list == &mdev->net_ee;

	spin_lock_irq(&mdev->tconn->req_lock);
	list_splice_init(list, &work_list);
	spin_unlock_irq(&mdev->tconn->req_lock);

	list_for_each_entry_safe(peer_req, t, &work_list, w.list) {
		__drbd_free_peer_req(mdev, peer_req, is_net);
		count++;
	}
	return count;
}

/*
 * See also comments in _req_mod(,BARRIER_ACKED) and receive_Barrier.
 */
static int drbd_finish_peer_reqs(struct drbd_conf *mdev)
{
	LIST_HEAD(work_list);
	LIST_HEAD(reclaimed);
	struct drbd_peer_request *peer_req, *t;
	int err = 0;

	spin_lock_irq(&mdev->tconn->req_lock);
	reclaim_finished_net_peer_reqs(mdev, &reclaimed);
	list_splice_init(&mdev->done_ee, &work_list);
	spin_unlock_irq(&mdev->tconn->req_lock);

	list_for_each_entry_safe(peer_req, t, &reclaimed, w.list)
		drbd_free_net_peer_req(mdev, peer_req);

	/* possible callbacks here:
	 * e_end_block, and e_end_resync_block, e_send_discard_write.
	 * all ignore the last argument.
	 */
	list_for_each_entry_safe(peer_req, t, &work_list, w.list) {
		int err2;

		/* list_del not necessary, next/prev members not touched */
		err2 = peer_req->w.cb(&peer_req->w, !!err);
		if (!err)
			err = err2;
		drbd_free_peer_req(mdev, peer_req);
	}
	wake_up(&mdev->ee_wait);

	return err;
}

static void _drbd_wait_ee_list_empty(struct drbd_conf *mdev,
				     struct list_head *head)
{
	DEFINE_WAIT(wait);

	/* avoids spin_lock/unlock
	 * and calling prepare_to_wait in the fast path */
	while (!list_empty(head)) {
		prepare_to_wait(&mdev->ee_wait, &wait, TASK_UNINTERRUPTIBLE);
		spin_unlock_irq(&mdev->tconn->req_lock);
		schedule();
		finish_wait(&mdev->ee_wait, &wait);
		spin_lock_irq(&mdev->tconn->req_lock);
	}
}

static void drbd_wait_ee_list_empty(struct drbd_conf *mdev,
				    struct list_head *head)
{
	spin_lock_irq(&mdev->tconn->req_lock);
	_drbd_wait_ee_list_empty(mdev, head);
	spin_unlock_irq(&mdev->tconn->req_lock);
}

/* see also kernel_accept; which is only present since 2.6.18.
 * also we want to log which part of it failed, exactly */
STATIC int drbd_accept(const char **what, struct socket *sock, struct socket **newsock)
{
	struct sock *sk = sock->sk;
	int err = 0;

	*what = "listen";
	err = sock->ops->listen(sock, 5);
	if (err < 0)
		goto out;

	*what = "sock_create_lite";
	err = sock_create_lite(sk->sk_family, sk->sk_type, sk->sk_protocol,
			       newsock);
	if (err < 0)
		goto out;

	*what = "accept";
	err = sock->ops->accept(sock, *newsock, 0);
	if (err < 0) {
		sock_release(*newsock);
		*newsock = NULL;
		goto out;
	}
	(*newsock)->ops  = sock->ops;

out:
	return err;
}

STATIC int drbd_recv_short(struct socket *sock, void *buf, size_t size, int flags)
{
	mm_segment_t oldfs;
	struct kvec iov = {
		.iov_base = buf,
		.iov_len = size,
	};
	struct msghdr msg = {
		.msg_iovlen = 1,
		.msg_iov = (struct iovec *)&iov,
		.msg_flags = (flags ? flags : MSG_WAITALL | MSG_NOSIGNAL)
	};
	int rv;

	oldfs = get_fs();
	set_fs(KERNEL_DS);
	rv = sock_recvmsg(sock, &msg, size, msg.msg_flags);
	set_fs(oldfs);

	return rv;
}

STATIC int drbd_recv(struct drbd_tconn *tconn, void *buf, size_t size)
{
	mm_segment_t oldfs;
	struct kvec iov = {
		.iov_base = buf,
		.iov_len = size,
	};
	struct msghdr msg = {
		.msg_iovlen = 1,
		.msg_iov = (struct iovec *)&iov,
		.msg_flags = MSG_WAITALL | MSG_NOSIGNAL
	};
	int rv;

	oldfs = get_fs();
	set_fs(KERNEL_DS);

	for (;;) {
		rv = sock_recvmsg(tconn->data.socket, &msg, size, msg.msg_flags);
		if (rv == size)
			break;

		/* Note:
		 * ECONNRESET	other side closed the connection
		 * ERESTARTSYS	(on  sock) we got a signal
		 */

		if (rv < 0) {
			if (rv == -ECONNRESET)
				conn_info(tconn, "sock was reset by peer\n");
			else if (rv != -ERESTARTSYS)
				conn_err(tconn, "sock_recvmsg returned %d\n", rv);
			break;
		} else if (rv == 0) {
			conn_info(tconn, "sock was shut down by peer\n");
			break;
		} else	{
			/* signal came in, or peer/link went down,
			 * after we read a partial message
			 */
			/* D_ASSERT(signal_pending(current)); */
			break;
		}
	};

	set_fs(oldfs);

	if (rv != size)
		conn_request_state(tconn, NS(conn, C_BROKEN_PIPE), CS_HARD);

	return rv;
}

static int drbd_recv_all(struct drbd_tconn *tconn, void *buf, size_t size)
{
	int err;

	err = drbd_recv(tconn, buf, size);
	if (err != size) {
		if (err >= 0)
			err = -EIO;
	} else
		err = 0;
	return err;
}

static int drbd_recv_all_warn(struct drbd_tconn *tconn, void *buf, size_t size)
{
	int err;

	err = drbd_recv_all(tconn, buf, size);
	if (err && !signal_pending(current))
		conn_warn(tconn, "short read (expected size %d)\n", (int)size);
	return err;
}

/* quoting tcp(7):
 *   On individual connections, the socket buffer size must be set prior to the
 *   listen(2) or connect(2) calls in order to have it take effect.
 * This is our wrapper to do so.
 */
static void drbd_setbufsize(struct socket *sock, unsigned int snd,
		unsigned int rcv)
{
	/* open coded SO_SNDBUF, SO_RCVBUF */
	if (snd) {
		sock->sk->sk_sndbuf = snd;
		sock->sk->sk_userlocks |= SOCK_SNDBUF_LOCK;
	}
	if (rcv) {
		sock->sk->sk_rcvbuf = rcv;
		sock->sk->sk_userlocks |= SOCK_RCVBUF_LOCK;
	}
}

STATIC struct socket *drbd_try_connect(struct drbd_tconn *tconn)
{
	const char *what;
	struct socket *sock;
	struct sockaddr_in6 src_in6;
	struct sockaddr_in6 peer_in6;
	struct net_conf *nc;
	int err, peer_addr_len, my_addr_len;
	int sndbuf_size, rcvbuf_size, connect_int;
	int disconnect_on_error = 1;

	rcu_read_lock();
	nc = rcu_dereference(tconn->net_conf);
	if (!nc) {
		rcu_read_unlock();
		return NULL;
	}
	sndbuf_size = nc->sndbuf_size;
	rcvbuf_size = nc->rcvbuf_size;
	connect_int = nc->connect_int;
	rcu_read_unlock();

	my_addr_len = min_t(int, tconn->my_addr_len, sizeof(src_in6));
	memcpy(&src_in6, &tconn->my_addr, my_addr_len);

	if (((struct sockaddr *)&tconn->my_addr)->sa_family == AF_INET6)
		src_in6.sin6_port = 0;
	else
		((struct sockaddr_in *)&src_in6)->sin_port = 0; /* AF_INET & AF_SCI */

	peer_addr_len = min_t(int, tconn->peer_addr_len, sizeof(src_in6));
	memcpy(&peer_in6, &tconn->peer_addr, peer_addr_len);

	what = "sock_create_kern";
	err = sock_create_kern(((struct sockaddr *)&src_in6)->sa_family,
			       SOCK_STREAM, IPPROTO_TCP, &sock);
	if (err < 0) {
		sock = NULL;
		goto out;
	}

	sock->sk->sk_rcvtimeo =
	sock->sk->sk_sndtimeo = connect_int * HZ;
	drbd_setbufsize(sock, sndbuf_size, rcvbuf_size);

       /* explicitly bind to the configured IP as source IP
	*  for the outgoing connections.
	*  This is needed for multihomed hosts and to be
	*  able to use lo: interfaces for drbd.
	* Make sure to use 0 as port number, so linux selects
	*  a free one dynamically.
	*/
	what = "bind before connect";
	err = sock->ops->bind(sock, (struct sockaddr *) &src_in6, my_addr_len);
	if (err < 0)
		goto out;

	/* connect may fail, peer not yet available.
	 * stay C_WF_CONNECTION, don't go Disconnecting! */
	disconnect_on_error = 0;
	what = "connect";
	err = sock->ops->connect(sock, (struct sockaddr *) &peer_in6, peer_addr_len, 0);

out:
	if (err < 0) {
		if (sock) {
			sock_release(sock);
			sock = NULL;
		}
		switch (-err) {
			/* timeout, busy, signal pending */
		case ETIMEDOUT: case EAGAIN: case EINPROGRESS:
		case EINTR: case ERESTARTSYS:
			/* peer not (yet) available, network problem */
		case ECONNREFUSED: case ENETUNREACH:
		case EHOSTDOWN:    case EHOSTUNREACH:
			disconnect_on_error = 0;
			break;
		default:
			conn_err(tconn, "%s failed, err = %d\n", what, err);
		}
		if (disconnect_on_error)
			conn_request_state(tconn, NS(conn, C_DISCONNECTING), CS_HARD);
	}

	return sock;
}

STATIC struct socket *drbd_wait_for_connect(struct drbd_tconn *tconn)
{
	int timeo, err, my_addr_len;
	int sndbuf_size, rcvbuf_size, connect_int;
	struct socket *s_estab = NULL, *s_listen;
	struct sockaddr_in6 my_addr;
	struct net_conf *nc;
	const char *what;

	rcu_read_lock();
	nc = rcu_dereference(tconn->net_conf);
	if (!nc) {
		rcu_read_unlock();
		return NULL;
	}
	sndbuf_size = nc->sndbuf_size;
	rcvbuf_size = nc->rcvbuf_size;
	connect_int = nc->connect_int;
	rcu_read_unlock();

	my_addr_len = min_t(int, tconn->my_addr_len, sizeof(struct sockaddr_in6));
	memcpy(&my_addr, &tconn->my_addr, my_addr_len);

	what = "sock_create_kern";
	err = sock_create_kern(((struct sockaddr *)&my_addr)->sa_family,
		SOCK_STREAM, IPPROTO_TCP, &s_listen);
	if (err) {
		s_listen = NULL;
		goto out;
	}

	timeo = connect_int * HZ;
	timeo += (random32() & 1) ? timeo / 7 : -timeo / 7; /* 28.5% random jitter */

	s_listen->sk->sk_reuse    = 1; /* SO_REUSEADDR */
	s_listen->sk->sk_rcvtimeo = timeo;
	s_listen->sk->sk_sndtimeo = timeo;
	drbd_setbufsize(s_listen, sndbuf_size, rcvbuf_size);

	what = "bind before listen";
	err = s_listen->ops->bind(s_listen, (struct sockaddr *)&my_addr, my_addr_len);
	if (err < 0)
		goto out;

	err = drbd_accept(&what, s_listen, &s_estab);

out:
	if (s_listen)
		sock_release(s_listen);
	if (err < 0) {
		if (err != -EAGAIN && err != -EINTR && err != -ERESTARTSYS) {
			conn_err(tconn, "%s failed, err = %d\n", what, err);
			conn_request_state(tconn, NS(conn, C_DISCONNECTING), CS_HARD);
		}
	}

	return s_estab;
}

static int decode_header(struct drbd_tconn *, void *, struct packet_info *);

static int send_first_packet(struct drbd_tconn *tconn, struct drbd_socket *sock,
			     enum drbd_packet cmd)
{
	if (!conn_prepare_command(tconn, sock))
		return -EIO;
	return conn_send_command(tconn, sock, cmd, 0, NULL, 0);
}

static int receive_first_packet(struct drbd_tconn *tconn, struct socket *sock)
{
	unsigned int header_size = drbd_header_size(tconn);
	struct packet_info pi;
	int err;

	err = drbd_recv_short(sock, tconn->data.rbuf, header_size, 0);
	if (err != header_size) {
		if (err >= 0)
			err = -EIO;
		return err;
	}
	err = decode_header(tconn, tconn->data.rbuf, &pi);
	if (err)
		return err;
	return pi.cmd;
}

/**
 * drbd_socket_okay() - Free the socket if its connection is not okay
 * @sock:	pointer to the pointer to the socket.
 */
static int drbd_socket_okay(struct socket **sock)
{
	int rr;
	char tb[4];

	if (!*sock)
		return false;

	rr = drbd_recv_short(*sock, tb, 4, MSG_DONTWAIT | MSG_PEEK);

	if (rr > 0 || rr == -EAGAIN) {
		return true;
	} else {
		sock_release(*sock);
		*sock = NULL;
		return false;
	}
}
/* Gets called if a connection is established, or if a new minor gets created
   in a connection */
int drbd_connected(struct drbd_conf *mdev)
{
	int err;

	atomic_set(&mdev->packet_seq, 0);
	mdev->peer_seq = 0;

	mdev->state_mutex = mdev->tconn->agreed_pro_version < 100 ?
		&mdev->tconn->cstate_mutex :
		&mdev->own_state_mutex;

	err = drbd_send_sync_param(mdev);
	if (!err)
		err = drbd_send_sizes(mdev, 0, 0);
	if (!err)
		err = drbd_send_uuids(mdev);
	if (!err)
		err = drbd_send_current_state(mdev);
	clear_bit(USE_DEGR_WFC_T, &mdev->flags);
	clear_bit(RESIZE_PENDING, &mdev->flags);
	mod_timer(&mdev->request_timer, jiffies + HZ); /* just start it here. */
	return err;
}

/*
 * return values:
 *   1 yes, we have a valid connection
 *   0 oops, did not work out, please try again
 *  -1 peer talks different language,
 *     no point in trying again, please go standalone.
 *  -2 We do not have a network config...
 */
STATIC int conn_connect(struct drbd_tconn *tconn)
{
	struct socket *sock, *msock;
	struct drbd_conf *mdev;
	struct net_conf *nc;
	int vnr, timeout, try, h, ok;
	bool discard_my_data;

	if (conn_request_state(tconn, NS(conn, C_WF_CONNECTION), CS_VERBOSE) < SS_SUCCESS)
		return -2;

	clear_bit(DISCARD_CONCURRENT, &tconn->flags);

	/* Assume that the peer only understands protocol 80 until we know better.  */
	tconn->agreed_pro_version = 80;

	do {
		struct socket *s;

		for (try = 0;;) {
			/* 3 tries, this should take less than a second! */
			s = drbd_try_connect(tconn);
			if (s || ++try >= 3)
				break;
			/* give the other side time to call bind() & listen() */
			schedule_timeout_interruptible(HZ / 10);
		}

		if (s) {
			if (!tconn->data.socket) {
				tconn->data.socket = s;
				send_first_packet(tconn, &tconn->data, P_INITIAL_DATA);
			} else if (!tconn->meta.socket) {
				tconn->meta.socket = s;
				send_first_packet(tconn, &tconn->meta, P_INITIAL_META);
			} else {
				conn_err(tconn, "Logic error in conn_connect()\n");
				goto out_release_sockets;
			}
		}

		if (tconn->data.socket && tconn->meta.socket) {
			rcu_read_lock();
			nc = rcu_dereference(tconn->net_conf);
			timeout = nc->ping_timeo * HZ / 10;
			rcu_read_unlock();
			schedule_timeout_interruptible(timeout);
			ok = drbd_socket_okay(&tconn->data.socket);
			ok = drbd_socket_okay(&tconn->meta.socket) && ok;
			if (ok)
				break;
		}

retry:
		s = drbd_wait_for_connect(tconn);
		if (s) {
			try = receive_first_packet(tconn, s);
			drbd_socket_okay(&tconn->data.socket);
			drbd_socket_okay(&tconn->meta.socket);
			switch (try) {
			case P_INITIAL_DATA:
				if (tconn->data.socket) {
					conn_warn(tconn, "initial packet S crossed\n");
					sock_release(tconn->data.socket);
				}
				tconn->data.socket = s;
				break;
			case P_INITIAL_META:
				if (tconn->meta.socket) {
					conn_warn(tconn, "initial packet M crossed\n");
					sock_release(tconn->meta.socket);
				}
				tconn->meta.socket = s;
				set_bit(DISCARD_CONCURRENT, &tconn->flags);
				break;
			default:
				conn_warn(tconn, "Error receiving initial packet\n");
				sock_release(s);
				if (random32() & 1)
					goto retry;
			}
		}

		if (tconn->cstate <= C_DISCONNECTING)
			goto out_release_sockets;
		if (signal_pending(current)) {
			flush_signals(current);
			smp_rmb();
			if (get_t_state(&tconn->receiver) == EXITING)
				goto out_release_sockets;
		}

		if (tconn->data.socket && &tconn->meta.socket) {
			ok = drbd_socket_okay(&tconn->data.socket);
			ok = drbd_socket_okay(&tconn->meta.socket) && ok;
			if (ok)
				break;
		}
	} while (1);

	sock  = tconn->data.socket;
	msock = tconn->meta.socket;

	msock->sk->sk_reuse = 1; /* SO_REUSEADDR */
	sock->sk->sk_reuse = 1; /* SO_REUSEADDR */

	sock->sk->sk_allocation = GFP_NOIO;
	msock->sk->sk_allocation = GFP_NOIO;

	sock->sk->sk_priority = TC_PRIO_INTERACTIVE_BULK;
	msock->sk->sk_priority = TC_PRIO_INTERACTIVE;

	/* NOT YET ...
	 * sock->sk->sk_sndtimeo = tconn->net_conf->timeout*HZ/10;
	 * sock->sk->sk_rcvtimeo = MAX_SCHEDULE_TIMEOUT;
	 * first set it to the P_CONNECTION_FEATURES timeout,
	 * which we set to 4x the configured ping_timeout. */
	rcu_read_lock();
	nc = rcu_dereference(tconn->net_conf);

	sock->sk->sk_sndtimeo =
	sock->sk->sk_rcvtimeo = nc->ping_timeo*4*HZ/10;

	msock->sk->sk_rcvtimeo = nc->ping_int*HZ;
	timeout = nc->timeout * HZ / 10;
	discard_my_data = nc->discard_my_data;
	rcu_read_unlock();

	msock->sk->sk_sndtimeo = timeout;

	/* we don't want delays.
	 * we use TCP_CORK where appropriate, though */
	drbd_tcp_nodelay(sock);
	drbd_tcp_nodelay(msock);

	tconn->last_received = jiffies;

	h = drbd_do_features(tconn);
	if (h <= 0)
		return h;

	if (tconn->cram_hmac_tfm) {
		/* drbd_request_state(mdev, NS(conn, WFAuth)); */
		switch (drbd_do_auth(tconn)) {
		case -1:
			conn_err(tconn, "Authentication of peer failed\n");
			return -1;
		case 0:
			conn_err(tconn, "Authentication of peer failed, trying again.\n");
			return 0;
		}
	}

	sock->sk->sk_sndtimeo = timeout;
	sock->sk->sk_rcvtimeo = MAX_SCHEDULE_TIMEOUT;

	if (drbd_send_protocol(tconn) == -EOPNOTSUPP)
		return -1;

	rcu_read_lock();
	idr_for_each_entry(&tconn->volumes, mdev, vnr) {
		kref_get(&mdev->kref);
		rcu_read_unlock();

		if (discard_my_data)
			set_bit(DISCARD_MY_DATA, &mdev->flags);
		else
			clear_bit(DISCARD_MY_DATA, &mdev->flags);

		drbd_connected(mdev);
		kref_put(&mdev->kref, &drbd_minor_destroy);
		rcu_read_lock();
	}
	rcu_read_unlock();

	if (conn_request_state(tconn, NS(conn, C_WF_REPORT_PARAMS), CS_VERBOSE) < SS_SUCCESS)
		return 0;

	drbd_thread_start(&tconn->asender);

	mutex_lock(&tconn->conf_update);
	/* The discard_my_data flag is a single-shot modifier to the next
	 * connection attempt, the handshake of which is now well underway.
	 * No need for rcu style copying of the whole struct
	 * just to clear a single value. */
	tconn->net_conf->discard_my_data = 0;
	mutex_unlock(&tconn->conf_update);

	return h;

out_release_sockets:
	if (tconn->data.socket) {
		sock_release(tconn->data.socket);
		tconn->data.socket = NULL;
	}
	if (tconn->meta.socket) {
		sock_release(tconn->meta.socket);
		tconn->meta.socket = NULL;
	}
	return -1;
}

static int decode_header(struct drbd_tconn *tconn, void *header, struct packet_info *pi)
{
	unsigned int header_size = drbd_header_size(tconn);

	if (header_size == sizeof(struct p_header100) &&
	    *(__be32 *)header == cpu_to_be32(DRBD_MAGIC_100)) {
		struct p_header100 *h = header;
		if (h->pad != 0) {
			conn_err(tconn, "Header padding is not zero\n");
			return -EINVAL;
		}
		pi->vnr = be16_to_cpu(h->volume);
		pi->cmd = be16_to_cpu(h->command);
		pi->size = be32_to_cpu(h->length);
	} else if (header_size == sizeof(struct p_header95) &&
		   *(__be16 *)header == cpu_to_be16(DRBD_MAGIC_BIG)) {
		struct p_header95 *h = header;
		pi->cmd = be16_to_cpu(h->command);
		pi->size = be32_to_cpu(h->length);
		pi->vnr = 0;
	} else if (header_size == sizeof(struct p_header80) &&
		   *(__be32 *)header == cpu_to_be32(DRBD_MAGIC)) {
		struct p_header80 *h = header;
		pi->cmd = be16_to_cpu(h->command);
		pi->size = be16_to_cpu(h->length);
		pi->vnr = 0;
	} else {
		conn_err(tconn, "Wrong magic value 0x%08x in protocol version %d\n",
			 be32_to_cpu(*(__be32 *)header),
			 tconn->agreed_pro_version);
		return -EINVAL;
	}
	pi->data = header + header_size;
	return 0;
}

static int drbd_recv_header(struct drbd_tconn *tconn, struct packet_info *pi)
{
	void *buffer = tconn->data.rbuf;
	int err;

	err = drbd_recv_all_warn(tconn, buffer, drbd_header_size(tconn));
	if (err)
		return err;

	err = decode_header(tconn, buffer, pi);
	tconn->last_received = jiffies;

	return err;
}

STATIC enum finish_epoch drbd_flush_after_epoch(struct drbd_tconn *tconn, struct drbd_epoch *epoch)
{
	int rv;
	struct drbd_conf *mdev;
	int vnr;

	if (tconn->write_ordering >= WO_bdev_flush) {
		rcu_read_lock();
		idr_for_each_entry(&tconn->volumes, mdev, vnr) {
			if (!get_ldev(mdev))
				continue;
			kref_get(&mdev->kref);
			rcu_read_unlock();

			rv = blkdev_issue_flush(mdev->ldev->backing_bdev,
					GFP_NOIO, NULL);
			if (rv) {
				dev_info(DEV, "local disk flush failed with status %d\n", rv);
				/* would rather check on EOPNOTSUPP, but that is not reliable.
				 * don't try again for ANY return value != 0
				 * if (rv == -EOPNOTSUPP) */
				drbd_bump_write_ordering(tconn, WO_drain_io);
			}
			put_ldev(mdev);
			kref_put(&mdev->kref, &drbd_minor_destroy);

			rcu_read_lock();
			if (rv)
				break;
		}
		rcu_read_unlock();
	}

	return drbd_may_finish_epoch(tconn, epoch, EV_BARRIER_DONE);
}

STATIC int w_flush(struct drbd_work *w, int cancel)
{
	struct flush_work *fw = (struct flush_work *)w;
	struct drbd_epoch *epoch = fw->epoch;
	struct drbd_conf *mdev = w->mdev;

	kfree(w);

	if (!test_and_set_bit(DE_BARRIER_IN_NEXT_EPOCH_ISSUED, &epoch->flags))
		drbd_flush_after_epoch(mdev->tconn, epoch);

	drbd_may_finish_epoch(mdev->tconn, epoch, EV_PUT |
			      (mdev->state.conn < C_CONNECTED ? EV_CLEANUP : 0));

	return 0;
}

/**
 * drbd_may_finish_epoch() - Applies an epoch_event to the epoch's state, eventually finishes it.
 * @mdev:	DRBD device.
 * @epoch:	Epoch object.
 * @ev:		Epoch event.
 */
STATIC enum finish_epoch drbd_may_finish_epoch(struct drbd_tconn *tconn,
					       struct drbd_epoch *epoch,
					       enum epoch_event ev)
{
	int finish, epoch_size;
	struct drbd_epoch *next_epoch;
	int schedule_flush = 0;
	enum finish_epoch rv = FE_STILL_LIVE;

	spin_lock(&tconn->epoch_lock);
	do {
		next_epoch = NULL;
		finish = 0;

		epoch_size = atomic_read(&epoch->epoch_size);

		switch (ev & ~EV_CLEANUP) {
		case EV_PUT:
			atomic_dec(&epoch->active);
			break;
		case EV_GOT_BARRIER_NR:
			set_bit(DE_HAVE_BARRIER_NUMBER, &epoch->flags);

			/* Special case: If we just switched from WO_bio_barrier to
			   WO_bdev_flush we should not finish the current epoch */
			if (test_bit(DE_CONTAINS_A_BARRIER, &epoch->flags) && epoch_size == 1 &&
			    tconn->write_ordering != WO_bio_barrier &&
			    epoch == tconn->current_epoch)
				clear_bit(DE_CONTAINS_A_BARRIER, &epoch->flags);
			break;
		case EV_BARRIER_DONE:
			set_bit(DE_BARRIER_IN_NEXT_EPOCH_DONE, &epoch->flags);
			break;
		case EV_BECAME_LAST:
			/* nothing to do*/
			break;
		}

		if (epoch_size != 0 &&
		    atomic_read(&epoch->active) == 0 &&
		    (test_bit(DE_HAVE_BARRIER_NUMBER, &epoch->flags) || ev & EV_CLEANUP) &&
		    epoch->list.prev == &tconn->current_epoch->list &&
		    !test_bit(DE_IS_FINISHING, &epoch->flags)) {
			/* Nearly all conditions are met to finish that epoch... */
			if (test_bit(DE_BARRIER_IN_NEXT_EPOCH_DONE, &epoch->flags) ||
			    tconn->write_ordering == WO_none ||
			    (epoch_size == 1 && test_bit(DE_CONTAINS_A_BARRIER, &epoch->flags)) ||
			    ev & EV_CLEANUP) {
				finish = 1;
				set_bit(DE_IS_FINISHING, &epoch->flags);
			} else if (!test_bit(DE_BARRIER_IN_NEXT_EPOCH_ISSUED, &epoch->flags) &&
				 tconn->write_ordering == WO_bio_barrier) {
				atomic_inc(&epoch->active);
				schedule_flush = 1;
			}
		}
		if (finish) {
			if (!(ev & EV_CLEANUP)) {
				spin_unlock(&tconn->epoch_lock);
				drbd_send_b_ack(epoch->mdev, epoch->barrier_nr, epoch_size);
				spin_lock(&tconn->epoch_lock);
			}
			if (test_bit(DE_HAVE_BARRIER_NUMBER, &epoch->flags))
				dec_unacked(epoch->mdev);

			if (tconn->current_epoch != epoch) {
				next_epoch = list_entry(epoch->list.next, struct drbd_epoch, list);
				list_del(&epoch->list);
				ev = EV_BECAME_LAST | (ev & EV_CLEANUP);
				tconn->epochs--;
				kfree(epoch);

				if (rv == FE_STILL_LIVE)
					rv = FE_DESTROYED;
			} else {
				epoch->flags = 0;
				atomic_set(&epoch->epoch_size, 0);
				/* atomic_set(&epoch->active, 0); is alrady zero */
				if (rv == FE_STILL_LIVE)
					rv = FE_RECYCLED;
			}
		}

		if (!next_epoch)
			break;

		epoch = next_epoch;
	} while (1);

	spin_unlock(&tconn->epoch_lock);

	if (schedule_flush) {
		struct flush_work *fw;
		fw = kmalloc(sizeof(*fw), GFP_ATOMIC);
		if (fw) {
			fw->w.cb = w_flush;
			fw->epoch = epoch;
			fw->w.mdev = epoch->mdev;
			drbd_queue_work(&tconn->data.work, &fw->w);
		} else {
			conn_warn(tconn, "Could not kmalloc a flush_work obj\n");
			set_bit(DE_BARRIER_IN_NEXT_EPOCH_ISSUED, &epoch->flags);
			/* That is not a recursion, only one level */
			drbd_may_finish_epoch(tconn, epoch, EV_BARRIER_DONE);
			drbd_may_finish_epoch(tconn, epoch, EV_PUT);
		}
	}

	return rv;
}

/**
 * drbd_bump_write_ordering() - Fall back to an other write ordering method
 * @tconn:	DRBD connection.
 * @wo:		Write ordering method to try.
 */
void drbd_bump_write_ordering(struct drbd_tconn *tconn, enum write_ordering_e wo)
{
	struct disk_conf *dc;
	struct drbd_conf *mdev;
	enum write_ordering_e pwo;
	int vnr, i = 0;
	static char *write_ordering_str[] = {
		[WO_none] = "none",
		[WO_drain_io] = "drain",
		[WO_bdev_flush] = "flush",
		[WO_bio_barrier] = "barrier",
	};

	pwo = tconn->write_ordering;
	wo = min(pwo, wo);
	rcu_read_lock();
	idr_for_each_entry(&tconn->volumes, mdev, vnr) {
		if (i++ == 1 && wo == WO_bio_barrier)
			wo = WO_bdev_flush; /* WO = barrier does not handle multiple volumes */
		if (!get_ldev(mdev))
			continue;
		dc = rcu_dereference(mdev->ldev->disk_conf);

		if (wo == WO_bio_barrier && !dc->disk_barrier)
			wo = WO_bdev_flush;
		if (wo == WO_bdev_flush && !dc->disk_flushes)
			wo = WO_drain_io;
		if (wo == WO_drain_io && !dc->disk_drain)
			wo = WO_none;
		put_ldev(mdev);
	}
	rcu_read_unlock();
	tconn->write_ordering = wo;
	if (pwo != tconn->write_ordering || wo == WO_bio_barrier)
		conn_info(tconn, "Method to ensure write ordering: %s\n", write_ordering_str[tconn->write_ordering]);
}

/**
 * drbd_submit_peer_request()
 * @mdev:	DRBD device.
 * @peer_req:	peer request
 * @rw:		flag field, see bio->bi_rw
 *
 * May spread the pages to multiple bios,
 * depending on bio_add_page restrictions.
 *
 * Returns 0 if all bios have been submitted,
 * -ENOMEM if we could not allocate enough bios,
 * -ENOSPC (any better suggestion?) if we have not been able to bio_add_page a
 *  single page to an empty bio (which should never happen and likely indicates
 *  that the lower level IO stack is in some way broken). This has been observed
 *  on certain Xen deployments.
 */
/* TODO allocate from our own bio_set. */
int drbd_submit_peer_request(struct drbd_conf *mdev,
			     struct drbd_peer_request *peer_req,
			     const unsigned rw, const int fault_type)
{
	struct bio *bios = NULL;
	struct bio *bio;
	struct page *page = peer_req->pages;
	sector_t sector = peer_req->i.sector;
	unsigned ds = peer_req->i.size;
	unsigned n_bios = 0;
	unsigned nr_pages = (ds + PAGE_SIZE -1) >> PAGE_SHIFT;
	int err = -ENOMEM;

	/* In most cases, we will only need one bio.  But in case the lower
	 * level restrictions happen to be different at this offset on this
	 * side than those of the sending peer, we may need to submit the
	 * request in more than one bio.
	 *
	 * Plain bio_alloc is good enough here, this is no DRBD internally
	 * generated bio, but a bio allocated on behalf of the peer.
	 */
next_bio:
	bio = bio_alloc(GFP_NOIO, nr_pages);
	if (!bio) {
		dev_err(DEV, "submit_ee: Allocation of a bio failed\n");
		goto fail;
	}
	/* > peer_req->i.sector, unless this is the first bio */
	bio->bi_sector = sector;
	bio->bi_bdev = mdev->ldev->backing_bdev;
	/* we special case some flags in the multi-bio case, see below
	 * (REQ_FLUSH, or BIO_RW_BARRIER in older kernels) */
	bio->bi_rw = rw;
	bio->bi_private = peer_req;
	bio->bi_end_io = drbd_peer_request_endio;

	bio->bi_next = bios;
	bios = bio;
	++n_bios;

	page_chain_for_each(page) {
		unsigned len = min_t(unsigned, ds, PAGE_SIZE);
		if (!bio_add_page(bio, page, len, 0)) {
			/* A single page must always be possible!
			 * But in case it fails anyways,
			 * we deal with it, and complain (below). */
			if (bio->bi_vcnt == 0) {
				dev_err(DEV,
					"bio_add_page failed for len=%u, "
					"bi_vcnt=0 (bi_sector=%llu)\n",
					len, (unsigned long long)bio->bi_sector);
				err = -ENOSPC;
				goto fail;
			}
			goto next_bio;
		}
		ds -= len;
		sector += len >> 9;
		--nr_pages;
	}
	D_ASSERT(page == NULL);
	D_ASSERT(ds == 0);

	atomic_set(&peer_req->pending_bios, n_bios);
	do {
		bio = bios;
		bios = bios->bi_next;
		bio->bi_next = NULL;

		drbd_generic_make_request(mdev, fault_type, bio);

		/* strip off REQ_FLUSH,
		 * unless it is the first or last bio */
		if (bios && bios->bi_next)
			bios->bi_rw &= ~DRBD_REQ_FLUSH;
	} while (bios);
	return 0;

fail:
	while (bios) {
		bio = bios;
		bios = bios->bi_next;
		bio_put(bio);
	}
	return err;
}

static void drbd_remove_epoch_entry_interval(struct drbd_conf *mdev,
					     struct drbd_peer_request *peer_req)
{
	struct drbd_interval *i = &peer_req->i;

	drbd_remove_interval(&mdev->write_requests, i);
	drbd_clear_interval(i);

	/* Wake up any processes waiting for this peer request to complete.  */
	if (i->waiting)
		wake_up(&mdev->misc_wait);
}

/**
 * w_e_reissue() - Worker callback; Resubmit a bio, without REQ_HARDBARRIER set
 * @mdev:	DRBD device.
 * @w:		work object.
 * @cancel:	The connection will be closed anyways (unused in this callback)
 */
int w_e_reissue(struct drbd_work *w, int cancel) __releases(local)
{
	struct drbd_peer_request *peer_req =
		container_of(w, struct drbd_peer_request, w);
	struct drbd_conf *mdev = w->mdev;
	int err;
	/* We leave DE_CONTAINS_A_BARRIER and EE_IS_BARRIER in place,
	   (and DE_BARRIER_IN_NEXT_EPOCH_ISSUED in the previous Epoch)
	   so that we can finish that epoch in drbd_may_finish_epoch().
	   That is necessary if we already have a long chain of Epochs, before
	   we realize that BARRIER is actually not supported */

	/* As long as the -ENOTSUPP on the barrier is reported immediately
	   that will never trigger. If it is reported late, we will just
	   print that warning and continue correctly for all future requests
	   with WO_bdev_flush */
	if (previous_epoch(mdev->tconn, peer_req->epoch))
		dev_warn(DEV, "Write ordering was not enforced (one time event)\n");

	/* we still have a local reference,
	 * get_ldev was done in receive_Data. */

	peer_req->w.cb = e_end_block;
	err = drbd_submit_peer_request(mdev, peer_req, WRITE, DRBD_FAULT_DT_WR);
	switch (err) {
	case -ENOMEM:
		peer_req->w.cb = w_e_reissue;
		drbd_queue_work(&mdev->tconn->data.work, &peer_req->w);
		/* retry later; fall through */
	case 0:
		/* keep worker happy and connection up */
		return 0;

	case -ENOSPC:
		/* no other error expected, but anyways: */
	default:
		/* forget the object,
		 * and cause a "Network failure" */
		spin_lock_irq(&mdev->tconn->req_lock);
		list_del(&peer_req->w.list);
		drbd_remove_epoch_entry_interval(mdev, peer_req);
		spin_unlock_irq(&mdev->tconn->req_lock);
		if (peer_req->flags & EE_CALL_AL_COMPLETE_IO)
			drbd_al_complete_io(mdev, &peer_req->i);
		drbd_may_finish_epoch(mdev->tconn, peer_req->epoch, EV_PUT + EV_CLEANUP);
		drbd_free_peer_req(mdev, peer_req);
		dev_err(DEV, "submit failed, triggering re-connect\n");
		return err;
	}
}

void conn_wait_active_ee_empty(struct drbd_tconn *tconn)
{
	struct drbd_conf *mdev;
	int vnr;

	rcu_read_lock();
	idr_for_each_entry(&tconn->volumes, mdev, vnr) {
		kref_get(&mdev->kref);
		rcu_read_unlock();
		drbd_wait_ee_list_empty(mdev, &mdev->active_ee);
		kref_put(&mdev->kref, &drbd_minor_destroy);
		rcu_read_lock();
	}
	rcu_read_unlock();
}

STATIC int receive_Barrier(struct drbd_tconn *tconn, struct packet_info *pi)
{
	struct drbd_conf *mdev;
	int rv, issue_flush;
	struct p_barrier *p = pi->data;
	struct drbd_epoch *epoch;

	mdev = vnr_to_mdev(tconn, pi->vnr);
	if (!mdev)
		return -EIO;

	inc_unacked(mdev);

	tconn->current_epoch->barrier_nr = p->barrier;
	tconn->current_epoch->mdev = mdev;
	rv = drbd_may_finish_epoch(tconn, tconn->current_epoch, EV_GOT_BARRIER_NR);

	/* P_BARRIER_ACK may imply that the corresponding extent is dropped from
	 * the activity log, which means it would not be resynced in case the
	 * R_PRIMARY crashes now.
	 * Therefore we must send the barrier_ack after the barrier request was
	 * completed. */
	switch (tconn->write_ordering) {
	case WO_bio_barrier:
	case WO_none:
		if (rv == FE_RECYCLED)
			return 0;
		break;

	case WO_bdev_flush:
	case WO_drain_io:
		if (rv == FE_STILL_LIVE) {
			set_bit(DE_BARRIER_IN_NEXT_EPOCH_ISSUED, &tconn->current_epoch->flags);
			conn_wait_active_ee_empty(tconn);
			rv = drbd_flush_after_epoch(tconn, tconn->current_epoch);
		}
		if (rv == FE_RECYCLED)
			return 0;

		/* The asender will send all the ACKs and barrier ACKs out, since
		   all EEs moved from the active_ee to the done_ee. We need to
		   provide a new epoch object for the EEs that come in soon */
		break;
	}

	/* receiver context, in the writeout path of the other node.
	 * avoid potential distributed deadlock */
	epoch = kmalloc(sizeof(struct drbd_epoch), GFP_NOIO);
	if (!epoch) {
		dev_warn(DEV, "Allocation of an epoch failed, slowing down\n");
		issue_flush = !test_and_set_bit(DE_BARRIER_IN_NEXT_EPOCH_ISSUED, &tconn->current_epoch->flags);
		conn_wait_active_ee_empty(tconn);
		if (issue_flush) {
			rv = drbd_flush_after_epoch(tconn, tconn->current_epoch);
			if (rv == FE_RECYCLED)
				return 0;
		}

		drbd_wait_ee_list_empty(mdev, &mdev->done_ee);

		return 0;
	}

	epoch->flags = 0;
	atomic_set(&epoch->epoch_size, 0);
	atomic_set(&epoch->active, 0);

	spin_lock(&tconn->epoch_lock);
	if (atomic_read(&tconn->current_epoch->epoch_size)) {
		list_add(&epoch->list, &tconn->current_epoch->list);
		tconn->current_epoch = epoch;
		tconn->epochs++;
	} else {
		/* The current_epoch got recycled while we allocated this one... */
		kfree(epoch);
	}
	spin_unlock(&tconn->epoch_lock);

	return 0;
}

/* used from receive_RSDataReply (recv_resync_read)
 * and from receive_Data */
STATIC struct drbd_peer_request *
read_in_block(struct drbd_conf *mdev, u64 id, sector_t sector,
	      int data_size) __must_hold(local)
{
	const sector_t capacity = drbd_get_capacity(mdev->this_bdev);
	struct drbd_peer_request *peer_req;
	struct page *page;
	int dgs, ds, err;
	void *dig_in = mdev->tconn->int_dig_in;
	void *dig_vv = mdev->tconn->int_dig_vv;
	unsigned long *data;

	dgs = 0;
	if (mdev->tconn->peer_integrity_tfm) {
		dgs = crypto_hash_digestsize(mdev->tconn->peer_integrity_tfm);
		/*
		 * FIXME: Receive the incoming digest into the receive buffer
		 *	  here, together with its struct p_data?
		 */
		err = drbd_recv_all_warn(mdev->tconn, dig_in, dgs);
		if (err)
			return NULL;
		data_size -= dgs;
	}

	if (!expect(data_size != 0))
		return NULL;
	if (!expect(IS_ALIGNED(data_size, 512)))
		return NULL;
	if (!expect(data_size <= DRBD_MAX_BIO_SIZE))
		return NULL;

	/* even though we trust out peer,
	 * we sometimes have to double check. */
	if (sector + (data_size>>9) > capacity) {
		dev_err(DEV, "request from peer beyond end of local disk: "
			"capacity: %llus < sector: %llus + size: %u\n",
			(unsigned long long)capacity,
			(unsigned long long)sector, data_size);
		return NULL;
	}

	/* GFP_NOIO, because we must not cause arbitrary write-out: in a DRBD
	 * "criss-cross" setup, that might cause write-out on some other DRBD,
	 * which in turn might block on the other node at this very place.  */
	peer_req = drbd_alloc_peer_req(mdev, id, sector, data_size, GFP_NOIO);
	if (!peer_req)
		return NULL;

	ds = data_size;
	page = peer_req->pages;
	page_chain_for_each(page) {
		unsigned len = min_t(int, ds, PAGE_SIZE);
		data = kmap(page);
		err = drbd_recv_all_warn(mdev->tconn, data, len);
		if (drbd_insert_fault(mdev, DRBD_FAULT_RECEIVE)) {
			dev_err(DEV, "Fault injection: Corrupting data on receive\n");
			data[0] = data[0] ^ (unsigned long)-1;
		}
		kunmap(page);
		if (err) {
			drbd_free_peer_req(mdev, peer_req);
			return NULL;
		}
		ds -= len;
	}

	if (dgs) {
		drbd_csum_ee(mdev, mdev->tconn->peer_integrity_tfm, peer_req, dig_vv);
		if (memcmp(dig_in, dig_vv, dgs)) {
			dev_err(DEV, "Digest integrity check FAILED: %llus +%u\n",
				(unsigned long long)sector, data_size);
			drbd_free_peer_req(mdev, peer_req);
			return NULL;
		}
	}
	mdev->recv_cnt += data_size>>9;
	return peer_req;
}

/* drbd_drain_block() just takes a data block
 * out of the socket input buffer, and discards it.
 */
STATIC int drbd_drain_block(struct drbd_conf *mdev, int data_size)
{
	struct page *page;
	int err = 0;
	void *data;

	if (!data_size)
		return 0;

	page = drbd_alloc_pages(mdev, 1, 1);

	data = kmap(page);
	while (data_size) {
		unsigned int len = min_t(int, data_size, PAGE_SIZE);

		err = drbd_recv_all_warn(mdev->tconn, data, len);
		if (err)
			break;
		data_size -= len;
	}
	kunmap(page);
	drbd_free_pages(mdev, page, 0);
	return err;
}

STATIC int recv_dless_read(struct drbd_conf *mdev, struct drbd_request *req,
			   sector_t sector, int data_size)
{
	struct bio_vec *bvec;
	struct bio *bio;
	int dgs, err, i, expect;
	void *dig_in = mdev->tconn->int_dig_in;
	void *dig_vv = mdev->tconn->int_dig_vv;

	dgs = 0;
	if (mdev->tconn->peer_integrity_tfm) {
		dgs = crypto_hash_digestsize(mdev->tconn->peer_integrity_tfm);
		err = drbd_recv_all_warn(mdev->tconn, dig_in, dgs);
		if (err)
			return err;
		data_size -= dgs;
	}

	/* optimistically update recv_cnt.  if receiving fails below,
	 * we disconnect anyways, and counters will be reset. */
	mdev->recv_cnt += data_size>>9;

	bio = req->master_bio;
	D_ASSERT(sector == bio->bi_sector);

	bio_for_each_segment(bvec, bio, i) {
		void *mapped = kmap(bvec->bv_page) + bvec->bv_offset;
		expect = min_t(int, data_size, bvec->bv_len);
		err = drbd_recv_all_warn(mdev->tconn, mapped, expect);
		kunmap(bvec->bv_page);
		if (err)
			return err;
		data_size -= expect;
	}

	if (dgs) {
		drbd_csum_bio(mdev, mdev->tconn->peer_integrity_tfm, bio, dig_vv);
		if (memcmp(dig_in, dig_vv, dgs)) {
			dev_err(DEV, "Digest integrity check FAILED. Broken NICs?\n");
			return -EINVAL;
		}
	}

	D_ASSERT(data_size == 0);
	return 0;
}

/*
 * e_end_resync_block() is called in asender context via
 * drbd_finish_peer_reqs().
 */
STATIC int e_end_resync_block(struct drbd_work *w, int unused)
{
	struct drbd_peer_request *peer_req =
		container_of(w, struct drbd_peer_request, w);
	struct drbd_conf *mdev = w->mdev;
	sector_t sector = peer_req->i.sector;
	int err;

	D_ASSERT(drbd_interval_empty(&peer_req->i));

	if (likely((peer_req->flags & EE_WAS_ERROR) == 0)) {
		drbd_set_in_sync(mdev, sector, peer_req->i.size);
		err = drbd_send_ack(mdev, P_RS_WRITE_ACK, peer_req);
	} else {
		/* Record failure to sync */
		drbd_rs_failed_io(mdev, sector, peer_req->i.size);

		err  = drbd_send_ack(mdev, P_NEG_ACK, peer_req);
	}
	dec_unacked(mdev);

	return err;
}

STATIC int recv_resync_read(struct drbd_conf *mdev, sector_t sector, int data_size) __releases(local)
{
	struct drbd_peer_request *peer_req;

	peer_req = read_in_block(mdev, ID_SYNCER, sector, data_size);
	if (!peer_req)
		goto fail;

	dec_rs_pending(mdev);

	inc_unacked(mdev);
	/* corresponding dec_unacked() in e_end_resync_block()
	 * respective _drbd_clear_done_ee */

	peer_req->w.cb = e_end_resync_block;

	spin_lock_irq(&mdev->tconn->req_lock);
	list_add(&peer_req->w.list, &mdev->sync_ee);
	spin_unlock_irq(&mdev->tconn->req_lock);

	atomic_add(data_size >> 9, &mdev->rs_sect_ev);
	if (drbd_submit_peer_request(mdev, peer_req, WRITE, DRBD_FAULT_RS_WR) == 0)
		return 0;

	/* don't care for the reason here */
	dev_err(DEV, "submit failed, triggering re-connect\n");
	spin_lock_irq(&mdev->tconn->req_lock);
	list_del(&peer_req->w.list);
	spin_unlock_irq(&mdev->tconn->req_lock);

	drbd_free_peer_req(mdev, peer_req);
fail:
	put_ldev(mdev);
	return -EIO;
}

static struct drbd_request *
find_request(struct drbd_conf *mdev, struct rb_root *root, u64 id,
	     sector_t sector, bool missing_ok, const char *func)
{
	struct drbd_request *req;

	/* Request object according to our peer */
	req = (struct drbd_request *)(unsigned long)id;
	if (drbd_contains_interval(root, sector, &req->i) && req->i.local)
		return req;
	if (!missing_ok) {
		dev_err(DEV, "%s: failed to find request 0x%lx, sector %llus\n", func,
			(unsigned long)id, (unsigned long long)sector);
	}
	return NULL;
}

STATIC int receive_DataReply(struct drbd_tconn *tconn, struct packet_info *pi)
{
	struct drbd_conf *mdev;
	struct drbd_request *req;
	sector_t sector;
	int err;
	struct p_data *p = pi->data;

	mdev = vnr_to_mdev(tconn, pi->vnr);
	if (!mdev)
		return -EIO;

	sector = be64_to_cpu(p->sector);

	spin_lock_irq(&mdev->tconn->req_lock);
	req = find_request(mdev, &mdev->read_requests, p->block_id, sector, false, __func__);
	spin_unlock_irq(&mdev->tconn->req_lock);
	if (unlikely(!req))
		return -EIO;

	/* drbd_remove_request_interval() is done in _req_may_be_done, to avoid
	 * special casing it there for the various failure cases.
	 * still no race with drbd_fail_pending_reads */
	err = recv_dless_read(mdev, req, sector, pi->size);
	if (!err)
		req_mod(req, DATA_RECEIVED);
	/* else: nothing. handled from drbd_disconnect...
	 * I don't think we may complete this just yet
	 * in case we are "on-disconnect: freeze" */

	return err;
}

STATIC int receive_RSDataReply(struct drbd_tconn *tconn, struct packet_info *pi)
{
	struct drbd_conf *mdev;
	sector_t sector;
	int err;
	struct p_data *p = pi->data;

	mdev = vnr_to_mdev(tconn, pi->vnr);
	if (!mdev)
		return -EIO;

	sector = be64_to_cpu(p->sector);
	D_ASSERT(p->block_id == ID_SYNCER);

	if (get_ldev(mdev)) {
		/* data is submitted to disk within recv_resync_read.
		 * corresponding put_ldev done below on error,
		 * or in drbd_peer_request_endio. */
		err = recv_resync_read(mdev, sector, pi->size);
	} else {
		if (DRBD_ratelimit(5*HZ, 5))
			dev_err(DEV, "Can not write resync data to local disk.\n");

		err = drbd_drain_block(mdev, pi->size);

		drbd_send_ack_dp(mdev, P_NEG_ACK, p, pi->size);
	}

	atomic_add(pi->size >> 9, &mdev->rs_sect_in);

	return err;
}

static int w_restart_write(struct drbd_work *w, int cancel)
{
	struct drbd_request *req = container_of(w, struct drbd_request, w);
	struct drbd_conf *mdev = w->mdev;
	struct bio *bio;
	unsigned long start_time;
	unsigned long flags;

	spin_lock_irqsave(&mdev->tconn->req_lock, flags);
	if (!expect(req->rq_state & RQ_POSTPONED)) {
		spin_unlock_irqrestore(&mdev->tconn->req_lock, flags);
		return -EIO;
	}
	bio = req->master_bio;
	start_time = req->start_time;
	/* Postponed requests will not have their master_bio completed!  */
	__req_mod(req, DISCARD_WRITE, NULL);
	spin_unlock_irqrestore(&mdev->tconn->req_lock, flags);

	while (__drbd_make_request(mdev, bio, start_time))
		/* retry */ ;
	return 0;
}

static void restart_conflicting_writes(struct drbd_conf *mdev,
				       sector_t sector, int size)
{
	struct drbd_interval *i;
	struct drbd_request *req;

	drbd_for_each_overlap(i, &mdev->write_requests, sector, size) {
		if (!i->local)
			continue;
		req = container_of(i, struct drbd_request, i);
		if (req->rq_state & RQ_LOCAL_PENDING ||
		    !(req->rq_state & RQ_POSTPONED))
			continue;
		if (expect(list_empty(&req->w.list))) {
			req->w.mdev = mdev;
			req->w.cb = w_restart_write;
			drbd_queue_work(&mdev->tconn->data.work, &req->w);
		}
	}
}

/*
 * e_end_block() is called in asender context via drbd_finish_peer_reqs().
 */
STATIC int e_end_block(struct drbd_work *w, int cancel)
{
	struct drbd_peer_request *peer_req =
		container_of(w, struct drbd_peer_request, w);
	struct drbd_conf *mdev = w->mdev;
	sector_t sector = peer_req->i.sector;
	struct drbd_epoch *epoch;
	int err = 0, pcmd;

	if (peer_req->flags & EE_IS_BARRIER) {
		epoch = previous_epoch(mdev->tconn, peer_req->epoch);
		if (epoch)
			drbd_may_finish_epoch(mdev->tconn, epoch, EV_BARRIER_DONE + (cancel ? EV_CLEANUP : 0));
	}

	if (peer_req->flags & EE_SEND_WRITE_ACK) {
		if (likely((peer_req->flags & EE_WAS_ERROR) == 0)) {
			pcmd = (mdev->state.conn >= C_SYNC_SOURCE &&
				mdev->state.conn <= C_PAUSED_SYNC_T &&
				peer_req->flags & EE_MAY_SET_IN_SYNC) ?
				P_RS_WRITE_ACK : P_WRITE_ACK;
			err = drbd_send_ack(mdev, pcmd, peer_req);
			if (pcmd == P_RS_WRITE_ACK)
				drbd_set_in_sync(mdev, sector, peer_req->i.size);
		} else {
			err = drbd_send_ack(mdev, P_NEG_ACK, peer_req);
			/* we expect it to be marked out of sync anyways...
			 * maybe assert this?  */
		}
		dec_unacked(mdev);
	}
	/* we delete from the conflict detection hash _after_ we sent out the
	 * P_WRITE_ACK / P_NEG_ACK, to get the sequence number right.  */
	if (peer_req->flags & EE_IN_INTERVAL_TREE) {
		spin_lock_irq(&mdev->tconn->req_lock);
		D_ASSERT(!drbd_interval_empty(&peer_req->i));
		drbd_remove_epoch_entry_interval(mdev, peer_req);
		if (peer_req->flags & EE_RESTART_REQUESTS)
			restart_conflicting_writes(mdev, sector, peer_req->i.size);
		spin_unlock_irq(&mdev->tconn->req_lock);
	} else
		D_ASSERT(drbd_interval_empty(&peer_req->i));

	drbd_may_finish_epoch(mdev->tconn, peer_req->epoch, EV_PUT + (cancel ? EV_CLEANUP : 0));

	return err;
}

static int e_send_ack(struct drbd_work *w, enum drbd_packet ack)
{
	struct drbd_conf *mdev = w->mdev;
	struct drbd_peer_request *peer_req =
		container_of(w, struct drbd_peer_request, w);
	int err;

	err = drbd_send_ack(mdev, ack, peer_req);
	dec_unacked(mdev);

	return err;
}

static int e_send_discard_write(struct drbd_work *w, int unused)
{
	return e_send_ack(w, P_DISCARD_WRITE);
}

static int e_send_retry_write(struct drbd_work *w, int unused)
{
	struct drbd_tconn *tconn = w->mdev->tconn;

	return e_send_ack(w, tconn->agreed_pro_version >= 100 ?
			     P_RETRY_WRITE : P_DISCARD_WRITE);
}

static bool seq_greater(u32 a, u32 b)
{
	/*
	 * We assume 32-bit wrap-around here.
	 * For 24-bit wrap-around, we would have to shift:
	 *  a <<= 8; b <<= 8;
	 */
	return (s32)a - (s32)b > 0;
}

static u32 seq_max(u32 a, u32 b)
{
	return seq_greater(a, b) ? a : b;
}

static bool need_peer_seq(struct drbd_conf *mdev)
{
	struct drbd_tconn *tconn = mdev->tconn;
	int tp;

	/*
	 * We only need to keep track of the last packet_seq number of our peer
	 * if we are in dual-primary mode and we have the discard flag set; see
	 * handle_write_conflicts().
	 */

	rcu_read_lock();
	tp = rcu_dereference(mdev->tconn->net_conf)->two_primaries;
	rcu_read_unlock();

	return tp && test_bit(DISCARD_CONCURRENT, &tconn->flags);
}

static void update_peer_seq(struct drbd_conf *mdev, unsigned int peer_seq)
{
	unsigned int newest_peer_seq;

	if (need_peer_seq(mdev)) {
		spin_lock(&mdev->peer_seq_lock);
		newest_peer_seq = seq_max(mdev->peer_seq, peer_seq);
		mdev->peer_seq = newest_peer_seq;
		spin_unlock(&mdev->peer_seq_lock);
		/* wake up only if we actually changed mdev->peer_seq */
		if (peer_seq == newest_peer_seq)
			wake_up(&mdev->seq_wait);
	}
}

/* Called from receive_Data.
 * Synchronize packets on sock with packets on msock.
 *
 * This is here so even when a P_DATA packet traveling via sock overtook an Ack
 * packet traveling on msock, they are still processed in the order they have
 * been sent.
 *
 * Note: we don't care for Ack packets overtaking P_DATA packets.
 *
 * In case packet_seq is larger than mdev->peer_seq number, there are
 * outstanding packets on the msock. We wait for them to arrive.
 * In case we are the logically next packet, we update mdev->peer_seq
 * ourselves. Correctly handles 32bit wrap around.
 *
 * Assume we have a 10 GBit connection, that is about 1<<30 byte per second,
 * about 1<<21 sectors per second. So "worst" case, we have 1<<3 == 8 seconds
 * for the 24bit wrap (historical atomic_t guarantee on some archs), and we have
 * 1<<9 == 512 seconds aka ages for the 32bit wrap around...
 *
 * returns 0 if we may process the packet,
 * -ERESTARTSYS if we were interrupted (by disconnect signal). */
static int wait_for_and_update_peer_seq(struct drbd_conf *mdev, const u32 peer_seq)
{
	DEFINE_WAIT(wait);
	long timeout;
	int ret;

	if (!need_peer_seq(mdev))
		return 0;

	spin_lock(&mdev->peer_seq_lock);
	for (;;) {
		if (!seq_greater(peer_seq - 1, mdev->peer_seq)) {
			mdev->peer_seq = seq_max(mdev->peer_seq, peer_seq);
			ret = 0;
			break;
		}
		if (signal_pending(current)) {
			ret = -ERESTARTSYS;
			break;
		}
		prepare_to_wait(&mdev->seq_wait, &wait, TASK_INTERRUPTIBLE);
		spin_unlock(&mdev->peer_seq_lock);
		rcu_read_lock();
		timeout = rcu_dereference(mdev->tconn->net_conf)->ping_timeo*HZ/10;
		rcu_read_unlock();
		timeout = schedule_timeout(timeout);
		spin_lock(&mdev->peer_seq_lock);
		if (!timeout) {
			ret = -ETIMEDOUT;
			dev_err(DEV, "Timed out waiting for missing ack packets; disconnecting\n");
			break;
		}
	}
	spin_unlock(&mdev->peer_seq_lock);
	finish_wait(&mdev->seq_wait, &wait);
	return ret;
}

/* see also bio_flags_to_wire()
 * DRBD_REQ_*, because we need to semantically map the flags to data packet
 * flags and back. We may replicate to other kernel versions. */
static unsigned long wire_flags_to_bio(struct drbd_conf *mdev, u32 dpf)
{
	if (mdev->tconn->agreed_pro_version >= 95)
		return  (dpf & DP_RW_SYNC ? DRBD_REQ_SYNC : 0) |
			(dpf & DP_FUA ? DRBD_REQ_FUA : 0) |
			(dpf & DP_FLUSH ? DRBD_REQ_FLUSH : 0) |
			(dpf & DP_DISCARD ? DRBD_REQ_DISCARD : 0);

	/* else: we used to communicate one bit only in older DRBD */
	return dpf & DP_RW_SYNC ? DRBD_REQ_SYNC : 0;
}

static void fail_postponed_requests(struct drbd_conf *mdev, sector_t sector,
				    unsigned int size)
{
	struct drbd_interval *i;

    repeat:
	drbd_for_each_overlap(i, &mdev->write_requests, sector, size) {
		struct drbd_request *req;
		struct bio_and_error m;

		if (!i->local)
			continue;
		req = container_of(i, struct drbd_request, i);
		if (!(req->rq_state & RQ_POSTPONED))
			continue;
		req->rq_state &= ~RQ_POSTPONED;
		__req_mod(req, NEG_ACKED, &m);
		spin_unlock_irq(&mdev->tconn->req_lock);
		if (m.bio)
			complete_master_bio(mdev, &m);
		spin_lock_irq(&mdev->tconn->req_lock);
		goto repeat;
	}
}

static int handle_write_conflicts(struct drbd_conf *mdev,
				  struct drbd_peer_request *peer_req)
{
	struct drbd_tconn *tconn = mdev->tconn;
	bool resolve_conflicts = test_bit(DISCARD_CONCURRENT, &tconn->flags);
	sector_t sector = peer_req->i.sector;
	const unsigned int size = peer_req->i.size;
	struct drbd_interval *i;
	bool equal;
	int err;

	/*
	 * Inserting the peer request into the write_requests tree will prevent
	 * new conflicting local requests from being added.
	 */
	drbd_insert_interval(&mdev->write_requests, &peer_req->i);

    repeat:
	drbd_for_each_overlap(i, &mdev->write_requests, sector, size) {
		if (i == &peer_req->i)
			continue;

		if (!i->local) {
			/*
			 * Our peer has sent a conflicting remote request; this
			 * should not happen in a two-node setup.  Wait for the
			 * earlier peer request to complete.
			 */
			err = drbd_wait_misc(mdev, i);
			if (err)
				goto out;
			goto repeat;
		}

		equal = i->sector == sector && i->size == size;
		if (resolve_conflicts) {
			/*
			 * If the peer request is fully contained within the
			 * overlapping request, it can be discarded; otherwise,
			 * it will be retried once all overlapping requests
			 * have completed.
			 */
			bool discard = i->sector <= sector && i->sector +
				       (i->size >> 9) >= sector + (size >> 9);

			if (!equal)
				dev_alert(DEV, "Concurrent writes detected: "
					       "local=%llus +%u, remote=%llus +%u, "
					       "assuming %s came first\n",
					  (unsigned long long)i->sector, i->size,
					  (unsigned long long)sector, size,
					  discard ? "local" : "remote");

			inc_unacked(mdev);
			peer_req->w.cb = discard ? e_send_discard_write :
						   e_send_retry_write;
			list_add_tail(&peer_req->w.list, &mdev->done_ee);
			wake_asender(mdev->tconn);

			err = -ENOENT;
			goto out;
		} else {
			struct drbd_request *req =
				container_of(i, struct drbd_request, i);

			if (!equal)
				dev_alert(DEV, "Concurrent writes detected: "
					       "local=%llus +%u, remote=%llus +%u\n",
					  (unsigned long long)i->sector, i->size,
					  (unsigned long long)sector, size);

			if (req->rq_state & RQ_LOCAL_PENDING ||
			    !(req->rq_state & RQ_POSTPONED)) {
				/*
				 * Wait for the node with the discard flag to
				 * decide if this request will be discarded or
				 * retried.  Requests that are discarded will
				 * disappear from the write_requests tree.
				 *
				 * In addition, wait for the conflicting
				 * request to finish locally before submitting
				 * the conflicting peer request.
				 */
				err = drbd_wait_misc(mdev, &req->i);
				if (err) {
					_conn_request_state(mdev->tconn,
							    NS(conn, C_TIMEOUT),
							    CS_HARD);
					fail_postponed_requests(mdev, sector, size);
					goto out;
				}
				goto repeat;
			}
			/*
			 * Remember to restart the conflicting requests after
			 * the new peer request has completed.
			 */
			peer_req->flags |= EE_RESTART_REQUESTS;
		}
	}
	err = 0;

    out:
	if (err)
		drbd_remove_epoch_entry_interval(mdev, peer_req);
	return err;
}

/* mirrored write */
STATIC int receive_Data(struct drbd_tconn *tconn, struct packet_info *pi)
{
	struct drbd_conf *mdev;
	sector_t sector;
	struct drbd_peer_request *peer_req;
	struct p_data *p = pi->data;
	u32 peer_seq = be32_to_cpu(p->seq_num);
	int rw = WRITE;
	u32 dp_flags;
	int err, tp;

	mdev = vnr_to_mdev(tconn, pi->vnr);
	if (!mdev)
		return -EIO;

	if (!get_ldev(mdev)) {
		int err2;

		err = wait_for_and_update_peer_seq(mdev, peer_seq);
		drbd_send_ack_dp(mdev, P_NEG_ACK, p, pi->size);
		atomic_inc(&tconn->current_epoch->epoch_size);
		err2 = drbd_drain_block(mdev, pi->size);
		if (!err)
			err = err2;
		return err;
	}

	/*
	 * Corresponding put_ldev done either below (on various errors), or in
	 * drbd_peer_request_endio, if we successfully submit the data at the
	 * end of this function.
	 */

	sector = be64_to_cpu(p->sector);
	peer_req = read_in_block(mdev, p->block_id, sector, pi->size);
	if (!peer_req) {
		put_ldev(mdev);
		return -EIO;
	}

	peer_req->w.cb = e_end_block;

	dp_flags = be32_to_cpu(p->dp_flags);
	rw |= wire_flags_to_bio(mdev, dp_flags);

	if (dp_flags & DP_MAY_SET_IN_SYNC)
		peer_req->flags |= EE_MAY_SET_IN_SYNC;

	/* last "fixes" to rw flags.
	 * Strip off BIO_RW_BARRIER unconditionally,
	 * it is not supposed to be here anyways.
	 * (Was FUA or FLUSH on the peer,
	 * and got translated to BARRIER on this side).
	 * Note that the epoch handling code below
	 * may add it again, though.
	 */
	rw &= ~DRBD_REQ_HARDBARRIER;

	spin_lock(&tconn->epoch_lock);
	peer_req->epoch = tconn->current_epoch;
	atomic_inc(&peer_req->epoch->epoch_size);
	atomic_inc(&peer_req->epoch->active);

	if (mdev->tconn->write_ordering == WO_bio_barrier &&
	    atomic_read(&peer_req->epoch->epoch_size) == 1) {
		struct drbd_epoch *epoch;
		/* Issue a barrier if we start a new epoch, and the previous epoch
		   was not a epoch containing a single request which already was
		   a Barrier. */
		epoch = list_entry(peer_req->epoch->list.prev, struct drbd_epoch, list);
		if (epoch == peer_req->epoch) {
			set_bit(DE_CONTAINS_A_BARRIER, &peer_req->epoch->flags);
			rw |= DRBD_REQ_FLUSH | DRBD_REQ_FUA;
			peer_req->flags |= EE_IS_BARRIER;
		} else {
			if (atomic_read(&epoch->epoch_size) > 1 ||
			    !test_bit(DE_CONTAINS_A_BARRIER, &epoch->flags)) {
				set_bit(DE_BARRIER_IN_NEXT_EPOCH_ISSUED, &epoch->flags);
				set_bit(DE_CONTAINS_A_BARRIER, &peer_req->epoch->flags);
				rw |= DRBD_REQ_FLUSH | DRBD_REQ_FUA;
				peer_req->flags |= EE_IS_BARRIER;
			}
		}
	}
	spin_unlock(&tconn->epoch_lock);

	rcu_read_lock();
	tp = rcu_dereference(mdev->tconn->net_conf)->two_primaries;
	rcu_read_unlock();
	if (tp) {
		peer_req->flags |= EE_IN_INTERVAL_TREE;
		err = wait_for_and_update_peer_seq(mdev, peer_seq);
		if (err)
			goto out_interrupted;
		spin_lock_irq(&mdev->tconn->req_lock);
		err = handle_write_conflicts(mdev, peer_req);
		if (err) {
			spin_unlock_irq(&mdev->tconn->req_lock);
			if (err == -ENOENT) {
				put_ldev(mdev);
				return 0;
			}
			goto out_interrupted;
		}
	} else
		spin_lock_irq(&mdev->tconn->req_lock);
	list_add(&peer_req->w.list, &mdev->active_ee);
	spin_unlock_irq(&mdev->tconn->req_lock);

	if (mdev->tconn->agreed_pro_version < 100) {
		rcu_read_lock();
		switch (rcu_dereference(mdev->tconn->net_conf)->wire_protocol) {
		case DRBD_PROT_C:
			dp_flags |= DP_SEND_WRITE_ACK;
			break;
		case DRBD_PROT_B:
			dp_flags |= DP_SEND_RECEIVE_ACK;
			break;
		}
		rcu_read_unlock();
	}

	if (dp_flags & DP_SEND_WRITE_ACK) {
		peer_req->flags |= EE_SEND_WRITE_ACK;
		inc_unacked(mdev);
		/* corresponding dec_unacked() in e_end_block()
		 * respective _drbd_clear_done_ee */
	}

	if (dp_flags & DP_SEND_RECEIVE_ACK) {
		/* I really don't like it that the receiver thread
		 * sends on the msock, but anyways */
		drbd_send_ack(mdev, P_RECV_ACK, peer_req);
	}

	if (mdev->state.pdsk < D_INCONSISTENT) {
		/* In case we have the only disk of the cluster, */
		drbd_set_out_of_sync(mdev, peer_req->i.sector, peer_req->i.size);
		peer_req->flags |= EE_CALL_AL_COMPLETE_IO;
		peer_req->flags &= ~EE_MAY_SET_IN_SYNC;
		drbd_al_begin_io(mdev, &peer_req->i);
	}

	err = drbd_submit_peer_request(mdev, peer_req, rw, DRBD_FAULT_DT_WR);
	if (!err)
		return 0;

	/* don't care for the reason here */
	dev_err(DEV, "submit failed, triggering re-connect\n");
	spin_lock_irq(&mdev->tconn->req_lock);
	list_del(&peer_req->w.list);
	drbd_remove_epoch_entry_interval(mdev, peer_req);
	spin_unlock_irq(&mdev->tconn->req_lock);
	if (peer_req->flags & EE_CALL_AL_COMPLETE_IO)
		drbd_al_complete_io(mdev, &peer_req->i);

out_interrupted:
	drbd_may_finish_epoch(tconn, peer_req->epoch, EV_PUT + EV_CLEANUP);
	put_ldev(mdev);
	drbd_free_peer_req(mdev, peer_req);
	return err;
}

/* We may throttle resync, if the lower device seems to be busy,
 * and current sync rate is above c_min_rate.
 *
 * To decide whether or not the lower device is busy, we use a scheme similar
 * to MD RAID is_mddev_idle(): if the partition stats reveal "significant"
 * (more than 64 sectors) of activity we cannot account for with our own resync
 * activity, it obviously is "busy".
 *
 * The current sync rate used here uses only the most recent two step marks,
 * to have a short time average so we can react faster.
 */
int drbd_rs_should_slow_down(struct drbd_conf *mdev, sector_t sector)
{
	unsigned long db, dt, dbdt;
	struct lc_element *tmp;
	int curr_events;
	int throttle = 0;
	unsigned int c_min_rate;

	rcu_read_lock();
	c_min_rate = rcu_dereference(mdev->ldev->disk_conf)->c_min_rate;
	rcu_read_unlock();

	/* feature disabled? */
	if (c_min_rate == 0)
		return 0;

	spin_lock_irq(&mdev->al_lock);
	tmp = lc_find(mdev->resync, BM_SECT_TO_EXT(sector));
	if (tmp) {
		struct bm_extent *bm_ext = lc_entry(tmp, struct bm_extent, lce);
		if (test_bit(BME_PRIORITY, &bm_ext->flags)) {
			spin_unlock_irq(&mdev->al_lock);
			return 0;
		}
		/* Do not slow down if app IO is already waiting for this extent */
	}
	spin_unlock_irq(&mdev->al_lock);

	curr_events = drbd_backing_bdev_events(mdev)
		    - atomic_read(&mdev->rs_sect_ev);

	if (!mdev->rs_last_events || curr_events - mdev->rs_last_events > 64) {
		unsigned long rs_left;
		int i;

		mdev->rs_last_events = curr_events;

		/* sync speed average over the last 2*DRBD_SYNC_MARK_STEP,
		 * approx. */
		i = (mdev->rs_last_mark + DRBD_SYNC_MARKS-1) % DRBD_SYNC_MARKS;

		if (mdev->state.conn == C_VERIFY_S || mdev->state.conn == C_VERIFY_T)
			rs_left = mdev->ov_left;
		else
			rs_left = drbd_bm_total_weight(mdev) - mdev->rs_failed;

		dt = ((long)jiffies - (long)mdev->rs_mark_time[i]) / HZ;
		if (!dt)
			dt++;
		db = mdev->rs_mark_left[i] - rs_left;
		dbdt = Bit2KB(db/dt);

		if (dbdt > c_min_rate)
			throttle = 1;
	}
	return throttle;
}


STATIC int receive_DataRequest(struct drbd_tconn *tconn, struct packet_info *pi)
{
	struct drbd_conf *mdev;
	sector_t sector;
	sector_t capacity;
	struct drbd_peer_request *peer_req;
	struct digest_info *di = NULL;
	int size, verb;
	unsigned int fault_type;
	struct p_block_req *p =	pi->data;

	mdev = vnr_to_mdev(tconn, pi->vnr);
	if (!mdev)
		return -EIO;
	capacity = drbd_get_capacity(mdev->this_bdev);

	sector = be64_to_cpu(p->sector);
	size   = be32_to_cpu(p->blksize);

	if (size <= 0 || !IS_ALIGNED(size, 512) || size > DRBD_MAX_BIO_SIZE) {
		dev_err(DEV, "%s:%d: sector: %llus, size: %u\n", __FILE__, __LINE__,
				(unsigned long long)sector, size);
		return -EINVAL;
	}
	if (sector + (size>>9) > capacity) {
		dev_err(DEV, "%s:%d: sector: %llus, size: %u\n", __FILE__, __LINE__,
				(unsigned long long)sector, size);
		return -EINVAL;
	}

	if (!get_ldev_if_state(mdev, D_UP_TO_DATE)) {
		verb = 1;
		switch (pi->cmd) {
		case P_DATA_REQUEST:
			drbd_send_ack_rp(mdev, P_NEG_DREPLY, p);
			break;
		case P_RS_DATA_REQUEST:
		case P_CSUM_RS_REQUEST:
		case P_OV_REQUEST:
			drbd_send_ack_rp(mdev, P_NEG_RS_DREPLY , p);
			break;
		case P_OV_REPLY:
			verb = 0;
			dec_rs_pending(mdev);
			drbd_send_ack_ex(mdev, P_OV_RESULT, sector, size, ID_IN_SYNC);
			break;
		default:
			BUG();
		}
		if (verb && DRBD_ratelimit(5*HZ, 5))
			dev_err(DEV, "Can not satisfy peer's read request, "
			    "no local data.\n");

		/* drain possibly payload */
		return drbd_drain_block(mdev, pi->size);
	}

	/* GFP_NOIO, because we must not cause arbitrary write-out: in a DRBD
	 * "criss-cross" setup, that might cause write-out on some other DRBD,
	 * which in turn might block on the other node at this very place.  */
	peer_req = drbd_alloc_peer_req(mdev, p->block_id, sector, size, GFP_NOIO);
	if (!peer_req) {
		put_ldev(mdev);
		return -ENOMEM;
	}

	switch (pi->cmd) {
	case P_DATA_REQUEST:
		peer_req->w.cb = w_e_end_data_req;
		fault_type = DRBD_FAULT_DT_RD;
		/* application IO, don't drbd_rs_begin_io */
		goto submit;

	case P_RS_DATA_REQUEST:
		peer_req->w.cb = w_e_end_rsdata_req;
		fault_type = DRBD_FAULT_RS_RD;
		/* used in the sector offset progress display */
		mdev->bm_resync_fo = BM_SECT_TO_BIT(sector);
		break;

	case P_OV_REPLY:
	case P_CSUM_RS_REQUEST:
		fault_type = DRBD_FAULT_RS_RD;
		di = kmalloc(sizeof(*di) + pi->size, GFP_NOIO);
		if (!di)
			goto out_free_e;

		di->digest_size = pi->size;
		di->digest = (((char *)di)+sizeof(struct digest_info));

		peer_req->digest = di;
		peer_req->flags |= EE_HAS_DIGEST;

		if (drbd_recv_all(mdev->tconn, di->digest, pi->size))
			goto out_free_e;

		if (pi->cmd == P_CSUM_RS_REQUEST) {
			D_ASSERT(mdev->tconn->agreed_pro_version >= 89);
			peer_req->w.cb = w_e_end_csum_rs_req;
			/* used in the sector offset progress display */
			mdev->bm_resync_fo = BM_SECT_TO_BIT(sector);
		} else if (pi->cmd == P_OV_REPLY) {
			/* track progress, we may need to throttle */
			atomic_add(size >> 9, &mdev->rs_sect_in);
			peer_req->w.cb = w_e_end_ov_reply;
			dec_rs_pending(mdev);
			/* drbd_rs_begin_io done when we sent this request,
			 * but accounting still needs to be done. */
			goto submit_for_resync;
		}
		break;

	case P_OV_REQUEST:
		if (mdev->ov_start_sector == ~(sector_t)0 &&
		    mdev->tconn->agreed_pro_version >= 90) {
			unsigned long now = jiffies;
			int i;
			mdev->ov_start_sector = sector;
			mdev->ov_position = sector;
			mdev->ov_left = drbd_bm_bits(mdev) - BM_SECT_TO_BIT(sector);
			mdev->rs_total = mdev->ov_left;
			for (i = 0; i < DRBD_SYNC_MARKS; i++) {
				mdev->rs_mark_left[i] = mdev->ov_left;
				mdev->rs_mark_time[i] = now;
			}
			dev_info(DEV, "Online Verify start sector: %llu\n",
					(unsigned long long)sector);
		}
		peer_req->w.cb = w_e_end_ov_req;
		fault_type = DRBD_FAULT_RS_RD;
		break;

	default:
		BUG();
	}

	/* Throttle, drbd_rs_begin_io and submit should become asynchronous
	 * wrt the receiver, but it is not as straightforward as it may seem.
	 * Various places in the resync start and stop logic assume resync
	 * requests are processed in order, requeuing this on the worker thread
	 * introduces a bunch of new code for synchronization between threads.
	 *
	 * Unlimited throttling before drbd_rs_begin_io may stall the resync
	 * "forever", throttling after drbd_rs_begin_io will lock that extent
	 * for application writes for the same time.  For now, just throttle
	 * here, where the rest of the code expects the receiver to sleep for
	 * a while, anyways.
	 */

	/* Throttle before drbd_rs_begin_io, as that locks out application IO;
	 * this defers syncer requests for some time, before letting at least
	 * on request through.  The resync controller on the receiving side
	 * will adapt to the incoming rate accordingly.
	 *
	 * We cannot throttle here if remote is Primary/SyncTarget:
	 * we would also throttle its application reads.
	 * In that case, throttling is done on the SyncTarget only.
	 */
	if (mdev->state.peer != R_PRIMARY && drbd_rs_should_slow_down(mdev, sector))
		schedule_timeout_uninterruptible(HZ/10);
	if (drbd_rs_begin_io(mdev, sector))
		goto out_free_e;

submit_for_resync:
	atomic_add(size >> 9, &mdev->rs_sect_ev);

submit:
	inc_unacked(mdev);
	spin_lock_irq(&mdev->tconn->req_lock);
	list_add_tail(&peer_req->w.list, &mdev->read_ee);
	spin_unlock_irq(&mdev->tconn->req_lock);

	if (drbd_submit_peer_request(mdev, peer_req, READ, fault_type) == 0)
		return 0;

	/* don't care for the reason here */
	dev_err(DEV, "submit failed, triggering re-connect\n");
	spin_lock_irq(&mdev->tconn->req_lock);
	list_del(&peer_req->w.list);
	spin_unlock_irq(&mdev->tconn->req_lock);
	/* no drbd_rs_complete_io(), we are dropping the connection anyways */

out_free_e:
	put_ldev(mdev);
	drbd_free_peer_req(mdev, peer_req);
	return -EIO;
}

STATIC int drbd_asb_recover_0p(struct drbd_conf *mdev) __must_hold(local)
{
	int self, peer, rv = -100;
	unsigned long ch_self, ch_peer;
	enum drbd_after_sb_p after_sb_0p;

	self = mdev->ldev->md.uuid[UI_BITMAP] & 1;
	peer = mdev->p_uuid[UI_BITMAP] & 1;

	ch_peer = mdev->p_uuid[UI_SIZE];
	ch_self = mdev->comm_bm_set;

	rcu_read_lock();
	after_sb_0p = rcu_dereference(mdev->tconn->net_conf)->after_sb_0p;
	rcu_read_unlock();
	switch (after_sb_0p) {
	case ASB_CONSENSUS:
	case ASB_DISCARD_SECONDARY:
	case ASB_CALL_HELPER:
	case ASB_VIOLENTLY:
		dev_err(DEV, "Configuration error.\n");
		break;
	case ASB_DISCONNECT:
		break;
	case ASB_DISCARD_YOUNGER_PRI:
		if (self == 0 && peer == 1) {
			rv = -1;
			break;
		}
		if (self == 1 && peer == 0) {
			rv =  1;
			break;
		}
		/* Else fall through to one of the other strategies... */
	case ASB_DISCARD_OLDER_PRI:
		if (self == 0 && peer == 1) {
			rv = 1;
			break;
		}
		if (self == 1 && peer == 0) {
			rv = -1;
			break;
		}
		/* Else fall through to one of the other strategies... */
		dev_warn(DEV, "Discard younger/older primary did not find a decision\n"
		     "Using discard-least-changes instead\n");
	case ASB_DISCARD_ZERO_CHG:
		if (ch_peer == 0 && ch_self == 0) {
			rv = test_bit(DISCARD_CONCURRENT, &mdev->tconn->flags)
				? -1 : 1;
			break;
		} else {
			if (ch_peer == 0) { rv =  1; break; }
			if (ch_self == 0) { rv = -1; break; }
		}
		if (after_sb_0p == ASB_DISCARD_ZERO_CHG)
			break;
	case ASB_DISCARD_LEAST_CHG:
		if	(ch_self < ch_peer)
			rv = -1;
		else if (ch_self > ch_peer)
			rv =  1;
		else /* ( ch_self == ch_peer ) */
		     /* Well, then use something else. */
			rv = test_bit(DISCARD_CONCURRENT, &mdev->tconn->flags)
				? -1 : 1;
		break;
	case ASB_DISCARD_LOCAL:
		rv = -1;
		break;
	case ASB_DISCARD_REMOTE:
		rv =  1;
	}

	return rv;
}

STATIC int drbd_asb_recover_1p(struct drbd_conf *mdev) __must_hold(local)
{
	int hg, rv = -100;
	enum drbd_after_sb_p after_sb_1p;

	rcu_read_lock();
	after_sb_1p = rcu_dereference(mdev->tconn->net_conf)->after_sb_1p;
	rcu_read_unlock();
	switch (after_sb_1p) {
	case ASB_DISCARD_YOUNGER_PRI:
	case ASB_DISCARD_OLDER_PRI:
	case ASB_DISCARD_LEAST_CHG:
	case ASB_DISCARD_LOCAL:
	case ASB_DISCARD_REMOTE:
	case ASB_DISCARD_ZERO_CHG:
		dev_err(DEV, "Configuration error.\n");
		break;
	case ASB_DISCONNECT:
		break;
	case ASB_CONSENSUS:
		hg = drbd_asb_recover_0p(mdev);
		if (hg == -1 && mdev->state.role == R_SECONDARY)
			rv = hg;
		if (hg == 1  && mdev->state.role == R_PRIMARY)
			rv = hg;
		break;
	case ASB_VIOLENTLY:
		rv = drbd_asb_recover_0p(mdev);
		break;
	case ASB_DISCARD_SECONDARY:
		return mdev->state.role == R_PRIMARY ? 1 : -1;
	case ASB_CALL_HELPER:
		hg = drbd_asb_recover_0p(mdev);
		if (hg == -1 && mdev->state.role == R_PRIMARY) {
			enum drbd_state_rv rv2;

			drbd_set_role(mdev, R_SECONDARY, 0);
			 /* drbd_change_state() does not sleep while in SS_IN_TRANSIENT_STATE,
			  * we might be here in C_WF_REPORT_PARAMS which is transient.
			  * we do not need to wait for the after state change work either. */
			rv2 = drbd_change_state(mdev, CS_VERBOSE, NS(role, R_SECONDARY));
			if (rv2 != SS_SUCCESS) {
				drbd_khelper(mdev, "pri-lost-after-sb");
			} else {
				dev_warn(DEV, "Successfully gave up primary role.\n");
				rv = hg;
			}
		} else
			rv = hg;
	}

	return rv;
}

STATIC int drbd_asb_recover_2p(struct drbd_conf *mdev) __must_hold(local)
{
	int hg, rv = -100;
	enum drbd_after_sb_p after_sb_2p;

	rcu_read_lock();
	after_sb_2p = rcu_dereference(mdev->tconn->net_conf)->after_sb_2p;
	rcu_read_unlock();
	switch (after_sb_2p) {
	case ASB_DISCARD_YOUNGER_PRI:
	case ASB_DISCARD_OLDER_PRI:
	case ASB_DISCARD_LEAST_CHG:
	case ASB_DISCARD_LOCAL:
	case ASB_DISCARD_REMOTE:
	case ASB_CONSENSUS:
	case ASB_DISCARD_SECONDARY:
	case ASB_DISCARD_ZERO_CHG:
		dev_err(DEV, "Configuration error.\n");
		break;
	case ASB_VIOLENTLY:
		rv = drbd_asb_recover_0p(mdev);
		break;
	case ASB_DISCONNECT:
		break;
	case ASB_CALL_HELPER:
		hg = drbd_asb_recover_0p(mdev);
		if (hg == -1) {
			enum drbd_state_rv rv2;

			 /* drbd_change_state() does not sleep while in SS_IN_TRANSIENT_STATE,
			  * we might be here in C_WF_REPORT_PARAMS which is transient.
			  * we do not need to wait for the after state change work either. */
			rv2 = drbd_change_state(mdev, CS_VERBOSE, NS(role, R_SECONDARY));
			if (rv2 != SS_SUCCESS) {
				drbd_khelper(mdev, "pri-lost-after-sb");
			} else {
				dev_warn(DEV, "Successfully gave up primary role.\n");
				rv = hg;
			}
		} else
			rv = hg;
	}

	return rv;
}

STATIC void drbd_uuid_dump(struct drbd_conf *mdev, char *text, u64 *uuid,
			   u64 bits, u64 flags)
{
	if (!uuid) {
		dev_info(DEV, "%s uuid info vanished while I was looking!\n", text);
		return;
	}
	dev_info(DEV, "%s %016llX:%016llX:%016llX:%016llX bits:%llu flags:%llX\n",
	     text,
	     (unsigned long long)uuid[UI_CURRENT],
	     (unsigned long long)uuid[UI_BITMAP],
	     (unsigned long long)uuid[UI_HISTORY_START],
	     (unsigned long long)uuid[UI_HISTORY_END],
	     (unsigned long long)bits,
	     (unsigned long long)flags);
}

/*
  100	after split brain try auto recover
    2	C_SYNC_SOURCE set BitMap
    1	C_SYNC_SOURCE use BitMap
    0	no Sync
   -1	C_SYNC_TARGET use BitMap
   -2	C_SYNC_TARGET set BitMap
 -100	after split brain, disconnect
-1000	unrelated data
-1091   requires proto 91
-1096   requires proto 96
 */
STATIC int drbd_uuid_compare(struct drbd_conf *mdev, int *rule_nr) __must_hold(local)
{
	u64 self, peer;
	int i, j;

	self = mdev->ldev->md.uuid[UI_CURRENT] & ~((u64)1);
	peer = mdev->p_uuid[UI_CURRENT] & ~((u64)1);

	*rule_nr = 10;
	if (self == UUID_JUST_CREATED && peer == UUID_JUST_CREATED)
		return 0;

	*rule_nr = 20;
	if ((self == UUID_JUST_CREATED || self == (u64)0) &&
	     peer != UUID_JUST_CREATED)
		return -2;

	*rule_nr = 30;
	if (self != UUID_JUST_CREATED &&
	    (peer == UUID_JUST_CREATED || peer == (u64)0))
		return 2;

	if (self == peer) {
		int rct, dc; /* roles at crash time */

		if (mdev->p_uuid[UI_BITMAP] == (u64)0 && mdev->ldev->md.uuid[UI_BITMAP] != (u64)0) {

			if (mdev->tconn->agreed_pro_version < 91)
				return -1091;

			if ((mdev->ldev->md.uuid[UI_BITMAP] & ~((u64)1)) == (mdev->p_uuid[UI_HISTORY_START] & ~((u64)1)) &&
			    (mdev->ldev->md.uuid[UI_HISTORY_START] & ~((u64)1)) == (mdev->p_uuid[UI_HISTORY_START + 1] & ~((u64)1))) {
				dev_info(DEV, "was SyncSource, missed the resync finished event, corrected myself:\n");
				drbd_uuid_set_bm(mdev, 0UL);

				drbd_uuid_dump(mdev, "self", mdev->ldev->md.uuid,
					       mdev->state.disk >= D_NEGOTIATING ? drbd_bm_total_weight(mdev) : 0, 0);
				*rule_nr = 34;
			} else {
				dev_info(DEV, "was SyncSource (peer failed to write sync_uuid)\n");
				*rule_nr = 36;
			}

			return 1;
		}

		if (mdev->ldev->md.uuid[UI_BITMAP] == (u64)0 && mdev->p_uuid[UI_BITMAP] != (u64)0) {

			if (mdev->tconn->agreed_pro_version < 91)
				return -1091;

			if ((mdev->ldev->md.uuid[UI_HISTORY_START] & ~((u64)1)) == (mdev->p_uuid[UI_BITMAP] & ~((u64)1)) &&
			    (mdev->ldev->md.uuid[UI_HISTORY_START + 1] & ~((u64)1)) == (mdev->p_uuid[UI_HISTORY_START] & ~((u64)1))) {
				dev_info(DEV, "was SyncTarget, peer missed the resync finished event, corrected peer:\n");

				mdev->p_uuid[UI_HISTORY_START + 1] = mdev->p_uuid[UI_HISTORY_START];
				mdev->p_uuid[UI_HISTORY_START] = mdev->p_uuid[UI_BITMAP];
				mdev->p_uuid[UI_BITMAP] = 0UL;

				drbd_uuid_dump(mdev, "peer", mdev->p_uuid, mdev->p_uuid[UI_SIZE], mdev->p_uuid[UI_FLAGS]);
				*rule_nr = 35;
			} else {
				dev_info(DEV, "was SyncTarget (failed to write sync_uuid)\n");
				*rule_nr = 37;
			}

			return -1;
		}

		/* Common power [off|failure] */
		rct = (test_bit(CRASHED_PRIMARY, &mdev->flags) ? 1 : 0) +
			(mdev->p_uuid[UI_FLAGS] & 2);
		/* lowest bit is set when we were primary,
		 * next bit (weight 2) is set when peer was primary */
		*rule_nr = 40;

		switch (rct) {
		case 0: /* !self_pri && !peer_pri */ return 0;
		case 1: /*  self_pri && !peer_pri */ return 1;
		case 2: /* !self_pri &&  peer_pri */ return -1;
		case 3: /*  self_pri &&  peer_pri */
			dc = test_bit(DISCARD_CONCURRENT, &mdev->tconn->flags);
			return dc ? -1 : 1;
		}
	}

	*rule_nr = 50;
	peer = mdev->p_uuid[UI_BITMAP] & ~((u64)1);
	if (self == peer)
		return -1;

	*rule_nr = 51;
	peer = mdev->p_uuid[UI_HISTORY_START] & ~((u64)1);
	if (self == peer) {
		if (mdev->tconn->agreed_pro_version < 96 ?
		    (mdev->ldev->md.uuid[UI_HISTORY_START] & ~((u64)1)) ==
		    (mdev->p_uuid[UI_HISTORY_START + 1] & ~((u64)1)) :
		    peer + UUID_NEW_BM_OFFSET == (mdev->p_uuid[UI_BITMAP] & ~((u64)1))) {
			/* The last P_SYNC_UUID did not get though. Undo the last start of
			   resync as sync source modifications of the peer's UUIDs. */

			if (mdev->tconn->agreed_pro_version < 91)
				return -1091;

			mdev->p_uuid[UI_BITMAP] = mdev->p_uuid[UI_HISTORY_START];
			mdev->p_uuid[UI_HISTORY_START] = mdev->p_uuid[UI_HISTORY_START + 1];

			dev_info(DEV, "Did not got last syncUUID packet, corrected:\n");
			drbd_uuid_dump(mdev, "peer", mdev->p_uuid, mdev->p_uuid[UI_SIZE], mdev->p_uuid[UI_FLAGS]);

			return -1;
		}
	}

	*rule_nr = 60;
	self = mdev->ldev->md.uuid[UI_CURRENT] & ~((u64)1);
	for (i = UI_HISTORY_START; i <= UI_HISTORY_END; i++) {
		peer = mdev->p_uuid[i] & ~((u64)1);
		if (self == peer)
			return -2;
	}

	*rule_nr = 70;
	self = mdev->ldev->md.uuid[UI_BITMAP] & ~((u64)1);
	peer = mdev->p_uuid[UI_CURRENT] & ~((u64)1);
	if (self == peer)
		return 1;

	*rule_nr = 71;
	self = mdev->ldev->md.uuid[UI_HISTORY_START] & ~((u64)1);
	if (self == peer) {
		if (mdev->tconn->agreed_pro_version < 96 ?
		    (mdev->ldev->md.uuid[UI_HISTORY_START + 1] & ~((u64)1)) ==
		    (mdev->p_uuid[UI_HISTORY_START] & ~((u64)1)) :
		    self + UUID_NEW_BM_OFFSET == (mdev->ldev->md.uuid[UI_BITMAP] & ~((u64)1))) {
			/* The last P_SYNC_UUID did not get though. Undo the last start of
			   resync as sync source modifications of our UUIDs. */

			if (mdev->tconn->agreed_pro_version < 91)
				return -1091;

			_drbd_uuid_set(mdev, UI_BITMAP, mdev->ldev->md.uuid[UI_HISTORY_START]);
			_drbd_uuid_set(mdev, UI_HISTORY_START, mdev->ldev->md.uuid[UI_HISTORY_START + 1]);

			dev_info(DEV, "Last syncUUID did not get through, corrected:\n");
			drbd_uuid_dump(mdev, "self", mdev->ldev->md.uuid,
				       mdev->state.disk >= D_NEGOTIATING ? drbd_bm_total_weight(mdev) : 0, 0);

			return 1;
		}
	}


	*rule_nr = 80;
	peer = mdev->p_uuid[UI_CURRENT] & ~((u64)1);
	for (i = UI_HISTORY_START; i <= UI_HISTORY_END; i++) {
		self = mdev->ldev->md.uuid[i] & ~((u64)1);
		if (self == peer)
			return 2;
	}

	*rule_nr = 90;
	self = mdev->ldev->md.uuid[UI_BITMAP] & ~((u64)1);
	peer = mdev->p_uuid[UI_BITMAP] & ~((u64)1);
	if (self == peer && self != ((u64)0))
		return 100;

	*rule_nr = 100;
	for (i = UI_HISTORY_START; i <= UI_HISTORY_END; i++) {
		self = mdev->ldev->md.uuid[i] & ~((u64)1);
		for (j = UI_HISTORY_START; j <= UI_HISTORY_END; j++) {
			peer = mdev->p_uuid[j] & ~((u64)1);
			if (self == peer)
				return -100;
		}
	}

	return -1000;
}

/* drbd_sync_handshake() returns the new conn state on success, or
   CONN_MASK (-1) on failure.
 */
STATIC enum drbd_conns drbd_sync_handshake(struct drbd_conf *mdev, enum drbd_role peer_role,
					   enum drbd_disk_state peer_disk) __must_hold(local)
{
	enum drbd_conns rv = C_MASK;
	enum drbd_disk_state mydisk;
	struct net_conf *nc;
	int hg, rule_nr, rr_conflict, tentative;

	mydisk = mdev->state.disk;
	if (mydisk == D_NEGOTIATING)
		mydisk = mdev->new_state_tmp.disk;

	dev_info(DEV, "drbd_sync_handshake:\n");
	drbd_uuid_dump(mdev, "self", mdev->ldev->md.uuid, mdev->comm_bm_set, 0);
	drbd_uuid_dump(mdev, "peer", mdev->p_uuid,
		       mdev->p_uuid[UI_SIZE], mdev->p_uuid[UI_FLAGS]);

	hg = drbd_uuid_compare(mdev, &rule_nr);

	dev_info(DEV, "uuid_compare()=%d by rule %d\n", hg, rule_nr);

	if (hg == -1000) {
		dev_alert(DEV, "Unrelated data, aborting!\n");
		return C_MASK;
	}
	if (hg < -1000) {
		dev_alert(DEV, "To resolve this both sides have to support at least protocol %d\n", -hg - 1000);
		return C_MASK;
	}

	if    ((mydisk == D_INCONSISTENT && peer_disk > D_INCONSISTENT) ||
	    (peer_disk == D_INCONSISTENT && mydisk    > D_INCONSISTENT)) {
		int f = (hg == -100) || abs(hg) == 2;
		hg = mydisk > D_INCONSISTENT ? 1 : -1;
		if (f)
			hg = hg*2;
		dev_info(DEV, "Becoming sync %s due to disk states.\n",
		     hg > 0 ? "source" : "target");
	}

	if (abs(hg) == 100)
		drbd_khelper(mdev, "initial-split-brain");

	rcu_read_lock();
	nc = rcu_dereference(mdev->tconn->net_conf);

	if (hg == 100 || (hg == -100 && nc->always_asbp)) {
		int pcount = (mdev->state.role == R_PRIMARY)
			   + (peer_role == R_PRIMARY);
		int forced = (hg == -100);

		switch (pcount) {
		case 0:
			hg = drbd_asb_recover_0p(mdev);
			break;
		case 1:
			hg = drbd_asb_recover_1p(mdev);
			break;
		case 2:
			hg = drbd_asb_recover_2p(mdev);
			break;
		}
		if (abs(hg) < 100) {
			dev_warn(DEV, "Split-Brain detected, %d primaries, "
			     "automatically solved. Sync from %s node\n",
			     pcount, (hg < 0) ? "peer" : "this");
			if (forced) {
				dev_warn(DEV, "Doing a full sync, since"
				     " UUIDs where ambiguous.\n");
				hg = hg*2;
			}
		}
	}

	if (hg == -100) {
		if (test_bit(DISCARD_MY_DATA, &mdev->flags) && !(mdev->p_uuid[UI_FLAGS]&1))
			hg = -1;
		if (!test_bit(DISCARD_MY_DATA, &mdev->flags) && (mdev->p_uuid[UI_FLAGS]&1))
			hg = 1;

		if (abs(hg) < 100)
			dev_warn(DEV, "Split-Brain detected, manually solved. "
			     "Sync from %s node\n",
			     (hg < 0) ? "peer" : "this");
	}
	rr_conflict = nc->rr_conflict;
	tentative = nc->tentative;
	rcu_read_unlock();

	if (hg == -100) {
		/* FIXME this log message is not correct if we end up here
		 * after an attempted attach on a diskless node.
		 * We just refuse to attach -- well, we drop the "connection"
		 * to that disk, in a way... */
		dev_alert(DEV, "Split-Brain detected but unresolved, dropping connection!\n");
		drbd_khelper(mdev, "split-brain");
		return C_MASK;
	}

	if (hg > 0 && mydisk <= D_INCONSISTENT) {
		dev_err(DEV, "I shall become SyncSource, but I am inconsistent!\n");
		return C_MASK;
	}

	if (hg < 0 && /* by intention we do not use mydisk here. */
	    mdev->state.role == R_PRIMARY && mdev->state.disk >= D_CONSISTENT) {
		switch (rr_conflict) {
		case ASB_CALL_HELPER:
			drbd_khelper(mdev, "pri-lost");
			/* fall through */
		case ASB_DISCONNECT:
			dev_err(DEV, "I shall become SyncTarget, but I am primary!\n");
			return C_MASK;
		case ASB_VIOLENTLY:
			dev_warn(DEV, "Becoming SyncTarget, violating the stable-data"
			     "assumption\n");
		}
	}

	if (tentative || test_bit(CONN_DRY_RUN, &mdev->tconn->flags)) {
		if (hg == 0)
			dev_info(DEV, "dry-run connect: No resync, would become Connected immediately.\n");
		else
			dev_info(DEV, "dry-run connect: Would become %s, doing a %s resync.",
				 drbd_conn_str(hg > 0 ? C_SYNC_SOURCE : C_SYNC_TARGET),
				 abs(hg) >= 2 ? "full" : "bit-map based");
		return C_MASK;
	}

	if (abs(hg) >= 2) {
		dev_info(DEV, "Writing the whole bitmap, full sync required after drbd_sync_handshake.\n");
		if (drbd_bitmap_io(mdev, &drbd_bmio_set_n_write, "set_n_write from sync_handshake",
					BM_LOCKED_SET_ALLOWED))
			return C_MASK;
	}

	if (hg > 0) { /* become sync source. */
		rv = C_WF_BITMAP_S;
	} else if (hg < 0) { /* become sync target */
		rv = C_WF_BITMAP_T;
	} else {
		rv = C_CONNECTED;
		if (drbd_bm_total_weight(mdev)) {
			dev_info(DEV, "No resync, but %lu bits in bitmap!\n",
			     drbd_bm_total_weight(mdev));
		}
	}

	return rv;
}

STATIC enum drbd_after_sb_p convert_after_sb(enum drbd_after_sb_p peer)
{
	/* ASB_DISCARD_REMOTE - ASB_DISCARD_LOCAL is valid */
	if (peer == ASB_DISCARD_REMOTE)
		return ASB_DISCARD_LOCAL;

	/* any other things with ASB_DISCARD_REMOTE or ASB_DISCARD_LOCAL are invalid */
	if (peer == ASB_DISCARD_LOCAL)
		return ASB_DISCARD_REMOTE;

	/* everything else is valid if they are equal on both sides. */
	return peer;
}

STATIC int receive_protocol(struct drbd_tconn *tconn, struct packet_info *pi)
{
	struct p_protocol *p = pi->data;
	enum drbd_after_sb_p p_after_sb_0p, p_after_sb_1p, p_after_sb_2p;
	int p_proto, p_discard_my_data, p_two_primaries, cf;
	struct net_conf *nc, *old_net_conf, *new_net_conf = NULL;
	char integrity_alg[SHARED_SECRET_MAX] = "";
	struct crypto_hash *peer_integrity_tfm = NULL;
	void *int_dig_in = NULL, *int_dig_vv = NULL;

	p_proto		= be32_to_cpu(p->protocol);
	p_after_sb_0p	= be32_to_cpu(p->after_sb_0p);
	p_after_sb_1p	= be32_to_cpu(p->after_sb_1p);
	p_after_sb_2p	= be32_to_cpu(p->after_sb_2p);
	p_two_primaries = be32_to_cpu(p->two_primaries);
	cf		= be32_to_cpu(p->conn_flags);
	p_discard_my_data = cf & CF_DISCARD_MY_DATA;

	if (tconn->agreed_pro_version >= 87) {
		int err;

		if (pi->size > sizeof(integrity_alg))
			return -EIO;
		err = drbd_recv_all(tconn, integrity_alg, pi->size);
		if (err)
			return err;
		integrity_alg[SHARED_SECRET_MAX - 1] = 0;
	}

	if (pi->cmd != P_PROTOCOL_UPDATE) {
		clear_bit(CONN_DRY_RUN, &tconn->flags);

		if (cf & CF_DRY_RUN)
			set_bit(CONN_DRY_RUN, &tconn->flags);

		rcu_read_lock();
		nc = rcu_dereference(tconn->net_conf);

		if (p_proto != nc->wire_protocol) {
			conn_err(tconn, "incompatible %s settings\n", "protocol");
			goto disconnect_rcu_unlock;
		}

		if (convert_after_sb(p_after_sb_0p) != nc->after_sb_0p) {
			conn_err(tconn, "incompatible %s settings\n", "after-sb-0pri");
			goto disconnect_rcu_unlock;
		}

		if (convert_after_sb(p_after_sb_1p) != nc->after_sb_1p) {
			conn_err(tconn, "incompatible %s settings\n", "after-sb-1pri");
			goto disconnect_rcu_unlock;
		}

		if (convert_after_sb(p_after_sb_2p) != nc->after_sb_2p) {
			conn_err(tconn, "incompatible %s settings\n", "after-sb-2pri");
			goto disconnect_rcu_unlock;
		}

		if (p_discard_my_data && nc->discard_my_data) {
			conn_err(tconn, "incompatible %s settings\n", "discard-my-data");
			goto disconnect_rcu_unlock;
		}

		if (p_two_primaries != nc->two_primaries) {
			conn_err(tconn, "incompatible %s settings\n", "allow-two-primaries");
			goto disconnect_rcu_unlock;
		}

		if (strcmp(integrity_alg, nc->integrity_alg)) {
			conn_err(tconn, "incompatible %s settings\n", "data-integrity-alg");
			goto disconnect_rcu_unlock;
		}

		rcu_read_unlock();
	}

	if (integrity_alg[0]) {
		int hash_size;

		/*
		 * We can only change the peer data integrity algorithm
		 * here.  Changing our own data integrity algorithm
		 * requires that we send a P_PROTOCOL_UPDATE packet at
		 * the same time; otherwise, the peer has no way to
		 * tell between which packets the algorithm should
		 * change.
		 */

		peer_integrity_tfm = crypto_alloc_hash(integrity_alg, 0, CRYPTO_ALG_ASYNC);
		if (!peer_integrity_tfm) {
			conn_err(tconn, "peer data-integrity-alg %s not supported\n",
				 integrity_alg);
			goto disconnect;
		}

		hash_size = crypto_hash_digestsize(peer_integrity_tfm);
		int_dig_in = kmalloc(hash_size, GFP_KERNEL);
		int_dig_vv = kmalloc(hash_size, GFP_KERNEL);
		if (!(int_dig_in && int_dig_vv)) {
			conn_err(tconn, "Allocation of buffers for data integrity checking failed\n");
			goto disconnect;
		}
	}

	new_net_conf = kmalloc(sizeof(struct net_conf), GFP_KERNEL);
	if (!new_net_conf) {
		conn_err(tconn, "Allocation of new net_conf failed\n");
		goto disconnect;
	}

	mutex_lock(&tconn->data.mutex);
	mutex_lock(&tconn->conf_update);
	old_net_conf = tconn->net_conf;
	*new_net_conf = *old_net_conf;

	new_net_conf->wire_protocol = p_proto;
	new_net_conf->after_sb_0p = convert_after_sb(p_after_sb_0p);
	new_net_conf->after_sb_1p = convert_after_sb(p_after_sb_1p);
	new_net_conf->after_sb_2p = convert_after_sb(p_after_sb_2p);
	new_net_conf->two_primaries = p_two_primaries;

	rcu_assign_pointer(tconn->net_conf, new_net_conf);
	mutex_unlock(&tconn->conf_update);
	mutex_unlock(&tconn->data.mutex);

	crypto_free_hash(tconn->peer_integrity_tfm);
	kfree(tconn->int_dig_in);
	kfree(tconn->int_dig_vv);
	tconn->peer_integrity_tfm = peer_integrity_tfm;
	tconn->int_dig_in = int_dig_in;
	tconn->int_dig_vv = int_dig_vv;

	if (strcmp(old_net_conf->integrity_alg, integrity_alg))
		conn_info(tconn, "peer data-integrity-alg: %s\n",
			  integrity_alg[0] ? integrity_alg : "(none)");

	synchronize_rcu();
	kfree(old_net_conf);
	return 0;

disconnect_rcu_unlock:
	rcu_read_unlock();
disconnect:
	crypto_free_hash(peer_integrity_tfm);
	kfree(int_dig_in);
	kfree(int_dig_vv);
	conn_request_state(tconn, NS(conn, C_DISCONNECTING), CS_HARD);
	return -EIO;
}

/* helper function
 * input: alg name, feature name
 * return: NULL (alg name was "")
 *         ERR_PTR(error) if something goes wrong
 *         or the crypto hash ptr, if it worked out ok. */
struct crypto_hash *drbd_crypto_alloc_digest_safe(const struct drbd_conf *mdev,
		const char *alg, const char *name)
{
	struct crypto_hash *tfm;

	if (!alg[0])
		return NULL;

	tfm = crypto_alloc_hash(alg, 0, CRYPTO_ALG_ASYNC);
	if (IS_ERR(tfm)) {
		dev_err(DEV, "Can not allocate \"%s\" as %s (reason: %ld)\n",
			alg, name, PTR_ERR(tfm));
		return tfm;
	}
	return tfm;
}

static int ignore_remaining_packet(struct drbd_tconn *tconn, struct packet_info *pi)
{
	void *buffer = tconn->data.rbuf;
	int size = pi->size;

	while (size) {
		int s = min_t(int, size, DRBD_SOCKET_BUFFER_SIZE);
		s = drbd_recv(tconn, buffer, s);
		if (s <= 0) {
			if (s < 0)
				return s;
			break;
		}
		size -= s;
	}
	if (size)
		return -EIO;
	return 0;
}

/*
 * config_unknown_volume  -  device configuration command for unknown volume
 *
 * When a device is added to an existing connection, the node on which the
 * device is added first will send configuration commands to its peer but the
 * peer will not know about the device yet.  It will warn and ignore these
 * commands.  Once the device is added on the second node, the second node will
 * send the same device configuration commands, but in the other direction.
 *
 * (We can also end up here if drbd is misconfigured.)
 */
static int config_unknown_volume(struct drbd_tconn *tconn, struct packet_info *pi)
{
	conn_warn(tconn, "%s packet received for volume %u, which is not configured locally\n",
		  cmdname(pi->cmd), pi->vnr);
	return ignore_remaining_packet(tconn, pi);
}

STATIC int receive_SyncParam(struct drbd_tconn *tconn, struct packet_info *pi)
{
	struct drbd_conf *mdev;
	struct p_rs_param_95 *p;
	unsigned int header_size, data_size, exp_max_sz;
	struct crypto_hash *verify_tfm = NULL;
	struct crypto_hash *csums_tfm = NULL;
	struct net_conf *old_net_conf, *new_net_conf = NULL;
	struct disk_conf *old_disk_conf = NULL, *new_disk_conf = NULL;
	const int apv = tconn->agreed_pro_version;
	struct fifo_buffer *old_plan = NULL, *new_plan = NULL;
	int fifo_size = 0;
	int err;

	mdev = vnr_to_mdev(tconn, pi->vnr);
	if (!mdev)
		return config_unknown_volume(tconn, pi);

	exp_max_sz  = apv <= 87 ? sizeof(struct p_rs_param)
		    : apv == 88 ? sizeof(struct p_rs_param)
					+ SHARED_SECRET_MAX
		    : apv <= 94 ? sizeof(struct p_rs_param_89)
		    : /* apv >= 95 */ sizeof(struct p_rs_param_95);

	if (pi->size > exp_max_sz) {
		dev_err(DEV, "SyncParam packet too long: received %u, expected <= %u bytes\n",
		    pi->size, exp_max_sz);
		return -EIO;
	}

	if (apv <= 88) {
		header_size = sizeof(struct p_rs_param);
		data_size = pi->size - header_size;
	} else if (apv <= 94) {
		header_size = sizeof(struct p_rs_param_89);
		data_size = pi->size - header_size;
		D_ASSERT(data_size == 0);
	} else {
		header_size = sizeof(struct p_rs_param_95);
		data_size = pi->size - header_size;
		D_ASSERT(data_size == 0);
	}

	/* initialize verify_alg and csums_alg */
	p = pi->data;
	memset(p->verify_alg, 0, 2 * SHARED_SECRET_MAX);

	err = drbd_recv_all(mdev->tconn, p, header_size);
	if (err)
		return err;

	mutex_lock(&mdev->tconn->conf_update);
	old_net_conf = mdev->tconn->net_conf;
	if (get_ldev(mdev)) {
		new_disk_conf = kzalloc(sizeof(struct disk_conf), GFP_KERNEL);
		if (!new_disk_conf) {
			put_ldev(mdev);
			mutex_unlock(&mdev->tconn->conf_update);
			dev_err(DEV, "Allocation of new disk_conf failed\n");
			return -ENOMEM;
		}

		old_disk_conf = mdev->ldev->disk_conf;
		*new_disk_conf = *old_disk_conf;

		new_disk_conf->resync_rate = be32_to_cpu(p->resync_rate);
	}

	if (apv >= 88) {
		if (apv == 88) {
			if (data_size > SHARED_SECRET_MAX) {
				dev_err(DEV, "verify-alg too long, "
				    "peer wants %u, accepting only %u byte\n",
						data_size, SHARED_SECRET_MAX);
				err = -EIO;
				goto reconnect;
			}

			err = drbd_recv_all(mdev->tconn, p->verify_alg, data_size);
			if (err)
				goto reconnect;
			/* we expect NUL terminated string */
			/* but just in case someone tries to be evil */
			D_ASSERT(p->verify_alg[data_size-1] == 0);
			p->verify_alg[data_size-1] = 0;

		} else /* apv >= 89 */ {
			/* we still expect NUL terminated strings */
			/* but just in case someone tries to be evil */
			D_ASSERT(p->verify_alg[SHARED_SECRET_MAX-1] == 0);
			D_ASSERT(p->csums_alg[SHARED_SECRET_MAX-1] == 0);
			p->verify_alg[SHARED_SECRET_MAX-1] = 0;
			p->csums_alg[SHARED_SECRET_MAX-1] = 0;
		}

		if (strcmp(old_net_conf->verify_alg, p->verify_alg)) {
			if (mdev->state.conn == C_WF_REPORT_PARAMS) {
				dev_err(DEV, "Different verify-alg settings. me=\"%s\" peer=\"%s\"\n",
				    old_net_conf->verify_alg, p->verify_alg);
				goto disconnect;
			}
			verify_tfm = drbd_crypto_alloc_digest_safe(mdev,
					p->verify_alg, "verify-alg");
			if (IS_ERR(verify_tfm)) {
				verify_tfm = NULL;
				goto disconnect;
			}
		}

		if (apv >= 89 && strcmp(old_net_conf->csums_alg, p->csums_alg)) {
			if (mdev->state.conn == C_WF_REPORT_PARAMS) {
				dev_err(DEV, "Different csums-alg settings. me=\"%s\" peer=\"%s\"\n",
				    old_net_conf->csums_alg, p->csums_alg);
				goto disconnect;
			}
			csums_tfm = drbd_crypto_alloc_digest_safe(mdev,
					p->csums_alg, "csums-alg");
			if (IS_ERR(csums_tfm)) {
				csums_tfm = NULL;
				goto disconnect;
			}
		}

		if (apv > 94 && new_disk_conf) {
			new_disk_conf->c_plan_ahead = be32_to_cpu(p->c_plan_ahead);
			new_disk_conf->c_delay_target = be32_to_cpu(p->c_delay_target);
			new_disk_conf->c_fill_target = be32_to_cpu(p->c_fill_target);
			new_disk_conf->c_max_rate = be32_to_cpu(p->c_max_rate);

			fifo_size = (new_disk_conf->c_plan_ahead * 10 * SLEEP_TIME) / HZ;
			if (fifo_size != mdev->rs_plan_s->size) {
				new_plan = fifo_alloc(fifo_size);
				if (!new_plan) {
					dev_err(DEV, "kmalloc of fifo_buffer failed");
					put_ldev(mdev);
					goto disconnect;
				}
			}
		}

		if (verify_tfm || csums_tfm) {
			new_net_conf = kzalloc(sizeof(struct net_conf), GFP_KERNEL);
			if (!new_net_conf) {
				dev_err(DEV, "Allocation of new net_conf failed\n");
				goto disconnect;
			}

			*new_net_conf = *old_net_conf;

			if (verify_tfm) {
				strcpy(new_net_conf->verify_alg, p->verify_alg);
				new_net_conf->verify_alg_len = strlen(p->verify_alg) + 1;
				crypto_free_hash(mdev->tconn->verify_tfm);
				mdev->tconn->verify_tfm = verify_tfm;
				dev_info(DEV, "using verify-alg: \"%s\"\n", p->verify_alg);
			}
			if (csums_tfm) {
				strcpy(new_net_conf->csums_alg, p->csums_alg);
				new_net_conf->csums_alg_len = strlen(p->csums_alg) + 1;
				crypto_free_hash(mdev->tconn->csums_tfm);
				mdev->tconn->csums_tfm = csums_tfm;
				dev_info(DEV, "using csums-alg: \"%s\"\n", p->csums_alg);
			}
			rcu_assign_pointer(tconn->net_conf, new_net_conf);
		}
	}

	if (new_disk_conf) {
		rcu_assign_pointer(mdev->ldev->disk_conf, new_disk_conf);
		put_ldev(mdev);
	}

	if (new_plan) {
		old_plan = mdev->rs_plan_s;
		rcu_assign_pointer(mdev->rs_plan_s, new_plan);
	}

	mutex_unlock(&mdev->tconn->conf_update);
	synchronize_rcu();
	if (new_net_conf)
		kfree(old_net_conf);
	kfree(old_disk_conf);
	kfree(old_plan);

	return 0;

reconnect:
	if (new_disk_conf) {
		put_ldev(mdev);
		kfree(new_disk_conf);
	}
	mutex_unlock(&mdev->tconn->conf_update);
	return -EIO;

disconnect:
	kfree(new_plan);
	if (new_disk_conf) {
		put_ldev(mdev);
		kfree(new_disk_conf);
	}
	mutex_unlock(&mdev->tconn->conf_update);
	/* just for completeness: actually not needed,
	 * as this is not reached if csums_tfm was ok. */
	crypto_free_hash(csums_tfm);
	/* but free the verify_tfm again, if csums_tfm did not work out */
	crypto_free_hash(verify_tfm);
	conn_request_state(mdev->tconn, NS(conn, C_DISCONNECTING), CS_HARD);
	return -EIO;
}

STATIC void drbd_setup_order_type(struct drbd_conf *mdev, int peer)
{
	/* sorry, we currently have no working implementation
	 * of distributed TCQ */
}

/* warn if the arguments differ by more than 12.5% */
static void warn_if_differ_considerably(struct drbd_conf *mdev,
	const char *s, sector_t a, sector_t b)
{
	sector_t d;
	if (a == 0 || b == 0)
		return;
	d = (a > b) ? (a - b) : (b - a);
	if (d > (a>>3) || d > (b>>3))
		dev_warn(DEV, "Considerable difference in %s: %llus vs. %llus\n", s,
		     (unsigned long long)a, (unsigned long long)b);
}

STATIC int receive_sizes(struct drbd_tconn *tconn, struct packet_info *pi)
{
	struct drbd_conf *mdev;
	struct p_sizes *p = pi->data;
	enum determine_dev_size dd = unchanged;
	sector_t p_size, p_usize, my_usize;
	int ldsc = 0; /* local disk size changed */
	enum dds_flags ddsf;

	mdev = vnr_to_mdev(tconn, pi->vnr);
	if (!mdev)
		return config_unknown_volume(tconn, pi);

	p_size = be64_to_cpu(p->d_size);
	p_usize = be64_to_cpu(p->u_size);

	/* just store the peer's disk size for now.
	 * we still need to figure out whether we accept that. */
	mdev->p_size = p_size;

	if (get_ldev(mdev)) {
		rcu_read_lock();
		my_usize = rcu_dereference(mdev->ldev->disk_conf)->disk_size;
		rcu_read_unlock();

		warn_if_differ_considerably(mdev, "lower level device sizes",
			   p_size, drbd_get_max_capacity(mdev->ldev));
		warn_if_differ_considerably(mdev, "user requested size",
					    p_usize, my_usize);

		/* if this is the first connect, or an otherwise expected
		 * param exchange, choose the minimum */
		if (mdev->state.conn == C_WF_REPORT_PARAMS)
			p_usize = min_not_zero(my_usize, p_usize);

		/* Never shrink a device with usable data during connect.
		   But allow online shrinking if we are connected. */
		if (drbd_new_dev_size(mdev, mdev->ldev, p_usize, 0) <
		    drbd_get_capacity(mdev->this_bdev) &&
		    mdev->state.disk >= D_OUTDATED &&
		    mdev->state.conn < C_CONNECTED) {
			dev_err(DEV, "The peer's disk size is too small!\n");
			conn_request_state(mdev->tconn, NS(conn, C_DISCONNECTING), CS_HARD);
			put_ldev(mdev);
			return -EIO;
		}

		if (my_usize != p_usize) {
			struct disk_conf *old_disk_conf, *new_disk_conf = NULL;

			new_disk_conf = kzalloc(sizeof(struct disk_conf), GFP_KERNEL);
			if (!new_disk_conf) {
				dev_err(DEV, "Allocation of new disk_conf failed\n");
				put_ldev(mdev);
				return -ENOMEM;
			}

			mutex_lock(&mdev->tconn->conf_update);
			old_disk_conf = mdev->ldev->disk_conf;
			*new_disk_conf = *old_disk_conf;
			new_disk_conf->disk_size = p_usize;

			rcu_assign_pointer(mdev->ldev->disk_conf, new_disk_conf);
			mutex_unlock(&mdev->tconn->conf_update);
			synchronize_rcu();
			kfree(old_disk_conf);

			dev_info(DEV, "Peer sets u_size to %lu sectors\n",
				 (unsigned long)my_usize);
		}

		put_ldev(mdev);
	}

	ddsf = be16_to_cpu(p->dds_flags);
	if (get_ldev(mdev)) {
		dd = drbd_determine_dev_size(mdev, ddsf);
		put_ldev(mdev);
		if (dd == dev_size_error)
			return -EIO;
		drbd_md_sync(mdev);
	} else {
		/* I am diskless, need to accept the peer's size. */
		drbd_set_my_capacity(mdev, p_size);
	}

	mdev->peer_max_bio_size = be32_to_cpu(p->max_bio_size);
	drbd_reconsider_max_bio_size(mdev);

	if (get_ldev(mdev)) {
		if (mdev->ldev->known_size != drbd_get_capacity(mdev->ldev->backing_bdev)) {
			mdev->ldev->known_size = drbd_get_capacity(mdev->ldev->backing_bdev);
			ldsc = 1;
		}

		drbd_setup_order_type(mdev, be16_to_cpu(p->queue_order_type));
		put_ldev(mdev);
	}

	if (mdev->state.conn > C_WF_REPORT_PARAMS) {
		if (be64_to_cpu(p->c_size) !=
		    drbd_get_capacity(mdev->this_bdev) || ldsc) {
			/* we have different sizes, probably peer
			 * needs to know my new size... */
			drbd_send_sizes(mdev, 0, ddsf);
		}
		if (test_and_clear_bit(RESIZE_PENDING, &mdev->flags) ||
		    (dd == grew && mdev->state.conn == C_CONNECTED)) {
			if (mdev->state.pdsk >= D_INCONSISTENT &&
			    mdev->state.disk >= D_INCONSISTENT) {
				if (ddsf & DDSF_NO_RESYNC)
					dev_info(DEV, "Resync of new storage suppressed with --assume-clean\n");
				else
					resync_after_online_grow(mdev);
			} else
				set_bit(RESYNC_AFTER_NEG, &mdev->flags);
		}
	}

	return 0;
}

STATIC int receive_uuids(struct drbd_tconn *tconn, struct packet_info *pi)
{
	struct drbd_conf *mdev;
	struct p_uuids *p = pi->data;
	u64 *p_uuid;
	int i, updated_uuids = 0;

	mdev = vnr_to_mdev(tconn, pi->vnr);
	if (!mdev)
		return config_unknown_volume(tconn, pi);

	p_uuid = kmalloc(sizeof(u64)*UI_EXTENDED_SIZE, GFP_NOIO);

	for (i = UI_CURRENT; i < UI_EXTENDED_SIZE; i++)
		p_uuid[i] = be64_to_cpu(p->uuid[i]);

	kfree(mdev->p_uuid);
	mdev->p_uuid = p_uuid;

	if (mdev->state.conn < C_CONNECTED &&
	    mdev->state.disk < D_INCONSISTENT &&
	    mdev->state.role == R_PRIMARY &&
	    (mdev->ed_uuid & ~((u64)1)) != (p_uuid[UI_CURRENT] & ~((u64)1))) {
		dev_err(DEV, "Can only connect to data with current UUID=%016llX\n",
		    (unsigned long long)mdev->ed_uuid);
		conn_request_state(mdev->tconn, NS(conn, C_DISCONNECTING), CS_HARD);
		return -EIO;
	}

	if (get_ldev(mdev)) {
		int skip_initial_sync =
			mdev->state.conn == C_CONNECTED &&
			mdev->tconn->agreed_pro_version >= 90 &&
			mdev->ldev->md.uuid[UI_CURRENT] == UUID_JUST_CREATED &&
			(p_uuid[UI_FLAGS] & 8);
		if (skip_initial_sync) {
			dev_info(DEV, "Accepted new current UUID, preparing to skip initial sync\n");
			drbd_bitmap_io(mdev, &drbd_bmio_clear_n_write,
					"clear_n_write from receive_uuids",
					BM_LOCKED_TEST_ALLOWED);
			_drbd_uuid_set(mdev, UI_CURRENT, p_uuid[UI_CURRENT]);
			_drbd_uuid_set(mdev, UI_BITMAP, 0);
			_drbd_set_state(_NS2(mdev, disk, D_UP_TO_DATE, pdsk, D_UP_TO_DATE),
					CS_VERBOSE, NULL);
			drbd_md_sync(mdev);
			updated_uuids = 1;
		}
		put_ldev(mdev);
	} else if (mdev->state.disk < D_INCONSISTENT &&
		   mdev->state.role == R_PRIMARY) {
		/* I am a diskless primary, the peer just created a new current UUID
		   for me. */
		updated_uuids = drbd_set_ed_uuid(mdev, p_uuid[UI_CURRENT]);
	}

	/* Before we test for the disk state, we should wait until an eventually
	   ongoing cluster wide state change is finished. That is important if
	   we are primary and are detaching from our disk. We need to see the
	   new disk state... */
	mutex_lock(mdev->state_mutex);
	mutex_unlock(mdev->state_mutex);
	if (mdev->state.conn >= C_CONNECTED && mdev->state.disk < D_INCONSISTENT)
		updated_uuids |= drbd_set_ed_uuid(mdev, p_uuid[UI_CURRENT]);

	if (updated_uuids)
		drbd_print_uuids(mdev, "receiver updated UUIDs to");

	return 0;
}

/**
 * convert_state() - Converts the peer's view of the cluster state to our point of view
 * @ps:		The state as seen by the peer.
 */
STATIC union drbd_state convert_state(union drbd_state ps)
{
	union drbd_state ms;

	static enum drbd_conns c_tab[] = {
		[C_WF_REPORT_PARAMS] = C_WF_REPORT_PARAMS,
		[C_CONNECTED] = C_CONNECTED,

		[C_STARTING_SYNC_S] = C_STARTING_SYNC_T,
		[C_STARTING_SYNC_T] = C_STARTING_SYNC_S,
		[C_DISCONNECTING] = C_TEAR_DOWN, /* C_NETWORK_FAILURE, */
		[C_VERIFY_S]       = C_VERIFY_T,
		[C_MASK]   = C_MASK,
	};

	ms.i = ps.i;

	ms.conn = c_tab[ps.conn];
	ms.peer = ps.role;
	ms.role = ps.peer;
	ms.pdsk = ps.disk;
	ms.disk = ps.pdsk;
	ms.peer_isp = (ps.aftr_isp | ps.user_isp);

	return ms;
}

STATIC int receive_req_state(struct drbd_tconn *tconn, struct packet_info *pi)
{
	struct drbd_conf *mdev;
	struct p_req_state *p = pi->data;
	union drbd_state mask, val;
	enum drbd_state_rv rv;

	mdev = vnr_to_mdev(tconn, pi->vnr);
	if (!mdev)
		return -EIO;

	mask.i = be32_to_cpu(p->mask);
	val.i = be32_to_cpu(p->val);

	if (test_bit(DISCARD_CONCURRENT, &mdev->tconn->flags) &&
	    mutex_is_locked(mdev->state_mutex)) {
		drbd_send_sr_reply(mdev, SS_CONCURRENT_ST_CHG);
		return 0;
	}

	mask = convert_state(mask);
	val = convert_state(val);

	rv = drbd_change_state(mdev, CS_VERBOSE, mask, val);
	drbd_send_sr_reply(mdev, rv);

	drbd_md_sync(mdev);

	return 0;
}

STATIC int receive_req_conn_state(struct drbd_tconn *tconn, struct packet_info *pi)
{
	struct p_req_state *p = pi->data;
	union drbd_state mask, val;
	enum drbd_state_rv rv;

	mask.i = be32_to_cpu(p->mask);
	val.i = be32_to_cpu(p->val);

	if (test_bit(DISCARD_CONCURRENT, &tconn->flags) &&
	    mutex_is_locked(&tconn->cstate_mutex)) {
		conn_send_sr_reply(tconn, SS_CONCURRENT_ST_CHG);
		return 0;
	}

	mask = convert_state(mask);
	val = convert_state(val);

	rv = conn_request_state(tconn, mask, val, CS_VERBOSE | CS_LOCAL_ONLY | CS_IGN_OUTD_FAIL);
	conn_send_sr_reply(tconn, rv);

	return 0;
}

STATIC int receive_state(struct drbd_tconn *tconn, struct packet_info *pi)
{
	struct drbd_conf *mdev;
	struct p_state *p = pi->data;
	union drbd_state os, ns, peer_state;
	enum drbd_disk_state real_peer_disk;
	enum chg_state_flags cs_flags;
	int rv;

	mdev = vnr_to_mdev(tconn, pi->vnr);
	if (!mdev)
		return config_unknown_volume(tconn, pi);

	peer_state.i = be32_to_cpu(p->state);

	real_peer_disk = peer_state.disk;
	if (peer_state.disk == D_NEGOTIATING) {
		real_peer_disk = mdev->p_uuid[UI_FLAGS] & 4 ? D_INCONSISTENT : D_CONSISTENT;
		dev_info(DEV, "real peer disk state = %s\n", drbd_disk_str(real_peer_disk));
	}

	spin_lock_irq(&mdev->tconn->req_lock);
 retry:
	os = ns = drbd_read_state(mdev);
	spin_unlock_irq(&mdev->tconn->req_lock);

	/* If some other part of the code (asender thread, timeout)
	 * already decided to close the connection again,
	 * we must not "re-establish" it here. */
	if (os.conn <= C_TEAR_DOWN)
		return false;

	/* If this is the "end of sync" confirmation, usually the peer disk
	 * transitions from D_INCONSISTENT to D_UP_TO_DATE. For empty (0 bits
	 * set) resync started in PausedSyncT, or if the timing of pause-/
	 * unpause-sync events has been "just right", the peer disk may
	 * transition from D_CONSISTENT to D_UP_TO_DATE as well.
	 */
	if ((os.pdsk == D_INCONSISTENT || os.pdsk == D_CONSISTENT) &&
	    real_peer_disk == D_UP_TO_DATE &&
	    os.conn > C_CONNECTED && os.disk == D_UP_TO_DATE) {
		/* If we are (becoming) SyncSource, but peer is still in sync
		 * preparation, ignore its uptodate-ness to avoid flapping, it
		 * will change to inconsistent once the peer reaches active
		 * syncing states.
		 * It may have changed syncer-paused flags, however, so we
		 * cannot ignore this completely. */
		if (peer_state.conn > C_CONNECTED &&
		    peer_state.conn < C_SYNC_SOURCE)
			real_peer_disk = D_INCONSISTENT;

		/* if peer_state changes to connected at the same time,
		 * it explicitly notifies us that it finished resync.
		 * Maybe we should finish it up, too? */
		else if (os.conn >= C_SYNC_SOURCE &&
			 peer_state.conn == C_CONNECTED) {
			if (drbd_bm_total_weight(mdev) <= mdev->rs_failed)
				drbd_resync_finished(mdev);
			return 0;
		}
	}

	/* peer says his disk is inconsistent, while we think it is uptodate,
	 * and this happens while the peer still thinks we have a sync going on,
	 * but we think we are already done with the sync.
	 * We ignore this to avoid flapping pdsk.
	 * This should not happen, if the peer is a recent version of drbd. */
	if (os.pdsk == D_UP_TO_DATE && real_peer_disk == D_INCONSISTENT &&
	    os.conn == C_CONNECTED && peer_state.conn > C_SYNC_SOURCE)
		real_peer_disk = D_UP_TO_DATE;

	if (ns.conn == C_WF_REPORT_PARAMS)
		ns.conn = C_CONNECTED;

	if (peer_state.conn == C_AHEAD)
		ns.conn = C_BEHIND;

	if (mdev->p_uuid && peer_state.disk >= D_NEGOTIATING &&
	    get_ldev_if_state(mdev, D_NEGOTIATING)) {
		int cr; /* consider resync */

		/* if we established a new connection */
		cr  = (os.conn < C_CONNECTED);
		/* if we had an established connection
		 * and one of the nodes newly attaches a disk */
		cr |= (os.conn == C_CONNECTED &&
		       (peer_state.disk == D_NEGOTIATING ||
			os.disk == D_NEGOTIATING));
		/* if we have both been inconsistent, and the peer has been
		 * forced to be UpToDate with --overwrite-data */
		cr |= test_bit(CONSIDER_RESYNC, &mdev->flags);
		/* if we had been plain connected, and the admin requested to
		 * start a sync by "invalidate" or "invalidate-remote" */
		cr |= (os.conn == C_CONNECTED &&
				(peer_state.conn >= C_STARTING_SYNC_S &&
				 peer_state.conn <= C_WF_BITMAP_T));

		if (cr)
			ns.conn = drbd_sync_handshake(mdev, peer_state.role, real_peer_disk);

		put_ldev(mdev);
		if (ns.conn == C_MASK) {
			ns.conn = C_CONNECTED;
			if (mdev->state.disk == D_NEGOTIATING) {
				drbd_force_state(mdev, NS(disk, D_FAILED));
			} else if (peer_state.disk == D_NEGOTIATING) {
				dev_err(DEV, "Disk attach process on the peer node was aborted.\n");
				peer_state.disk = D_DISKLESS;
				real_peer_disk = D_DISKLESS;
			} else {
				if (test_and_clear_bit(CONN_DRY_RUN, &mdev->tconn->flags))
					return -EIO;
				D_ASSERT(os.conn == C_WF_REPORT_PARAMS);
				conn_request_state(mdev->tconn, NS(conn, C_DISCONNECTING), CS_HARD);
				return -EIO;
			}
		}
	}

	spin_lock_irq(&mdev->tconn->req_lock);
	if (os.i != drbd_read_state(mdev).i)
		goto retry;
	clear_bit(CONSIDER_RESYNC, &mdev->flags);
	ns.peer = peer_state.role;
	ns.pdsk = real_peer_disk;
	ns.peer_isp = (peer_state.aftr_isp | peer_state.user_isp);
	if ((ns.conn == C_CONNECTED || ns.conn == C_WF_BITMAP_S) && ns.disk == D_NEGOTIATING)
		ns.disk = mdev->new_state_tmp.disk;
	cs_flags = CS_VERBOSE + (os.conn < C_CONNECTED && ns.conn >= C_CONNECTED ? 0 : CS_HARD);
	if (ns.pdsk == D_CONSISTENT && drbd_suspended(mdev) && ns.conn == C_CONNECTED && os.conn < C_CONNECTED &&
	    test_bit(NEW_CUR_UUID, &mdev->flags)) {
		/* Do not allow tl_restart(RESEND) for a rebooted peer. We can only allow this
		   for temporal network outages! */
		spin_unlock_irq(&mdev->tconn->req_lock);
		dev_err(DEV, "Aborting Connect, can not thaw IO with an only Consistent peer\n");
		tl_clear(mdev->tconn);
		drbd_uuid_new_current(mdev);
		clear_bit(NEW_CUR_UUID, &mdev->flags);
		conn_request_state(mdev->tconn, NS2(conn, C_PROTOCOL_ERROR, susp, 0), CS_HARD);
		return -EIO;
	}
	rv = _drbd_set_state(mdev, ns, cs_flags, NULL);
	ns = drbd_read_state(mdev);
	spin_unlock_irq(&mdev->tconn->req_lock);

	if (rv < SS_SUCCESS) {
		conn_request_state(mdev->tconn, NS(conn, C_DISCONNECTING), CS_HARD);
		return -EIO;
	}

	if (os.conn > C_WF_REPORT_PARAMS) {
		if (ns.conn > C_CONNECTED && peer_state.conn <= C_CONNECTED &&
		    peer_state.disk != D_NEGOTIATING ) {
			/* we want resync, peer has not yet decided to sync... */
			/* Nowadays only used when forcing a node into primary role and
			   setting its disk to UpToDate with that */
			drbd_send_uuids(mdev);
			drbd_send_current_state(mdev);
		}
	}

	clear_bit(DISCARD_MY_DATA, &mdev->flags);

	drbd_md_sync(mdev); /* update connected indicator, la_size, ... */

	return 0;
}

STATIC int receive_sync_uuid(struct drbd_tconn *tconn, struct packet_info *pi)
{
	struct drbd_conf *mdev;
	struct p_rs_uuid *p = pi->data;

	mdev = vnr_to_mdev(tconn, pi->vnr);
	if (!mdev)
		return -EIO;

	wait_event(mdev->misc_wait,
		   mdev->state.conn == C_WF_SYNC_UUID ||
		   mdev->state.conn == C_BEHIND ||
		   mdev->state.conn < C_CONNECTED ||
		   mdev->state.disk < D_NEGOTIATING);

	/* D_ASSERT( mdev->state.conn == C_WF_SYNC_UUID ); */

	/* Here the _drbd_uuid_ functions are right, current should
	   _not_ be rotated into the history */
	if (get_ldev_if_state(mdev, D_NEGOTIATING)) {
		_drbd_uuid_set(mdev, UI_CURRENT, be64_to_cpu(p->uuid));
		_drbd_uuid_set(mdev, UI_BITMAP, 0UL);

		drbd_print_uuids(mdev, "updated sync uuid");
		drbd_start_resync(mdev, C_SYNC_TARGET);

		put_ldev(mdev);
	} else
		dev_err(DEV, "Ignoring SyncUUID packet!\n");

	return 0;
}

/**
 * receive_bitmap_plain
 *
 * Return 0 when done, 1 when another iteration is needed, and a negative error
 * code upon failure.
 */
static int
receive_bitmap_plain(struct drbd_conf *mdev, unsigned int size,
		     unsigned long *p, struct bm_xfer_ctx *c)
{
	unsigned int data_size = DRBD_SOCKET_BUFFER_SIZE -
				 drbd_header_size(mdev->tconn);
	unsigned int num_words = min_t(size_t, data_size / sizeof(*p),
				       c->bm_words - c->word_offset);
	unsigned int want = num_words * sizeof(*p);
	int err;

	if (want != size) {
		dev_err(DEV, "%s:want (%u) != size (%u)\n", __func__, want, size);
		return -EIO;
	}
	if (want == 0)
		return 0;
	err = drbd_recv_all(mdev->tconn, p, want);
	if (err)
		return err;

	drbd_bm_merge_lel(mdev, c->word_offset, num_words, p);

	c->word_offset += num_words;
	c->bit_offset = c->word_offset * BITS_PER_LONG;
	if (c->bit_offset > c->bm_bits)
		c->bit_offset = c->bm_bits;

	return 1;
}

static enum drbd_bitmap_code dcbp_get_code(struct p_compressed_bm *p)
{
	return (enum drbd_bitmap_code)(p->encoding & 0x0f);
}

static int dcbp_get_start(struct p_compressed_bm *p)
{
	return (p->encoding & 0x80) != 0;
}

static int dcbp_get_pad_bits(struct p_compressed_bm *p)
{
	return (p->encoding >> 4) & 0x7;
}

/**
 * recv_bm_rle_bits
 *
 * Return 0 when done, 1 when another iteration is needed, and a negative error
 * code upon failure.
 */
static int
recv_bm_rle_bits(struct drbd_conf *mdev,
		struct p_compressed_bm *p,
		 struct bm_xfer_ctx *c,
		 unsigned int len)
{
	struct bitstream bs;
	u64 look_ahead;
	u64 rl;
	u64 tmp;
	unsigned long s = c->bit_offset;
	unsigned long e;
	int toggle = dcbp_get_start(p);
	int have;
	int bits;

	bitstream_init(&bs, p->code, len, dcbp_get_pad_bits(p));

	bits = bitstream_get_bits(&bs, &look_ahead, 64);
	if (bits < 0)
		return -EIO;

	for (have = bits; have > 0; s += rl, toggle = !toggle) {
		bits = vli_decode_bits(&rl, look_ahead);
		if (bits <= 0)
			return -EIO;

		if (toggle) {
			e = s + rl -1;
			if (e >= c->bm_bits) {
				dev_err(DEV, "bitmap overflow (e:%lu) while decoding bm RLE packet\n", e);
				return -EIO;
			}
			_drbd_bm_set_bits(mdev, s, e);
		}

		if (have < bits) {
			dev_err(DEV, "bitmap decoding error: h:%d b:%d la:0x%08llx l:%u/%u\n",
				have, bits, look_ahead,
				(unsigned int)(bs.cur.b - p->code),
				(unsigned int)bs.buf_len);
			return -EIO;
		}
		look_ahead >>= bits;
		have -= bits;

		bits = bitstream_get_bits(&bs, &tmp, 64 - have);
		if (bits < 0)
			return -EIO;
		look_ahead |= tmp << have;
		have += bits;
	}

	c->bit_offset = s;
	bm_xfer_ctx_bit_to_word_offset(c);

	return (s != c->bm_bits);
}

/**
 * decode_bitmap_c
 *
 * Return 0 when done, 1 when another iteration is needed, and a negative error
 * code upon failure.
 */
static int
decode_bitmap_c(struct drbd_conf *mdev,
		struct p_compressed_bm *p,
		struct bm_xfer_ctx *c,
		unsigned int len)
{
	if (dcbp_get_code(p) == RLE_VLI_Bits)
		return recv_bm_rle_bits(mdev, p, c, len - sizeof(*p));

	/* other variants had been implemented for evaluation,
	 * but have been dropped as this one turned out to be "best"
	 * during all our tests. */

	dev_err(DEV, "receive_bitmap_c: unknown encoding %u\n", p->encoding);
	conn_request_state(mdev->tconn, NS(conn, C_PROTOCOL_ERROR), CS_HARD);
	return -EIO;
}

void INFO_bm_xfer_stats(struct drbd_conf *mdev,
		const char *direction, struct bm_xfer_ctx *c)
{
	/* what would it take to transfer it "plaintext" */
	unsigned int header_size = drbd_header_size(mdev->tconn);
	unsigned int data_size = DRBD_SOCKET_BUFFER_SIZE - header_size;
	unsigned int plain =
		header_size * (DIV_ROUND_UP(c->bm_words, data_size) + 1) +
		c->bm_words * sizeof(unsigned long);
	unsigned int total = c->bytes[0] + c->bytes[1];
	unsigned int r;

	/* total can not be zero. but just in case: */
	if (total == 0)
		return;

	/* don't report if not compressed */
	if (total >= plain)
		return;

	/* total < plain. check for overflow, still */
	r = (total > UINT_MAX/1000) ? (total / (plain/1000))
		                    : (1000 * total / plain);

	if (r > 1000)
		r = 1000;

	r = 1000 - r;
	dev_info(DEV, "%s bitmap stats [Bytes(packets)]: plain %u(%u), RLE %u(%u), "
	     "total %u; compression: %u.%u%%\n",
			direction,
			c->bytes[1], c->packets[1],
			c->bytes[0], c->packets[0],
			total, r/10, r % 10);
}

/* Since we are processing the bitfield from lower addresses to higher,
   it does not matter if the process it in 32 bit chunks or 64 bit
   chunks as long as it is little endian. (Understand it as byte stream,
   beginning with the lowest byte...) If we would use big endian
   we would need to process it from the highest address to the lowest,
   in order to be agnostic to the 32 vs 64 bits issue.

   returns 0 on failure, 1 if we successfully received it. */
STATIC int receive_bitmap(struct drbd_tconn *tconn, struct packet_info *pi)
{
	struct drbd_conf *mdev;
	struct bm_xfer_ctx c;
	int err;

	mdev = vnr_to_mdev(tconn, pi->vnr);
	if (!mdev)
		return -EIO;

	drbd_bm_lock(mdev, "receive bitmap", BM_LOCKED_SET_ALLOWED);
	/* you are supposed to send additional out-of-sync information
	 * if you actually set bits during this phase */

	c = (struct bm_xfer_ctx) {
		.bm_bits = drbd_bm_bits(mdev),
		.bm_words = drbd_bm_words(mdev),
	};

	for(;;) {
		if (pi->cmd == P_BITMAP)
			err = receive_bitmap_plain(mdev, pi->size, pi->data, &c);
		else if (pi->cmd == P_COMPRESSED_BITMAP) {
			/* MAYBE: sanity check that we speak proto >= 90,
			 * and the feature is enabled! */
			struct p_compressed_bm *p = pi->data;

			if (pi->size > DRBD_SOCKET_BUFFER_SIZE - drbd_header_size(tconn)) {
				dev_err(DEV, "ReportCBitmap packet too large\n");
				err = -EIO;
				goto out;
			}
			if (pi->size <= sizeof(*p)) {
				dev_err(DEV, "ReportCBitmap packet too small (l:%u)\n", pi->size);
				err = -EIO;
				goto out;
			}
			err = drbd_recv_all(mdev->tconn, p, pi->size);
			if (err)
			       goto out;
			err = decode_bitmap_c(mdev, p, &c, pi->size);
		} else {
			dev_warn(DEV, "receive_bitmap: cmd neither ReportBitMap nor ReportCBitMap (is 0x%x)", pi->cmd);
			err = -EIO;
			goto out;
		}

		c.packets[pi->cmd == P_BITMAP]++;
		c.bytes[pi->cmd == P_BITMAP] += drbd_header_size(tconn) + pi->size;

		if (err <= 0) {
			if (err < 0)
				goto out;
			break;
		}
		err = drbd_recv_header(mdev->tconn, pi);
		if (err)
			goto out;
	}

	INFO_bm_xfer_stats(mdev, "receive", &c);

	if (mdev->state.conn == C_WF_BITMAP_T) {
		enum drbd_state_rv rv;

		err = drbd_send_bitmap(mdev);
		if (err)
			goto out;
		/* Omit CS_ORDERED with this state transition to avoid deadlocks. */
		rv = _drbd_request_state(mdev, NS(conn, C_WF_SYNC_UUID), CS_VERBOSE);
		D_ASSERT(rv == SS_SUCCESS);
	} else if (mdev->state.conn != C_WF_BITMAP_S) {
		/* admin may have requested C_DISCONNECTING,
		 * other threads may have noticed network errors */
		dev_info(DEV, "unexpected cstate (%s) in receive_bitmap\n",
		    drbd_conn_str(mdev->state.conn));
	}
	err = 0;

 out:
	drbd_bm_unlock(mdev);
	if (!err && mdev->state.conn == C_WF_BITMAP_S)
		drbd_start_resync(mdev, C_SYNC_SOURCE);
	return err;
}

STATIC int receive_skip(struct drbd_tconn *tconn, struct packet_info *pi)
{
	conn_warn(tconn, "skipping unknown optional packet type %d, l: %d!\n",
		 pi->cmd, pi->size);

	return ignore_remaining_packet(tconn, pi);
}

STATIC int receive_UnplugRemote(struct drbd_tconn *tconn, struct packet_info *pi)
{
	struct drbd_conf *mdev;

	mdev = vnr_to_mdev(tconn, pi->vnr);
	if (!mdev)
		return -EIO;

	/* Make sure we've acked all the TCP data associated
	 * with the data requests being unplugged */
	drbd_tcp_quickack(mdev->tconn->data.socket);

	return 0;
}

STATIC int receive_out_of_sync(struct drbd_tconn *tconn, struct packet_info *pi)
{
	struct drbd_conf *mdev;
	struct p_block_desc *p = pi->data;

	mdev = vnr_to_mdev(tconn, pi->vnr);
	if (!mdev)
		return -EIO;

	switch (mdev->state.conn) {
	case C_WF_SYNC_UUID:
	case C_WF_BITMAP_T:
	case C_BEHIND:
			break;
	default:
		dev_err(DEV, "ASSERT FAILED cstate = %s, expected: WFSyncUUID|WFBitMapT|Behind\n",
				drbd_conn_str(mdev->state.conn));
	}

	drbd_set_out_of_sync(mdev, be64_to_cpu(p->sector), be32_to_cpu(p->blksize));

	return 0;
}

struct data_cmd {
	int expect_payload;
	size_t pkt_size;
	int (*fn)(struct drbd_tconn *, struct packet_info *);
};

static struct data_cmd drbd_cmd_handler[] = {
	[P_DATA]	    = { 1, sizeof(struct p_data), receive_Data },
	[P_DATA_REPLY]	    = { 1, sizeof(struct p_data), receive_DataReply },
	[P_RS_DATA_REPLY]   = { 1, sizeof(struct p_data), receive_RSDataReply } ,
	[P_BARRIER]	    = { 0, sizeof(struct p_barrier), receive_Barrier } ,
	[P_BITMAP]	    = { 1, 0, receive_bitmap } ,
	[P_COMPRESSED_BITMAP] = { 1, 0, receive_bitmap } ,
	[P_UNPLUG_REMOTE]   = { 0, 0, receive_UnplugRemote },
	[P_DATA_REQUEST]    = { 0, sizeof(struct p_block_req), receive_DataRequest },
	[P_RS_DATA_REQUEST] = { 0, sizeof(struct p_block_req), receive_DataRequest },
	[P_SYNC_PARAM]	    = { 1, 0, receive_SyncParam },
	[P_SYNC_PARAM89]    = { 1, 0, receive_SyncParam },
	[P_PROTOCOL]        = { 1, sizeof(struct p_protocol), receive_protocol },
	[P_UUIDS]	    = { 0, sizeof(struct p_uuids), receive_uuids },
	[P_SIZES]	    = { 0, sizeof(struct p_sizes), receive_sizes },
	[P_STATE]	    = { 0, sizeof(struct p_state), receive_state },
	[P_STATE_CHG_REQ]   = { 0, sizeof(struct p_req_state), receive_req_state },
	[P_SYNC_UUID]       = { 0, sizeof(struct p_rs_uuid), receive_sync_uuid },
	[P_OV_REQUEST]      = { 0, sizeof(struct p_block_req), receive_DataRequest },
	[P_OV_REPLY]        = { 1, sizeof(struct p_block_req), receive_DataRequest },
	[P_CSUM_RS_REQUEST] = { 1, sizeof(struct p_block_req), receive_DataRequest },
	[P_DELAY_PROBE]     = { 0, sizeof(struct p_delay_probe93), receive_skip },
	[P_OUT_OF_SYNC]     = { 0, sizeof(struct p_block_desc), receive_out_of_sync },
	[P_CONN_ST_CHG_REQ] = { 0, sizeof(struct p_req_state), receive_req_conn_state },
	[P_PROTOCOL_UPDATE] = { 1, sizeof(struct p_protocol), receive_protocol },
};

STATIC void drbdd(struct drbd_tconn *tconn)
{
	struct packet_info pi;
	size_t shs; /* sub header size */
	int err;

	while (get_t_state(&tconn->receiver) == RUNNING) {
		struct data_cmd *cmd;

		drbd_thread_current_set_cpu(&tconn->receiver);
		if (drbd_recv_header(tconn, &pi))
			goto err_out;

		cmd = &drbd_cmd_handler[pi.cmd];
		if (unlikely(pi.cmd >= ARRAY_SIZE(drbd_cmd_handler) || !cmd->fn)) {
			conn_err(tconn, "Unexpected data packet %s (0x%04x)",
				 cmdname(pi.cmd), pi.cmd);
			goto err_out;
		}

		shs = cmd->pkt_size;
		if (pi.size > shs && !cmd->expect_payload) {
			conn_err(tconn, "No payload expected %s l:%d\n",
				 cmdname(pi.cmd), pi.size);
			goto err_out;
		}

		if (shs) {
			err = drbd_recv_all_warn(tconn, pi.data, shs);
			if (err)
				goto err_out;
			pi.size -= shs;
		}

		err = cmd->fn(tconn, &pi);
		if (err) {
			conn_err(tconn, "error receiving %s, e: %d l: %d!\n",
				 cmdname(pi.cmd), err, pi.size);
			goto err_out;
		}
	}
	return;

    err_out:
	conn_request_state(tconn, NS(conn, C_PROTOCOL_ERROR), CS_HARD);
}

void conn_flush_workqueue(struct drbd_tconn *tconn)
{
	struct drbd_wq_barrier barr;

	barr.w.cb = w_prev_work_done;
	barr.w.tconn = tconn;
	init_completion(&barr.done);
	drbd_queue_work(&tconn->data.work, &barr.w);
	wait_for_completion(&barr.done);
}

STATIC void conn_disconnect(struct drbd_tconn *tconn)
{
	struct drbd_conf *mdev;
	enum drbd_conns oc;
	int vnr;

	if (tconn->cstate == C_STANDALONE)
		return;

	/* asender does not clean up anything. it must not interfere, either */
	drbd_thread_stop(&tconn->asender);
	drbd_free_sock(tconn);

	rcu_read_lock();
	idr_for_each_entry(&tconn->volumes, mdev, vnr) {
		kref_get(&mdev->kref);
		rcu_read_unlock();
		drbd_disconnected(mdev);
		kref_put(&mdev->kref, &drbd_minor_destroy);
		rcu_read_lock();
	}
	rcu_read_unlock();

	if (!list_empty(&tconn->current_epoch->list))
		conn_err(tconn, "ASSERTION FAILED: tconn->current_epoch->list not empty\n");
	/* ok, no more ee's on the fly, it is safe to reset the epoch_size */
	atomic_set(&tconn->current_epoch->epoch_size, 0);

	conn_info(tconn, "Connection closed\n");

	if (conn_highest_role(tconn) == R_PRIMARY && conn_highest_pdsk(tconn) >= D_UNKNOWN)
		conn_try_outdate_peer_async(tconn);

	spin_lock_irq(&tconn->req_lock);
	oc = tconn->cstate;
	if (oc >= C_UNCONNECTED)
		_conn_request_state(tconn, NS(conn, C_UNCONNECTED), CS_VERBOSE);

	spin_unlock_irq(&tconn->req_lock);

	if (oc == C_DISCONNECTING)
		conn_request_state(tconn, NS(conn, C_STANDALONE), CS_VERBOSE | CS_HARD);
}

STATIC int drbd_disconnected(struct drbd_conf *mdev)
{
	unsigned int i;

<<<<<<< HEAD
=======
	if (mdev->state.conn == C_STANDALONE)
		return;

	/* We are about to start the cleanup after connection loss.
	 * Make sure drbd_make_request knows about that.
	 * Usually we should be in some network failure state already,
	 * but just in case we are not, we fix it up here.
	 */
	drbd_force_state(mdev, NS(conn, C_NETWORK_FAILURE));

	/* asender does not clean up anything. it must not interfere, either */
	drbd_thread_stop(&mdev->asender);
	drbd_free_sock(mdev);

>>>>>>> ea897c10
	/* wait for current activity to cease. */
	spin_lock_irq(&mdev->tconn->req_lock);
	_drbd_wait_ee_list_empty(mdev, &mdev->active_ee);
	_drbd_wait_ee_list_empty(mdev, &mdev->sync_ee);
	_drbd_wait_ee_list_empty(mdev, &mdev->read_ee);
	spin_unlock_irq(&mdev->tconn->req_lock);

	/* We do not have data structures that would allow us to
	 * get the rs_pending_cnt down to 0 again.
	 *  * On C_SYNC_TARGET we do not have any data structures describing
	 *    the pending RSDataRequest's we have sent.
	 *  * On C_SYNC_SOURCE there is no data structure that tracks
	 *    the P_RS_DATA_REPLY blocks that we sent to the SyncTarget.
	 *  And no, it is not the sum of the reference counts in the
	 *  resync_LRU. The resync_LRU tracks the whole operation including
	 *  the disk-IO, while the rs_pending_cnt only tracks the blocks
	 *  on the fly. */
	drbd_rs_cancel_all(mdev);
	mdev->rs_total = 0;
	mdev->rs_failed = 0;
	atomic_set(&mdev->rs_pending_cnt, 0);
	wake_up(&mdev->misc_wait);

	del_timer_sync(&mdev->resync_timer);
	resync_timer_fn((unsigned long)mdev);

	/* wait for all w_e_end_data_req, w_e_end_rsdata_req, w_send_barrier,
	 * w_make_resync_request etc. which may still be on the worker queue
	 * to be "canceled" */
	drbd_flush_workqueue(mdev);

	drbd_finish_peer_reqs(mdev);

	/* This second workqueue flush is necessary, since drbd_finish_peer_reqs()
	   might have issued a work again. The one before drbd_finish_peer_reqs() is
	   necessary to reclain net_ee in drbd_finish_peer_reqs(). */
	drbd_flush_workqueue(mdev);

	kfree(mdev->p_uuid);
	mdev->p_uuid = NULL;

	if (!drbd_suspended(mdev))
		tl_clear(mdev->tconn);

	drbd_md_sync(mdev);

	/* serialize with bitmap writeout triggered by the state change,
	 * if any. */
	wait_event(mdev->misc_wait, !test_bit(BITMAP_IO, &mdev->flags));

	/* tcp_close and release of sendpage pages can be deferred.  I don't
	 * want to use SO_LINGER, because apparently it can be deferred for
	 * more than 20 seconds (longest time I checked).
	 *
	 * Actually we don't care for exactly when the network stack does its
	 * put_page(), but release our reference on these pages right here.
	 */
	i = drbd_free_peer_reqs(mdev, &mdev->net_ee);
	if (i)
		dev_info(DEV, "net_ee not empty, killed %u entries\n", i);
	i = atomic_read(&mdev->pp_in_use_by_net);
	if (i)
		dev_info(DEV, "pp_in_use_by_net = %d, expected 0\n", i);
	i = atomic_read(&mdev->pp_in_use);
	if (i)
		dev_info(DEV, "pp_in_use = %d, expected 0\n", i);

	D_ASSERT(list_empty(&mdev->read_ee));
	D_ASSERT(list_empty(&mdev->active_ee));
	D_ASSERT(list_empty(&mdev->sync_ee));
	D_ASSERT(list_empty(&mdev->done_ee));

	return 0;
}

/*
 * We support PRO_VERSION_MIN to PRO_VERSION_MAX. The protocol version
 * we can agree on is stored in agreed_pro_version.
 *
 * feature flags and the reserved array should be enough room for future
 * enhancements of the handshake protocol, and possible plugins...
 *
 * for now, they are expected to be zero, but ignored.
 */
STATIC int drbd_send_features(struct drbd_tconn *tconn)
{
	struct drbd_socket *sock;
	struct p_connection_features *p;

	sock = &tconn->data;
	p = conn_prepare_command(tconn, sock);
	if (!p)
		return -EIO;
	memset(p, 0, sizeof(*p));
	p->protocol_min = cpu_to_be32(PRO_VERSION_MIN);
	p->protocol_max = cpu_to_be32(PRO_VERSION_MAX);
	return conn_send_command(tconn, sock, P_CONNECTION_FEATURES, sizeof(*p), NULL, 0);
}

/*
 * return values:
 *   1 yes, we have a valid connection
 *   0 oops, did not work out, please try again
 *  -1 peer talks different language,
 *     no point in trying again, please go standalone.
 */
STATIC int drbd_do_features(struct drbd_tconn *tconn)
{
	/* ASSERT current == tconn->receiver ... */
	struct p_connection_features *p;
	const int expect = sizeof(struct p_connection_features);
	struct packet_info pi;
	int err;

	err = drbd_send_features(tconn);
	if (err)
		return 0;

	err = drbd_recv_header(tconn, &pi);
	if (err)
		return 0;

	if (pi.cmd != P_CONNECTION_FEATURES) {
		conn_err(tconn, "expected ConnectionFeatures packet, received: %s (0x%04x)\n",
			 cmdname(pi.cmd), pi.cmd);
		return -1;
	}

	if (pi.size != expect) {
		conn_err(tconn, "expected ConnectionFeatures length: %u, received: %u\n",
		     expect, pi.size);
		return -1;
	}

	p = pi.data;
	err = drbd_recv_all_warn(tconn, p, expect);
	if (err)
		return 0;

	p->protocol_min = be32_to_cpu(p->protocol_min);
	p->protocol_max = be32_to_cpu(p->protocol_max);
	if (p->protocol_max == 0)
		p->protocol_max = p->protocol_min;

	if (PRO_VERSION_MAX < p->protocol_min ||
	    PRO_VERSION_MIN > p->protocol_max)
		goto incompat;

	tconn->agreed_pro_version = min_t(int, PRO_VERSION_MAX, p->protocol_max);

	conn_info(tconn, "Handshake successful: "
	     "Agreed network protocol version %d\n", tconn->agreed_pro_version);

	return 1;

 incompat:
	conn_err(tconn, "incompatible DRBD dialects: "
	    "I support %d-%d, peer supports %d-%d\n",
	    PRO_VERSION_MIN, PRO_VERSION_MAX,
	    p->protocol_min, p->protocol_max);
	return -1;
}

#if !defined(CONFIG_CRYPTO_HMAC) && !defined(CONFIG_CRYPTO_HMAC_MODULE)
STATIC int drbd_do_auth(struct drbd_tconn *tconn)
{
	dev_err(DEV, "This kernel was build without CONFIG_CRYPTO_HMAC.\n");
	dev_err(DEV, "You need to disable 'cram-hmac-alg' in drbd.conf.\n");
	return -1;
}
#else
#define CHALLENGE_LEN 64

/* Return value:
	1 - auth succeeded,
	0 - failed, try again (network error),
	-1 - auth failed, don't try again.
*/

STATIC int drbd_do_auth(struct drbd_tconn *tconn)
{
	struct drbd_socket *sock;
	char my_challenge[CHALLENGE_LEN];  /* 64 Bytes... */
	struct scatterlist sg;
	char *response = NULL;
	char *right_response = NULL;
	char *peers_ch = NULL;
	unsigned int key_len;
	char secret[SHARED_SECRET_MAX]; /* 64 byte */
	unsigned int resp_size;
	struct hash_desc desc;
	struct packet_info pi;
	struct net_conf *nc;
	int err, rv;

	/* FIXME: Put the challenge/response into the preallocated socket buffer.  */

	rcu_read_lock();
	nc = rcu_dereference(tconn->net_conf);
	key_len = strlen(nc->shared_secret);
	memcpy(secret, nc->shared_secret, key_len);
	rcu_read_unlock();

	desc.tfm = tconn->cram_hmac_tfm;
	desc.flags = 0;

	rv = crypto_hash_setkey(tconn->cram_hmac_tfm, (u8 *)secret, key_len);
	if (rv) {
		conn_err(tconn, "crypto_hash_setkey() failed with %d\n", rv);
		rv = -1;
		goto fail;
	}

	get_random_bytes(my_challenge, CHALLENGE_LEN);

	sock = &tconn->data;
	if (!conn_prepare_command(tconn, sock)) {
		rv = 0;
		goto fail;
	}
	rv = !conn_send_command(tconn, sock, P_AUTH_CHALLENGE, 0,
				my_challenge, CHALLENGE_LEN);
	if (!rv)
		goto fail;

	err = drbd_recv_header(tconn, &pi);
	if (err) {
		rv = 0;
		goto fail;
	}

	if (pi.cmd != P_AUTH_CHALLENGE) {
		conn_err(tconn, "expected AuthChallenge packet, received: %s (0x%04x)\n",
			 cmdname(pi.cmd), pi.cmd);
		rv = 0;
		goto fail;
	}

	if (pi.size > CHALLENGE_LEN * 2) {
		conn_err(tconn, "expected AuthChallenge payload too big.\n");
		rv = -1;
		goto fail;
	}

	peers_ch = kmalloc(pi.size, GFP_NOIO);
	if (peers_ch == NULL) {
		conn_err(tconn, "kmalloc of peers_ch failed\n");
		rv = -1;
		goto fail;
	}

	err = drbd_recv_all_warn(tconn, peers_ch, pi.size);
	if (err) {
		rv = 0;
		goto fail;
	}

	resp_size = crypto_hash_digestsize(tconn->cram_hmac_tfm);
	response = kmalloc(resp_size, GFP_NOIO);
	if (response == NULL) {
		conn_err(tconn, "kmalloc of response failed\n");
		rv = -1;
		goto fail;
	}

	sg_init_table(&sg, 1);
	sg_set_buf(&sg, peers_ch, pi.size);

	rv = crypto_hash_digest(&desc, &sg, sg.length, response);
	if (rv) {
		conn_err(tconn, "crypto_hash_digest() failed with %d\n", rv);
		rv = -1;
		goto fail;
	}

	if (!conn_prepare_command(tconn, sock)) {
		rv = 0;
		goto fail;
	}
	rv = !conn_send_command(tconn, sock, P_AUTH_RESPONSE, 0,
				response, resp_size);
	if (!rv)
		goto fail;

	err = drbd_recv_header(tconn, &pi);
	if (err) {
		rv = 0;
		goto fail;
	}

	if (pi.cmd != P_AUTH_RESPONSE) {
		conn_err(tconn, "expected AuthResponse packet, received: %s (0x%04x)\n",
			 cmdname(pi.cmd), pi.cmd);
		rv = 0;
		goto fail;
	}

	if (pi.size != resp_size) {
		conn_err(tconn, "expected AuthResponse payload of wrong size\n");
		rv = 0;
		goto fail;
	}

	err = drbd_recv_all_warn(tconn, response , resp_size);
	if (err) {
		rv = 0;
		goto fail;
	}

	right_response = kmalloc(resp_size, GFP_NOIO);
	if (right_response == NULL) {
		conn_err(tconn, "kmalloc of right_response failed\n");
		rv = -1;
		goto fail;
	}

	sg_set_buf(&sg, my_challenge, CHALLENGE_LEN);

	rv = crypto_hash_digest(&desc, &sg, sg.length, right_response);
	if (rv) {
		conn_err(tconn, "crypto_hash_digest() failed with %d\n", rv);
		rv = -1;
		goto fail;
	}

	rv = !memcmp(response, right_response, resp_size);

	if (rv)
		conn_info(tconn, "Peer authenticated using %d bytes HMAC\n",
		     resp_size);
	else
		rv = -1;

 fail:
	kfree(peers_ch);
	kfree(response);
	kfree(right_response);

	return rv;
}
#endif

int drbdd_init(struct drbd_thread *thi)
{
	struct drbd_tconn *tconn = thi->tconn;
	int h;

	conn_info(tconn, "receiver (re)started\n");

	do {
		h = conn_connect(tconn);
		if (h == 0) {
			conn_disconnect(tconn);
			schedule_timeout_interruptible(HZ);
		}
		if (h == -1) {
			conn_warn(tconn, "Discarding network configuration.\n");
			conn_request_state(tconn, NS(conn, C_DISCONNECTING), CS_HARD);
		}
	} while (h == 0);

	if (h > 0)
		drbdd(tconn);

	conn_disconnect(tconn);

	conn_info(tconn, "receiver terminated\n");
	return 0;
}

/* ********* acknowledge sender ******** */

STATIC int got_conn_RqSReply(struct drbd_tconn *tconn, struct packet_info *pi)
{
	struct p_req_state_reply *p = pi->data;
	int retcode = be32_to_cpu(p->retcode);

	if (retcode >= SS_SUCCESS) {
		set_bit(CONN_WD_ST_CHG_OKAY, &tconn->flags);
	} else {
		set_bit(CONN_WD_ST_CHG_FAIL, &tconn->flags);
		conn_err(tconn, "Requested state change failed by peer: %s (%d)\n",
			 drbd_set_st_err_str(retcode), retcode);
	}
	wake_up(&tconn->ping_wait);

	return 0;
}

STATIC int got_RqSReply(struct drbd_tconn *tconn, struct packet_info *pi)
{
	struct drbd_conf *mdev;
	struct p_req_state_reply *p = pi->data;
	int retcode = be32_to_cpu(p->retcode);

	mdev = vnr_to_mdev(tconn, pi->vnr);
	if (!mdev)
		return -EIO;

	if (retcode >= SS_SUCCESS) {
		set_bit(CL_ST_CHG_SUCCESS, &mdev->flags);
	} else {
		set_bit(CL_ST_CHG_FAIL, &mdev->flags);
		dev_err(DEV, "Requested state change failed by peer: %s (%d)\n",
			drbd_set_st_err_str(retcode), retcode);
	}
	wake_up(&mdev->state_wait);

	return 0;
}

STATIC int got_Ping(struct drbd_tconn *tconn, struct packet_info *pi)
{
	return drbd_send_ping_ack(tconn);

}

STATIC int got_PingAck(struct drbd_tconn *tconn, struct packet_info *pi)
{
	if (!test_and_set_bit(GOT_PING_ACK, &tconn->flags))
		wake_up(&tconn->ping_wait);

	return 0;
}

STATIC int got_IsInSync(struct drbd_tconn *tconn, struct packet_info *pi)
{
	struct drbd_conf *mdev;
	struct p_block_ack *p = pi->data;
	sector_t sector = be64_to_cpu(p->sector);
	int blksize = be32_to_cpu(p->blksize);

	mdev = vnr_to_mdev(tconn, pi->vnr);
	if (!mdev)
		return -EIO;

	D_ASSERT(mdev->tconn->agreed_pro_version >= 89);

	update_peer_seq(mdev, be32_to_cpu(p->seq_num));

	if (get_ldev(mdev)) {
		drbd_rs_complete_io(mdev, sector);
		drbd_set_in_sync(mdev, sector, blksize);
		/* rs_same_csums is supposed to count in units of BM_BLOCK_SIZE */
		mdev->rs_same_csum += (blksize >> BM_BLOCK_SHIFT);
		put_ldev(mdev);
	}
	dec_rs_pending(mdev);
	atomic_add(blksize >> 9, &mdev->rs_sect_in);

	return 0;
}

static int
validate_req_change_req_state(struct drbd_conf *mdev, u64 id, sector_t sector,
			      struct rb_root *root, const char *func,
			      enum drbd_req_event what, bool missing_ok)
{
	struct drbd_request *req;
	struct bio_and_error m;

	spin_lock_irq(&mdev->tconn->req_lock);
	req = find_request(mdev, root, id, sector, missing_ok, func);
	if (unlikely(!req)) {
		spin_unlock_irq(&mdev->tconn->req_lock);
		return -EIO;
	}
	__req_mod(req, what, &m);
	spin_unlock_irq(&mdev->tconn->req_lock);

	if (m.bio)
		complete_master_bio(mdev, &m);
	return 0;
}

STATIC int got_BlockAck(struct drbd_tconn *tconn, struct packet_info *pi)
{
	struct drbd_conf *mdev;
	struct p_block_ack *p = pi->data;
	sector_t sector = be64_to_cpu(p->sector);
	int blksize = be32_to_cpu(p->blksize);
	enum drbd_req_event what;

	mdev = vnr_to_mdev(tconn, pi->vnr);
	if (!mdev)
		return -EIO;

	update_peer_seq(mdev, be32_to_cpu(p->seq_num));

	if (p->block_id == ID_SYNCER) {
		drbd_set_in_sync(mdev, sector, blksize);
		dec_rs_pending(mdev);
		return 0;
	}
	switch (pi->cmd) {
	case P_RS_WRITE_ACK:
		what = WRITE_ACKED_BY_PEER_AND_SIS;
		break;
	case P_WRITE_ACK:
		what = WRITE_ACKED_BY_PEER;
		break;
	case P_RECV_ACK:
		what = RECV_ACKED_BY_PEER;
		break;
	case P_DISCARD_WRITE:
		what = DISCARD_WRITE;
		break;
	case P_RETRY_WRITE:
		what = POSTPONE_WRITE;
		break;
	default:
		BUG();
	}

	return validate_req_change_req_state(mdev, p->block_id, sector,
					     &mdev->write_requests, __func__,
					     what, false);
}

STATIC int got_NegAck(struct drbd_tconn *tconn, struct packet_info *pi)
{
	struct drbd_conf *mdev;
	struct p_block_ack *p = pi->data;
	sector_t sector = be64_to_cpu(p->sector);
	int size = be32_to_cpu(p->blksize);
	int err;

	mdev = vnr_to_mdev(tconn, pi->vnr);
	if (!mdev)
		return -EIO;

	update_peer_seq(mdev, be32_to_cpu(p->seq_num));

	if (p->block_id == ID_SYNCER) {
		dec_rs_pending(mdev);
		drbd_rs_failed_io(mdev, sector, size);
		return 0;
	}

	err = validate_req_change_req_state(mdev, p->block_id, sector,
					    &mdev->write_requests, __func__,
					    NEG_ACKED, true);
	if (err) {
		/* Protocol A has no P_WRITE_ACKs, but has P_NEG_ACKs.
		   The master bio might already be completed, therefore the
		   request is no longer in the collision hash. */
		/* In Protocol B we might already have got a P_RECV_ACK
		   but then get a P_NEG_ACK afterwards. */
		drbd_set_out_of_sync(mdev, sector, size);
	}
	return 0;
}

STATIC int got_NegDReply(struct drbd_tconn *tconn, struct packet_info *pi)
{
	struct drbd_conf *mdev;
	struct p_block_ack *p = pi->data;
	sector_t sector = be64_to_cpu(p->sector);

	mdev = vnr_to_mdev(tconn, pi->vnr);
	if (!mdev)
		return -EIO;

	update_peer_seq(mdev, be32_to_cpu(p->seq_num));

	dev_err(DEV, "Got NegDReply; Sector %llus, len %u.\n",
	    (unsigned long long)sector, be32_to_cpu(p->blksize));

	return validate_req_change_req_state(mdev, p->block_id, sector,
					     &mdev->read_requests, __func__,
					     NEG_ACKED, false);
}

STATIC int got_NegRSDReply(struct drbd_tconn *tconn, struct packet_info *pi)
{
	struct drbd_conf *mdev;
	sector_t sector;
	int size;
	struct p_block_ack *p = pi->data;

	mdev = vnr_to_mdev(tconn, pi->vnr);
	if (!mdev)
		return -EIO;

	sector = be64_to_cpu(p->sector);
	size = be32_to_cpu(p->blksize);

	update_peer_seq(mdev, be32_to_cpu(p->seq_num));

	dec_rs_pending(mdev);

	if (get_ldev_if_state(mdev, D_FAILED)) {
		drbd_rs_complete_io(mdev, sector);
		switch (pi->cmd) {
		case P_NEG_RS_DREPLY:
			drbd_rs_failed_io(mdev, sector, size);
		case P_RS_CANCEL:
			break;
		default:
			BUG();
		}
		put_ldev(mdev);
	}

	return 0;
}

STATIC int got_BarrierAck(struct drbd_tconn *tconn, struct packet_info *pi)
{
	struct drbd_conf *mdev;
	struct p_barrier_ack *p = pi->data;

	mdev = vnr_to_mdev(tconn, pi->vnr);
	if (!mdev)
		return -EIO;

	tl_release(mdev->tconn, p->barrier, be32_to_cpu(p->set_size));

	if (mdev->state.conn == C_AHEAD &&
	    atomic_read(&mdev->ap_in_flight) == 0 &&
	    !test_and_set_bit(AHEAD_TO_SYNC_SOURCE, &mdev->flags)) {
		mdev->start_resync_timer.expires = jiffies + HZ;
		add_timer(&mdev->start_resync_timer);
	}

	return 0;
}

STATIC int got_OVResult(struct drbd_tconn *tconn, struct packet_info *pi)
{
	struct drbd_conf *mdev;
	struct p_block_ack *p = pi->data;
	struct drbd_work *w;
	sector_t sector;
	int size;

	mdev = vnr_to_mdev(tconn, pi->vnr);
	if (!mdev)
		return -EIO;

	sector = be64_to_cpu(p->sector);
	size = be32_to_cpu(p->blksize);

	update_peer_seq(mdev, be32_to_cpu(p->seq_num));

	if (be64_to_cpu(p->block_id) == ID_OUT_OF_SYNC)
		drbd_ov_out_of_sync_found(mdev, sector, size);
	else
		ov_out_of_sync_print(mdev);

	if (!get_ldev(mdev))
		return 0;

	drbd_rs_complete_io(mdev, sector);
	dec_rs_pending(mdev);

	--mdev->ov_left;

	/* let's advance progress step marks only for every other megabyte */
	if ((mdev->ov_left & 0x200) == 0x200)
		drbd_advance_rs_marks(mdev, mdev->ov_left);

	if (mdev->ov_left == 0) {
		w = kmalloc(sizeof(*w), GFP_NOIO);
		if (w) {
			w->cb = w_ov_finished;
			w->mdev = mdev;
			drbd_queue_work_front(&mdev->tconn->data.work, w);
		} else {
			dev_err(DEV, "kmalloc(w) failed.");
			ov_out_of_sync_print(mdev);
			drbd_resync_finished(mdev);
		}
	}
	put_ldev(mdev);
	return 0;
}

STATIC int got_skip(struct drbd_tconn *tconn, struct packet_info *pi)
{
	return 0;
}

static int tconn_finish_peer_reqs(struct drbd_tconn *tconn)
{
	struct drbd_conf *mdev;
	int vnr, not_empty = 0;

	do {
		clear_bit(SIGNAL_ASENDER, &tconn->flags);
		flush_signals(current);

		rcu_read_lock();
		idr_for_each_entry(&tconn->volumes, mdev, vnr) {
			kref_get(&mdev->kref);
			rcu_read_unlock();
			if (drbd_finish_peer_reqs(mdev)) {
				kref_put(&mdev->kref, &drbd_minor_destroy);
				return 1;
			}
			kref_put(&mdev->kref, &drbd_minor_destroy);
			rcu_read_lock();
		}
		set_bit(SIGNAL_ASENDER, &tconn->flags);

		spin_lock_irq(&tconn->req_lock);
		idr_for_each_entry(&tconn->volumes, mdev, vnr) {
			not_empty = !list_empty(&mdev->done_ee);
			if (not_empty)
				break;
		}
		spin_unlock_irq(&tconn->req_lock);
		rcu_read_unlock();
	} while (not_empty);

	return 0;
}

struct asender_cmd {
	size_t pkt_size;
	int (*fn)(struct drbd_tconn *tconn, struct packet_info *);
};

static struct asender_cmd asender_tbl[] = {
	[P_PING]	    = { 0, got_Ping },
	[P_PING_ACK]	    = { 0, got_PingAck },
	[P_RECV_ACK]	    = { sizeof(struct p_block_ack), got_BlockAck },
	[P_WRITE_ACK]	    = { sizeof(struct p_block_ack), got_BlockAck },
	[P_RS_WRITE_ACK]    = { sizeof(struct p_block_ack), got_BlockAck },
	[P_DISCARD_WRITE]   = { sizeof(struct p_block_ack), got_BlockAck },
	[P_NEG_ACK]	    = { sizeof(struct p_block_ack), got_NegAck },
	[P_NEG_DREPLY]	    = { sizeof(struct p_block_ack), got_NegDReply },
	[P_NEG_RS_DREPLY]   = { sizeof(struct p_block_ack), got_NegRSDReply },
	[P_OV_RESULT]	    = { sizeof(struct p_block_ack), got_OVResult },
	[P_BARRIER_ACK]	    = { sizeof(struct p_barrier_ack), got_BarrierAck },
	[P_STATE_CHG_REPLY] = { sizeof(struct p_req_state_reply), got_RqSReply },
	[P_RS_IS_IN_SYNC]   = { sizeof(struct p_block_ack), got_IsInSync },
	[P_DELAY_PROBE]     = { sizeof(struct p_delay_probe93), got_skip },
	[P_RS_CANCEL]       = { sizeof(struct p_block_ack), got_NegRSDReply },
	[P_CONN_ST_CHG_REPLY]={ sizeof(struct p_req_state_reply), got_conn_RqSReply },
	[P_RETRY_WRITE]	    = { sizeof(struct p_block_ack), got_BlockAck },
};

int drbd_asender(struct drbd_thread *thi)
{
	struct drbd_tconn *tconn = thi->tconn;
	struct asender_cmd *cmd = NULL;
	struct packet_info pi;
	int rv;
	void *buf    = tconn->meta.rbuf;
	int received = 0;
	unsigned int header_size = drbd_header_size(tconn);
	int expect   = header_size;
	bool ping_timeout_active = false;
	struct net_conf *nc;
	int ping_timeo, tcp_cork, ping_int;

	current->policy = SCHED_RR;  /* Make this a realtime task! */
	current->rt_priority = 2;    /* more important than all other tasks */

	while (get_t_state(thi) == RUNNING) {
		drbd_thread_current_set_cpu(thi);

		rcu_read_lock();
		nc = rcu_dereference(tconn->net_conf);
		ping_timeo = nc->ping_timeo;
		tcp_cork = nc->tcp_cork;
		ping_int = nc->ping_int;
		rcu_read_unlock();

		if (test_and_clear_bit(SEND_PING, &tconn->flags)) {
			if (drbd_send_ping(tconn)) {
				conn_err(tconn, "drbd_send_ping has failed\n");
				goto reconnect;
			}
			tconn->meta.socket->sk->sk_rcvtimeo = ping_timeo * HZ / 10;
			ping_timeout_active = true;
		}

		/* TODO: conditionally cork; it may hurt latency if we cork without
		   much to send */
		if (tcp_cork)
			drbd_tcp_cork(tconn->meta.socket);
		if (tconn_finish_peer_reqs(tconn)) {
			conn_err(tconn, "tconn_finish_peer_reqs() failed\n");
			goto reconnect;
		}
		/* but unconditionally uncork unless disabled */
		if (tcp_cork)
			drbd_tcp_uncork(tconn->meta.socket);

		/* short circuit, recv_msg would return EINTR anyways. */
		if (signal_pending(current))
			continue;

		rv = drbd_recv_short(tconn->meta.socket, buf, expect-received, 0);
		clear_bit(SIGNAL_ASENDER, &tconn->flags);

		flush_signals(current);

		/* Note:
		 * -EINTR	 (on meta) we got a signal
		 * -EAGAIN	 (on meta) rcvtimeo expired
		 * -ECONNRESET	 other side closed the connection
		 * -ERESTARTSYS  (on data) we got a signal
		 * rv <  0	 other than above: unexpected error!
		 * rv == expected: full header or command
		 * rv <  expected: "woken" by signal during receive
		 * rv == 0	 : "connection shut down by peer"
		 */
		if (likely(rv > 0)) {
			received += rv;
			buf	 += rv;
		} else if (rv == 0) {
			conn_err(tconn, "meta connection shut down by peer.\n");
			goto reconnect;
		} else if (rv == -EAGAIN) {
			/* If the data socket received something meanwhile,
			 * that is good enough: peer is still alive. */
			if (time_after(tconn->last_received,
				jiffies - tconn->meta.socket->sk->sk_rcvtimeo))
				continue;
			if (ping_timeout_active) {
				conn_err(tconn, "PingAck did not arrive in time.\n");
				goto reconnect;
			}
			set_bit(SEND_PING, &tconn->flags);
			continue;
		} else if (rv == -EINTR) {
			continue;
		} else {
			conn_err(tconn, "sock_recvmsg returned %d\n", rv);
			goto reconnect;
		}

		if (received == expect && cmd == NULL) {
			if (decode_header(tconn, tconn->meta.rbuf, &pi))
				goto reconnect;
			cmd = &asender_tbl[pi.cmd];
			if (pi.cmd >= ARRAY_SIZE(asender_tbl) || !cmd->fn) {
				conn_err(tconn, "Unexpected meta packet %s (0x%04x)\n",
					 cmdname(pi.cmd), pi.cmd);
				goto disconnect;
			}
			expect = header_size + cmd->pkt_size;
			if (pi.size != expect - header_size) {
				conn_err(tconn, "Wrong packet size on meta (c: %d, l: %d)\n",
					pi.cmd, pi.size);
				goto reconnect;
			}
		}
		if (received == expect) {
			bool err;

			err = cmd->fn(tconn, &pi);
			if (err) {
				conn_err(tconn, "%pf failed\n", cmd->fn);
				goto reconnect;
			}

			tconn->last_received = jiffies;

			if (cmd == &asender_tbl[P_PING_ACK]) {
				/* restore idle timeout */
				tconn->meta.socket->sk->sk_rcvtimeo = ping_int * HZ;
				ping_timeout_active = false;
			}

			buf	 = tconn->meta.rbuf;
			received = 0;
			expect	 = header_size;
			cmd	 = NULL;
		}
	}

	if (0) {
reconnect:
		conn_request_state(tconn, NS(conn, C_NETWORK_FAILURE), CS_HARD);
	}
	if (0) {
disconnect:
		conn_request_state(tconn, NS(conn, C_DISCONNECTING), CS_HARD);
	}
	clear_bit(SIGNAL_ASENDER, &tconn->flags);

	conn_info(tconn, "asender terminated\n");

	return 0;
}<|MERGE_RESOLUTION|>--- conflicted
+++ resolved
@@ -4591,6 +4591,13 @@
 	if (tconn->cstate == C_STANDALONE)
 		return;
 
+	/* We are about to start the cleanup after connection loss.
+	 * Make sure drbd_make_request knows about that.
+	 * Usually we should be in some network failure state already,
+	 * but just in case we are not, we fix it up here.
+	 */
+	conn_request_state(tconn, NS(conn, C_NETWORK_FAILURE), CS_HARD);
+
 	/* asender does not clean up anything. it must not interfere, either */
 	drbd_thread_stop(&tconn->asender);
 	drbd_free_sock(tconn);
@@ -4630,23 +4637,6 @@
 {
 	unsigned int i;
 
-<<<<<<< HEAD
-=======
-	if (mdev->state.conn == C_STANDALONE)
-		return;
-
-	/* We are about to start the cleanup after connection loss.
-	 * Make sure drbd_make_request knows about that.
-	 * Usually we should be in some network failure state already,
-	 * but just in case we are not, we fix it up here.
-	 */
-	drbd_force_state(mdev, NS(conn, C_NETWORK_FAILURE));
-
-	/* asender does not clean up anything. it must not interfere, either */
-	drbd_thread_stop(&mdev->asender);
-	drbd_free_sock(mdev);
-
->>>>>>> ea897c10
 	/* wait for current activity to cease. */
 	spin_lock_irq(&mdev->tconn->req_lock);
 	_drbd_wait_ee_list_empty(mdev, &mdev->active_ee);
