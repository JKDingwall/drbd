--- conflicted
+++ resolved
@@ -40,11 +40,8 @@
 #include "drbd_vli.h"
 
 #define PRO_FEATURES (DRBD_FF_TRIM | DRBD_FF_THIN_RESYNC | DRBD_FF_WSAME | DRBD_FF_WZEROES | \
-<<<<<<< HEAD
-		      DRBD_FF_RESYNC_DAGTAG | DRBD_FF_2PC_V2)
-=======
+		      DRBD_FF_RESYNC_DAGTAG | \
 		      DRBD_FF_2PC_V2 | DRBD_FF_RS_SKIP_UUID)
->>>>>>> edd81d04
 
 enum ao_op {
 	OUTDATE_DISKS,
