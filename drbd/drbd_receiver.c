--- conflicted
+++ resolved
@@ -709,27 +709,12 @@
 static void drbd_incoming_connection(struct sock *sk)
 {
 	struct accept_wait_data *ad = sk->sk_user_data;
-<<<<<<< HEAD
-	struct drbd_connection *connection = ad->connection;
-
-	if (sk->sk_state != TCP_ESTABLISHED)
-		drbd_warn(connection, "unexpected tcp state change. sk_state = %d\n", sk->sk_state);
-
-	write_lock_bh(&sk->sk_callback_lock);
-	sk->sk_state_change = ad->original_sk_state_change;
-	sk->sk_user_data = NULL;
-	write_unlock_bh(&sk->sk_callback_lock);
-
-	sk->sk_state_change(sk);
-	complete(&ad->door_bell);
-=======
 	void (*state_change)(struct sock *sk);
 
 	state_change = ad->original_sk_state_change;
 	if (sk->sk_state == TCP_ESTABLISHED)
 		complete(&ad->door_bell);
 	state_change(sk);
->>>>>>> 3735b60d
 }
 
 static int prepare_listen_socket(struct drbd_connection *connection, struct accept_wait_data *ad)
@@ -795,9 +780,6 @@
 	return -EIO;
 }
 
-<<<<<<< HEAD
-STATIC struct socket *drbd_wait_for_connect(struct drbd_connection *connection, struct accept_wait_data *ad)
-=======
 static void unregister_state_change(struct sock *sk, struct accept_wait_data *ad)
 {
 	write_lock_bh(&sk->sk_callback_lock);
@@ -806,8 +788,7 @@
 	write_unlock_bh(&sk->sk_callback_lock);
 }
 
-STATIC struct socket *drbd_wait_for_connect(struct drbd_tconn *tconn, struct accept_wait_data *ad)
->>>>>>> 3735b60d
+STATIC struct socket *drbd_wait_for_connect(struct drbd_connection *connection, struct accept_wait_data *ad)
 {
 	int timeo, connect_int, err = 0;
 	struct socket *s_estab = NULL;
