/*
   drbd_receiver.c

   This file is part of DRBD by Philipp Reisner and Lars Ellenberg.

   Copyright (C) 2001-2008, LINBIT Information Technologies GmbH.
   Copyright (C) 1999-2008, Philipp Reisner <philipp.reisner@linbit.com>.
   Copyright (C) 2002-2008, Lars Ellenberg <lars.ellenberg@linbit.com>.

   drbd is free software; you can redistribute it and/or modify
   it under the terms of the GNU General Public License as published by
   the Free Software Foundation; either version 2, or (at your option)
   any later version.

   drbd is distributed in the hope that it will be useful,
   but WITHOUT ANY WARRANTY; without even the implied warranty of
   MERCHANTABILITY or FITNESS FOR A PARTICULAR PURPOSE.  See the
   GNU General Public License for more details.

   You should have received a copy of the GNU General Public License
   along with drbd; see the file COPYING.  If not, write to
   the Free Software Foundation, 675 Mass Ave, Cambridge, MA 02139, USA.
 */


#include <linux/autoconf.h>
#include <linux/module.h>

#include <asm/uaccess.h>
#include <net/sock.h>

#include <linux/drbd.h>
#include <linux/fs.h>
#include <linux/file.h>
#include <linux/in.h>
#include <linux/mm.h>
#include <linux/memcontrol.h>
#include <linux/mm_inline.h>
#include <linux/slab.h>
#include <linux/pkt_sched.h>
#define __KERNEL_SYSCALLS__
#include <linux/unistd.h>
#include <linux/vmalloc.h>
#include <linux/random.h>
#include "drbd_int.h"
#include "drbd_protocol.h"
#include "drbd_req.h"
#include "drbd_vli.h"
#include <linux/scatterlist.h>

struct flush_work {
	struct drbd_work w;
	struct drbd_device *device;
	struct drbd_epoch *epoch;
};

struct packet_info {
	enum drbd_packet cmd;
	unsigned int size;
	unsigned int vnr;
	void *data;
};

enum finish_epoch {
	FE_STILL_LIVE,
	FE_DESTROYED,
	FE_RECYCLED,
};

STATIC int drbd_do_features(struct drbd_connection *connection);
STATIC int drbd_do_auth(struct drbd_connection *connection);
static int drbd_disconnected(struct drbd_peer_device *);

STATIC enum finish_epoch drbd_may_finish_epoch(struct drbd_device *, struct drbd_epoch *, enum epoch_event);
STATIC int e_end_block(struct drbd_work *, int);

static struct drbd_epoch *previous_epoch(struct drbd_device *device, struct drbd_epoch *epoch)
{
	struct drbd_epoch *prev;
	spin_lock(&device->epoch_lock);
	prev = list_entry(epoch->list.prev, struct drbd_epoch, list);
	if (prev == epoch || prev == device->current_epoch)
		prev = NULL;
	spin_unlock(&device->epoch_lock);
	return prev;
}

#define GFP_TRY	(__GFP_HIGHMEM | __GFP_NOWARN)

/*
 * some helper functions to deal with single linked page lists,
 * page->private being our "next" pointer.
 */

/* If at least n pages are linked at head, get n pages off.
 * Otherwise, don't modify head, and return NULL.
 * Locking is the responsibility of the caller.
 */
static struct page *page_chain_del(struct page **head, int n)
{
	struct page *page;
	struct page *tmp;

	BUG_ON(!n);
	BUG_ON(!head);

	page = *head;

	if (!page)
		return NULL;

	while (page) {
		tmp = page_chain_next(page);
		if (--n == 0)
			break; /* found sufficient pages */
		if (tmp == NULL)
			/* insufficient pages, don't use any of them. */
			return NULL;
		page = tmp;
	}

	/* add end of list marker for the returned list */
	set_page_private(page, 0);
	/* actual return value, and adjustment of head */
	page = *head;
	*head = tmp;
	return page;
}

/* may be used outside of locks to find the tail of a (usually short)
 * "private" page chain, before adding it back to a global chain head
 * with page_chain_add() under a spinlock. */
static struct page *page_chain_tail(struct page *page, int *len)
{
	struct page *tmp;
	int i = 1;
	while ((tmp = page_chain_next(page)))
		++i, page = tmp;
	if (len)
		*len = i;
	return page;
}

static int page_chain_free(struct page *page)
{
	struct page *tmp;
	int i = 0;
	page_chain_for_each_safe(page, tmp) {
		put_page(page);
		++i;
	}
	return i;
}

static void page_chain_add(struct page **head,
		struct page *chain_first, struct page *chain_last)
{
#if 1
	struct page *tmp;
	tmp = page_chain_tail(chain_first, NULL);
	BUG_ON(tmp != chain_last);
#endif

	/* add chain to head */
	set_page_private(chain_last, (unsigned long)*head);
	*head = chain_first;
}

static struct page *__drbd_alloc_pages(struct drbd_device *device,
				       unsigned int number)
{
	struct page *page = NULL;
	struct page *tmp = NULL;
	unsigned int i = 0;

	/* Yes, testing drbd_pp_vacant outside the lock is racy.
	 * So what. It saves a spin_lock. */
	if (drbd_pp_vacant >= number) {
		spin_lock(&drbd_pp_lock);
		page = page_chain_del(&drbd_pp_pool, number);
		if (page)
			drbd_pp_vacant -= number;
		spin_unlock(&drbd_pp_lock);
		if (page)
			return page;
	}

	/* GFP_TRY, because we must not cause arbitrary write-out: in a DRBD
	 * "criss-cross" setup, that might cause write-out on some other DRBD,
	 * which in turn might block on the other node at this very place.  */
	for (i = 0; i < number; i++) {
		tmp = alloc_page(GFP_TRY);
		if (!tmp)
			break;
		set_page_private(tmp, (unsigned long)page);
		page = tmp;
	}

	if (i == number)
		return page;

	/* Not enough pages immediately available this time.
	 * No need to jump around here, drbd_alloc_pages will retry this
	 * function "soon". */
	if (page) {
		tmp = page_chain_tail(page, NULL);
		spin_lock(&drbd_pp_lock);
		page_chain_add(&drbd_pp_pool, page, tmp);
		drbd_pp_vacant += i;
		spin_unlock(&drbd_pp_lock);
	}
	return NULL;
}

static void reclaim_finished_net_peer_reqs(struct drbd_device *device,
					   struct list_head *to_be_freed)
{
	struct drbd_peer_request *peer_req, *tmp;

	/* The EEs are always appended to the end of the list. Since
	   they are sent in order over the wire, they have to finish
	   in order. As soon as we see the first not finished we can
	   stop to examine the list... */

	list_for_each_entry_safe(peer_req, tmp, &device->net_ee, w.list) {
		if (drbd_peer_req_has_active_page(peer_req))
			break;
		list_move(&peer_req->w.list, to_be_freed);
	}
}

static void drbd_reclaim_net(struct drbd_device *device)
{
	LIST_HEAD(reclaimed);
	struct drbd_peer_request *peer_req, *t;

	spin_lock_irq(&device->resource->req_lock);
	reclaim_finished_net_peer_reqs(device, &reclaimed);
	spin_unlock_irq(&device->resource->req_lock);

	list_for_each_entry_safe(peer_req, t, &reclaimed, w.list)
		drbd_free_net_peer_req(device, peer_req);
}

/**
 * drbd_alloc_pages() - Returns @number pages, retries forever (or until signalled)
 * @device:	DRBD device.
 * @number:	number of pages requested
 * @retry:	whether to retry, if not enough pages are available right now
 *
 * Tries to allocate number pages, first from our own page pool, then from
 * the kernel, unless this allocation would exceed the max_buffers setting.
 * Possibly retry until DRBD frees sufficient pages somewhere else.
 *
 * Returns a page chain linked via page->private.
 */
struct page *drbd_alloc_pages(struct drbd_peer_device *peer_device, unsigned int number,
			      bool retry)
{
	struct drbd_device *device = peer_device->device;
	struct page *page = NULL;
	struct net_conf *nc;
	DEFINE_WAIT(wait);
	int mxb;

	/* Yes, we may run up to @number over max_buffers. If we
	 * follow it strictly, the admin will get it wrong anyways. */
	rcu_read_lock();
	nc = rcu_dereference(peer_device->connection->net_conf);
	mxb = nc ? nc->max_buffers : 1000000;
	rcu_read_unlock();

	if (atomic_read(&device->pp_in_use) < mxb)
		page = __drbd_alloc_pages(device, number);

	while (page == NULL) {
		prepare_to_wait(&drbd_pp_wait, &wait, TASK_INTERRUPTIBLE);

		drbd_reclaim_net(device);

		if (atomic_read(&device->pp_in_use) < mxb) {
			page = __drbd_alloc_pages(device, number);
			if (page)
				break;
		}

		if (!retry)
			break;

		if (signal_pending(current)) {
			drbd_warn(device, "drbd_alloc_pages interrupted!\n");
			break;
		}

		schedule();
	}
	finish_wait(&drbd_pp_wait, &wait);

	if (page)
		atomic_add(number, &device->pp_in_use);
	return page;
}

/* Must not be used from irq, as that may deadlock: see drbd_alloc_pages.
 * Is also used from inside an other spin_lock_irq(&resource->req_lock);
 * Either links the page chain back to the global pool,
 * or returns all pages to the system. */
STATIC void drbd_free_pages(struct drbd_device *device, struct page *page, int is_net)
{
	atomic_t *a = is_net ? &device->pp_in_use_by_net : &device->pp_in_use;
	int i;

	if (drbd_pp_vacant > (DRBD_MAX_BIO_SIZE/PAGE_SIZE) * minor_count)
		i = page_chain_free(page);
	else {
		struct page *tmp;
		tmp = page_chain_tail(page, &i);
		spin_lock(&drbd_pp_lock);
		page_chain_add(&drbd_pp_pool, page, tmp);
		drbd_pp_vacant += i;
		spin_unlock(&drbd_pp_lock);
	}
	i = atomic_sub_return(i, a);
	if (i < 0)
		drbd_warn(device, "ASSERTION FAILED: %s: %d < 0\n",
			is_net ? "pp_in_use_by_net" : "pp_in_use", i);
	wake_up(&drbd_pp_wait);
}

/*
You need to hold the req_lock:
 _drbd_wait_ee_list_empty()

You must not have the req_lock:
 drbd_free_peer_req()
 drbd_alloc_peer_req()
 drbd_free_peer_reqs()
 drbd_ee_fix_bhs()
 drbd_finish_peer_reqs()
 drbd_clear_done_ee()
 drbd_wait_ee_list_empty()
*/

struct drbd_peer_request *
drbd_alloc_peer_req(struct drbd_peer_device *peer_device, u64 id, sector_t sector,
		    unsigned int data_size, gfp_t gfp_mask) __must_hold(local)
{
	struct drbd_device *device = peer_device->device;
	struct drbd_peer_request *peer_req;
	struct page *page;
	unsigned nr_pages = (data_size + PAGE_SIZE -1) >> PAGE_SHIFT;

	if (drbd_insert_fault(device, DRBD_FAULT_AL_EE))
		return NULL;

	peer_req = mempool_alloc(drbd_ee_mempool, gfp_mask & ~__GFP_HIGHMEM);
	if (!peer_req) {
		if (!(gfp_mask & __GFP_NOWARN))
			drbd_err(device, "%s: allocation failed\n", __func__);
		return NULL;
	}

	page = drbd_alloc_pages(peer_device, nr_pages, (gfp_mask & __GFP_WAIT));
	if (!page)
		goto fail;

	drbd_clear_interval(&peer_req->i);
	peer_req->i.size = data_size;
	peer_req->i.sector = sector;
	peer_req->i.local = false;
	peer_req->i.waiting = false;

	peer_req->epoch = NULL;
	peer_req->peer_device = peer_device;
	peer_req->pages = page;
	atomic_set(&peer_req->pending_bios, 0);
	peer_req->flags = 0;
	/*
	 * The block_id is opaque to the receiver.  It is not endianness
	 * converted, and sent back to the sender unchanged.
	 */
	peer_req->block_id = id;

	return peer_req;

 fail:
	mempool_free(peer_req, drbd_ee_mempool);
	return NULL;
}

void __drbd_free_peer_req(struct drbd_device *device, struct drbd_peer_request *peer_req,
		       int is_net)
{
	if (peer_req->flags & EE_HAS_DIGEST)
		kfree(peer_req->digest);
	drbd_free_pages(device, peer_req->pages, is_net);
	D_ASSERT(device, atomic_read(&peer_req->pending_bios) == 0);
	D_ASSERT(device, drbd_interval_empty(&peer_req->i));
	mempool_free(peer_req, drbd_ee_mempool);
}

int drbd_free_peer_reqs(struct drbd_device *device, struct list_head *list)
{
	LIST_HEAD(work_list);
	struct drbd_peer_request *peer_req, *t;
	int count = 0;
	int is_net = list == &device->net_ee;

	spin_lock_irq(&device->resource->req_lock);
	list_splice_init(list, &work_list);
	spin_unlock_irq(&device->resource->req_lock);

	list_for_each_entry_safe(peer_req, t, &work_list, w.list) {
		__drbd_free_peer_req(device, peer_req, is_net);
		count++;
	}
	return count;
}

/*
 * See also comments in _req_mod(,BARRIER_ACKED) and receive_Barrier.
 */
static int drbd_finish_peer_reqs(struct drbd_device *device)
{
	LIST_HEAD(work_list);
	LIST_HEAD(reclaimed);
	struct drbd_peer_request *peer_req, *t;
	int err = 0;

	spin_lock_irq(&device->resource->req_lock);
	reclaim_finished_net_peer_reqs(device, &reclaimed);
	list_splice_init(&device->done_ee, &work_list);
	spin_unlock_irq(&device->resource->req_lock);

	list_for_each_entry_safe(peer_req, t, &reclaimed, w.list)
		drbd_free_net_peer_req(device, peer_req);

	/* possible callbacks here:
	 * e_end_block, and e_end_resync_block, e_send_discard_write.
	 * all ignore the last argument.
	 */
	list_for_each_entry_safe(peer_req, t, &work_list, w.list) {
		int err2;

		/* list_del not necessary, next/prev members not touched */
		err2 = peer_req->w.cb(&peer_req->w, !!err);
		if (!err)
			err = err2;
		drbd_free_peer_req(device, peer_req);
	}
	wake_up(&device->ee_wait);

	return err;
}

static void _drbd_wait_ee_list_empty(struct drbd_device *device,
				     struct list_head *head)
{
	DEFINE_WAIT(wait);

	/* avoids spin_lock/unlock
	 * and calling prepare_to_wait in the fast path */
	while (!list_empty(head)) {
		prepare_to_wait(&device->ee_wait, &wait, TASK_UNINTERRUPTIBLE);
		spin_unlock_irq(&device->resource->req_lock);
		schedule();
		finish_wait(&device->ee_wait, &wait);
		spin_lock_irq(&device->resource->req_lock);
	}
}

static void drbd_wait_ee_list_empty(struct drbd_device *device,
				    struct list_head *head)
{
	spin_lock_irq(&device->resource->req_lock);
	_drbd_wait_ee_list_empty(device, head);
	spin_unlock_irq(&device->resource->req_lock);
}

/* see also kernel_accept; which is only present since 2.6.18.
 * also we want to log which part of it failed, exactly */
STATIC int drbd_accept(const char **what, struct socket *sock, struct socket **newsock)
{
	struct sock *sk = sock->sk;
	int err = 0;

	*what = "listen";
	err = sock->ops->listen(sock, 5);
	if (err < 0)
		goto out;

	*what = "sock_create_lite";
	err = sock_create_lite(sk->sk_family, sk->sk_type, sk->sk_protocol,
			       newsock);
	if (err < 0)
		goto out;

	*what = "accept";
	err = sock->ops->accept(sock, *newsock, 0);
	if (err < 0) {
		sock_release(*newsock);
		*newsock = NULL;
		goto out;
	}
	(*newsock)->ops  = sock->ops;

out:
	return err;
}

STATIC int drbd_recv_short(struct socket *sock, void *buf, size_t size, int flags)
{
	mm_segment_t oldfs;
	struct kvec iov = {
		.iov_base = buf,
		.iov_len = size,
	};
	struct msghdr msg = {
		.msg_iovlen = 1,
		.msg_iov = (struct iovec *)&iov,
		.msg_flags = (flags ? flags : MSG_WAITALL | MSG_NOSIGNAL)
	};
	int rv;

	oldfs = get_fs();
	set_fs(KERNEL_DS);
	rv = sock_recvmsg(sock, &msg, size, msg.msg_flags);
	set_fs(oldfs);

	return rv;
}

STATIC int drbd_recv(struct drbd_connection *connection, void *buf, size_t size)
{
	mm_segment_t oldfs;
	struct kvec iov = {
		.iov_base = buf,
		.iov_len = size,
	};
	struct msghdr msg = {
		.msg_iovlen = 1,
		.msg_iov = (struct iovec *)&iov,
		.msg_flags = MSG_WAITALL | MSG_NOSIGNAL
	};
	int rv;

	oldfs = get_fs();
	set_fs(KERNEL_DS);

	for (;;) {
		rv = sock_recvmsg(connection->data.socket, &msg, size, msg.msg_flags);
		if (rv == size)
			break;

		/* Note:
		 * ECONNRESET	other side closed the connection
		 * ERESTARTSYS	(on  sock) we got a signal
		 */

		if (rv < 0) {
			if (rv == -ECONNRESET)
				drbd_info(connection, "sock was reset by peer\n");
			else if (rv != -ERESTARTSYS)
				drbd_err(connection, "sock_recvmsg returned %d\n", rv);
			break;
		} else if (rv == 0) {
			drbd_info(connection, "sock was shut down by peer\n");
			break;
		} else	{
			/* signal came in, or peer/link went down,
			 * after we read a partial message
			 */
			/* D_ASSERT(device, signal_pending(current)); */
			break;
		}
	};

	set_fs(oldfs);

	if (rv != size)
		conn_request_state(connection, NS(conn, C_BROKEN_PIPE), CS_HARD);

	return rv;
}

static int drbd_recv_all(struct drbd_connection *connection, void *buf, size_t size)
{
	int err;

	err = drbd_recv(connection, buf, size);
	if (err != size) {
		if (err >= 0)
			err = -EIO;
	} else
		err = 0;
	return err;
}

static int drbd_recv_all_warn(struct drbd_connection *connection, void *buf, size_t size)
{
	int err;

	err = drbd_recv_all(connection, buf, size);
	if (err && !signal_pending(current))
		drbd_warn(connection, "short read (expected size %d)\n", (int)size);
	return err;
}

/* quoting tcp(7):
 *   On individual connections, the socket buffer size must be set prior to the
 *   listen(2) or connect(2) calls in order to have it take effect.
 * This is our wrapper to do so.
 */
static void drbd_setbufsize(struct socket *sock, unsigned int snd,
		unsigned int rcv)
{
	/* open coded SO_SNDBUF, SO_RCVBUF */
	if (snd) {
		sock->sk->sk_sndbuf = snd;
		sock->sk->sk_userlocks |= SOCK_SNDBUF_LOCK;
	}
	if (rcv) {
		sock->sk->sk_rcvbuf = rcv;
		sock->sk->sk_userlocks |= SOCK_RCVBUF_LOCK;
	}
}

STATIC struct socket *drbd_try_connect(struct drbd_connection *connection)
{
	const char *what;
	struct socket *sock;
	struct sockaddr_in6 src_in6;
	struct sockaddr_in6 peer_in6;
	struct net_conf *nc;
	int err, peer_addr_len, my_addr_len;
	int sndbuf_size, rcvbuf_size, connect_int;
	int disconnect_on_error = 1;

	rcu_read_lock();
	nc = rcu_dereference(connection->net_conf);
	if (!nc) {
		rcu_read_unlock();
		return NULL;
	}
	sndbuf_size = nc->sndbuf_size;
	rcvbuf_size = nc->rcvbuf_size;
	connect_int = nc->connect_int;
	rcu_read_unlock();

	my_addr_len = min_t(int, connection->my_addr_len, sizeof(src_in6));
	memcpy(&src_in6, &connection->my_addr, my_addr_len);

	if (((struct sockaddr *)&connection->my_addr)->sa_family == AF_INET6)
		src_in6.sin6_port = 0;
	else
		((struct sockaddr_in *)&src_in6)->sin_port = 0; /* AF_INET & AF_SCI */

	peer_addr_len = min_t(int, connection->peer_addr_len, sizeof(src_in6));
	memcpy(&peer_in6, &connection->peer_addr, peer_addr_len);

	what = "sock_create_kern";
	err = sock_create_kern(((struct sockaddr *)&src_in6)->sa_family,
			       SOCK_STREAM, IPPROTO_TCP, &sock);
	if (err < 0) {
		sock = NULL;
		goto out;
	}

	sock->sk->sk_rcvtimeo =
	sock->sk->sk_sndtimeo = connect_int * HZ;
	drbd_setbufsize(sock, sndbuf_size, rcvbuf_size);

       /* explicitly bind to the configured IP as source IP
	*  for the outgoing connections.
	*  This is needed for multihomed hosts and to be
	*  able to use lo: interfaces for drbd.
	* Make sure to use 0 as port number, so linux selects
	*  a free one dynamically.
	*/
	what = "bind before connect";
	err = sock->ops->bind(sock, (struct sockaddr *) &src_in6, my_addr_len);
	if (err < 0)
		goto out;

	/* connect may fail, peer not yet available.
	 * stay C_WF_CONNECTION, don't go Disconnecting! */
	disconnect_on_error = 0;
	what = "connect";
	err = sock->ops->connect(sock, (struct sockaddr *) &peer_in6, peer_addr_len, 0);

out:
	if (err < 0) {
		if (sock) {
			sock_release(sock);
			sock = NULL;
		}
		switch (-err) {
			/* timeout, busy, signal pending */
		case ETIMEDOUT: case EAGAIN: case EINPROGRESS:
		case EINTR: case ERESTARTSYS:
			/* peer not (yet) available, network problem */
		case ECONNREFUSED: case ENETUNREACH:
		case EHOSTDOWN:    case EHOSTUNREACH:
			disconnect_on_error = 0;
			break;
		default:
			drbd_err(connection, "%s failed, err = %d\n", what, err);
		}
		if (disconnect_on_error)
			conn_request_state(connection, NS(conn, C_DISCONNECTING), CS_HARD);
	}

	return sock;
}

STATIC struct socket *drbd_wait_for_connect(struct drbd_connection *connection)
{
	int timeo, err, my_addr_len;
	int sndbuf_size, rcvbuf_size, connect_int;
	struct socket *s_estab = NULL, *s_listen;
	struct sockaddr_in6 my_addr;
	struct net_conf *nc;
	const char *what;

	rcu_read_lock();
	nc = rcu_dereference(connection->net_conf);
	if (!nc) {
		rcu_read_unlock();
		return NULL;
	}
	sndbuf_size = nc->sndbuf_size;
	rcvbuf_size = nc->rcvbuf_size;
	connect_int = nc->connect_int;
	rcu_read_unlock();

	my_addr_len = min_t(int, connection->my_addr_len, sizeof(struct sockaddr_in6));
	memcpy(&my_addr, &connection->my_addr, my_addr_len);

	what = "sock_create_kern";
	err = sock_create_kern(((struct sockaddr *)&my_addr)->sa_family,
		SOCK_STREAM, IPPROTO_TCP, &s_listen);
	if (err) {
		s_listen = NULL;
		goto out;
	}

	timeo = connect_int * HZ;
	timeo += (random32() & 1) ? timeo / 7 : -timeo / 7; /* 28.5% random jitter */

	s_listen->sk->sk_reuse    = 1; /* SO_REUSEADDR */
	s_listen->sk->sk_rcvtimeo = timeo;
	s_listen->sk->sk_sndtimeo = timeo;
	drbd_setbufsize(s_listen, sndbuf_size, rcvbuf_size);

	what = "bind before listen";
	err = s_listen->ops->bind(s_listen, (struct sockaddr *)&my_addr, my_addr_len);
	if (err < 0)
		goto out;

	err = drbd_accept(&what, s_listen, &s_estab);

out:
	if (s_listen)
		sock_release(s_listen);
	if (err < 0) {
		if (err != -EAGAIN && err != -EINTR && err != -ERESTARTSYS) {
			drbd_err(connection, "%s failed, err = %d\n", what, err);
			conn_request_state(connection, NS(conn, C_DISCONNECTING), CS_HARD);
		}
	}

	return s_estab;
}

static int decode_header(struct drbd_connection *, void *, struct packet_info *);

static int send_first_packet(struct drbd_connection *connection, struct drbd_socket *sock,
			     enum drbd_packet cmd)
{
	if (!conn_prepare_command(connection, sock))
		return -EIO;
	return conn_send_command(connection, sock, cmd, 0, NULL, 0);
}

static int receive_first_packet(struct drbd_connection *connection, struct socket *sock)
{
	unsigned int header_size = drbd_header_size(connection);
	struct packet_info pi;
	int err;

	err = drbd_recv_short(sock, connection->data.rbuf, header_size, 0);
	if (err != header_size) {
		if (err >= 0)
			err = -EIO;
		return err;
	}
	err = decode_header(connection, connection->data.rbuf, &pi);
	if (err)
		return err;
	return pi.cmd;
}

/**
 * drbd_socket_okay() - Free the socket if its connection is not okay
 * @sock:	pointer to the pointer to the socket.
 */
static int drbd_socket_okay(struct socket **sock)
{
	int rr;
	char tb[4];

	if (!*sock)
		return false;

	rr = drbd_recv_short(*sock, tb, 4, MSG_DONTWAIT | MSG_PEEK);

	if (rr > 0 || rr == -EAGAIN) {
		return true;
	} else {
		sock_release(*sock);
		*sock = NULL;
		return false;
	}
}
/* Gets called if a connection is established, or if a new minor gets created
   in a connection */
int drbd_connected(struct drbd_peer_device *peer_device)
{
	struct drbd_device *device = peer_device->device;
	int err;

	atomic_set(&peer_device->packet_seq, 0);
	peer_device->peer_seq = 0;

	err = drbd_send_sync_param(peer_device);
	if (!err)
		err = drbd_send_sizes(peer_device, 0, 0);
	if (!err)
		err = drbd_send_uuids(peer_device);
	if (!err)
<<<<<<< HEAD
		err = drbd_send_state(peer_device);
	clear_bit(USE_DEGR_WFC_T, &device->flags);
	clear_bit(RESIZE_PENDING, &device->flags);
	mod_timer(&device->request_timer, jiffies + HZ); /* just start it here. */
=======
		err = drbd_send_current_state(mdev);
	clear_bit(USE_DEGR_WFC_T, &mdev->flags);
	clear_bit(RESIZE_PENDING, &mdev->flags);
	mod_timer(&mdev->request_timer, jiffies + HZ); /* just start it here. */
>>>>>>> e28f00cb
	return err;
}

/*
 * return values:
 *   1 yes, we have a valid connection
 *   0 oops, did not work out, please try again
 *  -1 peer talks different language,
 *     no point in trying again, please go standalone.
 *  -2 We do not have a network config...
 */
STATIC int conn_connect(struct drbd_connection *connection)
{
	struct socket *sock, *msock;
	struct drbd_peer_device *peer_device;
	struct net_conf *nc;
	int vnr, timeout, try, h, ok;
	bool discard_my_data;

	if (conn_request_state(connection, NS(conn, C_WF_CONNECTION), CS_VERBOSE) < SS_SUCCESS)
		return -2;

	clear_bit(DISCARD_CONCURRENT, &connection->flags);

	/* Assume that the peer only understands protocol 80 until we know better.  */
	connection->agreed_pro_version = 80;

	do {
		struct socket *s;

		for (try = 0;;) {
			/* 3 tries, this should take less than a second! */
			s = drbd_try_connect(connection);
			if (s || ++try >= 3)
				break;
			/* give the other side time to call bind() & listen() */
			schedule_timeout_interruptible(HZ / 10);
		}

		if (s) {
			if (!connection->data.socket) {
				connection->data.socket = s;
				send_first_packet(connection, &connection->data, P_INITIAL_DATA);
			} else if (!connection->meta.socket) {
				connection->meta.socket = s;
				send_first_packet(connection, &connection->meta, P_INITIAL_META);
			} else {
				drbd_err(connection, "Logic error in conn_connect()\n");
				goto out_release_sockets;
			}
		}

		if (connection->data.socket && connection->meta.socket) {
			rcu_read_lock();
			nc = rcu_dereference(connection->net_conf);
			timeout = nc->ping_timeo * HZ / 10;
			rcu_read_unlock();
			schedule_timeout_interruptible(timeout);
			ok = drbd_socket_okay(&connection->data.socket);
			ok = drbd_socket_okay(&connection->meta.socket) && ok;
			if (ok)
				break;
		}

retry:
		s = drbd_wait_for_connect(connection);
		if (s) {
			try = receive_first_packet(connection, s);
			drbd_socket_okay(&connection->data.socket);
			drbd_socket_okay(&connection->meta.socket);
			switch (try) {
			case P_INITIAL_DATA:
				if (connection->data.socket) {
					drbd_warn(connection, "initial packet S crossed\n");
					sock_release(connection->data.socket);
				}
				connection->data.socket = s;
				break;
			case P_INITIAL_META:
				if (connection->meta.socket) {
					drbd_warn(connection, "initial packet M crossed\n");
					sock_release(connection->meta.socket);
				}
				connection->meta.socket = s;
				set_bit(DISCARD_CONCURRENT, &connection->flags);
				break;
			default:
				drbd_warn(connection, "Error receiving initial packet\n");
				sock_release(s);
				if (random32() & 1)
					goto retry;
			}
		}

		if (connection->cstate <= C_DISCONNECTING)
			goto out_release_sockets;
		if (signal_pending(current)) {
			flush_signals(current);
			smp_rmb();
			if (get_t_state(&connection->receiver) == EXITING)
				goto out_release_sockets;
		}

		if (connection->data.socket && &connection->meta.socket) {
			ok = drbd_socket_okay(&connection->data.socket);
			ok = drbd_socket_okay(&connection->meta.socket) && ok;
			if (ok)
				break;
		}
	} while (1);

	sock  = connection->data.socket;
	msock = connection->meta.socket;

	msock->sk->sk_reuse = 1; /* SO_REUSEADDR */
	sock->sk->sk_reuse = 1; /* SO_REUSEADDR */

	sock->sk->sk_allocation = GFP_NOIO;
	msock->sk->sk_allocation = GFP_NOIO;

	sock->sk->sk_priority = TC_PRIO_INTERACTIVE_BULK;
	msock->sk->sk_priority = TC_PRIO_INTERACTIVE;

	/* NOT YET ...
	 * sock->sk->sk_sndtimeo = connection->net_conf->timeout*HZ/10;
	 * sock->sk->sk_rcvtimeo = MAX_SCHEDULE_TIMEOUT;
	 * first set it to the P_CONNECTION_FEATURES timeout,
	 * which we set to 4x the configured ping_timeout. */
	rcu_read_lock();
	nc = rcu_dereference(connection->net_conf);

	sock->sk->sk_sndtimeo =
	sock->sk->sk_rcvtimeo = nc->ping_timeo*4*HZ/10;

	msock->sk->sk_rcvtimeo = nc->ping_int*HZ;
	timeout = nc->timeout * HZ / 10;
	discard_my_data = nc->discard_my_data;
	rcu_read_unlock();

	msock->sk->sk_sndtimeo = timeout;

	/* we don't want delays.
	 * we use TCP_CORK where appropriate, though */
	drbd_tcp_nodelay(sock);
	drbd_tcp_nodelay(msock);

	connection->last_received = jiffies;

	h = drbd_do_features(connection);
	if (h <= 0)
		return h;

	if (connection->cram_hmac_tfm) {
		switch (drbd_do_auth(connection)) {
		case -1:
			drbd_err(connection, "Authentication of peer failed\n");
			return -1;
		case 0:
			drbd_err(connection, "Authentication of peer failed, trying again.\n");
			return 0;
		}
	}

	sock->sk->sk_sndtimeo = timeout;
	sock->sk->sk_rcvtimeo = MAX_SCHEDULE_TIMEOUT;

	if (drbd_send_protocol(connection) == -EOPNOTSUPP)
		return -1;

	rcu_read_lock();
	idr_for_each_entry(&connection->peer_devices, peer_device, vnr) {
		struct drbd_device *device = peer_device->device;
		kref_get(&device->kref);
		/* peer_device->connection cannot go away: caller holds a reference. */
		rcu_read_unlock();

		if (discard_my_data)
			set_bit(DISCARD_MY_DATA, &device->flags);
		else
			clear_bit(DISCARD_MY_DATA, &device->flags);

		drbd_connected(peer_device);
		kref_put(&device->kref, drbd_destroy_device);
		rcu_read_lock();
	}
	rcu_read_unlock();

	if (conn_request_state(connection, NS(conn, L_STANDALONE), CS_VERBOSE) < SS_SUCCESS)
		return 0;

	drbd_thread_start(&connection->asender);

	mutex_lock(&connection->resource->conf_update);
	/* The discard_my_data flag is a single-shot modifier to the next
	 * connection attempt, the handshake of which is now well underway.
	 * No need for rcu style copying of the whole struct
	 * just to clear a single value. */
	connection->net_conf->discard_my_data = 0;
	mutex_unlock(&connection->resource->conf_update);

	return h;

out_release_sockets:
	if (connection->data.socket) {
		sock_release(connection->data.socket);
		connection->data.socket = NULL;
	}
	if (connection->meta.socket) {
		sock_release(connection->meta.socket);
		connection->meta.socket = NULL;
	}
	return -1;
}

static int decode_header(struct drbd_connection *connection, void *header, struct packet_info *pi)
{
	unsigned int header_size = drbd_header_size(connection);

	if (header_size == sizeof(struct p_header100) &&
	    *(__be32 *)header == cpu_to_be32(DRBD_MAGIC_100)) {
		struct p_header100 *h = header;
		if (h->pad != 0) {
			drbd_err(connection, "Header padding is not zero\n");
			return -EINVAL;
		}
		pi->vnr = be16_to_cpu(h->volume);
		pi->cmd = be16_to_cpu(h->command);
		pi->size = be32_to_cpu(h->length);
	} else if (header_size == sizeof(struct p_header95) &&
		   *(__be16 *)header == cpu_to_be16(DRBD_MAGIC_BIG)) {
		struct p_header95 *h = header;
		pi->cmd = be16_to_cpu(h->command);
		pi->size = be32_to_cpu(h->length);
		pi->vnr = 0;
	} else if (header_size == sizeof(struct p_header80) &&
		   *(__be32 *)header == cpu_to_be32(DRBD_MAGIC)) {
		struct p_header80 *h = header;
		pi->cmd = be16_to_cpu(h->command);
		pi->size = be16_to_cpu(h->length);
		pi->vnr = 0;
	} else {
		drbd_err(connection, "Wrong magic value 0x%08x in protocol version %d\n",
			 be32_to_cpu(*(__be32 *)header),
			 connection->agreed_pro_version);
		return -EINVAL;
	}
	pi->data = header + header_size;
	return 0;
}

static int drbd_recv_header(struct drbd_connection *connection, struct packet_info *pi)
{
	void *buffer = connection->data.rbuf;
	int err;

	err = drbd_recv_all_warn(connection, buffer, drbd_header_size(connection));
	if (err)
		return err;

	err = decode_header(connection, buffer, pi);
	connection->last_received = jiffies;

	return err;
}

STATIC enum finish_epoch drbd_flush_after_epoch(struct drbd_device *device, struct drbd_epoch *epoch)
{
	int rv;

	if (device->write_ordering >= WO_bdev_flush && get_ldev(device)) {
		rv = blkdev_issue_flush(device->ldev->backing_bdev, GFP_KERNEL,
					NULL);
		if (rv) {
			drbd_info(device, "local disk flush failed with status %d\n", rv);
			/* would rather check on EOPNOTSUPP, but that is not reliable.
			 * don't try again for ANY return value != 0
			 * if (rv == -EOPNOTSUPP) */
			drbd_bump_write_ordering(device, WO_drain_io);
		}
		put_ldev(device);
	}

	return drbd_may_finish_epoch(device, epoch, EV_BARRIER_DONE);
}

STATIC int w_flush(struct drbd_work *w, int cancel)
{
	struct flush_work *fw = container_of(w, struct flush_work, w);
	struct drbd_epoch *epoch = fw->epoch;
	struct drbd_device *device = fw->device;

	kfree(fw);

	if (!test_and_set_bit(DE_BARRIER_IN_NEXT_EPOCH_ISSUED, &epoch->flags))
		drbd_flush_after_epoch(device, epoch);

	drbd_may_finish_epoch(device, epoch, EV_PUT |
			      (first_peer_device(device)->repl_state < L_CONNECTED ? EV_CLEANUP : 0));

	return 0;
}

/**
 * drbd_may_finish_epoch() - Applies an epoch_event to the epoch's state, eventually finishes it.
 * @device:	DRBD device.
 * @epoch:	Epoch object.
 * @ev:		Epoch event.
 */
STATIC enum finish_epoch drbd_may_finish_epoch(struct drbd_device *device,
					       struct drbd_epoch *epoch,
					       enum epoch_event ev)
{
	int finish, epoch_size;
	struct drbd_epoch *next_epoch;
	int schedule_flush = 0;
	enum finish_epoch rv = FE_STILL_LIVE;

	spin_lock(&device->epoch_lock);
	do {
		next_epoch = NULL;
		finish = 0;

		epoch_size = atomic_read(&epoch->epoch_size);

		switch (ev & ~EV_CLEANUP) {
		case EV_PUT:
			atomic_dec(&epoch->active);
			break;
		case EV_GOT_BARRIER_NR:
			set_bit(DE_HAVE_BARRIER_NUMBER, &epoch->flags);

			/* Special case: If we just switched from WO_bio_barrier to
			   WO_bdev_flush we should not finish the current epoch */
			if (test_bit(DE_CONTAINS_A_BARRIER, &epoch->flags) && epoch_size == 1 &&
			    device->write_ordering != WO_bio_barrier &&
			    epoch == device->current_epoch)
				clear_bit(DE_CONTAINS_A_BARRIER, &epoch->flags);
			break;
		case EV_BARRIER_DONE:
			set_bit(DE_BARRIER_IN_NEXT_EPOCH_DONE, &epoch->flags);
			break;
		case EV_BECAME_LAST:
			/* nothing to do*/
			break;
		}

		if (epoch_size != 0 &&
		    atomic_read(&epoch->active) == 0 &&
		    (test_bit(DE_HAVE_BARRIER_NUMBER, &epoch->flags) || ev & EV_CLEANUP) &&
		    epoch->list.prev == &device->current_epoch->list &&
		    !test_bit(DE_IS_FINISHING, &epoch->flags)) {
			/* Nearly all conditions are met to finish that epoch... */
			if (test_bit(DE_BARRIER_IN_NEXT_EPOCH_DONE, &epoch->flags) ||
			    device->write_ordering == WO_none ||
			    (epoch_size == 1 && test_bit(DE_CONTAINS_A_BARRIER, &epoch->flags)) ||
			    ev & EV_CLEANUP) {
				finish = 1;
				set_bit(DE_IS_FINISHING, &epoch->flags);
			} else if (!test_bit(DE_BARRIER_IN_NEXT_EPOCH_ISSUED, &epoch->flags) &&
				 device->write_ordering == WO_bio_barrier) {
				atomic_inc(&epoch->active);
				schedule_flush = 1;
			}
		}
		if (finish) {
			if (!(ev & EV_CLEANUP)) {
				spin_unlock(&device->epoch_lock);
				drbd_send_b_ack(first_peer_device(device), epoch->barrier_nr, epoch_size);
				spin_lock(&device->epoch_lock);
			}
			if (test_bit(DE_HAVE_BARRIER_NUMBER, &epoch->flags))
				dec_unacked(device);

			if (device->current_epoch != epoch) {
				next_epoch = list_entry(epoch->list.next, struct drbd_epoch, list);
				list_del(&epoch->list);
				ev = EV_BECAME_LAST | (ev & EV_CLEANUP);
				device->epochs--;
				kfree(epoch);

				if (rv == FE_STILL_LIVE)
					rv = FE_DESTROYED;
			} else {
				epoch->flags = 0;
				atomic_set(&epoch->epoch_size, 0);
				/* atomic_set(&epoch->active, 0); is alrady zero */
				if (rv == FE_STILL_LIVE)
					rv = FE_RECYCLED;
			}
		}

		if (!next_epoch)
			break;

		epoch = next_epoch;
	} while (1);

	spin_unlock(&device->epoch_lock);

	if (schedule_flush) {
		struct flush_work *fw;
		fw = kmalloc(sizeof(*fw), GFP_ATOMIC);
		if (fw) {
			fw->w.cb = w_flush;
			fw->epoch = epoch;
			fw->device = device;
			drbd_queue_work(&device->resource->work, &fw->w);
		} else {
			drbd_warn(device, "Could not kmalloc a flush_work obj\n");
			set_bit(DE_BARRIER_IN_NEXT_EPOCH_ISSUED, &epoch->flags);
			/* That is not a recursion, only one level */
			drbd_may_finish_epoch(device, epoch, EV_BARRIER_DONE);
			drbd_may_finish_epoch(device, epoch, EV_PUT);
		}
	}

	return rv;
}

/**
 * drbd_bump_write_ordering() - Fall back to an other write ordering method
 * @device:	DRBD device.
 * @wo:		Write ordering method to try.
 */
void drbd_bump_write_ordering(struct drbd_device *device, enum write_ordering_e wo) __must_hold(local)
{
	struct disk_conf *dc;
	enum write_ordering_e pwo;
	static char *write_ordering_str[] = {
		[WO_none] = "none",
		[WO_drain_io] = "drain",
		[WO_bdev_flush] = "flush",
		[WO_bio_barrier] = "barrier",
	};

	pwo = device->write_ordering;
	wo = min(pwo, wo);
	rcu_read_lock();
	dc = rcu_dereference(device->ldev->disk_conf);

	if (wo == WO_bio_barrier && !dc->disk_barrier)
		wo = WO_bdev_flush;
	if (wo == WO_bdev_flush && !dc->disk_flushes)
		wo = WO_drain_io;
	if (wo == WO_drain_io && !dc->disk_drain)
		wo = WO_none;
	rcu_read_unlock();
	device->write_ordering = wo;
	if (pwo != device->write_ordering || wo == WO_bio_barrier)
		drbd_info(device, "Method to ensure write ordering: %s\n", write_ordering_str[device->write_ordering]);
}

/**
 * drbd_submit_peer_request()
 * @device:	DRBD device.
 * @peer_req:	peer request
 * @rw:		flag field, see bio->bi_rw
 *
 * May spread the pages to multiple bios,
 * depending on bio_add_page restrictions.
 *
 * Returns 0 if all bios have been submitted,
 * -ENOMEM if we could not allocate enough bios,
 * -ENOSPC (any better suggestion?) if we have not been able to bio_add_page a
 *  single page to an empty bio (which should never happen and likely indicates
 *  that the lower level IO stack is in some way broken). This has been observed
 *  on certain Xen deployments.
 */
/* TODO allocate from our own bio_set. */
int drbd_submit_peer_request(struct drbd_device *device,
			     struct drbd_peer_request *peer_req,
			     const unsigned rw, const int fault_type)
{
	struct bio *bios = NULL;
	struct bio *bio;
	struct page *page = peer_req->pages;
	sector_t sector = peer_req->i.sector;
	unsigned ds = peer_req->i.size;
	unsigned n_bios = 0;
	unsigned nr_pages = (ds + PAGE_SIZE -1) >> PAGE_SHIFT;
	int err = -ENOMEM;

	/* In most cases, we will only need one bio.  But in case the lower
	 * level restrictions happen to be different at this offset on this
	 * side than those of the sending peer, we may need to submit the
	 * request in more than one bio.
	 *
	 * Plain bio_alloc is good enough here, this is no DRBD internally
	 * generated bio, but a bio allocated on behalf of the peer.
	 */
next_bio:
	bio = bio_alloc(GFP_NOIO, nr_pages);
	if (!bio) {
		drbd_err(device, "submit_ee: Allocation of a bio failed\n");
		goto fail;
	}
	/* > peer_req->i.sector, unless this is the first bio */
	bio->bi_sector = sector;
	bio->bi_bdev = device->ldev->backing_bdev;
	/* we special case some flags in the multi-bio case, see below
	 * (REQ_FLUSH, or BIO_RW_BARRIER in older kernels) */
	bio->bi_rw = rw;
	bio->bi_private = peer_req;
	bio->bi_end_io = drbd_peer_request_endio;

	bio->bi_next = bios;
	bios = bio;
	++n_bios;

	page_chain_for_each(page) {
		unsigned len = min_t(unsigned, ds, PAGE_SIZE);
		if (!bio_add_page(bio, page, len, 0)) {
			/* A single page must always be possible!
			 * But in case it fails anyways,
			 * we deal with it, and complain (below). */
			if (bio->bi_vcnt == 0) {
				drbd_err(device,
					"bio_add_page failed for len=%u, "
					"bi_vcnt=0 (bi_sector=%llu)\n",
					len, (unsigned long long)bio->bi_sector);
				err = -ENOSPC;
				goto fail;
			}
			goto next_bio;
		}
		ds -= len;
		sector += len >> 9;
		--nr_pages;
	}
	D_ASSERT(device, page == NULL);
	D_ASSERT(device, ds == 0);

	atomic_set(&peer_req->pending_bios, n_bios);
	do {
		bio = bios;
		bios = bios->bi_next;
		bio->bi_next = NULL;

		drbd_generic_make_request(device, fault_type, bio);

		/* strip off REQ_FLUSH,
		 * unless it is the first or last bio */
		if (bios && bios->bi_next)
			bios->bi_rw &= ~DRBD_REQ_FLUSH;
	} while (bios);
	return 0;

fail:
	while (bios) {
		bio = bios;
		bios = bios->bi_next;
		bio_put(bio);
	}
	return err;
}

static void drbd_remove_epoch_entry_interval(struct drbd_device *device,
					     struct drbd_peer_request *peer_req)
{
	struct drbd_interval *i = &peer_req->i;

	drbd_remove_interval(&device->write_requests, i);
	drbd_clear_interval(i);

	/* Wake up any processes waiting for this peer request to complete.  */
	if (i->waiting)
		wake_up(&device->misc_wait);
}

/**
 * w_e_reissue() - Worker callback; Resubmit a bio, without REQ_HARDBARRIER set
 * @device:	DRBD device.
 * @dw:		work object.
 * @cancel:	The connection will be closed anyways (unused in this callback)
 */
int w_e_reissue(struct drbd_work *w, int cancel) __releases(local)
{
	struct drbd_peer_request *peer_req =
		container_of(w, struct drbd_peer_request, w);
	struct drbd_peer_device *peer_device = peer_req->peer_device;
	struct drbd_device *device = peer_device->device;
	int err;
	/* We leave DE_CONTAINS_A_BARRIER and EE_IS_BARRIER in place,
	   (and DE_BARRIER_IN_NEXT_EPOCH_ISSUED in the previous Epoch)
	   so that we can finish that epoch in drbd_may_finish_epoch().
	   That is necessary if we already have a long chain of Epochs, before
	   we realize that BARRIER is actually not supported */

	/* As long as the -ENOTSUPP on the barrier is reported immediately
	   that will never trigger. If it is reported late, we will just
	   print that warning and continue correctly for all future requests
	   with WO_bdev_flush */
	if (previous_epoch(device, peer_req->epoch))
		drbd_warn(device, "Write ordering was not enforced (one time event)\n");

	/* we still have a local reference,
	 * get_ldev was done in receive_Data. */

	peer_req->w.cb = e_end_block;
	err = drbd_submit_peer_request(device, peer_req, WRITE, DRBD_FAULT_DT_WR);
	switch (err) {
	case -ENOMEM:
		peer_req->w.cb = w_e_reissue;
		drbd_queue_work(&peer_device->connection->data.work,
				&peer_req->w);
		/* retry later; fall through */
	case 0:
		/* keep worker happy and connection up */
		return 0;

	case -ENOSPC:
		/* no other error expected, but anyways: */
	default:
		/* forget the object,
		 * and cause a "Network failure" */
		spin_lock_irq(&device->resource->req_lock);
		list_del(&peer_req->w.list);
		drbd_remove_epoch_entry_interval(device, peer_req);
		spin_unlock_irq(&device->resource->req_lock);
		if (peer_req->flags & EE_CALL_AL_COMPLETE_IO)
			drbd_al_complete_io(device, &peer_req->i);
		drbd_may_finish_epoch(device, peer_req->epoch, EV_PUT + EV_CLEANUP);
		drbd_free_peer_req(device, peer_req);
		drbd_err(device, "submit failed, triggering re-connect\n");
		return err;
	}
}

static struct drbd_peer_device *
conn_peer_device(struct drbd_connection *connection, int volume_number)
{
	return idr_find(&connection->peer_devices, volume_number);
}

STATIC int receive_Barrier(struct drbd_connection *connection, struct packet_info *pi)
{
	struct drbd_peer_device *peer_device;
	struct drbd_device *device;
	int rv, issue_flush;
	struct p_barrier *p = pi->data;
	struct drbd_epoch *epoch;

	peer_device = conn_peer_device(connection, pi->vnr);
	if (!peer_device)
		return -EIO;
	device = peer_device->device;

	inc_unacked(device);

	device->current_epoch->barrier_nr = p->barrier;
	rv = drbd_may_finish_epoch(device, device->current_epoch, EV_GOT_BARRIER_NR);

	/* P_BARRIER_ACK may imply that the corresponding extent is dropped from
	 * the activity log, which means it would not be resynced in case the
	 * R_PRIMARY crashes now.
	 * Therefore we must send the barrier_ack after the barrier request was
	 * completed. */
	switch (device->write_ordering) {
	case WO_bio_barrier:
	case WO_none:
		if (rv == FE_RECYCLED)
			return 0;
		break;

	case WO_bdev_flush:
	case WO_drain_io:
		if (rv == FE_STILL_LIVE) {
			set_bit(DE_BARRIER_IN_NEXT_EPOCH_ISSUED, &device->current_epoch->flags);
			drbd_wait_ee_list_empty(device, &device->active_ee);
			rv = drbd_flush_after_epoch(device, device->current_epoch);
		}
		if (rv == FE_RECYCLED)
			return 0;

		/* The asender will send all the ACKs and barrier ACKs out, since
		   all EEs moved from the active_ee to the done_ee. We need to
		   provide a new epoch object for the EEs that come in soon */
		break;
	}

	/* receiver context, in the writeout path of the other node.
	 * avoid potential distributed deadlock */
	epoch = kmalloc(sizeof(struct drbd_epoch), GFP_NOIO);
	if (!epoch) {
		drbd_warn(device, "Allocation of an epoch failed, slowing down\n");
		issue_flush = !test_and_set_bit(DE_BARRIER_IN_NEXT_EPOCH_ISSUED, &device->current_epoch->flags);
		drbd_wait_ee_list_empty(device, &device->active_ee);
		if (issue_flush) {
			rv = drbd_flush_after_epoch(device, device->current_epoch);
			if (rv == FE_RECYCLED)
				return 0;
		}

		drbd_wait_ee_list_empty(device, &device->done_ee);

		return 0;
	}

	epoch->flags = 0;
	atomic_set(&epoch->epoch_size, 0);
	atomic_set(&epoch->active, 0);

	spin_lock(&device->epoch_lock);
	if (atomic_read(&device->current_epoch->epoch_size)) {
		list_add(&epoch->list, &device->current_epoch->list);
		device->current_epoch = epoch;
		device->epochs++;
	} else {
		/* The current_epoch got recycled while we allocated this one... */
		kfree(epoch);
	}
	spin_unlock(&device->epoch_lock);

	return 0;
}

/* used from receive_RSDataReply (recv_resync_read)
 * and from receive_Data */
STATIC struct drbd_peer_request *
read_in_block(struct drbd_peer_device *peer_device, u64 id, sector_t sector,
	      int data_size) __must_hold(local)
{
	struct drbd_device *device = peer_device->device;
	const sector_t capacity = drbd_get_capacity(device->this_bdev);
	struct drbd_peer_request *peer_req;
	struct page *page;
	int dgs, ds, err;
	void *dig_in = peer_device->connection->int_dig_in;
	void *dig_vv = peer_device->connection->int_dig_vv;
	unsigned long *data;

	dgs = 0;
	if (peer_device->connection->peer_integrity_tfm) {
		dgs = crypto_hash_digestsize(peer_device->connection->peer_integrity_tfm);
		/*
		 * FIXME: Receive the incoming digest into the receive buffer
		 *	  here, together with its struct p_data?
		 */
		err = drbd_recv_all_warn(peer_device->connection, dig_in, dgs);
		if (err)
			return NULL;
		data_size -= dgs;
	}

	if (!expect(data_size != 0))
		return NULL;
	if (!expect(IS_ALIGNED(data_size, 512)))
		return NULL;
	if (!expect(data_size <= DRBD_MAX_BIO_SIZE))
		return NULL;

	/* even though we trust out peer,
	 * we sometimes have to double check. */
	if (sector + (data_size>>9) > capacity) {
		drbd_err(device, "request from peer beyond end of local disk: "
			"capacity: %llus < sector: %llus + size: %u\n",
			(unsigned long long)capacity,
			(unsigned long long)sector, data_size);
		return NULL;
	}

	/* GFP_NOIO, because we must not cause arbitrary write-out: in a DRBD
	 * "criss-cross" setup, that might cause write-out on some other DRBD,
	 * which in turn might block on the other node at this very place.  */
	peer_req = drbd_alloc_peer_req(peer_device, id, sector, data_size, GFP_NOIO);
	if (!peer_req)
		return NULL;

	ds = data_size;
	page = peer_req->pages;
	page_chain_for_each(page) {
		unsigned len = min_t(int, ds, PAGE_SIZE);
		data = kmap(page);
		err = drbd_recv_all_warn(peer_device->connection, data, len);
		if (drbd_insert_fault(device, DRBD_FAULT_RECEIVE)) {
			drbd_err(device, "Fault injection: Corrupting data on receive\n");
			data[0] = data[0] ^ (unsigned long)-1;
		}
		kunmap(page);
		if (err) {
			drbd_free_peer_req(device, peer_req);
			return NULL;
		}
		ds -= len;
	}

	if (dgs) {
		drbd_csum_ee(peer_device->connection->peer_integrity_tfm, peer_req, dig_vv);
		if (memcmp(dig_in, dig_vv, dgs)) {
			drbd_err(device, "Digest integrity check FAILED: %llus +%u\n",
				(unsigned long long)sector, data_size);
			drbd_free_peer_req(device, peer_req);
			return NULL;
		}
	}
	peer_device->recv_cnt += data_size >> 9;
	return peer_req;
}

/* drbd_drain_block() just takes a data block
 * out of the socket input buffer, and discards it.
 */
STATIC int drbd_drain_block(struct drbd_peer_device *peer_device, int data_size)
{
	struct page *page;
	int err = 0;
	void *data;

	if (!data_size)
		return 0;

	page = drbd_alloc_pages(peer_device, 1, 1);

	data = kmap(page);
	while (data_size) {
		unsigned int len = min_t(int, data_size, PAGE_SIZE);

		err = drbd_recv_all_warn(peer_device->connection, data, len);
		if (err)
			break;
		data_size -= len;
	}
	kunmap(page);
	drbd_free_pages(peer_device->device, page, 0);
	return err;
}

static int recv_dless_read(struct drbd_peer_device *peer_device, struct drbd_request *req,
			   sector_t sector, int data_size)
{
	struct bio_vec *bvec;
	struct bio *bio;
	int dgs, err, i, expect;
	void *dig_in = peer_device->connection->int_dig_in;
	void *dig_vv = peer_device->connection->int_dig_vv;

	dgs = 0;
	if (peer_device->connection->peer_integrity_tfm) {
		dgs = crypto_hash_digestsize(peer_device->connection->peer_integrity_tfm);
		err = drbd_recv_all_warn(peer_device->connection, dig_in, dgs);
		if (err)
			return err;
		data_size -= dgs;
	}

	/* optimistically update recv_cnt.  if receiving fails below,
	 * we disconnect anyways, and counters will be reset. */
	peer_device->recv_cnt += data_size >> 9;

	bio = req->master_bio;
	D_ASSERT(peer_device->device, sector == bio->bi_sector);

	bio_for_each_segment(bvec, bio, i) {
		void *mapped = kmap(bvec->bv_page) + bvec->bv_offset;
		expect = min_t(int, data_size, bvec->bv_len);
		err = drbd_recv_all_warn(peer_device->connection, mapped, expect);
		kunmap(bvec->bv_page);
		if (err)
			return err;
		data_size -= expect;
	}

	if (dgs) {
		drbd_csum_bio(peer_device->connection->peer_integrity_tfm, bio, dig_vv);
		if (memcmp(dig_in, dig_vv, dgs)) {
			drbd_err(peer_device, "Digest integrity check FAILED. Broken NICs?\n");
			return -EINVAL;
		}
	}

	D_ASSERT(peer_device->device, data_size == 0);
	return 0;
}

/*
 * e_end_resync_block() is called in asender context via
 * drbd_finish_peer_reqs().
 */
STATIC int e_end_resync_block(struct drbd_work *w, int unused)
{
	struct drbd_peer_request *peer_req =
		container_of(w, struct drbd_peer_request, w);
	struct drbd_peer_device *peer_device = peer_req->peer_device;
	struct drbd_device *device = peer_device->device;
	sector_t sector = peer_req->i.sector;
	int err;

	D_ASSERT(device, drbd_interval_empty(&peer_req->i));

	if (likely((peer_req->flags & EE_WAS_ERROR) == 0)) {
		drbd_set_in_sync(device, sector, peer_req->i.size);
		err = drbd_send_ack(peer_device, P_RS_WRITE_ACK, peer_req);
	} else {
		/* Record failure to sync */
		drbd_rs_failed_io(device, sector, peer_req->i.size);

		err  = drbd_send_ack(peer_device, P_NEG_ACK, peer_req);
	}
	dec_unacked(device);

	return err;
}

STATIC int recv_resync_read(struct drbd_peer_device *peer_device, sector_t sector,
			    int data_size) __releases(local)
{
	struct drbd_device *device = peer_device->device;
	struct drbd_peer_request *peer_req;

	peer_req = read_in_block(peer_device, ID_SYNCER, sector, data_size);
	if (!peer_req)
		goto fail;

	dec_rs_pending(device);

	inc_unacked(device);
	/* corresponding dec_unacked() in e_end_resync_block()
	 * respective _drbd_clear_done_ee */

	peer_req->w.cb = e_end_resync_block;

	spin_lock_irq(&device->resource->req_lock);
	list_add(&peer_req->w.list, &device->sync_ee);
	spin_unlock_irq(&device->resource->req_lock);

	atomic_add(data_size >> 9, &device->rs_sect_ev);
	if (drbd_submit_peer_request(device, peer_req, WRITE, DRBD_FAULT_RS_WR) == 0)
		return 0;

	/* don't care for the reason here */
	drbd_err(device, "submit failed, triggering re-connect\n");
	spin_lock_irq(&device->resource->req_lock);
	list_del(&peer_req->w.list);
	spin_unlock_irq(&device->resource->req_lock);

	drbd_free_peer_req(device, peer_req);
fail:
	put_ldev(device);
	return -EIO;
}

static struct drbd_request *
find_request(struct drbd_device *device, struct rb_root *root, u64 id,
	     sector_t sector, bool missing_ok, const char *func)
{
	struct drbd_request *req;

	/* Request object according to our peer */
	req = (struct drbd_request *)(unsigned long)id;
	if (drbd_contains_interval(root, sector, &req->i) && req->i.local)
		return req;
	if (!missing_ok) {
		drbd_err(device, "%s: failed to find request 0x%lx, sector %llus\n", func,
			(unsigned long)id, (unsigned long long)sector);
	}
	return NULL;
}

STATIC int receive_DataReply(struct drbd_connection *connection, struct packet_info *pi)
{
	struct drbd_peer_device *peer_device;
	struct drbd_device *device;
	struct drbd_request *req;
	sector_t sector;
	int err;
	struct p_data *p = pi->data;

	peer_device = conn_peer_device(connection, pi->vnr);
	if (!peer_device)
		return -EIO;
	device = peer_device->device;

	sector = be64_to_cpu(p->sector);

	spin_lock_irq(&device->resource->req_lock);
	req = find_request(device, &device->read_requests, p->block_id, sector, false, __func__);
	spin_unlock_irq(&device->resource->req_lock);
	if (unlikely(!req))
		return -EIO;

	/* drbd_remove_request_interval() is done in _req_may_be_done, to avoid
	 * special casing it there for the various failure cases.
	 * still no race with drbd_fail_pending_reads */
	err = recv_dless_read(peer_device, req, sector, pi->size);
	if (!err)
		req_mod(req, DATA_RECEIVED);
	/* else: nothing. handled from drbd_disconnect...
	 * I don't think we may complete this just yet
	 * in case we are "on-disconnect: freeze" */

	return err;
}

STATIC int receive_RSDataReply(struct drbd_connection *connection, struct packet_info *pi)
{
	struct drbd_peer_device *peer_device;
	struct drbd_device *device;
	sector_t sector;
	int err;
	struct p_data *p = pi->data;

	peer_device = conn_peer_device(connection, pi->vnr);
	if (!peer_device)
		return -EIO;
	device = peer_device->device;

	sector = be64_to_cpu(p->sector);
	D_ASSERT(device, p->block_id == ID_SYNCER);

	if (get_ldev(device)) {
		/* data is submitted to disk within recv_resync_read.
		 * corresponding put_ldev done below on error,
		 * or in drbd_peer_request_endio. */
		err = recv_resync_read(peer_device, sector, pi->size);
	} else {
		if (drbd_ratelimit())
			drbd_err(device, "Can not write resync data to local disk.\n");

		err = drbd_drain_block(peer_device, pi->size);

		drbd_send_ack_dp(peer_device, P_NEG_ACK, p, pi->size);
	}

	atomic_add(pi->size >> 9, &device->rs_sect_in);

	return err;
}

static int w_restart_write(struct drbd_work *w, int cancel)
{
	struct drbd_request *req = container_of(w, struct drbd_request, w);
	struct drbd_device *device = req->device;
	struct bio *bio;
	unsigned long start_time;
	unsigned long flags;

	spin_lock_irqsave(&device->resource->req_lock, flags);
	if (!expect(req->rq_state & RQ_POSTPONED)) {
		spin_unlock_irqrestore(&device->resource->req_lock, flags);
		return -EIO;
	}
	bio = req->master_bio;
	start_time = req->start_time;
	/* Postponed requests will not have their master_bio completed!  */
	__req_mod(req, DISCARD_WRITE, NULL);
	spin_unlock_irqrestore(&device->resource->req_lock, flags);

	while (__drbd_make_request(device, bio, start_time))
		/* retry */ ;
	return 0;
}

static void restart_conflicting_writes(struct drbd_device *device,
				       sector_t sector, int size)
{
	struct drbd_interval *i;
	struct drbd_request *req;

	drbd_for_each_overlap(i, &device->write_requests, sector, size) {
		if (!i->local)
			continue;
		req = container_of(i, struct drbd_request, i);
		if (req->rq_state & RQ_LOCAL_PENDING ||
		    !(req->rq_state & RQ_POSTPONED))
			continue;
		if (expect(list_empty(&req->w.list))) {
			req->device = device;
			req->w.cb = w_restart_write;
			drbd_queue_work(&device->resource->work, &req->w);
		}
	}
}

/*
 * e_end_block() is called in asender context via drbd_finish_peer_reqs().
 */
STATIC int e_end_block(struct drbd_work *w, int cancel)
{
	struct drbd_peer_request *peer_req =
		container_of(w, struct drbd_peer_request, w);
	struct drbd_peer_device *peer_device = peer_req->peer_device;
	struct drbd_device *device = peer_device->device;
	sector_t sector = peer_req->i.sector;
	struct drbd_epoch *epoch;
	int err = 0, pcmd;

	if (peer_req->flags & EE_IS_BARRIER) {
		epoch = previous_epoch(device, peer_req->epoch);
		if (epoch)
			drbd_may_finish_epoch(device, epoch, EV_BARRIER_DONE + (cancel ? EV_CLEANUP : 0));
	}

	if (peer_req->flags & EE_SEND_WRITE_ACK) {
		if (likely((peer_req->flags & EE_WAS_ERROR) == 0)) {
			pcmd = (first_peer_device(device)->repl_state >= L_SYNC_SOURCE &&
				first_peer_device(device)->repl_state <= L_PAUSED_SYNC_T &&
				peer_req->flags & EE_MAY_SET_IN_SYNC) ?
				P_RS_WRITE_ACK : P_WRITE_ACK;
			err = drbd_send_ack(peer_device, pcmd, peer_req);
			if (pcmd == P_RS_WRITE_ACK)
				drbd_set_in_sync(device, sector, peer_req->i.size);
		} else {
			err = drbd_send_ack(peer_device, P_NEG_ACK, peer_req);
			/* we expect it to be marked out of sync anyways...
			 * maybe assert this?  */
		}
		dec_unacked(device);
	}
	/* we delete from the conflict detection hash _after_ we sent out the
	 * P_WRITE_ACK / P_NEG_ACK, to get the sequence number right.  */
	if (peer_req->flags & EE_IN_INTERVAL_TREE) {
		spin_lock_irq(&device->resource->req_lock);
		D_ASSERT(device, !drbd_interval_empty(&peer_req->i));
		drbd_remove_epoch_entry_interval(device, peer_req);
		if (peer_req->flags & EE_RESTART_REQUESTS)
			restart_conflicting_writes(device, sector, peer_req->i.size);
		spin_unlock_irq(&device->resource->req_lock);
	} else
		D_ASSERT(device, drbd_interval_empty(&peer_req->i));

	drbd_may_finish_epoch(device, peer_req->epoch, EV_PUT + (cancel ? EV_CLEANUP : 0));

	return err;
}

static int e_send_ack(struct drbd_work *w, enum drbd_packet ack)
{
	struct drbd_peer_request *peer_req =
		container_of(w, struct drbd_peer_request, w);
	struct drbd_peer_device *peer_device = peer_req->peer_device;
	int err;

	err = drbd_send_ack(peer_device, ack, peer_req);
	dec_unacked(peer_device->device);

	return err;
}

static int e_send_discard_write(struct drbd_work *w, int unused)
{
	return e_send_ack(w, P_DISCARD_WRITE);
}

static int e_send_retry_write(struct drbd_work *w, int unused)
{

	struct drbd_peer_request *peer_request =
		container_of(w, struct drbd_peer_request, w);
	struct drbd_connection *connection = peer_request->peer_device->connection;

	return e_send_ack(w, connection->agreed_pro_version >= 100 ?
			     P_RETRY_WRITE : P_DISCARD_WRITE);
}

static bool seq_greater(u32 a, u32 b)
{
	/*
	 * We assume 32-bit wrap-around here.
	 * For 24-bit wrap-around, we would have to shift:
	 *  a <<= 8; b <<= 8;
	 */
	return (s32)a - (s32)b > 0;
}

static u32 seq_max(u32 a, u32 b)
{
	return seq_greater(a, b) ? a : b;
}

static bool need_peer_seq(struct drbd_peer_device *peer_device)
{
	struct drbd_connection *connection = peer_device->connection;
	int tp;

	/*
	 * We only need to keep track of the last packet_seq number of our peer
	 * if we are in dual-primary mode and we have the discard flag set; see
	 * handle_write_conflicts().
	 */

	rcu_read_lock();
	tp = rcu_dereference(connection->net_conf)->two_primaries;
	rcu_read_unlock();

	return tp && test_bit(DISCARD_CONCURRENT, &connection->flags);
}

static void update_peer_seq(struct drbd_peer_device *peer_device, unsigned int peer_seq)
{
	unsigned int newest_peer_seq;

	if (need_peer_seq(peer_device)) {
		spin_lock(&peer_device->peer_seq_lock);
		newest_peer_seq = seq_max(peer_device->peer_seq, peer_seq);
		peer_device->peer_seq = newest_peer_seq;
		spin_unlock(&peer_device->peer_seq_lock);
		/* wake up only if we actually changed peer_device->peer_seq */
		if (peer_seq == newest_peer_seq)
			wake_up(&peer_device->device->seq_wait);
	}
}

/* Called from receive_Data.
 * Synchronize packets on sock with packets on msock.
 *
 * This is here so even when a P_DATA packet traveling via sock overtook an Ack
 * packet traveling on msock, they are still processed in the order they have
 * been sent.
 *
 * Note: we don't care for Ack packets overtaking P_DATA packets.
 *
 * In case packet_seq is larger than peer_device->peer_seq number, there are
 * outstanding packets on the msock. We wait for them to arrive.
 * In case we are the logically next packet, we update peer_device->peer_seq
 * ourselves. Correctly handles 32bit wrap around.
 *
 * Assume we have a 10 GBit connection, that is about 1<<30 byte per second,
 * about 1<<21 sectors per second. So "worst" case, we have 1<<3 == 8 seconds
 * for the 24bit wrap (historical atomic_t guarantee on some archs), and we have
 * 1<<9 == 512 seconds aka ages for the 32bit wrap around...
 *
 * returns 0 if we may process the packet,
 * -ERESTARTSYS if we were interrupted (by disconnect signal). */
static int wait_for_and_update_peer_seq(struct drbd_peer_device *peer_device, const u32 peer_seq)
{
	DEFINE_WAIT(wait);
	long timeout;
	int ret;

	if (!need_peer_seq(peer_device))
		return 0;

	spin_lock(&peer_device->peer_seq_lock);
	for (;;) {
		if (!seq_greater(peer_seq - 1, peer_device->peer_seq)) {
			peer_device->peer_seq = seq_max(peer_device->peer_seq, peer_seq);
			ret = 0;
			break;
		}
		if (signal_pending(current)) {
			ret = -ERESTARTSYS;
			break;
		}
		prepare_to_wait(&peer_device->device->seq_wait, &wait, TASK_INTERRUPTIBLE);
		spin_unlock(&peer_device->peer_seq_lock);
		rcu_read_lock();
		timeout = rcu_dereference(peer_device->connection->net_conf)->ping_timeo*HZ/10;
		rcu_read_unlock();
		timeout = schedule_timeout(timeout);
		spin_lock(&peer_device->peer_seq_lock);
		if (!timeout) {
			ret = -ETIMEDOUT;
			drbd_err(peer_device, "Timed out waiting for missing ack packets; disconnecting\n");
			break;
		}
	}
	spin_unlock(&peer_device->peer_seq_lock);
	finish_wait(&peer_device->device->seq_wait, &wait);
	return ret;
}

/* see also bio_flags_to_wire()
 * DRBD_REQ_*, because we need to semantically map the flags to data packet
 * flags and back. We may replicate to other kernel versions. */
static unsigned long wire_flags_to_bio(struct drbd_connection *connection, u32 dpf)
{
	if (connection->agreed_pro_version >= 95)
		return  (dpf & DP_RW_SYNC ? DRBD_REQ_SYNC : 0) |
			(dpf & DP_FUA ? DRBD_REQ_FUA : 0) |
			(dpf & DP_FLUSH ? DRBD_REQ_FLUSH : 0) |
			(dpf & DP_DISCARD ? DRBD_REQ_DISCARD : 0);

	/* else: we used to communicate one bit only in older DRBD */
	return dpf & DP_RW_SYNC ? DRBD_REQ_SYNC : 0;
}

static void fail_postponed_requests(struct drbd_device *device, sector_t sector,
				    unsigned int size)
{
	struct drbd_interval *i;

    repeat:
	drbd_for_each_overlap(i, &device->write_requests, sector, size) {
		struct drbd_request *req;
		struct bio_and_error m;

		if (!i->local)
			continue;
		req = container_of(i, struct drbd_request, i);
		if (!(req->rq_state & RQ_POSTPONED))
			continue;
		req->rq_state &= ~RQ_POSTPONED;
		__req_mod(req, NEG_ACKED, &m);
		spin_unlock_irq(&device->resource->req_lock);
		if (m.bio)
			complete_master_bio(device, &m);
		spin_lock_irq(&device->resource->req_lock);
		goto repeat;
	}
}

static int handle_write_conflicts(struct drbd_device *device,
				  struct drbd_peer_request *peer_req)
{
	struct drbd_connection *connection = peer_req->peer_device->connection;
	bool resolve_conflicts = test_bit(DISCARD_CONCURRENT, &connection->flags);
	sector_t sector = peer_req->i.sector;
	const unsigned int size = peer_req->i.size;
	struct drbd_interval *i;
	bool equal;
	int err;

	/*
	 * Inserting the peer request into the write_requests tree will prevent
	 * new conflicting local requests from being added.
	 */
	drbd_insert_interval(&device->write_requests, &peer_req->i);

    repeat:
	drbd_for_each_overlap(i, &device->write_requests, sector, size) {
		if (i == &peer_req->i)
			continue;

		if (!i->local) {
			/*
			 * Our peer has sent a conflicting remote request; this
			 * should not happen in a two-node setup.  Wait for the
			 * earlier peer request to complete.
			 */
			err = drbd_wait_misc(device, i);
			if (err)
				goto out;
			goto repeat;
		}

		equal = i->sector == sector && i->size == size;
		if (resolve_conflicts) {
			/*
			 * If the peer request is fully contained within the
			 * overlapping request, it can be discarded; otherwise,
			 * it will be retried once all overlapping requests
			 * have completed.
			 */
			bool discard = i->sector <= sector && i->sector +
				       (i->size >> 9) >= sector + (size >> 9);

			if (!equal)
				drbd_alert(device, "Concurrent writes detected: "
					       "local=%llus +%u, remote=%llus +%u, "
					       "assuming %s came first\n",
					  (unsigned long long)i->sector, i->size,
					  (unsigned long long)sector, size,
					  discard ? "local" : "remote");

			inc_unacked(device);
			peer_req->w.cb = discard ? e_send_discard_write :
						   e_send_retry_write;
			list_add_tail(&peer_req->w.list, &device->done_ee);
			wake_asender(connection);

			err = -ENOENT;
			goto out;
		} else {
			struct drbd_request *req =
				container_of(i, struct drbd_request, i);

			if (!equal)
				drbd_alert(device, "Concurrent writes detected: "
					       "local=%llus +%u, remote=%llus +%u\n",
					  (unsigned long long)i->sector, i->size,
					  (unsigned long long)sector, size);

			if (req->rq_state & RQ_LOCAL_PENDING ||
			    !(req->rq_state & RQ_POSTPONED)) {
				/*
				 * Wait for the node with the discard flag to
				 * decide if this request will be discarded or
				 * retried.  Requests that are discarded will
				 * disappear from the write_requests tree.
				 *
				 * In addition, wait for the conflicting
				 * request to finish locally before submitting
				 * the conflicting peer request.
				 */
				err = drbd_wait_misc(device, &req->i);
				if (err) {
					_conn_request_state(connection, NS(conn, C_TIMEOUT), CS_HARD);
					fail_postponed_requests(device, sector, size);
					goto out;
				}
				goto repeat;
			}
			/*
			 * Remember to restart the conflicting requests after
			 * the new peer request has completed.
			 */
			peer_req->flags |= EE_RESTART_REQUESTS;
		}
	}
	err = 0;

    out:
	if (err)
		drbd_remove_epoch_entry_interval(device, peer_req);
	return err;
}

/* mirrored write */
STATIC int receive_Data(struct drbd_connection *connection, struct packet_info *pi)
{
	struct drbd_peer_device *peer_device;
	struct drbd_device *device;
	sector_t sector;
	struct drbd_peer_request *peer_req;
	struct p_data *p = pi->data;
	u32 peer_seq = be32_to_cpu(p->seq_num);
	int rw = WRITE;
	u32 dp_flags;
	int err, tp;

	peer_device = conn_peer_device(connection, pi->vnr);
	if (!peer_device)
		return -EIO;
	device = peer_device->device;

	if (!get_ldev(device)) {
		int err2;

		err = wait_for_and_update_peer_seq(peer_device, peer_seq);
		drbd_send_ack_dp(peer_device, P_NEG_ACK, p, pi->size);
		atomic_inc(&device->current_epoch->epoch_size);
		err2 = drbd_drain_block(peer_device, pi->size);
		if (!err)
			err = err2;
		return err;
	}

	/*
	 * Corresponding put_ldev done either below (on various errors), or in
	 * drbd_peer_request_endio, if we successfully submit the data at the
	 * end of this function.
	 */

	sector = be64_to_cpu(p->sector);
	peer_req = read_in_block(peer_device, p->block_id, sector, pi->size);
	if (!peer_req) {
		put_ldev(device);
		return -EIO;
	}

	peer_req->w.cb = e_end_block;

	dp_flags = be32_to_cpu(p->dp_flags);
	rw |= wire_flags_to_bio(connection, dp_flags);

	if (dp_flags & DP_MAY_SET_IN_SYNC)
		peer_req->flags |= EE_MAY_SET_IN_SYNC;

	/* last "fixes" to rw flags.
	 * Strip off BIO_RW_BARRIER unconditionally,
	 * it is not supposed to be here anyways.
	 * (Was FUA or FLUSH on the peer,
	 * and got translated to BARRIER on this side).
	 * Note that the epoch handling code below
	 * may add it again, though.
	 */
	rw &= ~DRBD_REQ_HARDBARRIER;

	spin_lock(&device->epoch_lock);
	peer_req->epoch = device->current_epoch;
	atomic_inc(&peer_req->epoch->epoch_size);
	atomic_inc(&peer_req->epoch->active);

	if (device->write_ordering == WO_bio_barrier &&
	    atomic_read(&peer_req->epoch->epoch_size) == 1) {
		struct drbd_epoch *epoch;
		/* Issue a barrier if we start a new epoch, and the previous epoch
		   was not a epoch containing a single request which already was
		   a Barrier. */
		epoch = list_entry(peer_req->epoch->list.prev, struct drbd_epoch, list);
		if (epoch == peer_req->epoch) {
			set_bit(DE_CONTAINS_A_BARRIER, &peer_req->epoch->flags);
			rw |= DRBD_REQ_FLUSH | DRBD_REQ_FUA;
			peer_req->flags |= EE_IS_BARRIER;
		} else {
			if (atomic_read(&epoch->epoch_size) > 1 ||
			    !test_bit(DE_CONTAINS_A_BARRIER, &epoch->flags)) {
				set_bit(DE_BARRIER_IN_NEXT_EPOCH_ISSUED, &epoch->flags);
				set_bit(DE_CONTAINS_A_BARRIER, &peer_req->epoch->flags);
				rw |= DRBD_REQ_FLUSH | DRBD_REQ_FUA;
				peer_req->flags |= EE_IS_BARRIER;
			}
		}
	}
	spin_unlock(&device->epoch_lock);

	rcu_read_lock();
	tp = rcu_dereference(peer_device->connection->net_conf)->two_primaries;
	rcu_read_unlock();
	if (tp) {
		peer_req->flags |= EE_IN_INTERVAL_TREE;
		err = wait_for_and_update_peer_seq(peer_device, peer_seq);
		if (err)
			goto out_interrupted;
		spin_lock_irq(&device->resource->req_lock);
		err = handle_write_conflicts(device, peer_req);
		if (err) {
			spin_unlock_irq(&device->resource->req_lock);
			if (err == -ENOENT) {
				put_ldev(device);
				return 0;
			}
			goto out_interrupted;
		}
	} else
		spin_lock_irq(&device->resource->req_lock);
	list_add(&peer_req->w.list, &device->active_ee);
	spin_unlock_irq(&device->resource->req_lock);

	if (peer_device->connection->agreed_pro_version < 100) {
		rcu_read_lock();
		switch (rcu_dereference(peer_device->connection->net_conf)->wire_protocol) {
		case DRBD_PROT_C:
			dp_flags |= DP_SEND_WRITE_ACK;
			break;
		case DRBD_PROT_B:
			dp_flags |= DP_SEND_RECEIVE_ACK;
			break;
		}
		rcu_read_unlock();
	}

	if (dp_flags & DP_SEND_WRITE_ACK) {
		peer_req->flags |= EE_SEND_WRITE_ACK;
		inc_unacked(device);
		/* corresponding dec_unacked() in e_end_block()
		 * respective _drbd_clear_done_ee */
	}

	if (dp_flags & DP_SEND_RECEIVE_ACK) {
		/* I really don't like it that the receiver thread
		 * sends on the msock, but anyways */
		drbd_send_ack(peer_device, P_RECV_ACK, peer_req);
	}

	if (peer_device->disk_state < D_INCONSISTENT) {
		/* In case we have the only disk of the cluster, */
		drbd_set_out_of_sync(device, peer_req->i.sector, peer_req->i.size);
		peer_req->flags |= EE_CALL_AL_COMPLETE_IO;
		peer_req->flags &= ~EE_MAY_SET_IN_SYNC;
		drbd_al_begin_io(device, &peer_req->i, true);
	}

	err = drbd_submit_peer_request(device, peer_req, rw, DRBD_FAULT_DT_WR);
	if (!err)
		return 0;

	/* don't care for the reason here */
	drbd_err(device, "submit failed, triggering re-connect\n");
	spin_lock_irq(&device->resource->req_lock);
	list_del(&peer_req->w.list);
	drbd_remove_epoch_entry_interval(device, peer_req);
	spin_unlock_irq(&device->resource->req_lock);
	if (peer_req->flags & EE_CALL_AL_COMPLETE_IO)
		drbd_al_complete_io(device, &peer_req->i);

out_interrupted:
	drbd_may_finish_epoch(device, peer_req->epoch, EV_PUT + EV_CLEANUP);
	put_ldev(device);
	drbd_free_peer_req(device, peer_req);
	return err;
}

/* We may throttle resync, if the lower device seems to be busy,
 * and current sync rate is above c_min_rate.
 *
 * To decide whether or not the lower device is busy, we use a scheme similar
 * to MD RAID is_mddev_idle(): if the partition stats reveal "significant"
 * (more than 64 sectors) of activity we cannot account for with our own resync
 * activity, it obviously is "busy".
 *
 * The current sync rate used here uses only the most recent two step marks,
 * to have a short time average so we can react faster.
 */
int drbd_rs_should_slow_down(struct drbd_device *device, sector_t sector)
{
	unsigned long db, dt, dbdt;
	struct lc_element *tmp;
	int curr_events;
	int throttle = 0;
	unsigned int c_min_rate;

	rcu_read_lock();
	c_min_rate = rcu_dereference(device->ldev->disk_conf)->c_min_rate;
	rcu_read_unlock();

	/* feature disabled? */
	if (c_min_rate == 0)
		return 0;

	spin_lock_irq(&device->al_lock);
	tmp = lc_find(device->resync, BM_SECT_TO_EXT(sector));
	if (tmp) {
		struct bm_extent *bm_ext = lc_entry(tmp, struct bm_extent, lce);
		if (test_bit(BME_PRIORITY, &bm_ext->flags)) {
			spin_unlock_irq(&device->al_lock);
			return 0;
		}
		/* Do not slow down if app IO is already waiting for this extent */
	}
	spin_unlock_irq(&device->al_lock);

	curr_events = drbd_backing_bdev_events(device)
		    - atomic_read(&device->rs_sect_ev);

	if (!device->rs_last_events || curr_events - device->rs_last_events > 64) {
		unsigned long rs_left;
		int i;

		device->rs_last_events = curr_events;

		/* sync speed average over the last 2*DRBD_SYNC_MARK_STEP,
		 * approx. */
		i = (device->rs_last_mark + DRBD_SYNC_MARKS-1) % DRBD_SYNC_MARKS;

		if (first_peer_device(device)->repl_state == L_VERIFY_S || first_peer_device(device)->repl_state == L_VERIFY_T)
			rs_left = device->ov_left;
		else
			rs_left = drbd_bm_total_weight(device) - device->rs_failed;

		dt = ((long)jiffies - (long)device->rs_mark_time[i]) / HZ;
		if (!dt)
			dt++;
		db = device->rs_mark_left[i] - rs_left;
		dbdt = Bit2KB(db/dt);

		if (dbdt > c_min_rate)
			throttle = 1;
	}
	return throttle;
}


STATIC int receive_DataRequest(struct drbd_connection *connection, struct packet_info *pi)
{
	struct drbd_peer_device *peer_device;
	struct drbd_device *device;
	sector_t sector;
	sector_t capacity;
	struct drbd_peer_request *peer_req;
	struct digest_info *di = NULL;
	int size, verb;
	unsigned int fault_type;
	struct p_block_req *p =	pi->data;

	peer_device = conn_peer_device(connection, pi->vnr);
	if (!peer_device)
		return -EIO;
	device = peer_device->device;
	capacity = drbd_get_capacity(device->this_bdev);

	sector = be64_to_cpu(p->sector);
	size   = be32_to_cpu(p->blksize);

	if (size <= 0 || !IS_ALIGNED(size, 512) || size > DRBD_MAX_BIO_SIZE) {
		drbd_err(device, "%s:%d: sector: %llus, size: %u\n", __FILE__, __LINE__,
				(unsigned long long)sector, size);
		return -EINVAL;
	}
	if (sector + (size>>9) > capacity) {
		drbd_err(device, "%s:%d: sector: %llus, size: %u\n", __FILE__, __LINE__,
				(unsigned long long)sector, size);
		return -EINVAL;
	}

	if (!get_ldev_if_state(device, D_UP_TO_DATE)) {
		verb = 1;
		switch (pi->cmd) {
		case P_DATA_REQUEST:
			drbd_send_ack_rp(peer_device, P_NEG_DREPLY, p);
			break;
		case P_RS_DATA_REQUEST:
		case P_CSUM_RS_REQUEST:
		case P_OV_REQUEST:
			drbd_send_ack_rp(peer_device, P_NEG_RS_DREPLY , p);
			break;
		case P_OV_REPLY:
			verb = 0;
			dec_rs_pending(device);
			drbd_send_ack_ex(peer_device, P_OV_RESULT, sector, size, ID_IN_SYNC);
			break;
		default:
			BUG();
		}
		if (verb && drbd_ratelimit())
			drbd_err(device, "Can not satisfy peer's read request, "
			    "no local data.\n");

		/* drain possibly payload */
		return drbd_drain_block(peer_device, pi->size);
	}

	/* GFP_NOIO, because we must not cause arbitrary write-out: in a DRBD
	 * "criss-cross" setup, that might cause write-out on some other DRBD,
	 * which in turn might block on the other node at this very place.  */
	peer_req = drbd_alloc_peer_req(peer_device, p->block_id, sector, size, GFP_NOIO);
	if (!peer_req) {
		put_ldev(device);
		return -ENOMEM;
	}

	switch (pi->cmd) {
	case P_DATA_REQUEST:
		peer_req->w.cb = w_e_end_data_req;
		fault_type = DRBD_FAULT_DT_RD;
		/* application IO, don't drbd_rs_begin_io */
		goto submit;

	case P_RS_DATA_REQUEST:
		peer_req->w.cb = w_e_end_rsdata_req;
		fault_type = DRBD_FAULT_RS_RD;
		/* used in the sector offset progress display */
		device->bm_resync_fo = BM_SECT_TO_BIT(sector);
		break;

	case P_OV_REPLY:
	case P_CSUM_RS_REQUEST:
		fault_type = DRBD_FAULT_RS_RD;
		di = kmalloc(sizeof(*di) + pi->size, GFP_NOIO);
		if (!di)
			goto out_free_e;

		di->digest_size = pi->size;
		di->digest = (((char *)di)+sizeof(struct digest_info));

		peer_req->digest = di;
		peer_req->flags |= EE_HAS_DIGEST;

		if (drbd_recv_all(peer_device->connection, di->digest, pi->size))
			goto out_free_e;

		if (pi->cmd == P_CSUM_RS_REQUEST) {
			D_ASSERT(device, peer_device->connection->agreed_pro_version >= 89);
			peer_req->w.cb = w_e_end_csum_rs_req;
			/* used in the sector offset progress display */
			device->bm_resync_fo = BM_SECT_TO_BIT(sector);
		} else if (pi->cmd == P_OV_REPLY) {
			/* track progress, we may need to throttle */
			atomic_add(size >> 9, &device->rs_sect_in);
			peer_req->w.cb = w_e_end_ov_reply;
			dec_rs_pending(device);
			/* drbd_rs_begin_io done when we sent this request,
			 * but accounting still needs to be done. */
			goto submit_for_resync;
		}
		break;

	case P_OV_REQUEST:
		if (device->ov_start_sector == ~(sector_t)0 &&
		    peer_device->connection->agreed_pro_version >= 90) {
			unsigned long now = jiffies;
			int i;
			device->ov_start_sector = sector;
			device->ov_position = sector;
			device->ov_left = drbd_bm_bits(device) - BM_SECT_TO_BIT(sector);
			device->rs_total = device->ov_left;
			for (i = 0; i < DRBD_SYNC_MARKS; i++) {
				device->rs_mark_left[i] = device->ov_left;
				device->rs_mark_time[i] = now;
			}
			drbd_info(device, "Online Verify start sector: %llu\n",
					(unsigned long long)sector);
		}
		peer_req->w.cb = w_e_end_ov_req;
		fault_type = DRBD_FAULT_RS_RD;
		break;

	default:
		BUG();
	}

	/* Throttle, drbd_rs_begin_io and submit should become asynchronous
	 * wrt the receiver, but it is not as straightforward as it may seem.
	 * Various places in the resync start and stop logic assume resync
	 * requests are processed in order, requeuing this on the worker thread
	 * introduces a bunch of new code for synchronization between threads.
	 *
	 * Unlimited throttling before drbd_rs_begin_io may stall the resync
	 * "forever", throttling after drbd_rs_begin_io will lock that extent
	 * for application writes for the same time.  For now, just throttle
	 * here, where the rest of the code expects the receiver to sleep for
	 * a while, anyways.
	 */

	/* Throttle before drbd_rs_begin_io, as that locks out application IO;
	 * this defers syncer requests for some time, before letting at least
	 * on request through.  The resync controller on the receiving side
	 * will adapt to the incoming rate accordingly.
	 *
	 * We cannot throttle here if remote is Primary/SyncTarget:
	 * we would also throttle its application reads.
	 * In that case, throttling is done on the SyncTarget only.
	 */
	if (connection->peer_role != R_PRIMARY && drbd_rs_should_slow_down(device, sector))
		schedule_timeout_uninterruptible(HZ/10);
	if (drbd_rs_begin_io(device, sector))
		goto out_free_e;

submit_for_resync:
	atomic_add(size >> 9, &device->rs_sect_ev);

submit:
	inc_unacked(device);
	spin_lock_irq(&device->resource->req_lock);
	list_add_tail(&peer_req->w.list, &device->read_ee);
	spin_unlock_irq(&device->resource->req_lock);

	if (drbd_submit_peer_request(device, peer_req, READ, fault_type) == 0)
		return 0;

	/* don't care for the reason here */
	drbd_err(device, "submit failed, triggering re-connect\n");
	spin_lock_irq(&device->resource->req_lock);
	list_del(&peer_req->w.list);
	spin_unlock_irq(&device->resource->req_lock);
	/* no drbd_rs_complete_io(), we are dropping the connection anyways */

out_free_e:
	put_ldev(device);
	drbd_free_peer_req(device, peer_req);
	return -EIO;
}

/**
 * drbd_asb_recover_0p  -  Recover after split-brain with no remaining primaries
 */
static int drbd_asb_recover_0p(struct drbd_peer_device *peer_device) __must_hold(local)
{
	struct drbd_device *device = peer_device->device;
	int self, peer, rv = -100;
	unsigned long ch_self, ch_peer;
	enum drbd_after_sb_p after_sb_0p;

	self = device->ldev->md.uuid[UI_BITMAP] & 1;
	peer = device->p_uuid[UI_BITMAP] & 1;

	ch_peer = device->p_uuid[UI_SIZE];
	ch_self = device->comm_bm_set;

	rcu_read_lock();
	after_sb_0p = rcu_dereference(peer_device->connection->net_conf)->after_sb_0p;
	rcu_read_unlock();
	switch (after_sb_0p) {
	case ASB_CONSENSUS:
	case ASB_DISCARD_SECONDARY:
	case ASB_CALL_HELPER:
	case ASB_VIOLENTLY:
		drbd_err(device, "Configuration error.\n");
		break;
	case ASB_DISCONNECT:
		break;
	case ASB_DISCARD_YOUNGER_PRI:
		if (self == 0 && peer == 1) {
			rv = -1;
			break;
		}
		if (self == 1 && peer == 0) {
			rv =  1;
			break;
		}
		/* Else fall through to one of the other strategies... */
	case ASB_DISCARD_OLDER_PRI:
		if (self == 0 && peer == 1) {
			rv = 1;
			break;
		}
		if (self == 1 && peer == 0) {
			rv = -1;
			break;
		}
		/* Else fall through to one of the other strategies... */
		drbd_warn(device, "Discard younger/older primary did not find a decision\n"
		     "Using discard-least-changes instead\n");
	case ASB_DISCARD_ZERO_CHG:
		if (ch_peer == 0 && ch_self == 0) {
			rv = test_bit(DISCARD_CONCURRENT, &peer_device->connection->flags)
				? -1 : 1;
			break;
		} else {
			if (ch_peer == 0) { rv =  1; break; }
			if (ch_self == 0) { rv = -1; break; }
		}
		if (after_sb_0p == ASB_DISCARD_ZERO_CHG)
			break;
	case ASB_DISCARD_LEAST_CHG:
		if	(ch_self < ch_peer)
			rv = -1;
		else if (ch_self > ch_peer)
			rv =  1;
		else /* ( ch_self == ch_peer ) */
		     /* Well, then use something else. */
			rv = test_bit(DISCARD_CONCURRENT, &peer_device->connection->flags)
				? -1 : 1;
		break;
	case ASB_DISCARD_LOCAL:
		rv = -1;
		break;
	case ASB_DISCARD_REMOTE:
		rv =  1;
	}

	return rv;
}

/**
 * drbd_asb_recover_1p  -  Recover after split-brain with one remaining primary
 */
static int drbd_asb_recover_1p(struct drbd_peer_device *peer_device) __must_hold(local)
{
	struct drbd_device *device = peer_device->device;
	int hg, rv = -100;
	enum drbd_after_sb_p after_sb_1p;

	rcu_read_lock();
	after_sb_1p = rcu_dereference(peer_device->connection->net_conf)->after_sb_1p;
	rcu_read_unlock();
	switch (after_sb_1p) {
	case ASB_DISCARD_YOUNGER_PRI:
	case ASB_DISCARD_OLDER_PRI:
	case ASB_DISCARD_LEAST_CHG:
	case ASB_DISCARD_LOCAL:
	case ASB_DISCARD_REMOTE:
	case ASB_DISCARD_ZERO_CHG:
		drbd_err(device, "Configuration error.\n");
		break;
	case ASB_DISCONNECT:
		break;
	case ASB_CONSENSUS:
		hg = drbd_asb_recover_0p(peer_device);
		if (hg == -1 && device->resource->role == R_SECONDARY)
			rv = hg;
		if (hg == 1  && device->resource->role == R_PRIMARY)
			rv = hg;
		break;
	case ASB_VIOLENTLY:
		rv = drbd_asb_recover_0p(peer_device);
		break;
	case ASB_DISCARD_SECONDARY:
		return device->resource->role == R_PRIMARY ? 1 : -1;
	case ASB_CALL_HELPER:
		hg = drbd_asb_recover_0p(peer_device);
		if (hg == -1 && device->resource->role == R_PRIMARY) {
			enum drbd_state_rv rv2;

			drbd_set_role(device, R_SECONDARY, 0);
			 /* drbd_change_state() does not sleep while in SS_IN_TRANSIENT_STATE,
			  * we might be here in L_STANDALONE which is transient.
			  * we do not need to wait for the after state change work either. */
			rv2 = drbd_change_state(device, CS_VERBOSE, NS(role, R_SECONDARY));
			if (rv2 != SS_SUCCESS) {
				drbd_khelper(device, "pri-lost-after-sb");
			} else {
				drbd_warn(device, "Successfully gave up primary role.\n");
				rv = hg;
			}
		} else
			rv = hg;
	}

	return rv;
}

/**
 * drbd_asb_recover_2p  -  Recover after split-brain with two remaining primaries
 */
static int drbd_asb_recover_2p(struct drbd_peer_device *peer_device) __must_hold(local)
{
	struct drbd_device *device = peer_device->device;
	int hg, rv = -100;
	enum drbd_after_sb_p after_sb_2p;

	rcu_read_lock();
	after_sb_2p = rcu_dereference(peer_device->connection->net_conf)->after_sb_2p;
	rcu_read_unlock();
	switch (after_sb_2p) {
	case ASB_DISCARD_YOUNGER_PRI:
	case ASB_DISCARD_OLDER_PRI:
	case ASB_DISCARD_LEAST_CHG:
	case ASB_DISCARD_LOCAL:
	case ASB_DISCARD_REMOTE:
	case ASB_CONSENSUS:
	case ASB_DISCARD_SECONDARY:
	case ASB_DISCARD_ZERO_CHG:
		drbd_err(device, "Configuration error.\n");
		break;
	case ASB_VIOLENTLY:
		rv = drbd_asb_recover_0p(peer_device);
		break;
	case ASB_DISCONNECT:
		break;
	case ASB_CALL_HELPER:
		hg = drbd_asb_recover_0p(peer_device);
		if (hg == -1) {
			enum drbd_state_rv rv2;

			 /* drbd_change_state() does not sleep while in SS_IN_TRANSIENT_STATE,
			  * we might be here in L_STANDALONE which is transient.
			  * we do not need to wait for the after state change work either. */
			rv2 = drbd_change_state(device, CS_VERBOSE, NS(role, R_SECONDARY));
			if (rv2 != SS_SUCCESS) {
				drbd_khelper(device, "pri-lost-after-sb");
			} else {
				drbd_warn(device, "Successfully gave up primary role.\n");
				rv = hg;
			}
		} else
			rv = hg;
	}

	return rv;
}

STATIC void drbd_uuid_dump(struct drbd_device *device, char *text, u64 *uuid,
			   u64 bits, u64 flags)
{
	if (!uuid) {
		drbd_info(device, "%s uuid info vanished while I was looking!\n", text);
		return;
	}
	drbd_info(device, "%s %016llX:%016llX:%016llX:%016llX bits:%llu flags:%llX\n",
	     text,
	     (unsigned long long)uuid[UI_CURRENT],
	     (unsigned long long)uuid[UI_BITMAP],
	     (unsigned long long)uuid[UI_HISTORY_START],
	     (unsigned long long)uuid[UI_HISTORY_END],
	     (unsigned long long)bits,
	     (unsigned long long)flags);
}

/*
  100	after split brain try auto recover
    2	L_SYNC_SOURCE set BitMap
    1	L_SYNC_SOURCE use BitMap
    0	no Sync
   -1	L_SYNC_TARGET use BitMap
   -2	L_SYNC_TARGET set BitMap
 -100	after split brain, disconnect
-1000	unrelated data
-1091   requires proto 91
-1096   requires proto 96
 */
STATIC int drbd_uuid_compare(struct drbd_device *device, int *rule_nr) __must_hold(local)
{
	u64 self, peer;
	int i, j;

	self = device->ldev->md.uuid[UI_CURRENT] & ~((u64)1);
	peer = device->p_uuid[UI_CURRENT] & ~((u64)1);

	*rule_nr = 10;
	if (self == UUID_JUST_CREATED && peer == UUID_JUST_CREATED)
		return 0;

	*rule_nr = 20;
	if ((self == UUID_JUST_CREATED || self == (u64)0) &&
	     peer != UUID_JUST_CREATED)
		return -2;

	*rule_nr = 30;
	if (self != UUID_JUST_CREATED &&
	    (peer == UUID_JUST_CREATED || peer == (u64)0))
		return 2;

	if (self == peer) {
		int rct, dc; /* roles at crash time */

		if (device->p_uuid[UI_BITMAP] == (u64)0 && device->ldev->md.uuid[UI_BITMAP] != (u64)0) {

			if (first_peer_device(device)->connection->agreed_pro_version < 91)
				return -1091;

			if ((device->ldev->md.uuid[UI_BITMAP] & ~((u64)1)) == (device->p_uuid[UI_HISTORY_START] & ~((u64)1)) &&
			    (device->ldev->md.uuid[UI_HISTORY_START] & ~((u64)1)) == (device->p_uuid[UI_HISTORY_START + 1] & ~((u64)1))) {
				drbd_info(device, "was SyncSource, missed the resync finished event, corrected myself:\n");
				drbd_uuid_set_bm(device, 0UL);

				drbd_uuid_dump(device, "self", device->ldev->md.uuid,
					       device->disk_state >= D_NEGOTIATING ? drbd_bm_total_weight(device) : 0, 0);
				*rule_nr = 34;
			} else {
				drbd_info(device, "was SyncSource (peer failed to write sync_uuid)\n");
				*rule_nr = 36;
			}

			return 1;
		}

		if (device->ldev->md.uuid[UI_BITMAP] == (u64)0 && device->p_uuid[UI_BITMAP] != (u64)0) {

			if (first_peer_device(device)->connection->agreed_pro_version < 91)
				return -1091;

			if ((device->ldev->md.uuid[UI_HISTORY_START] & ~((u64)1)) == (device->p_uuid[UI_BITMAP] & ~((u64)1)) &&
			    (device->ldev->md.uuid[UI_HISTORY_START + 1] & ~((u64)1)) == (device->p_uuid[UI_HISTORY_START] & ~((u64)1))) {
				drbd_info(device, "was SyncTarget, peer missed the resync finished event, corrected peer:\n");

				device->p_uuid[UI_HISTORY_START + 1] = device->p_uuid[UI_HISTORY_START];
				device->p_uuid[UI_HISTORY_START] = device->p_uuid[UI_BITMAP];
				device->p_uuid[UI_BITMAP] = 0UL;

				drbd_uuid_dump(device, "peer", device->p_uuid, device->p_uuid[UI_SIZE], device->p_uuid[UI_FLAGS]);
				*rule_nr = 35;
			} else {
				drbd_info(device, "was SyncTarget (failed to write sync_uuid)\n");
				*rule_nr = 37;
			}

			return -1;
		}

		/* Common power [off|failure] */
		rct = (test_bit(CRASHED_PRIMARY, &device->flags) ? 1 : 0) +
			(device->p_uuid[UI_FLAGS] & 2);
		/* lowest bit is set when we were primary,
		 * next bit (weight 2) is set when peer was primary */
		*rule_nr = 40;

		switch (rct) {
		case 0: /* !self_pri && !peer_pri */ return 0;
		case 1: /*  self_pri && !peer_pri */ return 1;
		case 2: /* !self_pri &&  peer_pri */ return -1;
		case 3: /*  self_pri &&  peer_pri */
			dc = test_bit(DISCARD_CONCURRENT, &first_peer_device(device)->connection->flags);
			return dc ? -1 : 1;
		}
	}

	*rule_nr = 50;
	peer = device->p_uuid[UI_BITMAP] & ~((u64)1);
	if (self == peer)
		return -1;

	*rule_nr = 51;
	peer = device->p_uuid[UI_HISTORY_START] & ~((u64)1);
	if (self == peer) {
		if (first_peer_device(device)->connection->agreed_pro_version < 96 ?
		    (device->ldev->md.uuid[UI_HISTORY_START] & ~((u64)1)) ==
		    (device->p_uuid[UI_HISTORY_START + 1] & ~((u64)1)) :
		    peer + UUID_NEW_BM_OFFSET == (device->p_uuid[UI_BITMAP] & ~((u64)1))) {
			/* The last P_SYNC_UUID did not get though. Undo the last start of
			   resync as sync source modifications of the peer's UUIDs. */

			if (first_peer_device(device)->connection->agreed_pro_version < 91)
				return -1091;

			device->p_uuid[UI_BITMAP] = device->p_uuid[UI_HISTORY_START];
			device->p_uuid[UI_HISTORY_START] = device->p_uuid[UI_HISTORY_START + 1];

			drbd_info(device, "Did not got last syncUUID packet, corrected:\n");
			drbd_uuid_dump(device, "peer", device->p_uuid, device->p_uuid[UI_SIZE], device->p_uuid[UI_FLAGS]);

			return -1;
		}
	}

	*rule_nr = 60;
	self = device->ldev->md.uuid[UI_CURRENT] & ~((u64)1);
	for (i = UI_HISTORY_START; i <= UI_HISTORY_END; i++) {
		peer = device->p_uuid[i] & ~((u64)1);
		if (self == peer)
			return -2;
	}

	*rule_nr = 70;
	self = device->ldev->md.uuid[UI_BITMAP] & ~((u64)1);
	peer = device->p_uuid[UI_CURRENT] & ~((u64)1);
	if (self == peer)
		return 1;

	*rule_nr = 71;
	self = device->ldev->md.uuid[UI_HISTORY_START] & ~((u64)1);
	if (self == peer) {
		if (first_peer_device(device)->connection->agreed_pro_version < 96 ?
		    (device->ldev->md.uuid[UI_HISTORY_START + 1] & ~((u64)1)) ==
		    (device->p_uuid[UI_HISTORY_START] & ~((u64)1)) :
		    self + UUID_NEW_BM_OFFSET == (device->ldev->md.uuid[UI_BITMAP] & ~((u64)1))) {
			/* The last P_SYNC_UUID did not get though. Undo the last start of
			   resync as sync source modifications of our UUIDs. */

			if (first_peer_device(device)->connection->agreed_pro_version < 91)
				return -1091;

			_drbd_uuid_set(device, UI_BITMAP, device->ldev->md.uuid[UI_HISTORY_START]);
			_drbd_uuid_set(device, UI_HISTORY_START, device->ldev->md.uuid[UI_HISTORY_START + 1]);

			drbd_info(device, "Last syncUUID did not get through, corrected:\n");
			drbd_uuid_dump(device, "self", device->ldev->md.uuid,
				       device->disk_state >= D_NEGOTIATING ? drbd_bm_total_weight(device) : 0, 0);

			return 1;
		}
	}


	*rule_nr = 80;
	peer = device->p_uuid[UI_CURRENT] & ~((u64)1);
	for (i = UI_HISTORY_START; i <= UI_HISTORY_END; i++) {
		self = device->ldev->md.uuid[i] & ~((u64)1);
		if (self == peer)
			return 2;
	}

	*rule_nr = 90;
	self = device->ldev->md.uuid[UI_BITMAP] & ~((u64)1);
	peer = device->p_uuid[UI_BITMAP] & ~((u64)1);
	if (self == peer && self != ((u64)0))
		return 100;

	*rule_nr = 100;
	for (i = UI_HISTORY_START; i <= UI_HISTORY_END; i++) {
		self = device->ldev->md.uuid[i] & ~((u64)1);
		for (j = UI_HISTORY_START; j <= UI_HISTORY_END; j++) {
			peer = device->p_uuid[j] & ~((u64)1);
			if (self == peer)
				return -100;
		}
	}

	return -1000;
}

/* drbd_sync_handshake() returns the new conn state on success, or
   CONN_MASK (-1) on failure.
 */
static enum drbd_conns drbd_sync_handshake(struct drbd_peer_device *peer_device,
					   enum drbd_role peer_role,
					   enum drbd_disk_state peer_disk) __must_hold(local)
{
	struct drbd_device *device = peer_device->device;
	enum drbd_conns rv = C_MASK;
	enum drbd_disk_state mydisk;
	struct net_conf *nc;
	int hg, rule_nr, rr_conflict, tentative;

	mydisk = device->disk_state;
	if (mydisk == D_NEGOTIATING)
		mydisk = device->new_state_tmp.disk;

	drbd_info(device, "drbd_sync_handshake:\n");
	drbd_uuid_dump(device, "self", device->ldev->md.uuid, device->comm_bm_set, 0);
	drbd_uuid_dump(device, "peer", device->p_uuid,
		       device->p_uuid[UI_SIZE], device->p_uuid[UI_FLAGS]);

	hg = drbd_uuid_compare(device, &rule_nr);

	drbd_info(device, "uuid_compare()=%d by rule %d\n", hg, rule_nr);

	if (hg == -1000) {
		drbd_alert(device, "Unrelated data, aborting!\n");
		return C_MASK;
	}
	if (hg < -1000) {
		drbd_alert(device, "To resolve this both sides have to support at least protocol %d\n", -hg - 1000);
		return C_MASK;
	}

	if    ((mydisk == D_INCONSISTENT && peer_disk > D_INCONSISTENT) ||
	    (peer_disk == D_INCONSISTENT && mydisk    > D_INCONSISTENT)) {
		int f = (hg == -100) || abs(hg) == 2;
		hg = mydisk > D_INCONSISTENT ? 1 : -1;
		if (f)
			hg = hg*2;
		drbd_info(device, "Becoming sync %s due to disk states.\n",
		     hg > 0 ? "source" : "target");
	}

	if (abs(hg) == 100)
		drbd_khelper(device, "initial-split-brain");

	rcu_read_lock();
	nc = rcu_dereference(peer_device->connection->net_conf);

	if (hg == 100 || (hg == -100 && nc->always_asbp)) {
		int pcount = (device->resource->role == R_PRIMARY)
			   + (peer_role == R_PRIMARY);
		int forced = (hg == -100);

		switch (pcount) {
		case 0:
			hg = drbd_asb_recover_0p(peer_device);
			break;
		case 1:
			hg = drbd_asb_recover_1p(peer_device);
			break;
		case 2:
			hg = drbd_asb_recover_2p(peer_device);
			break;
		}
		if (abs(hg) < 100) {
			drbd_warn(device, "Split-Brain detected, %d primaries, "
			     "automatically solved. Sync from %s node\n",
			     pcount, (hg < 0) ? "peer" : "this");
			if (forced) {
				drbd_warn(device, "Doing a full sync, since"
				     " UUIDs where ambiguous.\n");
				hg = hg*2;
			}
		}
	}

	if (hg == -100) {
		if (test_bit(DISCARD_MY_DATA, &device->flags) && !(device->p_uuid[UI_FLAGS]&1))
			hg = -1;
		if (!test_bit(DISCARD_MY_DATA, &device->flags) && (device->p_uuid[UI_FLAGS]&1))
			hg = 1;

		if (abs(hg) < 100)
			drbd_warn(device, "Split-Brain detected, manually solved. "
			     "Sync from %s node\n",
			     (hg < 0) ? "peer" : "this");
	}
	rr_conflict = nc->rr_conflict;
	tentative = nc->tentative;
	rcu_read_unlock();

	if (hg == -100) {
		/* FIXME this log message is not correct if we end up here
		 * after an attempted attach on a diskless node.
		 * We just refuse to attach -- well, we drop the "connection"
		 * to that disk, in a way... */
		drbd_alert(device, "Split-Brain detected but unresolved, dropping connection!\n");
		drbd_khelper(device, "split-brain");
		return C_MASK;
	}

	if (hg > 0 && mydisk <= D_INCONSISTENT) {
		drbd_err(device, "I shall become SyncSource, but I am inconsistent!\n");
		return C_MASK;
	}

	if (hg < 0 && /* by intention we do not use mydisk here. */
	    device->resource->role == R_PRIMARY && device->disk_state >= D_CONSISTENT) {
		switch (rr_conflict) {
		case ASB_CALL_HELPER:
			drbd_khelper(device, "pri-lost");
			/* fall through */
		case ASB_DISCONNECT:
			drbd_err(device, "I shall become SyncTarget, but I am primary!\n");
			return C_MASK;
		case ASB_VIOLENTLY:
			drbd_warn(device, "Becoming SyncTarget, violating the stable-data"
			     "assumption\n");
		}
	}

	if (tentative || test_bit(CONN_DRY_RUN, &peer_device->connection->flags)) {
		if (hg == 0)
			drbd_info(device, "dry-run connect: No resync, would become Connected immediately.\n");
		else
			drbd_info(device, "dry-run connect: Would become %s, doing a %s resync.",
				 drbd_conn_str(hg > 0 ? L_SYNC_SOURCE : L_SYNC_TARGET),
				 abs(hg) >= 2 ? "full" : "bit-map based");
		return C_MASK;
	}

	if (abs(hg) >= 2) {
		drbd_info(device, "Writing the whole bitmap, full sync required after drbd_sync_handshake.\n");
		if (drbd_bitmap_io(device, &drbd_bmio_set_n_write, "set_n_write from sync_handshake",
					BM_LOCKED_SET_ALLOWED, NULL))
			return C_MASK;
	}

	if (hg > 0) { /* become sync source. */
		rv = L_WF_BITMAP_S;
	} else if (hg < 0) { /* become sync target */
		rv = L_WF_BITMAP_T;
	} else {
		rv = L_CONNECTED;
		if (drbd_bm_total_weight(device)) {
			drbd_info(device, "No resync, but %lu bits in bitmap!\n",
			     drbd_bm_total_weight(device));
		}
	}

	return rv;
}

STATIC enum drbd_after_sb_p convert_after_sb(enum drbd_after_sb_p peer)
{
	/* ASB_DISCARD_REMOTE - ASB_DISCARD_LOCAL is valid */
	if (peer == ASB_DISCARD_REMOTE)
		return ASB_DISCARD_LOCAL;

	/* any other things with ASB_DISCARD_REMOTE or ASB_DISCARD_LOCAL are invalid */
	if (peer == ASB_DISCARD_LOCAL)
		return ASB_DISCARD_REMOTE;

	/* everything else is valid if they are equal on both sides. */
	return peer;
}

STATIC int receive_protocol(struct drbd_connection *connection, struct packet_info *pi)
{
	struct p_protocol *p = pi->data;
	enum drbd_after_sb_p p_after_sb_0p, p_after_sb_1p, p_after_sb_2p;
	int p_proto, p_discard_my_data, p_two_primaries, cf;
	struct net_conf *nc, *old_net_conf, *new_net_conf = NULL;
	char integrity_alg[SHARED_SECRET_MAX] = "";
	struct crypto_hash *peer_integrity_tfm = NULL;
	void *int_dig_in = NULL, *int_dig_vv = NULL;

	p_proto		= be32_to_cpu(p->protocol);
	p_after_sb_0p	= be32_to_cpu(p->after_sb_0p);
	p_after_sb_1p	= be32_to_cpu(p->after_sb_1p);
	p_after_sb_2p	= be32_to_cpu(p->after_sb_2p);
	p_two_primaries = be32_to_cpu(p->two_primaries);
	cf		= be32_to_cpu(p->conn_flags);
	p_discard_my_data = cf & CF_DISCARD_MY_DATA;

	if (connection->agreed_pro_version >= 87) {
		int err;

		if (pi->size > sizeof(integrity_alg))
			return -EIO;
		err = drbd_recv_all(connection, integrity_alg, pi->size);
		if (err)
			return err;
		integrity_alg[SHARED_SECRET_MAX - 1] = 0;
	}

	if (pi->cmd != P_PROTOCOL_UPDATE) {
		clear_bit(CONN_DRY_RUN, &connection->flags);

		if (cf & CF_DRY_RUN)
			set_bit(CONN_DRY_RUN, &connection->flags);

		rcu_read_lock();
		nc = rcu_dereference(connection->net_conf);

		if (p_proto != nc->wire_protocol) {
			drbd_err(connection, "incompatible %s settings\n", "protocol");
			goto disconnect_rcu_unlock;
		}

		if (convert_after_sb(p_after_sb_0p) != nc->after_sb_0p) {
			drbd_err(connection, "incompatible %s settings\n", "after-sb-0pri");
			goto disconnect_rcu_unlock;
		}

		if (convert_after_sb(p_after_sb_1p) != nc->after_sb_1p) {
			drbd_err(connection, "incompatible %s settings\n", "after-sb-1pri");
			goto disconnect_rcu_unlock;
		}

		if (convert_after_sb(p_after_sb_2p) != nc->after_sb_2p) {
			drbd_err(connection, "incompatible %s settings\n", "after-sb-2pri");
			goto disconnect_rcu_unlock;
		}

		if (p_discard_my_data && nc->discard_my_data) {
			drbd_err(connection, "incompatible %s settings\n", "discard-my-data");
			goto disconnect_rcu_unlock;
		}

		if (p_two_primaries != nc->two_primaries) {
			drbd_err(connection, "incompatible %s settings\n", "allow-two-primaries");
			goto disconnect_rcu_unlock;
		}

		if (strcmp(integrity_alg, nc->integrity_alg)) {
			drbd_err(connection, "incompatible %s settings\n", "data-integrity-alg");
			goto disconnect_rcu_unlock;
		}

		rcu_read_unlock();
	}

	if (integrity_alg[0]) {
		int hash_size;

		/*
		 * We can only change the peer data integrity algorithm
		 * here.  Changing our own data integrity algorithm
		 * requires that we send a P_PROTOCOL_UPDATE packet at
		 * the same time; otherwise, the peer has no way to
		 * tell between which packets the algorithm should
		 * change.
		 */

		peer_integrity_tfm = crypto_alloc_hash(integrity_alg, 0, CRYPTO_ALG_ASYNC);
		if (!peer_integrity_tfm) {
			drbd_err(connection, "peer data-integrity-alg %s not supported\n",
				 integrity_alg);
			goto disconnect;
		}

		hash_size = crypto_hash_digestsize(peer_integrity_tfm);
		int_dig_in = kmalloc(hash_size, GFP_KERNEL);
		int_dig_vv = kmalloc(hash_size, GFP_KERNEL);
		if (!(int_dig_in && int_dig_vv)) {
			drbd_err(connection, "Allocation of buffers for data integrity checking failed\n");
			goto disconnect;
		}
	}

	new_net_conf = kmalloc(sizeof(struct net_conf), GFP_KERNEL);
	if (!new_net_conf) {
		drbd_err(connection, "Allocation of new net_conf failed\n");
		goto disconnect;
	}

	mutex_lock(&connection->data.mutex);
	mutex_lock(&connection->resource->conf_update);
	old_net_conf = connection->net_conf;
	*new_net_conf = *old_net_conf;

	new_net_conf->wire_protocol = p_proto;
	new_net_conf->after_sb_0p = convert_after_sb(p_after_sb_0p);
	new_net_conf->after_sb_1p = convert_after_sb(p_after_sb_1p);
	new_net_conf->after_sb_2p = convert_after_sb(p_after_sb_2p);
	new_net_conf->two_primaries = p_two_primaries;

	rcu_assign_pointer(connection->net_conf, new_net_conf);
	mutex_unlock(&connection->resource->conf_update);
	mutex_unlock(&connection->data.mutex);

	crypto_free_hash(connection->peer_integrity_tfm);
	kfree(connection->int_dig_in);
	kfree(connection->int_dig_vv);
	connection->peer_integrity_tfm = peer_integrity_tfm;
	connection->int_dig_in = int_dig_in;
	connection->int_dig_vv = int_dig_vv;

	if (strcmp(old_net_conf->integrity_alg, integrity_alg))
		drbd_info(connection, "peer data-integrity-alg: %s\n",
			  integrity_alg[0] ? integrity_alg : "(none)");

	synchronize_rcu();
	kfree(old_net_conf);
	return 0;

disconnect_rcu_unlock:
	rcu_read_unlock();
disconnect:
	crypto_free_hash(peer_integrity_tfm);
	kfree(int_dig_in);
	kfree(int_dig_vv);
	conn_request_state(connection, NS(conn, C_DISCONNECTING), CS_HARD);
	return -EIO;
}

/* helper function
 * input: alg name, feature name
 * return: NULL (alg name was "")
 *         ERR_PTR(error) if something goes wrong
 *         or the crypto hash ptr, if it worked out ok. */
struct crypto_hash *drbd_crypto_alloc_digest_safe(const struct drbd_device *device,
		const char *alg, const char *name)
{
	struct crypto_hash *tfm;

	if (!alg[0])
		return NULL;

	tfm = crypto_alloc_hash(alg, 0, CRYPTO_ALG_ASYNC);
	if (IS_ERR(tfm)) {
		drbd_err(device, "Can not allocate \"%s\" as %s (reason: %ld)\n",
			alg, name, PTR_ERR(tfm));
		return tfm;
	}
	return tfm;
}

static int ignore_remaining_packet(struct drbd_connection *connection, struct packet_info *pi)
{
	void *buffer = connection->data.rbuf;
	int size = pi->size;

	while (size) {
		int s = min_t(int, size, DRBD_SOCKET_BUFFER_SIZE);
		s = drbd_recv(connection, buffer, s);
		if (s <= 0) {
			if (s < 0)
				return s;
			break;
		}
		size -= s;
	}
	if (size)
		return -EIO;
	return 0;
}

/*
 * config_unknown_volume  -  device configuration command for unknown volume
 *
 * When a device is added to an existing connection, the node on which the
 * device is added first will send configuration commands to its peer but the
 * peer will not know about the device yet.  It will warn and ignore these
 * commands.  Once the device is added on the second node, the second node will
 * send the same device configuration commands, but in the other direction.
 *
 * (We can also end up here if drbd is misconfigured.)
 */
static int config_unknown_volume(struct drbd_connection *connection, struct packet_info *pi)
{
	drbd_warn(connection, "%s packet received for volume %u, which is not configured locally\n",
		  cmdname(pi->cmd), pi->vnr);
	return ignore_remaining_packet(connection, pi);
}

STATIC int receive_SyncParam(struct drbd_connection *connection, struct packet_info *pi)
{
	struct drbd_peer_device *peer_device;
	struct drbd_device *device;
	struct p_rs_param_95 *p;
	unsigned int header_size, data_size, exp_max_sz;
	struct crypto_hash *verify_tfm = NULL;
	struct crypto_hash *csums_tfm = NULL;
	struct net_conf *old_net_conf, *new_net_conf = NULL;
	struct disk_conf *old_disk_conf = NULL, *new_disk_conf = NULL;
	const int apv = connection->agreed_pro_version;
	struct fifo_buffer *old_plan = NULL, *new_plan = NULL;
	int fifo_size = 0;
	int err;

	peer_device = conn_peer_device(connection, pi->vnr);
	if (!peer_device)
		return config_unknown_volume(connection, pi);
	device = peer_device->device;

	exp_max_sz  = apv <= 87 ? sizeof(struct p_rs_param)
		    : apv == 88 ? sizeof(struct p_rs_param)
					+ SHARED_SECRET_MAX
		    : apv <= 94 ? sizeof(struct p_rs_param_89)
		    : /* apv >= 95 */ sizeof(struct p_rs_param_95);

	if (pi->size > exp_max_sz) {
		drbd_err(device, "SyncParam packet too long: received %u, expected <= %u bytes\n",
		    pi->size, exp_max_sz);
		return -EIO;
	}

	if (apv <= 88) {
		header_size = sizeof(struct p_rs_param);
		data_size = pi->size - header_size;
	} else if (apv <= 94) {
		header_size = sizeof(struct p_rs_param_89);
		data_size = pi->size - header_size;
		D_ASSERT(device, data_size == 0);
	} else {
		header_size = sizeof(struct p_rs_param_95);
		data_size = pi->size - header_size;
		D_ASSERT(device, data_size == 0);
	}

	/* initialize verify_alg and csums_alg */
	p = pi->data;
	memset(p->verify_alg, 0, 2 * SHARED_SECRET_MAX);

	err = drbd_recv_all(peer_device->connection, p, header_size);
	if (err)
		return err;

	mutex_lock(&connection->resource->conf_update);
	old_net_conf = peer_device->connection->net_conf;
	if (get_ldev(device)) {
		new_disk_conf = kzalloc(sizeof(struct disk_conf), GFP_KERNEL);
		if (!new_disk_conf) {
			put_ldev(device);
			mutex_unlock(&connection->resource->conf_update);
			drbd_err(device, "Allocation of new disk_conf failed\n");
			return -ENOMEM;
		}

		old_disk_conf = device->ldev->disk_conf;
		*new_disk_conf = *old_disk_conf;

		new_disk_conf->resync_rate = be32_to_cpu(p->resync_rate);
	}

	if (apv >= 88) {
		if (apv == 88) {
			if (data_size > SHARED_SECRET_MAX) {
				drbd_err(device, "verify-alg too long, "
				    "peer wants %u, accepting only %u byte\n",
						data_size, SHARED_SECRET_MAX);
				err = -EIO;
				goto reconnect;
			}

			err = drbd_recv_all(peer_device->connection, p->verify_alg, data_size);
			if (err)
				goto reconnect;
			/* we expect NUL terminated string */
			/* but just in case someone tries to be evil */
			D_ASSERT(device, p->verify_alg[data_size-1] == 0);
			p->verify_alg[data_size-1] = 0;

		} else /* apv >= 89 */ {
			/* we still expect NUL terminated strings */
			/* but just in case someone tries to be evil */
			D_ASSERT(device, p->verify_alg[SHARED_SECRET_MAX-1] == 0);
			D_ASSERT(device, p->csums_alg[SHARED_SECRET_MAX-1] == 0);
			p->verify_alg[SHARED_SECRET_MAX-1] = 0;
			p->csums_alg[SHARED_SECRET_MAX-1] = 0;
		}

		if (strcmp(old_net_conf->verify_alg, p->verify_alg)) {
			if (peer_device->repl_state == L_STANDALONE) {
				drbd_err(device, "Different verify-alg settings. me=\"%s\" peer=\"%s\"\n",
				    old_net_conf->verify_alg, p->verify_alg);
				goto disconnect;
			}
			verify_tfm = drbd_crypto_alloc_digest_safe(device,
					p->verify_alg, "verify-alg");
			if (IS_ERR(verify_tfm)) {
				verify_tfm = NULL;
				goto disconnect;
			}
		}

		if (apv >= 89 && strcmp(old_net_conf->csums_alg, p->csums_alg)) {
			if (peer_device->repl_state == L_STANDALONE) {
				drbd_err(device, "Different csums-alg settings. me=\"%s\" peer=\"%s\"\n",
				    old_net_conf->csums_alg, p->csums_alg);
				goto disconnect;
			}
			csums_tfm = drbd_crypto_alloc_digest_safe(device,
					p->csums_alg, "csums-alg");
			if (IS_ERR(csums_tfm)) {
				csums_tfm = NULL;
				goto disconnect;
			}
		}

		if (apv > 94 && new_disk_conf) {
			new_disk_conf->c_plan_ahead = be32_to_cpu(p->c_plan_ahead);
			new_disk_conf->c_delay_target = be32_to_cpu(p->c_delay_target);
			new_disk_conf->c_fill_target = be32_to_cpu(p->c_fill_target);
			new_disk_conf->c_max_rate = be32_to_cpu(p->c_max_rate);

			fifo_size = (new_disk_conf->c_plan_ahead * 10 * SLEEP_TIME) / HZ;
			if (fifo_size != device->rs_plan_s->size) {
				new_plan = fifo_alloc(fifo_size);
				if (!new_plan) {
					drbd_err(device, "kmalloc of fifo_buffer failed");
					put_ldev(device);
					goto disconnect;
				}
			}
		}

		if (verify_tfm || csums_tfm) {
			new_net_conf = kzalloc(sizeof(struct net_conf), GFP_KERNEL);
			if (!new_net_conf) {
				drbd_err(device, "Allocation of new net_conf failed\n");
				goto disconnect;
			}

			*new_net_conf = *old_net_conf;

			if (verify_tfm) {
				strcpy(new_net_conf->verify_alg, p->verify_alg);
				new_net_conf->verify_alg_len = strlen(p->verify_alg) + 1;
				crypto_free_hash(peer_device->connection->verify_tfm);
				peer_device->connection->verify_tfm = verify_tfm;
				drbd_info(device, "using verify-alg: \"%s\"\n", p->verify_alg);
			}
			if (csums_tfm) {
				strcpy(new_net_conf->csums_alg, p->csums_alg);
				new_net_conf->csums_alg_len = strlen(p->csums_alg) + 1;
				crypto_free_hash(peer_device->connection->csums_tfm);
				peer_device->connection->csums_tfm = csums_tfm;
				drbd_info(device, "using csums-alg: \"%s\"\n", p->csums_alg);
			}
			rcu_assign_pointer(connection->net_conf, new_net_conf);
		}
	}

	if (new_disk_conf) {
		rcu_assign_pointer(device->ldev->disk_conf, new_disk_conf);
		put_ldev(device);
	}

	if (new_plan) {
		old_plan = device->rs_plan_s;
		rcu_assign_pointer(device->rs_plan_s, new_plan);
	}

	mutex_unlock(&connection->resource->conf_update);
	synchronize_rcu();
	if (new_net_conf)
		kfree(old_net_conf);
	kfree(old_disk_conf);
	kfree(old_plan);

	return 0;

reconnect:
	if (new_disk_conf) {
		put_ldev(device);
		kfree(new_disk_conf);
	}
	mutex_unlock(&connection->resource->conf_update);
	return -EIO;

disconnect:
	kfree(new_plan);
	if (new_disk_conf) {
		put_ldev(device);
		kfree(new_disk_conf);
	}
	mutex_unlock(&connection->resource->conf_update);
	/* just for completeness: actually not needed,
	 * as this is not reached if csums_tfm was ok. */
	crypto_free_hash(csums_tfm);
	/* but free the verify_tfm again, if csums_tfm did not work out */
	crypto_free_hash(verify_tfm);
	conn_request_state(peer_device->connection, NS(conn, C_DISCONNECTING), CS_HARD);
	return -EIO;
}

STATIC void drbd_setup_order_type(struct drbd_device *device, int peer)
{
	/* sorry, we currently have no working implementation
	 * of distributed TCQ */
}

/* warn if the arguments differ by more than 12.5% */
static void warn_if_differ_considerably(struct drbd_device *device,
	const char *s, sector_t a, sector_t b)
{
	sector_t d;
	if (a == 0 || b == 0)
		return;
	d = (a > b) ? (a - b) : (b - a);
	if (d > (a>>3) || d > (b>>3))
		drbd_warn(device, "Considerable difference in %s: %llus vs. %llus\n", s,
		     (unsigned long long)a, (unsigned long long)b);
}

/* Maximum bio size that a protocol version supports. */
static unsigned int conn_max_bio_size(struct drbd_connection *connection)
{
	if (connection->agreed_pro_version >= 100)
		return DRBD_MAX_BIO_SIZE;
	else if (connection->agreed_pro_version >= 95)
		return DRBD_MAX_BIO_SIZE_P95;
	else
		return DRBD_MAX_SIZE_H80_PACKET;
}

STATIC int receive_sizes(struct drbd_connection *connection, struct packet_info *pi)
{
	struct drbd_peer_device *peer_device;
	struct drbd_device *device;
	struct p_sizes *p = pi->data;
	enum determine_dev_size dd = unchanged;
	sector_t p_size, p_usize, my_usize;
	int ldsc = 0; /* local disk size changed */
	enum dds_flags ddsf;
	unsigned int protocol_max_bio_size;

	peer_device = conn_peer_device(connection, pi->vnr);
	if (!peer_device)
		return config_unknown_volume(connection, pi);
	device = peer_device->device;

	p_size = be64_to_cpu(p->d_size);
	p_usize = be64_to_cpu(p->u_size);

	/* just store the peer's disk size for now.
	 * we still need to figure out whether we accept that. */
	device->p_size = p_size;

	if (get_ldev(device)) {
		rcu_read_lock();
		my_usize = rcu_dereference(device->ldev->disk_conf)->disk_size;
		rcu_read_unlock();

		warn_if_differ_considerably(device, "lower level device sizes",
			   p_size, drbd_get_max_capacity(device->ldev));
		warn_if_differ_considerably(device, "user requested size",
					    p_usize, my_usize);

		/* if this is the first connect, or an otherwise expected
		 * param exchange, choose the minimum */
		if (peer_device->repl_state == L_STANDALONE)
			p_usize = min_not_zero(my_usize, p_usize);

		/* Never shrink a device with usable data during connect.
		   But allow online shrinking if we are connected. */
		if (drbd_new_dev_size(device, device->ldev, p_usize, 0) <
		    drbd_get_capacity(device->this_bdev) &&
		    device->disk_state >= D_OUTDATED &&
		    peer_device->repl_state < L_CONNECTED) {
			drbd_err(device, "The peer's disk size is too small!\n");
			conn_request_state(peer_device->connection, NS(conn, C_DISCONNECTING), CS_HARD);
			put_ldev(device);
			return -EIO;
		}

		if (my_usize != p_usize) {
			struct disk_conf *old_disk_conf, *new_disk_conf = NULL;

			new_disk_conf = kzalloc(sizeof(struct disk_conf), GFP_KERNEL);
			if (!new_disk_conf) {
				drbd_err(device, "Allocation of new disk_conf failed\n");
				put_ldev(device);
				return -ENOMEM;
			}

			mutex_lock(&connection->resource->conf_update);
			old_disk_conf = device->ldev->disk_conf;
			*new_disk_conf = *old_disk_conf;
			new_disk_conf->disk_size = p_usize;

			rcu_assign_pointer(device->ldev->disk_conf, new_disk_conf);
			mutex_unlock(&connection->resource->conf_update);
			synchronize_rcu();
			kfree(old_disk_conf);

			drbd_info(device, "Peer sets u_size to %lu sectors\n",
				 (unsigned long)my_usize);
		}

		put_ldev(device);
	}

	ddsf = be16_to_cpu(p->dds_flags);
	if (get_ldev(device)) {
		dd = drbd_determine_dev_size(device, ddsf);
		put_ldev(device);
		if (dd == dev_size_error)
			return -EIO;
		drbd_md_sync(device);
	} else {
		/* I am diskless, need to accept the peer's size. */
		drbd_set_my_capacity(device, p_size);
	}

	/* The protocol version limits how big requests can be.  In addition,
	 * peers before protocol version 94 cannot split large requests into
	 * multiple bios; their reported max_bio_size is a hard limit.
	 */
	protocol_max_bio_size = conn_max_bio_size(connection);
	peer_device->max_bio_size = min(be32_to_cpu(p->max_bio_size), protocol_max_bio_size);
	if (device->device_conf.max_bio_size > protocol_max_bio_size ||
	    (connection->agreed_pro_version < 94 &&
	     device->device_conf.max_bio_size > peer_device->max_bio_size)) {
		drbd_err(device, "Peer cannot deal with requests bigger than %u. "
			 "Please reduce max_bio_size in the configuration.\n",
			 peer_device->max_bio_size);
		conn_request_state(peer_device->connection, NS(conn, C_DISCONNECTING), CS_HARD);
		put_ldev(device);
		return -EIO;
	}

	drbd_reconsider_max_bio_size(device);

	if (get_ldev(device)) {
		if (device->ldev->known_size != drbd_get_capacity(device->ldev->backing_bdev)) {
			device->ldev->known_size = drbd_get_capacity(device->ldev->backing_bdev);
			ldsc = 1;
		}

		drbd_setup_order_type(device, be16_to_cpu(p->queue_order_type));
		put_ldev(device);
	}

	if (peer_device->repl_state > L_STANDALONE) {
		if (be64_to_cpu(p->c_size) !=
		    drbd_get_capacity(device->this_bdev) || ldsc) {
			/* we have different sizes, probably peer
			 * needs to know my new size... */
			drbd_send_sizes(peer_device, 0, ddsf);
		}
		if (test_and_clear_bit(RESIZE_PENDING, &device->flags) ||
		    (dd == grew && peer_device->repl_state == L_CONNECTED)) {
			if (peer_device->disk_state >= D_INCONSISTENT &&
			    device->disk_state >= D_INCONSISTENT) {
				if (ddsf & DDSF_NO_RESYNC)
					drbd_info(device, "Resync of new storage suppressed with --assume-clean\n");
				else
					resync_after_online_grow(device);
			} else
				set_bit(RESYNC_AFTER_NEG, &device->flags);
		}
	}

	return 0;
}

STATIC int receive_uuids(struct drbd_connection *connection, struct packet_info *pi)
{
	struct drbd_peer_device *peer_device;
	struct drbd_device *device;
	struct p_uuids *p = pi->data;
	u64 *p_uuid;
	int i, updated_uuids = 0;

	peer_device = conn_peer_device(connection, pi->vnr);
	if (!peer_device)
		return config_unknown_volume(connection, pi);
	device = peer_device->device;

	p_uuid = kmalloc(sizeof(u64)*UI_EXTENDED_SIZE, GFP_NOIO);

	for (i = UI_CURRENT; i < UI_EXTENDED_SIZE; i++)
		p_uuid[i] = be64_to_cpu(p->uuid[i]);

	kfree(device->p_uuid);
	device->p_uuid = p_uuid;

	if (peer_device->repl_state < L_CONNECTED &&
	    device->disk_state < D_INCONSISTENT &&
	    device->resource->role == R_PRIMARY &&
	    (device->ed_uuid & ~((u64)1)) != (p_uuid[UI_CURRENT] & ~((u64)1))) {
		drbd_err(device, "Can only connect to data with current UUID=%016llX\n",
		    (unsigned long long)device->ed_uuid);
		conn_request_state(peer_device->connection, NS(conn, C_DISCONNECTING), CS_HARD);
		return -EIO;
	}

	if (get_ldev(device)) {
		int skip_initial_sync =
			peer_device->repl_state == L_CONNECTED &&
			peer_device->connection->agreed_pro_version >= 90 &&
			device->ldev->md.uuid[UI_CURRENT] == UUID_JUST_CREATED &&
			(p_uuid[UI_FLAGS] & 8);
		if (skip_initial_sync) {
			drbd_info(device, "Accepted new current UUID, preparing to skip initial sync\n");
			drbd_bitmap_io(device, &drbd_bmio_clear_n_write,
					"clear_n_write from receive_uuids",
					BM_LOCKED_TEST_ALLOWED, NULL);
			_drbd_uuid_set(device, UI_CURRENT, p_uuid[UI_CURRENT]);
			_drbd_uuid_set(device, UI_BITMAP, 0);
			_drbd_set_state(_NS2(device, disk, D_UP_TO_DATE, pdsk, D_UP_TO_DATE),
					CS_VERBOSE, NULL);
			drbd_md_sync(device);
			updated_uuids = 1;
		}
		put_ldev(device);
	} else if (device->disk_state < D_INCONSISTENT &&
		   device->resource->role == R_PRIMARY) {
		/* I am a diskless primary, the peer just created a new current UUID
		   for me. */
		updated_uuids = drbd_set_ed_uuid(device, p_uuid[UI_CURRENT]);
	}

	/* Before we test for the disk state, we should wait until an eventually
	   ongoing cluster wide state change is finished. That is important if
	   we are primary and are detaching from our disk. We need to see the
	   new disk state... */
	mutex_lock(&device->resource->state_mutex);
	mutex_unlock(&device->resource->state_mutex);
	if (peer_device->repl_state >= L_CONNECTED && device->disk_state < D_INCONSISTENT)
		updated_uuids |= drbd_set_ed_uuid(device, p_uuid[UI_CURRENT]);

	if (updated_uuids)
		drbd_print_uuids(device, "receiver updated UUIDs to");

	return 0;
}

/**
 * convert_state() - Converts the peer's view of the cluster state to our point of view
 * @peer_state:	The state as seen by the peer.
 */
STATIC union drbd_state convert_state(union drbd_state peer_state)
{
	union drbd_state state;

	static enum drbd_conns c_tab[] = {
		[L_STANDALONE] = L_STANDALONE,
		[L_CONNECTED] = L_CONNECTED,

		[L_STARTING_SYNC_S] = L_STARTING_SYNC_T,
		[L_STARTING_SYNC_T] = L_STARTING_SYNC_S,
		[C_DISCONNECTING] = C_TEAR_DOWN, /* C_NETWORK_FAILURE, */
		[L_VERIFY_S]       = L_VERIFY_T,
		[C_MASK]   = C_MASK,
	};

	state.i = peer_state.i;

	state.conn = c_tab[peer_state.conn];
	state.peer = peer_state.role;
	state.role = peer_state.peer;
	state.pdsk = peer_state.disk;
	state.disk = peer_state.pdsk;
	state.peer_isp = (peer_state.aftr_isp | peer_state.user_isp);

	return state;
}

STATIC int receive_req_state(struct drbd_connection *connection, struct packet_info *pi)
{
	struct drbd_peer_device *peer_device;
	struct drbd_device *device;
	struct p_req_state *p = pi->data;
	union drbd_state mask, val;
	enum drbd_state_rv rv;

	peer_device = conn_peer_device(connection, pi->vnr);
	if (!peer_device)
		return -EIO;
	device = peer_device->device;

	mask.i = be32_to_cpu(p->mask);
	val.i = be32_to_cpu(p->val);

	if (test_bit(DISCARD_CONCURRENT, &peer_device->connection->flags) &&
	    mutex_is_locked(&device->resource->state_mutex)) {
		drbd_send_sr_reply(peer_device, SS_CONCURRENT_ST_CHG);
		return 0;
	}

	mask = convert_state(mask);
	val = convert_state(val);

	rv = drbd_change_state(device, CS_VERBOSE, mask, val);
	drbd_send_sr_reply(peer_device, rv);

	drbd_md_sync(device);

	return 0;
}

STATIC int receive_req_conn_state(struct drbd_connection *connection, struct packet_info *pi)
{
	struct p_req_state *p = pi->data;
	union drbd_state mask, val;
	enum drbd_state_rv rv;

	mask.i = be32_to_cpu(p->mask);
	val.i = be32_to_cpu(p->val);

	if (test_bit(DISCARD_CONCURRENT, &connection->flags) &&
	    mutex_is_locked(&connection->resource->state_mutex)) {
		conn_send_sr_reply(connection, SS_CONCURRENT_ST_CHG);
		return 0;
	}

	mask = convert_state(mask);
	val = convert_state(val);

	rv = conn_request_state(connection, mask, val, CS_VERBOSE | CS_LOCAL_ONLY | CS_IGN_OUTD_FAIL);
	conn_send_sr_reply(connection, rv);

	return 0;
}

STATIC int receive_state(struct drbd_connection *connection, struct packet_info *pi)
{
	struct drbd_peer_device *peer_device;
	struct drbd_device *device;
	struct p_state *p = pi->data;
	union drbd_state os, ns, peer_state;
	enum drbd_disk_state real_peer_disk;
	enum chg_state_flags cs_flags;
	int rv;

	peer_device = conn_peer_device(connection, pi->vnr);
	if (!peer_device)
		return config_unknown_volume(connection, pi);
	device = peer_device->device;

	peer_state.i = be32_to_cpu(p->state);

	real_peer_disk = peer_state.disk;
	if (peer_state.disk == D_NEGOTIATING) {
		real_peer_disk = device->p_uuid[UI_FLAGS] & 4 ? D_INCONSISTENT : D_CONSISTENT;
		drbd_info(device, "real peer disk state = %s\n", drbd_disk_str(real_peer_disk));
	}

	spin_lock_irq(&device->resource->req_lock);
 retry:
	os = ns = drbd_get_peer_device_state(peer_device);
	spin_unlock_irq(&device->resource->req_lock);

	/* If this is the "end of sync" confirmation, usually the peer disk
	 * transitions from D_INCONSISTENT to D_UP_TO_DATE. For empty (0 bits
	 * set) resync started in PausedSyncT, or if the timing of pause-/
	 * unpause-sync events has been "just right", the peer disk may
	 * transition from D_CONSISTENT to D_UP_TO_DATE as well.
	 */
	if ((os.pdsk == D_INCONSISTENT || os.pdsk == D_CONSISTENT) &&
	    real_peer_disk == D_UP_TO_DATE &&
	    os.conn > L_CONNECTED && os.disk == D_UP_TO_DATE) {
		/* If we are (becoming) SyncSource, but peer is still in sync
		 * preparation, ignore its uptodate-ness to avoid flapping, it
		 * will change to inconsistent once the peer reaches active
		 * syncing states.
		 * It may have changed syncer-paused flags, however, so we
		 * cannot ignore this completely. */
		if (peer_state.conn > L_CONNECTED &&
		    peer_state.conn < L_SYNC_SOURCE)
			real_peer_disk = D_INCONSISTENT;

		/* if peer_state changes to connected at the same time,
		 * it explicitly notifies us that it finished resync.
		 * Maybe we should finish it up, too? */
		else if (os.conn >= L_SYNC_SOURCE &&
			 peer_state.conn == L_CONNECTED) {
			if (drbd_bm_total_weight(device) <= device->rs_failed)
				drbd_resync_finished(device);
			return 0;
		}
	}

	/* peer says his disk is inconsistent, while we think it is uptodate,
	 * and this happens while the peer still thinks we have a sync going on,
	 * but we think we are already done with the sync.
	 * We ignore this to avoid flapping pdsk.
	 * This should not happen, if the peer is a recent version of drbd. */
	if (os.pdsk == D_UP_TO_DATE && real_peer_disk == D_INCONSISTENT &&
	    os.conn == L_CONNECTED && peer_state.conn > L_SYNC_SOURCE)
		real_peer_disk = D_UP_TO_DATE;

	if (ns.conn == L_STANDALONE)
		ns.conn = L_CONNECTED;

	if (peer_state.conn == L_AHEAD)
		ns.conn = L_BEHIND;

	if (device->p_uuid && peer_state.disk >= D_NEGOTIATING &&
	    get_ldev_if_state(device, D_NEGOTIATING)) {
		int cr; /* consider resync */

		/* if we established a new connection */
		cr  = (os.conn < L_CONNECTED);
		/* if we had an established connection
		 * and one of the nodes newly attaches a disk */
		cr |= (os.conn == L_CONNECTED &&
		       (peer_state.disk == D_NEGOTIATING ||
			os.disk == D_NEGOTIATING));
		/* if we have both been inconsistent, and the peer has been
		 * forced to be UpToDate with --overwrite-data */
		cr |= test_bit(CONSIDER_RESYNC, &device->flags);
		/* if we had been plain connected, and the admin requested to
		 * start a sync by "invalidate" or "invalidate-remote" */
		cr |= (os.conn == L_CONNECTED &&
				(peer_state.conn >= L_STARTING_SYNC_S &&
				 peer_state.conn <= L_WF_BITMAP_T));

		if (cr)
			ns.conn = drbd_sync_handshake(peer_device, peer_state.role, real_peer_disk);

		put_ldev(device);
		if (ns.conn == C_MASK) {
			ns.conn = L_CONNECTED;
			if (device->disk_state == D_NEGOTIATING) {
				drbd_change_state(device, CS_HARD, NS(disk, D_FAILED));
			} else if (peer_state.disk == D_NEGOTIATING) {
				drbd_err(device, "Disk attach process on the peer node was aborted.\n");
				peer_state.disk = D_DISKLESS;
				real_peer_disk = D_DISKLESS;
			} else {
				if (test_and_clear_bit(CONN_DRY_RUN, &peer_device->connection->flags))
					return -EIO;
				D_ASSERT(device, os.conn == L_STANDALONE);
				conn_request_state(peer_device->connection, NS(conn, C_DISCONNECTING), CS_HARD);
				return -EIO;
			}
		}
	}

	spin_lock_irq(&device->resource->req_lock);
	if (os.i != drbd_get_peer_device_state(peer_device).i)
		goto retry;
	clear_bit(CONSIDER_RESYNC, &device->flags);
	ns.peer = peer_state.role;
	ns.pdsk = real_peer_disk;
	ns.peer_isp = (peer_state.aftr_isp | peer_state.user_isp);
	if ((ns.conn == L_CONNECTED || ns.conn == L_WF_BITMAP_S) && ns.disk == D_NEGOTIATING)
		ns.disk = device->new_state_tmp.disk;
	cs_flags = CS_VERBOSE | (os.conn < L_CONNECTED && ns.conn >= L_CONNECTED ? 0 : CS_HARD);
	if (ns.pdsk == D_CONSISTENT && drbd_suspended(device) && ns.conn == L_CONNECTED && os.conn < L_CONNECTED &&
	    test_bit(NEW_CUR_UUID, &device->flags)) {
		/* Do not allow tl_restart(RESEND) for a rebooted peer. We can only allow this
		   for temporary network outages! */
		spin_unlock_irq(&device->resource->req_lock);
		drbd_err(device, "Aborting Connect, can not thaw IO with an only Consistent peer\n");
		tl_clear(peer_device->connection);
		drbd_uuid_new_current(device);
		clear_bit(NEW_CUR_UUID, &device->flags);
		conn_request_state(peer_device->connection, NS2(conn, C_PROTOCOL_ERROR, susp, 0), CS_HARD);
		return -EIO;
	}
	rv = _drbd_set_state(device, ns, cs_flags, NULL);
	ns = drbd_get_peer_device_state(peer_device);
	spin_unlock_irq(&device->resource->req_lock);

	if (rv < SS_SUCCESS) {
		conn_request_state(peer_device->connection, NS(conn, C_DISCONNECTING), CS_HARD);
		return -EIO;
	}

	if (os.conn > L_STANDALONE) {
		if (ns.conn > L_CONNECTED && peer_state.conn <= L_CONNECTED &&
		    peer_state.disk != D_NEGOTIATING ) {
			/* we want resync, peer has not yet decided to sync... */
			/* Nowadays only used when forcing a node into primary role and
			   setting its disk to UpToDate with that */
<<<<<<< HEAD
			drbd_send_uuids(peer_device);
			drbd_send_state(peer_device);
=======
			drbd_send_uuids(mdev);
			drbd_send_current_state(mdev);
>>>>>>> e28f00cb
		}
	}

	clear_bit(DISCARD_MY_DATA, &device->flags);

	drbd_md_sync(device); /* update connected indicator, la_size, ... */

	return 0;
}

STATIC int receive_sync_uuid(struct drbd_connection *connection, struct packet_info *pi)
{
	struct drbd_peer_device *peer_device;
	struct drbd_device *device;
	struct p_rs_uuid *p = pi->data;

	peer_device = conn_peer_device(connection, pi->vnr);
	if (!peer_device)
		return -EIO;
	device = peer_device->device;

	wait_event(device->misc_wait,
		   peer_device->repl_state == L_WF_SYNC_UUID ||
		   peer_device->repl_state == L_BEHIND ||
		   peer_device->repl_state < L_CONNECTED ||
		   device->disk_state < D_NEGOTIATING);

	/* D_ASSERT(device,  peer_device->repl_state == L_WF_SYNC_UUID ); */

	/* Here the _drbd_uuid_ functions are right, current should
	   _not_ be rotated into the history */
	if (get_ldev_if_state(device, D_NEGOTIATING)) {
		_drbd_uuid_set(device, UI_CURRENT, be64_to_cpu(p->uuid));
		_drbd_uuid_set(device, UI_BITMAP, 0UL);

		drbd_print_uuids(device, "updated sync uuid");
		drbd_start_resync(device, L_SYNC_TARGET);

		put_ldev(device);
	} else
		drbd_err(device, "Ignoring SyncUUID packet!\n");

	return 0;
}

/**
 * receive_bitmap_plain
 *
 * Return 0 when done, 1 when another iteration is needed, and a negative error
 * code upon failure.
 */
static int
receive_bitmap_plain(struct drbd_peer_device *peer_device, unsigned int size,
		     unsigned long *p, struct bm_xfer_ctx *c)
{
	unsigned int data_size = DRBD_SOCKET_BUFFER_SIZE -
				 drbd_header_size(peer_device->connection);
	unsigned int num_words = min_t(size_t, data_size / sizeof(*p),
				       c->bm_words - c->word_offset);
	unsigned int want = num_words * sizeof(*p);
	int err;

	if (want != size) {
		drbd_err(peer_device, "%s:want (%u) != size (%u)\n", __func__, want, size);
		return -EIO;
	}
	if (want == 0)
		return 0;
	err = drbd_recv_all(peer_device->connection, p, want);
	if (err)
		return err;

	drbd_bm_merge_lel(peer_device->device, c->word_offset, num_words, p);

	c->word_offset += num_words;
	c->bit_offset = c->word_offset * BITS_PER_LONG;
	if (c->bit_offset > c->bm_bits)
		c->bit_offset = c->bm_bits;

	return 1;
}

static enum drbd_bitmap_code dcbp_get_code(struct p_compressed_bm *p)
{
	return (enum drbd_bitmap_code)(p->encoding & 0x0f);
}

static int dcbp_get_start(struct p_compressed_bm *p)
{
	return (p->encoding & 0x80) != 0;
}

static int dcbp_get_pad_bits(struct p_compressed_bm *p)
{
	return (p->encoding >> 4) & 0x7;
}

/**
 * recv_bm_rle_bits
 *
 * Return 0 when done, 1 when another iteration is needed, and a negative error
 * code upon failure.
 */
static int
recv_bm_rle_bits(struct drbd_peer_device *peer_device,
		struct p_compressed_bm *p,
		 struct bm_xfer_ctx *c,
		 unsigned int len)
{
	struct bitstream bs;
	u64 look_ahead;
	u64 rl;
	u64 tmp;
	unsigned long s = c->bit_offset;
	unsigned long e;
	int toggle = dcbp_get_start(p);
	int have;
	int bits;

	bitstream_init(&bs, p->code, len, dcbp_get_pad_bits(p));

	bits = bitstream_get_bits(&bs, &look_ahead, 64);
	if (bits < 0)
		return -EIO;

	for (have = bits; have > 0; s += rl, toggle = !toggle) {
		bits = vli_decode_bits(&rl, look_ahead);
		if (bits <= 0)
			return -EIO;

		if (toggle) {
			e = s + rl -1;
			if (e >= c->bm_bits) {
				drbd_err(peer_device, "bitmap overflow (e:%lu) while decoding bm RLE packet\n", e);
				return -EIO;
			}
			_drbd_bm_set_bits(peer_device->device, s, e);
		}

		if (have < bits) {
			drbd_err(peer_device, "bitmap decoding error: h:%d b:%d la:0x%08llx l:%u/%u\n",
				have, bits, look_ahead,
				(unsigned int)(bs.cur.b - p->code),
				(unsigned int)bs.buf_len);
			return -EIO;
		}
		look_ahead >>= bits;
		have -= bits;

		bits = bitstream_get_bits(&bs, &tmp, 64 - have);
		if (bits < 0)
			return -EIO;
		look_ahead |= tmp << have;
		have += bits;
	}

	c->bit_offset = s;
	bm_xfer_ctx_bit_to_word_offset(c);

	return (s != c->bm_bits);
}

/**
 * decode_bitmap_c
 *
 * Return 0 when done, 1 when another iteration is needed, and a negative error
 * code upon failure.
 */
static int
decode_bitmap_c(struct drbd_peer_device *peer_device,
		struct p_compressed_bm *p,
		struct bm_xfer_ctx *c,
		unsigned int len)
{
	if (dcbp_get_code(p) == RLE_VLI_Bits)
		return recv_bm_rle_bits(peer_device, p, c, len - sizeof(*p));

	/* other variants had been implemented for evaluation,
	 * but have been dropped as this one turned out to be "best"
	 * during all our tests. */

	drbd_err(peer_device, "receive_bitmap_c: unknown encoding %u\n", p->encoding);
	conn_request_state(peer_device->connection, NS(conn, C_PROTOCOL_ERROR), CS_HARD);
	return -EIO;
}

void INFO_bm_xfer_stats(struct drbd_device *device,
		const char *direction, struct bm_xfer_ctx *c)
{
	/* what would it take to transfer it "plaintext" */
	unsigned int header_size = drbd_header_size(first_peer_device(device)->connection);
	unsigned int data_size = DRBD_SOCKET_BUFFER_SIZE - header_size;
	unsigned int plain =
		header_size * (DIV_ROUND_UP(c->bm_words, data_size) + 1) +
		c->bm_words * sizeof(unsigned long);
	unsigned int total = c->bytes[0] + c->bytes[1];
	unsigned int r;

	/* total can not be zero. but just in case: */
	if (total == 0)
		return;

	/* don't report if not compressed */
	if (total >= plain)
		return;

	/* total < plain. check for overflow, still */
	r = (total > UINT_MAX/1000) ? (total / (plain/1000))
		                    : (1000 * total / plain);

	if (r > 1000)
		r = 1000;

	r = 1000 - r;
	drbd_info(device, "%s bitmap stats [Bytes(packets)]: plain %u(%u), RLE %u(%u), "
	     "total %u; compression: %u.%u%%\n",
			direction,
			c->bytes[1], c->packets[1],
			c->bytes[0], c->packets[0],
			total, r/10, r % 10);
}

/* Since we are processing the bitfield from lower addresses to higher,
   it does not matter if the process it in 32 bit chunks or 64 bit
   chunks as long as it is little endian. (Understand it as byte stream,
   beginning with the lowest byte...) If we would use big endian
   we would need to process it from the highest address to the lowest,
   in order to be agnostic to the 32 vs 64 bits issue.

   returns 0 on failure, 1 if we successfully received it. */
STATIC int receive_bitmap(struct drbd_connection *connection, struct packet_info *pi)
{
	struct drbd_peer_device *peer_device;
	struct drbd_device *device;
	struct bm_xfer_ctx c;
	int err;

	peer_device = conn_peer_device(connection, pi->vnr);
	if (!peer_device)
		return -EIO;
	device = peer_device->device;

	drbd_bm_lock(device, "receive bitmap", BM_LOCKED_SET_ALLOWED);
	/* you are supposed to send additional out-of-sync information
	 * if you actually set bits during this phase */

	c = (struct bm_xfer_ctx) {
		.bm_bits = drbd_bm_bits(device),
		.bm_words = drbd_bm_words(device),
	};

	for(;;) {
		if (pi->cmd == P_BITMAP)
			err = receive_bitmap_plain(peer_device, pi->size, pi->data, &c);
		else if (pi->cmd == P_COMPRESSED_BITMAP) {
			/* MAYBE: sanity check that we speak proto >= 90,
			 * and the feature is enabled! */
			struct p_compressed_bm *p = pi->data;

			if (pi->size > DRBD_SOCKET_BUFFER_SIZE - drbd_header_size(connection)) {
				drbd_err(device, "ReportCBitmap packet too large\n");
				err = -EIO;
				goto out;
			}
			if (pi->size <= sizeof(*p)) {
				drbd_err(device, "ReportCBitmap packet too small (l:%u)\n", pi->size);
				err = -EIO;
				goto out;
			}
			err = drbd_recv_all(peer_device->connection, p, pi->size);
			if (err)
			       goto out;
			err = decode_bitmap_c(peer_device, p, &c, pi->size);
		} else {
			drbd_warn(device, "receive_bitmap: cmd neither ReportBitMap nor ReportCBitMap (is 0x%x)", pi->cmd);
			err = -EIO;
			goto out;
		}

		c.packets[pi->cmd == P_BITMAP]++;
		c.bytes[pi->cmd == P_BITMAP] += drbd_header_size(connection) + pi->size;

		if (err <= 0) {
			if (err < 0)
				goto out;
			break;
		}
		err = drbd_recv_header(peer_device->connection, pi);
		if (err)
			goto out;
	}

	INFO_bm_xfer_stats(device, "receive", &c);

	if (peer_device->repl_state == L_WF_BITMAP_T) {
		enum drbd_state_rv rv;

		err = drbd_send_bitmap(device, peer_device);
		if (err)
			goto out;
		/* Omit CS_WAIT_COMPLETE and CS_SERIALIZE with this state
		 * transition to avoid deadlocks. */
		rv = _drbd_request_state(device, NS(conn, L_WF_SYNC_UUID), CS_VERBOSE);
		D_ASSERT(device, rv == SS_SUCCESS);
	} else if (peer_device->repl_state != L_WF_BITMAP_S) {
		/* admin may have requested C_DISCONNECTING,
		 * other threads may have noticed network errors */
		drbd_info(device, "unexpected cstate (%s) in receive_bitmap\n",
		    drbd_conn_str(peer_device->repl_state));
	}
	err = 0;

 out:
	drbd_bm_unlock(device);
	if (!err && peer_device->repl_state == L_WF_BITMAP_S)
		drbd_start_resync(device, L_SYNC_SOURCE);
	return err;
}

STATIC int receive_skip(struct drbd_connection *connection, struct packet_info *pi)
{
	drbd_warn(connection, "skipping unknown optional packet type %d, l: %d!\n",
		 pi->cmd, pi->size);

	return ignore_remaining_packet(connection, pi);
}

STATIC int receive_UnplugRemote(struct drbd_connection *connection, struct packet_info *pi)
{
	struct drbd_peer_device *peer_device;
	struct drbd_device *device;

	peer_device = conn_peer_device(connection, pi->vnr);
	if (!peer_device)
		return -EIO;
	device = peer_device->device;

	/* Make sure we've acked all the TCP data associated
	 * with the data requests being unplugged */
	drbd_tcp_quickack(peer_device->connection->data.socket);

	return 0;
}

STATIC int receive_out_of_sync(struct drbd_connection *connection, struct packet_info *pi)
{
	struct drbd_peer_device *peer_device;
	struct drbd_device *device;
	struct p_block_desc *p = pi->data;

	peer_device = conn_peer_device(connection, pi->vnr);
	if (!peer_device)
		return -EIO;
	device = peer_device->device;

	switch (peer_device->repl_state) {
	case L_WF_SYNC_UUID:
	case L_WF_BITMAP_T:
	case L_BEHIND:
			break;
	default:
		drbd_err(device, "ASSERT FAILED cstate = %s, expected: WFSyncUUID|WFBitMapT|Behind\n",
				drbd_conn_str(peer_device->repl_state));
	}

	drbd_set_out_of_sync(device, be64_to_cpu(p->sector), be32_to_cpu(p->blksize));

	return 0;
}

struct data_cmd {
	int expect_payload;
	size_t pkt_size;
	int (*fn)(struct drbd_connection *, struct packet_info *);
};

static struct data_cmd drbd_cmd_handler[] = {
	[P_DATA]	    = { 1, sizeof(struct p_data), receive_Data },
	[P_DATA_REPLY]	    = { 1, sizeof(struct p_data), receive_DataReply },
	[P_RS_DATA_REPLY]   = { 1, sizeof(struct p_data), receive_RSDataReply } ,
	[P_BARRIER]	    = { 0, sizeof(struct p_barrier), receive_Barrier } ,
	[P_BITMAP]	    = { 1, 0, receive_bitmap } ,
	[P_COMPRESSED_BITMAP] = { 1, 0, receive_bitmap } ,
	[P_UNPLUG_REMOTE]   = { 0, 0, receive_UnplugRemote },
	[P_DATA_REQUEST]    = { 0, sizeof(struct p_block_req), receive_DataRequest },
	[P_RS_DATA_REQUEST] = { 0, sizeof(struct p_block_req), receive_DataRequest },
	[P_SYNC_PARAM]	    = { 1, 0, receive_SyncParam },
	[P_SYNC_PARAM89]    = { 1, 0, receive_SyncParam },
	[P_PROTOCOL]        = { 1, sizeof(struct p_protocol), receive_protocol },
	[P_UUIDS]	    = { 0, sizeof(struct p_uuids), receive_uuids },
	[P_SIZES]	    = { 0, sizeof(struct p_sizes), receive_sizes },
	[P_STATE]	    = { 0, sizeof(struct p_state), receive_state },
	[P_STATE_CHG_REQ]   = { 0, sizeof(struct p_req_state), receive_req_state },
	[P_SYNC_UUID]       = { 0, sizeof(struct p_rs_uuid), receive_sync_uuid },
	[P_OV_REQUEST]      = { 0, sizeof(struct p_block_req), receive_DataRequest },
	[P_OV_REPLY]        = { 1, sizeof(struct p_block_req), receive_DataRequest },
	[P_CSUM_RS_REQUEST] = { 1, sizeof(struct p_block_req), receive_DataRequest },
	[P_DELAY_PROBE]     = { 0, sizeof(struct p_delay_probe93), receive_skip },
	[P_OUT_OF_SYNC]     = { 0, sizeof(struct p_block_desc), receive_out_of_sync },
	[P_CONN_ST_CHG_REQ] = { 0, sizeof(struct p_req_state), receive_req_conn_state },
	[P_PROTOCOL_UPDATE] = { 1, sizeof(struct p_protocol), receive_protocol },
};

STATIC void drbdd(struct drbd_connection *connection)
{
	struct packet_info pi;
	size_t shs; /* sub header size */
	int err;

	while (get_t_state(&connection->receiver) == RUNNING) {
		struct data_cmd *cmd;

		drbd_thread_current_set_cpu(&connection->receiver);
		if (drbd_recv_header(connection, &pi))
			goto err_out;

		cmd = &drbd_cmd_handler[pi.cmd];
		if (unlikely(pi.cmd >= ARRAY_SIZE(drbd_cmd_handler) || !cmd->fn)) {
			drbd_err(connection, "Unexpected data packet %s (0x%04x)",
				 cmdname(pi.cmd), pi.cmd);
			goto err_out;
		}

		shs = cmd->pkt_size;
		if (pi.size > shs && !cmd->expect_payload) {
			drbd_err(connection, "No payload expected %s l:%d\n",
				 cmdname(pi.cmd), pi.size);
			goto err_out;
		}

		if (shs) {
			err = drbd_recv_all_warn(connection, pi.data, shs);
			if (err)
				goto err_out;
			pi.size -= shs;
		}

		err = cmd->fn(connection, &pi);
		if (err) {
			drbd_err(connection, "error receiving %s, e: %d l: %d!\n",
				 cmdname(pi.cmd), err, pi.size);
			goto err_out;
		}
	}
	return;

    err_out:
	conn_request_state(connection, NS(conn, C_PROTOCOL_ERROR), CS_HARD);
}

STATIC void conn_disconnect(struct drbd_connection *connection)
{
	struct drbd_peer_device *peer_device;
	enum drbd_conns oc;
	int vnr;

	if (connection->cstate == C_STANDALONE)
		return;

	/* asender does not clean up anything. it must not interfere, either */
	drbd_thread_stop(&connection->asender);
	drbd_free_sock(connection);

	rcu_read_lock();
	idr_for_each_entry(&connection->peer_devices, peer_device, vnr) {
		struct drbd_device *device = peer_device->device;
		kref_get(&device->kref);
		rcu_read_unlock();
		drbd_disconnected(peer_device);
		kref_put(&device->kref, drbd_destroy_device);
		rcu_read_lock();
	}
	rcu_read_unlock();

	drbd_info(connection, "Connection closed\n");

	if (connection->resource->role == R_PRIMARY && conn_highest_pdsk(connection) >= D_UNKNOWN)
		conn_try_outdate_peer_async(connection);

	spin_lock_irq(&connection->resource->req_lock);
	oc = connection->cstate;
	if (oc >= C_UNCONNECTED)
		_conn_request_state(connection, NS(conn, C_UNCONNECTED), CS_VERBOSE);

	spin_unlock_irq(&connection->resource->req_lock);

	if (oc == C_DISCONNECTING)
		conn_request_state(connection, NS(conn, C_STANDALONE), CS_VERBOSE | CS_HARD);
}

static int drbd_disconnected(struct drbd_peer_device *peer_device)
{
	struct drbd_device *device = peer_device->device;
	unsigned int i;

	/* wait for current activity to cease. */
	spin_lock_irq(&device->resource->req_lock);
	_drbd_wait_ee_list_empty(device, &device->active_ee);
	_drbd_wait_ee_list_empty(device, &device->sync_ee);
	_drbd_wait_ee_list_empty(device, &device->read_ee);
	spin_unlock_irq(&device->resource->req_lock);

	/* We do not have data structures that would allow us to
	 * get the rs_pending_cnt down to 0 again.
	 *  * On L_SYNC_TARGET we do not have any data structures describing
	 *    the pending RSDataRequest's we have sent.
	 *  * On L_SYNC_SOURCE there is no data structure that tracks
	 *    the P_RS_DATA_REPLY blocks that we sent to the SyncTarget.
	 *  And no, it is not the sum of the reference counts in the
	 *  resync_LRU. The resync_LRU tracks the whole operation including
	 *  the disk-IO, while the rs_pending_cnt only tracks the blocks
	 *  on the fly. */
	drbd_rs_cancel_all(device);
	device->rs_total = 0;
	device->rs_failed = 0;
	atomic_set(&device->rs_pending_cnt, 0);
	wake_up(&device->misc_wait);

	del_timer_sync(&device->resync_timer);
	resync_timer_fn((unsigned long)device);

	/* wait for all w_e_end_data_req, w_e_end_rsdata_req, w_send_barrier,
	 * w_make_resync_request etc. which may still be on the worker queue
	 * to be "canceled" */
	drbd_flush_workqueue(&peer_device->connection->data.work);

	drbd_finish_peer_reqs(device);

	kfree(device->p_uuid);
	device->p_uuid = NULL;

	if (!drbd_suspended(device))
		tl_clear(peer_device->connection);

	drbd_md_sync(device);

	/* serialize with bitmap writeout triggered by the state change,
	 * if any. */
	wait_event(device->misc_wait, list_empty(&device->pending_bitmap_work));

	/* tcp_close and release of sendpage pages can be deferred.  I don't
	 * want to use SO_LINGER, because apparently it can be deferred for
	 * more than 20 seconds (longest time I checked).
	 *
	 * Actually we don't care for exactly when the network stack does its
	 * put_page(), but release our reference on these pages right here.
	 */
	i = drbd_free_peer_reqs(device, &device->net_ee);
	if (i)
		drbd_info(device, "net_ee not empty, killed %u entries\n", i);
	i = atomic_read(&device->pp_in_use_by_net);
	if (i)
		drbd_info(device, "pp_in_use_by_net = %d, expected 0\n", i);
	i = atomic_read(&device->pp_in_use);
	if (i)
		drbd_info(device, "pp_in_use = %d, expected 0\n", i);

	D_ASSERT(device, list_empty(&device->read_ee));
	D_ASSERT(device, list_empty(&device->active_ee));
	D_ASSERT(device, list_empty(&device->sync_ee));
	D_ASSERT(device, list_empty(&device->done_ee));

	/* ok, no more ee's on the fly, it is safe to reset the epoch_size */
	atomic_set(&device->current_epoch->epoch_size, 0);
	D_ASSERT(device, list_empty(&device->current_epoch->list));

	return 0;
}

/*
 * We support PRO_VERSION_MIN to PRO_VERSION_MAX. The protocol version
 * we can agree on is stored in agreed_pro_version.
 *
 * feature flags and the reserved array should be enough room for future
 * enhancements of the handshake protocol, and possible plugins...
 *
 * for now, they are expected to be zero, but ignored.
 */
STATIC int drbd_send_features(struct drbd_connection *connection)
{
	struct drbd_socket *sock;
	struct p_connection_features *p;

	sock = &connection->data;
	p = conn_prepare_command(connection, sock);
	if (!p)
		return -EIO;
	memset(p, 0, sizeof(*p));
	p->protocol_min = cpu_to_be32(PRO_VERSION_MIN);
	p->protocol_max = cpu_to_be32(PRO_VERSION_MAX);
	return conn_send_command(connection, sock, P_CONNECTION_FEATURES, sizeof(*p), NULL, 0);
}

/*
 * return values:
 *   1 yes, we have a valid connection
 *   0 oops, did not work out, please try again
 *  -1 peer talks different language,
 *     no point in trying again, please go standalone.
 */
STATIC int drbd_do_features(struct drbd_connection *connection)
{
	/* ASSERT current == connection->receiver ... */
	struct p_connection_features *p;
	const int expect = sizeof(struct p_connection_features);
	struct packet_info pi;
	int err;

	err = drbd_send_features(connection);
	if (err)
		return 0;

	err = drbd_recv_header(connection, &pi);
	if (err)
		return 0;

	if (pi.cmd != P_CONNECTION_FEATURES) {
		drbd_err(connection, "expected ConnectionFeatures packet, received: %s (0x%04x)\n",
			 cmdname(pi.cmd), pi.cmd);
		return -1;
	}

	if (pi.size != expect) {
		drbd_err(connection, "expected ConnectionFeatures length: %u, received: %u\n",
		     expect, pi.size);
		return -1;
	}

	p = pi.data;
	err = drbd_recv_all_warn(connection, p, expect);
	if (err)
		return 0;

	p->protocol_min = be32_to_cpu(p->protocol_min);
	p->protocol_max = be32_to_cpu(p->protocol_max);
	if (p->protocol_max == 0)
		p->protocol_max = p->protocol_min;

	if (PRO_VERSION_MAX < p->protocol_min ||
	    PRO_VERSION_MIN > p->protocol_max)
		goto incompat;

	connection->agreed_pro_version = min_t(int, PRO_VERSION_MAX, p->protocol_max);

	drbd_info(connection, "Handshake successful: "
	     "Agreed network protocol version %d\n", connection->agreed_pro_version);

	return 1;

 incompat:
	drbd_err(connection, "incompatible DRBD dialects: "
	    "I support %d-%d, peer supports %d-%d\n",
	    PRO_VERSION_MIN, PRO_VERSION_MAX,
	    p->protocol_min, p->protocol_max);
	return -1;
}

#if !defined(CONFIG_CRYPTO_HMAC) && !defined(CONFIG_CRYPTO_HMAC_MODULE)
STATIC int drbd_do_auth(struct drbd_connection *connection)
{
	drbd_err(device, "This kernel was build without CONFIG_CRYPTO_HMAC.\n");
	drbd_err(device, "You need to disable 'cram-hmac-alg' in drbd.conf.\n");
	return -1;
}
#else
#define CHALLENGE_LEN 64

/* Return value:
	1 - auth succeeded,
	0 - failed, try again (network error),
	-1 - auth failed, don't try again.
*/

STATIC int drbd_do_auth(struct drbd_connection *connection)
{
	struct drbd_socket *sock;
	char my_challenge[CHALLENGE_LEN];  /* 64 Bytes... */
	struct scatterlist sg;
	char *response = NULL;
	char *right_response = NULL;
	char *peers_ch = NULL;
	unsigned int key_len;
	char secret[SHARED_SECRET_MAX]; /* 64 byte */
	unsigned int resp_size;
	struct hash_desc desc;
	struct packet_info pi;
	struct net_conf *nc;
	int err, rv;

	/* FIXME: Put the challenge/response into the preallocated socket buffer.  */

	rcu_read_lock();
	nc = rcu_dereference(connection->net_conf);
	key_len = strlen(nc->shared_secret);
	memcpy(secret, nc->shared_secret, key_len);
	rcu_read_unlock();

	desc.tfm = connection->cram_hmac_tfm;
	desc.flags = 0;

	rv = crypto_hash_setkey(connection->cram_hmac_tfm, (u8 *)secret, key_len);
	if (rv) {
		drbd_err(connection, "crypto_hash_setkey() failed with %d\n", rv);
		rv = -1;
		goto fail;
	}

	get_random_bytes(my_challenge, CHALLENGE_LEN);

	sock = &connection->data;
	if (!conn_prepare_command(connection, sock)) {
		rv = 0;
		goto fail;
	}
	rv = !conn_send_command(connection, sock, P_AUTH_CHALLENGE, 0,
				my_challenge, CHALLENGE_LEN);
	if (!rv)
		goto fail;

	err = drbd_recv_header(connection, &pi);
	if (err) {
		rv = 0;
		goto fail;
	}

	if (pi.cmd != P_AUTH_CHALLENGE) {
		drbd_err(connection, "expected AuthChallenge packet, received: %s (0x%04x)\n",
			 cmdname(pi.cmd), pi.cmd);
		rv = 0;
		goto fail;
	}

	if (pi.size > CHALLENGE_LEN * 2) {
		drbd_err(connection, "expected AuthChallenge payload too big.\n");
		rv = -1;
		goto fail;
	}

	peers_ch = kmalloc(pi.size, GFP_NOIO);
	if (peers_ch == NULL) {
		drbd_err(connection, "kmalloc of peers_ch failed\n");
		rv = -1;
		goto fail;
	}

	err = drbd_recv_all_warn(connection, peers_ch, pi.size);
	if (err) {
		rv = 0;
		goto fail;
	}

	resp_size = crypto_hash_digestsize(connection->cram_hmac_tfm);
	response = kmalloc(resp_size, GFP_NOIO);
	if (response == NULL) {
		drbd_err(connection, "kmalloc of response failed\n");
		rv = -1;
		goto fail;
	}

	sg_init_table(&sg, 1);
	sg_set_buf(&sg, peers_ch, pi.size);

	rv = crypto_hash_digest(&desc, &sg, sg.length, response);
	if (rv) {
		drbd_err(connection, "crypto_hash_digest() failed with %d\n", rv);
		rv = -1;
		goto fail;
	}

	if (!conn_prepare_command(connection, sock)) {
		rv = 0;
		goto fail;
	}
	rv = !conn_send_command(connection, sock, P_AUTH_RESPONSE, 0,
				response, resp_size);
	if (!rv)
		goto fail;

	err = drbd_recv_header(connection, &pi);
	if (err) {
		rv = 0;
		goto fail;
	}

	if (pi.cmd != P_AUTH_RESPONSE) {
		drbd_err(connection, "expected AuthResponse packet, received: %s (0x%04x)\n",
			 cmdname(pi.cmd), pi.cmd);
		rv = 0;
		goto fail;
	}

	if (pi.size != resp_size) {
		drbd_err(connection, "expected AuthResponse payload of wrong size\n");
		rv = 0;
		goto fail;
	}

	err = drbd_recv_all_warn(connection, response , resp_size);
	if (err) {
		rv = 0;
		goto fail;
	}

	right_response = kmalloc(resp_size, GFP_NOIO);
	if (right_response == NULL) {
		drbd_err(connection, "kmalloc of right_response failed\n");
		rv = -1;
		goto fail;
	}

	sg_set_buf(&sg, my_challenge, CHALLENGE_LEN);

	rv = crypto_hash_digest(&desc, &sg, sg.length, right_response);
	if (rv) {
		drbd_err(connection, "crypto_hash_digest() failed with %d\n", rv);
		rv = -1;
		goto fail;
	}

	rv = !memcmp(response, right_response, resp_size);

	if (rv)
		drbd_info(connection, "Peer authenticated using %d bytes HMAC\n",
		     resp_size);
	else
		rv = -1;

 fail:
	kfree(peers_ch);
	kfree(response);
	kfree(right_response);

	return rv;
}
#endif

int drbd_receiver(struct drbd_thread *thi)
{
	struct drbd_connection *connection = thi->connection;
	int h;

	drbd_info(connection, "receiver (re)started\n");

	do {
		h = conn_connect(connection);
		if (h == 0) {
			conn_disconnect(connection);
			schedule_timeout_interruptible(HZ);
		}
		if (h == -1) {
			drbd_warn(connection, "Discarding network configuration.\n");
			conn_request_state(connection, NS(conn, C_DISCONNECTING), CS_HARD);
		}
	} while (h == 0);

	if (h > 0)
		drbdd(connection);

	conn_disconnect(connection);

	drbd_info(connection, "receiver terminated\n");
	return 0;
}

/* ********* acknowledge sender ******** */

STATIC int got_conn_RqSReply(struct drbd_connection *connection, struct packet_info *pi)
{
	struct p_req_state_reply *p = pi->data;
	int retcode = be32_to_cpu(p->retcode);

	if (retcode >= SS_SUCCESS) {
		set_bit(CONN_WD_ST_CHG_OKAY, &connection->flags);
	} else {
		set_bit(CONN_WD_ST_CHG_FAIL, &connection->flags);
		drbd_err(connection, "Requested state change failed by peer: %s (%d)\n",
			 drbd_set_st_err_str(retcode), retcode);
	}
	wake_up(&connection->ping_wait);

	return 0;
}

STATIC int got_RqSReply(struct drbd_connection *connection, struct packet_info *pi)
{
	struct drbd_peer_device *peer_device;
	struct drbd_device *device;
	struct p_req_state_reply *p = pi->data;
	int retcode = be32_to_cpu(p->retcode);

	peer_device = conn_peer_device(connection, pi->vnr);
	if (!peer_device)
		return -EIO;
	device = peer_device->device;

	if (retcode >= SS_SUCCESS) {
		set_bit(CL_ST_CHG_SUCCESS, &device->flags);
	} else {
		set_bit(CL_ST_CHG_FAIL, &device->flags);
		drbd_err(device, "Requested state change failed by peer: %s (%d)\n",
			drbd_set_st_err_str(retcode), retcode);
	}
	wake_up(&device->state_wait);

	return 0;
}

STATIC int got_Ping(struct drbd_connection *connection, struct packet_info *pi)
{
	return drbd_send_ping_ack(connection);

}

STATIC int got_PingAck(struct drbd_connection *connection, struct packet_info *pi)
{
	if (!test_and_set_bit(GOT_PING_ACK, &connection->flags))
		wake_up(&connection->ping_wait);

	return 0;
}

STATIC int got_IsInSync(struct drbd_connection *connection, struct packet_info *pi)
{
	struct drbd_peer_device *peer_device;
	struct drbd_device *device;
	struct p_block_ack *p = pi->data;
	sector_t sector = be64_to_cpu(p->sector);
	int blksize = be32_to_cpu(p->blksize);

	peer_device = conn_peer_device(connection, pi->vnr);
	if (!peer_device)
		return -EIO;
	device = peer_device->device;

	D_ASSERT(device, peer_device->connection->agreed_pro_version >= 89);

	update_peer_seq(peer_device, be32_to_cpu(p->seq_num));

	if (get_ldev(device)) {
		drbd_rs_complete_io(device, sector);
		drbd_set_in_sync(device, sector, blksize);
		/* rs_same_csums is supposed to count in units of BM_BLOCK_SIZE */
		device->rs_same_csum += (blksize >> BM_BLOCK_SHIFT);
		put_ldev(device);
	}
	dec_rs_pending(device);
	atomic_add(blksize >> 9, &device->rs_sect_in);

	return 0;
}

static int
validate_req_change_req_state(struct drbd_device *device, u64 id, sector_t sector,
			      struct rb_root *root, const char *func,
			      enum drbd_req_event what, bool missing_ok)
{
	struct drbd_request *req;
	struct bio_and_error m;

	spin_lock_irq(&device->resource->req_lock);
	req = find_request(device, root, id, sector, missing_ok, func);
	if (unlikely(!req)) {
		spin_unlock_irq(&device->resource->req_lock);
		return -EIO;
	}
	__req_mod(req, what, &m);
	spin_unlock_irq(&device->resource->req_lock);

	if (m.bio)
		complete_master_bio(device, &m);
	return 0;
}

STATIC int got_BlockAck(struct drbd_connection *connection, struct packet_info *pi)
{
	struct drbd_peer_device *peer_device;
	struct drbd_device *device;
	struct p_block_ack *p = pi->data;
	sector_t sector = be64_to_cpu(p->sector);
	int blksize = be32_to_cpu(p->blksize);
	enum drbd_req_event what;

	peer_device = conn_peer_device(connection, pi->vnr);
	if (!peer_device)
		return -EIO;
	device = peer_device->device;

	update_peer_seq(peer_device, be32_to_cpu(p->seq_num));

	if (p->block_id == ID_SYNCER) {
		drbd_set_in_sync(device, sector, blksize);
		dec_rs_pending(device);
		return 0;
	}
	switch (pi->cmd) {
	case P_RS_WRITE_ACK:
		what = WRITE_ACKED_BY_PEER_AND_SIS;
		break;
	case P_WRITE_ACK:
		what = WRITE_ACKED_BY_PEER;
		break;
	case P_RECV_ACK:
		what = RECV_ACKED_BY_PEER;
		break;
	case P_DISCARD_WRITE:
		what = DISCARD_WRITE;
		break;
	case P_RETRY_WRITE:
		what = POSTPONE_WRITE;
		break;
	default:
		BUG();
	}

	return validate_req_change_req_state(device, p->block_id, sector,
					     &device->write_requests, __func__,
					     what, false);
}

STATIC int got_NegAck(struct drbd_connection *connection, struct packet_info *pi)
{
	struct drbd_peer_device *peer_device;
	struct drbd_device *device;
	struct p_block_ack *p = pi->data;
	sector_t sector = be64_to_cpu(p->sector);
	int size = be32_to_cpu(p->blksize);
	int err;

	peer_device = conn_peer_device(connection, pi->vnr);
	if (!peer_device)
		return -EIO;
	device = peer_device->device;

	update_peer_seq(peer_device, be32_to_cpu(p->seq_num));

	if (p->block_id == ID_SYNCER) {
		dec_rs_pending(device);
		drbd_rs_failed_io(device, sector, size);
		return 0;
	}

	err = validate_req_change_req_state(device, p->block_id, sector,
					    &device->write_requests, __func__,
					    NEG_ACKED, true);
	if (err) {
		/* Protocol A has no P_WRITE_ACKs, but has P_NEG_ACKs.
		   The master bio might already be completed, therefore the
		   request is no longer in the collision hash. */
		/* In Protocol B we might already have got a P_RECV_ACK
		   but then get a P_NEG_ACK afterwards. */
		drbd_set_out_of_sync(device, sector, size);
	}
	return 0;
}

STATIC int got_NegDReply(struct drbd_connection *connection, struct packet_info *pi)
{
	struct drbd_peer_device *peer_device;
	struct drbd_device *device;
	struct p_block_ack *p = pi->data;
	sector_t sector = be64_to_cpu(p->sector);

	peer_device = conn_peer_device(connection, pi->vnr);
	if (!peer_device)
		return -EIO;
	device = peer_device->device;

	update_peer_seq(peer_device, be32_to_cpu(p->seq_num));

	drbd_err(device, "Got NegDReply; Sector %llus, len %u; Fail original request.\n",
	    (unsigned long long)sector, be32_to_cpu(p->blksize));

	return validate_req_change_req_state(device, p->block_id, sector,
					     &device->read_requests, __func__,
					     NEG_ACKED, false);
}

STATIC int got_NegRSDReply(struct drbd_connection *connection, struct packet_info *pi)
{
	struct drbd_peer_device *peer_device;
	struct drbd_device *device;
	sector_t sector;
	int size;
	struct p_block_ack *p = pi->data;

	peer_device = conn_peer_device(connection, pi->vnr);
	if (!peer_device)
		return -EIO;
	device = peer_device->device;

	sector = be64_to_cpu(p->sector);
	size = be32_to_cpu(p->blksize);

	update_peer_seq(peer_device, be32_to_cpu(p->seq_num));

	dec_rs_pending(device);

	if (get_ldev_if_state(device, D_FAILED)) {
		drbd_rs_complete_io(device, sector);
		switch (pi->cmd) {
		case P_NEG_RS_DREPLY:
			drbd_rs_failed_io(device, sector, size);
		case P_RS_CANCEL:
			break;
		default:
			BUG();
		}
		put_ldev(device);
	}

	return 0;
}

STATIC int got_BarrierAck(struct drbd_connection *connection, struct packet_info *pi)
{
	struct drbd_peer_device *peer_device;
	struct drbd_device *device;
	struct p_barrier_ack *p = pi->data;

	peer_device = conn_peer_device(connection, pi->vnr);
	if (!peer_device)
		return -EIO;
	device = peer_device->device;

	tl_release(peer_device->connection, p->barrier, be32_to_cpu(p->set_size));

	if (first_peer_device(device)->repl_state == L_AHEAD &&
	    atomic_read(&device->ap_in_flight) == 0 &&
	    !test_and_set_bit(AHEAD_TO_SYNC_SOURCE, &device->current_epoch->flags)) {
		device->start_resync_timer.expires = jiffies + HZ;
		add_timer(&device->start_resync_timer);
	}

	return 0;
}

STATIC int got_OVResult(struct drbd_connection *connection, struct packet_info *pi)
{
	struct drbd_peer_device *peer_device;
	struct drbd_device *device;
	struct p_block_ack *p = pi->data;
	sector_t sector;
	int size;

	peer_device = conn_peer_device(connection, pi->vnr);
	if (!peer_device)
		return -EIO;
	device = peer_device->device;

	sector = be64_to_cpu(p->sector);
	size = be32_to_cpu(p->blksize);

	update_peer_seq(peer_device, be32_to_cpu(p->seq_num));

	if (be64_to_cpu(p->block_id) == ID_OUT_OF_SYNC)
		drbd_ov_out_of_sync_found(device, sector, size);
	else
		ov_out_of_sync_print(device);

	if (!get_ldev(device))
		return 0;

	drbd_rs_complete_io(device, sector);
	dec_rs_pending(device);

	--device->ov_left;

	/* let's advance progress step marks only for every other megabyte */
	if ((device->ov_left & 0x200) == 0x200)
		drbd_advance_rs_marks(device, device->ov_left);

	if (device->ov_left == 0) {
		struct drbd_device_work *dw = kmalloc(sizeof(*dw), GFP_NOIO);
		if (dw) {
			dw->w.cb = w_ov_finished;
			dw->device = device;
			drbd_queue_work(&device->resource->work, &dw->w);
		} else {
			drbd_err(device, "kmalloc(dw) failed.");
			ov_out_of_sync_print(device);
			drbd_resync_finished(device);
		}
	}
	put_ldev(device);
	return 0;
}

STATIC int got_skip(struct drbd_connection *connection, struct packet_info *pi)
{
	return 0;
}

static int connection_finish_peer_reqs(struct drbd_connection *connection)
{
	struct drbd_peer_device *peer_device;
	int vnr, not_empty = 0;

	do {
		clear_bit(SIGNAL_ASENDER, &connection->flags);
		flush_signals(current);

		rcu_read_lock();
		idr_for_each_entry(&connection->peer_devices, peer_device, vnr) {
			struct drbd_device *device = peer_device->device;
			kref_get(&device->kref);
			rcu_read_unlock();
			if (drbd_finish_peer_reqs(device)) {
				kref_put(&device->kref, drbd_destroy_device);
				return 1;
			}
			kref_put(&device->kref, drbd_destroy_device);
			rcu_read_lock();
		}
		set_bit(SIGNAL_ASENDER, &connection->flags);

		spin_lock_irq(&connection->resource->req_lock);
		idr_for_each_entry(&connection->peer_devices, peer_device, vnr) {
			struct drbd_device *device = peer_device->device;
			not_empty = !list_empty(&device->done_ee);
			if (not_empty)
				break;
		}
		spin_unlock_irq(&connection->resource->req_lock);
		rcu_read_unlock();
	} while (not_empty);

	return 0;
}

struct asender_cmd {
	size_t pkt_size;
	int (*fn)(struct drbd_connection *connection, struct packet_info *);
};

static struct asender_cmd asender_tbl[] = {
	[P_PING]	    = { 0, got_Ping },
	[P_PING_ACK]	    = { 0, got_PingAck },
	[P_RECV_ACK]	    = { sizeof(struct p_block_ack), got_BlockAck },
	[P_WRITE_ACK]	    = { sizeof(struct p_block_ack), got_BlockAck },
	[P_RS_WRITE_ACK]    = { sizeof(struct p_block_ack), got_BlockAck },
	[P_DISCARD_WRITE]   = { sizeof(struct p_block_ack), got_BlockAck },
	[P_NEG_ACK]	    = { sizeof(struct p_block_ack), got_NegAck },
	[P_NEG_DREPLY]	    = { sizeof(struct p_block_ack), got_NegDReply },
	[P_NEG_RS_DREPLY]   = { sizeof(struct p_block_ack), got_NegRSDReply },
	[P_OV_RESULT]	    = { sizeof(struct p_block_ack), got_OVResult },
	[P_BARRIER_ACK]	    = { sizeof(struct p_barrier_ack), got_BarrierAck },
	[P_STATE_CHG_REPLY] = { sizeof(struct p_req_state_reply), got_RqSReply },
	[P_RS_IS_IN_SYNC]   = { sizeof(struct p_block_ack), got_IsInSync },
	[P_DELAY_PROBE]     = { sizeof(struct p_delay_probe93), got_skip },
	[P_RS_CANCEL]       = { sizeof(struct p_block_ack), got_NegRSDReply },
	[P_CONN_ST_CHG_REPLY]={ sizeof(struct p_req_state_reply), got_conn_RqSReply },
	[P_RETRY_WRITE]	    = { sizeof(struct p_block_ack), got_BlockAck },
};

int drbd_asender(struct drbd_thread *thi)
{
	struct drbd_connection *connection = thi->connection;
	struct asender_cmd *cmd = NULL;
	struct packet_info pi;
	int rv;
	void *buf    = connection->meta.rbuf;
	int received = 0;
	unsigned int header_size = drbd_header_size(connection);
	int expect   = header_size;
	bool ping_timeout_active = false;
	struct net_conf *nc;
	int ping_timeo, tcp_cork, ping_int;

	current->policy = SCHED_RR;  /* Make this a realtime task! */
	current->rt_priority = 2;    /* more important than all other tasks */

	while (get_t_state(thi) == RUNNING) {
		drbd_thread_current_set_cpu(thi);

		rcu_read_lock();
		nc = rcu_dereference(connection->net_conf);
		ping_timeo = nc->ping_timeo;
		tcp_cork = nc->tcp_cork;
		ping_int = nc->ping_int;
		rcu_read_unlock();

		if (test_and_clear_bit(SEND_PING, &connection->flags)) {
			if (drbd_send_ping(connection)) {
				drbd_err(connection, "drbd_send_ping has failed\n");
				goto reconnect;
			}
			connection->meta.socket->sk->sk_rcvtimeo = ping_timeo * HZ / 10;
			ping_timeout_active = true;
		}

		/* TODO: conditionally cork; it may hurt latency if we cork without
		   much to send */
		if (tcp_cork)
			drbd_tcp_cork(connection->meta.socket);
		if (connection_finish_peer_reqs(connection)) {
			drbd_err(connection, "connection_finish_peer_reqs() failed\n");
			goto reconnect;
		}
		/* but unconditionally uncork unless disabled */
		if (tcp_cork)
			drbd_tcp_uncork(connection->meta.socket);

		/* short circuit, recv_msg would return EINTR anyways. */
		if (signal_pending(current))
			continue;

		rv = drbd_recv_short(connection->meta.socket, buf, expect-received, 0);
		clear_bit(SIGNAL_ASENDER, &connection->flags);

		flush_signals(current);

		/* Note:
		 * -EINTR	 (on meta) we got a signal
		 * -EAGAIN	 (on meta) rcvtimeo expired
		 * -ECONNRESET	 other side closed the connection
		 * -ERESTARTSYS  (on data) we got a signal
		 * rv <  0	 other than above: unexpected error!
		 * rv == expected: full header or command
		 * rv <  expected: "woken" by signal during receive
		 * rv == 0	 : "connection shut down by peer"
		 */
		if (likely(rv > 0)) {
			received += rv;
			buf	 += rv;
		} else if (rv == 0) {
			drbd_err(connection, "meta connection shut down by peer.\n");
			goto reconnect;
		} else if (rv == -EAGAIN) {
			/* If the data socket received something meanwhile,
			 * that is good enough: peer is still alive. */
			if (time_after(connection->last_received,
				jiffies - connection->meta.socket->sk->sk_rcvtimeo))
				continue;
			if (ping_timeout_active) {
				drbd_err(connection, "PingAck did not arrive in time.\n");
				goto reconnect;
			}
			set_bit(SEND_PING, &connection->flags);
			continue;
		} else if (rv == -EINTR) {
			continue;
		} else {
			drbd_err(connection, "sock_recvmsg returned %d\n", rv);
			goto reconnect;
		}

		if (received == expect && cmd == NULL) {
			if (decode_header(connection, connection->meta.rbuf, &pi))
				goto reconnect;
			cmd = &asender_tbl[pi.cmd];
			if (pi.cmd >= ARRAY_SIZE(asender_tbl) || !cmd->fn) {
				drbd_err(connection, "Unexpected meta packet %s (0x%04x)\n",
					 cmdname(pi.cmd), pi.cmd);
				goto disconnect;
			}
			expect = header_size + cmd->pkt_size;
			if (pi.size != expect - header_size) {
				drbd_err(connection, "Wrong packet size on meta (c: %d, l: %d)\n",
					pi.cmd, pi.size);
				goto reconnect;
			}
		}
		if (received == expect) {
			bool err;

			err = cmd->fn(connection, &pi);
			if (err) {
				drbd_err(connection, "%pf failed\n", cmd->fn);
				goto reconnect;
			}

			connection->last_received = jiffies;

			if (cmd == &asender_tbl[P_PING_ACK]) {
				/* restore idle timeout */
				connection->meta.socket->sk->sk_rcvtimeo = ping_int * HZ;
				ping_timeout_active = false;
			}

			buf	 = connection->meta.rbuf;
			received = 0;
			expect	 = header_size;
			cmd	 = NULL;
		}
	}

	if (0) {
reconnect:
		conn_request_state(connection, NS(conn, C_NETWORK_FAILURE), CS_HARD);
	}
	if (0) {
disconnect:
		conn_request_state(connection, NS(conn, C_DISCONNECTING), CS_HARD);
	}
	clear_bit(SIGNAL_ASENDER, &connection->flags);

	drbd_info(connection, "asender terminated\n");

	return 0;
}<|MERGE_RESOLUTION|>--- conflicted
+++ resolved
@@ -838,17 +838,10 @@
 	if (!err)
 		err = drbd_send_uuids(peer_device);
 	if (!err)
-<<<<<<< HEAD
-		err = drbd_send_state(peer_device);
+		err = drbd_send_current_state(peer_device);
 	clear_bit(USE_DEGR_WFC_T, &device->flags);
 	clear_bit(RESIZE_PENDING, &device->flags);
 	mod_timer(&device->request_timer, jiffies + HZ); /* just start it here. */
-=======
-		err = drbd_send_current_state(mdev);
-	clear_bit(USE_DEGR_WFC_T, &mdev->flags);
-	clear_bit(RESIZE_PENDING, &mdev->flags);
-	mod_timer(&mdev->request_timer, jiffies + HZ); /* just start it here. */
->>>>>>> e28f00cb
 	return err;
 }
 
@@ -4155,13 +4148,8 @@
 			/* we want resync, peer has not yet decided to sync... */
 			/* Nowadays only used when forcing a node into primary role and
 			   setting its disk to UpToDate with that */
-<<<<<<< HEAD
 			drbd_send_uuids(peer_device);
-			drbd_send_state(peer_device);
-=======
-			drbd_send_uuids(mdev);
-			drbd_send_current_state(mdev);
->>>>>>> e28f00cb
+			drbd_send_current_state(peer_device);
 		}
 	}
 
