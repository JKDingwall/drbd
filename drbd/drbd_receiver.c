/*
   drbd_receiver.c

   This file is part of DRBD by Philipp Reisner and Lars Ellenberg.

   Copyright (C) 2001-2008, LINBIT Information Technologies GmbH.
   Copyright (C) 1999-2008, Philipp Reisner <philipp.reisner@linbit.com>.
   Copyright (C) 2002-2008, Lars Ellenberg <lars.ellenberg@linbit.com>.

   drbd is free software; you can redistribute it and/or modify
   it under the terms of the GNU General Public License as published by
   the Free Software Foundation; either version 2, or (at your option)
   any later version.

   drbd is distributed in the hope that it will be useful,
   but WITHOUT ANY WARRANTY; without even the implied warranty of
   MERCHANTABILITY or FITNESS FOR A PARTICULAR PURPOSE.  See the
   GNU General Public License for more details.

   You should have received a copy of the GNU General Public License
   along with drbd; see the file COPYING.  If not, write to
   the Free Software Foundation, 675 Mass Ave, Cambridge, MA 02139, USA.
 */


#include <linux/autoconf.h>
#include <linux/module.h>

#include <asm/uaccess.h>
#include <net/sock.h>

#include <linux/version.h>
#include <linux/fs.h>
#include <linux/file.h>
#include <linux/in.h>
#include <linux/mm.h>
#include <linux/drbd_config.h>
#include <linux/memcontrol.h>
#include <linux/mm_inline.h>
#include <linux/slab.h>
#include <linux/smp_lock.h>
#include <linux/pkt_sched.h>
#define __KERNEL_SYSCALLS__
#include <linux/unistd.h>
#include <linux/vmalloc.h>
#include <linux/random.h>
#ifdef HAVE_LINUX_SCATTERLIST_H
/* 2.6.11 (suse 9.3, fc4) does not include requisites
 * from linux/scatterlist.h :( */
#include <asm/scatterlist.h>
#include <linux/mm.h>
#include <linux/string.h>
#include <linux/scatterlist.h>
#endif
#include <linux/drbd.h>
#include "drbd_int.h"
#include "drbd_req.h"

#include "drbd_vli.h"

struct flush_work {
	struct drbd_work w;
	struct drbd_epoch *epoch;
};

enum epoch_event {
	EV_put,
	EV_got_barrier_nr,
	EV_barrier_done,
	EV_became_last,
	EV_cleanup = 32, /* used as flag */
};

enum finish_epoch {
	FE_still_live,
	FE_destroyed,
	FE_recycled,
};

STATIC int drbd_do_handshake(struct drbd_conf *mdev);
STATIC int drbd_do_auth(struct drbd_conf *mdev);

STATIC enum finish_epoch drbd_may_finish_epoch(struct drbd_conf *, struct drbd_epoch *, enum epoch_event);
STATIC int e_end_block(struct drbd_conf *, struct drbd_work *, int);
static inline struct drbd_epoch *previous_epoch(struct drbd_conf *mdev, struct drbd_epoch *epoch)
{
	struct drbd_epoch *prev;
	spin_lock(&mdev->epoch_lock);
	prev = list_entry(epoch->list.prev, struct drbd_epoch, list);
	if (prev == epoch || prev == mdev->current_epoch)
		prev = NULL;
	spin_unlock(&mdev->epoch_lock);
	return prev;
}

#ifdef DBG_ASSERTS
void drbd_assert_breakpoint(struct drbd_conf *mdev, char *exp,
			    char *file, int line)
{
	dev_err(DEV, "ASSERT( %s ) in %s:%d\n", exp, file, line);
}
#endif

#define GFP_TRY	(__GFP_HIGHMEM | __GFP_NOWARN)

/**
 * drbd_bp_alloc: Returns a page. Fails only if a signal comes in.
 */
STATIC struct page *drbd_pp_alloc(struct drbd_conf *mdev, gfp_t gfp_mask)
{
	unsigned long flags = 0;
	struct page *page;
	DEFINE_WAIT(wait);

	spin_lock_irqsave(&drbd_pp_lock, flags);
	page = drbd_pp_pool;
	if (page) {
		drbd_pp_pool = (struct page *)page_private(page);
		set_page_private(page, 0); /* just to be polite */
		drbd_pp_vacant--;
	}
	spin_unlock_irqrestore(&drbd_pp_lock, flags);
	if (page)
		goto got_page;

	drbd_kick_lo(mdev);

	for (;;) {
		prepare_to_wait(&drbd_pp_wait, &wait, TASK_INTERRUPTIBLE);

		/* try the pool again, maybe the drbd_kick_lo set some free */
		spin_lock_irqsave(&drbd_pp_lock, flags);
		page = drbd_pp_pool;
		if (page) {
			drbd_pp_pool = (struct page *)page_private(page);
			drbd_pp_vacant--;
		}
		spin_unlock_irqrestore(&drbd_pp_lock, flags);

		if (page)
			break;

		/* hm. pool was empty. try to allocate from kernel.
		 * don't wait, if none is available, though.
		 */
		if (atomic_read(&mdev->pp_in_use)
					< mdev->net_conf->max_buffers) {
			page = alloc_page(GFP_TRY);
			if (page)
				break;
		}

		/* doh. still no page.
		 * either used up the configured maximum number,
		 * or we are low on memory.
		 * wait for someone to return a page into the pool.
		 * unless, of course, someone signalled us.
		 */
		if (signal_pending(current)) {
			dev_warn(DEV, "drbd_pp_alloc interrupted!\n");
			finish_wait(&drbd_pp_wait, &wait);
			return NULL;
		}
		drbd_kick_lo(mdev);
		if (!(gfp_mask & __GFP_WAIT)) {
			finish_wait(&drbd_pp_wait, &wait);
			return NULL;
		}
		schedule();
	}
	finish_wait(&drbd_pp_wait, &wait);

 got_page:
	atomic_inc(&mdev->pp_in_use);
	return page;
}

STATIC void drbd_pp_free(struct drbd_conf *mdev, struct page *page)
{
	unsigned long flags = 0;
	int free_it;

	spin_lock_irqsave(&drbd_pp_lock, flags);
	if (drbd_pp_vacant > (DRBD_MAX_SEGMENT_SIZE/PAGE_SIZE)*minor_count) {
		free_it = 1;
	} else {
		set_page_private(page, (unsigned long)drbd_pp_pool);
		drbd_pp_pool = page;
		drbd_pp_vacant++;
		free_it = 0;
	}
	spin_unlock_irqrestore(&drbd_pp_lock, flags);

	atomic_dec(&mdev->pp_in_use);

	if (free_it)
		__free_page(page);

	wake_up(&drbd_pp_wait);
}

/*
You need to hold the req_lock:
 drbd_free_ee()
 _drbd_wait_ee_list_empty()

You must not have the req_lock:
 drbd_alloc_ee()
 drbd_init_ee()
 drbd_release_ee()
 drbd_ee_fix_bhs()
 drbd_process_done_ee()
 drbd_clear_done_ee()
 drbd_wait_ee_list_empty()
*/

struct drbd_epoch_entry *drbd_alloc_ee(struct drbd_conf *mdev,
				     u64 id,
				     sector_t sector,
				     unsigned int data_size,
				     gfp_t gfp_mask) __must_hold(local)
{
	struct request_queue *q;
	struct drbd_epoch_entry *e;
	struct bio_vec *bvec;
	struct page *page;
	struct bio *bio;
	unsigned int ds;
	int i;

	e = mempool_alloc(drbd_ee_mempool, gfp_mask & ~__GFP_HIGHMEM);
	if (!e) {
		if (!(gfp_mask & __GFP_NOWARN))
			dev_err(DEV, "alloc_ee: Allocation of an EE failed\n");
		return NULL;
	}

	bio = bio_alloc(gfp_mask & ~__GFP_HIGHMEM, div_ceil(data_size, PAGE_SIZE));
	if (!bio) {
		if (!(gfp_mask & __GFP_NOWARN))
			dev_err(DEV, "alloc_ee: Allocation of a bio failed\n");
		goto fail1;
	}

	bio->bi_bdev = mdev->bc->backing_bdev;
	bio->bi_sector = sector;

	ds = data_size;
	while (ds) {
		page = drbd_pp_alloc(mdev, gfp_mask);
		if (!page) {
			if (!(gfp_mask & __GFP_NOWARN))
				dev_err(DEV, "alloc_ee: Allocation of a page failed\n");
			goto fail2;
		}
		if (!bio_add_page(bio, page, min_t(int, ds, PAGE_SIZE), 0)) {
			drbd_pp_free(mdev, page);
			dev_err(DEV, "alloc_ee: bio_add_page(s=%llu,"
			    "data_size=%u,ds=%u) failed\n",
			    (unsigned long long)sector, data_size, ds);

			q = bdev_get_queue(bio->bi_bdev);
			if (q->merge_bvec_fn) {
#ifdef HAVE_bvec_merge_data
				struct bvec_merge_data bvm = {
					.bi_bdev = bio->bi_bdev,
					.bi_sector = bio->bi_sector,
					.bi_size = bio->bi_size,
					.bi_rw = bio->bi_rw,
				};
				int l = q->merge_bvec_fn(q, &bvm,
						&bio->bi_io_vec[bio->bi_vcnt]);
#else
				int l = q->merge_bvec_fn(q, bio,
						&bio->bi_io_vec[bio->bi_vcnt]);
#endif
				dev_err(DEV, "merge_bvec_fn() = %d\n", l);
			}

			/* dump more of the bio. */
			DUMPI(bio->bi_max_vecs);
			DUMPI(bio->bi_vcnt);
			DUMPI(bio->bi_size);
			DUMPI(bio->bi_phys_segments);

			goto fail2;
			break;
		}
		ds -= min_t(int, ds, PAGE_SIZE);
	}

	D_ASSERT(data_size == bio->bi_size);

	bio->bi_private = e;
	e->mdev = mdev;
	e->sector = sector;
	e->size = bio->bi_size;

	e->private_bio = bio;
	e->block_id = id;
	INIT_HLIST_NODE(&e->colision);
	e->epoch = NULL;
	e->flags = 0;

	MTRACE(TRACE_TYPE_EE, TRACE_LVL_ALL,
	       dev_info(DEV, "allocated EE sec=%llus size=%u ee=%p\n",
		    (unsigned long long)sector, data_size, e);
	       );

	return e;

 fail2:
	__bio_for_each_segment(bvec, bio, i, 0) {
		drbd_pp_free(mdev, bvec->bv_page);
	}
	bio_put(bio);
 fail1:
	mempool_free(e, drbd_ee_mempool);

	return NULL;
}

void drbd_free_ee(struct drbd_conf *mdev, struct drbd_epoch_entry *e)
{
	struct bio *bio = e->private_bio;
	struct bio_vec *bvec;
	int i;

	MTRACE(TRACE_TYPE_EE, TRACE_LVL_ALL,
	       dev_info(DEV, "Free EE sec=%llus size=%u ee=%p\n",
		    (unsigned long long)e->sector, e->size, e);
	       );

	__bio_for_each_segment(bvec, bio, i, 0) {
		drbd_pp_free(mdev, bvec->bv_page);
	}

	bio_put(bio);

	D_ASSERT(hlist_unhashed(&e->colision));

	mempool_free(e, drbd_ee_mempool);
}

/* currently on module unload only */
int drbd_release_ee(struct drbd_conf *mdev, struct list_head *list)
{
	int count = 0;
	struct drbd_epoch_entry *e;
	struct list_head *le;

	spin_lock_irq(&mdev->req_lock);
	while (!list_empty(list)) {
		le = list->next;
		list_del(le);
		e = list_entry(le, struct drbd_epoch_entry, w.list);
		drbd_free_ee(mdev, e);
		count++;
	}
	spin_unlock_irq(&mdev->req_lock);

	return count;
}


STATIC void reclaim_net_ee(struct drbd_conf *mdev)
{
	struct drbd_epoch_entry *e;
	struct list_head *le, *tle;

	/* The EEs are always appended to the end of the list. Since
	   they are sent in order over the wire, they have to finish
	   in order. As soon as we see the first not finished we can
	   stop to examine the list... */

	list_for_each_safe(le, tle, &mdev->net_ee) {
		e = list_entry(le, struct drbd_epoch_entry, w.list);
		if (drbd_bio_has_active_page(e->private_bio))
			break;
		list_del(le);
		drbd_free_ee(mdev, e);
	}
}


/*
 * This function is called from _asender only_
 * but see also comments in _req_mod(,barrier_acked)
 * and receive_Barrier.
 *
 * Move entries from net_ee to done_ee, if ready.
 * Grab done_ee, call all callbacks, free the entries.
 * The callbacks typically send out ACKs.
 */
STATIC int drbd_process_done_ee(struct drbd_conf *mdev)
{
	LIST_HEAD(work_list);
	struct drbd_epoch_entry *e, *t;
	int ok = 1;

	spin_lock_irq(&mdev->req_lock);
	reclaim_net_ee(mdev);
	list_splice_init(&mdev->done_ee, &work_list);
	spin_unlock_irq(&mdev->req_lock);

	/* possible callbacks here:
	 * e_end_block, and e_end_resync_block, e_send_discard_ack.
	 * all ignore the last argument.
	 */
	list_for_each_entry_safe(e, t, &work_list, w.list) {
		MTRACE(TRACE_TYPE_EE, TRACE_LVL_ALL,
		       dev_info(DEV, "Process EE on done_ee sec=%llus size=%u ee=%p\n",
			    (unsigned long long)e->sector, e->size, e);
			);
		/* list_del not necessary, next/prev members not touched */
		if (e->w.cb(mdev, &e->w, 0) == 0)
			ok = 0;
		drbd_free_ee(mdev, e);
	}
	wake_up(&mdev->ee_wait);

	return ok;
}



/* clean-up helper for drbd_disconnect */
void _drbd_clear_done_ee(struct drbd_conf *mdev)
{
	struct list_head *le;
<<<<<<< HEAD
	struct Tl_epoch_entry *e;
	struct drbd_epoch *epoch;
=======
	struct drbd_epoch_entry *e;
>>>>>>> 555b9f74
	int n = 0;


	reclaim_net_ee(mdev);

	while (!list_empty(&mdev->done_ee)) {
		le = mdev->done_ee.next;
		list_del(le);
		e = list_entry(le, struct drbd_epoch_entry, w.list);
		if (mdev->net_conf->wire_protocol == DRBD_PROT_C
		|| is_syncer_block_id(e->block_id))
			++n;

		if (!hlist_unhashed(&e->colision))
			hlist_del_init(&e->colision);

		if (e->epoch) {
			if (e->flags & EE_IS_BARRIER) {
				epoch = previous_epoch(mdev, e->epoch);
				if (epoch)
					drbd_may_finish_epoch(mdev, epoch, EV_barrier_done + EV_cleanup);
			}
			drbd_may_finish_epoch(mdev, e->epoch, EV_put + EV_cleanup);
		}
		drbd_free_ee(mdev, e);
	}

	sub_unacked(mdev, n);
}

void _drbd_wait_ee_list_empty(struct drbd_conf *mdev, struct list_head *head)
{
	DEFINE_WAIT(wait);

	/* avoids spin_lock/unlock
	 * and calling prepare_to_wait in the fast path */
	while (!list_empty(head)) {
		prepare_to_wait(&mdev->ee_wait, &wait, TASK_UNINTERRUPTIBLE);
		spin_unlock_irq(&mdev->req_lock);
		drbd_kick_lo(mdev);
		schedule();
		finish_wait(&mdev->ee_wait, &wait);
		spin_lock_irq(&mdev->req_lock);
	}
}

void drbd_wait_ee_list_empty(struct drbd_conf *mdev, struct list_head *head)
{
	spin_lock_irq(&mdev->req_lock);
	_drbd_wait_ee_list_empty(mdev, head);
	spin_unlock_irq(&mdev->req_lock);
}

#ifdef DEFINE_SOCK_CREATE_KERN
/* if there is no sock_create_kern,
 * tthere is also sock_create_lite missing */
int sock_create_lite(int family, int type, int protocol, struct socket **res)
{
	int err = 0;
	struct socket *sock = NULL;

	sock = sock_alloc();
	if (!sock)
		err = -ENOMEM;
	else
		sock->type = type;

	*res = sock;
	return err;
}
#endif

/* see also kernel_accept; which is only present since 2.6.18.
 * also we want to log which part of it failed, exactly */
STATIC int drbd_accept(struct drbd_conf *mdev, const char **what,
		struct socket *sock, struct socket **newsock)
{
	struct sock *sk = sock->sk;
	int err = 0;

	*what = "listen";
	err = sock->ops->listen(sock, 5);
	if (err < 0)
		goto out;

	*what = "sock_create_lite";
	err = sock_create_lite(sk->sk_family, sk->sk_type, sk->sk_protocol,
			       newsock);
	if (err < 0)
		goto out;

	*what = "accept";
	err = sock->ops->accept(sock, *newsock, 0);
	if (err < 0) {
		sock_release(*newsock);
		*newsock = NULL;
		goto out;
	}
	(*newsock)->ops  = sock->ops;

out:
	return err;
}

STATIC int drbd_recv_short(struct drbd_conf *mdev, struct socket *sock,
		    void *buf, size_t size, int flags)
{
	mm_segment_t oldfs;
	struct kvec iov = {
		.iov_base = buf,
		.iov_len = size,
	};
	struct msghdr msg = {
		.msg_iovlen = 1,
		.msg_iov = (struct iovec *)&iov,
		.msg_flags = (flags ? flags : MSG_WAITALL | MSG_NOSIGNAL)
	};
	int rv;

	oldfs = get_fs();
	set_fs(KERNEL_DS);
	rv = sock_recvmsg(sock, &msg, size, msg.msg_flags);
	set_fs(oldfs);

	return rv;
}

STATIC int drbd_recv(struct drbd_conf *mdev, void *buf, size_t size)
{
	mm_segment_t oldfs;
	struct kvec iov = {
		.iov_base = buf,
		.iov_len = size,
	};
	struct msghdr msg = {
		.msg_iovlen = 1,
		.msg_iov = (struct iovec *)&iov,
		.msg_flags = MSG_WAITALL | MSG_NOSIGNAL
	};
	int rv;

	oldfs = get_fs();
	set_fs(KERNEL_DS);

	for (;;) {
		rv = sock_recvmsg(mdev->data.socket, &msg, size, msg.msg_flags);
		if (rv == size)
			break;

		/* Note:
		 * ECONNRESET	other side closed the connection
		 * ERESTARTSYS	(on  sock) we got a signal
		 */

		if (rv < 0) {
			if (rv == -ECONNRESET)
				dev_info(DEV, "sock was reset by peer\n");
			else if (rv != -ERESTARTSYS)
				dev_err(DEV, "sock_recvmsg returned %d\n", rv);
			break;
		} else if (rv == 0) {
			dev_info(DEV, "sock was shut down by peer\n");
			break;
		} else	{
			/* signal came in, or peer/link went down,
			 * after we read a partial message
			 */
			/* D_ASSERT(signal_pending(current)); */
			break;
		}
	};

	set_fs(oldfs);

	if (rv != size)
		drbd_force_state(mdev, NS(conn, C_BROKEN_PIPE));

	return rv;
}

STATIC struct socket *drbd_try_connect(struct drbd_conf *mdev)
{
	const char *what;
	struct socket *sock;
	struct sockaddr_in6 src_in6;
	int err;
	int disconnect_on_error = 1;

	if (!inc_net(mdev))
		return NULL;

	what = "sock_create_kern";
	err = sock_create_kern(((struct sockaddr *)mdev->net_conf->my_addr)->sa_family,
		SOCK_STREAM, IPPROTO_TCP, &sock);
	if (err < 0) {
		sock = NULL;
		goto out;
	}

	sock->sk->sk_rcvtimeo =
	sock->sk->sk_sndtimeo =  mdev->net_conf->try_connect_int*HZ;

       /* explicitly bind to the configured IP as source IP
	*  for the outgoing connections.
	*  This is needed for multihomed hosts and to be
	*  able to use lo: interfaces for drbd.
	* Make sure to use 0 as portnumber, so linux selects
	*  a free one dynamically.
	*/
	memcpy(&src_in6, mdev->net_conf->my_addr,
	       min_t(int, mdev->net_conf->my_addr_len, sizeof(src_in6)));
	if (((struct sockaddr *)mdev->net_conf->my_addr)->sa_family == AF_INET6)
		src_in6.sin6_port = 0;
	else
		((struct sockaddr_in *)&src_in6)->sin_port = 0; /* AF_INET & AF_SCI */

	what = "bind before connect";
	err = sock->ops->bind(sock,
			      (struct sockaddr *) &src_in6,
			      mdev->net_conf->my_addr_len);
	if (err < 0)
		goto out;

	/* connect may fail, peer not yet available.
	 * stay C_WF_CONNECTION, don't go Disconnecting! */
	disconnect_on_error = 0;
	what = "connect";
	err = sock->ops->connect(sock,
				 (struct sockaddr *)mdev->net_conf->peer_addr,
				 mdev->net_conf->peer_addr_len, 0);

out:
	if (err < 0) {
		if (sock) {
			sock_release(sock);
			sock = NULL;
		}
		switch (-err) {
			/* timeout, busy, signal pending */
		case ETIMEDOUT: case EAGAIN: case EINPROGRESS:
		case EINTR: case ERESTARTSYS:
			/* peer not (yet) available, network problem */
		case ECONNREFUSED: case ENETUNREACH:
		case EHOSTDOWN:    case EHOSTUNREACH:
			disconnect_on_error = 0;
			break;
		default:
			dev_err(DEV, "%s failed, err = %d\n", what, err);
		}
		if (disconnect_on_error)
			drbd_force_state(mdev, NS(conn, C_DISCONNECTING));
	}
	dec_net(mdev);
	return sock;
}

STATIC struct socket *drbd_wait_for_connect(struct drbd_conf *mdev)
{
	int timeo, err;
	struct socket *s_estab = NULL, *s_listen;
	const char *what;

	if (!inc_net(mdev))
		return NULL;

	what = "sock_create_kern";
	err = sock_create_kern(((struct sockaddr *)mdev->net_conf->my_addr)->sa_family,
		SOCK_STREAM, IPPROTO_TCP, &s_listen);
	if (err) {
		s_listen = NULL;
		goto out;
	}

	timeo = mdev->net_conf->try_connect_int * HZ;
	timeo += (random32() & 1) ? timeo / 7 : -timeo / 7; /* 28.5% random jitter */

	s_listen->sk->sk_reuse    = 1; /* SO_REUSEADDR */
	s_listen->sk->sk_rcvtimeo = timeo;
	s_listen->sk->sk_sndtimeo = timeo;

	what = "bind before listen";
	err = s_listen->ops->bind(s_listen,
			      (struct sockaddr *) mdev->net_conf->my_addr,
			      mdev->net_conf->my_addr_len);
	if (err < 0)
		goto out;

	err = drbd_accept(mdev, &what, s_listen, &s_estab);

out:
	if (s_listen)
		sock_release(s_listen);
	if (err < 0) {
		if (err != -EAGAIN && err != -EINTR && err != -ERESTARTSYS) {
			dev_err(DEV, "%s failed, err = %d\n", what, err);
			drbd_force_state(mdev, NS(conn, C_DISCONNECTING));
		}
	}
	dec_net(mdev);

	return s_estab;
}

STATIC int drbd_send_fp(struct drbd_conf *mdev,
	struct socket *sock, enum drbd_packets cmd)
{
	struct p_header *h = (struct p_header *) &mdev->data.sbuf.header;

	return _drbd_send_cmd(mdev, sock, cmd, h, sizeof(*h), 0);
}

STATIC enum drbd_packets drbd_recv_fp(struct drbd_conf *mdev, struct socket *sock)
{
	struct p_header *h = (struct p_header *) &mdev->data.sbuf.header;
	int rr;

	rr = drbd_recv_short(mdev, sock, h, sizeof(*h), 0);

	if (rr == sizeof(*h) && h->magic == BE_DRBD_MAGIC)
		return be16_to_cpu(h->command);

	return 0xffff;
}

/**
 * drbd_socket_okay:
 * Tests if the connection behind the socket still exists. If not it frees
 * the socket.
 */
static int drbd_socket_okay(struct drbd_conf *mdev, struct socket **sock)
{
	int rr;
	char tb[4];

	if (!*sock)
		return FALSE;

	rr = drbd_recv_short(mdev, *sock, tb, 4, MSG_DONTWAIT | MSG_PEEK);

	if (rr > 0 || rr == -EAGAIN) {
		return TRUE;
	} else {
		sock_release(*sock);
		*sock = NULL;
		return FALSE;
	}
}

/*
 * return values:
 *   1 yess, we have a valid connection
 *   0 oops, did not work out, please try again
 *  -1 peer talks different language,
 *     no point in trying again, please go standalone.
 *  -2 We do not have a network config...
 */
STATIC int drbd_connect(struct drbd_conf *mdev)
{
	struct socket *s, *sock, *msock;
	int try, h, ok;

	D_ASSERT(!mdev->data.socket);

	if (test_and_clear_bit(CREATE_BARRIER, &mdev->flags))
		dev_err(DEV, "CREATE_BARRIER flag was set in drbd_connect - now cleared!\n");

	if (drbd_request_state(mdev, NS(conn, C_WF_CONNECTION)) < SS_SUCCESS)
		return -2;

	clear_bit(DISCARD_CONCURRENT, &mdev->flags);

	sock  = NULL;
	msock = NULL;

	do {
		for (try = 0;;) {
			/* 3 tries, this should take less than a second! */
			s = drbd_try_connect(mdev);
			if (s || ++try >= 3)
				break;
			/* give the other side time to call bind() & listen() */
			__set_current_state(TASK_INTERRUPTIBLE);
			schedule_timeout(HZ / 10);
		}

		if (s) {
			if (!sock) {
				drbd_send_fp(mdev, s, P_HAND_SHAKE_S);
				sock = s;
				s = NULL;
			} else if (!msock) {
				drbd_send_fp(mdev, s, P_HAND_SHAKE_M);
				msock = s;
				s = NULL;
			} else {
				dev_err(DEV, "Logic error in drbd_connect()\n");
				return -1;
			}
		}

		if (sock && msock) {
			__set_current_state(TASK_INTERRUPTIBLE);
			schedule_timeout(HZ / 10);
			ok = drbd_socket_okay(mdev, &sock);
			ok = drbd_socket_okay(mdev, &msock) && ok;
			if (ok)
				break;
		}

retry:
		s = drbd_wait_for_connect(mdev);
		if (s) {
			try = drbd_recv_fp(mdev, s);
			drbd_socket_okay(mdev, &sock);
			drbd_socket_okay(mdev, &msock);
			switch (try) {
			case P_HAND_SHAKE_S:
				if (sock) {
					dev_warn(DEV, "initial packet S crossed\n");
					sock_release(sock);
				}
				sock = s;
				break;
			case P_HAND_SHAKE_M:
				if (msock) {
					dev_warn(DEV, "initial packet M crossed\n");
					sock_release(msock);
					}
				msock = s;
				set_bit(DISCARD_CONCURRENT, &mdev->flags);
				break;
			default:
				dev_warn(DEV, "Error receiving initial packet\n");
				sock_release(s);
				if (random32() & 1)
					goto retry;
			}
		}

		if (mdev->state.conn <= C_DISCONNECTING)
			return -1;
		if (signal_pending(current)) {
			flush_signals(current);
			smp_rmb();
			if (get_t_state(&mdev->receiver) == Exiting) {
				if (sock)
					sock_release(sock);
				if (msock)
					sock_release(msock);
				return -1;
			}
		}

		if (sock && msock) {
			ok = drbd_socket_okay(mdev, &sock);
			ok = drbd_socket_okay(mdev, &msock) && ok;
			if (ok)
				break;
		}
	} while (1);

	msock->sk->sk_reuse = 1; /* SO_REUSEADDR */
	sock->sk->sk_reuse = 1; /* SO_REUSEADDR */

	sock->sk->sk_allocation = GFP_NOIO;
	msock->sk->sk_allocation = GFP_NOIO;

	sock->sk->sk_priority = TC_PRIO_INTERACTIVE_BULK;
	msock->sk->sk_priority = TC_PRIO_INTERACTIVE;

	if (mdev->net_conf->sndbuf_size) {
		sock->sk->sk_sndbuf = mdev->net_conf->sndbuf_size;
		sock->sk->sk_rcvbuf = mdev->net_conf->sndbuf_size;
		sock->sk->sk_userlocks |= SOCK_SNDBUF_LOCK | SOCK_RCVBUF_LOCK;
	}

	/* NOT YET ...
	 * sock->sk->sk_sndtimeo = mdev->net_conf->timeout*HZ/10;
	 * sock->sk->sk_rcvtimeo = MAX_SCHEDULE_TIMEOUT;
	 * first set it to the P_HAND_SHAKE timeout, wich is hardcoded for now: */
	sock->sk->sk_sndtimeo =
	sock->sk->sk_rcvtimeo = 2*HZ;

	msock->sk->sk_sndtimeo = mdev->net_conf->timeout*HZ/10;
	msock->sk->sk_rcvtimeo = mdev->net_conf->ping_int*HZ;

	/* we don't want delays.
	 * we use TCP_CORK where apropriate, though */
	drbd_tcp_nodelay(sock);
	drbd_tcp_nodelay(msock);

	mdev->data.socket = sock;
	mdev->meta.socket = msock;
	mdev->last_received = jiffies;

	D_ASSERT(mdev->asender.task == NULL);

	h = drbd_do_handshake(mdev);
	if (h <= 0)
		return h;

	if (mdev->cram_hmac_tfm) {
		/* drbd_request_state(mdev, NS(conn, WFAuth)); */
		if (!drbd_do_auth(mdev)) {
			dev_err(DEV, "Authentication of peer failed\n");
			return -1;
		}
	}

	if (drbd_request_state(mdev, NS(conn, C_WF_REPORT_PARAMS)) < SS_SUCCESS)
		return 0;

	sock->sk->sk_sndtimeo = mdev->net_conf->timeout*HZ/10;
	sock->sk->sk_rcvtimeo = MAX_SCHEDULE_TIMEOUT;

	atomic_set(&mdev->packet_seq, 0);
	mdev->peer_seq = 0;

	drbd_thread_start(&mdev->asender);

	drbd_send_protocol(mdev);
	drbd_send_sync_param(mdev, &mdev->sync_conf);
	drbd_send_sizes(mdev);
	drbd_send_uuids(mdev);
	drbd_send_state(mdev);
	clear_bit(USE_DEGR_WFC_T, &mdev->flags);

	return 1;
}

STATIC int drbd_recv_header(struct drbd_conf *mdev, struct p_header *h)
{
	int r;

	r = drbd_recv(mdev, h, sizeof(*h));

	if (unlikely(r != sizeof(*h))) {
		dev_err(DEV, "short read expecting header on sock: r=%d\n", r);
		return FALSE;
	};
	h->command = be16_to_cpu(h->command);
	h->length  = be16_to_cpu(h->length);
	if (unlikely(h->magic != BE_DRBD_MAGIC)) {
		dev_err(DEV, "magic?? on data m: 0x%lx c: %d l: %d\n",
		    (long)be32_to_cpu(h->magic),
		    h->command, h->length);
		return FALSE;
	}
	mdev->last_received = jiffies;

	return TRUE;
}

STATIC enum finish_epoch drbd_flush_after_epoch(struct drbd_conf *mdev, struct drbd_epoch *epoch)
{
	int rv;

	if (mdev->write_ordering >= WO_bdev_flush && inc_local(mdev)) {
		rv = blkdev_issue_flush(mdev->bc->backing_bdev, NULL);
		if (rv) {
			dev_err(DEV, "local disk flush failed with status %d\n", rv);
			/* would rather check on EOPNOTSUPP, but that is not reliable.
			 * don't try again for ANY return value != 0
			 * if (rv == -EOPNOTSUPP) */
			drbd_bump_write_ordering(mdev, WO_drain_io);
		}
		dec_local(mdev);
	}

	return drbd_may_finish_epoch(mdev, epoch, EV_barrier_done);
}

/**
 * w_flush: Checks if an epoch can be closed and therefore might
 * close and/or free the epoch object.
 */
STATIC int w_flush(struct drbd_conf *mdev, struct drbd_work *w, int cancel)
{
	struct flush_work *fw = (struct flush_work *)w;
	struct drbd_epoch *epoch = fw->epoch;

	kfree(w);

	if (!test_and_set_bit(DE_BARRIER_IN_NEXT_EPOCH_ISSUED, &epoch->flags))
		drbd_flush_after_epoch(mdev, epoch);

	drbd_may_finish_epoch(mdev, epoch, EV_put |
			      (mdev->state.conn < C_CONNECTED ? EV_cleanup : 0));

	return 1;
}

/**
 * drbd_may_finish_epoch: Checks if an epoch can be closed and therefore might
 * close and/or free the epoch object.
 */
STATIC enum finish_epoch drbd_may_finish_epoch(struct drbd_conf *mdev,
					       struct drbd_epoch *epoch,
					       enum epoch_event ev)
{
	int finish, epoch_size;
	struct drbd_epoch *next_epoch;
	int schedule_flush = 0;
	enum finish_epoch rv = FE_still_live;

	static char *epoch_event_str[] = {
		[EV_put] = "put",
		[EV_got_barrier_nr] = "got_barrier_nr",
		[EV_barrier_done] = "barrier_done",
		[EV_became_last] = "became_last",
	};

	spin_lock(&mdev->epoch_lock);
	do {
		next_epoch = NULL;
		finish = 0;

		epoch_size = atomic_read(&epoch->epoch_size);

		switch (ev & ~EV_cleanup) {
		case EV_put:
			atomic_dec(&epoch->active);
			break;
		case EV_got_barrier_nr:
			set_bit(DE_HAVE_BARRIER_NUMBER, &epoch->flags);

			/* Special case: If we just switched from WO_bio_barrier to
			   WO_bdev_flush we should not finish the current epoch */
			if (test_bit(DE_CONTAINS_A_BARRIER, &epoch->flags) && epoch_size == 1 &&
			    mdev->write_ordering != WO_bio_barrier &&
			    epoch == mdev->current_epoch)
				clear_bit(DE_CONTAINS_A_BARRIER, &epoch->flags);
			break;
		case EV_barrier_done:
			set_bit(DE_BARRIER_IN_NEXT_EPOCH_DONE, &epoch->flags);
			break;
		case EV_became_last:
			/* nothing to do*/
			break;
		}

		MTRACE(TRACE_TYPE_EPOCHS, TRACE_LVL_ALL,
		       dev_info(DEV, "Update epoch  %p/%d { size=%d active=%d %c%c n%c%c } ev=%s\n",
			    epoch, epoch->barrier_nr, epoch_size, atomic_read(&epoch->active),
			    test_bit(DE_HAVE_BARRIER_NUMBER, &epoch->flags) ? 'n' : '-',
			    test_bit(DE_CONTAINS_A_BARRIER, &epoch->flags) ? 'b' : '-',
			    test_bit(DE_BARRIER_IN_NEXT_EPOCH_ISSUED, &epoch->flags) ? 'i' : '-',
			    test_bit(DE_BARRIER_IN_NEXT_EPOCH_DONE, &epoch->flags) ? 'd' : '-',
			    epoch_event_str[ev]);
			);

		if (epoch_size != 0 &&
		    atomic_read(&epoch->active) == 0 &&
		    test_bit(DE_HAVE_BARRIER_NUMBER, &epoch->flags) &&
		    epoch->list.prev == &mdev->current_epoch->list &&
		    !test_bit(DE_IS_FINISHING, &epoch->flags)) {
			/* Nearly all conditions are met to finish that epoch... */
			if (test_bit(DE_BARRIER_IN_NEXT_EPOCH_DONE, &epoch->flags) ||
			    mdev->write_ordering == WO_none ||
			    (epoch_size == 1 && test_bit(DE_CONTAINS_A_BARRIER, &epoch->flags)) ||
			    ev & EV_cleanup) {
				finish = 1;
				set_bit(DE_IS_FINISHING, &epoch->flags);
			} else if (!test_bit(DE_BARRIER_IN_NEXT_EPOCH_ISSUED, &epoch->flags) &&
				 mdev->write_ordering == WO_bio_barrier) {
				atomic_inc(&epoch->active);
				schedule_flush = 1;
			}
		}
		if (finish) {
			if (!(ev & EV_cleanup)) {
				spin_unlock(&mdev->epoch_lock);
				drbd_send_b_ack(mdev, epoch->barrier_nr, epoch_size);
				spin_lock(&mdev->epoch_lock);
			}
			dec_unacked(mdev);

			if (mdev->current_epoch != epoch) {
				next_epoch = list_entry(epoch->list.next, struct drbd_epoch, list);
				list_del(&epoch->list);
				ev = EV_became_last | (ev & EV_cleanup);
				mdev->epochs--;
				MTRACE(TRACE_TYPE_EPOCHS, TRACE_LVL_SUMMARY,
				       dev_info(DEV, "Freeing epoch %p/%d { size=%d } nr_epochs=%d\n",
					    epoch, epoch->barrier_nr, epoch_size, mdev->epochs);
					);
				kfree(epoch);

				if (rv == FE_still_live)
					rv = FE_destroyed;
			} else {
				epoch->flags = 0;
				atomic_set(&epoch->epoch_size, 0);
				/* atomic_set(&epoch->active, 0); is alrady zero */
				if (rv == FE_still_live)
					rv = FE_recycled;
			}
		}

		if (!next_epoch)
			break;

		epoch = next_epoch;
	} while (1);

	spin_unlock(&mdev->epoch_lock);

	if (schedule_flush) {
		struct flush_work *fw;
		fw = kmalloc(sizeof(*fw), GFP_ATOMIC);
		if (fw) {
			MTRACE(TRACE_TYPE_EPOCHS, TRACE_LVL_METRICS,
			       dev_info(DEV, "Schedul flush %p/%d { size=%d } nr_epochs=%d\n",
				    epoch, epoch->barrier_nr, epoch_size, mdev->epochs);
				);
			fw->w.cb = w_flush;
			fw->epoch = epoch;
			drbd_queue_work(&mdev->data.work, &fw->w);
		} else {
			dev_warn(DEV, "Could not kmalloc a flush_work obj\n");
			set_bit(DE_BARRIER_IN_NEXT_EPOCH_ISSUED, &epoch->flags);
			/* That is not a recursion, only one level */
			drbd_may_finish_epoch(mdev, epoch, EV_barrier_done);
			drbd_may_finish_epoch(mdev, epoch, EV_put);
		}
	}

	return rv;
}

/**
 * drbd_bump_write_ordering: It turned out that the current mdev->write_ordering
 * method does not work on the backing block device. Try the next allowed method.
 */
void drbd_bump_write_ordering(struct drbd_conf *mdev, enum write_ordering_e wo) __must_hold(local)
{
	enum write_ordering_e pwo;
	static char *write_ordering_str[] = {
		[WO_none] = "none",
		[WO_drain_io] = "drain",
		[WO_bdev_flush] = "flush",
		[WO_bio_barrier] = "barrier",
	};

	pwo = mdev->write_ordering;
	wo = min(pwo, wo);
	if (wo == WO_bio_barrier && mdev->bc->dc.no_disk_barrier)
		wo = WO_bdev_flush;
	if (wo == WO_bdev_flush && mdev->bc->dc.no_disk_flush)
		wo = WO_drain_io;
	if (wo == WO_drain_io && mdev->bc->dc.no_disk_drain)
		wo = WO_none;
	mdev->write_ordering = wo;
	if (pwo != mdev->write_ordering || wo == WO_bio_barrier)
		dev_info(DEV, "Method to ensure write ordering: %s\n", write_ordering_str[mdev->write_ordering]);
}

/**
 * w_e_reissue: In case the IO subsystem delivered an error for an BIO with the
 * BIO_RW_BARRIER flag set, retry that bio without the barrier flag set.
 */
int w_e_reissue(struct drbd_conf *mdev, struct drbd_work *w, int cancel) __releases(local)
{
<<<<<<< HEAD
	struct Tl_epoch_entry *e = (struct Tl_epoch_entry *)w;
	struct bio *bio = e->private_bio;
=======
	struct drbd_epoch_entry *e = (struct drbd_epoch_entry *)w;
	struct bio* bio = e->private_bio;
>>>>>>> 555b9f74

	/* We leave DE_CONTAINS_A_BARRIER and EE_IS_BARRIER in place,
	   (and DE_BARRIER_IN_NEXT_EPOCH_ISSUED in the previous Epoch)
	   so that we can finish that epoch in drbd_may_finish_epoch().
	   That is necessary if we already have a long chain of Epochs, before
	   we realize that BIO_RW_BARRIER is actually not supported */

	/* As long as the -ENOTSUPP on the barrier is reported immediately
	   that will never trigger. It it is reported late, we will just
	   print that warning an continue corretly for all future requests
	   with WO_bdev_flush */
	if (previous_epoch(mdev, e->epoch))
		dev_warn(DEV, "Write ordering was not enforced (one time event)\n");

	/* prepare bio for re-submit,
	 * re-init volatile members */
	/* we still have a local reference,
	 * inc_local was done in receive_Data. */
	bio->bi_bdev = mdev->bc->backing_bdev;
	bio->bi_sector = e->sector;
	bio->bi_size = e->size;
	bio->bi_idx = 0;

	bio->bi_flags &= ~(BIO_POOL_MASK - 1);
	bio->bi_flags |= 1 << BIO_UPTODATE;

	/* don't know whether this is necessary: */
	bio->bi_phys_segments = 0;
	bio->bi_next = NULL;

	/* these should be unchanged: */
	/* bio->bi_end_io = drbd_endio_write_sec; */
	/* bio->bi_vcnt = whatever; */

	e->w.cb = e_end_block;

	/* This is no longer a barrier request. */
	bio->bi_rw &= ~(1UL << BIO_RW_BARRIER);

	drbd_generic_make_request(mdev, DRBD_FAULT_DT_WR, bio);

	return 1;
}

STATIC int receive_Barrier(struct drbd_conf *mdev, struct p_header *h)
{
	int rv, issue_flush;
	struct p_barrier *p = (struct p_barrier *)h;
	struct drbd_epoch *epoch;

	ERR_IF(h->length != (sizeof(*p)-sizeof(*h))) return FALSE;

	rv = drbd_recv(mdev, h->payload, h->length);
	ERR_IF(rv != h->length) return FALSE;

	inc_unacked(mdev);

	if (mdev->net_conf->wire_protocol != DRBD_PROT_C)
		drbd_kick_lo(mdev);

	mdev->current_epoch->barrier_nr = p->barrier;
	rv = drbd_may_finish_epoch(mdev, mdev->current_epoch, EV_got_barrier_nr);

	/* P_BARRIER_ACK may imply that the corresponding extent is dropped from
	 * the activity log, which means it would not be resynced in case the
	 * R_PRIMARY crashes now.
	 * Therefore we must send the barrier_ack after the barrier request was
	 * completed. */
	switch (mdev->write_ordering) {
	case WO_bio_barrier:
	case WO_none:
		if (rv == FE_recycled)
			return TRUE;
		break;

	case WO_bdev_flush:
	case WO_drain_io:
		D_ASSERT(rv == FE_still_live);
		set_bit(DE_BARRIER_IN_NEXT_EPOCH_ISSUED, &mdev->current_epoch->flags);
		drbd_wait_ee_list_empty(mdev, &mdev->active_ee);
		rv = drbd_flush_after_epoch(mdev, mdev->current_epoch);
		if (rv == FE_recycled)
			return TRUE;

		/* The asender will send all the ACKs and barrier ACKs out, since
		   all EEs moved from the active_ee to the done_ee. We need to
		   provide a new epoch object for the EEs that come in soon */
		break;
	}

	epoch = kmalloc(sizeof(struct drbd_epoch), GFP_KERNEL);
	if (!epoch) {
		dev_warn(DEV, "Allocation of an epoch failed, slowing down\n");
		issue_flush = !test_and_set_bit(DE_BARRIER_IN_NEXT_EPOCH_ISSUED, &epoch->flags);
		drbd_wait_ee_list_empty(mdev, &mdev->active_ee);
		if (issue_flush) {
			rv = drbd_flush_after_epoch(mdev, mdev->current_epoch);
			if (rv == FE_recycled)
				return TRUE;
		}

		drbd_wait_ee_list_empty(mdev, &mdev->done_ee);

		return TRUE;
	}

	epoch->flags = 0;
	atomic_set(&epoch->epoch_size, 0);
	atomic_set(&epoch->active, 0);

	spin_lock(&mdev->epoch_lock);
	if (atomic_read(&mdev->current_epoch->epoch_size)) {
		list_add(&epoch->list, &mdev->current_epoch->list);
		mdev->current_epoch = epoch;
		mdev->epochs++;
		MTRACE(TRACE_TYPE_EPOCHS, TRACE_LVL_METRICS,
		       dev_info(DEV, "Allocat epoch %p/xxxx { } nr_epochs=%d\n", epoch, mdev->epochs);
			);
	} else {
		/* The current_epoch got recycled while we allocated this one... */
		kfree(epoch);
	}
	spin_unlock(&mdev->epoch_lock);

	return TRUE;
}

/* used from receive_RSDataReply (recv_resync_read)
 * and from receive_Data */
STATIC struct drbd_epoch_entry *
read_in_block(struct drbd_conf *mdev, u64 id, sector_t sector, int data_size) __must_hold(local)
{
	struct drbd_epoch_entry *e;
	struct bio_vec *bvec;
	struct page *page;
	struct bio *bio;
	int dgs, ds, i, rr;
	void *dig_in = mdev->int_dig_in;
	void *dig_vv = mdev->int_dig_vv;

	dgs = (mdev->agreed_pro_version >= 87 && mdev->integrity_r_tfm) ?
		crypto_hash_digestsize(mdev->integrity_r_tfm) : 0;

	if (dgs) {
		rr = drbd_recv(mdev, dig_in, dgs);
		if (rr != dgs) {
			dev_warn(DEV, "short read receiving data digest: read %d expected %d\n",
			     rr, dgs);
			return NULL;
		}
	}

	data_size -= dgs;

	ERR_IF(data_size &  0x1ff) return NULL;
	ERR_IF(data_size >  DRBD_MAX_SEGMENT_SIZE) return NULL;

	e = drbd_alloc_ee(mdev, id, sector, data_size, GFP_KERNEL);
	if (!e)
		return NULL;
	bio = e->private_bio;
	ds = data_size;
	bio_for_each_segment(bvec, bio, i) {
		page = bvec->bv_page;
		rr = drbd_recv(mdev, kmap(page), min_t(int, ds, PAGE_SIZE));
		kunmap(page);
		if (rr != min_t(int, ds, PAGE_SIZE)) {
			drbd_free_ee(mdev, e);
			dev_warn(DEV, "short read receiving data: read %d expected %d\n",
			     rr, min_t(int, ds, PAGE_SIZE));
			return NULL;
		}
		ds -= rr;
	}

	if (dgs) {
		drbd_csum(mdev, mdev->integrity_r_tfm, bio, dig_vv);
		if (memcmp(dig_in, dig_vv, dgs)) {
			dev_err(DEV, "Digest integrity check FAILED.\n");
			drbd_bcast_ee(mdev, "digest failed",
					dgs, dig_in, dig_vv, e);
			drbd_free_ee(mdev, e);
			return NULL;
		}
	}
	mdev->recv_cnt += data_size>>9;
	return e;
}

/* drbd_drain_block() just takes a data block
 * out of the socket input buffer, and discards it.
 */
STATIC int drbd_drain_block(struct drbd_conf *mdev, int data_size)
{
	struct page *page;
	int rr, rv = 1;
	void *data;

	page = drbd_pp_alloc(mdev, GFP_KERNEL);

	data = kmap(page);
	while (data_size) {
		rr = drbd_recv(mdev, data, min_t(int, data_size, PAGE_SIZE));
		if (rr != min_t(int, data_size, PAGE_SIZE)) {
			rv = 0;
			dev_warn(DEV, "short read receiving data: read %d expected %d\n",
			     rr, min_t(int, data_size, PAGE_SIZE));
			break;
		}
		data_size -= rr;
	}
	kunmap(page);
	drbd_pp_free(mdev, page);
	return rv;
}

/* kick lower level device, if we have more than (arbitrary number)
 * reference counts on it, which typically are locally submitted io
 * requests.  don't use unacked_cnt, so we speed up proto A and B, too. */
static void maybe_kick_lo(struct drbd_conf *mdev)
{
	if (atomic_read(&mdev->local_cnt) >= mdev->net_conf->unplug_watermark)
		drbd_kick_lo(mdev);
}

STATIC int recv_dless_read(struct drbd_conf *mdev, struct drbd_request *req,
			   sector_t sector, int data_size)
{
	struct bio_vec *bvec;
	struct bio *bio;
	int dgs, rr, i, expect;
	void *dig_in = mdev->int_dig_in;
	void *dig_vv = mdev->int_dig_vv;

	dgs = (mdev->agreed_pro_version >= 87 && mdev->integrity_r_tfm) ?
		crypto_hash_digestsize(mdev->integrity_r_tfm) : 0;

	if (dgs) {
		rr = drbd_recv(mdev, dig_in, dgs);
		if (rr != dgs) {
			dev_warn(DEV, "short read receiving data reply digest: read %d expected %d\n",
			     rr, dgs);
			return 0;
		}
	}

	data_size -= dgs;

	bio = req->master_bio;
	D_ASSERT(sector == bio->bi_sector);

	bio_for_each_segment(bvec, bio, i) {
		expect = min_t(int, data_size, bvec->bv_len);
		rr = drbd_recv(mdev,
			     kmap(bvec->bv_page)+bvec->bv_offset,
			     expect);
		kunmap(bvec->bv_page);
		if (rr != expect) {
			dev_warn(DEV, "short read receiving data reply: "
			     "read %d expected %d\n",
			     rr, expect);
			return 0;
		}
		data_size -= rr;
	}

	if (dgs) {
		drbd_csum(mdev, mdev->integrity_r_tfm, bio, dig_vv);
		if (memcmp(dig_in, dig_vv, dgs)) {
			dev_err(DEV, "Digest integrity check FAILED. Broken NICs?\n");
			return 0;
		}
	}

	D_ASSERT(data_size == 0);
	return 1;
}

/* e_end_resync_block() is called via
 * drbd_process_done_ee() by asender only */
STATIC int e_end_resync_block(struct drbd_conf *mdev, struct drbd_work *w, int unused)
{
	struct drbd_epoch_entry *e = (struct drbd_epoch_entry *)w;
	sector_t sector = e->sector;
	int ok;

	D_ASSERT(hlist_unhashed(&e->colision));

	if (likely(drbd_bio_uptodate(e->private_bio))) {
		drbd_set_in_sync(mdev, sector, e->size);
		ok = drbd_send_ack(mdev, P_RS_WRITE_ACK, e);
	} else {
		/* Record failure to sync */
		drbd_rs_failed_io(mdev, sector, e->size);

		ok  = drbd_send_ack(mdev, P_NEG_ACK, e);
		ok &= drbd_io_error(mdev, FALSE);
	}
	dec_unacked(mdev);

	return ok;
}

STATIC int recv_resync_read(struct drbd_conf *mdev, sector_t sector, int data_size) __releases(local)
{
	struct drbd_epoch_entry *e;

	e = read_in_block(mdev, ID_SYNCER, sector, data_size);
	if (!e) {
		dec_local(mdev);
		return FALSE;
	}

	dec_rs_pending(mdev);

	e->private_bio->bi_end_io = drbd_endio_write_sec;
	e->private_bio->bi_rw = WRITE;
	e->w.cb = e_end_resync_block;

	inc_unacked(mdev);
	/* corresponding dec_unacked() in e_end_resync_block()
	 * respective _drbd_clear_done_ee */

	spin_lock_irq(&mdev->req_lock);
	list_add(&e->w.list, &mdev->sync_ee);
	spin_unlock_irq(&mdev->req_lock);

	MTRACE(TRACE_TYPE_EE, TRACE_LVL_ALL,
	       dev_info(DEV, "submit EE (RS)WRITE sec=%llus size=%u ee=%p\n",
		    (unsigned long long)e->sector, e->size, e);
	       );
	dump_internal_bio("Sec", mdev, e->private_bio, 0);
	drbd_generic_make_request(mdev, DRBD_FAULT_RS_WR, e->private_bio);
	/* accounting done in endio */

	maybe_kick_lo(mdev);
	return TRUE;
}

STATIC int receive_DataReply(struct drbd_conf *mdev, struct p_header *h)
{
	struct drbd_request *req;
	sector_t sector;
	unsigned int header_size, data_size;
	int ok;
	struct p_data *p = (struct p_data *)h;

	header_size = sizeof(*p) - sizeof(*h);
	data_size   = h->length  - header_size;

	ERR_IF(data_size == 0) return FALSE;

	if (drbd_recv(mdev, h->payload, header_size) != header_size)
		return FALSE;

	sector = be64_to_cpu(p->sector);

	spin_lock_irq(&mdev->req_lock);
	req = _ar_id_to_req(mdev, p->block_id, sector);
	spin_unlock_irq(&mdev->req_lock);
	if (unlikely(!req)) {
		dev_err(DEV, "Got a corrupt block_id/sector pair(1).\n");
		return FALSE;
	}

	/* hlist_del(&req->colision) is done in _req_may_be_done, to avoid
	 * special casing it there for the various failure cases.
	 * still no race with drbd_fail_pending_reads */
	ok = recv_dless_read(mdev, req, sector, data_size);

	if (ok)
		req_mod(req, data_received, 0);
	/* else: nothing. handled from drbd_disconnect...
	 * I don't think we may complete this just yet
	 * in case we are "on-disconnect: freeze" */

	return ok;
}

STATIC int receive_RSDataReply(struct drbd_conf *mdev, struct p_header *h)
{
	sector_t sector;
	unsigned int header_size, data_size;
	int ok;
	struct p_data *p = (struct p_data *)h;

	header_size = sizeof(*p) - sizeof(*h);
	data_size   = h->length  - header_size;

	ERR_IF(data_size == 0) return FALSE;

	if (drbd_recv(mdev, h->payload, header_size) != header_size)
		return FALSE;

	sector = be64_to_cpu(p->sector);
	D_ASSERT(p->block_id == ID_SYNCER);

	if (inc_local(mdev)) {
		/* data is submitted to disk within recv_resync_read.
		 * corresponding dec_local done below on error,
		 * or in drbd_endio_write_sec. */
		ok = recv_resync_read(mdev, sector, data_size);
	} else {
		if (DRBD_ratelimit(5*HZ, 5))
			dev_err(DEV, "Can not write resync data to local disk.\n");

		ok = drbd_drain_block(mdev, data_size);

		drbd_send_ack_dp(mdev, P_NEG_ACK, p);
	}

	return ok;
}

/* e_end_block() is called via drbd_process_done_ee().
 * this means this function only runs in the asender thread
 */
STATIC int e_end_block(struct drbd_conf *mdev, struct drbd_work *w, int unused)
{
	struct drbd_epoch_entry *e = (struct drbd_epoch_entry *)w;
	sector_t sector = e->sector;
	struct drbd_epoch *epoch;
	int ok = 1, pcmd;

	if (e->flags & EE_IS_BARRIER) {
		epoch = previous_epoch(mdev, e->epoch);
		if (epoch)
			drbd_may_finish_epoch(mdev, epoch, EV_barrier_done);
	}

	if (mdev->net_conf->wire_protocol == DRBD_PROT_C) {
		if (likely(drbd_bio_uptodate(e->private_bio))) {
			pcmd = (mdev->state.conn >= C_SYNC_SOURCE &&
				mdev->state.conn <= C_PAUSED_SYNC_T &&
				e->flags & EE_MAY_SET_IN_SYNC) ?
				P_RS_WRITE_ACK : P_WRITE_ACK;
			ok &= drbd_send_ack(mdev, pcmd, e);
			if (pcmd == P_RS_WRITE_ACK)
				drbd_set_in_sync(mdev, sector, e->size);
		} else {
			ok  = drbd_send_ack(mdev, P_NEG_ACK, e);
			ok &= drbd_io_error(mdev, FALSE);
			/* we expect it to be marked out of sync anyways...
			 * maybe assert this?  */
		}
		dec_unacked(mdev);
	} else if (unlikely(!drbd_bio_uptodate(e->private_bio))) {
		ok = drbd_io_error(mdev, FALSE);
	}

	/* we delete from the conflict detection hash _after_ we sent out the
	 * P_WRITE_ACK / P_NEG_ACK, to get the sequence number right.  */
	if (mdev->net_conf->two_primaries) {
		spin_lock_irq(&mdev->req_lock);
		D_ASSERT(!hlist_unhashed(&e->colision));
		hlist_del_init(&e->colision);
		spin_unlock_irq(&mdev->req_lock);
	} else {
		D_ASSERT(hlist_unhashed(&e->colision));
	}

	drbd_may_finish_epoch(mdev, e->epoch, EV_put);

	return ok;
}

STATIC int e_send_discard_ack(struct drbd_conf *mdev, struct drbd_work *w, int unused)
{
	struct drbd_epoch_entry *e = (struct drbd_epoch_entry *)w;
	int ok = 1;

	D_ASSERT(mdev->net_conf->wire_protocol == DRBD_PROT_C);
	ok = drbd_send_ack(mdev, P_DISCARD_ACK, e);

	spin_lock_irq(&mdev->req_lock);
	D_ASSERT(!hlist_unhashed(&e->colision));
	hlist_del_init(&e->colision);
	spin_unlock_irq(&mdev->req_lock);

	dec_unacked(mdev);

	return ok;
}

/* Called from receive_Data.
 * Synchronize packets on sock with packets on msock.
 *
 * This is here so even when a P_DATA packet traveling via sock overtook an Ack
 * packet traveling on msock, they are still processed in the order they have
 * been sent.
 *
 * Note: we don't care for Ack packets overtaking P_DATA packets.
 *
 * In case packet_seq is larger than mdev->peer_seq number, there are
 * outstanding packets on the msock. We wait for them to arrive.
 * In case we are the logically next packet, we update mdev->peer_seq
 * ourselves. Correctly handles 32bit wrap around.
 *
 * Assume we have a 10 GBit connection, that is about 1<<30 byte per second,
 * about 1<<21 sectors per second. So "worst" case, we have 1<<3 == 8 seconds
 * for the 24bit wrap (historical atomic_t guarantee on some archs), and we have
 * 1<<9 == 512 seconds aka ages for the 32bit wrap around...
 *
 * returns 0 if we may process the packet,
 * -ERESTARTSYS if we were interrupted (by disconnect signal). */
static int drbd_wait_peer_seq(struct drbd_conf *mdev, const u32 packet_seq)
{
	DEFINE_WAIT(wait);
	unsigned int p_seq;
	long timeout;
	int ret = 0;
	spin_lock(&mdev->peer_seq_lock);
	for (;;) {
		prepare_to_wait(&mdev->seq_wait, &wait, TASK_INTERRUPTIBLE);
		if (seq_le(packet_seq, mdev->peer_seq+1))
			break;
		if (signal_pending(current)) {
			ret = -ERESTARTSYS;
			break;
		}
		p_seq = mdev->peer_seq;
		spin_unlock(&mdev->peer_seq_lock);
		timeout = schedule_timeout(30*HZ);
		spin_lock(&mdev->peer_seq_lock);
		if (timeout == 0 && p_seq == mdev->peer_seq) {
			ret = -ETIMEDOUT;
			dev_err(DEV, "ASSERT FAILED waited 30 seconds for sequence update, forcing reconnect\n");
			break;
		}
	}
	finish_wait(&mdev->seq_wait, &wait);
	if (mdev->peer_seq+1 == packet_seq)
		mdev->peer_seq++;
	spin_unlock(&mdev->peer_seq_lock);
	return ret;
}

/* mirrored write */
STATIC int receive_Data(struct drbd_conf *mdev, struct p_header *h)
{
	sector_t sector;
	struct drbd_epoch_entry *e;
	struct p_data *p = (struct p_data *)h;
	int header_size, data_size;
	int rw = WRITE;
	u32 dp_flags;

	header_size = sizeof(*p) - sizeof(*h);
	data_size   = h->length  - header_size;

	ERR_IF(data_size == 0) return FALSE;

	if (drbd_recv(mdev, h->payload, header_size) != header_size)
		return FALSE;

	if (!inc_local(mdev)) {
		/* data is submitted to disk at the end of this function.
		 * corresponding dec_local done either below (on error),
		 * or in drbd_endio_write_sec. */
		if (DRBD_ratelimit(5*HZ, 5))
			dev_err(DEV, "Can not write mirrored data block "
			    "to local disk.\n");
		spin_lock(&mdev->peer_seq_lock);
		if (mdev->peer_seq+1 == be32_to_cpu(p->seq_num))
			mdev->peer_seq++;
		spin_unlock(&mdev->peer_seq_lock);

		drbd_send_ack_dp(mdev, P_NEG_ACK, p);
		atomic_inc(&mdev->current_epoch->epoch_size);
		return drbd_drain_block(mdev, data_size);
	}

	sector = be64_to_cpu(p->sector);
	e = read_in_block(mdev, p->block_id, sector, data_size);
	if (!e) {
		dec_local(mdev);
		return FALSE;
	}

	e->private_bio->bi_end_io = drbd_endio_write_sec;
	e->w.cb = e_end_block;

	spin_lock(&mdev->epoch_lock);
	e->epoch = mdev->current_epoch;
	atomic_inc(&e->epoch->epoch_size);
	atomic_inc(&e->epoch->active);

	if (mdev->write_ordering == WO_bio_barrier && atomic_read(&e->epoch->epoch_size) == 1) {
		struct drbd_epoch *epoch;
		/* Issue a barrier if we start a new epoch, and the previous epoch
		   was not a epoch containing a single request which already was
		   a Barrier. */
		epoch = list_entry(e->epoch->list.prev, struct drbd_epoch, list);
		if (epoch == e->epoch) {
			MTRACE(TRACE_TYPE_EPOCHS, TRACE_LVL_METRICS,
			       dev_info(DEV, "Add barrier   %p/%d\n",
				    epoch, epoch->barrier_nr);
				);
			set_bit(DE_CONTAINS_A_BARRIER, &e->epoch->flags);
			rw |= (1<<BIO_RW_BARRIER);
			e->flags |= EE_IS_BARRIER;
		} else {
			if (atomic_read(&epoch->epoch_size) > 1 ||
			    !test_bit(DE_CONTAINS_A_BARRIER, &epoch->flags)) {
				MTRACE(TRACE_TYPE_EPOCHS, TRACE_LVL_METRICS,
				       dev_info(DEV, "Add barrier   %p/%d, setting bi in %p/%d\n",
					    e->epoch, e->epoch->barrier_nr,
					    epoch, epoch->barrier_nr);
					);
				set_bit(DE_BARRIER_IN_NEXT_EPOCH_ISSUED, &epoch->flags);
				set_bit(DE_CONTAINS_A_BARRIER, &e->epoch->flags);
				rw |= (1<<BIO_RW_BARRIER);
				e->flags |= EE_IS_BARRIER;
			}
		}
	}
	spin_unlock(&mdev->epoch_lock);

	dp_flags = be32_to_cpu(p->dp_flags);
	if (dp_flags & DP_HARDBARRIER)
		rw |= (1<<BIO_RW_BARRIER);
	if (dp_flags & DP_RW_SYNC)
#ifdef BIO_RW_UNPLUG
		/* see upstream commits
		 * 213d9417fec62ef4c3675621b9364a667954d4dd,
		 * 93dbb393503d53cd226e5e1f0088fe8f4dbaa2b8 */
		rw |= (1<<BIO_RW_SYNCIO) | (1<<BIO_RW_UNPLUG);
#else
		rw |= (1<<BIO_RW_SYNC);
#endif
	if (dp_flags & DP_MAY_SET_IN_SYNC)
		e->flags |= EE_MAY_SET_IN_SYNC;

	/* I'm the receiver, I do hold a net_cnt reference. */
	if (!mdev->net_conf->two_primaries) {
		spin_lock_irq(&mdev->req_lock);
	} else {
		/* don't get the req_lock yet,
		 * we may sleep in drbd_wait_peer_seq */
		const int size = e->size;
		const int discard = test_bit(DISCARD_CONCURRENT, &mdev->flags);
		DEFINE_WAIT(wait);
		struct drbd_request *i;
		struct hlist_node *n;
		struct hlist_head *slot;
		int first;

		D_ASSERT(mdev->net_conf->wire_protocol == DRBD_PROT_C);
		BUG_ON(mdev->ee_hash == NULL);
		BUG_ON(mdev->tl_hash == NULL);

		/* conflict detection and handling:
		 * 1. wait on the sequence number,
		 *    in case this data packet overtook ACK packets.
		 * 2. check our hash tables for conflicting requests.
		 *    we only need to walk the tl_hash, since an ee can not
		 *    have a conflict with an other ee: on the submitting
		 *    node, the corresponding req had already been conflicting,
		 *    and a conflicting req is never sent.
		 *
		 * Note: for two_primaries, we are protocol C,
		 * so there cannot be any request that is DONE
		 * but still on the transfer log.
		 *
		 * unconditionally add to the ee_hash.
		 *
		 * if no conflicting request is found:
		 *    submit.
		 *
		 * if any conflicting request is found
		 * that has not yet been acked,
		 * AND I have the "discard concurrent writes" flag:
		 *	 queue (via done_ee) the P_DISCARD_ACK; OUT.
		 *
		 * if any conflicting request is found:
		 *	 block the receiver, waiting on misc_wait
		 *	 until no more conflicting requests are there,
		 *	 or we get interrupted (disconnect).
		 *
		 *	 we do not just write after local io completion of those
		 *	 requests, but only after req is done completely, i.e.
		 *	 we wait for the P_DISCARD_ACK to arrive!
		 *
		 *	 then proceed normally, i.e. submit.
		 */
		if (drbd_wait_peer_seq(mdev, be32_to_cpu(p->seq_num)))
			goto out_interrupted;

		spin_lock_irq(&mdev->req_lock);

		hlist_add_head(&e->colision, ee_hash_slot(mdev, sector));

#define OVERLAPS overlaps(i->sector, i->size, sector, size)
		slot = tl_hash_slot(mdev, sector);
		first = 1;
		for (;;) {
			int have_unacked = 0;
			int have_conflict = 0;
			prepare_to_wait(&mdev->misc_wait, &wait,
				TASK_INTERRUPTIBLE);
			hlist_for_each_entry(i, n, slot, colision) {
				if (OVERLAPS) {
					/* only ALERT on first iteration,
					 * we may be woken up early... */
					if (first)
						dev_alert(DEV, "%s[%u] Concurrent local write detected!"
						      "	new: %llus +%u; pending: %llus +%u\n",
						      current->comm, current->pid,
						      (unsigned long long)sector, size,
						      (unsigned long long)i->sector, i->size);
					if (i->rq_state & RQ_NET_PENDING)
						++have_unacked;
					++have_conflict;
				}
			}
#undef OVERLAPS
			if (!have_conflict)
				break;

			/* Discard Ack only for the _first_ iteration */
			if (first && discard && have_unacked) {
				dev_alert(DEV, "Concurrent write! [DISCARD BY FLAG] sec=%llus\n",
				     (unsigned long long)sector);
				inc_unacked(mdev);
				e->w.cb = e_send_discard_ack;
				list_add_tail(&e->w.list, &mdev->done_ee);

				spin_unlock_irq(&mdev->req_lock);

				/* we could probably send that P_DISCARD_ACK ourselves,
				 * but I don't like the receiver using the msock */

				dec_local(mdev);
				wake_asender(mdev);
				finish_wait(&mdev->misc_wait, &wait);
				return TRUE;
			}

			if (signal_pending(current)) {
				hlist_del_init(&e->colision);

				spin_unlock_irq(&mdev->req_lock);

				finish_wait(&mdev->misc_wait, &wait);
				goto out_interrupted;
			}

			spin_unlock_irq(&mdev->req_lock);
			if (first) {
				first = 0;
				dev_alert(DEV, "Concurrent write! [W AFTERWARDS] "
				     "sec=%llus\n", (unsigned long long)sector);
			} else if (discard) {
				/* we had none on the first iteration.
				 * there must be none now. */
				D_ASSERT(have_unacked == 0);
			}
			schedule();
			spin_lock_irq(&mdev->req_lock);
		}
		finish_wait(&mdev->misc_wait, &wait);
	}

	list_add(&e->w.list, &mdev->active_ee);
	spin_unlock_irq(&mdev->req_lock);

	switch (mdev->net_conf->wire_protocol) {
	case DRBD_PROT_C:
		inc_unacked(mdev);
		/* corresponding dec_unacked() in e_end_block()
		 * respective _drbd_clear_done_ee */
		break;
	case DRBD_PROT_B:
		/* I really don't like it that the receiver thread
		 * sends on the msock, but anyways */
		drbd_send_ack(mdev, P_RECV_ACK, e);
		break;
	case DRBD_PROT_A:
		/* nothing to do */
		break;
	}

	if (mdev->state.pdsk == D_DISKLESS) {
		/* In case we have the only disk of the cluster, */
		drbd_set_out_of_sync(mdev, e->sector, e->size);
		e->flags |= EE_CALL_AL_COMPLETE_IO;
		drbd_al_begin_io(mdev, e->sector);
	}

	MTRACE(TRACE_TYPE_EE, TRACE_LVL_ALL,
	       dev_info(DEV, "submit EE (DATA)WRITE sec=%llus size=%u ee=%p\n",
		    (unsigned long long)e->sector, e->size, e);
	       );

	e->private_bio->bi_rw = rw;
	dump_internal_bio("Sec", mdev, e->private_bio, 0);
	drbd_generic_make_request(mdev, DRBD_FAULT_DT_WR, e->private_bio);
	/* accounting done in endio */

	maybe_kick_lo(mdev);
	return TRUE;

out_interrupted:
	/* yes, the epoch_size now is imbalanced.
	 * but we drop the connection anyways, so we don't have a chance to
	 * receive a barrier... atomic_inc(&mdev->epoch_size); */
	dec_local(mdev);
	drbd_free_ee(mdev, e);
	return FALSE;
}

STATIC int receive_DataRequest(struct drbd_conf *mdev, struct p_header *h)
{
	sector_t sector;
	const sector_t capacity = drbd_get_capacity(mdev->this_bdev);
	struct drbd_epoch_entry *e;
	struct digest_info *di;
	int size, digest_size;
	unsigned int fault_type;
	struct p_block_req *p =
		(struct p_block_req *)h;
	const int brps = sizeof(*p)-sizeof(*h);

	if (drbd_recv(mdev, h->payload, brps) != brps)
		return FALSE;

	sector = be64_to_cpu(p->sector);
	size   = be32_to_cpu(p->blksize);

	if (size <= 0 || (size & 0x1ff) != 0 || size > DRBD_MAX_SEGMENT_SIZE) {
		dev_err(DEV, "%s:%d: sector: %llus, size: %u\n", __FILE__, __LINE__,
				(unsigned long long)sector, size);
		return FALSE;
	}
	if (sector + (size>>9) > capacity) {
		dev_err(DEV, "%s:%d: sector: %llus, size: %u\n", __FILE__, __LINE__,
				(unsigned long long)sector, size);
		return FALSE;
	}

	if (!inc_local_if_state(mdev, D_UP_TO_DATE)) {
		if (DRBD_ratelimit(5*HZ, 5))
			dev_err(DEV, "Can not satisfy peer's read request, "
			    "no local data.\n");
		drbd_send_ack_rp(mdev, h->command == P_DATA_REQUEST ? P_NEG_DREPLY :
				 P_NEG_RS_DREPLY , p);
		return TRUE;
	}

	e = drbd_alloc_ee(mdev, p->block_id, sector, size, GFP_KERNEL);
	if (!e) {
		dec_local(mdev);
		return FALSE;
	}

	e->private_bio->bi_rw = READ;
	e->private_bio->bi_end_io = drbd_endio_read_sec;

	switch (h->command) {
	case P_DATA_REQUEST:
		e->w.cb = w_e_end_data_req;
		fault_type = DRBD_FAULT_DT_RD;
		break;
	case P_RS_DATA_REQUEST:
		e->w.cb = w_e_end_rsdata_req;
		fault_type = DRBD_FAULT_RS_RD;
		/* Eventually this should become asynchrously. Currently it
		 * blocks the whole receiver just to delay the reading of a
		 * resync data block.
		 * the drbd_work_queue mechanism is made for this...
		 */
		if (!drbd_rs_begin_io(mdev, sector)) {
			/* we have been interrupted,
			 * probably connection lost! */
			D_ASSERT(signal_pending(current));
			dec_local(mdev);
			drbd_free_ee(mdev, e);
			return 0;
		}
		break;

	case P_OV_REPLY:
	case P_CSUM_RS_REQUEST:
		fault_type = DRBD_FAULT_RS_RD;
		digest_size = h->length - brps ;
		di = kmalloc(sizeof(*di) + digest_size, GFP_KERNEL);
		if (!di) {
			dec_local(mdev);
			drbd_free_ee(mdev, e);
			return 0;
		}

		di->digest_size = digest_size;
		di->digest = (((char *)di)+sizeof(struct digest_info));

		if (drbd_recv(mdev, di->digest, digest_size) != digest_size) {
			dec_local(mdev);
			drbd_free_ee(mdev, e);
			kfree(di);
			return FALSE;
		}

		e->block_id = (u64)(unsigned long)di;
		if (h->command == P_CSUM_RS_REQUEST) {
			D_ASSERT(mdev->agreed_pro_version >= 89);
			e->w.cb = w_e_end_csum_rs_req;
		} else if (h->command == P_OV_REPLY) {
			e->w.cb = w_e_end_ov_reply;
			dec_rs_pending(mdev);
			break;
		}

		if (!drbd_rs_begin_io(mdev, sector)) {
			/* we have been interrupted, probably connection lost! */
			D_ASSERT(signal_pending(current));
			drbd_free_ee(mdev, e);
			kfree(di);
			dec_local(mdev);
			return FALSE;
		}
		break;

	case P_OV_REQUEST:
		e->w.cb = w_e_end_ov_req;
		fault_type = DRBD_FAULT_RS_RD;
		/* Eventually this should become asynchrously. Currently it
		 * blocks the whole receiver just to delay the reading of a
		 * resync data block.
		 * the drbd_work_queue mechanism is made for this...
		 */
		if (!drbd_rs_begin_io(mdev, sector)) {
			/* we have been interrupted,
			 * probably connection lost! */
			D_ASSERT(signal_pending(current));
			dec_local(mdev);
			drbd_free_ee(mdev, e);
			return 0;
		}
		break;


	default:
		dev_err(DEV, "unexpected command (%s) in receive_DataRequest\n",
		    cmdname(h->command));
		fault_type = DRBD_FAULT_MAX;
	}

	spin_lock_irq(&mdev->req_lock);
	list_add(&e->w.list, &mdev->read_ee);
	spin_unlock_irq(&mdev->req_lock);

	inc_unacked(mdev);

	MTRACE(TRACE_TYPE_EE, TRACE_LVL_ALL,
	       dev_info(DEV, "submit EE READ sec=%llus size=%u ee=%p\n",
		    (unsigned long long)e->sector, e->size, e);
	       );

	dump_internal_bio("Sec", mdev, e->private_bio, 0);
	drbd_generic_make_request(mdev, fault_type, e->private_bio);
	maybe_kick_lo(mdev);

	return TRUE;
}

STATIC int drbd_asb_recover_0p(struct drbd_conf *mdev) __must_hold(local)
{
	int self, peer, rv = -100;
	unsigned long ch_self, ch_peer;

	self = mdev->bc->md.uuid[UI_BITMAP] & 1;
	peer = mdev->p_uuid[UI_BITMAP] & 1;

	ch_peer = mdev->p_uuid[UI_SIZE];
	ch_self = mdev->comm_bm_set;

	switch (mdev->net_conf->after_sb_0p) {
	case ASB_CONSENSUS:
	case ASB_DISCARD_SECONDARY:
	case ASB_CALL_HELPER:
		dev_err(DEV, "Configuration error.\n");
		break;
	case ASB_DISCONNECT:
		break;
	case ASB_DISCARD_YOUNGER_PRI:
		if (self == 0 && peer == 1) {
			rv = -1;
			break;
		}
		if (self == 1 && peer == 0) {
			rv =  1;
			break;
		}
		/* Else fall through to one of the other strategies... */
	case ASB_DISCARD_OLDER_PRI:
		if (self == 0 && peer == 1) {
			rv = 1;
			break;
		}
		if (self == 1 && peer == 0) {
			rv = -1;
			break;
		}
		/* Else fall through to one of the other strategies... */
		dev_warn(DEV, "Discard younger/older primary did not found a decision\n"
		     "Using discard-least-changes instead\n");
	case ASB_DISCARD_ZERO_CHG:
		if (ch_peer == 0 && ch_self == 0) {
			rv = test_bit(DISCARD_CONCURRENT, &mdev->flags)
				? -1 : 1;
			break;
		} else {
			if (ch_peer == 0) { rv =  1; break; }
			if (ch_self == 0) { rv = -1; break; }
		}
		if (mdev->net_conf->after_sb_0p == ASB_DISCARD_ZERO_CHG)
			break;
	case ASB_DISCARD_LEAST_CHG:
		if	(ch_self < ch_peer)
			rv = -1;
		else if (ch_self > ch_peer)
			rv =  1;
		else /* ( ch_self == ch_peer ) */
		     /* Well, then use something else. */
			rv = test_bit(DISCARD_CONCURRENT, &mdev->flags)
				? -1 : 1;
		break;
	case ASB_DISCARD_LOCAL:
		rv = -1;
		break;
	case ASB_DISCARD_REMOTE:
		rv =  1;
	}

	return rv;
}

STATIC int drbd_asb_recover_1p(struct drbd_conf *mdev) __must_hold(local)
{
	int self, peer, hg, rv = -100;

	self = mdev->bc->md.uuid[UI_BITMAP] & 1;
	peer = mdev->p_uuid[UI_BITMAP] & 1;

	switch (mdev->net_conf->after_sb_1p) {
	case ASB_DISCARD_YOUNGER_PRI:
	case ASB_DISCARD_OLDER_PRI:
	case ASB_DISCARD_LEAST_CHG:
	case ASB_DISCARD_LOCAL:
	case ASB_DISCARD_REMOTE:
		dev_err(DEV, "Configuration error.\n");
		break;
	case ASB_DISCONNECT:
		break;
	case ASB_CONSENSUS:
		hg = drbd_asb_recover_0p(mdev);
		if (hg == -1 && mdev->state.role == R_SECONDARY)
			rv = hg;
		if (hg == 1  && mdev->state.role == R_PRIMARY)
			rv = hg;
		break;
	case ASB_VIOLENTLY:
		rv = drbd_asb_recover_0p(mdev);
		break;
	case ASB_DISCARD_SECONDARY:
		return mdev->state.role == R_PRIMARY ? 1 : -1;
	case ASB_CALL_HELPER:
		hg = drbd_asb_recover_0p(mdev);
		if (hg == -1 && mdev->state.role == R_PRIMARY) {
			self = drbd_set_role(mdev, R_SECONDARY, 0);
			if (self != SS_SUCCESS) {
				drbd_khelper(mdev, "pri-lost-after-sb");
			} else {
				dev_warn(DEV, "Sucessfully gave up primary role.\n");
				rv = hg;
			}
		} else
			rv = hg;
	}

	return rv;
}

STATIC int drbd_asb_recover_2p(struct drbd_conf *mdev) __must_hold(local)
{
	int self, peer, hg, rv = -100;

	self = mdev->bc->md.uuid[UI_BITMAP] & 1;
	peer = mdev->p_uuid[UI_BITMAP] & 1;

	switch (mdev->net_conf->after_sb_2p) {
	case ASB_DISCARD_YOUNGER_PRI:
	case ASB_DISCARD_OLDER_PRI:
	case ASB_DISCARD_LEAST_CHG:
	case ASB_DISCARD_LOCAL:
	case ASB_DISCARD_REMOTE:
	case ASB_CONSENSUS:
	case ASB_DISCARD_SECONDARY:
		dev_err(DEV, "Configuration error.\n");
		break;
	case ASB_VIOLENTLY:
		rv = drbd_asb_recover_0p(mdev);
		break;
	case ASB_DISCONNECT:
		break;
	case ASB_CALL_HELPER:
		hg = drbd_asb_recover_0p(mdev);
		if (hg == -1) {
			self = drbd_set_role(mdev, R_SECONDARY, 0);
			if (self != SS_SUCCESS) {
				drbd_khelper(mdev, "pri-lost-after-sb");
			} else {
				dev_warn(DEV, "Sucessfully gave up primary role.\n");
				rv = hg;
			}
		} else
			rv = hg;
	}

	return rv;
}

STATIC void drbd_uuid_dump(struct drbd_conf *mdev, char *text, u64 *uuid,
			   u64 bits, u64 flags)
{
	if (!uuid) {
		dev_info(DEV, "%s uuid info vanished while I was looking!\n", text);
		return;
	}
	dev_info(DEV, "%s %016llX:%016llX:%016llX:%016llX bits:%llu flags:%llX\n",
	     text,
	     (unsigned long long)uuid[UI_CURRENT],
	     (unsigned long long)uuid[UI_BITMAP],
	     (unsigned long long)uuid[UI_HISTORY_START],
	     (unsigned long long)uuid[UI_HISTORY_END],
	     (unsigned long long)bits,
	     (unsigned long long)flags);
}

/*
  100	after split brain try auto recover
    2	C_SYNC_SOURCE set BitMap
    1	C_SYNC_SOURCE use BitMap
    0	no Sync
   -1	C_SYNC_TARGET use BitMap
   -2	C_SYNC_TARGET set BitMap
 -100	after split brain, disconnect
-1000	unrelated data
 */
STATIC int drbd_uuid_compare(struct drbd_conf *mdev, int *rule_nr) __must_hold(local)
{
	u64 self, peer;
	int i, j;

	self = mdev->bc->md.uuid[UI_CURRENT] & ~((u64)1);
	peer = mdev->p_uuid[UI_CURRENT] & ~((u64)1);

	*rule_nr = 1;
	if (self == UUID_JUST_CREATED && peer == UUID_JUST_CREATED)
		return 0;

	*rule_nr = 2;
	if ((self == UUID_JUST_CREATED || self == (u64)0) &&
	     peer != UUID_JUST_CREATED)
		return -2;

	*rule_nr = 3;
	if (self != UUID_JUST_CREATED &&
	    (peer == UUID_JUST_CREATED || peer == (u64)0))
		return 2;

	*rule_nr = 4;
	if (self == peer) { /* Common power [off|failure] */
		int rct, dc; /* roles at crash time */

		rct = (test_bit(CRASHED_PRIMARY, &mdev->flags) ? 1 : 0) +
			(mdev->p_uuid[UI_FLAGS] & 2);
		/* lowest bit is set when we were primary,
		 * next bit (weight 2) is set when peer was primary */

		MTRACE(TRACE_TYPE_UUID, TRACE_LVL_METRICS, DUMPI(rct););

		switch (rct) {
		case 0: /* !self_pri && !peer_pri */ return 0;
		case 1: /*  self_pri && !peer_pri */ return 1;
		case 2: /* !self_pri &&  peer_pri */ return -1;
		case 3: /*  self_pri &&  peer_pri */
			dc = test_bit(DISCARD_CONCURRENT, &mdev->flags);
			MTRACE(TRACE_TYPE_UUID, TRACE_LVL_METRICS, DUMPI(dc););
			return dc ? -1 : 1;
		}
	}

	*rule_nr = 5;
	peer = mdev->p_uuid[UI_BITMAP] & ~((u64)1);
	if (self == peer)
		return -1;

	*rule_nr = 6;
	for (i = UI_HISTORY_START; i <= UI_HISTORY_END; i++) {
		peer = mdev->p_uuid[i] & ~((u64)1);
		if (self == peer)
			return -2;
	}

	*rule_nr = 7;
	self = mdev->bc->md.uuid[UI_BITMAP] & ~((u64)1);
	peer = mdev->p_uuid[UI_CURRENT] & ~((u64)1);
	if (self == peer)
		return 1;

	*rule_nr = 8;
	for (i = UI_HISTORY_START; i <= UI_HISTORY_END; i++) {
		self = mdev->bc->md.uuid[i] & ~((u64)1);
		if (self == peer)
			return 2;
	}

	*rule_nr = 9;
	self = mdev->bc->md.uuid[UI_BITMAP] & ~((u64)1);
	peer = mdev->p_uuid[UI_BITMAP] & ~((u64)1);
	if (self == peer && self != ((u64)0))
		return 100;

	*rule_nr = 10;
	for (i = UI_HISTORY_START; i <= UI_HISTORY_END; i++) {
		self = mdev->p_uuid[i] & ~((u64)1);
		for (j = UI_HISTORY_START; j <= UI_HISTORY_END; j++) {
			peer = mdev->p_uuid[j] & ~((u64)1);
			if (self == peer)
				return -100;
		}
	}

	return -1000;
}

/* drbd_sync_handshake() returns the new conn state on success, or
   CONN_MASK (-1) on failure.
 */
STATIC enum drbd_conns drbd_sync_handshake(struct drbd_conf *mdev, enum drbd_role peer_role,
					   enum drbd_disk_state peer_disk) __must_hold(local)
{
	int hg, rule_nr;
	enum drbd_conns rv = C_MASK;
	enum drbd_disk_state mydisk;

	mydisk = mdev->state.disk;
	if (mydisk == D_NEGOTIATING)
		mydisk = mdev->new_state_tmp.disk;

	hg = drbd_uuid_compare(mdev, &rule_nr);

	dev_info(DEV, "drbd_sync_handshake:\n");
	drbd_uuid_dump(mdev, "self", mdev->bc->md.uuid,
		       mdev->state.disk >= D_NEGOTIATING ? drbd_bm_total_weight(mdev) : 0, 0);
	drbd_uuid_dump(mdev, "peer", mdev->p_uuid,
		       mdev->p_uuid[UI_SIZE], mdev->p_uuid[UI_FLAGS]);
	dev_info(DEV, "uuid_compare()=%d by rule %d\n", hg, rule_nr);

	if (hg == -1000) {
		dev_alert(DEV, "Unrelated data, aborting!\n");
		return C_MASK;
	}

	if    ((mydisk == D_INCONSISTENT && peer_disk > D_INCONSISTENT) ||
	    (peer_disk == D_INCONSISTENT && mydisk    > D_INCONSISTENT)) {
		int f = (hg == -100) || abs(hg) == 2;
		hg = mydisk > D_INCONSISTENT ? 1 : -1;
		if (f)
			hg = hg*2;
		dev_info(DEV, "Becoming sync %s due to disk states.\n",
		     hg > 0 ? "source" : "target");
	}

	if (hg == 100 || (hg == -100 && mdev->net_conf->always_asbp)) {
		int pcount = (mdev->state.role == R_PRIMARY)
			   + (peer_role == R_PRIMARY);
		int forced = (hg == -100);

		switch (pcount) {
		case 0:
			hg = drbd_asb_recover_0p(mdev);
			break;
		case 1:
			hg = drbd_asb_recover_1p(mdev);
			break;
		case 2:
			hg = drbd_asb_recover_2p(mdev);
			break;
		}
		if (abs(hg) < 100) {
			dev_warn(DEV, "Split-Brain detected, %d primaries, "
			     "automatically solved. Sync from %s node\n",
			     pcount, (hg < 0) ? "peer" : "this");
			if (forced) {
				dev_warn(DEV, "Doing a full sync, since"
				     " UUIDs where ambiguous.\n");
				hg = hg*2;
			}
		}
	}

	if (hg == -100) {
		if (mdev->net_conf->want_lose && !(mdev->p_uuid[UI_FLAGS]&1))
			hg = -1;
		if (!mdev->net_conf->want_lose && (mdev->p_uuid[UI_FLAGS]&1))
			hg = 1;

		if (abs(hg) < 100)
			dev_warn(DEV, "Split-Brain detected, manually solved. "
			     "Sync from %s node\n",
			     (hg < 0) ? "peer" : "this");
	}

	if (hg == -100) {
		dev_alert(DEV, "Split-Brain detected, dropping connection!\n");
		drbd_khelper(mdev, "split-brain");
		return C_MASK;
	}

	if (hg > 0 && mydisk <= D_INCONSISTENT) {
		dev_err(DEV, "I shall become SyncSource, but I am inconsistent!\n");
		return C_MASK;
	}

	if (hg < 0 && /* by intention we do not use mydisk here. */
	    mdev->state.role == R_PRIMARY && mdev->state.disk >= D_CONSISTENT) {
		switch (mdev->net_conf->rr_conflict) {
		case ASB_CALL_HELPER:
			drbd_khelper(mdev, "pri-lost");
			/* fall through */
		case ASB_DISCONNECT:
			dev_err(DEV, "I shall become SyncTarget, but I am primary!\n");
			return C_MASK;
		case ASB_VIOLENTLY:
			dev_warn(DEV, "Becoming SyncTarget, violating the stable-data"
			     "assumption\n");
		}
	}

	if (abs(hg) >= 2) {
		dev_info(DEV, "Writing the whole bitmap, full sync required after drbd_sync_handshake.\n");
		if (drbd_bitmap_io(mdev, &drbd_bmio_set_n_write, "set_n_write from sync_handshake"))
			return C_MASK;
	}

	if (hg > 0) { /* become sync source. */
		rv = C_WF_BITMAP_S;
	} else if (hg < 0) { /* become sync target */
		rv = C_WF_BITMAP_T;
	} else {
		rv = C_CONNECTED;
		if (drbd_bm_total_weight(mdev)) {
			dev_info(DEV, "No resync, but %lu bits in bitmap!\n",
			     drbd_bm_total_weight(mdev));
		}
	}

	drbd_bm_recount_bits(mdev);

	return rv;
}

/* returns 1 if invalid */
STATIC int cmp_after_sb(enum drbd_after_sb_p peer, enum drbd_after_sb_p self)
{
	/* ASB_DISCARD_REMOTE - ASB_DISCARD_LOCAL is valid */
	if ((peer == ASB_DISCARD_REMOTE && self == ASB_DISCARD_LOCAL) ||
	    (self == ASB_DISCARD_REMOTE && peer == ASB_DISCARD_LOCAL))
		return 0;

	/* any other things with ASB_DISCARD_REMOTE or ASB_DISCARD_LOCAL are invalid */
	if (peer == ASB_DISCARD_REMOTE || peer == ASB_DISCARD_LOCAL ||
	    self == ASB_DISCARD_REMOTE || self == ASB_DISCARD_LOCAL)
		return 1;

	/* everything else is valid if they are equal on both sides. */
	if (peer == self)
		return 0;

	/* everything es is invalid. */
	return 1;
}

STATIC int receive_protocol(struct drbd_conf *mdev, struct p_header *h)
{
	struct p_protocol *p = (struct p_protocol *)h;
	int header_size, data_size;
	int p_proto, p_after_sb_0p, p_after_sb_1p, p_after_sb_2p;
	int p_want_lose, p_two_primaries;
	char p_integrity_alg[SHARED_SECRET_MAX] = "";

	header_size = sizeof(*p) - sizeof(*h);
	data_size   = h->length  - header_size;

	if (drbd_recv(mdev, h->payload, header_size) != header_size)
		return FALSE;

	p_proto		= be32_to_cpu(p->protocol);
	p_after_sb_0p	= be32_to_cpu(p->after_sb_0p);
	p_after_sb_1p	= be32_to_cpu(p->after_sb_1p);
	p_after_sb_2p	= be32_to_cpu(p->after_sb_2p);
	p_want_lose	= be32_to_cpu(p->want_lose);
	p_two_primaries = be32_to_cpu(p->two_primaries);

	if (p_proto != mdev->net_conf->wire_protocol) {
		dev_err(DEV, "incompatible communication protocols\n");
		goto disconnect;
	}

	if (cmp_after_sb(p_after_sb_0p, mdev->net_conf->after_sb_0p)) {
		dev_err(DEV, "incompatible after-sb-0pri settings\n");
		goto disconnect;
	}

	if (cmp_after_sb(p_after_sb_1p, mdev->net_conf->after_sb_1p)) {
		dev_err(DEV, "incompatible after-sb-1pri settings\n");
		goto disconnect;
	}

	if (cmp_after_sb(p_after_sb_2p, mdev->net_conf->after_sb_2p)) {
		dev_err(DEV, "incompatible after-sb-2pri settings\n");
		goto disconnect;
	}

	if (p_want_lose && mdev->net_conf->want_lose) {
		dev_err(DEV, "both sides have the 'want_lose' flag set\n");
		goto disconnect;
	}

	if (p_two_primaries != mdev->net_conf->two_primaries) {
		dev_err(DEV, "incompatible setting of the two-primaries options\n");
		goto disconnect;
	}

	if (mdev->agreed_pro_version >= 87) {
		unsigned char *my_alg = mdev->net_conf->integrity_alg;

		if (drbd_recv(mdev, p_integrity_alg, data_size) != data_size)
			return FALSE;

		p_integrity_alg[SHARED_SECRET_MAX-1] = 0;
		if (strcmp(p_integrity_alg, my_alg)) {
			dev_err(DEV, "incompatible setting of the data-integrity-alg\n");
			goto disconnect;
		}
		dev_info(DEV, "data-integrity-alg: %s\n",
		     my_alg[0] ? my_alg : (unsigned char *)"<not-used>");
	}

	return TRUE;

disconnect:
	drbd_force_state(mdev, NS(conn, C_DISCONNECTING));
	return FALSE;
}

<<<<<<< HEAD
/* helper function
 * input: alg name, feature name
 * return: NULL (alg name was "")
 *         ERR_PTR(error) if something goes wrong
 *         or the crypto hash ptr, if it worked out ok. */
struct crypto_hash *drbd_crypto_alloc_digest_safe(const struct drbd_conf *mdev,
		const char *alg, const char *name)
{
	struct crypto_hash *tfm;

	if (!alg[0])
		return NULL;

	tfm = crypto_alloc_hash(alg, 0, CRYPTO_ALG_ASYNC);
	if (IS_ERR(tfm)) {
		dev_err(DEV, "Can not allocate \"%s\" as %s (reason: %ld)\n",
			alg, name, PTR_ERR(tfm));
		return tfm;
	}
	if (crypto_tfm_alg_type(crypto_hash_tfm(tfm)) != CRYPTO_ALG_TYPE_DIGEST) {
		crypto_free_hash(tfm);
		dev_err(DEV, "\"%s\" is not a digest (%s)\n", alg, name);
		return ERR_PTR(-EINVAL);
	}
	return tfm;
}

STATIC int receive_SyncParam(struct drbd_conf *mdev, struct Drbd_Header *h)
{
	int ok = TRUE;
	struct Drbd_SyncParam89_Packet *p = (struct Drbd_SyncParam89_Packet *)h;
	unsigned int header_size, data_size, exp_max_sz;
	struct crypto_hash *verify_tfm = NULL;
	struct crypto_hash *csums_tfm = NULL;
	const int apv = mdev->agreed_pro_version;

	exp_max_sz  = apv <= 87 ? sizeof(struct Drbd_SyncParam_Packet)
		    : apv == 88 ? sizeof(struct Drbd_SyncParam_Packet)
					+ SHARED_SECRET_MAX
		    : /* 89 */    sizeof(struct Drbd_SyncParam89_Packet);

	if (h->length > exp_max_sz) {
		dev_err(DEV, "SyncParam packet too long: received %u, expected <= %u bytes\n",
		    h->length, exp_max_sz);
		return FALSE;
	}
=======
STATIC int receive_SyncParam(struct drbd_conf *mdev, struct p_header *h)
{
	int ok = TRUE;
	struct p_rs_param *p = (struct p_rs_param *)h;
	unsigned int header_size, data_size;
	char p_verify_alg[SHARED_SECRET_MAX];
	struct crypto_hash *verify_tfm = NULL, *old_verify_tfm;
>>>>>>> 555b9f74

	if (apv <= 88) {
		header_size = sizeof(struct Drbd_SyncParam_Packet) - sizeof(*h);
		data_size   = h->length  - header_size;
	} else /* apv >= 89 */ {
		header_size = sizeof(struct Drbd_SyncParam89_Packet) - sizeof(*h);
		data_size   = h->length  - header_size;
		D_ASSERT(data_size == 0);
	}

	/* initialize verify_alg and csums_alg */
	memset(p->verify_alg, 0, 2 * SHARED_SECRET_MAX);

	if (drbd_recv(mdev, h->payload, header_size) != header_size)
		return FALSE;

	mdev->sync_conf.rate	  = be32_to_cpu(p->rate);

	if (apv >= 88) {
		if (apv == 88) {
			if (data_size > SHARED_SECRET_MAX) {
				dev_err(DEV, "verify-alg too long, "
				    "peer wants %u, accepting only %u byte\n",
						data_size, SHARED_SECRET_MAX);
				return FALSE;
			}

			if (drbd_recv(mdev, p->verify_alg, data_size) != data_size)
				return FALSE;

			/* we expect NUL terminated string */
			/* but just in case someone tries to be evil */
			D_ASSERT(p->verify_alg[data_size-1] == 0);
			p->verify_alg[data_size-1] = 0;

		} else /* apv >= 89 */ {
			/* we still expect NUL terminated strings */
			/* but just in case someone tries to be evil */
			D_ASSERT(p->verify_alg[SHARED_SECRET_MAX-1] == 0);
			D_ASSERT(p->csums_alg[SHARED_SECRET_MAX-1] == 0);
			p->verify_alg[SHARED_SECRET_MAX-1] = 0;
			p->csums_alg[SHARED_SECRET_MAX-1] = 0;
		}

		if (strcmp(mdev->sync_conf.verify_alg, p->verify_alg)) {
			if (mdev->state.conn == C_WF_REPORT_PARAMS) {
				dev_err(DEV, "Different verify-alg settings. me=\"%s\" peer=\"%s\"\n",
				    mdev->sync_conf.verify_alg, p->verify_alg);
				goto disconnect;
			}
			verify_tfm = drbd_crypto_alloc_digest_safe(mdev,
					p->verify_alg, "verify-alg");
			if (IS_ERR(verify_tfm))
				goto disconnect;
		}

		if (apv >= 89 && strcmp(mdev->sync_conf.csums_alg, p->csums_alg)) {
			if (mdev->state.conn == C_WF_REPORT_PARAMS) {
				dev_err(DEV, "Different csums-alg settings. me=\"%s\" peer=\"%s\"\n",
				    mdev->sync_conf.csums_alg, p->csums_alg);
				goto disconnect;
			}
			csums_tfm = drbd_crypto_alloc_digest_safe(mdev,
					p->csums_alg, "csums-alg");
			if (IS_ERR(csums_tfm))
				goto disconnect;
		}


		spin_lock(&mdev->peer_seq_lock);
		/* lock against drbd_nl_syncer_conf() */
		if (verify_tfm) {
			strcpy(mdev->sync_conf.verify_alg, p->verify_alg);
			mdev->sync_conf.verify_alg_len = strlen(p->verify_alg) + 1;
			crypto_free_hash(mdev->verify_tfm);
			mdev->verify_tfm = verify_tfm;
			dev_info(DEV, "using verify-alg: \"%s\"\n", p->verify_alg);
		}
		if (csums_tfm) {
			strcpy(mdev->sync_conf.csums_alg, p->csums_alg);
			mdev->sync_conf.csums_alg_len = strlen(p->csums_alg) + 1;
			crypto_free_hash(mdev->csums_tfm);
			mdev->csums_tfm = csums_tfm;
			dev_info(DEV, "using csums-alg: \"%s\"\n", p->csums_alg);
		}
		spin_unlock(&mdev->peer_seq_lock);
	}

	return ok;
disconnect:
	crypto_free_hash(verify_tfm);
	drbd_force_state(mdev, NS(conn, C_DISCONNECTING));
	return FALSE;
}

STATIC void drbd_setup_order_type(struct drbd_conf *mdev, int peer)
{
	/* sorry, we currently have no working implementation
	 * of distributed TCQ */
}

/* warn if the arguments differ by more than 12.5% */
static void warn_if_differ_considerably(struct drbd_conf *mdev,
	const char *s, sector_t a, sector_t b)
{
	sector_t d;
	if (a == 0 || b == 0)
		return;
	d = (a > b) ? (a - b) : (b - a);
	if (d > (a>>3) || d > (b>>3))
		dev_warn(DEV, "Considerable difference in %s: %llus vs. %llus\n", s,
		     (unsigned long long)a, (unsigned long long)b);
}

STATIC int receive_sizes(struct drbd_conf *mdev, struct p_header *h)
{
	struct p_sizes *p = (struct p_sizes *)h;
	enum determine_dev_size dd = unchanged;
	unsigned int max_seg_s;
	sector_t p_size, p_usize, my_usize;
	int ldsc = 0; /* local disk size changed */
	enum drbd_conns nconn;

	ERR_IF(h->length != (sizeof(*p)-sizeof(*h))) return FALSE;
	if (drbd_recv(mdev, h->payload, h->length) != h->length)
		return FALSE;

	p_size = be64_to_cpu(p->d_size);
	p_usize = be64_to_cpu(p->u_size);

	if (p_size == 0 && mdev->state.disk == D_DISKLESS) {
		dev_err(DEV, "some backing storage is needed\n");
		drbd_force_state(mdev, NS(conn, C_DISCONNECTING));
		return FALSE;
	}

	/* just store the peer's disk size for now.
	 * we still need to figure out wether we accept that. */
	mdev->p_size = p_size;

#define min_not_zero(l, r) (l == 0) ? r : ((r == 0) ? l : min(l, r))
	if (inc_local(mdev)) {
		warn_if_differ_considerably(mdev, "lower level device sizes",
			   p_size, drbd_get_max_capacity(mdev->bc));
		warn_if_differ_considerably(mdev, "user requested size",
					    p_usize, mdev->bc->dc.disk_size);

		/* if this is the first connect, or an otherwise expected
		 * param exchange, choose the minimum */
		if (mdev->state.conn == C_WF_REPORT_PARAMS)
			p_usize = min_not_zero((sector_t)mdev->bc->dc.disk_size,
					     p_usize);

		my_usize = mdev->bc->dc.disk_size;

		if (mdev->bc->dc.disk_size != p_usize) {
			mdev->bc->dc.disk_size = p_usize;
			dev_info(DEV, "Peer sets u_size to %lu sectors\n",
			     (unsigned long)mdev->bc->dc.disk_size);
		}

		/* Never shrink a device with usable data during connect.
		   But allow online shrinking if we are connected. */
		if (drbd_new_dev_size(mdev, mdev->bc) <
		   drbd_get_capacity(mdev->this_bdev) &&
		   mdev->state.disk >= D_OUTDATED &&
		   mdev->state.conn < C_CONNECTED) {
			dev_err(DEV, "The peer's disk size is too small!\n");
			drbd_force_state(mdev, NS(conn, C_DISCONNECTING));
			mdev->bc->dc.disk_size = my_usize;
			dec_local(mdev);
			return FALSE;
		}
		dec_local(mdev);
	}
#undef min_not_zero

	if (inc_local(mdev)) {
		dd = drbd_determin_dev_size(mdev);
		dec_local(mdev);
		if (dd == dev_size_error)
			return FALSE;
		drbd_md_sync(mdev);
	} else {
		/* I am diskless, need to accept the peer's size. */
		drbd_set_my_capacity(mdev, p_size);
	}

	if (mdev->p_uuid && mdev->state.conn <= C_CONNECTED && inc_local(mdev)) {
		nconn = drbd_sync_handshake(mdev,
				mdev->state.peer, mdev->state.pdsk);
		dec_local(mdev);

		if (nconn == C_MASK) {
			drbd_force_state(mdev, NS(conn, C_DISCONNECTING));
			return FALSE;
		}

		if (drbd_request_state(mdev, NS(conn, nconn)) < SS_SUCCESS) {
			drbd_force_state(mdev, NS(conn, C_DISCONNECTING));
			return FALSE;
		}
	}

	if (inc_local(mdev)) {
		if (mdev->bc->known_size != drbd_get_capacity(mdev->bc->backing_bdev)) {
			mdev->bc->known_size = drbd_get_capacity(mdev->bc->backing_bdev);
			ldsc = 1;
		}

		max_seg_s = be32_to_cpu(p->max_segment_size);
		if (max_seg_s != mdev->rq_queue->max_segment_size)
			drbd_setup_queue_param(mdev, max_seg_s);

		drbd_setup_order_type(mdev, be32_to_cpu(p->queue_order_type));
		dec_local(mdev);
	}

	if (mdev->state.conn > C_WF_REPORT_PARAMS) {
		if (be64_to_cpu(p->c_size) !=
		    drbd_get_capacity(mdev->this_bdev) || ldsc) {
			/* we have different sizes, probabely peer
			 * needs to know my new size... */
			drbd_send_sizes(mdev);
		}
		if (dd == grew && mdev->state.conn == C_CONNECTED) {
			if (mdev->state.pdsk >= D_INCONSISTENT &&
			    mdev->state.disk >= D_INCONSISTENT)
				resync_after_online_grow(mdev);
			else
				set_bit(RESYNC_AFTER_NEG, &mdev->flags);
		}
	}

	return TRUE;
}

STATIC int receive_uuids(struct drbd_conf *mdev, struct p_header *h)
{
	struct p_uuids *p = (struct p_uuids *)h;
	u64 *p_uuid;
	int i;

	ERR_IF(h->length != (sizeof(*p)-sizeof(*h))) return FALSE;
	if (drbd_recv(mdev, h->payload, h->length) != h->length)
		return FALSE;

	p_uuid = kmalloc(sizeof(u64)*UI_EXTENDED_SIZE, GFP_KERNEL);

	for (i = UI_CURRENT; i < UI_EXTENDED_SIZE; i++)
		p_uuid[i] = be64_to_cpu(p->uuid[i]);

	kfree(mdev->p_uuid);
	mdev->p_uuid = p_uuid;

	if (mdev->state.conn < C_CONNECTED &&
	    mdev->state.disk < D_INCONSISTENT &&
	    mdev->state.role == R_PRIMARY &&
	    (mdev->ed_uuid & ~((u64)1)) != (p_uuid[UI_CURRENT] & ~((u64)1))) {
		dev_err(DEV, "Can only connect to data with current UUID=%016llX\n",
		    (unsigned long long)mdev->ed_uuid);
		drbd_force_state(mdev, NS(conn, C_DISCONNECTING));
		return FALSE;
	}

	if (inc_local(mdev)) {
		int skip_initial_sync =
			mdev->state.conn == C_CONNECTED &&
			mdev->agreed_pro_version >= 90 &&
			mdev->bc->md.uuid[UI_CURRENT] == UUID_JUST_CREATED &&
			(p_uuid[UI_FLAGS] & 8);
		if (skip_initial_sync) {
			dev_info(DEV, "Accepted new current UUID, preparing to skip initial sync\n");
			drbd_bitmap_io(mdev, &drbd_bmio_clear_n_write,
					"clear_n_write from receive_uuids");
			_drbd_uuid_set(mdev, UI_CURRENT, p_uuid[UI_CURRENT]);
			_drbd_uuid_set(mdev, UI_BITMAP, 0);
			_drbd_set_state(_NS2(mdev, disk, D_UP_TO_DATE, pdsk, D_UP_TO_DATE),
					CS_VERBOSE, NULL);
			drbd_md_sync(mdev);
		}
		dec_local(mdev);
	}

	/* Before we test for the disk state, we should wait until an eventually
	   ongoing cluster wide state change is finished. That is important if
	   we are primary and are detaching from our disk. We need to see the
	   new disk state... */
	wait_event(mdev->misc_wait, !test_bit(CLUSTER_ST_CHANGE, &mdev->flags));
	if (mdev->state.conn >= C_CONNECTED && mdev->state.disk < D_INCONSISTENT)
		drbd_set_ed_uuid(mdev, p_uuid[UI_CURRENT]);

	return TRUE;
}

/**
 * convert_state:
 * Switches the view of the state.
 */
STATIC union drbd_state convert_state(union drbd_state ps)
{
	union drbd_state ms;

	static enum drbd_conns c_tab[] = {
		[C_CONNECTED] = C_CONNECTED,

		[C_STARTING_SYNC_S] = C_STARTING_SYNC_T,
		[C_STARTING_SYNC_T] = C_STARTING_SYNC_S,
		[C_DISCONNECTING] = C_TEAR_DOWN, /* C_NETWORK_FAILURE, */
		[C_VERIFY_S]       = C_VERIFY_T,
		[C_MASK]   = C_MASK,
	};

	ms.i = ps.i;

	ms.conn = c_tab[ps.conn];
	ms.peer = ps.role;
	ms.role = ps.peer;
	ms.pdsk = ps.disk;
	ms.disk = ps.pdsk;
	ms.peer_isp = (ps.aftr_isp | ps.user_isp);

	return ms;
}

STATIC int receive_req_state(struct drbd_conf *mdev, struct p_header *h)
{
	struct p_req_state *p = (struct p_req_state *)h;
	union drbd_state mask, val;
	int rv;

	ERR_IF(h->length != (sizeof(*p)-sizeof(*h))) return FALSE;
	if (drbd_recv(mdev, h->payload, h->length) != h->length)
		return FALSE;

	mask.i = be32_to_cpu(p->mask);
	val.i = be32_to_cpu(p->val);

	if (test_bit(DISCARD_CONCURRENT, &mdev->flags) &&
	    test_bit(CLUSTER_ST_CHANGE, &mdev->flags)) {
		drbd_send_sr_reply(mdev, SS_CONCURRENT_ST_CHG);
		return TRUE;
	}

	mask = convert_state(mask);
	val = convert_state(val);

	DRBD_STATE_DEBUG_INIT_VAL(val);
	rv = drbd_change_state(mdev, CS_VERBOSE, mask, val);

	drbd_send_sr_reply(mdev, rv);
	drbd_md_sync(mdev);

	return TRUE;
}

STATIC int receive_state(struct drbd_conf *mdev, struct p_header *h)
{
	struct p_state *p = (struct p_state *)h;
	enum drbd_conns nconn, oconn;
	union drbd_state ns, peer_state;
	enum drbd_disk_state real_peer_disk;
	int rv;

	ERR_IF(h->length != (sizeof(*p)-sizeof(*h)))
		return FALSE;

	if (drbd_recv(mdev, h->payload, h->length) != h->length)
		return FALSE;

	peer_state.i = be32_to_cpu(p->state);

	real_peer_disk = peer_state.disk;
	if (peer_state.disk == D_NEGOTIATING) {
		real_peer_disk = mdev->p_uuid[UI_FLAGS] & 4 ? D_INCONSISTENT : D_CONSISTENT;
		dev_info(DEV, "real peer disk state = %s\n", disks_to_name(real_peer_disk));
	}

	spin_lock_irq(&mdev->req_lock);
 retry:
	oconn = nconn = mdev->state.conn;
	spin_unlock_irq(&mdev->req_lock);

	if (nconn == C_WF_REPORT_PARAMS)
		nconn = C_CONNECTED;

	if (mdev->p_uuid && peer_state.disk >= D_NEGOTIATING &&
	    inc_local_if_state(mdev, D_NEGOTIATING)) {
		int cr; /* consider resync */

		cr  = (oconn < C_CONNECTED);
		cr |= (oconn == C_CONNECTED &&
		       (peer_state.disk == D_NEGOTIATING ||
			mdev->state.disk == D_NEGOTIATING));
		cr |= test_bit(CONSIDER_RESYNC, &mdev->flags); /* peer forced */
		cr |= (oconn == C_CONNECTED && peer_state.conn > C_CONNECTED);

		if (cr)
			nconn = drbd_sync_handshake(mdev, peer_state.role, real_peer_disk);

		dec_local(mdev);
		if (nconn == C_MASK) {
			if (mdev->state.disk == D_NEGOTIATING) {
				drbd_force_state(mdev, NS(disk, D_DISKLESS));
				nconn = C_CONNECTED;
			} else if (peer_state.disk == D_NEGOTIATING) {
				dev_err(DEV, "Disk attach process on the peer node was aborted.\n");
				peer_state.disk = D_DISKLESS;
			} else {
				D_ASSERT(oconn == C_WF_REPORT_PARAMS);
				drbd_force_state(mdev, NS(conn, C_DISCONNECTING));
				return FALSE;
			}
		}
	}

	spin_lock_irq(&mdev->req_lock);
	if (mdev->state.conn != oconn)
		goto retry;
	clear_bit(CONSIDER_RESYNC, &mdev->flags);
	ns.i = mdev->state.i;
	ns.conn = nconn;
	ns.peer = peer_state.role;
	ns.pdsk = real_peer_disk;
	ns.peer_isp = (peer_state.aftr_isp | peer_state.user_isp);
	if ((nconn == C_CONNECTED || nconn == C_WF_BITMAP_S) && ns.disk == D_NEGOTIATING)
		ns.disk = mdev->new_state_tmp.disk;
	DRBD_STATE_DEBUG_INIT_VAL(ns);
	rv = _drbd_set_state(mdev, ns, CS_VERBOSE | CS_HARD, NULL);
	ns = mdev->state;
	spin_unlock_irq(&mdev->req_lock);

	if (rv < SS_SUCCESS) {
		drbd_force_state(mdev, NS(conn, C_DISCONNECTING));
		return FALSE;
	}

	if (oconn > C_WF_REPORT_PARAMS) {
		if (nconn > C_CONNECTED && peer_state.conn <= C_CONNECTED &&
		    peer_state.disk != D_NEGOTIATING ) {
			/* we want resync, peer has not yet decided to sync... */
			/* Nowadays only used when forcing a node into primary role and
			   setting its disk to UpTpDate with that */
			drbd_send_uuids(mdev);
			drbd_send_state(mdev);
		}
	}

	mdev->net_conf->want_lose = 0;

	drbd_md_sync(mdev); /* update connected indicator, la_size, ... */

	return TRUE;
}

STATIC int receive_sync_uuid(struct drbd_conf *mdev, struct p_header *h)
{
	struct p_rs_uuid *p = (struct p_rs_uuid *)h;

	wait_event(mdev->misc_wait,
		   mdev->state.conn < C_CONNECTED ||
		   mdev->state.conn == C_WF_SYNC_UUID);

	/* D_ASSERT( mdev->state.conn == C_WF_SYNC_UUID ); */

	ERR_IF(h->length != (sizeof(*p)-sizeof(*h))) return FALSE;
	if (drbd_recv(mdev, h->payload, h->length) != h->length)
		return FALSE;

	/* Here the _drbd_uuid_ functions are right, current should
	   _not_ be rotated into the history */
	if (inc_local_if_state(mdev, D_NEGOTIATING)) {
		_drbd_uuid_set(mdev, UI_CURRENT, be64_to_cpu(p->uuid));
		_drbd_uuid_set(mdev, UI_BITMAP, 0UL);

		drbd_start_resync(mdev, C_SYNC_TARGET);

		dec_local(mdev);
	} else
		dev_err(DEV, "Ignoring SyncUUID packet!\n");

	return TRUE;
}

enum receive_bitmap_ret { OK, DONE, FAILED };

static enum receive_bitmap_ret
receive_bitmap_plain(struct drbd_conf *mdev, struct Drbd_Header *h,
	unsigned long *buffer, struct bm_xfer_ctx *c)
{
	unsigned num_words = min_t(size_t, BM_PACKET_WORDS, c->bm_words - c->word_offset);
	unsigned want = num_words * sizeof(long);

	if (want != h->length) {
		dev_err(DEV, "%s:want (%u) != h->length (%u)\n", __func__, want, h->length);
		return FAILED;
	}
	if (want == 0)
		return DONE;
	if (drbd_recv(mdev, buffer, want) != want)
		return FAILED;

	drbd_bm_merge_lel(mdev, c->word_offset, num_words, buffer);

	c->word_offset += num_words;
	c->bit_offset = c->word_offset * BITS_PER_LONG;
	if (c->bit_offset > c->bm_bits)
		c->bit_offset = c->bm_bits;

	return OK;
}

static enum receive_bitmap_ret
recv_bm_rle_bits(struct drbd_conf *mdev,
		struct Drbd_Compressed_Bitmap_Packet *p,
		struct bm_xfer_ctx *c)
{
	struct bitstream bs;
	u64 look_ahead;
	u64 rl;
	u64 tmp;
	unsigned long s = c->bit_offset;
	unsigned long e;
	int len = p->head.length - (sizeof(*p) - sizeof(p->head));
	int toggle = DCBP_get_start(p);
	int have;
	int bits;

	bitstream_init(&bs, p->code, len, DCBP_get_pad_bits(p));

	bits = bitstream_get_bits(&bs, &look_ahead, 64);
	if (bits < 0)
		return FAILED;

	for (have = bits; have > 0; s += rl, toggle = !toggle) {
		bits = vli_decode_bits(&rl, look_ahead);
		if (bits <= 0)
			return FAILED;

		if (toggle) {
			e = s + rl -1;
			if (e >= c->bm_bits) {
				dev_err(DEV, "bitmap overflow (e:%lu) while decoding bm RLE packet\n", e);
				return FAILED;
			}
			_drbd_bm_set_bits(mdev, s, e);
		}

		if (have < bits) {
			dev_err(DEV, "bitmap decoding error: h:%d b:%d la:0x%08llx l:%u/%u\n",
				have, bits, look_ahead,
				(unsigned int)(bs.cur.b - p->code),
				(unsigned int)bs.buf_len);
			return FAILED;
		}
		look_ahead >>= bits;
		have -= bits;

		bits = bitstream_get_bits(&bs, &tmp, 64 - have);
		if (bits < 0)
			return FAILED;
		look_ahead |= tmp << have;
		have += bits;
	}

	c->bit_offset = s;
	bm_xfer_ctx_bit_to_word_offset(c);

	return (s == c->bm_bits) ? DONE : OK;
}


static enum receive_bitmap_ret
recv_bm_rle_bytes(struct drbd_conf *mdev,
		struct Drbd_Compressed_Bitmap_Packet *p,
		struct bm_xfer_ctx *c)
{
	u64 rl;
	unsigned char *buf = p->code;
	unsigned long s;
	unsigned long e;
	int len = p->head.length - (p->code - p->head.payload);
	int toggle;
	int n;

	s = c->bit_offset;

	/* decoding.  the payload of bitmap rle packets is VLI encoded
	 * runlength of set and unset bits, starting with set/unset as defined
	 * in p->encoding & 0x80. */
	for (toggle = DCBP_get_start(p); len; s += rl, toggle = !toggle) {
		if (s >= c->bm_bits) {
			dev_err(DEV, "bitmap overflow (s:%lu) while decoding bitmap RLE packet\n", s);
			return FAILED;
		}

		n = vli_decode_bytes(&rl, buf, len);
		if (n == 0) /* incomplete buffer! */
			return FAILED;
		buf += n;
		len -= n;

		if (rl == 0) {
			dev_err(DEV, "unexpected zero runlength while decoding bitmap RLE packet\n");
			return FAILED;
		}

		/* unset bits: ignore, because of x | 0 == x. */
		if (!toggle)
			continue;

		/* set bits: merge into bitmap. */
		e = s + rl -1;
		if (e >= c->bm_bits) {
			dev_err(DEV, "bitmap overflow (e:%lu) while decoding bitmap RLE packet\n", e);
			return FAILED;
		}
		_drbd_bm_set_bits(mdev, s, e);
	}

	c->bit_offset = s;
	bm_xfer_ctx_bit_to_word_offset(c);

	return (s == c->bm_bits) ? DONE : OK;
}

static enum receive_bitmap_ret
decode_bitmap_c(struct drbd_conf *mdev,
		struct Drbd_Compressed_Bitmap_Packet *p,
		struct bm_xfer_ctx *c)
{
	switch (DCBP_get_code(p)) {
	/* no default! I want the compiler to warn me! */
	case RLE_VLI_BitsFibD_0_1:
	case RLE_VLI_BitsFibD_1_1:
	case RLE_VLI_BitsFibD_1_2:
	case RLE_VLI_BitsFibD_2_3:
		break; /* TODO */
	case RLE_VLI_BitsFibD_3_5:
		return recv_bm_rle_bits(mdev, p, c);
	case RLE_VLI_Bytes:
		return recv_bm_rle_bytes(mdev, p, c);
	}
	dev_err(DEV, "receive_bitmap_c: unknown encoding %u\n", p->encoding);
	return FAILED;
}

void INFO_bm_xfer_stats(struct drbd_conf *mdev,
		const char *direction, struct bm_xfer_ctx *c)
{
	unsigned plain_would_take = sizeof(struct Drbd_Header) *
		((c->bm_words+BM_PACKET_WORDS-1)/BM_PACKET_WORDS+1)
		+ c->bm_words * sizeof(long);
	unsigned total = c->bytes[0] + c->bytes[1];
	unsigned q, r;

	/* total can not be zero. but just in case: */
	if (total == 0)
		return;

	q = plain_would_take / total;
	r = plain_would_take % total;
	r = (r > UINT_MAX/100) ? (r / (total+99/100)) : (100 * r / total);

	dev_info(DEV, "%s bitmap stats [Bytes(packets)]: plain %u(%u), RLE %u(%u), "
	     "total %u; compression factor: %u.%02u\n",
			direction,
			c->bytes[1], c->packets[1],
			c->bytes[0], c->packets[0],
			total, q, r);
}

/* Since we are processing the bitfield from lower addresses to higher,
   it does not matter if the process it in 32 bit chunks or 64 bit
   chunks as long as it is little endian. (Understand it as byte stream,
   beginning with the lowest byte...) If we would use big endian
   we would need to process it from the highest address to the lowest,
   in order to be agnostic to the 32 vs 64 bits issue.

   returns 0 on failure, 1 if we suceessfully received it. */
STATIC int receive_bitmap(struct drbd_conf *mdev, struct p_header *h)
{
	struct bm_xfer_ctx c;
	void *buffer;
	enum receive_bitmap_ret ret;
	int ok = FALSE;

	wait_event(mdev->misc_wait, !atomic_read(&mdev->ap_bio_cnt));

	drbd_bm_lock(mdev, "receive bitmap");

	/* maybe we should use some per thread scratch page,
	 * and allocate that during initial device creation? */
	buffer	 = (unsigned long *) __get_free_page(GFP_NOIO);
	if (!buffer) {
		dev_err(DEV, "failed to allocate one page buffer in %s\n", __func__);
		goto out;
	}

	c = (struct bm_xfer_ctx) {
		.bm_bits = drbd_bm_bits(mdev),
		.bm_words = drbd_bm_words(mdev),
	};

	do {
		if (h->command == P_BITMAP) {
			ret = receive_bitmap_plain(mdev, h, buffer, &c);
		} else if (h->command == P_COMPRESSED_BITMAP) {
			/* MAYBE: sanity check that we speak proto >= 90,
			 * and the feature is enabled! */
			struct Drbd_Compressed_Bitmap_Packet *p;

			if (h->length > BM_PACKET_PAYLOAD_BYTES) {
				dev_err(DEV, "ReportCBitmap packet too large\n");
				goto out;
			}
			/* use the page buff */
			p = buffer;
			memcpy(p, h, sizeof(*h));
			if (drbd_recv(mdev, p->head.payload, h->length) != h->length)
				goto out;
			if (p->head.length <= (sizeof(*p) - sizeof(p->head))) {
				dev_err(DEV, "ReportCBitmap packet too small (l:%u)\n", p->head.length);
				return FAILED;
			}
			ret = decode_bitmap_c(mdev, p, &c);
		} else {
			dev_warn(DEV, "receive_bitmap: h->command neither ReportBitMap nor ReportCBitMap (is 0x%x)", h->command);
			goto out;
		}

		c.packets[h->command == P_BITMAP]++;
		c.bytes[h->command == P_BITMAP] += sizeof(struct Drbd_Header) + h->length;

		if (ret != OK)
			break;

		if (!drbd_recv_header(mdev, h))
			goto out;
	} while (ret == OK);
	if (ret == FAILED)
		goto out;

	INFO_bm_xfer_stats(mdev, "receive", &c);

	if (mdev->state.conn == C_WF_BITMAP_T) {
		ok = !drbd_send_bitmap(mdev);
		if (!ok)
			goto out;
		/* Omit CS_ORDERED with this state transition to avoid deadlocks. */
		ok = _drbd_request_state(mdev, NS(conn, C_WF_SYNC_UUID), CS_VERBOSE);
		D_ASSERT(ok == SS_SUCCESS);
	} else if (mdev->state.conn != C_WF_BITMAP_S) {
		/* admin may have requested C_DISCONNECTING,
		 * other threads may have noticed network errors */
		dev_info(DEV, "unexpected cstate (%s) in receive_bitmap\n",
		    conns_to_name(mdev->state.conn));
	}

	ok = TRUE;
 out:
	drbd_bm_unlock(mdev);
	if (ok && mdev->state.conn == C_WF_BITMAP_S)
		drbd_start_resync(mdev, C_SYNC_SOURCE);
	free_page((unsigned long) buffer);
	return ok;
}

STATIC int receive_skip(struct drbd_conf *mdev, struct p_header *h)
{
	/* TODO zero copy sink :) */
	static char sink[128];
	int size, want, r;

	dev_warn(DEV, "skipping unknown optional packet type %d, l: %d!\n",
	     h->command, h->length);

	size = h->length;
	while (size > 0) {
		want = min_t(int, size, sizeof(sink));
		r = drbd_recv(mdev, sink, want);
		ERR_IF(r <= 0) break;
		size -= r;
	}
	return size == 0;
}

STATIC int receive_UnplugRemote(struct drbd_conf *mdev, struct p_header *h)
{
	if (mdev->state.disk >= D_INCONSISTENT)
		drbd_kick_lo(mdev);

	/* Make sure we've acked all the TCP data associated
	 * with the data requests being unplugged */
	drbd_tcp_quickack(mdev->data.socket);

	return TRUE;
}

typedef int (*drbd_cmd_handler_f)(struct drbd_conf *, struct p_header *);

static drbd_cmd_handler_f drbd_default_handler[] = {
	[P_DATA]	    = receive_Data,
	[P_DATA_REPLY]	    = receive_DataReply,
	[P_RS_DATA_REPLY]   = receive_RSDataReply,
	[P_BARRIER]	    = receive_Barrier,
	[P_BITMAP]	    = receive_bitmap,
	[P_COMPRESSED_BITMAP]    = receive_bitmap,
	[P_UNPLUG_REMOTE]   = receive_UnplugRemote,
	[P_DATA_REQUEST]    = receive_DataRequest,
	[P_RS_DATA_REQUEST] = receive_DataRequest,
	[P_SYNC_PARAM]	    = receive_SyncParam,
	[P_SYNC_PARAM89]	   = receive_SyncParam,
	[P_PROTOCOL]        = receive_protocol,
	[P_UUIDS]	    = receive_uuids,
	[P_SIZES]	    = receive_sizes,
	[P_STATE]	    = receive_state,
	[P_STATE_CHG_REQ]   = receive_req_state,
	[P_SYNC_UUID]       = receive_sync_uuid,
	[P_OV_REQUEST]      = receive_DataRequest,
	[P_OV_REPLY]        = receive_DataRequest,
	[P_CSUM_RS_REQUEST]    = receive_DataRequest,
	/* anything missing from this table is in
	 * the asender_tbl, see get_asender_cmd */
	[P_MAX_CMD]	    = NULL,
};

static drbd_cmd_handler_f *drbd_cmd_handler = drbd_default_handler;
static drbd_cmd_handler_f *drbd_opt_cmd_handler;

STATIC void drbdd(struct drbd_conf *mdev)
{
	drbd_cmd_handler_f handler;
	struct p_header *header = &mdev->data.rbuf.header;

	while (get_t_state(&mdev->receiver) == Running) {
		drbd_thread_current_set_cpu(mdev);
		if (!drbd_recv_header(mdev, header))
			break;

		if (header->command < P_MAX_CMD)
			handler = drbd_cmd_handler[header->command];
		else if (P_MAY_IGNORE < header->command
		     && header->command < P_MAX_OPT_CMD)
			handler = drbd_opt_cmd_handler[header->command-P_MAY_IGNORE];
		else if (header->command > P_MAX_OPT_CMD)
			handler = receive_skip;
		else
			handler = NULL;

		if (unlikely(!handler)) {
			dev_err(DEV, "unknown packet type %d, l: %d!\n",
			    header->command, header->length);
			drbd_force_state(mdev, NS(conn, C_PROTOCOL_ERROR));
			break;
		}
		if (unlikely(!handler(mdev, header))) {
			dev_err(DEV, "error receiving %s, l: %d!\n",
			    cmdname(header->command), header->length);
			drbd_force_state(mdev, NS(conn, C_PROTOCOL_ERROR));
			break;
		}

		dump_packet(mdev, mdev->data.socket, 2, &mdev->data.rbuf,
				__FILE__, __LINE__);
	}
}

STATIC void drbd_fail_pending_reads(struct drbd_conf *mdev)
{
	struct hlist_head *slot;
	struct hlist_node *pos;
	struct hlist_node *tmp;
	struct drbd_request *req;
	int i;

	/*
	 * Application READ requests
	 */
	spin_lock_irq(&mdev->req_lock);
	for (i = 0; i < APP_R_HSIZE; i++) {
		slot = mdev->app_reads_hash+i;
		hlist_for_each_entry_safe(req, pos, tmp, slot, colision) {
			/* it may (but should not any longer!)
			 * be on the work queue; if that assert triggers,
			 * we need to also grab the
			 * spin_lock_irq(&mdev->data.work.q_lock);
			 * and list_del_init here. */
			D_ASSERT(list_empty(&req->w.list));
			_req_mod(req, connection_lost_while_pending, 0);
		}
	}
	for (i = 0; i < APP_R_HSIZE; i++)
		if (!hlist_empty(mdev->app_reads_hash+i))
			dev_warn(DEV, "ASSERT FAILED: app_reads_hash[%d].first: "
				"%p, should be NULL\n", i, mdev->app_reads_hash[i].first);

	memset(mdev->app_reads_hash, 0, APP_R_HSIZE*sizeof(void *));
	spin_unlock_irq(&mdev->req_lock);
}

STATIC void drbd_disconnect(struct drbd_conf *mdev)
{
	struct drbd_work prev_work_done;
	enum drbd_fencing_p fp;
	union drbd_state os, ns;
	int rv = SS_UNKNOWN_ERROR;
	unsigned int i;

	if (mdev->state.conn == C_STANDALONE)
		return;
	if (mdev->state.conn >= C_WF_CONNECTION)
		dev_err(DEV, "ASSERT FAILED cstate = %s, expected < WFConnection\n",
				conns_to_name(mdev->state.conn));

	/* asender does not clean up anything. it must not interfere, either */
	drbd_thread_stop(&mdev->asender);

	mutex_lock(&mdev->data.mutex);
	drbd_free_sock(mdev);
	mutex_unlock(&mdev->data.mutex);

	spin_lock_irq(&mdev->req_lock);
	_drbd_wait_ee_list_empty(mdev, &mdev->active_ee);
	_drbd_wait_ee_list_empty(mdev, &mdev->sync_ee);
	_drbd_clear_done_ee(mdev);
	_drbd_wait_ee_list_empty(mdev, &mdev->read_ee);
	reclaim_net_ee(mdev);
	spin_unlock_irq(&mdev->req_lock);

	/* We do not have data structures that would allow us to
	 * get the rs_pending_cnt down to 0 again.
	 *  * On C_SYNC_TARGET we do not have any data structures describing
	 *    the pending RSDataRequest's we have sent.
	 *  * On C_SYNC_SOURCE there is no data structure that tracks
	 *    the P_RS_DATA_REPLY blocks that we sent to the SyncTarget.
	 *  And no, it is not the sum of the reference counts in the
	 *  resync_LRU. The resync_LRU tracks the whole operation including
	 *  the disk-IO, while the rs_pending_cnt only tracks the blocks
	 *  on the fly. */
	drbd_rs_cancel_all(mdev);
	mdev->rs_total = 0;
	mdev->rs_failed = 0;
	atomic_set(&mdev->rs_pending_cnt, 0);
	wake_up(&mdev->misc_wait);

	/* make sure syncer is stopped and w_resume_next_sg queued */
	del_timer_sync(&mdev->resync_timer);
	set_bit(STOP_SYNC_TIMER, &mdev->flags);
	resync_timer_fn((unsigned long)mdev);

	/* wait for all w_e_end_data_req, w_e_end_rsdata_req, w_send_barrier,
	 * w_make_resync_request etc. which may still be on the worker queue
	 * to be "canceled" */
	set_bit(WORK_PENDING, &mdev->flags);
	prev_work_done.cb = w_prev_work_done;
	drbd_queue_work(&mdev->data.work, &prev_work_done);
	wait_event(mdev->misc_wait, !test_bit(WORK_PENDING, &mdev->flags));

	kfree(mdev->p_uuid);
	mdev->p_uuid = NULL;

	if (!mdev->state.susp)
		tl_clear(mdev);

	drbd_fail_pending_reads(mdev);

	dev_info(DEV, "Connection closed\n");

	drbd_md_sync(mdev);

	fp = FP_DONT_CARE;
	if (inc_local(mdev)) {
		fp = mdev->bc->dc.fencing;
		dec_local(mdev);
	}

	if (mdev->state.role == R_PRIMARY) {
		if (fp >= FP_RESOURCE && mdev->state.pdsk >= D_UNKNOWN) {
			enum drbd_disk_state nps = drbd_try_outdate_peer(mdev);
			drbd_request_state(mdev, NS(pdsk, nps));
		}
	}

	spin_lock_irq(&mdev->req_lock);
	os = mdev->state;
	if (os.conn >= C_UNCONNECTED) {
		/* Do not restart in case we are C_DISCONNECTING */
		ns = os;
		ns.conn = C_UNCONNECTED;
		DRBD_STATE_DEBUG_INIT_VAL(ns);
		rv = _drbd_set_state(mdev, ns, CS_VERBOSE, NULL);
	}
	spin_unlock_irq(&mdev->req_lock);

	if (os.conn == C_DISCONNECTING) {
		struct hlist_head *h;
		wait_event(mdev->misc_wait, atomic_read(&mdev->net_cnt) == 0);

		/* we must not free the tl_hash
		 * while application io is still on the fly */
		wait_event(mdev->misc_wait, atomic_read(&mdev->ap_bio_cnt) == 0);

		spin_lock_irq(&mdev->req_lock);
		/* paranoia code */
		for (h = mdev->ee_hash; h < mdev->ee_hash + mdev->ee_hash_s; h++)
			if (h->first)
				dev_err(DEV, "ASSERT FAILED ee_hash[%u].first == %p, expected NULL\n",
						(int)(h - mdev->ee_hash), h->first);
		kfree(mdev->ee_hash);
		mdev->ee_hash = NULL;
		mdev->ee_hash_s = 0;

		/* paranoia code */
		for (h = mdev->tl_hash; h < mdev->tl_hash + mdev->tl_hash_s; h++)
			if (h->first)
				dev_err(DEV, "ASSERT FAILED tl_hash[%u] == %p, expected NULL\n",
						(int)(h - mdev->tl_hash), h->first);
		kfree(mdev->tl_hash);
		mdev->tl_hash = NULL;
		mdev->tl_hash_s = 0;
		spin_unlock_irq(&mdev->req_lock);

		crypto_free_hash(mdev->cram_hmac_tfm);
		mdev->cram_hmac_tfm = NULL;

		kfree(mdev->net_conf);
		mdev->net_conf = NULL;
		drbd_request_state(mdev, NS(conn, C_STANDALONE));
	}

	/* they do trigger all the time.
	 * hm. why won't tcp release the page references,
	 * we already released the socket!? */
	i = atomic_read(&mdev->pp_in_use);
	if (i)
		dev_dbg(DEV, "pp_in_use = %u, expected 0\n", i);
	if (!list_empty(&mdev->net_ee))
		dev_dbg(DEV, "net_ee not empty!\n");

	D_ASSERT(list_empty(&mdev->read_ee));
	D_ASSERT(list_empty(&mdev->active_ee));
	D_ASSERT(list_empty(&mdev->sync_ee));
	D_ASSERT(list_empty(&mdev->done_ee));

	/* ok, no more ee's on the fly, it is safe to reset the epoch_size */
	atomic_set(&mdev->current_epoch->epoch_size, 0);
	D_ASSERT(list_empty(&mdev->current_epoch->list));
}

/*
 * We support PRO_VERSION_MIN to PRO_VERSION_MAX. The protocol version
 * we can agree on is stored in agreed_pro_version.
 *
 * feature flags and the reserved array should be enough room for future
 * enhancements of the handshake protocol, and possible plugins...
 *
 * for now, they are expected to be zero, but ignored.
 */
STATIC int drbd_send_handshake(struct drbd_conf *mdev)
{
	/* ASSERT current == mdev->receiver ... */
	struct p_handshake *p = &mdev->data.sbuf.handshake;
	int ok;

	if (mutex_lock_interruptible(&mdev->data.mutex)) {
		dev_err(DEV, "interrupted during initial handshake\n");
		return 0; /* interrupted. not ok. */
	}

	if (mdev->data.socket == NULL) {
		mutex_unlock(&mdev->data.mutex);
		return 0;
	}

	memset(p, 0, sizeof(*p));
	p->protocol_min = cpu_to_be32(PRO_VERSION_MIN);
	p->protocol_max = cpu_to_be32(PRO_VERSION_MAX);
	ok = _drbd_send_cmd( mdev, mdev->data.socket, P_HAND_SHAKE,
<<<<<<< HEAD
			     (struct Drbd_Header *)p, sizeof(*p), 0 );
	mutex_unlock(&mdev->data.mutex);
=======
			     (struct p_header *)p, sizeof(*p), 0 );
	up(&mdev->data.mutex);
>>>>>>> 555b9f74
	return ok;
}

/*
 * return values:
 *   1 yess, we have a valid connection
 *   0 oops, did not work out, please try again
 *  -1 peer talks different language,
 *     no point in trying again, please go standalone.
 */
int drbd_do_handshake(struct drbd_conf *mdev)
{
	/* ASSERT current == mdev->receiver ... */
	struct p_handshake *p = &mdev->data.rbuf.handshake;
	const int expect = sizeof(struct p_handshake)
			  -sizeof(struct p_header);
	int rv;

	rv = drbd_send_handshake(mdev);
	if (!rv)
		return 0;

	rv = drbd_recv_header(mdev, &p->head);
	if (!rv)
		return 0;

	if (p->head.command != P_HAND_SHAKE) {
		dev_err(DEV, "expected HandShake packet, received: %s (0x%04x)\n",
		     cmdname(p->head.command), p->head.command);
		return -1;
	}

	if (p->head.length != expect) {
		dev_err(DEV, "expected HandShake length: %u, received: %u\n",
		     expect, p->head.length);
		return -1;
	}

	rv = drbd_recv(mdev, &p->head.payload, expect);

	if (rv != expect) {
		dev_err(DEV, "short read receiving handshake packet: l=%u\n", rv);
		return 0;
	}

	dump_packet(mdev, mdev->data.socket, 2, &mdev->data.rbuf,
			__FILE__, __LINE__);

	p->protocol_min = be32_to_cpu(p->protocol_min);
	p->protocol_max = be32_to_cpu(p->protocol_max);
	if (p->protocol_max == 0)
		p->protocol_max = p->protocol_min;

	if (PRO_VERSION_MAX < p->protocol_min ||
	    PRO_VERSION_MIN > p->protocol_max)
		goto incompat;

	mdev->agreed_pro_version = min_t(int, PRO_VERSION_MAX, p->protocol_max);

	dev_info(DEV, "Handshake successful: "
	     "Agreed network protocol version %d\n", mdev->agreed_pro_version);

	return 1;

 incompat:
	dev_err(DEV, "incompatible DRBD dialects: "
	    "I support %d-%d, peer supports %d-%d\n",
	    PRO_VERSION_MIN, PRO_VERSION_MAX,
	    p->protocol_min, p->protocol_max);
	return -1;
}

#if !defined(CONFIG_CRYPTO_HMAC) && !defined(CONFIG_CRYPTO_HMAC_MODULE)
int drbd_do_auth(struct drbd_conf *mdev)
{
	dev_err(DEV, "This kernel was build without CONFIG_CRYPTO_HMAC.\n");
	dev_err(DEV, "You need to disable 'cram-hmac-alg' in drbd.conf.\n");
	return 0;
}
#else
#define CHALLENGE_LEN 64
int drbd_do_auth(struct drbd_conf *mdev)
{
	char my_challenge[CHALLENGE_LEN];  /* 64 Bytes... */
	struct scatterlist sg;
	char *response = NULL;
	char *right_response = NULL;
	char *peers_ch = NULL;
	struct p_header p;
	unsigned int key_len = strlen(mdev->net_conf->shared_secret);
	unsigned int resp_size;
	struct hash_desc desc;
	int rv;

	desc.tfm = mdev->cram_hmac_tfm;
	desc.flags = 0;

	rv = crypto_hash_setkey(mdev->cram_hmac_tfm,
				(u8 *)mdev->net_conf->shared_secret, key_len);
	if (rv) {
		dev_err(DEV, "crypto_hash_setkey() failed with %d\n", rv);
		rv = 0;
		goto fail;
	}

	get_random_bytes(my_challenge, CHALLENGE_LEN);

	rv = drbd_send_cmd2(mdev, P_AUTH_CHALLENGE, my_challenge, CHALLENGE_LEN);
	if (!rv)
		goto fail;

	rv = drbd_recv_header(mdev, &p);
	if (!rv)
		goto fail;

	if (p.command != P_AUTH_CHALLENGE) {
		dev_err(DEV, "expected AuthChallenge packet, received: %s (0x%04x)\n",
		    cmdname(p.command), p.command);
		rv = 0;
		goto fail;
	}

	if (p.length > CHALLENGE_LEN*2) {
		dev_err(DEV, "expected AuthChallenge payload too big.\n");
		rv = 0;
		goto fail;
	}

	peers_ch = kmalloc(p.length, GFP_KERNEL);
	if (peers_ch == NULL) {
		dev_err(DEV, "kmalloc of peers_ch failed\n");
		rv = 0;
		goto fail;
	}

	rv = drbd_recv(mdev, peers_ch, p.length);

	if (rv != p.length) {
		dev_err(DEV, "short read AuthChallenge: l=%u\n", rv);
		rv = 0;
		goto fail;
	}

	resp_size = crypto_hash_digestsize(mdev->cram_hmac_tfm);
	response = kmalloc(resp_size, GFP_KERNEL);
	if (response == NULL) {
		dev_err(DEV, "kmalloc of response failed\n");
		rv = 0;
		goto fail;
	}

	sg_init_table(&sg, 1);
	sg_set_buf(&sg, peers_ch, p.length);

	rv = crypto_hash_digest(&desc, &sg, sg.length, response);
	if (rv) {
		dev_err(DEV, "crypto_hash_digest() failed with %d\n", rv);
		rv = 0;
		goto fail;
	}

	rv = drbd_send_cmd2(mdev, P_AUTH_RESPONSE, response, resp_size);
	if (!rv)
		goto fail;

	rv = drbd_recv_header(mdev, &p);
	if (!rv)
		goto fail;

	if (p.command != P_AUTH_RESPONSE) {
		dev_err(DEV, "expected AuthResponse packet, received: %s (0x%04x)\n",
		    cmdname(p.command), p.command);
		rv = 0;
		goto fail;
	}

	if (p.length != resp_size) {
		dev_err(DEV, "expected AuthResponse payload of wrong size\n");
		rv = 0;
		goto fail;
	}

	rv = drbd_recv(mdev, response , resp_size);

	if (rv != resp_size) {
		dev_err(DEV, "short read receiving AuthResponse: l=%u\n", rv);
		rv = 0;
		goto fail;
	}

	right_response = kmalloc(resp_size, GFP_KERNEL);
	if (response == NULL) {
		dev_err(DEV, "kmalloc of right_response failed\n");
		rv = 0;
		goto fail;
	}

	sg_set_buf(&sg, my_challenge, CHALLENGE_LEN);

	rv = crypto_hash_digest(&desc, &sg, sg.length, right_response);
	if (rv) {
		dev_err(DEV, "crypto_hash_digest() failed with %d\n", rv);
		rv = 0;
		goto fail;
	}

	rv = !memcmp(response, right_response, resp_size);

	if (rv)
		dev_info(DEV, "Peer authenticated using %d bytes of '%s' HMAC\n",
		     resp_size, mdev->net_conf->cram_hmac_alg);

 fail:
	kfree(peers_ch);
	kfree(response);
	kfree(right_response);

	return rv;
}
#endif

STATIC int drbdd_init(struct drbd_thread *thi)
{
	struct drbd_conf *mdev = thi->mdev;
	unsigned int minor = mdev_to_minor(mdev);
	int h;

	sprintf(current->comm, "drbd%d_receiver", minor);

	dev_info(DEV, "receiver (re)started\n");

	do {
		h = drbd_connect(mdev);
		if (h == 0) {
			drbd_disconnect(mdev);
			__set_current_state(TASK_INTERRUPTIBLE);
			schedule_timeout(HZ);
		}
		if (h == -1) {
			dev_warn(DEV, "Discarding network configuration.\n");
			drbd_force_state(mdev, NS(conn, C_DISCONNECTING));
		}
	} while (h == 0);

	if (h > 0) {
		if (inc_net(mdev)) {
			drbdd(mdev);
			dec_net(mdev);
		}
	}

	drbd_disconnect(mdev);

	dev_info(DEV, "receiver terminated\n");
	return 0;
}

/* ********* acknowledge sender ******** */

STATIC int got_RqSReply(struct drbd_conf *mdev, struct p_header *h)
{
	struct p_req_state_reply *p = (struct p_req_state_reply *)h;

	int retcode = be32_to_cpu(p->retcode);

	if (retcode >= SS_SUCCESS) {
		set_bit(CL_ST_CHG_SUCCESS, &mdev->flags);
	} else {
		set_bit(CL_ST_CHG_FAIL, &mdev->flags);
		dev_err(DEV, "Requested state change failed by peer: %s (%d)\n",
		    set_st_err_name(retcode), retcode);
	}
	wake_up(&mdev->state_wait);

	return TRUE;
}

STATIC int got_Ping(struct drbd_conf *mdev, struct p_header *h)
{
	return drbd_send_ping_ack(mdev);

}

STATIC int got_PingAck(struct drbd_conf *mdev, struct p_header *h)
{
	/* restore idle timeout */
	mdev->meta.socket->sk->sk_rcvtimeo = mdev->net_conf->ping_int*HZ;

	return TRUE;
}

<<<<<<< HEAD
STATIC int got_IsInSync(struct drbd_conf *mdev, struct Drbd_Header *h)
{
	struct Drbd_BlockAck_Packet *p = (struct Drbd_BlockAck_Packet *)h;
	sector_t sector = be64_to_cpu(p->sector);
	int blksize = be32_to_cpu(p->blksize);

	D_ASSERT(mdev->agreed_pro_version >= 89);

	update_peer_seq(mdev, be32_to_cpu(p->seq_num));

	drbd_rs_complete_io(mdev, sector);
	drbd_set_in_sync(mdev, sector, blksize);
	/* rs_same_csums is supposed to count in units of BM_BLOCK_SIZE */
	mdev->rs_same_csum += (blksize >> BM_BLOCK_SIZE_B);
	dec_rs_pending(mdev);

	return TRUE;
}

STATIC int got_BlockAck(struct drbd_conf *mdev, struct Drbd_Header *h)
=======
STATIC int got_BlockAck(struct drbd_conf *mdev, struct p_header *h)
>>>>>>> 555b9f74
{
	struct drbd_request *req;
	struct p_block_ack *p = (struct p_block_ack *)h;
	sector_t sector = be64_to_cpu(p->sector);
	int blksize = be32_to_cpu(p->blksize);

	update_peer_seq(mdev, be32_to_cpu(p->seq_num));

	if (is_syncer_block_id(p->block_id)) {
		drbd_set_in_sync(mdev, sector, blksize);
		dec_rs_pending(mdev);
	} else {
		spin_lock_irq(&mdev->req_lock);
		req = _ack_id_to_req(mdev, p->block_id, sector);

		if (unlikely(!req)) {
			spin_unlock_irq(&mdev->req_lock);
			dev_err(DEV, "Got a corrupt block_id/sector pair(2).\n");
			return FALSE;
		}

		switch (be16_to_cpu(h->command)) {
		case P_RS_WRITE_ACK:
			D_ASSERT(mdev->net_conf->wire_protocol == DRBD_PROT_C);
			_req_mod(req, write_acked_by_peer_and_sis, 0);
			break;
		case P_WRITE_ACK:
			D_ASSERT(mdev->net_conf->wire_protocol == DRBD_PROT_C);
			_req_mod(req, write_acked_by_peer, 0);
			break;
		case P_RECV_ACK:
			D_ASSERT(mdev->net_conf->wire_protocol == DRBD_PROT_B);
			_req_mod(req, recv_acked_by_peer, 0);
			break;
		case P_DISCARD_ACK:
			D_ASSERT(mdev->net_conf->wire_protocol == DRBD_PROT_C);
			dev_alert(DEV, "Got DiscardAck packet %llus +%u!"
			      " DRBD is not a random data generator!\n",
			      (unsigned long long)req->sector, req->size);
			_req_mod(req, conflict_discarded_by_peer, 0);
			break;
		default:
			D_ASSERT(0);
		}
		spin_unlock_irq(&mdev->req_lock);
	}
	/* dec_ap_pending is handled within _req_mod */

	return TRUE;
}

STATIC int got_NegAck(struct drbd_conf *mdev, struct p_header *h)
{
	struct p_block_ack *p = (struct p_block_ack *)h;
	sector_t sector = be64_to_cpu(p->sector);
	struct drbd_request *req;

	if (DRBD_ratelimit(5*HZ, 5))
		dev_warn(DEV, "Got NegAck packet. Peer is in troubles?\n");

	update_peer_seq(mdev, be32_to_cpu(p->seq_num));

	if (is_syncer_block_id(p->block_id)) {
		int size = be32_to_cpu(p->blksize);

		dec_rs_pending(mdev);

		drbd_rs_failed_io(mdev, sector, size);
	} else {
		spin_lock_irq(&mdev->req_lock);
		req = _ack_id_to_req(mdev, p->block_id, sector);

		if (unlikely(!req)) {
			spin_unlock_irq(&mdev->req_lock);
			dev_err(DEV, "Got a corrupt block_id/sector pair(2).\n");
			return FALSE;
		}

		_req_mod(req, neg_acked, 0);
		spin_unlock_irq(&mdev->req_lock);
	}

	return TRUE;
}

STATIC int got_NegDReply(struct drbd_conf *mdev, struct p_header *h)
{
	struct drbd_request *req;
	struct p_block_ack *p = (struct p_block_ack *)h;
	sector_t sector = be64_to_cpu(p->sector);

	spin_lock_irq(&mdev->req_lock);
	req = _ar_id_to_req(mdev, p->block_id, sector);
	if (unlikely(!req)) {
		spin_unlock_irq(&mdev->req_lock);
		dev_err(DEV, "Got a corrupt block_id/sector pair(3).\n");
		return FALSE;
	}

	_req_mod(req, neg_acked, 0);
	spin_unlock_irq(&mdev->req_lock);

	update_peer_seq(mdev, be32_to_cpu(p->seq_num));

	dev_err(DEV, "Got NegDReply; Sector %llus, len %u; Fail original request.\n",
	    (unsigned long long)sector, be32_to_cpu(p->blksize));

	return TRUE;
}

STATIC int got_NegRSDReply(struct drbd_conf *mdev, struct p_header *h)
{
	sector_t sector;
	int size;
	struct p_block_ack *p = (struct p_block_ack *)h;

	sector = be64_to_cpu(p->sector);
	size = be32_to_cpu(p->blksize);
	D_ASSERT(p->block_id == ID_SYNCER);

	update_peer_seq(mdev, be32_to_cpu(p->seq_num));

	dec_rs_pending(mdev);

	if (inc_local_if_state(mdev, D_FAILED)) {
		drbd_rs_complete_io(mdev, sector);
		drbd_rs_failed_io(mdev, sector, size);
		dec_local(mdev);
	}

	return TRUE;
}

STATIC int got_BarrierAck(struct drbd_conf *mdev, struct p_header *h)
{
	struct p_barrier_ack *p = (struct p_barrier_ack *)h;

	tl_release(mdev, p->barrier, be32_to_cpu(p->set_size));

	return TRUE;
}

<<<<<<< HEAD
STATIC int got_OVResult(struct drbd_conf *mdev, struct Drbd_Header *h)
{
	struct Drbd_BlockAck_Packet *p = (struct Drbd_BlockAck_Packet *)h;
	struct drbd_work *w;
=======

STATIC int got_OVResult(struct drbd_conf *mdev, struct p_header* h)
{
	struct p_block_ack *p = (struct p_block_ack*)h;
	struct drbd_work* w;
>>>>>>> 555b9f74
	sector_t sector;
	int size;

	sector = be64_to_cpu(p->sector);
	size = be32_to_cpu(p->blksize);

	update_peer_seq(mdev, be32_to_cpu(p->seq_num));

	if (be64_to_cpu(p->block_id) == ID_OUT_OF_SYNC)
		drbd_ov_oos_found(mdev, sector, size);
	else
		ov_oos_print(mdev);

	drbd_rs_complete_io(mdev, sector);
	dec_rs_pending(mdev);

	if (--mdev->ov_left == 0) {
		w = kmalloc(sizeof(*w), GFP_KERNEL);
		if (w) {
			w->cb = w_ov_finished;
			drbd_queue_work_front(&mdev->data.work, w);
		} else {
			dev_err(DEV, "kmalloc(w) failed.");
			drbd_resync_finished(mdev);
		}
	}
	return TRUE;
}

struct asender_cmd {
	size_t pkt_size;
	int (*process)(struct drbd_conf *mdev, struct p_header *h);
};

static struct asender_cmd *get_asender_cmd(int cmd)
{
	static struct asender_cmd asender_tbl[] = {
		/* anything missing from this table is in
		 * the drbd_cmd_handler (drbd_default_handler) table,
		 * see the beginning of drbdd() */
<<<<<<< HEAD
	[P_PING]	    = { sizeof(struct Drbd_Header), got_Ping },
	[P_PING_ACK]	    = { sizeof(struct Drbd_Header),	got_PingAck },
	[P_RECV_ACK]	    = { sizeof(struct Drbd_BlockAck_Packet), got_BlockAck },
	[P_WRITE_ACK]	    = { sizeof(struct Drbd_BlockAck_Packet), got_BlockAck },
	[P_RS_WRITE_ACK]    = { sizeof(struct Drbd_BlockAck_Packet), got_BlockAck },
	[P_DISCARD_ACK]	    = { sizeof(struct Drbd_BlockAck_Packet), got_BlockAck },
	[P_NEG_ACK]	    = { sizeof(struct Drbd_BlockAck_Packet), got_NegAck },
	[P_NEG_DREPLY]	    = { sizeof(struct Drbd_BlockAck_Packet), got_NegDReply },
	[P_NEG_RS_DREPLY]   = { sizeof(struct Drbd_BlockAck_Packet), got_NegRSDReply},
	[P_BARRIER_ACK]	    = { sizeof(struct Drbd_BarrierAck_Packet), got_BarrierAck },
	[P_STATE_CHG_REPLY] = { sizeof(struct Drbd_RqS_Reply_Packet), got_RqSReply },
	[P_RS_IS_IN_SYNC]	= { sizeof(struct Drbd_BlockAck_Packet), got_IsInSync },
=======
	[P_PING]	    = { sizeof(struct p_header), got_Ping },
	[P_PING_ACK]	    = { sizeof(struct p_header),	got_PingAck },
	[P_RECV_ACK]	    = { sizeof(struct p_block_ack), got_BlockAck },
	[P_WRITE_ACK]	    = { sizeof(struct p_block_ack), got_BlockAck },
	[P_RS_WRITE_ACK]    = { sizeof(struct p_block_ack), got_BlockAck },
	[P_DISCARD_ACK]	    = { sizeof(struct p_block_ack), got_BlockAck },
	[P_NEG_ACK]	    = { sizeof(struct p_block_ack), got_NegAck },
	[P_NEG_DREPLY]	    = { sizeof(struct p_block_ack), got_NegDReply },
	[P_NEG_RS_DREPLY]   = { sizeof(struct p_block_ack), got_NegRSDReply},
	[P_BARRIER_ACK]	    = { sizeof(struct p_barrier_ack), got_BarrierAck },
	[P_STATE_CHG_REPLY] = { sizeof(struct p_req_state_reply), got_RqSReply },
>>>>>>> 555b9f74
	};
	if (cmd > P_MAX_CMD)
		return NULL;
	return &asender_tbl[cmd];
}

STATIC int drbd_asender(struct drbd_thread *thi)
{
	struct drbd_conf *mdev = thi->mdev;
	struct p_header *h = &mdev->meta.rbuf.header;
	struct asender_cmd *cmd = NULL;

	int rv, len;
	void *buf    = h;
	int received = 0;
	int expect   = sizeof(struct p_header);
	int empty;

	sprintf(current->comm, "drbd%d_asender", mdev_to_minor(mdev));

	current->policy = SCHED_RR;  /* Make this a realtime task! */
	current->rt_priority = 2;    /* more important than all other tasks */

	while (get_t_state(thi) == Running) {
		drbd_thread_current_set_cpu(mdev);
		if (test_and_clear_bit(SEND_PING, &mdev->flags)) {
			ERR_IF(!drbd_send_ping(mdev)) goto reconnect;
			mdev->meta.socket->sk->sk_rcvtimeo =
				mdev->net_conf->ping_timeo*HZ/10;
		}

		/* conditionally cork;
		 * it may hurt latency if we cork without much to send */
		if (!mdev->net_conf->no_cork &&
			3 < atomic_read(&mdev->unacked_cnt))
			drbd_tcp_cork(mdev->meta.socket);
		while (1) {
			clear_bit(SIGNAL_ASENDER, &mdev->flags);
			flush_signals(current);
			if (!drbd_process_done_ee(mdev)) {
				dev_err(DEV, "process_done_ee() = NOT_OK\n");
				goto reconnect;
			}
			/* to avoid race with newly queued ACKs */
			set_bit(SIGNAL_ASENDER, &mdev->flags);
			spin_lock_irq(&mdev->req_lock);
			empty = list_empty(&mdev->done_ee);
			spin_unlock_irq(&mdev->req_lock);
			/* new ack may have been queued right here,
			 * but then there is also a signal pending,
			 * and we start over... */
			if (empty)
				break;
		}
		/* but unconditionally uncork unless disabled */
		if (!mdev->net_conf->no_cork)
			drbd_tcp_uncork(mdev->meta.socket);

		/* short circuit, recv_msg would return EINTR anyways. */
		if (signal_pending(current))
			continue;

		rv = drbd_recv_short(mdev, mdev->meta.socket,
				     buf, expect-received, 0);
		clear_bit(SIGNAL_ASENDER, &mdev->flags);

		flush_signals(current);

		/* Note:
		 * -EINTR	 (on meta) we got a signal
		 * -EAGAIN	 (on meta) rcvtimeo expired
		 * -ECONNRESET	 other side closed the connection
		 * -ERESTARTSYS  (on data) we got a signal
		 * rv <  0	 other than above: unexpected error!
		 * rv == expected: full header or command
		 * rv <  expected: "woken" by signal during receive
		 * rv == 0	 : "connection shut down by peer"
		 */
		if (likely(rv > 0)) {
			received += rv;
			buf	 += rv;
		} else if (rv == 0) {
			dev_err(DEV, "meta connection shut down by peer.\n");
			goto reconnect;
		} else if (rv == -EAGAIN) {
			if (mdev->meta.socket->sk->sk_rcvtimeo ==
			    mdev->net_conf->ping_timeo*HZ/10) {
				dev_err(DEV, "PingAck did not arrive in time.\n");
				goto reconnect;
			}
			set_bit(SEND_PING, &mdev->flags);
			continue;
		} else if (rv == -EINTR) {
			continue;
		} else {
			dev_err(DEV, "sock_recvmsg returned %d\n", rv);
			goto reconnect;
		}

		if (received == expect && cmd == NULL) {
			if (unlikely(h->magic != BE_DRBD_MAGIC)) {
				dev_err(DEV, "magic?? on meta m: 0x%lx c: %d l: %d\n",
				    (long)be32_to_cpu(h->magic),
				    h->command, h->length);
				goto reconnect;
			}
			cmd = get_asender_cmd(be16_to_cpu(h->command));
			len = be16_to_cpu(h->length);
			if (unlikely(cmd == NULL)) {
				dev_err(DEV, "unknown command?? on meta m: 0x%lx c: %d l: %d\n",
				    (long)be32_to_cpu(h->magic),
				    h->command, h->length);
				goto disconnect;
			}
			expect = cmd->pkt_size;
			ERR_IF(len != expect-sizeof(struct p_header)) {
				dump_packet(mdev, mdev->meta.socket, 1, (void *)h, __FILE__, __LINE__);
				DUMPI(expect);
				goto reconnect;
			}
		}
		if (received == expect) {
			D_ASSERT(cmd != NULL);
			dump_packet(mdev, mdev->meta.socket, 1, (void *)h, __FILE__, __LINE__);
			if (!cmd->process(mdev, h))
				goto reconnect;

			buf	 = h;
			received = 0;
			expect	 = sizeof(struct p_header);
			cmd	 = NULL;
		}
	}

	if (0) {
reconnect:
		drbd_force_state(mdev, NS(conn, C_NETWORK_FAILURE));
	}
	if (0) {
disconnect:
		drbd_force_state(mdev, NS(conn, C_DISCONNECTING));
	}
	clear_bit(SIGNAL_ASENDER, &mdev->flags);

	D_ASSERT(mdev->state.conn < C_CONNECTED);
	dev_info(DEV, "asender terminated\n");

	return 0;
}<|MERGE_RESOLUTION|>--- conflicted
+++ resolved
@@ -428,12 +428,8 @@
 void _drbd_clear_done_ee(struct drbd_conf *mdev)
 {
 	struct list_head *le;
-<<<<<<< HEAD
-	struct Tl_epoch_entry *e;
+	struct drbd_epoch_entry *e;
 	struct drbd_epoch *epoch;
-=======
-	struct drbd_epoch_entry *e;
->>>>>>> 555b9f74
 	int n = 0;
 
 
@@ -1197,13 +1193,8 @@
  */
 int w_e_reissue(struct drbd_conf *mdev, struct drbd_work *w, int cancel) __releases(local)
 {
-<<<<<<< HEAD
-	struct Tl_epoch_entry *e = (struct Tl_epoch_entry *)w;
+	struct drbd_epoch_entry *e = (struct drbd_epoch_entry *)w;
 	struct bio *bio = e->private_bio;
-=======
-	struct drbd_epoch_entry *e = (struct drbd_epoch_entry *)w;
-	struct bio* bio = e->private_bio;
->>>>>>> 555b9f74
 
 	/* We leave DE_CONTAINS_A_BARRIER and EE_IS_BARRIER in place,
 	   (and DE_BARRIER_IN_NEXT_EPOCH_ISSUED in the previous Epoch)
@@ -2662,7 +2653,6 @@
 	return FALSE;
 }
 
-<<<<<<< HEAD
 /* helper function
  * input: alg name, feature name
  * return: NULL (alg name was "")
@@ -2690,40 +2680,31 @@
 	return tfm;
 }
 
-STATIC int receive_SyncParam(struct drbd_conf *mdev, struct Drbd_Header *h)
+STATIC int receive_SyncParam(struct drbd_conf *mdev, struct p_header *h)
 {
 	int ok = TRUE;
-	struct Drbd_SyncParam89_Packet *p = (struct Drbd_SyncParam89_Packet *)h;
+	struct p_rs_param_89 *p = (struct p_rs_param_89 *)h;
 	unsigned int header_size, data_size, exp_max_sz;
 	struct crypto_hash *verify_tfm = NULL;
 	struct crypto_hash *csums_tfm = NULL;
 	const int apv = mdev->agreed_pro_version;
 
-	exp_max_sz  = apv <= 87 ? sizeof(struct Drbd_SyncParam_Packet)
-		    : apv == 88 ? sizeof(struct Drbd_SyncParam_Packet)
+	exp_max_sz  = apv <= 87 ? sizeof(struct p_rs_param)
+		    : apv == 88 ? sizeof(struct p_rs_param)
 					+ SHARED_SECRET_MAX
-		    : /* 89 */    sizeof(struct Drbd_SyncParam89_Packet);
+		    : /* 89 */    sizeof(struct p_rs_param_89);
 
 	if (h->length > exp_max_sz) {
 		dev_err(DEV, "SyncParam packet too long: received %u, expected <= %u bytes\n",
 		    h->length, exp_max_sz);
 		return FALSE;
 	}
-=======
-STATIC int receive_SyncParam(struct drbd_conf *mdev, struct p_header *h)
-{
-	int ok = TRUE;
-	struct p_rs_param *p = (struct p_rs_param *)h;
-	unsigned int header_size, data_size;
-	char p_verify_alg[SHARED_SECRET_MAX];
-	struct crypto_hash *verify_tfm = NULL, *old_verify_tfm;
->>>>>>> 555b9f74
 
 	if (apv <= 88) {
-		header_size = sizeof(struct Drbd_SyncParam_Packet) - sizeof(*h);
+		header_size = sizeof(struct p_rs_param) - sizeof(*h);
 		data_size   = h->length  - header_size;
 	} else /* apv >= 89 */ {
-		header_size = sizeof(struct Drbd_SyncParam89_Packet) - sizeof(*h);
+		header_size = sizeof(struct p_rs_param_89) - sizeof(*h);
 		data_size   = h->length  - header_size;
 		D_ASSERT(data_size == 0);
 	}
@@ -3205,7 +3186,7 @@
 enum receive_bitmap_ret { OK, DONE, FAILED };
 
 static enum receive_bitmap_ret
-receive_bitmap_plain(struct drbd_conf *mdev, struct Drbd_Header *h,
+receive_bitmap_plain(struct drbd_conf *mdev, struct p_header *h,
 	unsigned long *buffer, struct bm_xfer_ctx *c)
 {
 	unsigned num_words = min_t(size_t, BM_PACKET_WORDS, c->bm_words - c->word_offset);
@@ -3232,7 +3213,7 @@
 
 static enum receive_bitmap_ret
 recv_bm_rle_bits(struct drbd_conf *mdev,
-		struct Drbd_Compressed_Bitmap_Packet *p,
+		struct p_compressed_bm *p,
 		struct bm_xfer_ctx *c)
 {
 	struct bitstream bs;
@@ -3292,7 +3273,7 @@
 
 static enum receive_bitmap_ret
 recv_bm_rle_bytes(struct drbd_conf *mdev,
-		struct Drbd_Compressed_Bitmap_Packet *p,
+		struct p_compressed_bm *p,
 		struct bm_xfer_ctx *c)
 {
 	u64 rl;
@@ -3346,7 +3327,7 @@
 
 static enum receive_bitmap_ret
 decode_bitmap_c(struct drbd_conf *mdev,
-		struct Drbd_Compressed_Bitmap_Packet *p,
+		struct p_compressed_bm *p,
 		struct bm_xfer_ctx *c)
 {
 	switch (DCBP_get_code(p)) {
@@ -3368,7 +3349,7 @@
 void INFO_bm_xfer_stats(struct drbd_conf *mdev,
 		const char *direction, struct bm_xfer_ctx *c)
 {
-	unsigned plain_would_take = sizeof(struct Drbd_Header) *
+	unsigned plain_would_take = sizeof(struct p_header) *
 		((c->bm_words+BM_PACKET_WORDS-1)/BM_PACKET_WORDS+1)
 		+ c->bm_words * sizeof(long);
 	unsigned total = c->bytes[0] + c->bytes[1];
@@ -3428,7 +3409,7 @@
 		} else if (h->command == P_COMPRESSED_BITMAP) {
 			/* MAYBE: sanity check that we speak proto >= 90,
 			 * and the feature is enabled! */
-			struct Drbd_Compressed_Bitmap_Packet *p;
+			struct p_compressed_bm *p;
 
 			if (h->length > BM_PACKET_PAYLOAD_BYTES) {
 				dev_err(DEV, "ReportCBitmap packet too large\n");
@@ -3450,7 +3431,7 @@
 		}
 
 		c.packets[h->command == P_BITMAP]++;
-		c.bytes[h->command == P_BITMAP] += sizeof(struct Drbd_Header) + h->length;
+		c.bytes[h->command == P_BITMAP] += sizeof(struct p_header) + h->length;
 
 		if (ret != OK)
 			break;
@@ -3797,13 +3778,8 @@
 	p->protocol_min = cpu_to_be32(PRO_VERSION_MIN);
 	p->protocol_max = cpu_to_be32(PRO_VERSION_MAX);
 	ok = _drbd_send_cmd( mdev, mdev->data.socket, P_HAND_SHAKE,
-<<<<<<< HEAD
-			     (struct Drbd_Header *)p, sizeof(*p), 0 );
+			     (struct p_header *)p, sizeof(*p), 0 );
 	mutex_unlock(&mdev->data.mutex);
-=======
-			     (struct p_header *)p, sizeof(*p), 0 );
-	up(&mdev->data.mutex);
->>>>>>> 555b9f74
 	return ok;
 }
 
@@ -4095,10 +4071,9 @@
 	return TRUE;
 }
 
-<<<<<<< HEAD
-STATIC int got_IsInSync(struct drbd_conf *mdev, struct Drbd_Header *h)
-{
-	struct Drbd_BlockAck_Packet *p = (struct Drbd_BlockAck_Packet *)h;
+STATIC int got_IsInSync(struct drbd_conf *mdev, struct p_header *h)
+{
+	struct p_block_ack *p = (struct p_block_ack *)h;
 	sector_t sector = be64_to_cpu(p->sector);
 	int blksize = be32_to_cpu(p->blksize);
 
@@ -4115,10 +4090,7 @@
 	return TRUE;
 }
 
-STATIC int got_BlockAck(struct drbd_conf *mdev, struct Drbd_Header *h)
-=======
 STATIC int got_BlockAck(struct drbd_conf *mdev, struct p_header *h)
->>>>>>> 555b9f74
 {
 	struct drbd_request *req;
 	struct p_block_ack *p = (struct p_block_ack *)h;
@@ -4261,18 +4233,10 @@
 	return TRUE;
 }
 
-<<<<<<< HEAD
-STATIC int got_OVResult(struct drbd_conf *mdev, struct Drbd_Header *h)
-{
-	struct Drbd_BlockAck_Packet *p = (struct Drbd_BlockAck_Packet *)h;
+STATIC int got_OVResult(struct drbd_conf *mdev, struct p_header *h)
+{
+	struct p_block_ack *p = (struct p_block_ack *)h;
 	struct drbd_work *w;
-=======
-
-STATIC int got_OVResult(struct drbd_conf *mdev, struct p_header* h)
-{
-	struct p_block_ack *p = (struct p_block_ack*)h;
-	struct drbd_work* w;
->>>>>>> 555b9f74
 	sector_t sector;
 	int size;
 
@@ -4313,22 +4277,8 @@
 		/* anything missing from this table is in
 		 * the drbd_cmd_handler (drbd_default_handler) table,
 		 * see the beginning of drbdd() */
-<<<<<<< HEAD
-	[P_PING]	    = { sizeof(struct Drbd_Header), got_Ping },
-	[P_PING_ACK]	    = { sizeof(struct Drbd_Header),	got_PingAck },
-	[P_RECV_ACK]	    = { sizeof(struct Drbd_BlockAck_Packet), got_BlockAck },
-	[P_WRITE_ACK]	    = { sizeof(struct Drbd_BlockAck_Packet), got_BlockAck },
-	[P_RS_WRITE_ACK]    = { sizeof(struct Drbd_BlockAck_Packet), got_BlockAck },
-	[P_DISCARD_ACK]	    = { sizeof(struct Drbd_BlockAck_Packet), got_BlockAck },
-	[P_NEG_ACK]	    = { sizeof(struct Drbd_BlockAck_Packet), got_NegAck },
-	[P_NEG_DREPLY]	    = { sizeof(struct Drbd_BlockAck_Packet), got_NegDReply },
-	[P_NEG_RS_DREPLY]   = { sizeof(struct Drbd_BlockAck_Packet), got_NegRSDReply},
-	[P_BARRIER_ACK]	    = { sizeof(struct Drbd_BarrierAck_Packet), got_BarrierAck },
-	[P_STATE_CHG_REPLY] = { sizeof(struct Drbd_RqS_Reply_Packet), got_RqSReply },
-	[P_RS_IS_IN_SYNC]	= { sizeof(struct Drbd_BlockAck_Packet), got_IsInSync },
-=======
 	[P_PING]	    = { sizeof(struct p_header), got_Ping },
-	[P_PING_ACK]	    = { sizeof(struct p_header),	got_PingAck },
+	[P_PING_ACK]	    = { sizeof(struct p_header), got_PingAck },
 	[P_RECV_ACK]	    = { sizeof(struct p_block_ack), got_BlockAck },
 	[P_WRITE_ACK]	    = { sizeof(struct p_block_ack), got_BlockAck },
 	[P_RS_WRITE_ACK]    = { sizeof(struct p_block_ack), got_BlockAck },
@@ -4338,7 +4288,7 @@
 	[P_NEG_RS_DREPLY]   = { sizeof(struct p_block_ack), got_NegRSDReply},
 	[P_BARRIER_ACK]	    = { sizeof(struct p_barrier_ack), got_BarrierAck },
 	[P_STATE_CHG_REPLY] = { sizeof(struct p_req_state_reply), got_RqSReply },
->>>>>>> 555b9f74
+	[P_RS_IS_IN_SYNC]   = { sizeof(struct p_block_ack), got_IsInSync },
 	};
 	if (cmd > P_MAX_CMD)
 		return NULL;
