--- conflicted
+++ resolved
@@ -3217,12 +3217,7 @@
 
 	update_peer_seq(mdev, be32_to_cpu(p->seq_num));
 
-<<<<<<< HEAD
 	if (is_syncer_block_id(p->block_id)) {
-		sector_t sector = be64_to_cpu(p->sector);
-=======
-	if(is_syncer_block_id(p->block_id)) {
->>>>>>> b4a3d69e
 		int size = be32_to_cpu(p->blksize);
 
 		dec_rs_pending(mdev);
