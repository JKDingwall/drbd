--- conflicted
+++ resolved
@@ -937,11 +937,7 @@
 				sock.socket = s;
 				send_first_packet(connection, &sock, P_INITIAL_DATA);
 			} else if (!msock.socket) {
-<<<<<<< HEAD
-				clear_bit(DISCARD_CONCURRENT, &connection->flags);
-=======
-				clear_bit(RESOLVE_CONFLICTS, &tconn->flags);
->>>>>>> 007ebfb3
+				clear_bit(RESOLVE_CONFLICTS, &connection->flags);
 				msock.socket = s;
 				send_first_packet(connection, &msock, P_INITIAL_META);
 			} else {
@@ -979,11 +975,7 @@
 				sock.socket = s;
 				break;
 			case P_INITIAL_META:
-<<<<<<< HEAD
-				set_bit(DISCARD_CONCURRENT, &connection->flags);
-=======
-				set_bit(RESOLVE_CONFLICTS, &tconn->flags);
->>>>>>> 007ebfb3
+				set_bit(RESOLVE_CONFLICTS, &connection->flags);
 				if (msock.socket) {
 					drbd_warn(connection, "initial packet M crossed\n");
 					sock_release(msock.socket);
@@ -2141,7 +2133,7 @@
 
 	/*
 	 * We only need to keep track of the last packet_seq number of our peer
-	 * if we are in dual-primary mode and we have the resolve-conflicts flag set; see
+	 * if we are in dual-primary mode and we have the discard flag set; see
 	 * handle_write_conflicts().
 	 */
 
@@ -2149,11 +2141,7 @@
 	tp = rcu_dereference(connection->net_conf)->two_primaries;
 	rcu_read_unlock();
 
-<<<<<<< HEAD
-	return tp && test_bit(DISCARD_CONCURRENT, &connection->flags);
-=======
-	return tp && test_bit(RESOLVE_CONFLICTS, &tconn->flags);
->>>>>>> 007ebfb3
+	return tp && test_bit(RESOLVE_CONFLICTS, &connection->flags);
 }
 
 static void update_peer_seq(struct drbd_peer_device *peer_device, unsigned int peer_seq)
@@ -2299,15 +2287,10 @@
 
 static int handle_write_conflicts(struct drbd_peer_request *peer_req)
 {
-<<<<<<< HEAD
 	struct drbd_peer_device *peer_device = peer_req->peer_device;
 	struct drbd_device *device = peer_device->device;
 	struct drbd_connection *connection = peer_device->connection;
-	bool resolve_conflicts = test_bit(DISCARD_CONCURRENT, &connection->flags);
-=======
-	struct drbd_tconn *tconn = mdev->tconn;
-	bool resolve_conflicts = test_bit(RESOLVE_CONFLICTS, &tconn->flags);
->>>>>>> 007ebfb3
+	bool resolve_conflicts = test_bit(RESOLVE_CONFLICTS, &connection->flags);
 	sector_t sector = peer_req->i.sector;
 	const unsigned int size = peer_req->i.size;
 	struct drbd_interval *i;
@@ -2897,11 +2880,7 @@
 			  "Using discard-least-changes instead\n");
 	case ASB_DISCARD_ZERO_CHG:
 		if (ch_peer == 0 && ch_self == 0) {
-<<<<<<< HEAD
-			rv = test_bit(DISCARD_CONCURRENT, &peer_device->connection->flags)
-=======
-			rv = test_bit(RESOLVE_CONFLICTS, &mdev->tconn->flags)
->>>>>>> 007ebfb3
+			rv = test_bit(RESOLVE_CONFLICTS, &peer_device->connection->flags)
 				? -1 : 1;
 			break;
 		} else {
@@ -2917,11 +2896,7 @@
 			rv =  1;
 		else /* ( ch_self == ch_peer ) */
 		     /* Well, then use something else. */
-<<<<<<< HEAD
-			rv = test_bit(DISCARD_CONCURRENT, &peer_device->connection->flags)
-=======
-			rv = test_bit(RESOLVE_CONFLICTS, &mdev->tconn->flags)
->>>>>>> 007ebfb3
+			rv = test_bit(RESOLVE_CONFLICTS, &peer_device->connection->flags)
 				? -1 : 1;
 		break;
 	case ASB_DISCARD_LOCAL:
@@ -3162,11 +3137,7 @@
 		case 1: /*  self_pri && !peer_pri */ return 1;
 		case 2: /* !self_pri &&  peer_pri */ return -1;
 		case 3: /*  self_pri &&  peer_pri */
-<<<<<<< HEAD
-			dc = test_bit(DISCARD_CONCURRENT, &peer_device->connection->flags);
-=======
-			dc = test_bit(RESOLVE_CONFLICTS, &mdev->tconn->flags);
->>>>>>> 007ebfb3
+			dc = test_bit(RESOLVE_CONFLICTS, &peer_device->connection->flags);
 			return dc ? -1 : 1;
 		}
 	}
@@ -4156,7 +4127,6 @@
 	return mask;
 }
 
-<<<<<<< HEAD
 static union drbd_state
 __change_peer_device_state(struct drbd_peer_device *peer_device,
 			   union drbd_state mask, union drbd_state val)
@@ -4166,12 +4136,6 @@
 	if (mask.disk) {
 		mask.disk ^= -1;
 		__change_disk_state(device, val.disk);
-=======
-	if (test_bit(RESOLVE_CONFLICTS, &mdev->tconn->flags) &&
-	    mutex_is_locked(mdev->state_mutex)) {
-		drbd_send_sr_reply(mdev, SS_CONCURRENT_ST_CHG);
-		return 0;
->>>>>>> 007ebfb3
 	}
 
 	if (mask.conn) {
@@ -4267,7 +4231,6 @@
 			return -EIO;
 	}
 
-<<<<<<< HEAD
 	rv = SS_SUCCESS;
 	spin_lock_irq(&resource->req_lock);
 	if (resource->remote_state_change) {
@@ -4285,11 +4248,6 @@
 			drbd_send_sr_reply(peer_device, rv);
 		else
 			conn_send_sr_reply(connection, rv);
-=======
-	if (test_bit(RESOLVE_CONFLICTS, &tconn->flags) &&
-	    mutex_is_locked(&tconn->cstate_mutex)) {
-		conn_send_sr_reply(tconn, SS_CONCURRENT_ST_CHG);
->>>>>>> 007ebfb3
 		return 0;
 	}
 
