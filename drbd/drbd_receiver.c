--- conflicted
+++ resolved
@@ -6175,13 +6175,8 @@
 #if !defined(CONFIG_CRYPTO_HMAC) && !defined(CONFIG_CRYPTO_HMAC_MODULE)
 STATIC int drbd_do_auth(struct drbd_connection *connection)
 {
-<<<<<<< HEAD
-	drbd_err(device, "This kernel was build without CONFIG_CRYPTO_HMAC.\n");
-	drbd_err(device, "You need to disable 'cram-hmac-alg' in drbd.conf.\n");
-=======
-	conn_err(tconn, "This kernel was build without CONFIG_CRYPTO_HMAC.\n");
-	conn_err(tconn, "You need to disable 'cram-hmac-alg' in drbd.conf.\n");
->>>>>>> da50afb5
+	drbd_err(connection, "This kernel was build without CONFIG_CRYPTO_HMAC.\n");
+	drbd_err(connection, "You need to disable 'cram-hmac-alg' in drbd.conf.\n");
 	return -1;
 }
 #else
