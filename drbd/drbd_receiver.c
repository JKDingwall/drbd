/*
   drbd_receiver.c

   This file is part of DRBD by Philipp Reisner and Lars Ellenberg.

   Copyright (C) 2001-2008, LINBIT Information Technologies GmbH.
   Copyright (C) 1999-2008, Philipp Reisner <philipp.reisner@linbit.com>.
   Copyright (C) 2002-2008, Lars Ellenberg <lars.ellenberg@linbit.com>.

   drbd is free software; you can redistribute it and/or modify
   it under the terms of the GNU General Public License as published by
   the Free Software Foundation; either version 2, or (at your option)
   any later version.

   drbd is distributed in the hope that it will be useful,
   but WITHOUT ANY WARRANTY; without even the implied warranty of
   MERCHANTABILITY or FITNESS FOR A PARTICULAR PURPOSE.  See the
   GNU General Public License for more details.

   You should have received a copy of the GNU General Public License
   along with drbd; see the file COPYING.  If not, write to
   the Free Software Foundation, 675 Mass Ave, Cambridge, MA 02139, USA.
 */


#include <linux/module.h>

#include <asm/uaccess.h>
#include <net/sock.h>

#include <linux/drbd.h>
#include <linux/fs.h>
#include <linux/file.h>
#include <linux/in.h>
#include <linux/mm.h>
#include <linux/memcontrol.h>
#include <linux/mm_inline.h>
#include <linux/slab.h>
#include <linux/pkt_sched.h>
#define __KERNEL_SYSCALLS__
#include <linux/unistd.h>
#include <linux/vmalloc.h>
#include <linux/random.h>
#include "drbd_int.h"
#include "drbd_req.h"
#include "drbd_vli.h"
#include <linux/scatterlist.h>

struct flush_work {
	struct drbd_work w;
	struct drbd_epoch *epoch;
};

struct packet_info {
	enum drbd_packet cmd;
	unsigned int size;
	unsigned int vnr;
	void *data;
};

enum finish_epoch {
	FE_STILL_LIVE,
	FE_DESTROYED,
	FE_RECYCLED,
};

STATIC int drbd_do_features(struct drbd_tconn *tconn);
STATIC int drbd_do_auth(struct drbd_tconn *tconn);
STATIC int drbd_disconnected(struct drbd_conf *mdev);

STATIC enum finish_epoch drbd_may_finish_epoch(struct drbd_tconn *, struct drbd_epoch *, enum epoch_event);
STATIC int e_end_block(struct drbd_work *, int);

static struct drbd_epoch *previous_epoch(struct drbd_tconn *tconn, struct drbd_epoch *epoch)
{
	struct drbd_epoch *prev;
	spin_lock(&tconn->epoch_lock);
	prev = list_entry(epoch->list.prev, struct drbd_epoch, list);
	if (prev == epoch || prev == tconn->current_epoch)
		prev = NULL;
	spin_unlock(&tconn->epoch_lock);
	return prev;
}

#ifdef DBG_ASSERTS
void drbd_assert_breakpoint(struct drbd_conf *mdev, char *exp,
			    char *file, int line)
{
	dev_err(DEV, "ASSERT( %s ) in %s:%d\n", exp, file, line);
}
#endif

#define GFP_TRY	(__GFP_HIGHMEM | __GFP_NOWARN)

/*
 * some helper functions to deal with single linked page lists,
 * page->private being our "next" pointer.
 */

/* If at least n pages are linked at head, get n pages off.
 * Otherwise, don't modify head, and return NULL.
 * Locking is the responsibility of the caller.
 */
static struct page *page_chain_del(struct page **head, int n)
{
	struct page *page;
	struct page *tmp;

	BUG_ON(!n);
	BUG_ON(!head);

	page = *head;

	if (!page)
		return NULL;

	while (page) {
		tmp = page_chain_next(page);
		if (--n == 0)
			break; /* found sufficient pages */
		if (tmp == NULL)
			/* insufficient pages, don't use any of them. */
			return NULL;
		page = tmp;
	}

	/* add end of list marker for the returned list */
	set_page_private(page, 0);
	/* actual return value, and adjustment of head */
	page = *head;
	*head = tmp;
	return page;
}

/* may be used outside of locks to find the tail of a (usually short)
 * "private" page chain, before adding it back to a global chain head
 * with page_chain_add() under a spinlock. */
static struct page *page_chain_tail(struct page *page, int *len)
{
	struct page *tmp;
	int i = 1;
	while ((tmp = page_chain_next(page)))
		++i, page = tmp;
	if (len)
		*len = i;
	return page;
}

static int page_chain_free(struct page *page)
{
	struct page *tmp;
	int i = 0;
	page_chain_for_each_safe(page, tmp) {
		put_page(page);
		++i;
	}
	return i;
}

static void page_chain_add(struct page **head,
		struct page *chain_first, struct page *chain_last)
{
#if 1
	struct page *tmp;
	tmp = page_chain_tail(chain_first, NULL);
	BUG_ON(tmp != chain_last);
#endif

	/* add chain to head */
	set_page_private(chain_last, (unsigned long)*head);
	*head = chain_first;
}

static struct page *__drbd_alloc_pages(struct drbd_conf *mdev,
				       unsigned int number)
{
	struct page *page = NULL;
	struct page *tmp = NULL;
	unsigned int i = 0;

	/* Yes, testing drbd_pp_vacant outside the lock is racy.
	 * So what. It saves a spin_lock. */
	if (drbd_pp_vacant >= number) {
		spin_lock(&drbd_pp_lock);
		page = page_chain_del(&drbd_pp_pool, number);
		if (page)
			drbd_pp_vacant -= number;
		spin_unlock(&drbd_pp_lock);
		if (page)
			return page;
	}

	/* GFP_TRY, because we must not cause arbitrary write-out: in a DRBD
	 * "criss-cross" setup, that might cause write-out on some other DRBD,
	 * which in turn might block on the other node at this very place.  */
	for (i = 0; i < number; i++) {
		tmp = alloc_page(GFP_TRY);
		if (!tmp)
			break;
		set_page_private(tmp, (unsigned long)page);
		page = tmp;
	}

	if (i == number)
		return page;

	/* Not enough pages immediately available this time.
	 * No need to jump around here, drbd_alloc_pages will retry this
	 * function "soon". */
	if (page) {
		tmp = page_chain_tail(page, NULL);
		spin_lock(&drbd_pp_lock);
		page_chain_add(&drbd_pp_pool, page, tmp);
		drbd_pp_vacant += i;
		spin_unlock(&drbd_pp_lock);
	}
	return NULL;
}

/* kick lower level device, if we have more than (arbitrary number)
 * reference counts on it, which typically are locally submitted io
 * requests.  don't use unacked_cnt, so we speed up proto A and B, too. */
static void maybe_kick_lo(struct drbd_conf *mdev)
{
	unsigned int watermark;
	struct net_conf *nc;

	rcu_read_lock();
	nc = rcu_dereference(mdev->tconn->net_conf);
	watermark = nc ? nc->unplug_watermark : 1000000;
	rcu_read_unlock();

	if (atomic_read(&mdev->local_cnt) >= watermark)
		drbd_kick_lo(mdev);
}

static void reclaim_finished_net_peer_reqs(struct drbd_conf *mdev,
					   struct list_head *to_be_freed)
{
	struct drbd_peer_request *peer_req;
	struct list_head *le, *tle;

	/* The EEs are always appended to the end of the list. Since
	   they are sent in order over the wire, they have to finish
	   in order. As soon as we see the first not finished we can
	   stop to examine the list... */

	list_for_each_safe(le, tle, &mdev->net_ee) {
		peer_req = list_entry(le, struct drbd_peer_request, w.list);
		if (drbd_peer_req_has_active_page(peer_req))
			break;
		list_move(le, to_be_freed);
	}
}

static void drbd_kick_lo_and_reclaim_net(struct drbd_conf *mdev)
{
	LIST_HEAD(reclaimed);
	struct drbd_peer_request *peer_req, *t;

	maybe_kick_lo(mdev);
	spin_lock_irq(&mdev->tconn->req_lock);
	reclaim_finished_net_peer_reqs(mdev, &reclaimed);
	spin_unlock_irq(&mdev->tconn->req_lock);

	list_for_each_entry_safe(peer_req, t, &reclaimed, w.list)
		drbd_free_net_peer_req(mdev, peer_req);
}

/**
 * drbd_alloc_pages() - Returns @number pages, retries forever (or until signalled)
 * @mdev:	DRBD device.
 * @number:	number of pages requested
 * @retry:	whether to retry, if not enough pages are available right now
 *
 * Tries to allocate number pages, first from our own page pool, then from
 * the kernel, unless this allocation would exceed the max_buffers setting.
 * Possibly retry until DRBD frees sufficient pages somewhere else.
 *
 * Returns a page chain linked via page->private.
 */
struct page *drbd_alloc_pages(struct drbd_conf *mdev, unsigned int number,
			      bool retry)
{
	struct page *page = NULL;
	struct net_conf *nc;
	DEFINE_WAIT(wait);
	int mxb;

	/* Yes, we may run up to @number over max_buffers. If we
	 * follow it strictly, the admin will get it wrong anyways. */
	rcu_read_lock();
	nc = rcu_dereference(mdev->tconn->net_conf);
	mxb = nc ? nc->max_buffers : 1000000;
	rcu_read_unlock();

	if (atomic_read(&mdev->pp_in_use) < mxb)
		page = __drbd_alloc_pages(mdev, number);

	while (page == NULL) {
		prepare_to_wait(&drbd_pp_wait, &wait, TASK_INTERRUPTIBLE);

		drbd_kick_lo_and_reclaim_net(mdev);

		if (atomic_read(&mdev->pp_in_use) < mxb) {
			page = __drbd_alloc_pages(mdev, number);
			if (page)
				break;
		}

		if (!retry)
			break;

		if (signal_pending(current)) {
			dev_warn(DEV, "drbd_alloc_pages interrupted!\n");
			break;
		}

		schedule();
	}
	finish_wait(&drbd_pp_wait, &wait);

	if (page)
		atomic_add(number, &mdev->pp_in_use);
	return page;
}

/* Must not be used from irq, as that may deadlock: see drbd_alloc_pages.
 * Is also used from inside an other spin_lock_irq(&mdev->tconn->req_lock);
 * Either links the page chain back to the global pool,
 * or returns all pages to the system. */
STATIC void drbd_free_pages(struct drbd_conf *mdev, struct page *page, int is_net)
{
	atomic_t *a = is_net ? &mdev->pp_in_use_by_net : &mdev->pp_in_use;
	int i;

	if (page == NULL)
		return;

	if (drbd_pp_vacant > (DRBD_MAX_BIO_SIZE/PAGE_SIZE) * minor_count)
		i = page_chain_free(page);
	else {
		struct page *tmp;
		tmp = page_chain_tail(page, &i);
		spin_lock(&drbd_pp_lock);
		page_chain_add(&drbd_pp_pool, page, tmp);
		drbd_pp_vacant += i;
		spin_unlock(&drbd_pp_lock);
	}
	i = atomic_sub_return(i, a);
	if (i < 0)
		dev_warn(DEV, "ASSERTION FAILED: %s: %d < 0\n",
			is_net ? "pp_in_use_by_net" : "pp_in_use", i);
	wake_up(&drbd_pp_wait);
}

/*
You need to hold the req_lock:
 _drbd_wait_ee_list_empty()

You must not have the req_lock:
 drbd_free_peer_req()
 drbd_alloc_peer_req()
 drbd_free_peer_reqs()
 drbd_ee_fix_bhs()
 drbd_finish_peer_reqs()
 drbd_clear_done_ee()
 drbd_wait_ee_list_empty()
*/

struct drbd_peer_request *
drbd_alloc_peer_req(struct drbd_conf *mdev, u64 id, sector_t sector,
		    unsigned int data_size, gfp_t gfp_mask) __must_hold(local)
{
	struct drbd_peer_request *peer_req;
	struct page *page = NULL;
	unsigned nr_pages = (data_size + PAGE_SIZE -1) >> PAGE_SHIFT;

	if (drbd_insert_fault(mdev, DRBD_FAULT_AL_EE))
		return NULL;

	peer_req = mempool_alloc(drbd_ee_mempool, gfp_mask & ~__GFP_HIGHMEM);
	if (!peer_req) {
		if (!(gfp_mask & __GFP_NOWARN))
			dev_err(DEV, "%s: allocation failed\n", __func__);
		return NULL;
	}

	if (data_size) {
		page = drbd_alloc_pages(mdev, nr_pages, (gfp_mask & __GFP_WAIT));
		if (!page)
			goto fail;
	}

	drbd_clear_interval(&peer_req->i);
	peer_req->i.size = data_size;
	peer_req->i.sector = sector;
	peer_req->i.local = false;
	peer_req->i.waiting = false;

	peer_req->epoch = NULL;
	peer_req->w.mdev = mdev;
	peer_req->pages = page;
	atomic_set(&peer_req->pending_bios, 0);
	peer_req->flags = 0;
	/*
	 * The block_id is opaque to the receiver.  It is not endianness
	 * converted, and sent back to the sender unchanged.
	 */
	peer_req->block_id = id;

	return peer_req;

 fail:
	mempool_free(peer_req, drbd_ee_mempool);
	return NULL;
}

void __drbd_free_peer_req(struct drbd_conf *mdev, struct drbd_peer_request *peer_req,
		       int is_net)
{
	if (peer_req->flags & EE_HAS_DIGEST)
		kfree(peer_req->digest);
	drbd_free_pages(mdev, peer_req->pages, is_net);
	D_ASSERT(atomic_read(&peer_req->pending_bios) == 0);
	D_ASSERT(drbd_interval_empty(&peer_req->i));
	mempool_free(peer_req, drbd_ee_mempool);
}

int drbd_free_peer_reqs(struct drbd_conf *mdev, struct list_head *list)
{
	LIST_HEAD(work_list);
	struct drbd_peer_request *peer_req, *t;
	int count = 0;
	int is_net = list == &mdev->net_ee;

	spin_lock_irq(&mdev->tconn->req_lock);
	list_splice_init(list, &work_list);
	spin_unlock_irq(&mdev->tconn->req_lock);

	list_for_each_entry_safe(peer_req, t, &work_list, w.list) {
		__drbd_free_peer_req(mdev, peer_req, is_net);
		count++;
	}
	return count;
}

/*
 * See also comments in _req_mod(,BARRIER_ACKED) and receive_Barrier.
 */
static int drbd_finish_peer_reqs(struct drbd_conf *mdev)
{
	LIST_HEAD(work_list);
	LIST_HEAD(reclaimed);
	struct drbd_peer_request *peer_req, *t;
	int err = 0;

	spin_lock_irq(&mdev->tconn->req_lock);
	reclaim_finished_net_peer_reqs(mdev, &reclaimed);
	list_splice_init(&mdev->done_ee, &work_list);
	spin_unlock_irq(&mdev->tconn->req_lock);

	list_for_each_entry_safe(peer_req, t, &reclaimed, w.list)
		drbd_free_net_peer_req(mdev, peer_req);

	/* possible callbacks here:
	 * e_end_block, and e_end_resync_block, e_send_superseded.
	 * all ignore the last argument.
	 */
	list_for_each_entry_safe(peer_req, t, &work_list, w.list) {
		int err2;

		/* list_del not necessary, next/prev members not touched */
		err2 = peer_req->w.cb(&peer_req->w, !!err);
		if (!err)
			err = err2;
		drbd_free_peer_req(mdev, peer_req);
	}
	wake_up(&mdev->ee_wait);

	return err;
}

static void _drbd_wait_ee_list_empty(struct drbd_conf *mdev,
				     struct list_head *head)
{
	DEFINE_WAIT(wait);

	/* avoids spin_lock/unlock
	 * and calling prepare_to_wait in the fast path */
	while (!list_empty(head)) {
		prepare_to_wait(&mdev->ee_wait, &wait, TASK_UNINTERRUPTIBLE);
		spin_unlock_irq(&mdev->tconn->req_lock);
		drbd_kick_lo(mdev);
		schedule();
		finish_wait(&mdev->ee_wait, &wait);
		spin_lock_irq(&mdev->tconn->req_lock);
	}
}

static void drbd_wait_ee_list_empty(struct drbd_conf *mdev,
				    struct list_head *head)
{
	spin_lock_irq(&mdev->tconn->req_lock);
	_drbd_wait_ee_list_empty(mdev, head);
	spin_unlock_irq(&mdev->tconn->req_lock);
}

STATIC int drbd_recv_short(struct socket *sock, void *buf, size_t size, int flags)
{
	mm_segment_t oldfs;
	struct kvec iov = {
		.iov_base = buf,
		.iov_len = size,
	};
	struct msghdr msg = {
		.msg_iovlen = 1,
		.msg_iov = (struct iovec *)&iov,
		.msg_flags = (flags ? flags : MSG_WAITALL | MSG_NOSIGNAL)
	};
	int rv;

	oldfs = get_fs();
	set_fs(KERNEL_DS);
	rv = sock_recvmsg(sock, &msg, size, msg.msg_flags);
	set_fs(oldfs);

	return rv;
}

STATIC int drbd_recv(struct drbd_tconn *tconn, void *buf, size_t size)
{
	int rv;

	rv = drbd_recv_short(tconn->data.socket, buf, size, 0);

	if (rv < 0) {
		if (rv == -ECONNRESET)
			conn_info(tconn, "sock was reset by peer\n");
		else if (rv != -ERESTARTSYS)
			conn_err(tconn, "sock_recvmsg returned %d\n", rv);
	} else if (rv == 0) {
		if (test_bit(DISCONNECT_SENT, &tconn->flags)) {
			long t;
			rcu_read_lock();
			t = rcu_dereference(tconn->net_conf)->ping_timeo * HZ/10;
			rcu_read_unlock();

			t = wait_event_timeout(tconn->ping_wait, tconn->cstate < C_WF_REPORT_PARAMS, t);

			if (t)
				goto out;
		}
		conn_info(tconn, "sock was shut down by peer\n");
	}

	if (rv != size)
		conn_request_state(tconn, NS(conn, C_BROKEN_PIPE), CS_HARD);

out:
	return rv;
}

static int drbd_recv_all(struct drbd_tconn *tconn, void *buf, size_t size)
{
	int err;

	err = drbd_recv(tconn, buf, size);
	if (err != size) {
		if (err >= 0)
			err = -EIO;
	} else
		err = 0;
	return err;
}

static int drbd_recv_all_warn(struct drbd_tconn *tconn, void *buf, size_t size)
{
	int err;

	err = drbd_recv_all(tconn, buf, size);
	if (err && !signal_pending(current))
		conn_warn(tconn, "short read (expected size %d)\n", (int)size);
	return err;
}

/* quoting tcp(7):
 *   On individual connections, the socket buffer size must be set prior to the
 *   listen(2) or connect(2) calls in order to have it take effect.
 * This is our wrapper to do so.
 */
static void drbd_setbufsize(struct socket *sock, unsigned int snd,
		unsigned int rcv)
{
	/* open coded SO_SNDBUF, SO_RCVBUF */
	if (snd) {
		sock->sk->sk_sndbuf = snd;
		sock->sk->sk_userlocks |= SOCK_SNDBUF_LOCK;
	}
	if (rcv) {
		sock->sk->sk_rcvbuf = rcv;
		sock->sk->sk_userlocks |= SOCK_RCVBUF_LOCK;
	}
}

STATIC struct socket *drbd_try_connect(struct drbd_tconn *tconn)
{
	const char *what;
	struct socket *sock;
	struct sockaddr_in6 src_in6;
	struct sockaddr_in6 peer_in6;
	struct net_conf *nc;
	int err, peer_addr_len, my_addr_len;
	int sndbuf_size, rcvbuf_size, connect_int;
	int disconnect_on_error = 1;

	rcu_read_lock();
	nc = rcu_dereference(tconn->net_conf);
	if (!nc) {
		rcu_read_unlock();
		return NULL;
	}
	sndbuf_size = nc->sndbuf_size;
	rcvbuf_size = nc->rcvbuf_size;
	connect_int = nc->connect_int;
	rcu_read_unlock();

	my_addr_len = min_t(int, tconn->my_addr_len, sizeof(src_in6));
	memcpy(&src_in6, &tconn->my_addr, my_addr_len);

	if (((struct sockaddr *)&tconn->my_addr)->sa_family == AF_INET6)
		src_in6.sin6_port = 0;
	else
		((struct sockaddr_in *)&src_in6)->sin_port = 0; /* AF_INET & AF_SCI */

	peer_addr_len = min_t(int, tconn->peer_addr_len, sizeof(src_in6));
	memcpy(&peer_in6, &tconn->peer_addr, peer_addr_len);

	what = "sock_create_kern";
	err = sock_create_kern(((struct sockaddr *)&src_in6)->sa_family,
			       SOCK_STREAM, IPPROTO_TCP, &sock);
	if (err < 0) {
		sock = NULL;
		goto out;
	}

	sock->sk->sk_rcvtimeo =
	sock->sk->sk_sndtimeo = connect_int * HZ;
	drbd_setbufsize(sock, sndbuf_size, rcvbuf_size);

       /* explicitly bind to the configured IP as source IP
	*  for the outgoing connections.
	*  This is needed for multihomed hosts and to be
	*  able to use lo: interfaces for drbd.
	* Make sure to use 0 as port number, so linux selects
	*  a free one dynamically.
	*/
	what = "bind before connect";
	err = sock->ops->bind(sock, (struct sockaddr *) &src_in6, my_addr_len);
	if (err < 0)
		goto out;

	/* connect may fail, peer not yet available.
	 * stay C_WF_CONNECTION, don't go Disconnecting! */
	disconnect_on_error = 0;
	what = "connect";
	err = sock->ops->connect(sock, (struct sockaddr *) &peer_in6, peer_addr_len, 0);

out:
	if (err < 0) {
		if (sock) {
			sock_release(sock);
			sock = NULL;
		}
		switch (-err) {
			/* timeout, busy, signal pending */
		case ETIMEDOUT: case EAGAIN: case EINPROGRESS:
		case EINTR: case ERESTARTSYS:
			/* peer not (yet) available, network problem */
		case ECONNREFUSED: case ENETUNREACH:
		case EHOSTDOWN:    case EHOSTUNREACH:
			disconnect_on_error = 0;
			break;
		default:
			conn_err(tconn, "%s failed, err = %d\n", what, err);
		}
		if (disconnect_on_error)
			conn_request_state(tconn, NS(conn, C_DISCONNECTING), CS_HARD);
	}

	return sock;
}

struct accept_wait_data {
	struct drbd_tconn *tconn;
	struct socket *s_listen;
	struct completion door_bell;
	void (*original_sk_state_change)(struct sock *sk);

};

static void drbd_incoming_connection(struct sock *sk)
{
	struct accept_wait_data *ad = sk->sk_user_data;
	void (*state_change)(struct sock *sk);

	state_change = ad->original_sk_state_change;
	if (sk->sk_state == TCP_ESTABLISHED)
		complete(&ad->door_bell);
	state_change(sk);
}

static int prepare_listen_socket(struct drbd_tconn *tconn, struct accept_wait_data *ad)
{
	int err, sndbuf_size, rcvbuf_size, my_addr_len;
	struct sockaddr_in6 my_addr;
	struct socket *s_listen;
	struct net_conf *nc;
	const char *what;

	rcu_read_lock();
	nc = rcu_dereference(tconn->net_conf);
	if (!nc) {
		rcu_read_unlock();
		return -EIO;
	}
	sndbuf_size = nc->sndbuf_size;
	rcvbuf_size = nc->rcvbuf_size;
	rcu_read_unlock();

	my_addr_len = min_t(int, tconn->my_addr_len, sizeof(struct sockaddr_in6));
	memcpy(&my_addr, &tconn->my_addr, my_addr_len);

	what = "sock_create_kern";
	err = sock_create_kern(((struct sockaddr *)&my_addr)->sa_family,
			       SOCK_STREAM, IPPROTO_TCP, &s_listen);
	if (err) {
		s_listen = NULL;
		goto out;
	}

	s_listen->sk->sk_reuse = SK_CAN_REUSE; /* SO_REUSEADDR */
	drbd_setbufsize(s_listen, sndbuf_size, rcvbuf_size);

	what = "bind before listen";
	err = s_listen->ops->bind(s_listen, (struct sockaddr *)&my_addr, my_addr_len);
	if (err < 0)
		goto out;

	ad->s_listen = s_listen;
	write_lock_bh(&s_listen->sk->sk_callback_lock);
	ad->original_sk_state_change = s_listen->sk->sk_state_change;
	s_listen->sk->sk_state_change = drbd_incoming_connection;
	s_listen->sk->sk_user_data = ad;
	write_unlock_bh(&s_listen->sk->sk_callback_lock);

	what = "listen";
	err = s_listen->ops->listen(s_listen, 5);
	if (err < 0)
		goto out;

	return 0;
out:
	if (s_listen)
		sock_release(s_listen);
	if (err < 0) {
		if (err != -EAGAIN && err != -EINTR && err != -ERESTARTSYS) {
			conn_err(tconn, "%s failed, err = %d\n", what, err);
			conn_request_state(tconn, NS(conn, C_DISCONNECTING), CS_HARD);
		}
	}

	return -EIO;
}

static void unregister_state_change(struct sock *sk, struct accept_wait_data *ad)
{
	write_lock_bh(&sk->sk_callback_lock);
	sk->sk_state_change = ad->original_sk_state_change;
	sk->sk_user_data = NULL;
	write_unlock_bh(&sk->sk_callback_lock);
}

STATIC struct socket *drbd_wait_for_connect(struct drbd_tconn *tconn, struct accept_wait_data *ad)
{
	int timeo, connect_int, err = 0;
	struct socket *s_estab = NULL;
	struct net_conf *nc;

	rcu_read_lock();
	nc = rcu_dereference(tconn->net_conf);
	if (!nc) {
		rcu_read_unlock();
		return NULL;
	}
	connect_int = nc->connect_int;
	rcu_read_unlock();

	timeo = connect_int * HZ;
	timeo += (random32() & 1) ? timeo / 7 : -timeo / 7; /* 28.5% random jitter */

	err = wait_for_completion_interruptible_timeout(&ad->door_bell, timeo);
	if (err <= 0)
		return NULL;

	err = kernel_accept(ad->s_listen, &s_estab, 0);
	if (err < 0) {
		if (err != -EAGAIN && err != -EINTR && err != -ERESTARTSYS) {
			conn_err(tconn, "accept failed, err = %d\n", err);
			conn_request_state(tconn, NS(conn, C_DISCONNECTING), CS_HARD);
		}
	}

	if (s_estab)
		unregister_state_change(s_estab->sk, ad);

	return s_estab;
}

static int decode_header(struct drbd_tconn *, void *, struct packet_info *);

static int send_first_packet(struct drbd_tconn *tconn, struct drbd_socket *sock,
			     enum drbd_packet cmd)
{
	if (!conn_prepare_command(tconn, sock))
		return -EIO;
	return conn_send_command(tconn, sock, cmd, 0, NULL, 0);
}

static int receive_first_packet(struct drbd_tconn *tconn, struct socket *sock)
{
	unsigned int header_size = drbd_header_size(tconn);
	struct packet_info pi;
	int err;

	err = drbd_recv_short(sock, tconn->data.rbuf, header_size, 0);
	if (err != header_size) {
		if (err >= 0)
			err = -EIO;
		return err;
	}
	err = decode_header(tconn, tconn->data.rbuf, &pi);
	if (err)
		return err;
	return pi.cmd;
}

/**
 * drbd_socket_okay() - Free the socket if its connection is not okay
 * @sock:	pointer to the pointer to the socket.
 */
static int drbd_socket_okay(struct socket **sock)
{
	int rr;
	char tb[4];

	if (!*sock)
		return false;

	rr = drbd_recv_short(*sock, tb, 4, MSG_DONTWAIT | MSG_PEEK);

	if (rr > 0 || rr == -EAGAIN) {
		return true;
	} else {
		sock_release(*sock);
		*sock = NULL;
		return false;
	}
}
/* Gets called if a connection is established, or if a new minor gets created
   in a connection */
int drbd_connected(struct drbd_conf *mdev)
{
	int err;

	atomic_set(&mdev->packet_seq, 0);
	mdev->peer_seq = 0;

	mdev->state_mutex = mdev->tconn->agreed_pro_version < 100 ?
		&mdev->tconn->cstate_mutex :
		&mdev->own_state_mutex;

	err = drbd_send_sync_param(mdev);
	if (!err)
		err = drbd_send_sizes(mdev, 0, 0);
	if (!err)
		err = drbd_send_uuids(mdev);
	if (!err)
		err = drbd_send_current_state(mdev);
	clear_bit(USE_DEGR_WFC_T, &mdev->flags);
	clear_bit(RESIZE_PENDING, &mdev->flags);
	mod_timer(&mdev->request_timer, jiffies + HZ); /* just start it here. */
	return err;
}

/*
 * return values:
 *   1 yes, we have a valid connection
 *   0 oops, did not work out, please try again
 *  -1 peer talks different language,
 *     no point in trying again, please go standalone.
 *  -2 We do not have a network config...
 */
STATIC int conn_connect(struct drbd_tconn *tconn)
{
	struct drbd_socket sock, msock;
	struct drbd_conf *mdev;
	struct net_conf *nc;
	int vnr, timeout, h, ok;
	bool discard_my_data;
	enum drbd_state_rv rv;
	struct accept_wait_data ad = {
		.tconn = tconn,
		.door_bell = COMPLETION_INITIALIZER_ONSTACK(ad.door_bell),
	};

	clear_bit(DISCONNECT_SENT, &tconn->flags);
	if (conn_request_state(tconn, NS(conn, C_WF_CONNECTION), CS_VERBOSE) < SS_SUCCESS)
		return -2;

	mutex_init(&sock.mutex);
	sock.sbuf = tconn->data.sbuf;
	sock.rbuf = tconn->data.rbuf;
	sock.socket = NULL;
	mutex_init(&msock.mutex);
	msock.sbuf = tconn->meta.sbuf;
	msock.rbuf = tconn->meta.rbuf;
	msock.socket = NULL;

	/* Assume that the peer only understands protocol 80 until we know better.  */
	tconn->agreed_pro_version = 80;

	if (prepare_listen_socket(tconn, &ad))
		return 0;

	do {
		struct socket *s;

		s = drbd_try_connect(tconn);
		if (s) {
			if (!sock.socket) {
				sock.socket = s;
				send_first_packet(tconn, &sock, P_INITIAL_DATA);
			} else if (!msock.socket) {
				clear_bit(RESOLVE_CONFLICTS, &tconn->flags);
				msock.socket = s;
				send_first_packet(tconn, &msock, P_INITIAL_META);
			} else {
				conn_err(tconn, "Logic error in conn_connect()\n");
				goto out_release_sockets;
			}
		}

		if (sock.socket && msock.socket) {
			rcu_read_lock();
			nc = rcu_dereference(tconn->net_conf);
			timeout = nc->ping_timeo * HZ / 10;
			rcu_read_unlock();
			schedule_timeout_interruptible(timeout);
			ok = drbd_socket_okay(&sock.socket);
			ok = drbd_socket_okay(&msock.socket) && ok;
			if (ok)
				break;
		}

retry:
		s = drbd_wait_for_connect(tconn, &ad);
		if (s) {
			int fp = receive_first_packet(tconn, s);
			drbd_socket_okay(&sock.socket);
			drbd_socket_okay(&msock.socket);
			switch (fp) {
			case P_INITIAL_DATA:
				if (sock.socket) {
					conn_warn(tconn, "initial packet S crossed\n");
					sock_release(sock.socket);
					sock.socket = s;
					goto randomize;
				}
				sock.socket = s;
				break;
			case P_INITIAL_META:
				set_bit(RESOLVE_CONFLICTS, &tconn->flags);
				if (msock.socket) {
					conn_warn(tconn, "initial packet M crossed\n");
					sock_release(msock.socket);
					msock.socket = s;
					goto randomize;
				}
				msock.socket = s;
				break;
			default:
				conn_warn(tconn, "Error receiving initial packet\n");
				sock_release(s);
randomize:
				if (random32() & 1)
					goto retry;
			}
		}

		if (tconn->cstate <= C_DISCONNECTING)
			goto out_release_sockets;
		if (signal_pending(current)) {
			flush_signals(current);
			smp_rmb();
			if (get_t_state(&tconn->receiver) == EXITING)
				goto out_release_sockets;
		}

		ok = drbd_socket_okay(&sock.socket);
		ok = drbd_socket_okay(&msock.socket) && ok;
	} while (!ok);

	if (ad.s_listen)
		sock_release(ad.s_listen);

	sock.socket->sk->sk_reuse = SK_CAN_REUSE; /* SO_REUSEADDR */
	msock.socket->sk->sk_reuse = SK_CAN_REUSE; /* SO_REUSEADDR */

	sock.socket->sk->sk_allocation = GFP_NOIO;
	msock.socket->sk->sk_allocation = GFP_NOIO;

	sock.socket->sk->sk_priority = TC_PRIO_INTERACTIVE_BULK;
	msock.socket->sk->sk_priority = TC_PRIO_INTERACTIVE;

	/* NOT YET ...
	 * sock.socket->sk->sk_sndtimeo = tconn->net_conf->timeout*HZ/10;
	 * sock.socket->sk->sk_rcvtimeo = MAX_SCHEDULE_TIMEOUT;
	 * first set it to the P_CONNECTION_FEATURES timeout,
	 * which we set to 4x the configured ping_timeout. */
	rcu_read_lock();
	nc = rcu_dereference(tconn->net_conf);

	sock.socket->sk->sk_sndtimeo =
	sock.socket->sk->sk_rcvtimeo = nc->ping_timeo*4*HZ/10;

	msock.socket->sk->sk_rcvtimeo = nc->ping_int*HZ;
	timeout = nc->timeout * HZ / 10;
	discard_my_data = nc->discard_my_data;
	rcu_read_unlock();

	msock.socket->sk->sk_sndtimeo = timeout;

	/* we don't want delays.
	 * we use TCP_CORK where appropriate, though */
	drbd_tcp_nodelay(sock.socket);
	drbd_tcp_nodelay(msock.socket);

	tconn->data.socket = sock.socket;
	tconn->meta.socket = msock.socket;
	tconn->last_received = jiffies;

	h = drbd_do_features(tconn);
	if (h <= 0)
		return h;

	if (tconn->cram_hmac_tfm) {
		/* drbd_request_state(mdev, NS(conn, WFAuth)); */
		switch (drbd_do_auth(tconn)) {
		case -1:
			conn_err(tconn, "Authentication of peer failed\n");
			return -1;
		case 0:
			conn_err(tconn, "Authentication of peer failed, trying again.\n");
			return 0;
		}
	}

	tconn->data.socket->sk->sk_sndtimeo = timeout;
	tconn->data.socket->sk->sk_rcvtimeo = MAX_SCHEDULE_TIMEOUT;

	if (drbd_send_protocol(tconn) == -EOPNOTSUPP)
		return -1;

<<<<<<< HEAD
	set_bit(STATE_SENT, &tconn->flags);

	rcu_read_lock();
	idr_for_each_entry(&tconn->volumes, mdev, vnr) {
		kobject_get(&mdev->kobj);
		rcu_read_unlock();

		if (discard_my_data)
			set_bit(DISCARD_MY_DATA, &mdev->flags);
		else
			clear_bit(DISCARD_MY_DATA, &mdev->flags);

		drbd_connected(mdev);
		kobject_put(&mdev->kobj);
		rcu_read_lock();
	}
	rcu_read_unlock();

	rv = conn_request_state(tconn, NS(conn, C_WF_REPORT_PARAMS), CS_VERBOSE);
	if (rv < SS_SUCCESS || tconn->cstate != C_WF_REPORT_PARAMS) {
		clear_bit(STATE_SENT, &tconn->flags);
=======
	drbd_set_flag(mdev, STATE_SENT);
	/* Prevent a race between resync-handshake and
	 * being promoted to Primary.
	 *
	 * Grab and release the state mutex, so we know that any current
	 * drbd_set_role() is finished, and any incoming drbd_set_role
	 * will see the STATE_SENT flag, and wait for it to be cleared.
	 */
	mutex_lock(&mdev->state_mutex);
	mutex_unlock(&mdev->state_mutex);

	drbd_send_sync_param(mdev, &mdev->sync_conf);
	drbd_send_sizes(mdev, 0, 0);
	drbd_send_uuids(mdev);
	drbd_send_current_state(mdev);
	drbd_clear_flag(mdev, USE_DEGR_WFC_T);
	drbd_clear_flag(mdev, RESIZE_PENDING);

	spin_lock_irq(&mdev->req_lock);
	rv = _drbd_set_state(_NS(mdev, conn, C_WF_REPORT_PARAMS), CS_VERBOSE, NULL);
	if (mdev->state.conn != C_WF_REPORT_PARAMS) {
		drbd_clear_flag(mdev, STATE_SENT);
		rv = SS_UNKNOWN_ERROR;
	}
	spin_unlock_irq(&mdev->req_lock);

	if (rv < SS_SUCCESS)
>>>>>>> 6f2e200b
		return 0;
	}

	drbd_thread_start(&tconn->asender);

	mutex_lock(&tconn->conf_update);
	/* The discard_my_data flag is a single-shot modifier to the next
	 * connection attempt, the handshake of which is now well underway.
	 * No need for rcu style copying of the whole struct
	 * just to clear a single value. */
	tconn->net_conf->discard_my_data = 0;
	mutex_unlock(&tconn->conf_update);

	return h;

out_release_sockets:
	if (ad.s_listen)
		sock_release(ad.s_listen);
	if (sock.socket)
		sock_release(sock.socket);
	if (msock.socket)
		sock_release(msock.socket);
	return -1;
}

static int decode_header(struct drbd_tconn *tconn, void *header, struct packet_info *pi)
{
	unsigned int header_size = drbd_header_size(tconn);

	if (header_size == sizeof(struct p_header100) &&
	    *(__be32 *)header == cpu_to_be32(DRBD_MAGIC_100)) {
		struct p_header100 *h = header;
		if (h->pad != 0) {
			conn_err(tconn, "Header padding is not zero\n");
			return -EINVAL;
		}
		pi->vnr = be16_to_cpu(h->volume);
		pi->cmd = be16_to_cpu(h->command);
		pi->size = be32_to_cpu(h->length);
	} else if (header_size == sizeof(struct p_header95) &&
		   *(__be16 *)header == cpu_to_be16(DRBD_MAGIC_BIG)) {
		struct p_header95 *h = header;
		pi->cmd = be16_to_cpu(h->command);
		pi->size = be32_to_cpu(h->length);
		pi->vnr = 0;
	} else if (header_size == sizeof(struct p_header80) &&
		   *(__be32 *)header == cpu_to_be32(DRBD_MAGIC)) {
		struct p_header80 *h = header;
		pi->cmd = be16_to_cpu(h->command);
		pi->size = be16_to_cpu(h->length);
		pi->vnr = 0;
	} else {
		conn_err(tconn, "Wrong magic value 0x%08x in protocol version %d\n",
			 be32_to_cpu(*(__be32 *)header),
			 tconn->agreed_pro_version);
		return -EINVAL;
	}
	pi->data = header + header_size;
	return 0;
}

static int drbd_recv_header(struct drbd_tconn *tconn, struct packet_info *pi)
{
	void *buffer = tconn->data.rbuf;
	int err;

	err = drbd_recv_all_warn(tconn, buffer, drbd_header_size(tconn));
	if (err)
		return err;

	err = decode_header(tconn, buffer, pi);
	tconn->last_received = jiffies;

	return err;
}

STATIC enum finish_epoch drbd_flush_after_epoch(struct drbd_tconn *tconn, struct drbd_epoch *epoch)
{
	int rv;
	struct drbd_conf *mdev;
	int vnr;

	if (tconn->write_ordering >= WO_bdev_flush) {
		rcu_read_lock();
		idr_for_each_entry(&tconn->volumes, mdev, vnr) {
			if (!get_ldev(mdev))
				continue;
			kobject_get(&mdev->kobj);
			rcu_read_unlock();

			rv = blkdev_issue_flush(mdev->ldev->backing_bdev,
					GFP_NOIO, NULL);
			if (rv) {
				dev_info(DEV, "local disk flush failed with status %d\n", rv);
				/* would rather check on EOPNOTSUPP, but that is not reliable.
				 * don't try again for ANY return value != 0
				 * if (rv == -EOPNOTSUPP) */
				drbd_bump_write_ordering(tconn, WO_drain_io);
			}
			put_ldev(mdev);
			kobject_put(&mdev->kobj);

			rcu_read_lock();
			if (rv)
				break;
		}
		rcu_read_unlock();
	}

	return drbd_may_finish_epoch(tconn, epoch, EV_BARRIER_DONE);
}

STATIC int w_flush(struct drbd_work *w, int cancel)
{
	struct flush_work *fw = container_of(w, struct flush_work, w);
	struct drbd_epoch *epoch = fw->epoch;
	struct drbd_tconn *tconn = epoch->tconn;

	kfree(w);

	if (!test_and_set_bit(DE_BARRIER_IN_NEXT_EPOCH_ISSUED, &epoch->flags))
		drbd_flush_after_epoch(tconn, epoch);

	drbd_may_finish_epoch(tconn, epoch, EV_PUT |
			      (tconn->cstate < C_WF_REPORT_PARAMS ? EV_CLEANUP : 0));

	return 0;
}

/**
 * drbd_may_finish_epoch() - Applies an epoch_event to the epoch's state, eventually finishes it.
 * @mdev:	DRBD device.
 * @epoch:	Epoch object.
 * @ev:		Epoch event.
 */
STATIC enum finish_epoch drbd_may_finish_epoch(struct drbd_tconn *tconn,
					       struct drbd_epoch *epoch,
					       enum epoch_event ev)
{
	int finish, epoch_size;
	struct drbd_epoch *next_epoch;
	int schedule_flush = 0;
	enum finish_epoch rv = FE_STILL_LIVE;

	spin_lock(&tconn->epoch_lock);
	do {
		next_epoch = NULL;
		finish = 0;

		epoch_size = atomic_read(&epoch->epoch_size);

		switch (ev & ~EV_CLEANUP) {
		case EV_PUT:
			atomic_dec(&epoch->active);
			break;
		case EV_GOT_BARRIER_NR:
			set_bit(DE_HAVE_BARRIER_NUMBER, &epoch->flags);

			/* Special case: If we just switched from WO_bio_barrier to
			   WO_bdev_flush we should not finish the current epoch */
			if (test_bit(DE_CONTAINS_A_BARRIER, &epoch->flags) && epoch_size == 1 &&
			    tconn->write_ordering != WO_bio_barrier &&
			    epoch == tconn->current_epoch)
				clear_bit(DE_CONTAINS_A_BARRIER, &epoch->flags);
			break;
		case EV_BARRIER_DONE:
			set_bit(DE_BARRIER_IN_NEXT_EPOCH_DONE, &epoch->flags);
			break;
		case EV_BECAME_LAST:
			/* nothing to do*/
			break;
		}

		if (epoch_size != 0 &&
		    atomic_read(&epoch->active) == 0 &&
		    (test_bit(DE_HAVE_BARRIER_NUMBER, &epoch->flags) || ev & EV_CLEANUP) &&
		    epoch->list.prev == &tconn->current_epoch->list &&
		    !test_bit(DE_IS_FINISHING, &epoch->flags)) {
			/* Nearly all conditions are met to finish that epoch... */
			if (test_bit(DE_BARRIER_IN_NEXT_EPOCH_DONE, &epoch->flags) ||
			    tconn->write_ordering == WO_none ||
			    (epoch_size == 1 && test_bit(DE_CONTAINS_A_BARRIER, &epoch->flags)) ||
			    ev & EV_CLEANUP) {
				finish = 1;
				set_bit(DE_IS_FINISHING, &epoch->flags);
			} else if (!test_bit(DE_BARRIER_IN_NEXT_EPOCH_ISSUED, &epoch->flags) &&
				 tconn->write_ordering == WO_bio_barrier) {
				atomic_inc(&epoch->active);
				schedule_flush = 1;
			}
		}
		if (finish) {
			if (!(ev & EV_CLEANUP)) {
				spin_unlock(&tconn->epoch_lock);
				drbd_send_b_ack(epoch->tconn, epoch->barrier_nr, epoch_size);
				spin_lock(&tconn->epoch_lock);
			}
#if 0
			/* FIXME: dec unacked on connection, once we have
			 * something to count pending connection packets in. */
			if (test_bit(DE_HAVE_BARRIER_NUMBER, &epoch->flags))
				dec_unacked(epoch->tconn);
#endif

			if (tconn->current_epoch != epoch) {
				next_epoch = list_entry(epoch->list.next, struct drbd_epoch, list);
				list_del(&epoch->list);
				ev = EV_BECAME_LAST | (ev & EV_CLEANUP);
				tconn->epochs--;
				kfree(epoch);

				if (rv == FE_STILL_LIVE)
					rv = FE_DESTROYED;
			} else {
				epoch->flags = 0;
				atomic_set(&epoch->epoch_size, 0);
				/* atomic_set(&epoch->active, 0); is alrady zero */
				if (rv == FE_STILL_LIVE)
					rv = FE_RECYCLED;
			}
		}

		if (!next_epoch)
			break;

		epoch = next_epoch;
	} while (1);

	spin_unlock(&tconn->epoch_lock);

	if (schedule_flush) {
		struct flush_work *fw;
		fw = kmalloc(sizeof(*fw), GFP_ATOMIC);
		if (fw) {
			fw->w.cb = w_flush;
			fw->epoch = epoch;
			fw->w.tconn = tconn;
			drbd_queue_work(&tconn->sender_work, &fw->w);
		} else {
			conn_warn(tconn, "Could not kmalloc a flush_work obj\n");
			set_bit(DE_BARRIER_IN_NEXT_EPOCH_ISSUED, &epoch->flags);
			/* That is not a recursion, only one level */
			drbd_may_finish_epoch(tconn, epoch, EV_BARRIER_DONE);
			drbd_may_finish_epoch(tconn, epoch, EV_PUT);
		}
	}

	return rv;
}

/**
 * drbd_bump_write_ordering() - Fall back to an other write ordering method
 * @tconn:	DRBD connection.
 * @wo:		Write ordering method to try.
 */
void drbd_bump_write_ordering(struct drbd_tconn *tconn, enum write_ordering_e wo)
{
	struct disk_conf *dc;
	struct drbd_conf *mdev;
	enum write_ordering_e pwo;
	int vnr, i = 0;
	static char *write_ordering_str[] = {
		[WO_none] = "none",
		[WO_drain_io] = "drain",
		[WO_bdev_flush] = "flush",
		[WO_bio_barrier] = "barrier",
	};

	pwo = tconn->write_ordering;
	wo = min(pwo, wo);
	rcu_read_lock();
	idr_for_each_entry(&tconn->volumes, mdev, vnr) {
		if (i++ == 1 && wo == WO_bio_barrier)
			wo = WO_bdev_flush; /* WO = barrier does not handle multiple volumes */
		if (!get_ldev_if_state(mdev, D_ATTACHING))
			continue;
		dc = rcu_dereference(mdev->ldev->disk_conf);

		if (wo == WO_bio_barrier && !dc->disk_barrier)
			wo = WO_bdev_flush;
		if (wo == WO_bdev_flush && !dc->disk_flushes)
			wo = WO_drain_io;
		if (wo == WO_drain_io && !dc->disk_drain)
			wo = WO_none;
		put_ldev(mdev);
	}
	rcu_read_unlock();
	tconn->write_ordering = wo;
	if (pwo != tconn->write_ordering || wo == WO_bio_barrier)
		conn_info(tconn, "Method to ensure write ordering: %s\n", write_ordering_str[tconn->write_ordering]);
}

/**
 * drbd_submit_peer_request()
 * @mdev:	DRBD device.
 * @peer_req:	peer request
 * @rw:		flag field, see bio->bi_rw
 *
 * May spread the pages to multiple bios,
 * depending on bio_add_page restrictions.
 *
 * Returns 0 if all bios have been submitted,
 * -ENOMEM if we could not allocate enough bios,
 * -ENOSPC (any better suggestion?) if we have not been able to bio_add_page a
 *  single page to an empty bio (which should never happen and likely indicates
 *  that the lower level IO stack is in some way broken). This has been observed
 *  on certain Xen deployments.
 */
/* TODO allocate from our own bio_set. */
int drbd_submit_peer_request(struct drbd_conf *mdev,
			     struct drbd_peer_request *peer_req,
			     const unsigned rw, const int fault_type)
{
	struct bio *bios = NULL;
	struct bio *bio;
	struct page *page = peer_req->pages;
	sector_t sector = peer_req->i.sector;
	unsigned ds = peer_req->i.size;
	unsigned n_bios = 0;
	unsigned nr_pages = (ds + PAGE_SIZE -1) >> PAGE_SHIFT;
	int err = -ENOMEM;

	/* In most cases, we will only need one bio.  But in case the lower
	 * level restrictions happen to be different at this offset on this
	 * side than those of the sending peer, we may need to submit the
	 * request in more than one bio.
	 *
	 * Plain bio_alloc is good enough here, this is no DRBD internally
	 * generated bio, but a bio allocated on behalf of the peer.
	 */
next_bio:
	bio = bio_alloc(GFP_NOIO, nr_pages);
	if (!bio) {
		dev_err(DEV, "submit_ee: Allocation of a bio failed\n");
		goto fail;
	}
	/* > peer_req->i.sector, unless this is the first bio */
	bio->bi_sector = sector;
	bio->bi_bdev = mdev->ldev->backing_bdev;
	/* we special case some flags in the multi-bio case, see below
	 * (REQ_UNPLUG, REQ_FLUSH, or BIO_RW_BARRIER in older kernels) */
	bio->bi_rw = rw;
	bio->bi_private = peer_req;
	bio->bi_end_io = drbd_peer_request_endio;

	bio->bi_next = bios;
	bios = bio;
	++n_bios;

	page_chain_for_each(page) {
		unsigned len = min_t(unsigned, ds, PAGE_SIZE);
		if (!bio_add_page(bio, page, len, 0)) {
			/* A single page must always be possible!
			 * But in case it fails anyways,
			 * we deal with it, and complain (below). */
			if (bio->bi_vcnt == 0) {
				dev_err(DEV,
					"bio_add_page failed for len=%u, "
					"bi_vcnt=0 (bi_sector=%llu)\n",
					len, (unsigned long long)bio->bi_sector);
				err = -ENOSPC;
				goto fail;
			}
			goto next_bio;
		}
		ds -= len;
		sector += len >> 9;
		--nr_pages;
	}
	D_ASSERT(page == NULL);
	D_ASSERT(ds == 0);

	atomic_set(&peer_req->pending_bios, n_bios);
	do {
		bio = bios;
		bios = bios->bi_next;
		bio->bi_next = NULL;

		/* strip off REQ_UNPLUG unless it is the last bio */
		if (bios)
			bio->bi_rw &= ~DRBD_REQ_UNPLUG;
		drbd_generic_make_request(mdev, fault_type, bio);

		/* strip off REQ_FLUSH,
		 * unless it is the first or last bio */
		if (bios && bios->bi_next)
			bios->bi_rw &= ~DRBD_REQ_FLUSH;
	} while (bios);
	maybe_kick_lo(mdev);
	return 0;

fail:
	while (bios) {
		bio = bios;
		bios = bios->bi_next;
		bio_put(bio);
	}
	return err;
}

static void drbd_remove_epoch_entry_interval(struct drbd_conf *mdev,
					     struct drbd_peer_request *peer_req)
{
	struct drbd_interval *i = &peer_req->i;

	drbd_remove_interval(&mdev->write_requests, i);
	drbd_clear_interval(i);

	/* Wake up any processes waiting for this peer request to complete.  */
	if (i->waiting)
		wake_up(&mdev->misc_wait);
}

/**
 * w_e_reissue() - Worker callback; Resubmit a bio, without REQ_HARDBARRIER set
 * @mdev:	DRBD device.
 * @w:		work object.
 * @cancel:	The connection will be closed anyways (unused in this callback)
 */
int w_e_reissue(struct drbd_work *w, int cancel) __releases(local)
{
	struct drbd_peer_request *peer_req =
		container_of(w, struct drbd_peer_request, w);
	struct drbd_conf *mdev = w->mdev;
	int err;
	/* We leave DE_CONTAINS_A_BARRIER and EE_IS_BARRIER in place,
	   (and DE_BARRIER_IN_NEXT_EPOCH_ISSUED in the previous Epoch)
	   so that we can finish that epoch in drbd_may_finish_epoch().
	   That is necessary if we already have a long chain of Epochs, before
	   we realize that BARRIER is actually not supported */

	/* As long as the -ENOTSUPP on the barrier is reported immediately
	   that will never trigger. If it is reported late, we will just
	   print that warning and continue correctly for all future requests
	   with WO_bdev_flush */
	if (previous_epoch(mdev->tconn, peer_req->epoch))
		dev_warn(DEV, "Write ordering was not enforced (one time event)\n");

	/* we still have a local reference,
	 * get_ldev was done in receive_Data. */

	peer_req->w.cb = e_end_block;
	err = drbd_submit_peer_request(mdev, peer_req, WRITE, DRBD_FAULT_DT_WR);
	switch (err) {
	case -ENOMEM:
		peer_req->w.cb = w_e_reissue;
		drbd_queue_work(&mdev->tconn->sender_work, &peer_req->w);
		/* retry later; fall through */
	case 0:
		/* keep worker happy and connection up */
		return 0;

	case -ENOSPC:
		/* no other error expected, but anyways: */
	default:
		/* forget the object,
		 * and cause a "Network failure" */
		spin_lock_irq(&mdev->tconn->req_lock);
		list_del(&peer_req->w.list);
		drbd_remove_epoch_entry_interval(mdev, peer_req);
		spin_unlock_irq(&mdev->tconn->req_lock);
		if (peer_req->flags & EE_CALL_AL_COMPLETE_IO)
			drbd_al_complete_io(mdev, &peer_req->i);
		drbd_may_finish_epoch(mdev->tconn, peer_req->epoch, EV_PUT + EV_CLEANUP);
		drbd_free_peer_req(mdev, peer_req);
		dev_err(DEV, "submit failed, triggering re-connect\n");
		return err;
	}
}

void conn_wait_active_ee_empty(struct drbd_tconn *tconn)
{
	struct drbd_conf *mdev;
	int vnr;

	rcu_read_lock();
	idr_for_each_entry(&tconn->volumes, mdev, vnr) {
		kobject_get(&mdev->kobj);
		rcu_read_unlock();
		drbd_wait_ee_list_empty(mdev, &mdev->active_ee);
		kobject_put(&mdev->kobj);
		rcu_read_lock();
	}
	rcu_read_unlock();
}

void conn_wait_done_ee_empty(struct drbd_tconn *tconn)
{
	struct drbd_conf *mdev;
	int vnr;

	rcu_read_lock();
	idr_for_each_entry(&tconn->volumes, mdev, vnr) {
		kobject_get(&mdev->kobj);
		rcu_read_unlock();
		drbd_wait_ee_list_empty(mdev, &mdev->done_ee);
		kobject_put(&mdev->kobj);
		rcu_read_lock();
	}
	rcu_read_unlock();
}

#ifdef blk_queue_plugged
static void drbd_unplug_all_devices(struct drbd_tconn *tconn)
{
	struct drbd_conf *mdev;
	int vnr;

	rcu_read_lock();
	idr_for_each_entry(&tconn->volumes, mdev, vnr) {
		kobject_get(&mdev->kobj);
		rcu_read_unlock();
		drbd_kick_lo(mdev);
		kobject_put(&mdev->kobj);
		rcu_read_lock();
	}
	rcu_read_unlock();
}
#else
static void drbd_unplug_all_devices(struct drbd_tconn *tconn)
{
}
#endif

STATIC int receive_Barrier(struct drbd_tconn *tconn, struct packet_info *pi)
{
	int rv, issue_flush;
	struct p_barrier *p = pi->data;
	struct drbd_epoch *epoch;

	drbd_unplug_all_devices(tconn);

	/* FIXME these are unacked on connection,
	 * not a specific (peer)device.
	 */
	tconn->current_epoch->barrier_nr = p->barrier;
	tconn->current_epoch->tconn = tconn;
	rv = drbd_may_finish_epoch(tconn, tconn->current_epoch, EV_GOT_BARRIER_NR);

	/* P_BARRIER_ACK may imply that the corresponding extent is dropped from
	 * the activity log, which means it would not be resynced in case the
	 * R_PRIMARY crashes now.
	 * Therefore we must send the barrier_ack after the barrier request was
	 * completed. */
	switch (tconn->write_ordering) {
	case WO_bio_barrier:
	case WO_none:
		if (rv == FE_RECYCLED)
			return 0;
		break;

	case WO_bdev_flush:
	case WO_drain_io:
		if (rv == FE_STILL_LIVE) {
			set_bit(DE_BARRIER_IN_NEXT_EPOCH_ISSUED, &tconn->current_epoch->flags);
			conn_wait_active_ee_empty(tconn);
			rv = drbd_flush_after_epoch(tconn, tconn->current_epoch);
		}
		if (rv == FE_RECYCLED)
			return 0;

		/* The asender will send all the ACKs and barrier ACKs out, since
		   all EEs moved from the active_ee to the done_ee. We need to
		   provide a new epoch object for the EEs that come in soon */
		break;
	}

	/* receiver context, in the writeout path of the other node.
	 * avoid potential distributed deadlock */
	epoch = kmalloc(sizeof(struct drbd_epoch), GFP_NOIO);
	if (!epoch) {
		issue_flush = !test_and_set_bit(DE_BARRIER_IN_NEXT_EPOCH_ISSUED, &tconn->current_epoch->flags);
		conn_wait_active_ee_empty(tconn);
		if (issue_flush) {
			rv = drbd_flush_after_epoch(tconn, tconn->current_epoch);
			if (rv == FE_RECYCLED)
				return 0;
		}

		conn_wait_done_ee_empty(tconn);

		return 0;
	}

	epoch->flags = 0;
	atomic_set(&epoch->epoch_size, 0);
	atomic_set(&epoch->active, 0);

	spin_lock(&tconn->epoch_lock);
	if (atomic_read(&tconn->current_epoch->epoch_size)) {
		list_add(&epoch->list, &tconn->current_epoch->list);
		tconn->current_epoch = epoch;
		tconn->epochs++;
	} else {
		/* The current_epoch got recycled while we allocated this one... */
		kfree(epoch);
	}
	spin_unlock(&tconn->epoch_lock);

	return 0;
}

/* used from receive_RSDataReply (recv_resync_read)
 * and from receive_Data */
STATIC struct drbd_peer_request *
read_in_block(struct drbd_conf *mdev, u64 id, sector_t sector,
	      int data_size) __must_hold(local)
{
	const sector_t capacity = drbd_get_capacity(mdev->this_bdev);
	struct drbd_peer_request *peer_req;
	struct page *page;
	int dgs, ds, err;
	void *dig_in = mdev->tconn->int_dig_in;
	void *dig_vv = mdev->tconn->int_dig_vv;
	unsigned long *data;

	dgs = 0;
	if (mdev->tconn->peer_integrity_tfm) {
		dgs = crypto_hash_digestsize(mdev->tconn->peer_integrity_tfm);
		/*
		 * FIXME: Receive the incoming digest into the receive buffer
		 *	  here, together with its struct p_data?
		 */
		err = drbd_recv_all_warn(mdev->tconn, dig_in, dgs);
		if (err)
			return NULL;
		data_size -= dgs;
	}

	if (!expect(IS_ALIGNED(data_size, 512)))
		return NULL;
	if (!expect(data_size <= DRBD_MAX_BIO_SIZE))
		return NULL;

	/* even though we trust out peer,
	 * we sometimes have to double check. */
	if (sector + (data_size>>9) > capacity) {
		dev_err(DEV, "request from peer beyond end of local disk: "
			"capacity: %llus < sector: %llus + size: %u\n",
			(unsigned long long)capacity,
			(unsigned long long)sector, data_size);
		return NULL;
	}

	/* GFP_NOIO, because we must not cause arbitrary write-out: in a DRBD
	 * "criss-cross" setup, that might cause write-out on some other DRBD,
	 * which in turn might block on the other node at this very place.  */
	peer_req = drbd_alloc_peer_req(mdev, id, sector, data_size, GFP_NOIO);
	if (!peer_req)
		return NULL;

	if (!data_size)
		return peer_req;

	ds = data_size;
	page = peer_req->pages;
	page_chain_for_each(page) {
		unsigned len = min_t(int, ds, PAGE_SIZE);
		data = kmap(page);
		err = drbd_recv_all_warn(mdev->tconn, data, len);
		if (drbd_insert_fault(mdev, DRBD_FAULT_RECEIVE)) {
			dev_err(DEV, "Fault injection: Corrupting data on receive\n");
			data[0] = data[0] ^ (unsigned long)-1;
		}
		kunmap(page);
		if (err) {
			drbd_free_peer_req(mdev, peer_req);
			return NULL;
		}
		ds -= len;
	}

	if (dgs) {
		drbd_csum_ee(mdev, mdev->tconn->peer_integrity_tfm, peer_req, dig_vv);
		if (memcmp(dig_in, dig_vv, dgs)) {
			dev_err(DEV, "Digest integrity check FAILED: %llus +%u\n",
				(unsigned long long)sector, data_size);
			drbd_free_peer_req(mdev, peer_req);
			return NULL;
		}
	}
	mdev->recv_cnt += data_size>>9;
	return peer_req;
}

/* drbd_drain_block() just takes a data block
 * out of the socket input buffer, and discards it.
 */
STATIC int drbd_drain_block(struct drbd_conf *mdev, int data_size)
{
	struct page *page;
	int err = 0;
	void *data;

	if (!data_size)
		return 0;

	page = drbd_alloc_pages(mdev, 1, 1);

	data = kmap(page);
	while (data_size) {
		unsigned int len = min_t(int, data_size, PAGE_SIZE);

		err = drbd_recv_all_warn(mdev->tconn, data, len);
		if (err)
			break;
		data_size -= len;
	}
	kunmap(page);
	drbd_free_pages(mdev, page, 0);
	return err;
}

STATIC int recv_dless_read(struct drbd_conf *mdev, struct drbd_request *req,
			   sector_t sector, int data_size)
{
	struct bio_vec *bvec;
	struct bio *bio;
	int dgs, err, i, expect;
	void *dig_in = mdev->tconn->int_dig_in;
	void *dig_vv = mdev->tconn->int_dig_vv;

	dgs = 0;
	if (mdev->tconn->peer_integrity_tfm) {
		dgs = crypto_hash_digestsize(mdev->tconn->peer_integrity_tfm);
		err = drbd_recv_all_warn(mdev->tconn, dig_in, dgs);
		if (err)
			return err;
		data_size -= dgs;
	}

	/* optimistically update recv_cnt.  if receiving fails below,
	 * we disconnect anyways, and counters will be reset. */
	mdev->recv_cnt += data_size>>9;

	bio = req->master_bio;
	D_ASSERT(sector == bio->bi_sector);

	bio_for_each_segment(bvec, bio, i) {
		void *mapped = kmap(bvec->bv_page) + bvec->bv_offset;
		expect = min_t(int, data_size, bvec->bv_len);
		err = drbd_recv_all_warn(mdev->tconn, mapped, expect);
		kunmap(bvec->bv_page);
		if (err)
			return err;
		data_size -= expect;
	}

	if (dgs) {
		drbd_csum_bio(mdev, mdev->tconn->peer_integrity_tfm, bio, dig_vv);
		if (memcmp(dig_in, dig_vv, dgs)) {
			dev_err(DEV, "Digest integrity check FAILED. Broken NICs?\n");
			return -EINVAL;
		}
	}

	D_ASSERT(data_size == 0);
	return 0;
}

/*
 * e_end_resync_block() is called in asender context via
 * drbd_finish_peer_reqs().
 */
STATIC int e_end_resync_block(struct drbd_work *w, int unused)
{
	struct drbd_peer_request *peer_req =
		container_of(w, struct drbd_peer_request, w);
	struct drbd_conf *mdev = w->mdev;
	sector_t sector = peer_req->i.sector;
	int err;

	D_ASSERT(drbd_interval_empty(&peer_req->i));

	if (likely((peer_req->flags & EE_WAS_ERROR) == 0)) {
		drbd_set_in_sync(mdev, sector, peer_req->i.size);
		err = drbd_send_ack(mdev, P_RS_WRITE_ACK, peer_req);
	} else {
		/* Record failure to sync */
		drbd_rs_failed_io(mdev, sector, peer_req->i.size);

		err  = drbd_send_ack(mdev, P_NEG_ACK, peer_req);
	}
	dec_unacked(mdev);

	return err;
}

STATIC int recv_resync_read(struct drbd_conf *mdev, sector_t sector, int data_size) __releases(local)
{
	struct drbd_peer_request *peer_req;

	peer_req = read_in_block(mdev, ID_SYNCER, sector, data_size);
	if (!peer_req)
		goto fail;

	dec_rs_pending(mdev);

	inc_unacked(mdev);
	/* corresponding dec_unacked() in e_end_resync_block()
	 * respective _drbd_clear_done_ee */

	peer_req->w.cb = e_end_resync_block;

	spin_lock_irq(&mdev->tconn->req_lock);
	list_add(&peer_req->w.list, &mdev->sync_ee);
	spin_unlock_irq(&mdev->tconn->req_lock);

	atomic_add(data_size >> 9, &mdev->rs_sect_ev);
	if (drbd_submit_peer_request(mdev, peer_req, WRITE, DRBD_FAULT_RS_WR) == 0)
		return 0;

	/* don't care for the reason here */
	dev_err(DEV, "submit failed, triggering re-connect\n");
	spin_lock_irq(&mdev->tconn->req_lock);
	list_del(&peer_req->w.list);
	spin_unlock_irq(&mdev->tconn->req_lock);

	drbd_free_peer_req(mdev, peer_req);
fail:
	put_ldev(mdev);
	return -EIO;
}

static struct drbd_request *
find_request(struct drbd_conf *mdev, struct rb_root *root, u64 id,
	     sector_t sector, bool missing_ok, const char *func)
{
	struct drbd_request *req;

	/* Request object according to our peer */
	req = (struct drbd_request *)(unsigned long)id;
	if (drbd_contains_interval(root, sector, &req->i) && req->i.local)
		return req;
	if (!missing_ok) {
		dev_err(DEV, "%s: failed to find request 0x%lx, sector %llus\n", func,
			(unsigned long)id, (unsigned long long)sector);
	}
	return NULL;
}

STATIC int receive_DataReply(struct drbd_tconn *tconn, struct packet_info *pi)
{
	struct drbd_conf *mdev;
	struct drbd_request *req;
	sector_t sector;
	int err;
	struct p_data *p = pi->data;

	mdev = vnr_to_mdev(tconn, pi->vnr);
	if (!mdev)
		return -EIO;

	sector = be64_to_cpu(p->sector);

	spin_lock_irq(&mdev->tconn->req_lock);
	req = find_request(mdev, &mdev->read_requests, p->block_id, sector, false, __func__);
	spin_unlock_irq(&mdev->tconn->req_lock);
	if (unlikely(!req))
		return -EIO;

	/* drbd_remove_request_interval() is done in _req_may_be_done, to avoid
	 * special casing it there for the various failure cases.
	 * still no race with drbd_fail_pending_reads */
	err = recv_dless_read(mdev, req, sector, pi->size);
	if (!err)
		req_mod(req, DATA_RECEIVED);
	/* else: nothing. handled from drbd_disconnect...
	 * I don't think we may complete this just yet
	 * in case we are "on-disconnect: freeze" */

	return err;
}

STATIC int receive_RSDataReply(struct drbd_tconn *tconn, struct packet_info *pi)
{
	struct drbd_conf *mdev;
	sector_t sector;
	int err;
	struct p_data *p = pi->data;

	mdev = vnr_to_mdev(tconn, pi->vnr);
	if (!mdev)
		return -EIO;

	sector = be64_to_cpu(p->sector);
	D_ASSERT(p->block_id == ID_SYNCER);

	if (get_ldev(mdev)) {
		/* data is submitted to disk within recv_resync_read.
		 * corresponding put_ldev done below on error,
		 * or in drbd_peer_request_endio. */
		err = recv_resync_read(mdev, sector, pi->size);
	} else {
		if (DRBD_ratelimit(5*HZ, 5))
			dev_err(DEV, "Can not write resync data to local disk.\n");

		err = drbd_drain_block(mdev, pi->size);

		drbd_send_ack_dp(mdev, P_NEG_ACK, p, pi->size);
	}

	atomic_add(pi->size >> 9, &mdev->rs_sect_in);

	return err;
}

static void restart_conflicting_writes(struct drbd_conf *mdev,
				       sector_t sector, int size)
{
	struct drbd_interval *i;
	struct drbd_request *req;

	drbd_for_each_overlap(i, &mdev->write_requests, sector, size) {
		if (!i->local)
			continue;
		req = container_of(i, struct drbd_request, i);
		if (req->rq_state & RQ_LOCAL_PENDING ||
		    !(req->rq_state & RQ_POSTPONED))
			continue;
		/* as it is RQ_POSTPONED, this will cause it to
		 * be queued on the retry workqueue. */
		__req_mod(req, CONFLICT_RESOLVED, NULL);
	}
}

/*
 * e_end_block() is called in asender context via drbd_finish_peer_reqs().
 */
STATIC int e_end_block(struct drbd_work *w, int cancel)
{
	struct drbd_peer_request *peer_req =
		container_of(w, struct drbd_peer_request, w);
	struct drbd_conf *mdev = w->mdev;
	sector_t sector = peer_req->i.sector;
	struct drbd_epoch *epoch;
	int err = 0, pcmd;

	if (peer_req->flags & EE_IS_BARRIER) {
		epoch = previous_epoch(mdev->tconn, peer_req->epoch);
		if (epoch)
			drbd_may_finish_epoch(mdev->tconn, epoch, EV_BARRIER_DONE + (cancel ? EV_CLEANUP : 0));
	}

	if (peer_req->flags & EE_SEND_WRITE_ACK) {
		if (likely((peer_req->flags & EE_WAS_ERROR) == 0)) {
			pcmd = (mdev->state.conn >= C_SYNC_SOURCE &&
				mdev->state.conn <= C_PAUSED_SYNC_T &&
				peer_req->flags & EE_MAY_SET_IN_SYNC) ?
				P_RS_WRITE_ACK : P_WRITE_ACK;
			err = drbd_send_ack(mdev, pcmd, peer_req);
			if (pcmd == P_RS_WRITE_ACK)
				drbd_set_in_sync(mdev, sector, peer_req->i.size);
		} else {
			err = drbd_send_ack(mdev, P_NEG_ACK, peer_req);
			/* we expect it to be marked out of sync anyways...
			 * maybe assert this?  */
		}
		dec_unacked(mdev);
	}
	/* we delete from the conflict detection hash _after_ we sent out the
	 * P_WRITE_ACK / P_NEG_ACK, to get the sequence number right.  */
	if (peer_req->flags & EE_IN_INTERVAL_TREE) {
		spin_lock_irq(&mdev->tconn->req_lock);
		D_ASSERT(!drbd_interval_empty(&peer_req->i));
		drbd_remove_epoch_entry_interval(mdev, peer_req);
		if (peer_req->flags & EE_RESTART_REQUESTS)
			restart_conflicting_writes(mdev, sector, peer_req->i.size);
		spin_unlock_irq(&mdev->tconn->req_lock);
	} else
		D_ASSERT(drbd_interval_empty(&peer_req->i));

	drbd_may_finish_epoch(mdev->tconn, peer_req->epoch, EV_PUT + (cancel ? EV_CLEANUP : 0));

	return err;
}

static int e_send_ack(struct drbd_work *w, enum drbd_packet ack)
{
	struct drbd_conf *mdev = w->mdev;
	struct drbd_peer_request *peer_req =
		container_of(w, struct drbd_peer_request, w);
	int err;

	err = drbd_send_ack(mdev, ack, peer_req);
	dec_unacked(mdev);

	return err;
}

static int e_send_superseded(struct drbd_work *w, int unused)
{
	return e_send_ack(w, P_SUPERSEDED);
}

static int e_send_retry_write(struct drbd_work *w, int unused)
{
	struct drbd_tconn *tconn = w->mdev->tconn;

	return e_send_ack(w, tconn->agreed_pro_version >= 100 ?
			     P_RETRY_WRITE : P_SUPERSEDED);
}

static bool seq_greater(u32 a, u32 b)
{
	/*
	 * We assume 32-bit wrap-around here.
	 * For 24-bit wrap-around, we would have to shift:
	 *  a <<= 8; b <<= 8;
	 */
	return (s32)a - (s32)b > 0;
}

static u32 seq_max(u32 a, u32 b)
{
	return seq_greater(a, b) ? a : b;
}

static bool need_peer_seq(struct drbd_conf *mdev)
{
	struct drbd_tconn *tconn = mdev->tconn;
	int tp;

	/*
	 * We only need to keep track of the last packet_seq number of our peer
	 * if we are in dual-primary mode and we have the resolve-conflicts flag set; see
	 * handle_write_conflicts().
	 */

	rcu_read_lock();
	tp = rcu_dereference(mdev->tconn->net_conf)->two_primaries;
	rcu_read_unlock();

	return tp && test_bit(RESOLVE_CONFLICTS, &tconn->flags);
}

static void update_peer_seq(struct drbd_conf *mdev, unsigned int peer_seq)
{
	unsigned int newest_peer_seq;

	if (need_peer_seq(mdev)) {
		spin_lock(&mdev->peer_seq_lock);
		newest_peer_seq = seq_max(mdev->peer_seq, peer_seq);
		mdev->peer_seq = newest_peer_seq;
		spin_unlock(&mdev->peer_seq_lock);
		/* wake up only if we actually changed mdev->peer_seq */
		if (peer_seq == newest_peer_seq)
			wake_up(&mdev->seq_wait);
	}
}

static inline int overlaps(sector_t s1, int l1, sector_t s2, int l2)
{
	return !((s1 + (l1>>9) <= s2) || (s1 >= s2 + (l2>>9)));
}

/* maybe change sync_ee into interval trees as well? */
static bool overlapping_resync_write(struct drbd_conf *mdev, struct drbd_peer_request *peer_req)
{
	struct drbd_peer_request *rs_req;
	bool rv = 0;

	spin_lock_irq(&mdev->tconn->req_lock);
	list_for_each_entry(rs_req, &mdev->sync_ee, w.list) {
		if (overlaps(peer_req->i.sector, peer_req->i.size,
			     rs_req->i.sector, rs_req->i.size)) {
			rv = 1;
			break;
		}
	}
	spin_unlock_irq(&mdev->tconn->req_lock);

	return rv;
}

/* Called from receive_Data.
 * Synchronize packets on sock with packets on msock.
 *
 * This is here so even when a P_DATA packet traveling via sock overtook an Ack
 * packet traveling on msock, they are still processed in the order they have
 * been sent.
 *
 * Note: we don't care for Ack packets overtaking P_DATA packets.
 *
 * In case packet_seq is larger than mdev->peer_seq number, there are
 * outstanding packets on the msock. We wait for them to arrive.
 * In case we are the logically next packet, we update mdev->peer_seq
 * ourselves. Correctly handles 32bit wrap around.
 *
 * Assume we have a 10 GBit connection, that is about 1<<30 byte per second,
 * about 1<<21 sectors per second. So "worst" case, we have 1<<3 == 8 seconds
 * for the 24bit wrap (historical atomic_t guarantee on some archs), and we have
 * 1<<9 == 512 seconds aka ages for the 32bit wrap around...
 *
 * returns 0 if we may process the packet,
 * -ERESTARTSYS if we were interrupted (by disconnect signal). */
static int wait_for_and_update_peer_seq(struct drbd_conf *mdev, const u32 peer_seq)
{
	DEFINE_WAIT(wait);
	long timeout;
	int ret;

	if (!need_peer_seq(mdev))
		return 0;

	spin_lock(&mdev->peer_seq_lock);
	for (;;) {
		if (!seq_greater(peer_seq - 1, mdev->peer_seq)) {
			mdev->peer_seq = seq_max(mdev->peer_seq, peer_seq);
			ret = 0;
			break;
		}
		if (signal_pending(current)) {
			ret = -ERESTARTSYS;
			break;
		}
		prepare_to_wait(&mdev->seq_wait, &wait, TASK_INTERRUPTIBLE);
		spin_unlock(&mdev->peer_seq_lock);
		rcu_read_lock();
		timeout = rcu_dereference(mdev->tconn->net_conf)->ping_timeo*HZ/10;
		rcu_read_unlock();
		timeout = schedule_timeout(timeout);
		spin_lock(&mdev->peer_seq_lock);
		if (!timeout) {
			ret = -ETIMEDOUT;
			dev_err(DEV, "Timed out waiting for missing ack packets; disconnecting\n");
			break;
		}
	}
	spin_unlock(&mdev->peer_seq_lock);
	finish_wait(&mdev->seq_wait, &wait);
	return ret;
}

/* see also bio_flags_to_wire()
 * DRBD_REQ_*, because we need to semantically map the flags to data packet
 * flags and back. We may replicate to other kernel versions. */
static unsigned long wire_flags_to_bio(struct drbd_conf *mdev, u32 dpf)
{
	if (mdev->tconn->agreed_pro_version >= 95)
		return  (dpf & DP_RW_SYNC ? DRBD_REQ_SYNC : 0) |
			(dpf & DP_UNPLUG ? DRBD_REQ_UNPLUG : 0) |
			(dpf & DP_FUA ? DRBD_REQ_FUA : 0) |
			(dpf & DP_FLUSH ? DRBD_REQ_FLUSH : 0) |
			(dpf & DP_DISCARD ? DRBD_REQ_DISCARD : 0);

	/* else: we used to communicate one bit only in older DRBD */
	return dpf & DP_RW_SYNC ? (DRBD_REQ_SYNC | DRBD_REQ_UNPLUG) : 0;
}

static void fail_postponed_requests(struct drbd_conf *mdev, sector_t sector,
				    unsigned int size)
{
	struct drbd_interval *i;

    repeat:
	drbd_for_each_overlap(i, &mdev->write_requests, sector, size) {
		struct drbd_request *req;
		struct bio_and_error m;

		if (!i->local)
			continue;
		req = container_of(i, struct drbd_request, i);
		if (!(req->rq_state & RQ_POSTPONED))
			continue;
		req->rq_state &= ~RQ_POSTPONED;
		__req_mod(req, NEG_ACKED, &m);
		spin_unlock_irq(&mdev->tconn->req_lock);
		if (m.bio)
			complete_master_bio(mdev, &m);
		spin_lock_irq(&mdev->tconn->req_lock);
		goto repeat;
	}
}

static int handle_write_conflicts(struct drbd_conf *mdev,
				  struct drbd_peer_request *peer_req)
{
	struct drbd_tconn *tconn = mdev->tconn;
	bool resolve_conflicts = test_bit(RESOLVE_CONFLICTS, &tconn->flags);
	sector_t sector = peer_req->i.sector;
	const unsigned int size = peer_req->i.size;
	struct drbd_interval *i;
	bool equal;
	int err;

	/*
	 * Inserting the peer request into the write_requests tree will prevent
	 * new conflicting local requests from being added.
	 */
	drbd_insert_interval(&mdev->write_requests, &peer_req->i);

    repeat:
	drbd_for_each_overlap(i, &mdev->write_requests, sector, size) {
		if (i == &peer_req->i)
			continue;

		if (!i->local) {
			/*
			 * Our peer has sent a conflicting remote request; this
			 * should not happen in a two-node setup.  Wait for the
			 * earlier peer request to complete.
			 */
			err = drbd_wait_misc(mdev, i);
			if (err)
				goto out;
			goto repeat;
		}

		equal = i->sector == sector && i->size == size;
		if (resolve_conflicts) {
			/*
			 * If the peer request is fully contained within the
			 * overlapping request, it can be considered overwritten
			 * and thus superseded; otherwise, it will be retried
			 * once all overlapping requests have completed.
			 */
			bool superseded = i->sector <= sector && i->sector +
				       (i->size >> 9) >= sector + (size >> 9);

			if (!equal)
				dev_alert(DEV, "Concurrent writes detected: "
					       "local=%llus +%u, remote=%llus +%u, "
					       "assuming %s came first\n",
					  (unsigned long long)i->sector, i->size,
					  (unsigned long long)sector, size,
					  superseded ? "local" : "remote");

			inc_unacked(mdev);
			peer_req->w.cb = superseded ? e_send_superseded :
						   e_send_retry_write;
			list_add_tail(&peer_req->w.list, &mdev->done_ee);
			wake_asender(mdev->tconn);

			err = -ENOENT;
			goto out;
		} else {
			struct drbd_request *req =
				container_of(i, struct drbd_request, i);

			if (!equal)
				dev_alert(DEV, "Concurrent writes detected: "
					       "local=%llus +%u, remote=%llus +%u\n",
					  (unsigned long long)i->sector, i->size,
					  (unsigned long long)sector, size);

			if (req->rq_state & RQ_LOCAL_PENDING ||
			    !(req->rq_state & RQ_POSTPONED)) {
				/*
				 * Wait for the node with the discard flag to
				 * decide if this request has been superseded
				 * or needs to be retried.
				 * Requests that have been superseded will
				 * disappear from the write_requests tree.
				 *
				 * In addition, wait for the conflicting
				 * request to finish locally before submitting
				 * the conflicting peer request.
				 */
				err = drbd_wait_misc(mdev, &req->i);
				if (err) {
					_conn_request_state(mdev->tconn,
							    NS(conn, C_TIMEOUT),
							    CS_HARD);
					fail_postponed_requests(mdev, sector, size);
					goto out;
				}
				goto repeat;
			}
			/*
			 * Remember to restart the conflicting requests after
			 * the new peer request has completed.
			 */
			peer_req->flags |= EE_RESTART_REQUESTS;
		}
	}
	err = 0;

    out:
	if (err)
		drbd_remove_epoch_entry_interval(mdev, peer_req);
	return err;
}

/* mirrored write */
STATIC int receive_Data(struct drbd_tconn *tconn, struct packet_info *pi)
{
	struct drbd_conf *mdev;
	sector_t sector;
	struct drbd_peer_request *peer_req;
	struct p_data *p = pi->data;
	u32 peer_seq = be32_to_cpu(p->seq_num);
	int rw = WRITE;
	u32 dp_flags;
	int err, tp;

	mdev = vnr_to_mdev(tconn, pi->vnr);
	if (!mdev)
		return -EIO;

	if (!get_ldev(mdev)) {
		int err2;

		err = wait_for_and_update_peer_seq(mdev, peer_seq);
		drbd_send_ack_dp(mdev, P_NEG_ACK, p, pi->size);
		atomic_inc(&tconn->current_epoch->epoch_size);
		err2 = drbd_drain_block(mdev, pi->size);
		if (!err)
			err = err2;
		return err;
	}

	/*
	 * Corresponding put_ldev done either below (on various errors), or in
	 * drbd_peer_request_endio, if we successfully submit the data at the
	 * end of this function.
	 */

	sector = be64_to_cpu(p->sector);
	peer_req = read_in_block(mdev, p->block_id, sector, pi->size);
	if (!peer_req) {
		put_ldev(mdev);
		return -EIO;
	}

	peer_req->w.cb = e_end_block;

	dp_flags = be32_to_cpu(p->dp_flags);
	rw |= wire_flags_to_bio(mdev, dp_flags);
	if (peer_req->pages == NULL) {
		D_ASSERT(peer_req->i.size == 0);
		D_ASSERT(dp_flags & DP_FLUSH);
	}

	if (dp_flags & DP_MAY_SET_IN_SYNC)
		peer_req->flags |= EE_MAY_SET_IN_SYNC;

	/* last "fixes" to rw flags.
	 * Strip off BIO_RW_BARRIER unconditionally,
	 * it is not supposed to be here anyways.
	 * (Was FUA or FLUSH on the peer,
	 * and got translated to BARRIER on this side).
	 * Note that the epoch handling code below
	 * may add it again, though.
	 */
	rw &= ~DRBD_REQ_HARDBARRIER;

	spin_lock(&tconn->epoch_lock);
	peer_req->epoch = tconn->current_epoch;
	atomic_inc(&peer_req->epoch->epoch_size);
	atomic_inc(&peer_req->epoch->active);

	if (mdev->tconn->write_ordering == WO_bio_barrier &&
	    atomic_read(&peer_req->epoch->epoch_size) == 1) {
		struct drbd_epoch *epoch;
		/* Issue a barrier if we start a new epoch, and the previous epoch
		   was not a epoch containing a single request which already was
		   a Barrier. */
		epoch = list_entry(peer_req->epoch->list.prev, struct drbd_epoch, list);
		if (epoch == peer_req->epoch) {
			set_bit(DE_CONTAINS_A_BARRIER, &peer_req->epoch->flags);
			rw |= DRBD_REQ_FLUSH | DRBD_REQ_FUA;
			peer_req->flags |= EE_IS_BARRIER;
		} else {
			if (atomic_read(&epoch->epoch_size) > 1 ||
			    !test_bit(DE_CONTAINS_A_BARRIER, &epoch->flags)) {
				set_bit(DE_BARRIER_IN_NEXT_EPOCH_ISSUED, &epoch->flags);
				set_bit(DE_CONTAINS_A_BARRIER, &peer_req->epoch->flags);
				rw |= DRBD_REQ_FLUSH | DRBD_REQ_FUA;
				peer_req->flags |= EE_IS_BARRIER;
			}
		}
	}
	spin_unlock(&tconn->epoch_lock);

	rcu_read_lock();
	tp = rcu_dereference(mdev->tconn->net_conf)->two_primaries;
	rcu_read_unlock();
	if (tp) {
		peer_req->flags |= EE_IN_INTERVAL_TREE;
		err = wait_for_and_update_peer_seq(mdev, peer_seq);
		if (err)
			goto out_interrupted;
		spin_lock_irq(&mdev->tconn->req_lock);
		err = handle_write_conflicts(mdev, peer_req);
		if (err) {
			spin_unlock_irq(&mdev->tconn->req_lock);
			if (err == -ENOENT) {
				put_ldev(mdev);
				return 0;
			}
			goto out_interrupted;
		}
	} else
		spin_lock_irq(&mdev->tconn->req_lock);
	list_add(&peer_req->w.list, &mdev->active_ee);
	spin_unlock_irq(&mdev->tconn->req_lock);

	if (mdev->state.conn == C_SYNC_TARGET)
		wait_event(mdev->ee_wait, !overlapping_resync_write(mdev, peer_req));

	if (mdev->tconn->agreed_pro_version < 100) {
		rcu_read_lock();
		switch (rcu_dereference(mdev->tconn->net_conf)->wire_protocol) {
		case DRBD_PROT_C:
			dp_flags |= DP_SEND_WRITE_ACK;
			break;
		case DRBD_PROT_B:
			dp_flags |= DP_SEND_RECEIVE_ACK;
			break;
		}
		rcu_read_unlock();
	}

	if (dp_flags & DP_SEND_WRITE_ACK) {
		peer_req->flags |= EE_SEND_WRITE_ACK;
		inc_unacked(mdev);
		/* corresponding dec_unacked() in e_end_block()
		 * respective _drbd_clear_done_ee */
	}

	if (dp_flags & DP_SEND_RECEIVE_ACK) {
		/* I really don't like it that the receiver thread
		 * sends on the msock, but anyways */
		drbd_send_ack(mdev, P_RECV_ACK, peer_req);
	}

	if (mdev->state.pdsk < D_INCONSISTENT) {
		/* In case we have the only disk of the cluster, */
		drbd_set_out_of_sync(mdev, peer_req->i.sector, peer_req->i.size);
		peer_req->flags |= EE_CALL_AL_COMPLETE_IO;
		peer_req->flags &= ~EE_MAY_SET_IN_SYNC;
		drbd_al_begin_io(mdev, &peer_req->i);
	}

	err = drbd_submit_peer_request(mdev, peer_req, rw, DRBD_FAULT_DT_WR);
	if (!err)
		return 0;

	/* don't care for the reason here */
	dev_err(DEV, "submit failed, triggering re-connect\n");
	spin_lock_irq(&mdev->tconn->req_lock);
	list_del(&peer_req->w.list);
	drbd_remove_epoch_entry_interval(mdev, peer_req);
	spin_unlock_irq(&mdev->tconn->req_lock);
	if (peer_req->flags & EE_CALL_AL_COMPLETE_IO)
		drbd_al_complete_io(mdev, &peer_req->i);

out_interrupted:
	drbd_may_finish_epoch(tconn, peer_req->epoch, EV_PUT + EV_CLEANUP);
	put_ldev(mdev);
	drbd_free_peer_req(mdev, peer_req);
	return err;
}

/* We may throttle resync, if the lower device seems to be busy,
 * and current sync rate is above c_min_rate.
 *
 * To decide whether or not the lower device is busy, we use a scheme similar
 * to MD RAID is_mddev_idle(): if the partition stats reveal "significant"
 * (more than 64 sectors) of activity we cannot account for with our own resync
 * activity, it obviously is "busy".
 *
 * The current sync rate used here uses only the most recent two step marks,
 * to have a short time average so we can react faster.
 */
int drbd_rs_should_slow_down(struct drbd_conf *mdev, sector_t sector)
{
	unsigned long db, dt, dbdt;
	struct lc_element *tmp;
	int curr_events;
	int throttle = 0;
	unsigned int c_min_rate;

	rcu_read_lock();
	c_min_rate = rcu_dereference(mdev->ldev->disk_conf)->c_min_rate;
	rcu_read_unlock();

	/* feature disabled? */
	if (c_min_rate == 0)
		return 0;

	spin_lock_irq(&mdev->al_lock);
	tmp = lc_find(mdev->resync, BM_SECT_TO_EXT(sector));
	if (tmp) {
		struct bm_extent *bm_ext = lc_entry(tmp, struct bm_extent, lce);
		if (test_bit(BME_PRIORITY, &bm_ext->flags)) {
			spin_unlock_irq(&mdev->al_lock);
			return 0;
		}
		/* Do not slow down if app IO is already waiting for this extent */
	}
	spin_unlock_irq(&mdev->al_lock);

	curr_events = drbd_backing_bdev_events(mdev)
		    - atomic_read(&mdev->rs_sect_ev);

	if (!mdev->rs_last_events || curr_events - mdev->rs_last_events > 64) {
		unsigned long rs_left;
		int i;

		mdev->rs_last_events = curr_events;

		/* sync speed average over the last 2*DRBD_SYNC_MARK_STEP,
		 * approx. */
		i = (mdev->rs_last_mark + DRBD_SYNC_MARKS-1) % DRBD_SYNC_MARKS;

		if (mdev->state.conn == C_VERIFY_S || mdev->state.conn == C_VERIFY_T)
			rs_left = mdev->ov_left;
		else
			rs_left = drbd_bm_total_weight(mdev) - mdev->rs_failed;

		dt = ((long)jiffies - (long)mdev->rs_mark_time[i]) / HZ;
		if (!dt)
			dt++;
		db = mdev->rs_mark_left[i] - rs_left;
		dbdt = Bit2KB(db/dt);

		if (dbdt > c_min_rate)
			throttle = 1;
	}
	return throttle;
}


STATIC int receive_DataRequest(struct drbd_tconn *tconn, struct packet_info *pi)
{
	struct drbd_conf *mdev;
	sector_t sector;
	sector_t capacity;
	struct drbd_peer_request *peer_req;
	struct digest_info *di = NULL;
	int size, verb;
	unsigned int fault_type;
	struct p_block_req *p =	pi->data;

	mdev = vnr_to_mdev(tconn, pi->vnr);
	if (!mdev)
		return -EIO;
	capacity = drbd_get_capacity(mdev->this_bdev);

	sector = be64_to_cpu(p->sector);
	size   = be32_to_cpu(p->blksize);

	if (size <= 0 || !IS_ALIGNED(size, 512) || size > DRBD_MAX_BIO_SIZE) {
		dev_err(DEV, "%s:%d: sector: %llus, size: %u\n", __FILE__, __LINE__,
				(unsigned long long)sector, size);
		return -EINVAL;
	}
	if (sector + (size>>9) > capacity) {
		dev_err(DEV, "%s:%d: sector: %llus, size: %u\n", __FILE__, __LINE__,
				(unsigned long long)sector, size);
		return -EINVAL;
	}

	if (!get_ldev_if_state(mdev, D_UP_TO_DATE)) {
		verb = 1;
		switch (pi->cmd) {
		case P_DATA_REQUEST:
			drbd_send_ack_rp(mdev, P_NEG_DREPLY, p);
			break;
		case P_RS_DATA_REQUEST:
		case P_CSUM_RS_REQUEST:
		case P_OV_REQUEST:
			drbd_send_ack_rp(mdev, P_NEG_RS_DREPLY , p);
			break;
		case P_OV_REPLY:
			verb = 0;
			dec_rs_pending(mdev);
			drbd_send_ack_ex(mdev, P_OV_RESULT, sector, size, ID_IN_SYNC);
			break;
		default:
			BUG();
		}
		if (verb && DRBD_ratelimit(5*HZ, 5))
			dev_err(DEV, "Can not satisfy peer's read request, "
			    "no local data.\n");

		/* drain possibly payload */
		return drbd_drain_block(mdev, pi->size);
	}

	/* GFP_NOIO, because we must not cause arbitrary write-out: in a DRBD
	 * "criss-cross" setup, that might cause write-out on some other DRBD,
	 * which in turn might block on the other node at this very place.  */
	peer_req = drbd_alloc_peer_req(mdev, p->block_id, sector, size, GFP_NOIO);
	if (!peer_req) {
		put_ldev(mdev);
		return -ENOMEM;
	}

	switch (pi->cmd) {
	case P_DATA_REQUEST:
		peer_req->w.cb = w_e_end_data_req;
		fault_type = DRBD_FAULT_DT_RD;
		/* application IO, don't drbd_rs_begin_io */
		goto submit;

	case P_RS_DATA_REQUEST:
		peer_req->w.cb = w_e_end_rsdata_req;
		fault_type = DRBD_FAULT_RS_RD;
		/* used in the sector offset progress display */
		mdev->bm_resync_fo = BM_SECT_TO_BIT(sector);
		break;

	case P_OV_REPLY:
	case P_CSUM_RS_REQUEST:
		fault_type = DRBD_FAULT_RS_RD;
		di = kmalloc(sizeof(*di) + pi->size, GFP_NOIO);
		if (!di)
			goto out_free_e;

		di->digest_size = pi->size;
		di->digest = (((char *)di)+sizeof(struct digest_info));

		peer_req->digest = di;
		peer_req->flags |= EE_HAS_DIGEST;

		if (drbd_recv_all(mdev->tconn, di->digest, pi->size))
			goto out_free_e;

		if (pi->cmd == P_CSUM_RS_REQUEST) {
			D_ASSERT(mdev->tconn->agreed_pro_version >= 89);
			peer_req->w.cb = w_e_end_csum_rs_req;
			/* used in the sector offset progress display */
			mdev->bm_resync_fo = BM_SECT_TO_BIT(sector);
		} else if (pi->cmd == P_OV_REPLY) {
			/* track progress, we may need to throttle */
			atomic_add(size >> 9, &mdev->rs_sect_in);
			peer_req->w.cb = w_e_end_ov_reply;
			dec_rs_pending(mdev);
			/* drbd_rs_begin_io done when we sent this request,
			 * but accounting still needs to be done. */
			goto submit_for_resync;
		}
		break;

	case P_OV_REQUEST:
		if (mdev->ov_start_sector == ~(sector_t)0 &&
		    mdev->tconn->agreed_pro_version >= 90) {
			unsigned long now = jiffies;
			int i;
			mdev->ov_start_sector = sector;
			mdev->ov_position = sector;
			mdev->ov_left = drbd_bm_bits(mdev) - BM_SECT_TO_BIT(sector);
			mdev->rs_total = mdev->ov_left;
			for (i = 0; i < DRBD_SYNC_MARKS; i++) {
				mdev->rs_mark_left[i] = mdev->ov_left;
				mdev->rs_mark_time[i] = now;
			}
			dev_info(DEV, "Online Verify start sector: %llu\n",
					(unsigned long long)sector);
		}
		peer_req->w.cb = w_e_end_ov_req;
		fault_type = DRBD_FAULT_RS_RD;
		break;

	default:
		BUG();
	}

	/* Throttle, drbd_rs_begin_io and submit should become asynchronous
	 * wrt the receiver, but it is not as straightforward as it may seem.
	 * Various places in the resync start and stop logic assume resync
	 * requests are processed in order, requeuing this on the worker thread
	 * introduces a bunch of new code for synchronization between threads.
	 *
	 * Unlimited throttling before drbd_rs_begin_io may stall the resync
	 * "forever", throttling after drbd_rs_begin_io will lock that extent
	 * for application writes for the same time.  For now, just throttle
	 * here, where the rest of the code expects the receiver to sleep for
	 * a while, anyways.
	 */

	/* Throttle before drbd_rs_begin_io, as that locks out application IO;
	 * this defers syncer requests for some time, before letting at least
	 * on request through.  The resync controller on the receiving side
	 * will adapt to the incoming rate accordingly.
	 *
	 * We cannot throttle here if remote is Primary/SyncTarget:
	 * we would also throttle its application reads.
	 * In that case, throttling is done on the SyncTarget only.
	 */
	if (mdev->state.peer != R_PRIMARY && drbd_rs_should_slow_down(mdev, sector))
		schedule_timeout_uninterruptible(HZ/10);
	if (drbd_rs_begin_io(mdev, sector))
		goto out_free_e;

submit_for_resync:
	atomic_add(size >> 9, &mdev->rs_sect_ev);

submit:
	inc_unacked(mdev);
	spin_lock_irq(&mdev->tconn->req_lock);
	list_add_tail(&peer_req->w.list, &mdev->read_ee);
	spin_unlock_irq(&mdev->tconn->req_lock);

	if (drbd_submit_peer_request(mdev, peer_req, READ, fault_type) == 0)
		return 0;

	/* don't care for the reason here */
	dev_err(DEV, "submit failed, triggering re-connect\n");
	spin_lock_irq(&mdev->tconn->req_lock);
	list_del(&peer_req->w.list);
	spin_unlock_irq(&mdev->tconn->req_lock);
	/* no drbd_rs_complete_io(), we are dropping the connection anyways */

out_free_e:
	put_ldev(mdev);
	drbd_free_peer_req(mdev, peer_req);
	return -EIO;
}

STATIC int drbd_asb_recover_0p(struct drbd_conf *mdev) __must_hold(local)
{
	int self, peer, rv = -100;
	unsigned long ch_self, ch_peer;
	enum drbd_after_sb_p after_sb_0p;

	self = mdev->ldev->md.uuid[UI_BITMAP] & 1;
	peer = mdev->p_uuid[UI_BITMAP] & 1;

	ch_peer = mdev->p_uuid[UI_SIZE];
	ch_self = mdev->comm_bm_set;

	rcu_read_lock();
	after_sb_0p = rcu_dereference(mdev->tconn->net_conf)->after_sb_0p;
	rcu_read_unlock();
	switch (after_sb_0p) {
	case ASB_CONSENSUS:
	case ASB_DISCARD_SECONDARY:
	case ASB_CALL_HELPER:
	case ASB_VIOLENTLY:
		dev_err(DEV, "Configuration error.\n");
		break;
	case ASB_DISCONNECT:
		break;
	case ASB_DISCARD_YOUNGER_PRI:
		if (self == 0 && peer == 1) {
			rv = -1;
			break;
		}
		if (self == 1 && peer == 0) {
			rv =  1;
			break;
		}
		/* Else fall through to one of the other strategies... */
	case ASB_DISCARD_OLDER_PRI:
		if (self == 0 && peer == 1) {
			rv = 1;
			break;
		}
		if (self == 1 && peer == 0) {
			rv = -1;
			break;
		}
		/* Else fall through to one of the other strategies... */
		dev_warn(DEV, "Discard younger/older primary did not find a decision\n"
		     "Using discard-least-changes instead\n");
	case ASB_DISCARD_ZERO_CHG:
		if (ch_peer == 0 && ch_self == 0) {
			rv = test_bit(RESOLVE_CONFLICTS, &mdev->tconn->flags)
				? -1 : 1;
			break;
		} else {
			if (ch_peer == 0) { rv =  1; break; }
			if (ch_self == 0) { rv = -1; break; }
		}
		if (after_sb_0p == ASB_DISCARD_ZERO_CHG)
			break;
	case ASB_DISCARD_LEAST_CHG:
		if	(ch_self < ch_peer)
			rv = -1;
		else if (ch_self > ch_peer)
			rv =  1;
		else /* ( ch_self == ch_peer ) */
		     /* Well, then use something else. */
			rv = test_bit(RESOLVE_CONFLICTS, &mdev->tconn->flags)
				? -1 : 1;
		break;
	case ASB_DISCARD_LOCAL:
		rv = -1;
		break;
	case ASB_DISCARD_REMOTE:
		rv =  1;
	}

	return rv;
}

STATIC int drbd_asb_recover_1p(struct drbd_conf *mdev) __must_hold(local)
{
	int hg, rv = -100;
	enum drbd_after_sb_p after_sb_1p;

	rcu_read_lock();
	after_sb_1p = rcu_dereference(mdev->tconn->net_conf)->after_sb_1p;
	rcu_read_unlock();
	switch (after_sb_1p) {
	case ASB_DISCARD_YOUNGER_PRI:
	case ASB_DISCARD_OLDER_PRI:
	case ASB_DISCARD_LEAST_CHG:
	case ASB_DISCARD_LOCAL:
	case ASB_DISCARD_REMOTE:
	case ASB_DISCARD_ZERO_CHG:
		dev_err(DEV, "Configuration error.\n");
		break;
	case ASB_DISCONNECT:
		break;
	case ASB_CONSENSUS:
		hg = drbd_asb_recover_0p(mdev);
		if (hg == -1 && mdev->state.role == R_SECONDARY)
			rv = hg;
		if (hg == 1  && mdev->state.role == R_PRIMARY)
			rv = hg;
		break;
	case ASB_VIOLENTLY:
		rv = drbd_asb_recover_0p(mdev);
		break;
	case ASB_DISCARD_SECONDARY:
		return mdev->state.role == R_PRIMARY ? 1 : -1;
	case ASB_CALL_HELPER:
		hg = drbd_asb_recover_0p(mdev);
		if (hg == -1 && mdev->state.role == R_PRIMARY) {
			enum drbd_state_rv rv2;

			drbd_set_role(mdev, R_SECONDARY, 0);
			 /* drbd_change_state() does not sleep while in SS_IN_TRANSIENT_STATE,
			  * we might be here in C_WF_REPORT_PARAMS which is transient.
			  * we do not need to wait for the after state change work either. */
			rv2 = drbd_change_state(mdev, CS_VERBOSE, NS(role, R_SECONDARY));
			if (rv2 != SS_SUCCESS) {
				drbd_khelper(mdev, "pri-lost-after-sb");
			} else {
				dev_warn(DEV, "Successfully gave up primary role.\n");
				rv = hg;
			}
		} else
			rv = hg;
	}

	return rv;
}

STATIC int drbd_asb_recover_2p(struct drbd_conf *mdev) __must_hold(local)
{
	int hg, rv = -100;
	enum drbd_after_sb_p after_sb_2p;

	rcu_read_lock();
	after_sb_2p = rcu_dereference(mdev->tconn->net_conf)->after_sb_2p;
	rcu_read_unlock();
	switch (after_sb_2p) {
	case ASB_DISCARD_YOUNGER_PRI:
	case ASB_DISCARD_OLDER_PRI:
	case ASB_DISCARD_LEAST_CHG:
	case ASB_DISCARD_LOCAL:
	case ASB_DISCARD_REMOTE:
	case ASB_CONSENSUS:
	case ASB_DISCARD_SECONDARY:
	case ASB_DISCARD_ZERO_CHG:
		dev_err(DEV, "Configuration error.\n");
		break;
	case ASB_VIOLENTLY:
		rv = drbd_asb_recover_0p(mdev);
		break;
	case ASB_DISCONNECT:
		break;
	case ASB_CALL_HELPER:
		hg = drbd_asb_recover_0p(mdev);
		if (hg == -1) {
			enum drbd_state_rv rv2;

			 /* drbd_change_state() does not sleep while in SS_IN_TRANSIENT_STATE,
			  * we might be here in C_WF_REPORT_PARAMS which is transient.
			  * we do not need to wait for the after state change work either. */
			rv2 = drbd_change_state(mdev, CS_VERBOSE, NS(role, R_SECONDARY));
			if (rv2 != SS_SUCCESS) {
				drbd_khelper(mdev, "pri-lost-after-sb");
			} else {
				dev_warn(DEV, "Successfully gave up primary role.\n");
				rv = hg;
			}
		} else
			rv = hg;
	}

	return rv;
}

STATIC void drbd_uuid_dump(struct drbd_conf *mdev, char *text, u64 *uuid,
			   u64 bits, u64 flags)
{
	if (!uuid) {
		dev_info(DEV, "%s uuid info vanished while I was looking!\n", text);
		return;
	}
	dev_info(DEV, "%s %016llX:%016llX:%016llX:%016llX bits:%llu flags:%llX\n",
	     text,
	     (unsigned long long)uuid[UI_CURRENT],
	     (unsigned long long)uuid[UI_BITMAP],
	     (unsigned long long)uuid[UI_HISTORY_START],
	     (unsigned long long)uuid[UI_HISTORY_END],
	     (unsigned long long)bits,
	     (unsigned long long)flags);
}

/*
  100	after split brain try auto recover
    2	C_SYNC_SOURCE set BitMap
    1	C_SYNC_SOURCE use BitMap
    0	no Sync
   -1	C_SYNC_TARGET use BitMap
   -2	C_SYNC_TARGET set BitMap
 -100	after split brain, disconnect
-1000	unrelated data
-1091   requires proto 91
-1096   requires proto 96
 */
STATIC int drbd_uuid_compare(struct drbd_conf *mdev, int *rule_nr) __must_hold(local)
{
	u64 self, peer;
	int i, j;

	self = mdev->ldev->md.uuid[UI_CURRENT] & ~((u64)1);
	peer = mdev->p_uuid[UI_CURRENT] & ~((u64)1);

	*rule_nr = 10;
	if (self == UUID_JUST_CREATED && peer == UUID_JUST_CREATED)
		return 0;

	*rule_nr = 20;
	if ((self == UUID_JUST_CREATED || self == (u64)0) &&
	     peer != UUID_JUST_CREATED)
		return -2;

	*rule_nr = 30;
	if (self != UUID_JUST_CREATED &&
	    (peer == UUID_JUST_CREATED || peer == (u64)0))
		return 2;

	if (self == peer) {
		int rct, dc; /* roles at crash time */

		if (mdev->p_uuid[UI_BITMAP] == (u64)0 && mdev->ldev->md.uuid[UI_BITMAP] != (u64)0) {

			if (mdev->tconn->agreed_pro_version < 91)
				return -1091;

			if ((mdev->ldev->md.uuid[UI_BITMAP] & ~((u64)1)) == (mdev->p_uuid[UI_HISTORY_START] & ~((u64)1)) &&
			    (mdev->ldev->md.uuid[UI_HISTORY_START] & ~((u64)1)) == (mdev->p_uuid[UI_HISTORY_START + 1] & ~((u64)1))) {
				dev_info(DEV, "was SyncSource, missed the resync finished event, corrected myself:\n");
				drbd_uuid_move_history(mdev);
				mdev->ldev->md.uuid[UI_HISTORY_START] = mdev->ldev->md.uuid[UI_BITMAP];
				mdev->ldev->md.uuid[UI_BITMAP] = 0;

				drbd_uuid_dump(mdev, "self", mdev->ldev->md.uuid,
					       mdev->state.disk >= D_NEGOTIATING ? drbd_bm_total_weight(mdev) : 0, 0);
				*rule_nr = 34;
			} else {
				dev_info(DEV, "was SyncSource (peer failed to write sync_uuid)\n");
				*rule_nr = 36;
			}

			return 1;
		}

		if (mdev->ldev->md.uuid[UI_BITMAP] == (u64)0 && mdev->p_uuid[UI_BITMAP] != (u64)0) {

			if (mdev->tconn->agreed_pro_version < 91)
				return -1091;

			if ((mdev->ldev->md.uuid[UI_HISTORY_START] & ~((u64)1)) == (mdev->p_uuid[UI_BITMAP] & ~((u64)1)) &&
			    (mdev->ldev->md.uuid[UI_HISTORY_START + 1] & ~((u64)1)) == (mdev->p_uuid[UI_HISTORY_START] & ~((u64)1))) {
				dev_info(DEV, "was SyncTarget, peer missed the resync finished event, corrected peer:\n");

				mdev->p_uuid[UI_HISTORY_START + 1] = mdev->p_uuid[UI_HISTORY_START];
				mdev->p_uuid[UI_HISTORY_START] = mdev->p_uuid[UI_BITMAP];
				mdev->p_uuid[UI_BITMAP] = 0UL;

				drbd_uuid_dump(mdev, "peer", mdev->p_uuid, mdev->p_uuid[UI_SIZE], mdev->p_uuid[UI_FLAGS]);
				*rule_nr = 35;
			} else {
				dev_info(DEV, "was SyncTarget (failed to write sync_uuid)\n");
				*rule_nr = 37;
			}

			return -1;
		}

		/* Common power [off|failure] */
		rct = (test_bit(CRASHED_PRIMARY, &mdev->flags) ? 1 : 0) +
			(mdev->p_uuid[UI_FLAGS] & 2);
		/* lowest bit is set when we were primary,
		 * next bit (weight 2) is set when peer was primary */
		*rule_nr = 40;

		switch (rct) {
		case 0: /* !self_pri && !peer_pri */ return 0;
		case 1: /*  self_pri && !peer_pri */ return 1;
		case 2: /* !self_pri &&  peer_pri */ return -1;
		case 3: /*  self_pri &&  peer_pri */
			dc = test_bit(RESOLVE_CONFLICTS, &mdev->tconn->flags);
			return dc ? -1 : 1;
		}
	}

	*rule_nr = 50;
	peer = mdev->p_uuid[UI_BITMAP] & ~((u64)1);
	if (self == peer)
		return -1;

	*rule_nr = 51;
	peer = mdev->p_uuid[UI_HISTORY_START] & ~((u64)1);
	if (self == peer) {
		if (mdev->tconn->agreed_pro_version < 96 ?
		    (mdev->ldev->md.uuid[UI_HISTORY_START] & ~((u64)1)) ==
		    (mdev->p_uuid[UI_HISTORY_START + 1] & ~((u64)1)) :
		    peer + UUID_NEW_BM_OFFSET == (mdev->p_uuid[UI_BITMAP] & ~((u64)1))) {
			/* The last P_SYNC_UUID did not get though. Undo the last start of
			   resync as sync source modifications of the peer's UUIDs. */

			if (mdev->tconn->agreed_pro_version < 91)
				return -1091;

			mdev->p_uuid[UI_BITMAP] = mdev->p_uuid[UI_HISTORY_START];
			mdev->p_uuid[UI_HISTORY_START] = mdev->p_uuid[UI_HISTORY_START + 1];

			dev_info(DEV, "Lost last syncUUID packet, corrected:\n");
			drbd_uuid_dump(mdev, "peer", mdev->p_uuid, mdev->p_uuid[UI_SIZE], mdev->p_uuid[UI_FLAGS]);

			return -1;
		}
	}

	*rule_nr = 60;
	self = mdev->ldev->md.uuid[UI_CURRENT] & ~((u64)1);
	for (i = UI_HISTORY_START; i <= UI_HISTORY_END; i++) {
		peer = mdev->p_uuid[i] & ~((u64)1);
		if (self == peer)
			return -2;
	}

	*rule_nr = 70;
	self = mdev->ldev->md.uuid[UI_BITMAP] & ~((u64)1);
	peer = mdev->p_uuid[UI_CURRENT] & ~((u64)1);
	if (self == peer)
		return 1;

	*rule_nr = 71;
	self = mdev->ldev->md.uuid[UI_HISTORY_START] & ~((u64)1);
	if (self == peer) {
		if (mdev->tconn->agreed_pro_version < 96 ?
		    (mdev->ldev->md.uuid[UI_HISTORY_START + 1] & ~((u64)1)) ==
		    (mdev->p_uuid[UI_HISTORY_START] & ~((u64)1)) :
		    self + UUID_NEW_BM_OFFSET == (mdev->ldev->md.uuid[UI_BITMAP] & ~((u64)1))) {
			/* The last P_SYNC_UUID did not get though. Undo the last start of
			   resync as sync source modifications of our UUIDs. */

			if (mdev->tconn->agreed_pro_version < 91)
				return -1091;

			__drbd_uuid_set(mdev, UI_BITMAP, mdev->ldev->md.uuid[UI_HISTORY_START]);
			__drbd_uuid_set(mdev, UI_HISTORY_START, mdev->ldev->md.uuid[UI_HISTORY_START + 1]);

			dev_info(DEV, "Last syncUUID did not get through, corrected:\n");
			drbd_uuid_dump(mdev, "self", mdev->ldev->md.uuid,
				       mdev->state.disk >= D_NEGOTIATING ? drbd_bm_total_weight(mdev) : 0, 0);

			return 1;
		}
	}


	*rule_nr = 80;
	peer = mdev->p_uuid[UI_CURRENT] & ~((u64)1);
	for (i = UI_HISTORY_START; i <= UI_HISTORY_END; i++) {
		self = mdev->ldev->md.uuid[i] & ~((u64)1);
		if (self == peer)
			return 2;
	}

	*rule_nr = 90;
	self = mdev->ldev->md.uuid[UI_BITMAP] & ~((u64)1);
	peer = mdev->p_uuid[UI_BITMAP] & ~((u64)1);
	if (self == peer && self != ((u64)0))
		return 100;

	*rule_nr = 100;
	for (i = UI_HISTORY_START; i <= UI_HISTORY_END; i++) {
		self = mdev->ldev->md.uuid[i] & ~((u64)1);
		for (j = UI_HISTORY_START; j <= UI_HISTORY_END; j++) {
			peer = mdev->p_uuid[j] & ~((u64)1);
			if (self == peer)
				return -100;
		}
	}

	return -1000;
}

/* drbd_sync_handshake() returns the new conn state on success, or
   CONN_MASK (-1) on failure.
 */
STATIC enum drbd_conns drbd_sync_handshake(struct drbd_conf *mdev, enum drbd_role peer_role,
					   enum drbd_disk_state peer_disk) __must_hold(local)
{
	enum drbd_conns rv = C_MASK;
	enum drbd_disk_state mydisk;
	struct net_conf *nc;
	int hg, rule_nr, rr_conflict, tentative;

	mydisk = mdev->state.disk;
	if (mydisk == D_NEGOTIATING)
		mydisk = mdev->new_state_tmp.disk;

	dev_info(DEV, "drbd_sync_handshake:\n");

	spin_lock_irq(&mdev->ldev->md.uuid_lock);
	drbd_uuid_dump(mdev, "self", mdev->ldev->md.uuid, mdev->comm_bm_set, 0);
	drbd_uuid_dump(mdev, "peer", mdev->p_uuid,
		       mdev->p_uuid[UI_SIZE], mdev->p_uuid[UI_FLAGS]);

	hg = drbd_uuid_compare(mdev, &rule_nr);
	spin_unlock_irq(&mdev->ldev->md.uuid_lock);

	dev_info(DEV, "uuid_compare()=%d by rule %d\n", hg, rule_nr);

	if (hg == -1000) {
		dev_alert(DEV, "Unrelated data, aborting!\n");
		return C_MASK;
	}
	if (hg < -1000) {
		dev_alert(DEV, "To resolve this both sides have to support at least protocol %d\n", -hg - 1000);
		return C_MASK;
	}

	if    ((mydisk == D_INCONSISTENT && peer_disk > D_INCONSISTENT) ||
	    (peer_disk == D_INCONSISTENT && mydisk    > D_INCONSISTENT)) {
		int f = (hg == -100) || abs(hg) == 2;
		hg = mydisk > D_INCONSISTENT ? 1 : -1;
		if (f)
			hg = hg*2;
		dev_info(DEV, "Becoming sync %s due to disk states.\n",
		     hg > 0 ? "source" : "target");
	}

	if (abs(hg) == 100)
		drbd_khelper(mdev, "initial-split-brain");

	rcu_read_lock();
	nc = rcu_dereference(mdev->tconn->net_conf);

	if (hg == 100 || (hg == -100 && nc->always_asbp)) {
		int pcount = (mdev->state.role == R_PRIMARY)
			   + (peer_role == R_PRIMARY);
		int forced = (hg == -100);

		switch (pcount) {
		case 0:
			hg = drbd_asb_recover_0p(mdev);
			break;
		case 1:
			hg = drbd_asb_recover_1p(mdev);
			break;
		case 2:
			hg = drbd_asb_recover_2p(mdev);
			break;
		}
		if (abs(hg) < 100) {
			dev_warn(DEV, "Split-Brain detected, %d primaries, "
			     "automatically solved. Sync from %s node\n",
			     pcount, (hg < 0) ? "peer" : "this");
			if (forced) {
				dev_warn(DEV, "Doing a full sync, since"
				     " UUIDs where ambiguous.\n");
				hg = hg*2;
			}
		}
	}

	if (hg == -100) {
		if (test_bit(DISCARD_MY_DATA, &mdev->flags) && !(mdev->p_uuid[UI_FLAGS]&1))
			hg = -1;
		if (!test_bit(DISCARD_MY_DATA, &mdev->flags) && (mdev->p_uuid[UI_FLAGS]&1))
			hg = 1;

		if (abs(hg) < 100)
			dev_warn(DEV, "Split-Brain detected, manually solved. "
			     "Sync from %s node\n",
			     (hg < 0) ? "peer" : "this");
	}
	rr_conflict = nc->rr_conflict;
	tentative = nc->tentative;
	rcu_read_unlock();

	if (hg == -100) {
		/* FIXME this log message is not correct if we end up here
		 * after an attempted attach on a diskless node.
		 * We just refuse to attach -- well, we drop the "connection"
		 * to that disk, in a way... */
		dev_alert(DEV, "Split-Brain detected but unresolved, dropping connection!\n");
		drbd_khelper(mdev, "split-brain");
		return C_MASK;
	}

	if (hg > 0 && mydisk <= D_INCONSISTENT) {
		dev_err(DEV, "I shall become SyncSource, but I am inconsistent!\n");
		return C_MASK;
	}

	if (hg < 0 && /* by intention we do not use mydisk here. */
	    mdev->state.role == R_PRIMARY && mdev->state.disk >= D_CONSISTENT) {
		switch (rr_conflict) {
		case ASB_CALL_HELPER:
			drbd_khelper(mdev, "pri-lost");
			/* fall through */
		case ASB_DISCONNECT:
			dev_err(DEV, "I shall become SyncTarget, but I am primary!\n");
			return C_MASK;
		case ASB_VIOLENTLY:
			dev_warn(DEV, "Becoming SyncTarget, violating the stable-data"
			     "assumption\n");
		}
	}

	if (tentative || test_bit(CONN_DRY_RUN, &mdev->tconn->flags)) {
		if (hg == 0)
			dev_info(DEV, "dry-run connect: No resync, would become Connected immediately.\n");
		else
			dev_info(DEV, "dry-run connect: Would become %s, doing a %s resync.",
				 drbd_conn_str(hg > 0 ? C_SYNC_SOURCE : C_SYNC_TARGET),
				 abs(hg) >= 2 ? "full" : "bit-map based");
		return C_MASK;
	}

	if (abs(hg) >= 2) {
		dev_info(DEV, "Writing the whole bitmap, full sync required after drbd_sync_handshake.\n");
		if (drbd_bitmap_io(mdev, &drbd_bmio_set_n_write, "set_n_write from sync_handshake",
					BM_LOCKED_SET_ALLOWED))
			return C_MASK;
	}

	if (hg > 0) { /* become sync source. */
		rv = C_WF_BITMAP_S;
	} else if (hg < 0) { /* become sync target */
		rv = C_WF_BITMAP_T;
	} else {
		rv = C_CONNECTED;
		if (drbd_bm_total_weight(mdev)) {
			dev_info(DEV, "No resync, but %lu bits in bitmap!\n",
			     drbd_bm_total_weight(mdev));
		}
	}

	return rv;
}

STATIC enum drbd_after_sb_p convert_after_sb(enum drbd_after_sb_p peer)
{
	/* ASB_DISCARD_REMOTE - ASB_DISCARD_LOCAL is valid */
	if (peer == ASB_DISCARD_REMOTE)
		return ASB_DISCARD_LOCAL;

	/* any other things with ASB_DISCARD_REMOTE or ASB_DISCARD_LOCAL are invalid */
	if (peer == ASB_DISCARD_LOCAL)
		return ASB_DISCARD_REMOTE;

	/* everything else is valid if they are equal on both sides. */
	return peer;
}

STATIC int receive_protocol(struct drbd_tconn *tconn, struct packet_info *pi)
{
	struct p_protocol *p = pi->data;
	enum drbd_after_sb_p p_after_sb_0p, p_after_sb_1p, p_after_sb_2p;
	int p_proto, p_discard_my_data, p_two_primaries, cf;
	struct net_conf *nc, *old_net_conf, *new_net_conf = NULL;
	char integrity_alg[SHARED_SECRET_MAX] = "";
	struct crypto_hash *peer_integrity_tfm = NULL;
	void *int_dig_in = NULL, *int_dig_vv = NULL;

	p_proto		= be32_to_cpu(p->protocol);
	p_after_sb_0p	= be32_to_cpu(p->after_sb_0p);
	p_after_sb_1p	= be32_to_cpu(p->after_sb_1p);
	p_after_sb_2p	= be32_to_cpu(p->after_sb_2p);
	p_two_primaries = be32_to_cpu(p->two_primaries);
	cf		= be32_to_cpu(p->conn_flags);
	p_discard_my_data = cf & CF_DISCARD_MY_DATA;

	if (tconn->agreed_pro_version >= 87) {
		int err;

		if (pi->size > sizeof(integrity_alg))
			return -EIO;
		err = drbd_recv_all(tconn, integrity_alg, pi->size);
		if (err)
			return err;
		integrity_alg[SHARED_SECRET_MAX - 1] = 0;
	}

	if (pi->cmd != P_PROTOCOL_UPDATE) {
		clear_bit(CONN_DRY_RUN, &tconn->flags);

		if (cf & CF_DRY_RUN)
			set_bit(CONN_DRY_RUN, &tconn->flags);

		rcu_read_lock();
		nc = rcu_dereference(tconn->net_conf);

		if (p_proto != nc->wire_protocol) {
			conn_err(tconn, "incompatible %s settings\n", "protocol");
			goto disconnect_rcu_unlock;
		}

		if (convert_after_sb(p_after_sb_0p) != nc->after_sb_0p) {
			conn_err(tconn, "incompatible %s settings\n", "after-sb-0pri");
			goto disconnect_rcu_unlock;
		}

		if (convert_after_sb(p_after_sb_1p) != nc->after_sb_1p) {
			conn_err(tconn, "incompatible %s settings\n", "after-sb-1pri");
			goto disconnect_rcu_unlock;
		}

		if (convert_after_sb(p_after_sb_2p) != nc->after_sb_2p) {
			conn_err(tconn, "incompatible %s settings\n", "after-sb-2pri");
			goto disconnect_rcu_unlock;
		}

		if (p_discard_my_data && nc->discard_my_data) {
			conn_err(tconn, "incompatible %s settings\n", "discard-my-data");
			goto disconnect_rcu_unlock;
		}

		if (p_two_primaries != nc->two_primaries) {
			conn_err(tconn, "incompatible %s settings\n", "allow-two-primaries");
			goto disconnect_rcu_unlock;
		}

		if (strcmp(integrity_alg, nc->integrity_alg)) {
			conn_err(tconn, "incompatible %s settings\n", "data-integrity-alg");
			goto disconnect_rcu_unlock;
		}

		rcu_read_unlock();
	}

	if (integrity_alg[0]) {
		int hash_size;

		/*
		 * We can only change the peer data integrity algorithm
		 * here.  Changing our own data integrity algorithm
		 * requires that we send a P_PROTOCOL_UPDATE packet at
		 * the same time; otherwise, the peer has no way to
		 * tell between which packets the algorithm should
		 * change.
		 */

		peer_integrity_tfm = crypto_alloc_hash(integrity_alg, 0, CRYPTO_ALG_ASYNC);
		if (!peer_integrity_tfm) {
			conn_err(tconn, "peer data-integrity-alg %s not supported\n",
				 integrity_alg);
			goto disconnect;
		}

		hash_size = crypto_hash_digestsize(peer_integrity_tfm);
		int_dig_in = kmalloc(hash_size, GFP_KERNEL);
		int_dig_vv = kmalloc(hash_size, GFP_KERNEL);
		if (!(int_dig_in && int_dig_vv)) {
			conn_err(tconn, "Allocation of buffers for data integrity checking failed\n");
			goto disconnect;
		}
	}

	new_net_conf = kmalloc(sizeof(struct net_conf), GFP_KERNEL);
	if (!new_net_conf) {
		conn_err(tconn, "Allocation of new net_conf failed\n");
		goto disconnect;
	}

	mutex_lock(&tconn->data.mutex);
	mutex_lock(&tconn->conf_update);
	old_net_conf = tconn->net_conf;
	*new_net_conf = *old_net_conf;

	new_net_conf->wire_protocol = p_proto;
	new_net_conf->after_sb_0p = convert_after_sb(p_after_sb_0p);
	new_net_conf->after_sb_1p = convert_after_sb(p_after_sb_1p);
	new_net_conf->after_sb_2p = convert_after_sb(p_after_sb_2p);
	new_net_conf->two_primaries = p_two_primaries;

	rcu_assign_pointer(tconn->net_conf, new_net_conf);
	mutex_unlock(&tconn->conf_update);
	mutex_unlock(&tconn->data.mutex);

	crypto_free_hash(tconn->peer_integrity_tfm);
	kfree(tconn->int_dig_in);
	kfree(tconn->int_dig_vv);
	tconn->peer_integrity_tfm = peer_integrity_tfm;
	tconn->int_dig_in = int_dig_in;
	tconn->int_dig_vv = int_dig_vv;

	if (strcmp(old_net_conf->integrity_alg, integrity_alg))
		conn_info(tconn, "peer data-integrity-alg: %s\n",
			  integrity_alg[0] ? integrity_alg : "(none)");

	synchronize_rcu();
	kfree(old_net_conf);
	return 0;

disconnect_rcu_unlock:
	rcu_read_unlock();
disconnect:
	crypto_free_hash(peer_integrity_tfm);
	kfree(int_dig_in);
	kfree(int_dig_vv);
	conn_request_state(tconn, NS(conn, C_DISCONNECTING), CS_HARD);
	return -EIO;
}

/* helper function
 * input: alg name, feature name
 * return: NULL (alg name was "")
 *         ERR_PTR(error) if something goes wrong
 *         or the crypto hash ptr, if it worked out ok. */
struct crypto_hash *drbd_crypto_alloc_digest_safe(const struct drbd_conf *mdev,
		const char *alg, const char *name)
{
	struct crypto_hash *tfm;

	if (!alg[0])
		return NULL;

	tfm = crypto_alloc_hash(alg, 0, CRYPTO_ALG_ASYNC);
	if (IS_ERR(tfm)) {
		dev_err(DEV, "Can not allocate \"%s\" as %s (reason: %ld)\n",
			alg, name, PTR_ERR(tfm));
		return tfm;
	}
	return tfm;
}

static int ignore_remaining_packet(struct drbd_tconn *tconn, struct packet_info *pi)
{
	void *buffer = tconn->data.rbuf;
	int size = pi->size;

	while (size) {
		int s = min_t(int, size, DRBD_SOCKET_BUFFER_SIZE);
		s = drbd_recv(tconn, buffer, s);
		if (s <= 0) {
			if (s < 0)
				return s;
			break;
		}
		size -= s;
	}
	if (size)
		return -EIO;
	return 0;
}

/*
 * config_unknown_volume  -  device configuration command for unknown volume
 *
 * When a device is added to an existing connection, the node on which the
 * device is added first will send configuration commands to its peer but the
 * peer will not know about the device yet.  It will warn and ignore these
 * commands.  Once the device is added on the second node, the second node will
 * send the same device configuration commands, but in the other direction.
 *
 * (We can also end up here if drbd is misconfigured.)
 */
static int config_unknown_volume(struct drbd_tconn *tconn, struct packet_info *pi)
{
	conn_warn(tconn, "%s packet received for volume %u, which is not configured locally\n",
		  cmdname(pi->cmd), pi->vnr);
	return ignore_remaining_packet(tconn, pi);
}

STATIC int receive_SyncParam(struct drbd_tconn *tconn, struct packet_info *pi)
{
	struct drbd_conf *mdev;
	struct p_rs_param_95 *p;
	unsigned int header_size, data_size, exp_max_sz;
	struct crypto_hash *verify_tfm = NULL;
	struct crypto_hash *csums_tfm = NULL;
	struct net_conf *old_net_conf, *new_net_conf = NULL;
	struct disk_conf *old_disk_conf = NULL, *new_disk_conf = NULL;
	const int apv = tconn->agreed_pro_version;
	struct fifo_buffer *old_plan = NULL, *new_plan = NULL;
	int fifo_size = 0;
	int err;

	mdev = vnr_to_mdev(tconn, pi->vnr);
	if (!mdev)
		return config_unknown_volume(tconn, pi);

	exp_max_sz  = apv <= 87 ? sizeof(struct p_rs_param)
		    : apv == 88 ? sizeof(struct p_rs_param)
					+ SHARED_SECRET_MAX
		    : apv <= 94 ? sizeof(struct p_rs_param_89)
		    : /* apv >= 95 */ sizeof(struct p_rs_param_95);

	if (pi->size > exp_max_sz) {
		dev_err(DEV, "SyncParam packet too long: received %u, expected <= %u bytes\n",
		    pi->size, exp_max_sz);
		return -EIO;
	}

	if (apv <= 88) {
		header_size = sizeof(struct p_rs_param);
		data_size = pi->size - header_size;
	} else if (apv <= 94) {
		header_size = sizeof(struct p_rs_param_89);
		data_size = pi->size - header_size;
		D_ASSERT(data_size == 0);
	} else {
		header_size = sizeof(struct p_rs_param_95);
		data_size = pi->size - header_size;
		D_ASSERT(data_size == 0);
	}

	/* initialize verify_alg and csums_alg */
	p = pi->data;
	memset(p->verify_alg, 0, 2 * SHARED_SECRET_MAX);

	err = drbd_recv_all(mdev->tconn, p, header_size);
	if (err)
		return err;

	mutex_lock(&mdev->tconn->conf_update);
	old_net_conf = mdev->tconn->net_conf;
	if (get_ldev(mdev)) {
		new_disk_conf = kzalloc(sizeof(struct disk_conf), GFP_KERNEL);
		if (!new_disk_conf) {
			put_ldev(mdev);
			mutex_unlock(&mdev->tconn->conf_update);
			dev_err(DEV, "Allocation of new disk_conf failed\n");
			return -ENOMEM;
		}

		old_disk_conf = mdev->ldev->disk_conf;
		*new_disk_conf = *old_disk_conf;

		new_disk_conf->resync_rate = be32_to_cpu(p->resync_rate);
	}

	if (apv >= 88) {
		if (apv == 88) {
			if (data_size > SHARED_SECRET_MAX || data_size == 0) {
				dev_err(DEV, "verify-alg of wrong size, "
					"peer wants %u, accepting only up to %u byte\n",
					data_size, SHARED_SECRET_MAX);
				err = -EIO;
				goto reconnect;
			}

			err = drbd_recv_all(mdev->tconn, p->verify_alg, data_size);
			if (err)
				goto reconnect;
			/* we expect NUL terminated string */
			/* but just in case someone tries to be evil */
			D_ASSERT(p->verify_alg[data_size-1] == 0);
			p->verify_alg[data_size-1] = 0;

		} else /* apv >= 89 */ {
			/* we still expect NUL terminated strings */
			/* but just in case someone tries to be evil */
			D_ASSERT(p->verify_alg[SHARED_SECRET_MAX-1] == 0);
			D_ASSERT(p->csums_alg[SHARED_SECRET_MAX-1] == 0);
			p->verify_alg[SHARED_SECRET_MAX-1] = 0;
			p->csums_alg[SHARED_SECRET_MAX-1] = 0;
		}

		if (strcmp(old_net_conf->verify_alg, p->verify_alg)) {
			if (mdev->state.conn == C_WF_REPORT_PARAMS) {
				dev_err(DEV, "Different verify-alg settings. me=\"%s\" peer=\"%s\"\n",
				    old_net_conf->verify_alg, p->verify_alg);
				goto disconnect;
			}
			verify_tfm = drbd_crypto_alloc_digest_safe(mdev,
					p->verify_alg, "verify-alg");
			if (IS_ERR(verify_tfm)) {
				verify_tfm = NULL;
				goto disconnect;
			}
		}

		if (apv >= 89 && strcmp(old_net_conf->csums_alg, p->csums_alg)) {
			if (mdev->state.conn == C_WF_REPORT_PARAMS) {
				dev_err(DEV, "Different csums-alg settings. me=\"%s\" peer=\"%s\"\n",
				    old_net_conf->csums_alg, p->csums_alg);
				goto disconnect;
			}
			csums_tfm = drbd_crypto_alloc_digest_safe(mdev,
					p->csums_alg, "csums-alg");
			if (IS_ERR(csums_tfm)) {
				csums_tfm = NULL;
				goto disconnect;
			}
		}

		if (apv > 94 && new_disk_conf) {
			new_disk_conf->c_plan_ahead = be32_to_cpu(p->c_plan_ahead);
			new_disk_conf->c_delay_target = be32_to_cpu(p->c_delay_target);
			new_disk_conf->c_fill_target = be32_to_cpu(p->c_fill_target);
			new_disk_conf->c_max_rate = be32_to_cpu(p->c_max_rate);

			fifo_size = (new_disk_conf->c_plan_ahead * 10 * SLEEP_TIME) / HZ;
			if (fifo_size != mdev->rs_plan_s->size) {
				new_plan = fifo_alloc(fifo_size);
				if (!new_plan) {
					dev_err(DEV, "kmalloc of fifo_buffer failed");
					put_ldev(mdev);
					goto disconnect;
				}
			}
		}

		if (verify_tfm || csums_tfm) {
			new_net_conf = kzalloc(sizeof(struct net_conf), GFP_KERNEL);
			if (!new_net_conf) {
				dev_err(DEV, "Allocation of new net_conf failed\n");
				goto disconnect;
			}

			*new_net_conf = *old_net_conf;

			if (verify_tfm) {
				strcpy(new_net_conf->verify_alg, p->verify_alg);
				new_net_conf->verify_alg_len = strlen(p->verify_alg) + 1;
				crypto_free_hash(mdev->tconn->verify_tfm);
				mdev->tconn->verify_tfm = verify_tfm;
				dev_info(DEV, "using verify-alg: \"%s\"\n", p->verify_alg);
			}
			if (csums_tfm) {
				strcpy(new_net_conf->csums_alg, p->csums_alg);
				new_net_conf->csums_alg_len = strlen(p->csums_alg) + 1;
				crypto_free_hash(mdev->tconn->csums_tfm);
				mdev->tconn->csums_tfm = csums_tfm;
				dev_info(DEV, "using csums-alg: \"%s\"\n", p->csums_alg);
			}
			rcu_assign_pointer(tconn->net_conf, new_net_conf);
		}
	}

	if (new_disk_conf) {
		rcu_assign_pointer(mdev->ldev->disk_conf, new_disk_conf);
		put_ldev(mdev);
	}

	if (new_plan) {
		old_plan = mdev->rs_plan_s;
		rcu_assign_pointer(mdev->rs_plan_s, new_plan);
	}

	mutex_unlock(&mdev->tconn->conf_update);
	synchronize_rcu();
	if (new_net_conf)
		kfree(old_net_conf);
	kfree(old_disk_conf);
	kfree(old_plan);

	return 0;

reconnect:
	if (new_disk_conf) {
		put_ldev(mdev);
		kfree(new_disk_conf);
	}
	mutex_unlock(&mdev->tconn->conf_update);
	return -EIO;

disconnect:
	kfree(new_plan);
	if (new_disk_conf) {
		put_ldev(mdev);
		kfree(new_disk_conf);
	}
	mutex_unlock(&mdev->tconn->conf_update);
	/* just for completeness: actually not needed,
	 * as this is not reached if csums_tfm was ok. */
	crypto_free_hash(csums_tfm);
	/* but free the verify_tfm again, if csums_tfm did not work out */
	crypto_free_hash(verify_tfm);
	conn_request_state(mdev->tconn, NS(conn, C_DISCONNECTING), CS_HARD);
	return -EIO;
}

STATIC void drbd_setup_order_type(struct drbd_conf *mdev, int peer)
{
	/* sorry, we currently have no working implementation
	 * of distributed TCQ */
}

/* warn if the arguments differ by more than 12.5% */
static void warn_if_differ_considerably(struct drbd_conf *mdev,
	const char *s, sector_t a, sector_t b)
{
	sector_t d;
	if (a == 0 || b == 0)
		return;
	d = (a > b) ? (a - b) : (b - a);
	if (d > (a>>3) || d > (b>>3))
		dev_warn(DEV, "Considerable difference in %s: %llus vs. %llus\n", s,
		     (unsigned long long)a, (unsigned long long)b);
}

STATIC int receive_sizes(struct drbd_tconn *tconn, struct packet_info *pi)
{
	struct drbd_conf *mdev;
	struct p_sizes *p = pi->data;
	enum determine_dev_size dd = unchanged;
	sector_t p_size, p_usize, my_usize;
	int ldsc = 0; /* local disk size changed */
	enum dds_flags ddsf;

	mdev = vnr_to_mdev(tconn, pi->vnr);
	if (!mdev)
		return config_unknown_volume(tconn, pi);

	p_size = be64_to_cpu(p->d_size);
	p_usize = be64_to_cpu(p->u_size);

	/* just store the peer's disk size for now.
	 * we still need to figure out whether we accept that. */
	mdev->p_size = p_size;

	if (get_ldev(mdev)) {
		rcu_read_lock();
		my_usize = rcu_dereference(mdev->ldev->disk_conf)->disk_size;
		rcu_read_unlock();

		warn_if_differ_considerably(mdev, "lower level device sizes",
			   p_size, drbd_get_max_capacity(mdev->ldev));
		warn_if_differ_considerably(mdev, "user requested size",
					    p_usize, my_usize);

		/* if this is the first connect, or an otherwise expected
		 * param exchange, choose the minimum */
		if (mdev->state.conn == C_WF_REPORT_PARAMS)
			p_usize = min_not_zero(my_usize, p_usize);

		/* Never shrink a device with usable data during connect.
		   But allow online shrinking if we are connected. */
		if (drbd_new_dev_size(mdev, mdev->ldev, p_usize, 0) <
		    drbd_get_capacity(mdev->this_bdev) &&
		    mdev->state.disk >= D_OUTDATED &&
		    mdev->state.conn < C_CONNECTED) {
			dev_err(DEV, "The peer's disk size is too small!\n");
			conn_request_state(mdev->tconn, NS(conn, C_DISCONNECTING), CS_HARD);
			put_ldev(mdev);
			return -EIO;
		}

		if (my_usize != p_usize) {
			struct disk_conf *old_disk_conf, *new_disk_conf = NULL;

			new_disk_conf = kzalloc(sizeof(struct disk_conf), GFP_KERNEL);
			if (!new_disk_conf) {
				dev_err(DEV, "Allocation of new disk_conf failed\n");
				put_ldev(mdev);
				return -ENOMEM;
			}

			mutex_lock(&mdev->tconn->conf_update);
			old_disk_conf = mdev->ldev->disk_conf;
			*new_disk_conf = *old_disk_conf;
			new_disk_conf->disk_size = p_usize;

			rcu_assign_pointer(mdev->ldev->disk_conf, new_disk_conf);
			mutex_unlock(&mdev->tconn->conf_update);
			synchronize_rcu();
			kfree(old_disk_conf);

			dev_info(DEV, "Peer sets u_size to %lu sectors\n",
				 (unsigned long)my_usize);
		}

		put_ldev(mdev);
	}

	ddsf = be16_to_cpu(p->dds_flags);
	if (get_ldev(mdev)) {
		dd = drbd_determine_dev_size(mdev, ddsf);
		put_ldev(mdev);
		if (dd == dev_size_error)
			return -EIO;
		drbd_md_sync(mdev);
	} else {
		/* I am diskless, need to accept the peer's size. */
		drbd_set_my_capacity(mdev, p_size);
	}

	mdev->peer_max_bio_size = be32_to_cpu(p->max_bio_size);
	drbd_reconsider_max_bio_size(mdev);

	if (get_ldev(mdev)) {
		if (mdev->ldev->known_size != drbd_get_capacity(mdev->ldev->backing_bdev)) {
			mdev->ldev->known_size = drbd_get_capacity(mdev->ldev->backing_bdev);
			ldsc = 1;
		}

		drbd_setup_order_type(mdev, be16_to_cpu(p->queue_order_type));
		put_ldev(mdev);
	}

	if (mdev->state.conn > C_WF_REPORT_PARAMS) {
		if (be64_to_cpu(p->c_size) !=
		    drbd_get_capacity(mdev->this_bdev) || ldsc) {
			/* we have different sizes, probably peer
			 * needs to know my new size... */
			drbd_send_sizes(mdev, 0, ddsf);
		}
		if (test_and_clear_bit(RESIZE_PENDING, &mdev->flags) ||
		    (dd == grew && mdev->state.conn == C_CONNECTED)) {
			if (mdev->state.pdsk >= D_INCONSISTENT &&
			    mdev->state.disk >= D_INCONSISTENT) {
				if (ddsf & DDSF_NO_RESYNC)
					dev_info(DEV, "Resync of new storage suppressed with --assume-clean\n");
				else
					resync_after_online_grow(mdev);
			} else
				set_bit(RESYNC_AFTER_NEG, &mdev->flags);
		}
	}

	return 0;
}

STATIC int receive_uuids(struct drbd_tconn *tconn, struct packet_info *pi)
{
	struct drbd_conf *mdev;
	struct p_uuids *p = pi->data;
	u64 *p_uuid;
	int i, updated_uuids = 0;

	mdev = vnr_to_mdev(tconn, pi->vnr);
	if (!mdev)
		return config_unknown_volume(tconn, pi);

	p_uuid = kmalloc(sizeof(u64)*UI_EXTENDED_SIZE, GFP_NOIO);
	if (!p_uuid) {
		dev_err(DEV, "kmalloc of p_uuid failed\n");
		return false;
	}

	for (i = UI_CURRENT; i < UI_EXTENDED_SIZE; i++)
		p_uuid[i] = be64_to_cpu(p->uuid[i]);

	kfree(mdev->p_uuid);
	mdev->p_uuid = p_uuid;

	if (mdev->state.conn < C_CONNECTED &&
	    mdev->state.disk < D_INCONSISTENT &&
	    mdev->state.role == R_PRIMARY &&
	    (mdev->ed_uuid & ~((u64)1)) != (p_uuid[UI_CURRENT] & ~((u64)1))) {
		dev_err(DEV, "Can only connect to data with current UUID=%016llX\n",
		    (unsigned long long)mdev->ed_uuid);
		conn_request_state(mdev->tconn, NS(conn, C_DISCONNECTING), CS_HARD);
		return -EIO;
	}

	if (get_ldev(mdev)) {
		int skip_initial_sync =
			mdev->state.conn == C_CONNECTED &&
			mdev->tconn->agreed_pro_version >= 90 &&
			mdev->ldev->md.uuid[UI_CURRENT] == UUID_JUST_CREATED &&
			(p_uuid[UI_FLAGS] & 8);
		if (skip_initial_sync) {
			dev_info(DEV, "Accepted new current UUID, preparing to skip initial sync\n");
			drbd_bitmap_io(mdev, &drbd_bmio_clear_n_write,
					"clear_n_write from receive_uuids",
					BM_LOCKED_TEST_ALLOWED);
			_drbd_uuid_set(mdev, UI_CURRENT, p_uuid[UI_CURRENT]);
			_drbd_uuid_set(mdev, UI_BITMAP, 0);
			_drbd_set_state(_NS2(mdev, disk, D_UP_TO_DATE, pdsk, D_UP_TO_DATE),
					CS_VERBOSE, NULL);
			drbd_md_sync(mdev);
			updated_uuids = 1;
		}
		put_ldev(mdev);
	} else if (mdev->state.disk < D_INCONSISTENT &&
		   mdev->state.role == R_PRIMARY) {
		/* I am a diskless primary, the peer just created a new current UUID
		   for me. */
		updated_uuids = drbd_set_ed_uuid(mdev, p_uuid[UI_CURRENT]);
	}

	/* Before we test for the disk state, we should wait until an eventually
	   ongoing cluster wide state change is finished. That is important if
	   we are primary and are detaching from our disk. We need to see the
	   new disk state... */
	mutex_lock(mdev->state_mutex);
	mutex_unlock(mdev->state_mutex);
	if (mdev->state.conn >= C_CONNECTED && mdev->state.disk < D_INCONSISTENT)
		updated_uuids |= drbd_set_ed_uuid(mdev, p_uuid[UI_CURRENT]);

	if (updated_uuids)
		drbd_print_uuids(mdev, "receiver updated UUIDs to");

	return 0;
}

/**
 * convert_state() - Converts the peer's view of the cluster state to our point of view
 * @ps:		The state as seen by the peer.
 */
STATIC union drbd_state convert_state(union drbd_state ps)
{
	union drbd_state ms;

	static enum drbd_conns c_tab[] = {
		[C_WF_REPORT_PARAMS] = C_WF_REPORT_PARAMS,
		[C_CONNECTED] = C_CONNECTED,

		[C_STARTING_SYNC_S] = C_STARTING_SYNC_T,
		[C_STARTING_SYNC_T] = C_STARTING_SYNC_S,
		[C_DISCONNECTING] = C_TEAR_DOWN, /* C_NETWORK_FAILURE, */
		[C_VERIFY_S]       = C_VERIFY_T,
		[C_MASK]   = C_MASK,
	};

	ms.i = ps.i;

	ms.conn = c_tab[ps.conn];
	ms.peer = ps.role;
	ms.role = ps.peer;
	ms.pdsk = ps.disk;
	ms.disk = ps.pdsk;
	ms.peer_isp = (ps.aftr_isp | ps.user_isp);

	return ms;
}

STATIC int receive_req_state(struct drbd_tconn *tconn, struct packet_info *pi)
{
	struct drbd_conf *mdev;
	struct p_req_state *p = pi->data;
	union drbd_state mask, val;
	enum drbd_state_rv rv;

	mdev = vnr_to_mdev(tconn, pi->vnr);
	if (!mdev)
		return -EIO;

	mask.i = be32_to_cpu(p->mask);
	val.i = be32_to_cpu(p->val);

	if (test_bit(RESOLVE_CONFLICTS, &mdev->tconn->flags) &&
	    mutex_is_locked(mdev->state_mutex)) {
		drbd_send_sr_reply(mdev, SS_CONCURRENT_ST_CHG);
		return 0;
	}

	mask = convert_state(mask);
	val = convert_state(val);

	rv = drbd_change_state(mdev, CS_VERBOSE, mask, val);
	drbd_send_sr_reply(mdev, rv);

	drbd_md_sync(mdev);

	return 0;
}

STATIC int receive_req_conn_state(struct drbd_tconn *tconn, struct packet_info *pi)
{
	struct p_req_state *p = pi->data;
	union drbd_state mask, val;
	enum drbd_state_rv rv;

	mask.i = be32_to_cpu(p->mask);
	val.i = be32_to_cpu(p->val);

	if (test_bit(RESOLVE_CONFLICTS, &tconn->flags) &&
	    mutex_is_locked(&tconn->cstate_mutex)) {
		conn_send_sr_reply(tconn, SS_CONCURRENT_ST_CHG);
		return 0;
	}

	mask = convert_state(mask);
	val = convert_state(val);

	rv = conn_request_state(tconn, mask, val, CS_VERBOSE | CS_LOCAL_ONLY | CS_IGN_OUTD_FAIL);
	conn_send_sr_reply(tconn, rv);

	return 0;
}

STATIC int receive_state(struct drbd_tconn *tconn, struct packet_info *pi)
{
	struct drbd_conf *mdev;
	struct p_state *p = pi->data;
	union drbd_state os, ns, peer_state;
	enum drbd_disk_state real_peer_disk;
	enum chg_state_flags cs_flags;
	int rv;

	mdev = vnr_to_mdev(tconn, pi->vnr);
	if (!mdev)
		return config_unknown_volume(tconn, pi);

	peer_state.i = be32_to_cpu(p->state);

	real_peer_disk = peer_state.disk;
	if (peer_state.disk == D_NEGOTIATING) {
		real_peer_disk = mdev->p_uuid[UI_FLAGS] & 4 ? D_INCONSISTENT : D_CONSISTENT;
		dev_info(DEV, "real peer disk state = %s\n", drbd_disk_str(real_peer_disk));
	}

	spin_lock_irq(&mdev->tconn->req_lock);
 retry:
	os = ns = drbd_read_state(mdev);
	spin_unlock_irq(&mdev->tconn->req_lock);

	/* If some other part of the code (asender thread, timeout)
	 * already decided to close the connection again,
	 * we must not "re-establish" it here. */
	if (os.conn <= C_TEAR_DOWN)
		return -ECONNRESET;

	/* If this is the "end of sync" confirmation, usually the peer disk
	 * transitions from D_INCONSISTENT to D_UP_TO_DATE. For empty (0 bits
	 * set) resync started in PausedSyncT, or if the timing of pause-/
	 * unpause-sync events has been "just right", the peer disk may
	 * transition from D_CONSISTENT to D_UP_TO_DATE as well.
	 */
	if ((os.pdsk == D_INCONSISTENT || os.pdsk == D_CONSISTENT) &&
	    real_peer_disk == D_UP_TO_DATE &&
	    os.conn > C_CONNECTED && os.disk == D_UP_TO_DATE) {
		/* If we are (becoming) SyncSource, but peer is still in sync
		 * preparation, ignore its uptodate-ness to avoid flapping, it
		 * will change to inconsistent once the peer reaches active
		 * syncing states.
		 * It may have changed syncer-paused flags, however, so we
		 * cannot ignore this completely. */
		if (peer_state.conn > C_CONNECTED &&
		    peer_state.conn < C_SYNC_SOURCE)
			real_peer_disk = D_INCONSISTENT;

		/* if peer_state changes to connected at the same time,
		 * it explicitly notifies us that it finished resync.
		 * Maybe we should finish it up, too? */
		else if (os.conn >= C_SYNC_SOURCE &&
			 peer_state.conn == C_CONNECTED) {
			if (drbd_bm_total_weight(mdev) <= mdev->rs_failed)
				drbd_resync_finished(mdev);
			return 0;
		}
	}

	/* explicit verify finished notification, stop sector reached. */
	if (os.conn == C_VERIFY_T && os.disk == D_UP_TO_DATE &&
	    peer_state.conn == C_CONNECTED && real_peer_disk == D_UP_TO_DATE) {
		ov_out_of_sync_print(mdev);
		drbd_resync_finished(mdev);
		return 0;
	}

	/* peer says his disk is inconsistent, while we think it is uptodate,
	 * and this happens while the peer still thinks we have a sync going on,
	 * but we think we are already done with the sync.
	 * We ignore this to avoid flapping pdsk.
	 * This should not happen, if the peer is a recent version of drbd. */
	if (os.pdsk == D_UP_TO_DATE && real_peer_disk == D_INCONSISTENT &&
	    os.conn == C_CONNECTED && peer_state.conn > C_SYNC_SOURCE)
		real_peer_disk = D_UP_TO_DATE;

	if (ns.conn == C_WF_REPORT_PARAMS)
		ns.conn = C_CONNECTED;

	if (peer_state.conn == C_AHEAD)
		ns.conn = C_BEHIND;

	if (mdev->p_uuid && peer_state.disk >= D_NEGOTIATING &&
	    get_ldev_if_state(mdev, D_NEGOTIATING)) {
		int cr; /* consider resync */

		/* if we established a new connection */
		cr  = (os.conn < C_CONNECTED);
		/* if we had an established connection
		 * and one of the nodes newly attaches a disk */
		cr |= (os.conn == C_CONNECTED &&
		       (peer_state.disk == D_NEGOTIATING ||
			os.disk == D_NEGOTIATING));
		/* if we have both been inconsistent, and the peer has been
		 * forced to be UpToDate with --overwrite-data */
		cr |= test_bit(CONSIDER_RESYNC, &mdev->flags);
		/* if we had been plain connected, and the admin requested to
		 * start a sync by "invalidate" or "invalidate-remote" */
		cr |= (os.conn == C_CONNECTED &&
				(peer_state.conn >= C_STARTING_SYNC_S &&
				 peer_state.conn <= C_WF_BITMAP_T));

		if (cr)
			ns.conn = drbd_sync_handshake(mdev, peer_state.role, real_peer_disk);

		put_ldev(mdev);
		if (ns.conn == C_MASK) {
			ns.conn = C_CONNECTED;
			if (mdev->state.disk == D_NEGOTIATING) {
				drbd_force_state(mdev, NS(disk, D_FAILED));
			} else if (peer_state.disk == D_NEGOTIATING) {
				dev_err(DEV, "Disk attach process on the peer node was aborted.\n");
				peer_state.disk = D_DISKLESS;
				real_peer_disk = D_DISKLESS;
			} else {
				if (test_and_clear_bit(CONN_DRY_RUN, &mdev->tconn->flags))
					return -EIO;
				D_ASSERT(os.conn == C_WF_REPORT_PARAMS);
				conn_request_state(mdev->tconn, NS(conn, C_DISCONNECTING), CS_HARD);
				return -EIO;
			}
		}
	}

	spin_lock_irq(&mdev->tconn->req_lock);
	if (os.i != drbd_read_state(mdev).i)
		goto retry;
	clear_bit(CONSIDER_RESYNC, &mdev->flags);
	ns.peer = peer_state.role;
	ns.pdsk = real_peer_disk;
	ns.peer_isp = (peer_state.aftr_isp | peer_state.user_isp);
	if ((ns.conn == C_CONNECTED || ns.conn == C_WF_BITMAP_S) && ns.disk == D_NEGOTIATING)
		ns.disk = mdev->new_state_tmp.disk;
	cs_flags = CS_VERBOSE + (os.conn < C_CONNECTED && ns.conn >= C_CONNECTED ? 0 : CS_HARD);
	if (ns.pdsk == D_CONSISTENT && drbd_suspended(mdev) && ns.conn == C_CONNECTED && os.conn < C_CONNECTED &&
	    test_bit(NEW_CUR_UUID, &mdev->flags)) {
		/* Do not allow tl_restart(RESEND) for a rebooted peer. We can only allow this
		   for temporal network outages! */
		spin_unlock_irq(&mdev->tconn->req_lock);
		dev_err(DEV, "Aborting Connect, can not thaw IO with an only Consistent peer\n");
		tl_clear(mdev->tconn);
		drbd_uuid_new_current(mdev);
		clear_bit(NEW_CUR_UUID, &mdev->flags);
		conn_request_state(mdev->tconn, NS2(conn, C_PROTOCOL_ERROR, susp, 0), CS_HARD);
		return -EIO;
	}
	rv = _drbd_set_state(mdev, ns, cs_flags, NULL);
	ns = drbd_read_state(mdev);
	spin_unlock_irq(&mdev->tconn->req_lock);

	if (rv < SS_SUCCESS) {
		conn_request_state(mdev->tconn, NS(conn, C_DISCONNECTING), CS_HARD);
		return -EIO;
	}

	if (os.conn > C_WF_REPORT_PARAMS) {
		if (ns.conn > C_CONNECTED && peer_state.conn <= C_CONNECTED &&
		    peer_state.disk != D_NEGOTIATING ) {
			/* we want resync, peer has not yet decided to sync... */
			/* Nowadays only used when forcing a node into primary role and
			   setting its disk to UpToDate with that */
			drbd_send_uuids(mdev);
			drbd_send_current_state(mdev);
		}
	}

	clear_bit(DISCARD_MY_DATA, &mdev->flags);

	drbd_md_sync(mdev); /* update connected indicator, la_size, ... */

	return 0;
}

STATIC int receive_sync_uuid(struct drbd_tconn *tconn, struct packet_info *pi)
{
	struct drbd_conf *mdev;
	struct p_rs_uuid *p = pi->data;

	mdev = vnr_to_mdev(tconn, pi->vnr);
	if (!mdev)
		return -EIO;

	wait_event(mdev->misc_wait,
		   mdev->state.conn == C_WF_SYNC_UUID ||
		   mdev->state.conn == C_BEHIND ||
		   mdev->state.conn < C_CONNECTED ||
		   mdev->state.disk < D_NEGOTIATING);

	/* D_ASSERT( mdev->state.conn == C_WF_SYNC_UUID ); */

	/* Here the _drbd_uuid_ functions are right, current should
	   _not_ be rotated into the history */
	if (get_ldev_if_state(mdev, D_NEGOTIATING)) {
		_drbd_uuid_set(mdev, UI_CURRENT, be64_to_cpu(p->uuid));
		_drbd_uuid_set(mdev, UI_BITMAP, 0UL);

		drbd_print_uuids(mdev, "updated sync uuid");
		drbd_start_resync(mdev, C_SYNC_TARGET);

		put_ldev(mdev);
	} else
		dev_err(DEV, "Ignoring SyncUUID packet!\n");

	return 0;
}

/**
 * receive_bitmap_plain
 *
 * Return 0 when done, 1 when another iteration is needed, and a negative error
 * code upon failure.
 */
static int
receive_bitmap_plain(struct drbd_conf *mdev, unsigned int size,
		     unsigned long *p, struct bm_xfer_ctx *c)
{
	unsigned int data_size = DRBD_SOCKET_BUFFER_SIZE -
				 drbd_header_size(mdev->tconn);
	unsigned int num_words = min_t(size_t, data_size / sizeof(*p),
				       c->bm_words - c->word_offset);
	unsigned int want = num_words * sizeof(*p);
	int err;

	if (want != size) {
		dev_err(DEV, "%s:want (%u) != size (%u)\n", __func__, want, size);
		return -EIO;
	}
	if (want == 0)
		return 0;
	err = drbd_recv_all(mdev->tconn, p, want);
	if (err)
		return err;

	drbd_bm_merge_lel(mdev, c->word_offset, num_words, p);

	c->word_offset += num_words;
	c->bit_offset = c->word_offset * BITS_PER_LONG;
	if (c->bit_offset > c->bm_bits)
		c->bit_offset = c->bm_bits;

	return 1;
}

static enum drbd_bitmap_code dcbp_get_code(struct p_compressed_bm *p)
{
	return (enum drbd_bitmap_code)(p->encoding & 0x0f);
}

static int dcbp_get_start(struct p_compressed_bm *p)
{
	return (p->encoding & 0x80) != 0;
}

static int dcbp_get_pad_bits(struct p_compressed_bm *p)
{
	return (p->encoding >> 4) & 0x7;
}

/**
 * recv_bm_rle_bits
 *
 * Return 0 when done, 1 when another iteration is needed, and a negative error
 * code upon failure.
 */
static int
recv_bm_rle_bits(struct drbd_conf *mdev,
		struct p_compressed_bm *p,
		 struct bm_xfer_ctx *c,
		 unsigned int len)
{
	struct bitstream bs;
	u64 look_ahead;
	u64 rl;
	u64 tmp;
	unsigned long s = c->bit_offset;
	unsigned long e;
	int toggle = dcbp_get_start(p);
	int have;
	int bits;

	bitstream_init(&bs, p->code, len, dcbp_get_pad_bits(p));

	bits = bitstream_get_bits(&bs, &look_ahead, 64);
	if (bits < 0)
		return -EIO;

	for (have = bits; have > 0; s += rl, toggle = !toggle) {
		bits = vli_decode_bits(&rl, look_ahead);
		if (bits <= 0)
			return -EIO;

		if (toggle) {
			e = s + rl -1;
			if (e >= c->bm_bits) {
				dev_err(DEV, "bitmap overflow (e:%lu) while decoding bm RLE packet\n", e);
				return -EIO;
			}
			_drbd_bm_set_bits(mdev, s, e);
		}

		if (have < bits) {
			dev_err(DEV, "bitmap decoding error: h:%d b:%d la:0x%08llx l:%u/%u\n",
				have, bits, look_ahead,
				(unsigned int)(bs.cur.b - p->code),
				(unsigned int)bs.buf_len);
			return -EIO;
		}
		look_ahead >>= bits;
		have -= bits;

		bits = bitstream_get_bits(&bs, &tmp, 64 - have);
		if (bits < 0)
			return -EIO;
		look_ahead |= tmp << have;
		have += bits;
	}

	c->bit_offset = s;
	bm_xfer_ctx_bit_to_word_offset(c);

	return (s != c->bm_bits);
}

/**
 * decode_bitmap_c
 *
 * Return 0 when done, 1 when another iteration is needed, and a negative error
 * code upon failure.
 */
static int
decode_bitmap_c(struct drbd_conf *mdev,
		struct p_compressed_bm *p,
		struct bm_xfer_ctx *c,
		unsigned int len)
{
	if (dcbp_get_code(p) == RLE_VLI_Bits)
		return recv_bm_rle_bits(mdev, p, c, len - sizeof(*p));

	/* other variants had been implemented for evaluation,
	 * but have been dropped as this one turned out to be "best"
	 * during all our tests. */

	dev_err(DEV, "receive_bitmap_c: unknown encoding %u\n", p->encoding);
	conn_request_state(mdev->tconn, NS(conn, C_PROTOCOL_ERROR), CS_HARD);
	return -EIO;
}

void INFO_bm_xfer_stats(struct drbd_conf *mdev,
		const char *direction, struct bm_xfer_ctx *c)
{
	/* what would it take to transfer it "plaintext" */
	unsigned int header_size = drbd_header_size(mdev->tconn);
	unsigned int data_size = DRBD_SOCKET_BUFFER_SIZE - header_size;
	unsigned int plain =
		header_size * (DIV_ROUND_UP(c->bm_words, data_size) + 1) +
		c->bm_words * sizeof(unsigned long);
	unsigned int total = c->bytes[0] + c->bytes[1];
	unsigned int r;

	/* total can not be zero. but just in case: */
	if (total == 0)
		return;

	/* don't report if not compressed */
	if (total >= plain)
		return;

	/* total < plain. check for overflow, still */
	r = (total > UINT_MAX/1000) ? (total / (plain/1000))
		                    : (1000 * total / plain);

	if (r > 1000)
		r = 1000;

	r = 1000 - r;
	dev_info(DEV, "%s bitmap stats [Bytes(packets)]: plain %u(%u), RLE %u(%u), "
	     "total %u; compression: %u.%u%%\n",
			direction,
			c->bytes[1], c->packets[1],
			c->bytes[0], c->packets[0],
			total, r/10, r % 10);
}

/* Since we are processing the bitfield from lower addresses to higher,
   it does not matter if the process it in 32 bit chunks or 64 bit
   chunks as long as it is little endian. (Understand it as byte stream,
   beginning with the lowest byte...) If we would use big endian
   we would need to process it from the highest address to the lowest,
   in order to be agnostic to the 32 vs 64 bits issue.

   returns 0 on failure, 1 if we successfully received it. */
STATIC int receive_bitmap(struct drbd_tconn *tconn, struct packet_info *pi)
{
	struct drbd_conf *mdev;
	struct bm_xfer_ctx c;
	int err;

	mdev = vnr_to_mdev(tconn, pi->vnr);
	if (!mdev)
		return -EIO;

	drbd_bm_lock(mdev, "receive bitmap", BM_LOCKED_SET_ALLOWED);
	/* you are supposed to send additional out-of-sync information
	 * if you actually set bits during this phase */

	c = (struct bm_xfer_ctx) {
		.bm_bits = drbd_bm_bits(mdev),
		.bm_words = drbd_bm_words(mdev),
	};

	for(;;) {
		if (pi->cmd == P_BITMAP)
			err = receive_bitmap_plain(mdev, pi->size, pi->data, &c);
		else if (pi->cmd == P_COMPRESSED_BITMAP) {
			/* MAYBE: sanity check that we speak proto >= 90,
			 * and the feature is enabled! */
			struct p_compressed_bm *p = pi->data;

			if (pi->size > DRBD_SOCKET_BUFFER_SIZE - drbd_header_size(tconn)) {
				dev_err(DEV, "ReportCBitmap packet too large\n");
				err = -EIO;
				goto out;
			}
			if (pi->size <= sizeof(*p)) {
				dev_err(DEV, "ReportCBitmap packet too small (l:%u)\n", pi->size);
				err = -EIO;
				goto out;
			}
			err = drbd_recv_all(mdev->tconn, p, pi->size);
			if (err)
			       goto out;
			err = decode_bitmap_c(mdev, p, &c, pi->size);
		} else {
			dev_warn(DEV, "receive_bitmap: cmd neither ReportBitMap nor ReportCBitMap (is 0x%x)", pi->cmd);
			err = -EIO;
			goto out;
		}

		c.packets[pi->cmd == P_BITMAP]++;
		c.bytes[pi->cmd == P_BITMAP] += drbd_header_size(tconn) + pi->size;

		if (err <= 0) {
			if (err < 0)
				goto out;
			break;
		}
		err = drbd_recv_header(mdev->tconn, pi);
		if (err)
			goto out;
	}

	INFO_bm_xfer_stats(mdev, "receive", &c);

	if (mdev->state.conn == C_WF_BITMAP_T) {
		enum drbd_state_rv rv;

		err = drbd_send_bitmap(mdev);
		if (err)
			goto out;
		/* Omit CS_ORDERED with this state transition to avoid deadlocks. */
		rv = _drbd_request_state(mdev, NS(conn, C_WF_SYNC_UUID), CS_VERBOSE);
		D_ASSERT(rv == SS_SUCCESS);
	} else if (mdev->state.conn != C_WF_BITMAP_S) {
		/* admin may have requested C_DISCONNECTING,
		 * other threads may have noticed network errors */
		dev_info(DEV, "unexpected cstate (%s) in receive_bitmap\n",
		    drbd_conn_str(mdev->state.conn));
	}
	err = 0;

 out:
	drbd_bm_unlock(mdev);
	if (!err && mdev->state.conn == C_WF_BITMAP_S)
		drbd_start_resync(mdev, C_SYNC_SOURCE);
	return err;
}

STATIC int receive_skip(struct drbd_tconn *tconn, struct packet_info *pi)
{
	conn_warn(tconn, "skipping unknown optional packet type %d, l: %d!\n",
		 pi->cmd, pi->size);

	return ignore_remaining_packet(tconn, pi);
}

STATIC int receive_UnplugRemote(struct drbd_tconn *tconn, struct packet_info *pi)
{
	/* just unplug all devices always, regardless which volume number */
	drbd_unplug_all_devices(tconn);

	/* Make sure we've acked all the TCP data associated
	 * with the data requests being unplugged */
	drbd_tcp_quickack(tconn->data.socket);

	return 0;
}

STATIC int receive_out_of_sync(struct drbd_tconn *tconn, struct packet_info *pi)
{
	struct drbd_conf *mdev;
	struct p_block_desc *p = pi->data;

	mdev = vnr_to_mdev(tconn, pi->vnr);
	if (!mdev)
		return -EIO;

	switch (mdev->state.conn) {
	case C_WF_SYNC_UUID:
	case C_WF_BITMAP_T:
	case C_BEHIND:
			break;
	default:
		dev_err(DEV, "ASSERT FAILED cstate = %s, expected: WFSyncUUID|WFBitMapT|Behind\n",
				drbd_conn_str(mdev->state.conn));
	}

	drbd_set_out_of_sync(mdev, be64_to_cpu(p->sector), be32_to_cpu(p->blksize));

	return 0;
}

struct data_cmd {
	int expect_payload;
	size_t pkt_size;
	int (*fn)(struct drbd_tconn *, struct packet_info *);
};

static struct data_cmd drbd_cmd_handler[] = {
	[P_DATA]	    = { 1, sizeof(struct p_data), receive_Data },
	[P_DATA_REPLY]	    = { 1, sizeof(struct p_data), receive_DataReply },
	[P_RS_DATA_REPLY]   = { 1, sizeof(struct p_data), receive_RSDataReply } ,
	[P_BARRIER]	    = { 0, sizeof(struct p_barrier), receive_Barrier } ,
	[P_BITMAP]	    = { 1, 0, receive_bitmap } ,
	[P_COMPRESSED_BITMAP] = { 1, 0, receive_bitmap } ,
	[P_UNPLUG_REMOTE]   = { 0, 0, receive_UnplugRemote },
	[P_DATA_REQUEST]    = { 0, sizeof(struct p_block_req), receive_DataRequest },
	[P_RS_DATA_REQUEST] = { 0, sizeof(struct p_block_req), receive_DataRequest },
	[P_SYNC_PARAM]	    = { 1, 0, receive_SyncParam },
	[P_SYNC_PARAM89]    = { 1, 0, receive_SyncParam },
	[P_PROTOCOL]        = { 1, sizeof(struct p_protocol), receive_protocol },
	[P_UUIDS]	    = { 0, sizeof(struct p_uuids), receive_uuids },
	[P_SIZES]	    = { 0, sizeof(struct p_sizes), receive_sizes },
	[P_STATE]	    = { 0, sizeof(struct p_state), receive_state },
	[P_STATE_CHG_REQ]   = { 0, sizeof(struct p_req_state), receive_req_state },
	[P_SYNC_UUID]       = { 0, sizeof(struct p_rs_uuid), receive_sync_uuid },
	[P_OV_REQUEST]      = { 0, sizeof(struct p_block_req), receive_DataRequest },
	[P_OV_REPLY]        = { 1, sizeof(struct p_block_req), receive_DataRequest },
	[P_CSUM_RS_REQUEST] = { 1, sizeof(struct p_block_req), receive_DataRequest },
	[P_DELAY_PROBE]     = { 0, sizeof(struct p_delay_probe93), receive_skip },
	[P_OUT_OF_SYNC]     = { 0, sizeof(struct p_block_desc), receive_out_of_sync },
	[P_CONN_ST_CHG_REQ] = { 0, sizeof(struct p_req_state), receive_req_conn_state },
	[P_PROTOCOL_UPDATE] = { 1, sizeof(struct p_protocol), receive_protocol },
};

STATIC void drbdd(struct drbd_tconn *tconn)
{
	struct packet_info pi;
	size_t shs; /* sub header size */
	int err;

	while (get_t_state(&tconn->receiver) == RUNNING) {
		struct data_cmd *cmd;

		drbd_thread_current_set_cpu(&tconn->receiver);
		if (drbd_recv_header(tconn, &pi))
			goto err_out;

		cmd = &drbd_cmd_handler[pi.cmd];
		if (unlikely(pi.cmd >= ARRAY_SIZE(drbd_cmd_handler) || !cmd->fn)) {
			conn_err(tconn, "Unexpected data packet %s (0x%04x)",
				 cmdname(pi.cmd), pi.cmd);
			goto err_out;
		}

		shs = cmd->pkt_size;
		if (pi.size > shs && !cmd->expect_payload) {
			conn_err(tconn, "No payload expected %s l:%d\n",
				 cmdname(pi.cmd), pi.size);
			goto err_out;
		}

		if (shs) {
			err = drbd_recv_all_warn(tconn, pi.data, shs);
			if (err)
				goto err_out;
			pi.size -= shs;
		}

		err = cmd->fn(tconn, &pi);
		if (err) {
			conn_err(tconn, "error receiving %s, e: %d l: %d!\n",
				 cmdname(pi.cmd), err, pi.size);
			goto err_out;
		}
	}
	return;

    err_out:
	conn_request_state(tconn, NS(conn, C_PROTOCOL_ERROR), CS_HARD);
}

void conn_flush_workqueue(struct drbd_tconn *tconn)
{
	struct drbd_wq_barrier barr;

	barr.w.cb = w_prev_work_done;
	barr.w.tconn = tconn;
	init_completion(&barr.done);
	drbd_queue_work(&tconn->sender_work, &barr.w);
	wait_for_completion(&barr.done);
}

STATIC void conn_disconnect(struct drbd_tconn *tconn)
{
	struct drbd_conf *mdev;
	enum drbd_conns oc;
	int vnr;

	if (tconn->cstate == C_STANDALONE)
		return;

	/* We are about to start the cleanup after connection loss.
	 * Make sure drbd_make_request knows about that.
	 * Usually we should be in some network failure state already,
	 * but just in case we are not, we fix it up here.
	 */
	conn_request_state(tconn, NS(conn, C_NETWORK_FAILURE), CS_HARD);

	/* asender does not clean up anything. it must not interfere, either */
	drbd_thread_stop(&tconn->asender);
	drbd_free_sock(tconn);

	rcu_read_lock();
	idr_for_each_entry(&tconn->volumes, mdev, vnr) {
		kobject_get(&mdev->kobj);
		rcu_read_unlock();
		drbd_disconnected(mdev);
		kobject_put(&mdev->kobj);
		rcu_read_lock();
	}
	rcu_read_unlock();

	if (!list_empty(&tconn->current_epoch->list))
		conn_err(tconn, "ASSERTION FAILED: tconn->current_epoch->list not empty\n");
	/* ok, no more ee's on the fly, it is safe to reset the epoch_size */
	atomic_set(&tconn->current_epoch->epoch_size, 0);
	tconn->send.seen_any_write_yet = false;

	conn_info(tconn, "Connection closed\n");

	if (conn_highest_role(tconn) == R_PRIMARY && conn_highest_pdsk(tconn) >= D_UNKNOWN)
		conn_try_outdate_peer_async(tconn);

	spin_lock_irq(&tconn->req_lock);
	oc = tconn->cstate;
	if (oc >= C_UNCONNECTED)
		_conn_request_state(tconn, NS(conn, C_UNCONNECTED), CS_VERBOSE);

	spin_unlock_irq(&tconn->req_lock);

	if (oc == C_DISCONNECTING)
		conn_request_state(tconn, NS(conn, C_STANDALONE), CS_VERBOSE | CS_HARD);
}

STATIC int drbd_disconnected(struct drbd_conf *mdev)
{
	unsigned int i;

	/* wait for current activity to cease. */
	spin_lock_irq(&mdev->tconn->req_lock);
	_drbd_wait_ee_list_empty(mdev, &mdev->active_ee);
	_drbd_wait_ee_list_empty(mdev, &mdev->sync_ee);
	_drbd_wait_ee_list_empty(mdev, &mdev->read_ee);
	spin_unlock_irq(&mdev->tconn->req_lock);

	/* We do not have data structures that would allow us to
	 * get the rs_pending_cnt down to 0 again.
	 *  * On C_SYNC_TARGET we do not have any data structures describing
	 *    the pending RSDataRequest's we have sent.
	 *  * On C_SYNC_SOURCE there is no data structure that tracks
	 *    the P_RS_DATA_REPLY blocks that we sent to the SyncTarget.
	 *  And no, it is not the sum of the reference counts in the
	 *  resync_LRU. The resync_LRU tracks the whole operation including
	 *  the disk-IO, while the rs_pending_cnt only tracks the blocks
	 *  on the fly. */
	drbd_rs_cancel_all(mdev);
	mdev->rs_total = 0;
	mdev->rs_failed = 0;
	atomic_set(&mdev->rs_pending_cnt, 0);
	wake_up(&mdev->misc_wait);

	del_timer_sync(&mdev->resync_timer);
	resync_timer_fn((unsigned long)mdev);

	/* wait for all w_e_end_data_req, w_e_end_rsdata_req, w_send_barrier,
	 * w_make_resync_request etc. which may still be on the worker queue
	 * to be "canceled" */
	drbd_flush_workqueue(mdev);

	drbd_finish_peer_reqs(mdev);

	/* This second workqueue flush is necessary, since drbd_finish_peer_reqs()
	   might have issued a work again. The one before drbd_finish_peer_reqs() is
	   necessary to reclain net_ee in drbd_finish_peer_reqs(). */
	drbd_flush_workqueue(mdev);

	/* need to do it again, drbd_finish_peer_reqs() may have populated it
	 * again via drbd_try_clear_on_disk_bm(). */
	drbd_rs_cancel_all(mdev);

	kfree(mdev->p_uuid);
	mdev->p_uuid = NULL;

	if (!drbd_suspended(mdev))
		tl_clear(mdev->tconn);

	drbd_md_sync(mdev);

	/* serialize with bitmap writeout triggered by the state change,
	 * if any. */
	wait_event(mdev->misc_wait, !test_bit(BITMAP_IO, &mdev->flags));

	/* tcp_close and release of sendpage pages can be deferred.  I don't
	 * want to use SO_LINGER, because apparently it can be deferred for
	 * more than 20 seconds (longest time I checked).
	 *
	 * Actually we don't care for exactly when the network stack does its
	 * put_page(), but release our reference on these pages right here.
	 */
	i = drbd_free_peer_reqs(mdev, &mdev->net_ee);
	if (i)
		dev_info(DEV, "net_ee not empty, killed %u entries\n", i);
	i = atomic_read(&mdev->pp_in_use_by_net);
	if (i)
		dev_info(DEV, "pp_in_use_by_net = %d, expected 0\n", i);
	i = atomic_read(&mdev->pp_in_use);
	if (i)
		dev_info(DEV, "pp_in_use = %d, expected 0\n", i);

	D_ASSERT(list_empty(&mdev->read_ee));
	D_ASSERT(list_empty(&mdev->active_ee));
	D_ASSERT(list_empty(&mdev->sync_ee));
	D_ASSERT(list_empty(&mdev->done_ee));

	return 0;
}

/*
 * We support PRO_VERSION_MIN to PRO_VERSION_MAX. The protocol version
 * we can agree on is stored in agreed_pro_version.
 *
 * feature flags and the reserved array should be enough room for future
 * enhancements of the handshake protocol, and possible plugins...
 *
 * for now, they are expected to be zero, but ignored.
 */
STATIC int drbd_send_features(struct drbd_tconn *tconn)
{
	struct drbd_socket *sock;
	struct p_connection_features *p;

	sock = &tconn->data;
	p = conn_prepare_command(tconn, sock);
	if (!p)
		return -EIO;
	memset(p, 0, sizeof(*p));
	p->protocol_min = cpu_to_be32(PRO_VERSION_MIN);
	p->protocol_max = cpu_to_be32(PRO_VERSION_MAX);
	return conn_send_command(tconn, sock, P_CONNECTION_FEATURES, sizeof(*p), NULL, 0);
}

/*
 * return values:
 *   1 yes, we have a valid connection
 *   0 oops, did not work out, please try again
 *  -1 peer talks different language,
 *     no point in trying again, please go standalone.
 */
STATIC int drbd_do_features(struct drbd_tconn *tconn)
{
	/* ASSERT current == tconn->receiver ... */
	struct p_connection_features *p;
	const int expect = sizeof(struct p_connection_features);
	struct packet_info pi;
	int err;

	err = drbd_send_features(tconn);
	if (err)
		return 0;

	err = drbd_recv_header(tconn, &pi);
	if (err)
		return 0;

	if (pi.cmd != P_CONNECTION_FEATURES) {
		conn_err(tconn, "expected ConnectionFeatures packet, received: %s (0x%04x)\n",
			 cmdname(pi.cmd), pi.cmd);
		return -1;
	}

	if (pi.size != expect) {
		conn_err(tconn, "expected ConnectionFeatures length: %u, received: %u\n",
		     expect, pi.size);
		return -1;
	}

	p = pi.data;
	err = drbd_recv_all_warn(tconn, p, expect);
	if (err)
		return 0;

	p->protocol_min = be32_to_cpu(p->protocol_min);
	p->protocol_max = be32_to_cpu(p->protocol_max);
	if (p->protocol_max == 0)
		p->protocol_max = p->protocol_min;

	if (PRO_VERSION_MAX < p->protocol_min ||
	    PRO_VERSION_MIN > p->protocol_max)
		goto incompat;

	tconn->agreed_pro_version = min_t(int, PRO_VERSION_MAX, p->protocol_max);

	conn_info(tconn, "Handshake successful: "
	     "Agreed network protocol version %d\n", tconn->agreed_pro_version);

	return 1;

 incompat:
	conn_err(tconn, "incompatible DRBD dialects: "
	    "I support %d-%d, peer supports %d-%d\n",
	    PRO_VERSION_MIN, PRO_VERSION_MAX,
	    p->protocol_min, p->protocol_max);
	return -1;
}

#if !defined(CONFIG_CRYPTO_HMAC) && !defined(CONFIG_CRYPTO_HMAC_MODULE)
STATIC int drbd_do_auth(struct drbd_tconn *tconn)
{
	dev_err(DEV, "This kernel was build without CONFIG_CRYPTO_HMAC.\n");
	dev_err(DEV, "You need to disable 'cram-hmac-alg' in drbd.conf.\n");
	return -1;
}
#else
#define CHALLENGE_LEN 64

/* Return value:
	1 - auth succeeded,
	0 - failed, try again (network error),
	-1 - auth failed, don't try again.
*/

STATIC int drbd_do_auth(struct drbd_tconn *tconn)
{
	struct drbd_socket *sock;
	char my_challenge[CHALLENGE_LEN];  /* 64 Bytes... */
	struct scatterlist sg;
	char *response = NULL;
	char *right_response = NULL;
	char *peers_ch = NULL;
	unsigned int key_len;
	char secret[SHARED_SECRET_MAX]; /* 64 byte */
	unsigned int resp_size;
	struct hash_desc desc;
	struct packet_info pi;
	struct net_conf *nc;
	int err, rv;

	/* FIXME: Put the challenge/response into the preallocated socket buffer.  */

	rcu_read_lock();
	nc = rcu_dereference(tconn->net_conf);
	key_len = strlen(nc->shared_secret);
	memcpy(secret, nc->shared_secret, key_len);
	rcu_read_unlock();

	desc.tfm = tconn->cram_hmac_tfm;
	desc.flags = 0;

	rv = crypto_hash_setkey(tconn->cram_hmac_tfm, (u8 *)secret, key_len);
	if (rv) {
		conn_err(tconn, "crypto_hash_setkey() failed with %d\n", rv);
		rv = -1;
		goto fail;
	}

	get_random_bytes(my_challenge, CHALLENGE_LEN);

	sock = &tconn->data;
	if (!conn_prepare_command(tconn, sock)) {
		rv = 0;
		goto fail;
	}
	rv = !conn_send_command(tconn, sock, P_AUTH_CHALLENGE, 0,
				my_challenge, CHALLENGE_LEN);
	if (!rv)
		goto fail;

	err = drbd_recv_header(tconn, &pi);
	if (err) {
		rv = 0;
		goto fail;
	}

	if (pi.cmd != P_AUTH_CHALLENGE) {
		conn_err(tconn, "expected AuthChallenge packet, received: %s (0x%04x)\n",
			 cmdname(pi.cmd), pi.cmd);
		rv = 0;
		goto fail;
	}

	if (pi.size > CHALLENGE_LEN * 2) {
		conn_err(tconn, "expected AuthChallenge payload too big.\n");
		rv = -1;
		goto fail;
	}

	peers_ch = kmalloc(pi.size, GFP_NOIO);
	if (peers_ch == NULL) {
		conn_err(tconn, "kmalloc of peers_ch failed\n");
		rv = -1;
		goto fail;
	}

	err = drbd_recv_all_warn(tconn, peers_ch, pi.size);
	if (err) {
		rv = 0;
		goto fail;
	}

	resp_size = crypto_hash_digestsize(tconn->cram_hmac_tfm);
	response = kmalloc(resp_size, GFP_NOIO);
	if (response == NULL) {
		conn_err(tconn, "kmalloc of response failed\n");
		rv = -1;
		goto fail;
	}

	sg_init_table(&sg, 1);
	sg_set_buf(&sg, peers_ch, pi.size);

	rv = crypto_hash_digest(&desc, &sg, sg.length, response);
	if (rv) {
		conn_err(tconn, "crypto_hash_digest() failed with %d\n", rv);
		rv = -1;
		goto fail;
	}

	if (!conn_prepare_command(tconn, sock)) {
		rv = 0;
		goto fail;
	}
	rv = !conn_send_command(tconn, sock, P_AUTH_RESPONSE, 0,
				response, resp_size);
	if (!rv)
		goto fail;

	err = drbd_recv_header(tconn, &pi);
	if (err) {
		rv = 0;
		goto fail;
	}

	if (pi.cmd != P_AUTH_RESPONSE) {
		conn_err(tconn, "expected AuthResponse packet, received: %s (0x%04x)\n",
			 cmdname(pi.cmd), pi.cmd);
		rv = 0;
		goto fail;
	}

	if (pi.size != resp_size) {
		conn_err(tconn, "expected AuthResponse payload of wrong size\n");
		rv = 0;
		goto fail;
	}

	err = drbd_recv_all_warn(tconn, response , resp_size);
	if (err) {
		rv = 0;
		goto fail;
	}

	right_response = kmalloc(resp_size, GFP_NOIO);
	if (right_response == NULL) {
		conn_err(tconn, "kmalloc of right_response failed\n");
		rv = -1;
		goto fail;
	}

	sg_set_buf(&sg, my_challenge, CHALLENGE_LEN);

	rv = crypto_hash_digest(&desc, &sg, sg.length, right_response);
	if (rv) {
		conn_err(tconn, "crypto_hash_digest() failed with %d\n", rv);
		rv = -1;
		goto fail;
	}

	rv = !memcmp(response, right_response, resp_size);

	if (rv)
		conn_info(tconn, "Peer authenticated using %d bytes HMAC\n",
		     resp_size);
	else
		rv = -1;

 fail:
	kfree(peers_ch);
	kfree(response);
	kfree(right_response);

	return rv;
}
#endif

int drbdd_init(struct drbd_thread *thi)
{
	struct drbd_tconn *tconn = thi->tconn;
	int h;

	conn_info(tconn, "receiver (re)started\n");

	do {
		h = conn_connect(tconn);
		if (h == 0) {
			conn_disconnect(tconn);
			schedule_timeout_interruptible(HZ);
		}
		if (h == -1) {
			conn_warn(tconn, "Discarding network configuration.\n");
			conn_request_state(tconn, NS(conn, C_DISCONNECTING), CS_HARD);
		}
	} while (h == 0);

	if (h > 0)
		drbdd(tconn);

	conn_disconnect(tconn);

	conn_info(tconn, "receiver terminated\n");
	return 0;
}

/* ********* acknowledge sender ******** */

STATIC int got_conn_RqSReply(struct drbd_tconn *tconn, struct packet_info *pi)
{
	struct p_req_state_reply *p = pi->data;
	int retcode = be32_to_cpu(p->retcode);

	if (retcode >= SS_SUCCESS) {
		set_bit(CONN_WD_ST_CHG_OKAY, &tconn->flags);
	} else {
		set_bit(CONN_WD_ST_CHG_FAIL, &tconn->flags);
		conn_err(tconn, "Requested state change failed by peer: %s (%d)\n",
			 drbd_set_st_err_str(retcode), retcode);
	}
	wake_up(&tconn->ping_wait);

	return 0;
}

STATIC int got_RqSReply(struct drbd_tconn *tconn, struct packet_info *pi)
{
	struct drbd_conf *mdev;
	struct p_req_state_reply *p = pi->data;
	int retcode = be32_to_cpu(p->retcode);

	mdev = vnr_to_mdev(tconn, pi->vnr);
	if (!mdev)
		return -EIO;

	if (test_bit(CONN_WD_ST_CHG_REQ, &tconn->flags)) {
		D_ASSERT(tconn->agreed_pro_version < 100);
		return got_conn_RqSReply(tconn, pi);
	}

	if (retcode >= SS_SUCCESS) {
		set_bit(CL_ST_CHG_SUCCESS, &mdev->flags);
	} else {
		set_bit(CL_ST_CHG_FAIL, &mdev->flags);
		dev_err(DEV, "Requested state change failed by peer: %s (%d)\n",
			drbd_set_st_err_str(retcode), retcode);
	}
	wake_up(&mdev->state_wait);

	return 0;
}

STATIC int got_Ping(struct drbd_tconn *tconn, struct packet_info *pi)
{
	return drbd_send_ping_ack(tconn);

}

STATIC int got_PingAck(struct drbd_tconn *tconn, struct packet_info *pi)
{
	if (!test_and_set_bit(GOT_PING_ACK, &tconn->flags))
		wake_up(&tconn->ping_wait);

	return 0;
}

STATIC int got_IsInSync(struct drbd_tconn *tconn, struct packet_info *pi)
{
	struct drbd_conf *mdev;
	struct p_block_ack *p = pi->data;
	sector_t sector = be64_to_cpu(p->sector);
	int blksize = be32_to_cpu(p->blksize);

	mdev = vnr_to_mdev(tconn, pi->vnr);
	if (!mdev)
		return -EIO;

	D_ASSERT(mdev->tconn->agreed_pro_version >= 89);

	update_peer_seq(mdev, be32_to_cpu(p->seq_num));

	if (get_ldev(mdev)) {
		drbd_rs_complete_io(mdev, sector);
		drbd_set_in_sync(mdev, sector, blksize);
		/* rs_same_csums is supposed to count in units of BM_BLOCK_SIZE */
		mdev->rs_same_csum += (blksize >> BM_BLOCK_SHIFT);
		put_ldev(mdev);
	}
	dec_rs_pending(mdev);
	atomic_add(blksize >> 9, &mdev->rs_sect_in);

	return 0;
}

static int
validate_req_change_req_state(struct drbd_conf *mdev, u64 id, sector_t sector,
			      struct rb_root *root, const char *func,
			      enum drbd_req_event what, bool missing_ok)
{
	struct drbd_request *req;
	struct bio_and_error m;

	spin_lock_irq(&mdev->tconn->req_lock);
	req = find_request(mdev, root, id, sector, missing_ok, func);
	if (unlikely(!req)) {
		spin_unlock_irq(&mdev->tconn->req_lock);
		return -EIO;
	}
	__req_mod(req, what, &m);
	spin_unlock_irq(&mdev->tconn->req_lock);

	if (m.bio)
		complete_master_bio(mdev, &m);
	return 0;
}

STATIC int got_BlockAck(struct drbd_tconn *tconn, struct packet_info *pi)
{
	struct drbd_conf *mdev;
	struct p_block_ack *p = pi->data;
	sector_t sector = be64_to_cpu(p->sector);
	int blksize = be32_to_cpu(p->blksize);
	enum drbd_req_event what;

	mdev = vnr_to_mdev(tconn, pi->vnr);
	if (!mdev)
		return -EIO;

	update_peer_seq(mdev, be32_to_cpu(p->seq_num));

	if (p->block_id == ID_SYNCER) {
		drbd_set_in_sync(mdev, sector, blksize);
		dec_rs_pending(mdev);
		return 0;
	}
	switch (pi->cmd) {
	case P_RS_WRITE_ACK:
		what = WRITE_ACKED_BY_PEER_AND_SIS;
		break;
	case P_WRITE_ACK:
		what = WRITE_ACKED_BY_PEER;
		break;
	case P_RECV_ACK:
		what = RECV_ACKED_BY_PEER;
		break;
	case P_SUPERSEDED:
		what = CONFLICT_RESOLVED;
		break;
	case P_RETRY_WRITE:
		what = POSTPONE_WRITE;
		break;
	default:
		BUG();
	}

	return validate_req_change_req_state(mdev, p->block_id, sector,
					     &mdev->write_requests, __func__,
					     what, false);
}

STATIC int got_NegAck(struct drbd_tconn *tconn, struct packet_info *pi)
{
	struct drbd_conf *mdev;
	struct p_block_ack *p = pi->data;
	sector_t sector = be64_to_cpu(p->sector);
	int size = be32_to_cpu(p->blksize);
	int err;

	mdev = vnr_to_mdev(tconn, pi->vnr);
	if (!mdev)
		return -EIO;

	update_peer_seq(mdev, be32_to_cpu(p->seq_num));

	if (p->block_id == ID_SYNCER) {
		dec_rs_pending(mdev);
		drbd_rs_failed_io(mdev, sector, size);
		return 0;
	}

	err = validate_req_change_req_state(mdev, p->block_id, sector,
					    &mdev->write_requests, __func__,
					    NEG_ACKED, true);
	if (err) {
		/* Protocol A has no P_WRITE_ACKs, but has P_NEG_ACKs.
		   The master bio might already be completed, therefore the
		   request is no longer in the collision hash. */
		/* In Protocol B we might already have got a P_RECV_ACK
		   but then get a P_NEG_ACK afterwards. */
		drbd_set_out_of_sync(mdev, sector, size);
	}
	return 0;
}

STATIC int got_NegDReply(struct drbd_tconn *tconn, struct packet_info *pi)
{
	struct drbd_conf *mdev;
	struct p_block_ack *p = pi->data;
	sector_t sector = be64_to_cpu(p->sector);

	mdev = vnr_to_mdev(tconn, pi->vnr);
	if (!mdev)
		return -EIO;

	update_peer_seq(mdev, be32_to_cpu(p->seq_num));

	dev_err(DEV, "Got NegDReply; Sector %llus, len %u.\n",
	    (unsigned long long)sector, be32_to_cpu(p->blksize));

	return validate_req_change_req_state(mdev, p->block_id, sector,
					     &mdev->read_requests, __func__,
					     NEG_ACKED, false);
}

STATIC int got_NegRSDReply(struct drbd_tconn *tconn, struct packet_info *pi)
{
	struct drbd_conf *mdev;
	sector_t sector;
	int size;
	struct p_block_ack *p = pi->data;

	mdev = vnr_to_mdev(tconn, pi->vnr);
	if (!mdev)
		return -EIO;

	sector = be64_to_cpu(p->sector);
	size = be32_to_cpu(p->blksize);

	update_peer_seq(mdev, be32_to_cpu(p->seq_num));

	dec_rs_pending(mdev);

	if (get_ldev_if_state(mdev, D_FAILED)) {
		drbd_rs_complete_io(mdev, sector);
		switch (pi->cmd) {
		case P_NEG_RS_DREPLY:
			drbd_rs_failed_io(mdev, sector, size);
		case P_RS_CANCEL:
			break;
		default:
			BUG();
		}
		put_ldev(mdev);
	}

	return 0;
}

STATIC int got_BarrierAck(struct drbd_tconn *tconn, struct packet_info *pi)
{
	struct p_barrier_ack *p = pi->data;
	struct drbd_conf *mdev;
	int vnr;

	tl_release(tconn, p->barrier, be32_to_cpu(p->set_size));

	rcu_read_lock();
	idr_for_each_entry(&tconn->volumes, mdev, vnr) {
		if (mdev->state.conn == C_AHEAD &&
		    atomic_read(&mdev->ap_in_flight) == 0 &&
		    !test_and_set_bit(AHEAD_TO_SYNC_SOURCE, &mdev->flags)) {
			mdev->start_resync_timer.expires = jiffies + HZ;
			add_timer(&mdev->start_resync_timer);
		}
	}
	rcu_read_unlock();

	return 0;
}

STATIC int got_OVResult(struct drbd_tconn *tconn, struct packet_info *pi)
{
	struct drbd_conf *mdev;
	struct p_block_ack *p = pi->data;
	struct drbd_work *w;
	sector_t sector;
	int size;

	mdev = vnr_to_mdev(tconn, pi->vnr);
	if (!mdev)
		return -EIO;

	sector = be64_to_cpu(p->sector);
	size = be32_to_cpu(p->blksize);

	update_peer_seq(mdev, be32_to_cpu(p->seq_num));

	if (be64_to_cpu(p->block_id) == ID_OUT_OF_SYNC)
		drbd_ov_out_of_sync_found(mdev, sector, size);
	else
		ov_out_of_sync_print(mdev);

	if (!get_ldev(mdev))
		return 0;

	drbd_rs_complete_io(mdev, sector);
	dec_rs_pending(mdev);

	--mdev->ov_left;

	/* let's advance progress step marks only for every other megabyte */
	if ((mdev->ov_left & 0x200) == 0x200)
		drbd_advance_rs_marks(mdev, mdev->ov_left);

	if (mdev->ov_left == 0) {
		w = kmalloc(sizeof(*w), GFP_NOIO);
		if (w) {
			w->cb = w_ov_finished;
			w->mdev = mdev;
			drbd_queue_work(&mdev->tconn->sender_work, w);
		} else {
			dev_err(DEV, "kmalloc(w) failed.");
			ov_out_of_sync_print(mdev);
			drbd_resync_finished(mdev);
		}
	}
	put_ldev(mdev);
	return 0;
}

STATIC int got_skip(struct drbd_tconn *tconn, struct packet_info *pi)
{
	return 0;
}

static int tconn_finish_peer_reqs(struct drbd_tconn *tconn)
{
	struct drbd_conf *mdev;
	int vnr, not_empty = 0;

	do {
		clear_bit(SIGNAL_ASENDER, &tconn->flags);
		flush_signals(current);

		rcu_read_lock();
		idr_for_each_entry(&tconn->volumes, mdev, vnr) {
			kobject_get(&mdev->kobj);
			rcu_read_unlock();
			if (drbd_finish_peer_reqs(mdev)) {
				kobject_put(&mdev->kobj);
				return 1;
			}
			kobject_put(&mdev->kobj);
			rcu_read_lock();
		}
		set_bit(SIGNAL_ASENDER, &tconn->flags);

		spin_lock_irq(&tconn->req_lock);
		idr_for_each_entry(&tconn->volumes, mdev, vnr) {
			not_empty = !list_empty(&mdev->done_ee);
			if (not_empty)
				break;
		}
		spin_unlock_irq(&tconn->req_lock);
		rcu_read_unlock();
	} while (not_empty);

	return 0;
}

struct asender_cmd {
	size_t pkt_size;
	int (*fn)(struct drbd_tconn *tconn, struct packet_info *);
};

static struct asender_cmd asender_tbl[] = {
	[P_PING]	    = { 0, got_Ping },
	[P_PING_ACK]	    = { 0, got_PingAck },
	[P_RECV_ACK]	    = { sizeof(struct p_block_ack), got_BlockAck },
	[P_WRITE_ACK]	    = { sizeof(struct p_block_ack), got_BlockAck },
	[P_RS_WRITE_ACK]    = { sizeof(struct p_block_ack), got_BlockAck },
	[P_SUPERSEDED]   = { sizeof(struct p_block_ack), got_BlockAck },
	[P_NEG_ACK]	    = { sizeof(struct p_block_ack), got_NegAck },
	[P_NEG_DREPLY]	    = { sizeof(struct p_block_ack), got_NegDReply },
	[P_NEG_RS_DREPLY]   = { sizeof(struct p_block_ack), got_NegRSDReply },
	[P_OV_RESULT]	    = { sizeof(struct p_block_ack), got_OVResult },
	[P_BARRIER_ACK]	    = { sizeof(struct p_barrier_ack), got_BarrierAck },
	[P_STATE_CHG_REPLY] = { sizeof(struct p_req_state_reply), got_RqSReply },
	[P_RS_IS_IN_SYNC]   = { sizeof(struct p_block_ack), got_IsInSync },
	[P_DELAY_PROBE]     = { sizeof(struct p_delay_probe93), got_skip },
	[P_RS_CANCEL]       = { sizeof(struct p_block_ack), got_NegRSDReply },
	[P_CONN_ST_CHG_REPLY]={ sizeof(struct p_req_state_reply), got_conn_RqSReply },
	[P_RETRY_WRITE]	    = { sizeof(struct p_block_ack), got_BlockAck },
};

int drbd_asender(struct drbd_thread *thi)
{
	struct drbd_tconn *tconn = thi->tconn;
	struct asender_cmd *cmd = NULL;
	struct packet_info pi;
	int rv;
	void *buf    = tconn->meta.rbuf;
	int received = 0;
	unsigned int header_size = drbd_header_size(tconn);
	int expect   = header_size;
	bool ping_timeout_active = false;
	struct net_conf *nc;
	int ping_timeo, tcp_cork, ping_int;

	current->policy = SCHED_RR;  /* Make this a realtime task! */
	current->rt_priority = 2;    /* more important than all other tasks */

	while (get_t_state(thi) == RUNNING) {
		drbd_thread_current_set_cpu(thi);

		rcu_read_lock();
		nc = rcu_dereference(tconn->net_conf);
		ping_timeo = nc->ping_timeo;
		tcp_cork = nc->tcp_cork;
		ping_int = nc->ping_int;
		rcu_read_unlock();

		if (test_and_clear_bit(SEND_PING, &tconn->flags)) {
			if (drbd_send_ping(tconn)) {
				conn_err(tconn, "drbd_send_ping has failed\n");
				goto reconnect;
			}
			tconn->meta.socket->sk->sk_rcvtimeo = ping_timeo * HZ / 10;
			ping_timeout_active = true;
		}

		/* TODO: conditionally cork; it may hurt latency if we cork without
		   much to send */
		if (tcp_cork)
			drbd_tcp_cork(tconn->meta.socket);
		if (tconn_finish_peer_reqs(tconn)) {
			conn_err(tconn, "tconn_finish_peer_reqs() failed\n");
			goto reconnect;
		}
		/* but unconditionally uncork unless disabled */
		if (tcp_cork)
			drbd_tcp_uncork(tconn->meta.socket);

		/* short circuit, recv_msg would return EINTR anyways. */
		if (signal_pending(current))
			continue;

		rv = drbd_recv_short(tconn->meta.socket, buf, expect-received, 0);
		clear_bit(SIGNAL_ASENDER, &tconn->flags);

		flush_signals(current);

		/* Note:
		 * -EINTR	 (on meta) we got a signal
		 * -EAGAIN	 (on meta) rcvtimeo expired
		 * -ECONNRESET	 other side closed the connection
		 * -ERESTARTSYS  (on data) we got a signal
		 * rv <  0	 other than above: unexpected error!
		 * rv == expected: full header or command
		 * rv <  expected: "woken" by signal during receive
		 * rv == 0	 : "connection shut down by peer"
		 */
		if (likely(rv > 0)) {
			received += rv;
			buf	 += rv;
		} else if (rv == 0) {
			if (test_bit(DISCONNECT_SENT, &tconn->flags)) {
				long t;
				rcu_read_lock();
				t = rcu_dereference(tconn->net_conf)->ping_timeo * HZ/10;
				rcu_read_unlock();

				t = wait_event_timeout(tconn->ping_wait,
						       tconn->cstate < C_WF_REPORT_PARAMS,
						       t);
				if (t)
					break;
			}
			conn_err(tconn, "meta connection shut down by peer.\n");
			goto reconnect;
		} else if (rv == -EAGAIN) {
			/* If the data socket received something meanwhile,
			 * that is good enough: peer is still alive. */
			if (time_after(tconn->last_received,
				jiffies - tconn->meta.socket->sk->sk_rcvtimeo))
				continue;
			if (ping_timeout_active) {
				conn_err(tconn, "PingAck did not arrive in time.\n");
				goto reconnect;
			}
			set_bit(SEND_PING, &tconn->flags);
			continue;
		} else if (rv == -EINTR) {
			continue;
		} else {
			conn_err(tconn, "sock_recvmsg returned %d\n", rv);
			goto reconnect;
		}

		if (received == expect && cmd == NULL) {
			if (decode_header(tconn, tconn->meta.rbuf, &pi))
				goto reconnect;
			cmd = &asender_tbl[pi.cmd];
			if (pi.cmd >= ARRAY_SIZE(asender_tbl) || !cmd->fn) {
				conn_err(tconn, "Unexpected meta packet %s (0x%04x)\n",
					 cmdname(pi.cmd), pi.cmd);
				goto disconnect;
			}
			expect = header_size + cmd->pkt_size;
			if (pi.size != expect - header_size) {
				conn_err(tconn, "Wrong packet size on meta (c: %d, l: %d)\n",
					pi.cmd, pi.size);
				goto reconnect;
			}
		}
		if (received == expect) {
			bool err;

			err = cmd->fn(tconn, &pi);
			if (err) {
				conn_err(tconn, "%pf failed\n", cmd->fn);
				goto reconnect;
			}

			tconn->last_received = jiffies;

			if (cmd == &asender_tbl[P_PING_ACK]) {
				/* restore idle timeout */
				tconn->meta.socket->sk->sk_rcvtimeo = ping_int * HZ;
				ping_timeout_active = false;
			}

			buf	 = tconn->meta.rbuf;
			received = 0;
			expect	 = header_size;
			cmd	 = NULL;
		}
	}

	if (0) {
reconnect:
		conn_request_state(tconn, NS(conn, C_NETWORK_FAILURE), CS_HARD);
		conn_md_sync(tconn);
	}
	if (0) {
disconnect:
		conn_request_state(tconn, NS(conn, C_DISCONNECTING), CS_HARD);
	}
	clear_bit(SIGNAL_ASENDER, &tconn->flags);

	conn_info(tconn, "asender terminated\n");

	return 0;
}<|MERGE_RESOLUTION|>--- conflicted
+++ resolved
@@ -1072,12 +1072,21 @@
 	if (drbd_send_protocol(tconn) == -EOPNOTSUPP)
 		return -1;
 
-<<<<<<< HEAD
 	set_bit(STATE_SENT, &tconn->flags);
 
 	rcu_read_lock();
 	idr_for_each_entry(&tconn->volumes, mdev, vnr) {
 		kobject_get(&mdev->kobj);
+		/* Prevent a race between resync-handshake and
+		 * being promoted to Primary.
+		 *
+		 * Grab and release the state mutex, so we know that any current
+		 * drbd_set_role() is finished, and any incoming drbd_set_role
+		 * will see the STATE_SENT flag, and wait for it to be cleared.
+		 */
+		mutex_lock(mdev->state_mutex);
+		mutex_unlock(mdev->state_mutex);
+
 		rcu_read_unlock();
 
 		if (discard_my_data)
@@ -1094,35 +1103,6 @@
 	rv = conn_request_state(tconn, NS(conn, C_WF_REPORT_PARAMS), CS_VERBOSE);
 	if (rv < SS_SUCCESS || tconn->cstate != C_WF_REPORT_PARAMS) {
 		clear_bit(STATE_SENT, &tconn->flags);
-=======
-	drbd_set_flag(mdev, STATE_SENT);
-	/* Prevent a race between resync-handshake and
-	 * being promoted to Primary.
-	 *
-	 * Grab and release the state mutex, so we know that any current
-	 * drbd_set_role() is finished, and any incoming drbd_set_role
-	 * will see the STATE_SENT flag, and wait for it to be cleared.
-	 */
-	mutex_lock(&mdev->state_mutex);
-	mutex_unlock(&mdev->state_mutex);
-
-	drbd_send_sync_param(mdev, &mdev->sync_conf);
-	drbd_send_sizes(mdev, 0, 0);
-	drbd_send_uuids(mdev);
-	drbd_send_current_state(mdev);
-	drbd_clear_flag(mdev, USE_DEGR_WFC_T);
-	drbd_clear_flag(mdev, RESIZE_PENDING);
-
-	spin_lock_irq(&mdev->req_lock);
-	rv = _drbd_set_state(_NS(mdev, conn, C_WF_REPORT_PARAMS), CS_VERBOSE, NULL);
-	if (mdev->state.conn != C_WF_REPORT_PARAMS) {
-		drbd_clear_flag(mdev, STATE_SENT);
-		rv = SS_UNKNOWN_ERROR;
-	}
-	spin_unlock_irq(&mdev->req_lock);
-
-	if (rv < SS_SUCCESS)
->>>>>>> 6f2e200b
 		return 0;
 	}
 
