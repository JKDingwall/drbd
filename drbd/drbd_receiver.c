/*
-*- linux-c -*-
   drbd_receiver.c
   Kernel module for 2.6.x Kernels

   This file is part of DRBD by Philipp Reisner and Lars Ellenberg.

   Copyright (C) 2001-2008, LINBIT Information Technologies GmbH.
   Copyright (C) 1999-2008, Philipp Reisner <philipp.reisner@linbit.com>.
   Copyright (C) 2002-2008, Lars Ellenberg <lars.ellenberg@linbit.com>.

   drbd is free software; you can redistribute it and/or modify
   it under the terms of the GNU General Public License as published by
   the Free Software Foundation; either version 2, or (at your option)
   any later version.

   drbd is distributed in the hope that it will be useful,
   but WITHOUT ANY WARRANTY; without even the implied warranty of
   MERCHANTABILITY or FITNESS FOR A PARTICULAR PURPOSE.  See the
   GNU General Public License for more details.

   You should have received a copy of the GNU General Public License
   along with drbd; see the file COPYING.  If not, write to
   the Free Software Foundation, 675 Mass Ave, Cambridge, MA 02139, USA.
 */


#include <linux/autoconf.h>
#include <linux/module.h>

#include <asm/uaccess.h>
#include <net/sock.h>

#include <linux/version.h>
#include <linux/fs.h>
#include <linux/file.h>
#include <linux/in.h>
#include <linux/mm.h>
#include <linux/drbd_config.h>
#include <linux/mm_inline.h>
#include <linux/slab.h>
#include <linux/smp_lock.h>
#include <linux/pkt_sched.h>
#define __KERNEL_SYSCALLS__
#include <linux/unistd.h>
#include <linux/vmalloc.h>
#include <linux/random.h>
#ifdef HAVE_LINUX_SCATTERLIST_H
/* 2.6.11 (suse 9.3, fc4) does not include requisites
 * from linux/scatterlist.h :( */
#include <asm/scatterlist.h>
#include <linux/mm.h>
#include <linux/string.h>
#include <linux/scatterlist.h>
#endif
#include <linux/drbd.h>
#include "drbd_int.h"
#include "drbd_req.h"

struct flush_work {
	struct drbd_work w;
	struct drbd_epoch *epoch;
};

enum epoch_event {
	EV_put,
	EV_got_barrier_nr,
	EV_barrier_done,
	EV_became_last,
	EV_cleanup = 32, /* used as flag */
};

enum finish_epoch {
	FE_still_live,
	FE_destroyed,
	FE_recycled,
};

STATIC enum finish_epoch drbd_may_finish_epoch(struct drbd_conf *, struct drbd_epoch *, enum epoch_event);
STATIC int e_end_block(struct drbd_conf *, struct drbd_work *, int);

#ifdef DBG_ASSERTS
void drbd_assert_breakpoint(struct drbd_conf *mdev, char *exp,
			    char *file, int line)
{
	ERR("ASSERT( %s ) in %s:%d\n", exp, file, line);
}
#endif

#define GFP_TRY	(__GFP_HIGHMEM | __GFP_NOWARN)

/**
 * drbd_bp_alloc: Returns a page. Fails only if a signal comes in.
 */
STATIC struct page *drbd_pp_alloc(struct drbd_conf *mdev, gfp_t gfp_mask)
{
	unsigned long flags = 0;
	struct page *page;
	DEFINE_WAIT(wait);

	/* FIXME Add some usefull watermark again to "kick_lo", if pages get
	 * used up too quickly. The watermark that had been in place here did
	 * not make sense.
	 */

	spin_lock_irqsave(&drbd_pp_lock, flags);
	/* This lock needs to lock out irq because we might call drbd_pp_free()
	   from IRQ context.
	   FIXME but why irq _save_ ?
	   this is only called from drbd_alloc_ee,
	   and that is strictly process context! */
	page = drbd_pp_pool;
	if (page) {
		drbd_pp_pool = (struct page *)page_private(page);
		set_page_private(page, 0); /* just to be polite */
		drbd_pp_vacant--;
	}
	spin_unlock_irqrestore(&drbd_pp_lock, flags);
	if (page)
		goto got_page;

	drbd_kick_lo(mdev);

	for (;;) {
		prepare_to_wait(&drbd_pp_wait, &wait, TASK_INTERRUPTIBLE);

		/* try the pool again, maybe the drbd_kick_lo set some free */
		spin_lock_irqsave(&drbd_pp_lock, flags);
		page = drbd_pp_pool;
		if (page) {
			drbd_pp_pool = (struct page *)page_private(page);
			drbd_pp_vacant--;
		}
		spin_unlock_irqrestore(&drbd_pp_lock, flags);

		if (page)
			break;

		/* hm. pool was empty. try to allocate from kernel.
		 * don't wait, if none is available, though.
		 */
		if (atomic_read(&mdev->pp_in_use)
					< mdev->net_conf->max_buffers) {
			page = alloc_page(GFP_TRY);
			if (page)
				break;
		}

		/* doh. still no page.
		 * either used up the configured maximum number,
		 * or we are low on memory.
		 * wait for someone to return a page into the pool.
		 * unless, of course, someone signalled us.
		 */
		if (signal_pending(current)) {
			drbd_WARN("drbd_pp_alloc interrupted!\n");
			finish_wait(&drbd_pp_wait, &wait);
			return NULL;
		}
		drbd_kick_lo(mdev);
		schedule();
	}
	finish_wait(&drbd_pp_wait, &wait);

 got_page:
	atomic_inc(&mdev->pp_in_use);
	return page;
}

STATIC void drbd_pp_free(struct drbd_conf *mdev, struct page *page)
{
	unsigned long flags = 0;
	int free_it;

	spin_lock_irqsave(&drbd_pp_lock, flags);
	if (drbd_pp_vacant > (DRBD_MAX_SEGMENT_SIZE/PAGE_SIZE)*minor_count) {
		free_it = 1;
	} else {
		set_page_private(page, (unsigned long)drbd_pp_pool);
		drbd_pp_pool = page;
		drbd_pp_vacant++;
		free_it = 0;
	}
	spin_unlock_irqrestore(&drbd_pp_lock, flags);

	atomic_dec(&mdev->pp_in_use);

	if (free_it)
		__free_page(page);

	/*
	 * FIXME
	 * typically there are no waiters.
	 * we should try to avoid any unnecessary call to wake_up.
	 */
	wake_up(&drbd_pp_wait);
}

/*
You need to hold the req_lock:
 drbd_free_ee()
 _drbd_wait_ee_list_empty()

You must not have the req_lock:
 drbd_alloc_ee()
 drbd_init_ee()
 drbd_release_ee()
 drbd_ee_fix_bhs()
 drbd_process_done_ee()
 drbd_clear_done_ee()
 drbd_wait_ee_list_empty()
*/

struct Tl_epoch_entry *drbd_alloc_ee(struct drbd_conf *mdev,
				     u64 id,
				     sector_t sector,
				     unsigned int data_size,
				     gfp_t gfp_mask) __must_hold(local)
{
	struct request_queue *q;
	struct Tl_epoch_entry *e;
	struct bio_vec *bvec;
	struct page *page;
	struct bio *bio;
	unsigned int ds;
	int i;

	e = mempool_alloc(drbd_ee_mempool, gfp_mask);
	if (!e) {
		ERR("alloc_ee: Allocation of an EE failed\n");
		return NULL;
	}

	bio = bio_alloc(GFP_KERNEL, div_ceil(data_size, PAGE_SIZE));
	if (!bio) {
		ERR("alloc_ee: Allocation of a bio failed\n");
		goto fail1;
	}

	bio->bi_bdev = mdev->bc->backing_bdev;
	bio->bi_sector = sector;

	ds = data_size;
	while (ds) {
		page = drbd_pp_alloc(mdev, gfp_mask);
		if (!page) {
			ERR("alloc_ee: Allocation of a page failed\n");
			goto fail2;
		}
		if (!bio_add_page(bio, page, min_t(int, ds, PAGE_SIZE), 0)) {
			drbd_pp_free(mdev, page);
			ERR("alloc_ee: bio_add_page(s=%llu,"
			    "data_size=%u,ds=%u) failed\n",
			    (unsigned long long)sector, data_size, ds);

			q = bdev_get_queue(bio->bi_bdev);
			if (q->merge_bvec_fn) {
#ifdef HAVE_bvec_merge_data
				struct bvec_merge_data bvm = {
					.bi_bdev = bio->bi_bdev,
					.bi_sector = bio->bi_sector,
					.bi_size = bio->bi_size,
					.bi_rw = bio->bi_rw,
				};
				int l = q->merge_bvec_fn(q, &bvm,
						&bio->bi_io_vec[bio->bi_vcnt]);
#else
				int l = q->merge_bvec_fn(q, bio,
						&bio->bi_io_vec[bio->bi_vcnt]);
#endif
				ERR("merge_bvec_fn() = %d\n", l);
			}

			/* dump more of the bio. */
			DUMPI(bio->bi_max_vecs);
			DUMPI(bio->bi_vcnt);
			DUMPI(bio->bi_size);
			DUMPI(bio->bi_phys_segments);
			DUMPI(bio->bi_hw_segments);

			goto fail2;
			break;
		}
		ds -= min_t(int, ds, PAGE_SIZE);
	}

	D_ASSERT(data_size == bio->bi_size);

	bio->bi_private = e;
	e->mdev = mdev;
	e->sector = sector;
	e->size = bio->bi_size;

	e->private_bio = bio;
	e->block_id = id;
	INIT_HLIST_NODE(&e->colision);
	e->epoch = NULL;
	e->flags = 0;

	MTRACE(TraceTypeEE, TraceLvlAll,
	       INFO("allocated EE sec=%llus size=%u ee=%p\n",
		    (unsigned long long)sector, data_size, e);
	       );

	return e;

 fail2:
	__bio_for_each_segment(bvec, bio, i, 0) {
		drbd_pp_free(mdev, bvec->bv_page);
	}
	bio_put(bio);
 fail1:
	mempool_free(e, drbd_ee_mempool);

	return NULL;
}

void drbd_free_ee(struct drbd_conf *mdev, struct Tl_epoch_entry *e)
{
	struct bio *bio = e->private_bio;
	struct bio_vec *bvec;
	int i;

	MTRACE(TraceTypeEE, TraceLvlAll,
	       INFO("Free EE sec=%llus size=%u ee=%p\n",
		    (unsigned long long)e->sector, e->size, e);
	       );

	__bio_for_each_segment(bvec, bio, i, 0) {
		drbd_pp_free(mdev, bvec->bv_page);
	}

	bio_put(bio);

	D_ASSERT(hlist_unhashed(&e->colision));

	mempool_free(e, drbd_ee_mempool);
}

/* currently on module unload only */
int drbd_release_ee(struct drbd_conf *mdev, struct list_head *list)
{
	int count = 0;
	struct Tl_epoch_entry *e;
	struct list_head *le;

	spin_lock_irq(&mdev->req_lock);
	while (!list_empty(list)) {
		le = list->next;
		list_del(le);
		e = list_entry(le, struct Tl_epoch_entry, w.list);
		drbd_free_ee(mdev, e);
		count++;
	}
	spin_unlock_irq(&mdev->req_lock);

	return count;
}


STATIC void reclaim_net_ee(struct drbd_conf *mdev)
{
	struct Tl_epoch_entry *e;
	struct list_head *le, *tle;

	/* The EEs are always appended to the end of the list. Since
	   they are sent in order over the wire, they have to finish
	   in order. As soon as we see the first not finished we can
	   stop to examine the list... */

	list_for_each_safe(le, tle, &mdev->net_ee) {
		e = list_entry(le, struct Tl_epoch_entry, w.list);
		if (drbd_bio_has_active_page(e->private_bio))
			break;
		list_del(le);
		drbd_free_ee(mdev, e);
	}
}


/*
 * This function is called from _asender only_
 * but see also comments in _req_mod(,barrier_acked)
 * and receive_Barrier.
 *
 * Move entries from net_ee to done_ee, if ready.
 * Grab done_ee, call all callbacks, free the entries.
 * The callbacks typically send out ACKs.
 */
STATIC int drbd_process_done_ee(struct drbd_conf *mdev)
{
	LIST_HEAD(work_list);
	struct Tl_epoch_entry *e, *t;
	int ok = 1;

	spin_lock_irq(&mdev->req_lock);
	reclaim_net_ee(mdev);
	list_splice_init(&mdev->done_ee, &work_list);
	spin_unlock_irq(&mdev->req_lock);

	/* possible callbacks here:
	 * e_end_block, and e_end_resync_block, e_send_discard_ack.
	 * all ignore the last argument.
	 */
	list_for_each_entry_safe(e, t, &work_list, w.list) {
		MTRACE(TraceTypeEE, TraceLvlAll,
		       INFO("Process EE on done_ee sec=%llus size=%u ee=%p\n",
			    (unsigned long long)e->sector, e->size, e);
			);
		/* list_del not necessary, next/prev members not touched */
		if (e->w.cb(mdev, &e->w, 0) == 0)
			ok = 0;
		drbd_free_ee(mdev, e);
	}
	wake_up(&mdev->ee_wait);

	return ok;
}



/* clean-up helper for drbd_disconnect */
void _drbd_clear_done_ee(struct drbd_conf *mdev)
{
	struct list_head *le;
	struct Tl_epoch_entry *e;
	int n = 0;

	MUST_HOLD(&mdev->req_lock);

	reclaim_net_ee(mdev);

	while (!list_empty(&mdev->done_ee)) {
		le = mdev->done_ee.next;
		list_del(le);
		e = list_entry(le, struct Tl_epoch_entry, w.list);
		if (mdev->net_conf->wire_protocol == DRBD_PROT_C
		|| is_syncer_block_id(e->block_id))
			++n;

<<<<<<< HEAD
		if (!hlist_unhashed(&e->colision)) hlist_del_init(&e->colision);
		if (e->epoch)
			drbd_may_finish_epoch(mdev, e->epoch, EV_put + EV_cleanup);
=======
		if (!hlist_unhashed(&e->colision))
			hlist_del_init(&e->colision);
>>>>>>> 9c3c6799
		drbd_free_ee(mdev, e);
	}

	sub_unacked(mdev, n);
}

void _drbd_wait_ee_list_empty(struct drbd_conf *mdev, struct list_head *head)
{
	DEFINE_WAIT(wait);
	MUST_HOLD(&mdev->req_lock);

	/* avoids spin_lock/unlock
	 * and calling prepare_to_wait in the fast path */
	while (!list_empty(head)) {
		prepare_to_wait(&mdev->ee_wait, &wait, TASK_UNINTERRUPTIBLE);
		spin_unlock_irq(&mdev->req_lock);
		drbd_kick_lo(mdev);
		schedule();
		finish_wait(&mdev->ee_wait, &wait);
		spin_lock_irq(&mdev->req_lock);
	}
}

void drbd_wait_ee_list_empty(struct drbd_conf *mdev, struct list_head *head)
{
	spin_lock_irq(&mdev->req_lock);
	_drbd_wait_ee_list_empty(mdev, head);
	spin_unlock_irq(&mdev->req_lock);
}

#ifdef DEFINE_SOCK_CREATE_KERN
/* if there is no sock_create_kern,
 * tthere is also sock_create_lite missing */
int sock_create_lite(int family, int type, int protocol, struct socket **res)
{
	int err = 0;
	struct socket *sock = NULL;

	sock = sock_alloc();
	if (!sock)
		err = -ENOMEM;
	else
		sock->type = type;

	*res = sock;
	return err;
}
#endif

/* see also kernel_accept; which is only present since 2.6.18.
 * also we want to log which part of it failed, exactly */
STATIC int drbd_accept(struct drbd_conf *mdev, const char **what,
		struct socket *sock, struct socket **newsock)
{
	struct sock *sk = sock->sk;
	int err = 0;

	*what = "listen";
	err = sock->ops->listen(sock, 5);
	if (err < 0)
		goto out;

	*what = "sock_create_lite";
	err = sock_create_lite(sk->sk_family, sk->sk_type, sk->sk_protocol,
			       newsock);
	if (err < 0)
		goto out;

	*what = "accept";
	err = sock->ops->accept(sock, *newsock, 0);
	if (err < 0) {
		sock_release(*newsock);
		*newsock = NULL;
		goto out;
	}
	(*newsock)->ops  = sock->ops;

out:
	return err;
}

STATIC int drbd_recv_short(struct drbd_conf *mdev, struct socket *sock,
		    void *buf, size_t size, int flags)
{
	mm_segment_t oldfs;
	struct kvec iov = {
		.iov_base = buf,
		.iov_len = size,
	};
	struct msghdr msg = {
		.msg_iovlen = 1,
		.msg_iov = (struct iovec *)&iov,
		.msg_flags = (flags ? flags : MSG_WAITALL | MSG_NOSIGNAL)
	};
	int rv;

	oldfs = get_fs();
	set_fs(KERNEL_DS);
	rv = sock_recvmsg(sock, &msg, size, msg.msg_flags);
	set_fs(oldfs);

	return rv;
}

STATIC int drbd_recv(struct drbd_conf *mdev, void *buf, size_t size)
{
	mm_segment_t oldfs;
	struct kvec iov = {
		.iov_base = buf,
		.iov_len = size,
	};
	struct msghdr msg = {
		.msg_iovlen = 1,
		.msg_iov = (struct iovec *)&iov,
		.msg_flags = MSG_WAITALL | MSG_NOSIGNAL
	};
	int rv;

	oldfs = get_fs();
	set_fs(KERNEL_DS);

	for (;;) {
		rv = sock_recvmsg(mdev->data.socket, &msg, size, msg.msg_flags);
		if (rv == size)
			break;

		/* Note:
		 * ECONNRESET	other side closed the connection
		 * ERESTARTSYS	(on  sock) we got a signal
		 */

		if (rv < 0) {
			if (rv == -ECONNRESET)
				INFO("sock was reset by peer\n");
			else if (rv != -ERESTARTSYS)
				ERR("sock_recvmsg returned %d\n", rv);
			break;
		} else if (rv == 0) {
			INFO("sock was shut down by peer\n");
			break;
		} else	{
			/* signal came in, or peer/link went down,
			 * after we read a partial message
			 */
			/* D_ASSERT(signal_pending(current)); */
			break;
		}
	};

	set_fs(oldfs);

	if (rv != size)
		drbd_force_state(mdev, NS(conn, BrokenPipe));

	return rv;
}

STATIC struct socket *drbd_try_connect(struct drbd_conf *mdev)
{
	const char *what;
	struct socket *sock;
	struct sockaddr_in6 src_in6;
	int err;
	int disconnect_on_error = 1;

	if (!inc_net(mdev))
		return NULL;

	what = "sock_create_kern";
	err = sock_create_kern(((struct sockaddr *)mdev->net_conf->my_addr)->sa_family,
		SOCK_STREAM, IPPROTO_TCP, &sock);
	if (err < 0) {
		sock = NULL;
		goto out;
	}

	sock->sk->sk_rcvtimeo =
	sock->sk->sk_sndtimeo =  mdev->net_conf->try_connect_int*HZ;

       /* explicitly bind to the configured IP as source IP
	*  for the outgoing connections.
	*  This is needed for multihomed hosts and to be
	*  able to use lo: interfaces for drbd.
	* Make sure to use 0 as portnumber, so linux selects
	*  a free one dynamically.
	*/
	memcpy(&src_in6, mdev->net_conf->my_addr,
	       min_t(int, mdev->net_conf->my_addr_len, sizeof(src_in6)));
	if(((struct sockaddr *)mdev->net_conf->my_addr)->sa_family == AF_INET6)
		src_in6.sin6_port = 0;
	else
		((struct sockaddr_in *)&src_in6)->sin_port = 0; /* AF_INET & AF_SCI */

	what = "bind before connect";
	err = sock->ops->bind(sock,
			      (struct sockaddr *) &src_in6,
			      mdev->net_conf->my_addr_len);
	if (err < 0)
		goto out;

	/* connect may fail, peer not yet available.
	 * stay WFConnection, don't go Disconnecting! */
	disconnect_on_error = 0;
	what = "connect";
	err = sock->ops->connect(sock,
				 (struct sockaddr *)mdev->net_conf->peer_addr,
				 mdev->net_conf->peer_addr_len, 0);

out:
	if (err < 0) {
		if (sock) {
			sock_release(sock);
			sock = NULL;
		}
		switch (-err) {
			/* timeout, busy, signal pending */
		case ETIMEDOUT: case EAGAIN: case EINPROGRESS:
		case EINTR: case ERESTARTSYS:
			/* peer not (yet) available, network problem */
		case ECONNREFUSED: case ENETUNREACH:
		case EHOSTDOWN:    case EHOSTUNREACH:
#if 0
			DBG("%s failure ignored, err = %d\n",
					what, err);
#endif
			disconnect_on_error = 0;
			break;
		default:
			ERR("%s failed, err = %d\n", what, err);
		}
		if (disconnect_on_error)
			drbd_force_state(mdev, NS(conn, Disconnecting));
	}
	dec_net(mdev);
	return sock;
}

STATIC struct socket *drbd_wait_for_connect(struct drbd_conf *mdev)
{
	int err;
	struct socket *s_estab = NULL, *s_listen;
	const char *what;

	if (!inc_net(mdev))
		return NULL;

	what = "sock_create_kern";
	err = sock_create_kern(((struct sockaddr *)mdev->net_conf->my_addr)->sa_family,
		SOCK_STREAM, IPPROTO_TCP, &s_listen);
	if (err) {
		s_listen = NULL;
		goto out;
	}

	s_listen->sk->sk_reuse    = 1; /* SO_REUSEADDR */
	s_listen->sk->sk_rcvtimeo =
	s_listen->sk->sk_sndtimeo =  mdev->net_conf->try_connect_int*HZ;

	what = "bind before listen";
	err = s_listen->ops->bind(s_listen,
			      (struct sockaddr *) mdev->net_conf->my_addr,
			      mdev->net_conf->my_addr_len);
	if (err < 0)
		goto out;

	err = drbd_accept(mdev, &what, s_listen, &s_estab);

out:
	if (s_listen)
		sock_release(s_listen);
	if (err < 0) {
		if (err != -EAGAIN && err != -EINTR && err != -ERESTARTSYS) {
			ERR("%s failed, err = %d\n", what, err);
			drbd_force_state(mdev, NS(conn, Disconnecting));
		}
#if 0
		else {
			DBG("%s failure ignored, err = %d, not Disconnecting\n",
					what, err);
		}
#endif
	}
	dec_net(mdev);

	return s_estab;
}

int drbd_do_handshake(struct drbd_conf *mdev);
int drbd_do_auth(struct drbd_conf *mdev);

STATIC int drbd_send_fp(struct drbd_conf *mdev,
	struct socket *sock, enum Drbd_Packet_Cmd cmd)
{
	struct Drbd_Header *h = (struct Drbd_Header *) &mdev->data.sbuf.head;

	return _drbd_send_cmd(mdev, sock, cmd, h, sizeof(*h), 0);
}

STATIC enum Drbd_Packet_Cmd drbd_recv_fp(struct drbd_conf *mdev, struct socket *sock)
{
	struct Drbd_Header *h = (struct Drbd_Header *) &mdev->data.sbuf.head;
	int rr;

	rr = drbd_recv_short(mdev, sock, h, sizeof(*h), 0);

	if (rr == sizeof(*h) && h->magic == BE_DRBD_MAGIC)
		return be16_to_cpu(h->command);

	return 0xffff;
}

/**
 * drbd_socket_okay:
 * Tests if the connection behind the socket still exists. If not it frees
 * the socket.
 */
STATIC int drbd_socket_okay(struct drbd_conf *mdev, struct socket **sock)
{
	int rr;
	char tb[4];

	rr = drbd_recv_short(mdev, *sock, tb, 4, MSG_DONTWAIT | MSG_PEEK);

	if (rr > 0 || rr == -EAGAIN) {
		return TRUE;
	} else {
		sock_release(*sock);
		*sock = NULL;
		return FALSE;
	}
}

/*
 * return values:
 *   1 yess, we have a valid connection
 *   0 oops, did not work out, please try again
 *  -1 peer talks different language,
 *     no point in trying again, please go standalone.
 *  -2 We do not have a network config...
 */
STATIC int drbd_connect(struct drbd_conf *mdev)
{
	struct socket *s, *sock, *msock;
	int try, h, ok;

	D_ASSERT(!mdev->data.socket);

	if (test_and_clear_bit(CREATE_BARRIER, &mdev->flags))
		ERR("CREATE_BARRIER flag was set in drbd_connect - now cleared!\n");

	if (drbd_request_state(mdev, NS(conn, WFConnection)) < SS_Success)
		return -2;

	clear_bit(DISCARD_CONCURRENT, &mdev->flags);

	sock  = NULL;
	msock = NULL;

	do {
		for (try = 0;;) {
			/* 3 tries, this should take less than a second! */
			s = drbd_try_connect(mdev);
			if (s || ++try >= 3)
				break;
			/* give the other side time to call bind() & listen() */
			__set_current_state(TASK_INTERRUPTIBLE);
			schedule_timeout(HZ / 10);
		}

		if (s) {
			if (!sock) {
				drbd_send_fp(mdev, s, HandShakeS);
				sock = s;
				s = NULL;
			} else if (!msock) {
				drbd_send_fp(mdev, s, HandShakeM);
				msock = s;
				s = NULL;
			} else {
				ERR("Logic error in drbd_connect()\n");
				return -1;
			}
		}

		if (sock && msock) {
			__set_current_state(TASK_INTERRUPTIBLE);
			schedule_timeout(HZ / 10);
			ok = drbd_socket_okay(mdev, &sock);
			ok = drbd_socket_okay(mdev, &msock) && ok;
			if (ok)
				break;
		}

		s = drbd_wait_for_connect(mdev);
		if (s) {
			switch (drbd_recv_fp(mdev, s)) {
			case HandShakeS:
				if (sock)
					sock_release(sock);
				sock = s;
				break;
			case HandShakeM:
				if (msock)
					sock_release(msock);
				msock = s;
				set_bit(DISCARD_CONCURRENT, &mdev->flags);
				break;
			default:
				drbd_WARN("Error receiving initial packet\n");
				sock_release(s);
			}
		}

		if (mdev->state.conn <= Disconnecting)
			return -1;
		if (signal_pending(current)) {
			flush_signals(current);
			smp_rmb();
			if (get_t_state(&mdev->receiver) == Exiting) {
				if (sock)
					sock_release(sock);
				if (msock)
					sock_release(msock);
				return -1;
			}
		}

		if (sock && msock) {
			ok = drbd_socket_okay(mdev, &sock);
			ok = drbd_socket_okay(mdev, &msock) && ok;
			if (ok)
				break;
		}
	} while (1);

	msock->sk->sk_reuse = 1; /* SO_REUSEADDR */
	sock->sk->sk_reuse = 1; /* SO_REUSEADDR */

	sock->sk->sk_allocation = GFP_NOIO;
	msock->sk->sk_allocation = GFP_NOIO;

	sock->sk->sk_priority = TC_PRIO_INTERACTIVE_BULK;
	msock->sk->sk_priority = TC_PRIO_INTERACTIVE;

	if (mdev->net_conf->sndbuf_size) {
		/* FIXME fold to limits. should be done in drbd_ioctl */
		/* this is setsockopt SO_SNDBUFFORCE and SO_RCVBUFFORCE,
		 * done directly. */
		sock->sk->sk_sndbuf = mdev->net_conf->sndbuf_size;
		sock->sk->sk_rcvbuf = mdev->net_conf->sndbuf_size;
		sock->sk->sk_userlocks |= SOCK_SNDBUF_LOCK | SOCK_RCVBUF_LOCK;
	}

#if 0 /* don't pin the msock bufsize, autotuning should work better */
	msock->sk->sk_sndbuf = 2*32767;
	msock->sk->sk_userlocks |= SOCK_SNDBUF_LOCK;
#endif

	/* NOT YET ...
	 * sock->sk->sk_sndtimeo = mdev->net_conf->timeout*HZ/10;
	 * sock->sk->sk_rcvtimeo = MAX_SCHEDULE_TIMEOUT;
	 * first set it to the HandShake timeout, wich is hardcoded for now: */
	sock->sk->sk_sndtimeo =
	sock->sk->sk_rcvtimeo = 2*HZ;

	msock->sk->sk_sndtimeo = mdev->net_conf->timeout*HZ/10;
	msock->sk->sk_rcvtimeo = mdev->net_conf->ping_int*HZ;

	/* we don't want delays.
	 * we use TCP_CORK where apropriate, though */
	drbd_tcp_nodelay(sock);
	drbd_tcp_nodelay(msock);

	mdev->data.socket = sock;
	mdev->meta.socket = msock;
	mdev->last_received = jiffies;

	D_ASSERT(mdev->asender.task == NULL);

	h = drbd_do_handshake(mdev);
	if (h <= 0)
		return h;

	if (mdev->cram_hmac_tfm) {
		/* drbd_request_state(mdev, NS(conn, WFAuth)); */
		if (!drbd_do_auth(mdev)) {
			ERR("Authentication of peer failed\n");
			return -1;
		}
	}

	if (drbd_request_state(mdev, NS(conn, WFReportParams)) < SS_Success)
		return 0;

	sock->sk->sk_sndtimeo = mdev->net_conf->timeout*HZ/10;
	sock->sk->sk_rcvtimeo = MAX_SCHEDULE_TIMEOUT;

	atomic_set(&mdev->packet_seq, 0);
	mdev->peer_seq = 0;

	drbd_thread_start(&mdev->asender);

	drbd_send_protocol(mdev);
	drbd_send_sync_param(mdev, &mdev->sync_conf);
	drbd_send_sizes(mdev);
	drbd_send_uuids(mdev);
	drbd_send_state(mdev);
	clear_bit(USE_DEGR_WFC_T, &mdev->flags);

	return 1;
}

STATIC int drbd_recv_header(struct drbd_conf *mdev, struct Drbd_Header *h)
{
	int r;

	r = drbd_recv(mdev, h, sizeof(*h));

	if (unlikely(r != sizeof(*h))) {
		ERR("short read expecting header on sock: r=%d\n", r);
		return FALSE;
	};
	h->command = be16_to_cpu(h->command);
	h->length  = be16_to_cpu(h->length);
	if (unlikely(h->magic != BE_DRBD_MAGIC)) {
		ERR("magic?? on data m: 0x%lx c: %d l: %d\n",
		    (long)be32_to_cpu(h->magic),
		    h->command, h->length);
		return FALSE;
	}
	mdev->last_received = jiffies;

	return TRUE;
}

/**
 * w_flush: Checks if an epoch can be closed and therefore might
 * close and/or free the epoch object.
 */
STATIC int w_flush(struct drbd_conf *mdev, struct drbd_work *w, int cancel)
{
	struct flush_work *fw = (struct flush_work *)w;
	struct drbd_epoch *epoch = fw->epoch;
	int rv;

	kfree(w);

	if (drbd_may_finish_epoch(mdev, epoch, EV_put) != FE_still_live)
		return 1;

	if (!test_and_set_bit(DE_BARRIER_IN_NEXT_EPOCH_ISSUED, &epoch->flags) && inc_local(mdev)) {
		rv = blkdev_issue_flush(mdev->bc->backing_bdev, NULL);
		if (rv) {
			ERR("w_flush: local disk flush failed with status %d \n",rv);
			if (rv == -EOPNOTSUPP)
				drbd_bump_write_ordering(mdev, WO_drain_io);
		}
		dec_local(mdev);
		drbd_may_finish_epoch(mdev, epoch, EV_barrier_done);
	}

	return 1;
}

/**
 * drbd_may_finish_epoch: Checks if an epoch can be closed and therefore might
 * close and/or free the epoch object.
 */
STATIC enum finish_epoch drbd_may_finish_epoch(struct drbd_conf *mdev,
					       struct drbd_epoch *epoch,
					       enum epoch_event ev)
{
	int finish = 0, free = 0, epoch_size = 0, schedule_flush = 0;
	struct drbd_epoch *next_epoch = NULL;

	spin_lock(&mdev->epoch_lock);

	switch (ev & ~EV_cleanup) {
	case EV_put:
		atomic_dec(&epoch->active);
		break;
	case EV_got_barrier_nr:
		set_bit(DE_HAVE_BARRIER_NUMBER, &epoch->flags);
		break;
	case EV_barrier_done:
		set_bit(DE_BARRIER_IN_NEXT_EPOCH_DONE, &epoch->flags);
		break;
	case EV_became_last:
		/* nothing to do*/
		break;
	}

	if (atomic_read(&epoch->epoch_size) != 0 &&
	    atomic_read(&epoch->active) == 0 &&
	    test_bit(DE_HAVE_BARRIER_NUMBER, &epoch->flags) &&
	    epoch->list.prev == &mdev->current_epoch->list) {
		/* Nearly all conditions are met to finish that epoch... */
		if (test_bit(DE_BARRIER_IN_NEXT_EPOCH_DONE, &epoch->flags) ||
		    mdev->write_ordering == WO_none ||
		    ev & EV_cleanup)
			finish = 1;
		else if (!test_bit(DE_BARRIER_IN_NEXT_EPOCH_ISSUED, &epoch->flags) &&
			 mdev->write_ordering == WO_bio_barrier) {
			atomic_inc(&epoch->active);
			schedule_flush = 1;
		}
	}
	if (finish) {
		epoch_size = atomic_read(&epoch->epoch_size);
		if (mdev->current_epoch != epoch) {
			next_epoch = list_entry(epoch->list.next, struct drbd_epoch, list);
			list_del(&epoch->list);
			free = 1;
			mdev->epochs--;
			MTRACE(TraceTypeEpochs, TraceLvlAll,
			       INFO("Freeing epoch %p { nr=%d size=%d } nr_epochs=%d\n",
				    epoch, epoch->barrier_nr, epoch_size, mdev->epochs);
				);
		} else {
			epoch->flags = 0;
			atomic_set(&epoch->epoch_size, 0);
			/* atomic_set(&epoch->active, 0); is alrady zero */
		}
	}
	spin_unlock(&mdev->epoch_lock);

	if (finish) {
		if ( ! (ev & EV_cleanup) )
			if (drbd_send_b_ack(mdev, epoch->barrier_nr, epoch_size))
				dec_unacked(mdev);

		if (next_epoch)
			drbd_may_finish_epoch(mdev, next_epoch, EV_became_last | (ev & EV_cleanup));

		if (free) {
			kfree(epoch);
			return FE_destroyed;
		}

		return FE_recycled;
	}

	if (schedule_flush) {
		struct flush_work *fw;
		fw = kmalloc(sizeof(*fw), GFP_ATOMIC);
		if (fw) {
			fw->w.cb = w_flush;
			fw->epoch = epoch;
			drbd_queue_work(&mdev->data.work, &fw->w);
		} else {
			drbd_WARN("Could not kmalloc a flush_work obj\n");
			set_bit(DE_BARRIER_IN_NEXT_EPOCH_ISSUED, &epoch->flags);
			drbd_may_finish_epoch(mdev, epoch, EV_barrier_done);
		}
	}

	return FE_still_live;
}

/**
 * drbd_bump_write_ordering: It turned out that the current mdev->write_ordering
 * method does not work on the backing block device. Try the next allowed method.
 */
void drbd_bump_write_ordering(struct drbd_conf *mdev, enum write_ordering_e wo) __must_hold(local)
{
	enum write_ordering_e pwo;
	static char *write_ordering_str[] = {
		[WO_none] = "none",
		[WO_drain_io] = "drain",
		[WO_bdev_flush] = "flush",
		[WO_bio_barrier] = "barrier",
	};

	spin_lock(&mdev->epoch_lock);
	pwo = mdev->write_ordering;
	mdev->write_ordering = min(pwo, wo);
	switch (mdev->write_ordering) {
	case WO_bio_barrier:
		if (mdev->bc->dc.no_disk_barrier)
			mdev->write_ordering = WO_bdev_flush;
	case WO_bdev_flush:
		if (mdev->bc->dc.no_disk_flush)
			mdev->write_ordering = WO_drain_io;
	case WO_drain_io:
		if (mdev->bc->dc.no_disk_drain)
			mdev->write_ordering = WO_none;
	case WO_none:
		break;
	}
	spin_unlock(&mdev->epoch_lock);
	if (pwo != mdev->write_ordering)
		INFO("Method to ensure write ordering: %s\n", write_ordering_str[mdev->write_ordering]);
}


/**
 * w_e_reissue: In case the IO subsystem delivered an error for an BIO with the
 * BIO_RW_BARRIER flag set, retry that bio without the barrier flag set.
 */
int w_e_reissue(struct drbd_conf *mdev, struct drbd_work *w, int cancel) __releases(local)
{
	struct Tl_epoch_entry *e = (struct Tl_epoch_entry *)w;
	struct bio* bio = e->private_bio;
	struct drbd_epoch *epoch;

	drbd_bump_write_ordering(mdev, WO_bdev_flush); /* to endio callback ?*/

	spin_lock(&mdev->epoch_lock);
	epoch = list_entry(e->epoch->list.prev, struct drbd_epoch, list);
	spin_unlock(&mdev->epoch_lock);
	if (epoch != e->epoch)
		clear_bit(DE_BARRIER_IN_NEXT_EPOCH_ISSUED, &mdev->current_epoch->flags);

	/* prepare bio for re-submit,
	 * re-init volatile members */
	/* we still have a local reference,
	 * inc_local was done in receive_Data. */
	bio->bi_bdev = mdev->bc->backing_bdev;
	bio->bi_sector = e->sector;
	bio->bi_size = e->size;
	bio->bi_idx = 0;

	bio->bi_flags &= ~(BIO_POOL_MASK - 1);
	bio->bi_flags |= 1 << BIO_UPTODATE;

	/* don't know whether this is necessary: */
	bio->bi_phys_segments = 0;
	bio->bi_hw_segments = 0;
	bio->bi_hw_front_size = 0;
	bio->bi_hw_back_size = 0;
	bio->bi_next = NULL;

	/* these should be unchanged: */
	/* bio->bi_end_io = drbd_endio_write_sec; */
	/* bio->bi_vcnt = whatever; */

	e->w.cb = e_end_block;

	/* This is no longer a barrier request. */
	e->flags &= ~EE_IS_BARRIER;
	bio->bi_rw &= ~(1UL << BIO_RW_BARRIER);

	drbd_generic_make_request(mdev, DRBD_FAULT_DT_WR, bio);

	return 1;
}

STATIC int receive_Barrier(struct drbd_conf *mdev, struct Drbd_Header *h)
{
	int rv;
	struct Drbd_Barrier_Packet *p = (struct Drbd_Barrier_Packet *)h;
	struct drbd_epoch *epoch;

	ERR_IF(h->length != (sizeof(*p)-sizeof(*h))) return FALSE;

	rv = drbd_recv(mdev, h->payload, h->length);
	ERR_IF(rv != h->length) return FALSE;

	inc_unacked(mdev);

	if (mdev->net_conf->wire_protocol != DRBD_PROT_C)
		drbd_kick_lo(mdev);

	mdev->current_epoch->barrier_nr = p->barrier;
	rv = drbd_may_finish_epoch(mdev, mdev->current_epoch, EV_got_barrier_nr);

	/* BarrierAck may imply that the corresponding extent is dropped from
	 * the activity log, which means it would not be resynced in case the
	 * Primary crashes now.
<<<<<<< HEAD
	 * Therefore we must send the barrier_ack after the barrier request was
	 * completed. */
	switch (mdev->write_ordering) {
	case WO_bio_barrier:
	case WO_none:
		if ( rv == FE_recycled)
			return TRUE;
=======
	 * Just waiting for write_completion is not enough,
	 * better flush to make sure it is all on stable storage. */
	if (!test_bit(LL_DEV_NO_FLUSH, &mdev->flags) && inc_local(mdev)) {
		rv = blkdev_issue_flush(mdev->bc->backing_bdev, NULL);
		dec_local(mdev);
		if (rv == -EOPNOTSUPP) /* don't try again */
			set_bit(LL_DEV_NO_FLUSH, &mdev->flags);
		if (rv)
			ERR("local disk flush failed with status %d\n", rv);
	}

	/* FIXME CAUTION! receiver thread sending via msock.
	 * to make sure this BarrierAck will not be received before the asender
	 * had a chance to send all the write acks corresponding to this epoch,
	 * wait_for that bit to clear... */
	set_bit(WRITE_ACK_PENDING, &mdev->flags);
	wake_asender(mdev);
	rv = wait_event_interruptible(mdev->ee_wait,
			      !test_bit(WRITE_ACK_PENDING, &mdev->flags));

	if (rv == 0 && mdev->state.conn >= Connected)
		rv = drbd_send_b_ack(mdev, p->barrier, epoch_size);
	else
		rv = 0;
	dec_unacked(mdev);
>>>>>>> 9c3c6799

		break;

	case WO_bdev_flush:
	case WO_drain_io:
		D_ASSERT(rv == FE_still_live);
		set_bit(DE_BARRIER_IN_NEXT_EPOCH_ISSUED, &mdev->current_epoch->flags);

		drbd_wait_ee_list_empty(mdev, &mdev->active_ee);

		if (mdev->write_ordering == WO_bdev_flush && inc_local(mdev)) {
			rv = blkdev_issue_flush(mdev->bc->backing_bdev, NULL);
			if (rv) {
				ERR("local disk flush failed with status %d\n",rv);
				if (rv == -EOPNOTSUPP)
					drbd_bump_write_ordering(mdev, WO_drain_io);
			}
			dec_local(mdev);
		}

		rv = drbd_may_finish_epoch(mdev, mdev->current_epoch, EV_barrier_done);
		if (rv == FE_recycled)
			return TRUE;

		/* The asender will send all the ACKs and barrier ACKs out, since
		   all EEs moved from the active_ee to the done_ee. We need to
		   provide a new epoch object for the EEs that come in soon */
		break;
	}

	epoch = kmalloc(sizeof(struct drbd_epoch), GFP_KERNEL);
	if (!epoch) {
		ERR("Allocation of an epoch failed\n");
		return FALSE;
	}

	epoch->flags = 0;
	atomic_set(&epoch->epoch_size, 0);
	atomic_set(&epoch->active, 0);

	spin_lock(&mdev->epoch_lock);
	if (atomic_read(&mdev->current_epoch->epoch_size)) {
		list_add(&epoch->list, &mdev->current_epoch->list);
		mdev->current_epoch = epoch;
		mdev->epochs++;
		MTRACE(TraceTypeEpochs, TraceLvlAll,
		       INFO("Allocating epoch %p nr_epochs=%d\n", epoch, mdev->epochs);
			);
	} else {
		/* The current_epoch got recycled while we allocated this one... */
		kfree(epoch);
	}
	spin_unlock(&mdev->epoch_lock);

	return TRUE;
}

/* used from receive_RSDataReply (recv_resync_read)
 * and from receive_Data */
STATIC struct Tl_epoch_entry *
read_in_block(struct drbd_conf *mdev, u64 id, sector_t sector, int data_size) __must_hold(local)
{
	struct Tl_epoch_entry *e;
	struct bio_vec *bvec;
	struct page *page;
	struct bio *bio;
	int dgs, ds, i, rr;
	void *dig_in = mdev->int_dig_in;
	void *dig_vv = mdev->int_dig_vv;

	dgs = (mdev->agreed_pro_version >= 87 && mdev->integrity_r_tfm) ?
		crypto_hash_digestsize(mdev->integrity_r_tfm) : 0;

	if (dgs) {
		rr = drbd_recv(mdev, dig_in, dgs);
		if (rr != dgs) {
			drbd_WARN("short read receiving data digest: read %d expected %d\n",
			     rr, dgs);
			return NULL;
		}
	}

	data_size -= dgs;

	ERR_IF(data_size &  0x1ff) return NULL;
	ERR_IF(data_size >  DRBD_MAX_SEGMENT_SIZE) return NULL;

	e = drbd_alloc_ee(mdev, id, sector, data_size, GFP_KERNEL);
	if (!e)
		return NULL;
	bio = e->private_bio;
	ds = data_size;
	bio_for_each_segment(bvec, bio, i) {
		page = bvec->bv_page;
		rr = drbd_recv(mdev, kmap(page), min_t(int, ds, PAGE_SIZE));
		kunmap(page);
		if (rr != min_t(int, ds, PAGE_SIZE)) {
			drbd_free_ee(mdev, e);
			drbd_WARN("short read receiving data: read %d expected %d\n",
			     rr, min_t(int, ds, PAGE_SIZE));
			return NULL;
		}
		ds -= rr;
	}

	if (dgs) {
		drbd_csum(mdev, mdev->integrity_r_tfm, bio, dig_vv);
		if (memcmp(dig_in,dig_vv,dgs)) {
			ERR("Digest integrity check FAILED.\n");
			drbd_bcast_ee(mdev, "digest failed",
					dgs, dig_in, dig_vv, e);
			drbd_free_ee(mdev, e);
			return NULL;
		}
	}
	mdev->recv_cnt += data_size>>9;
	return e;
}

/* drbd_drain_block() just takes a data block
 * out of the socket input buffer, and discards it.
 */
STATIC int drbd_drain_block(struct drbd_conf *mdev, int data_size)
{
	struct page *page;
	int rr, rv = 1;
	void *data;

	page = drbd_pp_alloc(mdev, GFP_KERNEL);

	data = kmap(page);
	while (data_size) {
		rr = drbd_recv(mdev, data, min_t(int, data_size, PAGE_SIZE));
		if (rr != min_t(int, data_size, PAGE_SIZE)) {
			rv = 0;
			drbd_WARN("short read receiving data: read %d expected %d\n",
			     rr, min_t(int, data_size, PAGE_SIZE));
			break;
		}
		data_size -= rr;
	}
	kunmap(page);
	drbd_pp_free(mdev, page);
	return rv;
}

/* kick lower level device, if we have more than (arbitrary number)
 * reference counts on it, which typically are locally submitted io
 * requests.  don't use unacked_cnt, so we speed up proto A and B, too. */
static void maybe_kick_lo(struct drbd_conf *mdev)
{
	/* FIXME hysteresis ?? */
	if (atomic_read(&mdev->local_cnt) >= mdev->net_conf->unplug_watermark)
		drbd_kick_lo(mdev);
}

STATIC int recv_dless_read(struct drbd_conf *mdev, struct drbd_request *req,
			   sector_t sector, int data_size)
{
	struct bio_vec *bvec;
	struct bio *bio;
	int dgs, rr, i, expect;
	void *dig_in = mdev->int_dig_in;
	void *dig_vv = mdev->int_dig_vv;

	dgs = (mdev->agreed_pro_version >= 87 && mdev->integrity_r_tfm) ?
		crypto_hash_digestsize(mdev->integrity_r_tfm) : 0;

	if (dgs) {
		rr = drbd_recv(mdev, dig_in, dgs);
		if (rr != dgs) {
			drbd_WARN("short read receiving data reply digest: read %d expected %d\n",
			     rr, dgs);
			return 0;
		}
	}

	data_size -= dgs;

	bio = req->master_bio;
	D_ASSERT(sector == bio->bi_sector);

	bio_for_each_segment(bvec, bio, i) {
		expect = min_t(int, data_size, bvec->bv_len);
		rr = drbd_recv(mdev,
			     kmap(bvec->bv_page)+bvec->bv_offset,
			     expect);
		kunmap(bvec->bv_page);
		if (rr != expect) {
			drbd_WARN("short read receiving data reply: "
			     "read %d expected %d\n",
			     rr, expect);
			return 0;
		}
		data_size -= rr;
	}

	if (dgs) {
		drbd_csum(mdev, mdev->integrity_r_tfm, bio, dig_vv);
		if (memcmp(dig_in,dig_vv,dgs)) {
			ERR("Digest integrity check FAILED. Broken NICs?\n");
			return 0;
		}
	}

	D_ASSERT(data_size == 0);
	/* FIXME recv_cnt accounting ?? */
	return 1;
}

/* e_end_resync_block() is called via
 * drbd_process_done_ee() by asender only */
STATIC int e_end_resync_block(struct drbd_conf *mdev, struct drbd_work *w, int unused)
{
	struct Tl_epoch_entry *e = (struct Tl_epoch_entry *)w;
	sector_t sector = e->sector;
	int ok;

	D_ASSERT(hlist_unhashed(&e->colision));

	if (likely(drbd_bio_uptodate(e->private_bio))) {
		drbd_set_in_sync(mdev, sector, e->size);
		ok = drbd_send_ack(mdev, RSWriteAck, e);
	} else {
		/* Record failure to sync */
		drbd_rs_failed_io(mdev, sector, e->size);

		ok  = drbd_send_ack(mdev, NegAck, e);
		ok &= drbd_io_error(mdev, FALSE);
	}
	dec_unacked(mdev);

	return ok;
}

STATIC int recv_resync_read(struct drbd_conf *mdev, sector_t sector, int data_size) __releases(local)
{
	struct Tl_epoch_entry *e;

	e = read_in_block(mdev, ID_SYNCER, sector, data_size);
	if (!e) {
		dec_local(mdev);
		return FALSE;
	}

	dec_rs_pending(mdev);

	e->private_bio->bi_end_io = drbd_endio_write_sec;
	e->private_bio->bi_rw = WRITE;
	e->w.cb = e_end_resync_block;

	inc_unacked(mdev);
	/* corresponding dec_unacked() in e_end_resync_block()
	 * respective _drbd_clear_done_ee */

	spin_lock_irq(&mdev->req_lock);
	list_add(&e->w.list, &mdev->sync_ee);
	spin_unlock_irq(&mdev->req_lock);

	MTRACE(TraceTypeEE, TraceLvlAll,
	       INFO("submit EE (RS)WRITE sec=%llus size=%u ee=%p\n",
		    (unsigned long long)e->sector, e->size, e);
	       );
	dump_internal_bio("Sec", mdev, e->private_bio, 0);
	drbd_generic_make_request(mdev, DRBD_FAULT_RS_WR, e->private_bio);
	/* accounting done in endio */

	maybe_kick_lo(mdev);
	return TRUE;
}

STATIC int receive_DataReply(struct drbd_conf *mdev, struct Drbd_Header *h)
{
	struct drbd_request *req;
	sector_t sector;
	unsigned int header_size, data_size;
	int ok;
	struct Drbd_Data_Packet *p = (struct Drbd_Data_Packet *)h;

	header_size = sizeof(*p) - sizeof(*h);
	data_size   = h->length  - header_size;

	/* I expect a block to be a multiple of 512 byte,
	 * and no more than DRBD_MAX_SEGMENT_SIZE.
	 * is this too restrictive?  */
	ERR_IF(data_size == 0) return FALSE;

	if (drbd_recv(mdev, h->payload, header_size) != header_size)
		return FALSE;

	sector = be64_to_cpu(p->sector);

	spin_lock_irq(&mdev->req_lock);
	req = _ar_id_to_req(mdev, p->block_id, sector);
	spin_unlock_irq(&mdev->req_lock);
	if (unlikely(!req)) {
		ERR("Got a corrupt block_id/sector pair(1).\n");
		return FALSE;
	}

	/* hlist_del(&req->colision) is done in _req_may_be_done, to avoid
	 * special casing it there for the various failure cases.
	 * still no race with drbd_fail_pending_reads */
	ok = recv_dless_read(mdev, req, sector, data_size);

	if (ok)
		req_mod(req, data_received, 0);
	/* else: nothing. handled from drbd_disconnect...
	 * I don't think we may complete this just yet
	 * in case we are "on-disconnect: freeze" */

	return ok;
}

STATIC int receive_RSDataReply(struct drbd_conf *mdev, struct Drbd_Header *h)
{
	sector_t sector;
	unsigned int header_size, data_size;
	int ok;
	struct Drbd_Data_Packet *p = (struct Drbd_Data_Packet *)h;

	header_size = sizeof(*p) - sizeof(*h);
	data_size   = h->length  - header_size;

	if (drbd_recv(mdev, h->payload, header_size) != header_size)
		return FALSE;

	sector = be64_to_cpu(p->sector);
	D_ASSERT(p->block_id == ID_SYNCER);

	if (inc_local(mdev)) {
		/* data is submitted to disk within recv_resync_read.
		 * corresponding dec_local done below on error,
		 * or in drbd_endio_write_sec. */
		/* FIXME paranoia:
		 * verify that the corresponding bit is set.
		 * in case we are Primary SyncTarget,
		 * verify there are no pending write request to that area.
		 */
		ok = recv_resync_read(mdev, sector, data_size);
	} else {
		if (DRBD_ratelimit(5*HZ, 5))
			ERR("Can not write resync data to local disk.\n");

		ok = drbd_drain_block(mdev, data_size);

		drbd_send_ack_dp(mdev, NegAck, p);
	}

	return ok;
}

/* e_end_block() is called via drbd_process_done_ee().
 * this means this function only runs in the asender thread
 */
STATIC int e_end_block(struct drbd_conf *mdev, struct drbd_work *w, int unused)
{
	struct Tl_epoch_entry *e = (struct Tl_epoch_entry *)w;
	sector_t sector = e->sector;
	struct drbd_epoch *epoch;
	int ok = 1, pcmd;

	if (e->flags & EE_IS_BARRIER) {
		spin_lock(&mdev->epoch_lock);
		epoch = list_entry(e->epoch->list.prev, struct drbd_epoch, list);
		spin_unlock(&mdev->epoch_lock);
		if (epoch != e->epoch) {
			drbd_may_finish_epoch(mdev, epoch, EV_barrier_done);
		}
	}

	if (mdev->net_conf->wire_protocol == DRBD_PROT_C) {
		if (likely(drbd_bio_uptodate(e->private_bio))) {
			pcmd = (mdev->state.conn >= SyncSource &&
				mdev->state.conn <= PausedSyncT &&
				e->flags & EE_MAY_SET_IN_SYNC) ?
				RSWriteAck : WriteAck;
			ok &= drbd_send_ack(mdev, pcmd, e);
			if (pcmd == RSWriteAck)
				drbd_set_in_sync(mdev, sector, e->size);
		} else {
			/* FIXME I think we should send a NegAck regardless of
			 * which protocol is in effect.
			 * In which case we would need to make sure that any
			 * NegAck is sent. Basically that means that
			 * drbd_process_done_ee may not list_del() the ee
			 * before this callback did run...
			 * maybe even move the list_del(e) in here... */
			ok  = drbd_send_ack(mdev, NegAck, e);
			ok &= drbd_io_error(mdev, FALSE);
			/* we expect it to be marked out of sync anyways...
			 * maybe assert this?  */
		}
		dec_unacked(mdev);
	} else if (unlikely(!drbd_bio_uptodate(e->private_bio))) {
		ok = drbd_io_error(mdev, FALSE);
	}

	/* we delete from the conflict detection hash _after_ we sent out the
	 * WriteAck / NegAck, to get the sequence number right.  */
	if (mdev->net_conf->two_primaries) {
		spin_lock_irq(&mdev->req_lock);
		D_ASSERT(!hlist_unhashed(&e->colision));
		hlist_del_init(&e->colision);
		spin_unlock_irq(&mdev->req_lock);
	} else {
		D_ASSERT(hlist_unhashed(&e->colision));
	}

	drbd_may_finish_epoch(mdev, e->epoch, EV_put);

	return ok;
}

STATIC int e_send_discard_ack(struct drbd_conf *mdev, struct drbd_work *w, int unused)
{
	struct Tl_epoch_entry *e = (struct Tl_epoch_entry *)w;
	int ok = 1;

	D_ASSERT(mdev->net_conf->wire_protocol == DRBD_PROT_C);
	ok = drbd_send_ack(mdev, DiscardAck, e);

	spin_lock_irq(&mdev->req_lock);
	D_ASSERT(!hlist_unhashed(&e->colision));
	hlist_del_init(&e->colision);
	spin_unlock_irq(&mdev->req_lock);

	dec_unacked(mdev);

	return ok;
}

/* Called from receive_Data.
 * Synchronize packets on sock with packets on msock.
 *
 * This is here so even when a Data packet traveling via sock overtook an Ack
 * packet traveling on msock, they are still processed in the order they have
 * been sent.
 *
 * Note: we don't care for Ack packets overtaking Data packets.
 *
 * In case packet_seq is larger than mdev->peer_seq number, there are
 * outstanding packets on the msock. We wait for them to arrive.
 * In case we are the logically next packet, we update mdev->peer_seq
 * ourselves. Correctly handles 32bit wrap around.
 * FIXME verify that atomic_t guarantees 32bit wrap around,
 * otherwise we have to play tricks with << ...
 *
 * Assume we have a 10 GBit connection, that is about 1<<30 byte per second,
 * about 1<<21 sectors per second. So "worst" case, we have 1<<3 == 8 seconds
 * for the 24bit wrap (historical atomic_t guarantee on some archs), and we have
 * 1<<9 == 512 seconds aka ages for the 32bit wrap around...
 *
 * returns 0 if we may process the packet,
 * -ERESTARTSYS if we were interrupted (by disconnect signal). */
static int drbd_wait_peer_seq(struct drbd_conf *mdev, const u32 packet_seq)
{
	DEFINE_WAIT(wait);
	unsigned int p_seq;
	long timeout;
	int ret = 0;
	spin_lock(&mdev->peer_seq_lock);
	for (;;) {
		prepare_to_wait(&mdev->seq_wait, &wait, TASK_INTERRUPTIBLE);
		if (seq_le(packet_seq, mdev->peer_seq+1))
			break;
		if (signal_pending(current)) {
			ret = -ERESTARTSYS;
			break;
		}
		p_seq = mdev->peer_seq;
		spin_unlock(&mdev->peer_seq_lock);
		timeout = schedule_timeout(30*HZ);
		spin_lock(&mdev->peer_seq_lock);
		if (timeout == 0 && p_seq == mdev->peer_seq) {
			ret = -ETIMEDOUT;
			ERR("ASSERT FAILED waited 30 seconds for sequence update, forcing reconnect\n");
			break;
		}
	}
	finish_wait(&mdev->seq_wait, &wait);
	if (mdev->peer_seq+1 == packet_seq)
		mdev->peer_seq++;
	spin_unlock(&mdev->peer_seq_lock);
	return ret;
}

/* mirrored write */
STATIC int receive_Data(struct drbd_conf *mdev, struct Drbd_Header *h)
{
	sector_t sector;
	struct Tl_epoch_entry *e;
	struct Drbd_Data_Packet *p = (struct Drbd_Data_Packet *)h;
	int header_size, data_size;
	int rw = WRITE;
	u32 dp_flags;

	/* FIXME merge this code dups into some helper function */
	header_size = sizeof(*p) - sizeof(*h);
	data_size   = h->length  - header_size;

	ERR_IF(data_size == 0) return FALSE;

	if (drbd_recv(mdev, h->payload, header_size) != header_size)
		return FALSE;

	if (!inc_local(mdev)) {
		/* data is submitted to disk at the end of this function.
		 * corresponding dec_local done either below (on error),
		 * or in drbd_endio_write_sec. */
		if (DRBD_ratelimit(5*HZ, 5))
			ERR("Can not write mirrored data block "
			    "to local disk.\n");
		spin_lock(&mdev->peer_seq_lock);
		if (mdev->peer_seq+1 == be32_to_cpu(p->seq_num))
			mdev->peer_seq++;
		spin_unlock(&mdev->peer_seq_lock);

		drbd_send_ack_dp(mdev, NegAck, p);
		atomic_inc(&mdev->current_epoch->epoch_size);
		return drbd_drain_block(mdev, data_size);
	}

	sector = be64_to_cpu(p->sector);
	e = read_in_block(mdev, p->block_id, sector, data_size);
	if (!e) {
		dec_local(mdev);
		return FALSE;
	}

	e->private_bio->bi_end_io = drbd_endio_write_sec;
	e->w.cb = e_end_block;

	spin_lock(&mdev->epoch_lock);
	e->epoch = mdev->current_epoch;
	atomic_inc(&e->epoch->epoch_size);
	atomic_inc(&e->epoch->active);

	if (mdev->write_ordering == WO_bio_barrier && atomic_read(&e->epoch->epoch_size) == 1) {
		struct drbd_epoch *epoch;
		/* Issue a barrier if we start a new epoch, and the previous epoch
		   was not a epoch containing a single request which already was
		   a Barrier. */
		epoch = list_entry(e->epoch->list.prev, struct drbd_epoch, list);
		if (epoch == e->epoch) {
			set_bit(DE_CONTAINS_A_BARRIER, &e->epoch->flags);
			rw |= (1<<BIO_RW_BARRIER);
			e->flags |= EE_IS_BARRIER;
		} else {
			if (atomic_read(&epoch->epoch_size) > 1 ||
			    !test_bit(DE_CONTAINS_A_BARRIER, &epoch->flags)) {
				set_bit(DE_BARRIER_IN_NEXT_EPOCH_ISSUED, &epoch->flags);
				set_bit(DE_CONTAINS_A_BARRIER, &e->epoch->flags);
				rw |= (1<<BIO_RW_BARRIER);
				e->flags |= EE_IS_BARRIER;
			}
		}
	}
	spin_unlock(&mdev->epoch_lock);

	dp_flags = be32_to_cpu(p->dp_flags);
	if (dp_flags & DP_HARDBARRIER)
		rw |= (1<<BIO_RW_BARRIER);
	if (dp_flags & DP_RW_SYNC)
		rw |= (1<<BIO_RW_SYNC);
	if (dp_flags & DP_MAY_SET_IN_SYNC)
		e->flags |= EE_MAY_SET_IN_SYNC;

	/* I'm the receiver, I do hold a net_cnt reference. */
	if (!mdev->net_conf->two_primaries) {
		spin_lock_irq(&mdev->req_lock);
	} else {
		/* don't get the req_lock yet,
		 * we may sleep in drbd_wait_peer_seq */
		const int size = e->size;
		const int discard = test_bit(DISCARD_CONCURRENT, &mdev->flags);
		DEFINE_WAIT(wait);
		struct drbd_request *i;
		struct hlist_node *n;
		struct hlist_head *slot;
		int first;

		D_ASSERT(mdev->net_conf->wire_protocol == DRBD_PROT_C);
		BUG_ON(mdev->ee_hash == NULL);
		BUG_ON(mdev->tl_hash == NULL);

		/* conflict detection and handling:
		 * 1. wait on the sequence number,
		 *    in case this data packet overtook ACK packets.
		 * 2. check our hash tables for conflicting requests.
		 *    we only need to walk the tl_hash, since an ee can not
		 *    have a conflict with an other ee: on the submitting
		 *    node, the corresponding req had already been conflicting,
		 *    and a conflicting req is never sent.
		 *
		 * Note: for two_primaries, we are protocol C,
		 * so there cannot be any request that is DONE
		 * but still on the transfer log.
		 *
		 * unconditionally add to the ee_hash.
		 *
		 * if no conflicting request is found:
		 *    submit.
		 *
		 * if any conflicting request is found
		 * that has not yet been acked,
		 * AND I have the "discard concurrent writes" flag:
		 *	 queue (via done_ee) the DiscardAck; OUT.
		 *
		 * if any conflicting request is found:
		 *	 block the receiver, waiting on misc_wait
		 *	 until no more conflicting requests are there,
		 *	 or we get interrupted (disconnect).
		 *
		 *	 we do not just write after local io completion of those
		 *	 requests, but only after req is done completely, i.e.
		 *	 we wait for the DiscardAck to arrive!
		 *
		 *	 then proceed normally, i.e. submit.
		 */
		if (drbd_wait_peer_seq(mdev, be32_to_cpu(p->seq_num)))
			goto out_interrupted;

		spin_lock_irq(&mdev->req_lock);

		hlist_add_head(&e->colision, ee_hash_slot(mdev, sector));

#define OVERLAPS overlaps(i->sector, i->size, sector, size)
		slot = tl_hash_slot(mdev, sector);
		first = 1;
		for (;;) {
			int have_unacked = 0;
			int have_conflict = 0;
			prepare_to_wait(&mdev->misc_wait, &wait,
				TASK_INTERRUPTIBLE);
			hlist_for_each_entry(i, n, slot, colision) {
				if (OVERLAPS) {
					/* only ALERT on first iteration,
					 * we may be woken up early... */
					if (first)
						ALERT("%s[%u] Concurrent local write detected!"
						      "	new: %llus +%u; pending: %llus +%u\n",
						      current->comm, current->pid,
						      (unsigned long long)sector, size,
						      (unsigned long long)i->sector, i->size);
					if (i->rq_state & RQ_NET_PENDING)
						++have_unacked;
					++have_conflict;
				}
			}
#undef OVERLAPS
			if (!have_conflict)
				break;

			/* Discard Ack only for the _first_ iteration */
			if (first && discard && have_unacked) {
				ALERT("Concurrent write! [DISCARD BY FLAG] sec=%llus\n",
				     (unsigned long long)sector);
				inc_unacked(mdev);
				e->w.cb = e_send_discard_ack;
				list_add_tail(&e->w.list, &mdev->done_ee);

				spin_unlock_irq(&mdev->req_lock);

				/* we could probably send that DiscardAck ourselves,
				 * but I don't like the receiver using the msock */

				dec_local(mdev);
				wake_asender(mdev);
				finish_wait(&mdev->misc_wait, &wait);
				return TRUE;
			}

			if (signal_pending(current)) {
				hlist_del_init(&e->colision);

				spin_unlock_irq(&mdev->req_lock);

				finish_wait(&mdev->misc_wait, &wait);
				goto out_interrupted;
			}

			spin_unlock_irq(&mdev->req_lock);
			if (first) {
				first = 0;
				ALERT("Concurrent write! [W AFTERWARDS] "
				     "sec=%llus\n", (unsigned long long)sector);
			} else if (discard) {
				/* we had none on the first iteration.
				 * there must be none now. */
				D_ASSERT(have_unacked == 0);
			}
			schedule();
			spin_lock_irq(&mdev->req_lock);
		}
		finish_wait(&mdev->misc_wait, &wait);
	}

	list_add(&e->w.list, &mdev->active_ee);
	spin_unlock_irq(&mdev->req_lock);

	switch (mdev->net_conf->wire_protocol) {
	case DRBD_PROT_C:
		inc_unacked(mdev);
		/* corresponding dec_unacked() in e_end_block()
		 * respective _drbd_clear_done_ee */
		break;
	case DRBD_PROT_B:
		/* I really don't like it that the receiver thread
		 * sends on the msock, but anyways */
		drbd_send_ack(mdev, RecvAck, e);
		break;
	case DRBD_PROT_A:
		/* nothing to do */
		break;
	}

	if (mdev->state.pdsk == Diskless) {
		/* In case we have the only disk of the cluster, */
		drbd_set_out_of_sync(mdev, e->sector, e->size);
		e->flags |= EE_CALL_AL_COMPLETE_IO;
		drbd_al_begin_io(mdev, e->sector);
	}

	MTRACE(TraceTypeEE, TraceLvlAll,
	       INFO("submit EE (DATA)WRITE sec=%llus size=%u ee=%p\n",
		    (unsigned long long)e->sector, e->size, e);
	       );
	/* FIXME drbd_al_begin_io in case we have two primaries... */
	e->private_bio->bi_rw = rw;
	dump_internal_bio("Sec", mdev, e->private_bio, 0);
	drbd_generic_make_request(mdev, DRBD_FAULT_DT_WR, e->private_bio);
	/* accounting done in endio */

	maybe_kick_lo(mdev);
	return TRUE;

out_interrupted:
	/* yes, the epoch_size now is imbalanced.
	 * but we drop the connection anyways, so we don't have a chance to
	 * receive a barrier... atomic_inc(&mdev->epoch_size); */
	dec_local(mdev);
	drbd_free_ee(mdev, e);
	return FALSE;
}

STATIC int receive_DataRequest(struct drbd_conf *mdev, struct Drbd_Header *h)
{
	sector_t sector;
	const sector_t capacity = drbd_get_capacity(mdev->this_bdev);
	struct Tl_epoch_entry *e;
	struct digest_info *di;
	int size,digest_size;
	unsigned int fault_type;
	struct Drbd_BlockRequest_Packet *p =
		(struct Drbd_BlockRequest_Packet *)h;
	const int brps = sizeof(*p)-sizeof(*h);

	if (drbd_recv(mdev, h->payload, brps) != brps)
		return FALSE;

	sector = be64_to_cpu(p->sector);
	size   = be32_to_cpu(p->blksize);

	if (size <= 0 || (size & 0x1ff) != 0 || size > DRBD_MAX_SEGMENT_SIZE) {
		ERR("%s:%d: sector: %llus, size: %u\n", __FILE__, __LINE__,
				(unsigned long long)sector, size);
		return FALSE;
	}
	if (sector + (size>>9) > capacity) {
		ERR("%s:%d: sector: %llus, size: %u\n", __FILE__, __LINE__,
				(unsigned long long)sector, size);
		return FALSE;
	}

	if (!inc_local_if_state(mdev, UpToDate)) {
		if (DRBD_ratelimit(5*HZ, 5))
			ERR("Can not satisfy peer's read request, "
			    "no local data.\n");
		drbd_send_ack_rp(mdev, h->command == DataRequest ? NegDReply :
				 NegRSDReply , p);
		return TRUE;
	}

	e = drbd_alloc_ee(mdev, p->block_id, sector, size, GFP_KERNEL);
	if (!e) {
		dec_local(mdev);
		return FALSE;
	}

	/* FIXME actually, it could be a READA originating from the peer,
	 * also it could have set some flags (e.g. BIO_RW_SYNC) ... */
	e->private_bio->bi_rw = READ;
	e->private_bio->bi_end_io = drbd_endio_read_sec;

	switch (h->command) {
	case DataRequest:
		e->w.cb = w_e_end_data_req;
		fault_type = DRBD_FAULT_DT_RD;
		break;
	case RSDataRequest:
		e->w.cb = w_e_end_rsdata_req;
		fault_type = DRBD_FAULT_RS_RD;
		/* Eventually this should become asynchrously. Currently it
		 * blocks the whole receiver just to delay the reading of a
		 * resync data block.
		 * the drbd_work_queue mechanism is made for this...
		 */
		if (!drbd_rs_begin_io(mdev, sector)) {
			/* we have been interrupted,
			 * probably connection lost! */
			D_ASSERT(signal_pending(current));
			dec_local(mdev);
			drbd_free_ee(mdev, e);
			return 0;
		}
		break;
<<<<<<< HEAD

	case OVReply:
		fault_type = DRBD_FAULT_RS_RD;
		digest_size = h->length - brps ;
		di = kmalloc(sizeof(*di) + digest_size ,GFP_KERNEL);
		if(!di) {
			dec_local(mdev);
			drbd_free_ee(mdev,e);
			return 0;
		}

		di->digest_size = digest_size;
		di->digest = (((char *)di)+sizeof(struct digest_info));

		if (drbd_recv(mdev, di->digest, digest_size) != digest_size) {
			dec_local(mdev);
			drbd_free_ee(mdev,e);
			kfree(di);
			return FALSE;
		}

		e->block_id = (u64)(unsigned long)di;
		e->w.cb = w_e_end_ov_reply;
		dec_rs_pending(mdev);
		break;

	case OVRequest:
		e->w.cb = w_e_end_ov_req;
		fault_type = DRBD_FAULT_RS_RD;
		/* Eventually this should become asynchrously. Currently it
		 * blocks the whole receiver just to delay the reading of a
		 * resync data block.
		 * the drbd_work_queue mechanism is made for this...
		 */
		if (!drbd_rs_begin_io(mdev,sector)) {
			/* we have been interrupted,
			 * probably connection lost! */
			D_ASSERT(signal_pending(current));
			dec_local(mdev);
			drbd_free_ee(mdev,e);
			return 0;
		}
		break;


	default:; /* avoid compiler warning */
		ERR("unexpected command (%s) in receive_DataRequest\n",
		    cmdname(h->command));
=======
	default:
		/* avoid compiler warning */
>>>>>>> 9c3c6799
		fault_type = DRBD_FAULT_MAX;
	}

	spin_lock_irq(&mdev->req_lock);
	list_add(&e->w.list, &mdev->read_ee);
	spin_unlock_irq(&mdev->req_lock);

	inc_unacked(mdev);

	MTRACE(TraceTypeEE, TraceLvlAll,
	       INFO("submit EE READ sec=%llus size=%u ee=%p\n",
		    (unsigned long long)e->sector, e->size, e);
	       );

	dump_internal_bio("Sec", mdev, e->private_bio, 0);
	drbd_generic_make_request(mdev, fault_type, e->private_bio);
	maybe_kick_lo(mdev);

	return TRUE;
}

STATIC int drbd_asb_recover_0p(struct drbd_conf *mdev) __must_hold(local)
{
	int self, peer, rv = -100;
	unsigned long ch_self, ch_peer;

	self = mdev->bc->md.uuid[Bitmap] & 1;
	peer = mdev->p_uuid[Bitmap] & 1;

	ch_peer = mdev->p_uuid[UUID_SIZE];
	ch_self = mdev->comm_bm_set;

	switch (mdev->net_conf->after_sb_0p) {
	case Consensus:
	case DiscardSecondary:
	case CallHelper:
		ERR("Configuration error.\n");
		break;
	case Disconnect:
		break;
	case DiscardYoungerPri:
		if (self == 0 && peer == 1) { rv = -1; break; }
		if (self == 1 && peer == 0) { rv =  1; break; }
		/* Else fall through to one of the other strategies... */
	case DiscardOlderPri:
		if (self == 0 && peer == 1) { rv =  1; break; }
		if (self == 1 && peer == 0) { rv = -1; break; }
		/* Else fall through to one of the other strategies... */
		drbd_WARN("Discard younger/older primary did not found a decision\n"
		     "Using discard-least-changes instead\n");
	case DiscardZeroChg:
		if (ch_peer == 0 && ch_self == 0) {
			rv = test_bit(DISCARD_CONCURRENT, &mdev->flags)
				? -1 : 1;
			break;
		} else {
			if (ch_peer == 0) { rv =  1; break; }
			if (ch_self == 0) { rv = -1; break; }
		}
		if (mdev->net_conf->after_sb_0p == DiscardZeroChg)
			break;
	case DiscardLeastChg:
		if	(ch_self < ch_peer)
			rv = -1;
		else if (ch_self > ch_peer)
			rv =  1;
		else /* ( ch_self == ch_peer ) */
		     /* Well, then use something else. */
			rv = test_bit(DISCARD_CONCURRENT, &mdev->flags)
				? -1 : 1;
		break;
	case DiscardLocal:
		rv = -1;
		break;
	case DiscardRemote:
		rv =  1;
	}

	return rv;
}

STATIC int drbd_asb_recover_1p(struct drbd_conf *mdev) __must_hold(local)
{
	int self, peer, hg, rv = -100;

	self = mdev->bc->md.uuid[Bitmap] & 1;
	peer = mdev->p_uuid[Bitmap] & 1;

	switch (mdev->net_conf->after_sb_1p) {
	case DiscardYoungerPri:
	case DiscardOlderPri:
	case DiscardLeastChg:
	case DiscardLocal:
	case DiscardRemote:
		ERR("Configuration error.\n");
		break;
	case Disconnect:
		break;
	case Consensus:
		hg = drbd_asb_recover_0p(mdev);
		if (hg == -1 && mdev->state.role == Secondary)
			rv = hg;
		if (hg == 1  && mdev->state.role == Primary)
			rv = hg;
		break;
	case Violently:
		rv = drbd_asb_recover_0p(mdev);
		break;
	case DiscardSecondary:
		return mdev->state.role == Primary ? 1 : -1;
	case CallHelper:
		hg = drbd_asb_recover_0p(mdev);
		if (hg == -1 && mdev->state.role == Primary) {
			self = drbd_set_role(mdev, Secondary, 0);
			if (self != SS_Success) {
				drbd_khelper(mdev, "pri-lost-after-sb");
			} else {
				drbd_WARN("Sucessfully gave up primary role.\n");
				rv = hg;
			}
		} else
			rv = hg;
	}

	return rv;
}

STATIC int drbd_asb_recover_2p(struct drbd_conf *mdev) __must_hold(local)
{
	int self, peer, hg, rv = -100;

	self = mdev->bc->md.uuid[Bitmap] & 1;
	peer = mdev->p_uuid[Bitmap] & 1;

	switch (mdev->net_conf->after_sb_2p) {
	case DiscardYoungerPri:
	case DiscardOlderPri:
	case DiscardLeastChg:
	case DiscardLocal:
	case DiscardRemote:
	case Consensus:
	case DiscardSecondary:
		ERR("Configuration error.\n");
		break;
	case Violently:
		rv = drbd_asb_recover_0p(mdev);
		break;
	case Disconnect:
		break;
	case CallHelper:
		hg = drbd_asb_recover_0p(mdev);
		if (hg == -1) {
			self = drbd_set_role(mdev, Secondary, 0);
			if (self != SS_Success) {
				drbd_khelper(mdev, "pri-lost-after-sb");
			} else {
				drbd_WARN("Sucessfully gave up primary role.\n");
				rv = hg;
			}
		} else
			rv = hg;
	}

	return rv;
}

STATIC void drbd_uuid_dump(struct drbd_conf *mdev, char *text, u64 *uuid)
{
	if (!uuid) {
		INFO("%s uuid info vanished while I was looking!\n", text);
		return;
	}
	INFO("%s %016llX:%016llX:%016llX:%016llX\n",
	     text,
	     uuid[Current],
	     uuid[Bitmap],
	     uuid[History_start],
	     uuid[History_end]);
}

/*
  100	after split brain try auto recover
    2	SyncSource set BitMap
    1	SyncSource use BitMap
    0	no Sync
   -1	SyncTarget use BitMap
   -2	SyncTarget set BitMap
 -100	after split brain, disconnect
-1000	unrelated data
 */
STATIC int drbd_uuid_compare(struct drbd_conf *mdev, int *rule_nr) __must_hold(local)
{
	u64 self, peer;
	int i, j;

	self = mdev->bc->md.uuid[Current] & ~((u64)1);
	peer = mdev->p_uuid[Current] & ~((u64)1);

	*rule_nr = 1;
	if (self == UUID_JUST_CREATED &&
	    peer == UUID_JUST_CREATED) return 0;

	*rule_nr = 2;
	if ((self == UUID_JUST_CREATED || self == (u64)0) &&
	     peer != UUID_JUST_CREATED) return -2;

	*rule_nr = 3;
	if ( self != UUID_JUST_CREATED &&
	    (peer == UUID_JUST_CREATED || peer == (u64)0)) return 2;

	*rule_nr = 4;
	if (self == peer) { /* Common power [off|failure] */
		int rct, dc; /* roles at crash time */

		rct = (test_bit(CRASHED_PRIMARY, &mdev->flags) ? 1 : 0) +
			(mdev->p_uuid[UUID_FLAGS] & 2);
		/* lowest bit is set when we were primary,
		 * next bit (weight 2) is set when peer was primary */

		MTRACE(TraceTypeUuid, TraceLvlMetrics, DUMPI(rct); );

		switch (rct) {
		case 0: /* !self_pri && !peer_pri */ return 0;
		case 1: /*  self_pri && !peer_pri */ return 1;
		case 2: /* !self_pri &&  peer_pri */ return -1;
		case 3: /*  self_pri &&  peer_pri */
			dc = test_bit(DISCARD_CONCURRENT, &mdev->flags);
			MTRACE(TraceTypeUuid, TraceLvlMetrics, DUMPI(dc); );
			return dc ? -1 : 1;
		}
	}

	*rule_nr = 5;
	peer = mdev->p_uuid[Bitmap] & ~((u64)1);
	if (self == peer)
		return -1;

	*rule_nr = 6;
	for (i = History_start; i <= History_end; i++) {
		peer = mdev->p_uuid[i] & ~((u64)1);
		if (self == peer)
			return -2;
	}

	*rule_nr = 7;
	self = mdev->bc->md.uuid[Bitmap] & ~((u64)1);
	peer = mdev->p_uuid[Current] & ~((u64)1);
	if (self == peer)
		return 1;

	*rule_nr = 8;
	for (i = History_start; i <= History_end; i++) {
		self = mdev->bc->md.uuid[i] & ~((u64)1);
		if (self == peer)
			return 2;
	}

	*rule_nr = 9;
	self = mdev->bc->md.uuid[Bitmap] & ~((u64)1);
	peer = mdev->p_uuid[Bitmap] & ~((u64)1);
	if (self == peer && self != ((u64)0))
		return 100;

	*rule_nr = 10;
	for (i = History_start; i <= History_end; i++) {
		self = mdev->p_uuid[i] & ~((u64)1);
		for (j = History_start; j <= History_end; j++) {
			peer = mdev->p_uuid[j] & ~((u64)1);
			if (self == peer)
				return -100;
		}
	}

	return -1000;
}

/* drbd_sync_handshake() returns the new conn state on success, or
   conn_mask (-1) on failure.
 */
STATIC enum drbd_conns drbd_sync_handshake(struct drbd_conf *mdev, enum drbd_role peer_role,
					   enum drbd_disk_state peer_disk) __must_hold(local)
{
	int hg, rule_nr;
	enum drbd_conns rv = conn_mask;
	enum drbd_disk_state mydisk;

	mydisk = mdev->state.disk;
	if (mydisk == Negotiating)
		mydisk = mdev->new_state_tmp.disk;

	hg = drbd_uuid_compare(mdev, &rule_nr);

	MTRACE(TraceTypeUuid, TraceLvlSummary,
	       INFO("drbd_sync_handshake:\n");
	       drbd_uuid_dump(mdev, "self", mdev->bc->md.uuid);
	       drbd_uuid_dump(mdev, "peer", mdev->p_uuid);
	       INFO("uuid_compare()=%d by rule %d\n", hg, rule_nr);
	    );

	if (hg == -1000) {
		ALERT("Unrelated data, aborting!\n");
		return conn_mask;
	}

	if (   (mydisk == Inconsistent && peer_disk > Inconsistent) ||
	    (peer_disk == Inconsistent && mydisk    > Inconsistent))  {
		int f = (hg == -100) || abs(hg) == 2;
		hg = mydisk > Inconsistent ? 1 : -1;
		if (f)
			hg = hg*2;
		INFO("Becoming sync %s due to disk states.\n",
		     hg > 0 ? "source" : "target");
	}

	if (hg == 100 || (hg == -100 && mdev->net_conf->always_asbp)) {
		int pcount = (mdev->state.role == Primary)
			   + (peer_role == Primary);
		int forced = (hg == -100);

		switch (pcount) {
		case 0:
			hg = drbd_asb_recover_0p(mdev);
			break;
		case 1:
			hg = drbd_asb_recover_1p(mdev);
			break;
		case 2:
			hg = drbd_asb_recover_2p(mdev);
			break;
		}
		if (abs(hg) < 100) {
			drbd_WARN("Split-Brain detected, %d primaries, "
			     "automatically solved. Sync from %s node\n",
			     pcount, (hg < 0) ? "peer" : "this");
			if (forced) {
				drbd_WARN("Doing a full sync, since"
				     " UUIDs where ambiguous.\n");
				drbd_uuid_dump(mdev, "self", mdev->bc->md.uuid);
				drbd_uuid_dump(mdev, "peer", mdev->p_uuid);
				hg = hg*2;
			}
		}
	}

	if (hg == -100) {
		if (mdev->net_conf->want_lose && !(mdev->p_uuid[UUID_FLAGS]&1))
			hg = -1;
		if (!mdev->net_conf->want_lose && (mdev->p_uuid[UUID_FLAGS]&1))
			hg = 1;

		if (abs(hg) < 100)
			drbd_WARN("Split-Brain detected, manually solved. "
			     "Sync from %s node\n",
			     (hg < 0) ? "peer" : "this");
	}

	if (hg == -100) {
		ALERT("Split-Brain detected, dropping connection!\n");
		drbd_uuid_dump(mdev, "self", mdev->bc->md.uuid);
		drbd_uuid_dump(mdev, "peer", mdev->p_uuid);
		drbd_khelper(mdev, "split-brain");
		return conn_mask;
	}

	if (hg > 0 && mydisk <= Inconsistent) {
		ERR("I shall become SyncSource, but I am inconsistent!\n");
		return conn_mask;
	}

	if (hg < 0 && /* by intention we do not use mydisk here. */
	    mdev->state.role == Primary && mdev->state.disk >= Consistent) {
		switch (mdev->net_conf->rr_conflict) {
		case CallHelper:
			drbd_khelper(mdev, "pri-lost");
			/* fall through */
		case Disconnect:
			ERR("I shall become SyncTarget, but I am primary!\n");
			return conn_mask;
		case Violently:
			drbd_WARN("Becoming SyncTarget, violating the stable-data"
			     "assumption\n");
		}
	}

	if (abs(hg) >= 2) {
		INFO("Writing the whole bitmap, full sync required after drbd_sync_handshake.\n");
		if (drbd_bitmap_io(mdev, &drbd_bmio_set_n_write, "set_n_write from sync_handshake"))
			return conn_mask;
	}

	if (hg > 0) { /* become sync source. */
		rv = WFBitMapS;
	} else if (hg < 0) { /* become sync target */
		rv = WFBitMapT;
	} else {
		rv = Connected;
		if (drbd_bm_total_weight(mdev)) {
			INFO("No resync, but %lu bits in bitmap!\n",
			     drbd_bm_total_weight(mdev));
		}
	}

	drbd_bm_recount_bits(mdev);

	return rv;
}

/* returns 1 if invalid */
STATIC int cmp_after_sb(enum after_sb_handler peer, enum after_sb_handler self)
{
	/* DiscardRemote - DiscardLocal is valid */
	if ((peer == DiscardRemote && self == DiscardLocal) ||
	    (self == DiscardRemote && peer == DiscardLocal))
		return 0;

	/* any other things with DiscardRemote or DiscardLocal are invalid */
	if (peer == DiscardRemote || peer == DiscardLocal ||
	    self == DiscardRemote || self == DiscardLocal)
		return 1;

	/* everything else is valid if they are equal on both sides. */
	if (peer == self)
		return 0;

	/* everything es is invalid. */
	return 1;
}

STATIC int receive_protocol(struct drbd_conf *mdev, struct Drbd_Header *h)
{
	struct Drbd_Protocol_Packet *p = (struct Drbd_Protocol_Packet *)h;
	int header_size, data_size;
	int p_proto, p_after_sb_0p, p_after_sb_1p, p_after_sb_2p;
	int p_want_lose, p_two_primaries;
	char p_integrity_alg[SHARED_SECRET_MAX];

	header_size = sizeof(*p) - sizeof(*h);
	data_size   = h->length  - header_size;

	if (drbd_recv(mdev, h->payload, header_size) != header_size)
		return FALSE;

	p_proto		= be32_to_cpu(p->protocol);
	p_after_sb_0p	= be32_to_cpu(p->after_sb_0p);
	p_after_sb_1p	= be32_to_cpu(p->after_sb_1p);
	p_after_sb_2p	= be32_to_cpu(p->after_sb_2p);
	p_want_lose	= be32_to_cpu(p->want_lose);
	p_two_primaries = be32_to_cpu(p->two_primaries);

	if (p_proto != mdev->net_conf->wire_protocol) {
		ERR("incompatible communication protocols\n");
		goto disconnect;
	}

	if (cmp_after_sb(p_after_sb_0p, mdev->net_conf->after_sb_0p)) {
		ERR("incompatible after-sb-0pri settings\n");
		goto disconnect;
	}

	if (cmp_after_sb(p_after_sb_1p, mdev->net_conf->after_sb_1p)) {
		ERR("incompatible after-sb-1pri settings\n");
		goto disconnect;
	}

	if (cmp_after_sb(p_after_sb_2p, mdev->net_conf->after_sb_2p)) {
		ERR("incompatible after-sb-2pri settings\n");
		goto disconnect;
	}

	if (p_want_lose && mdev->net_conf->want_lose) {
		ERR("both sides have the 'want_lose' flag set\n");
		goto disconnect;
	}

	if (p_two_primaries != mdev->net_conf->two_primaries) {
		ERR("incompatible setting of the two-primaries options\n");
		goto disconnect;
	}

	if (mdev->agreed_pro_version >= 87) {
		unsigned char *my_alg = mdev->net_conf->integrity_alg;

		if (drbd_recv(mdev, p_integrity_alg, data_size) != data_size)
			return FALSE;

		p_integrity_alg[SHARED_SECRET_MAX-1] = 0;
		if (strcmp(p_integrity_alg, my_alg)) {
			ERR("incompatible setting of the data-integrity-alg\n");
			goto disconnect;
		}
		INFO("data-integrity-alg: %s\n",
		     my_alg[0] ? my_alg : (unsigned char *)"<not-used>");
	}

	return TRUE;

disconnect:
	drbd_force_state(mdev, NS(conn, Disconnecting));
	return FALSE;
}

STATIC int receive_SyncParam(struct drbd_conf *mdev, struct Drbd_Header *h)
{
	int ok = TRUE;
	struct Drbd_SyncParam_Packet *p = (struct Drbd_SyncParam_Packet *)h;
	unsigned int header_size, data_size;
	char p_verify_alg[SHARED_SECRET_MAX];
	struct crypto_hash *verify_tfm = NULL, *old_verify_tfm;

	header_size = sizeof(*p) - sizeof(*h);
	data_size   = h->length  - header_size;

	if (drbd_recv(mdev, h->payload, header_size) != header_size)
		return FALSE;

	mdev->sync_conf.rate	  = be32_to_cpu(p->rate);

	if (mdev->agreed_pro_version >= 88) {
		if (data_size > SHARED_SECRET_MAX) {
			ERR("verify-alg too long, "
			    "peer wants %u, accepting only %u byte\n",
					data_size, SHARED_SECRET_MAX);
			return FALSE;
		}

		if (drbd_recv(mdev, p_verify_alg, data_size) != data_size)
			return FALSE;

		/* we expect NUL terminated string */
		/* but just in case someone tries to be evil */
		D_ASSERT(p_verify_alg[data_size-1] == 0);
		p_verify_alg[data_size-1] = 0;
		if (strcpy(mdev->sync_conf.verify_alg, p_verify_alg)) {
			if (strlen(p_verify_alg)) {
				verify_tfm = crypto_alloc_hash(p_verify_alg, 0,
							       CRYPTO_ALG_ASYNC);
				if (IS_ERR(verify_tfm)) {
					ERR("Can not allocate \"%s\" as verify-alg\n",
					    p_verify_alg);
					return FALSE;
				}

				if (crypto_tfm_alg_type(crypto_hash_tfm(verify_tfm)) !=
				    CRYPTO_ALG_TYPE_DIGEST) {
					crypto_free_hash(verify_tfm);
					ERR("\"%s\" is not a digest (verify-alg)\n",
					    p_verify_alg);
					return FALSE;
				}
			}

			spin_lock(&mdev->peer_seq_lock);
			/* lock against drbd_nl_syncer_conf() */
			strcpy(mdev->sync_conf.verify_alg, p_verify_alg);
			mdev->sync_conf.verify_alg_len = strlen(p_verify_alg);
			old_verify_tfm = mdev->verify_tfm;
			mdev->verify_tfm = verify_tfm;
			spin_unlock(&mdev->peer_seq_lock);

			crypto_free_hash(old_verify_tfm);
		}
	}

	return ok;
}

STATIC void drbd_setup_order_type(struct drbd_conf *mdev, int peer)
{
	/* sorry, we currently have no working implementation
	 * of distributed TCQ */
}

/* warn if the arguments differ by more than 12.5% */
static void warn_if_differ_considerably(struct drbd_conf *mdev,
	const char *s, sector_t a, sector_t b)
{
	sector_t d;
	if (a == 0 || b == 0)
		return;
	d = (a > b) ? (a - b) : (b - a);
	if (d > (a>>3) || d > (b>>3))
		drbd_WARN("Considerable difference in %s: %llus vs. %llus\n", s,
		     (unsigned long long)a, (unsigned long long)b);
}

STATIC int receive_sizes(struct drbd_conf *mdev, struct Drbd_Header *h)
{
	struct Drbd_Sizes_Packet *p = (struct Drbd_Sizes_Packet *)h;
	enum determin_dev_size_enum dd = unchanged;
	unsigned int max_seg_s;
	sector_t p_size, p_usize, my_usize;
	int ldsc = 0; /* local disk size changed */
	enum drbd_conns nconn;

	ERR_IF(h->length != (sizeof(*p)-sizeof(*h))) return FALSE;
	if (drbd_recv(mdev, h->payload, h->length) != h->length)
		return FALSE;

	p_size = be64_to_cpu(p->d_size);
	p_usize = be64_to_cpu(p->u_size);

	if (p_size == 0 && mdev->state.disk == Diskless) {
		ERR("some backing storage is needed\n");
		drbd_force_state(mdev, NS(conn, Disconnecting));
		return FALSE;
	}

	/* just store the peer's disk size for now.
	 * we still need to figure out wether we accept that. */
	mdev->p_size = p_size;

#define min_not_zero(l, r) (l == 0) ? r : ((r == 0) ? l : min(l, r))
	if (inc_local(mdev)) {
		warn_if_differ_considerably(mdev, "lower level device sizes",
			   p_size, drbd_get_max_capacity(mdev->bc));
		warn_if_differ_considerably(mdev, "user requested size",
					    p_usize, mdev->bc->dc.disk_size);

		/* if this is the first connect, or an otherwise expected
		 * param exchange, choose the minimum */
		if (mdev->state.conn == WFReportParams)
			p_usize = min_not_zero((sector_t)mdev->bc->dc.disk_size,
					     p_usize);

		my_usize = mdev->bc->dc.disk_size;

		if (mdev->bc->dc.disk_size != p_usize) {
			mdev->bc->dc.disk_size = p_usize;
			INFO("Peer sets u_size to %lu sectors\n",
			     (unsigned long)mdev->bc->dc.disk_size);
		}

		/* Never shrink a device with usable data during connect.
		   But allow online shrinking if we are connected. */
		if (drbd_new_dev_size(mdev, mdev->bc) <
		   drbd_get_capacity(mdev->this_bdev) &&
		   mdev->state.disk >= Outdated &&
		   mdev->state.conn < Connected) {
			ERR("The peer's disk size is too small!\n");
			drbd_force_state(mdev, NS(conn, Disconnecting));
			mdev->bc->dc.disk_size = my_usize;
			dec_local(mdev);
			return FALSE;
		}
		dec_local(mdev);
	}
#undef min_not_zero

	if (inc_local(mdev)) {
		dd = drbd_determin_dev_size(mdev);
		dec_local(mdev);
		if (dd == dev_size_error)
			return FALSE;
		drbd_md_sync(mdev);
	} else {
		/* I am diskless, need to accept the peer's size. */
		drbd_set_my_capacity(mdev, p_size);
	}

	if (mdev->p_uuid && mdev->state.conn <= Connected && inc_local(mdev)) {
		nconn = drbd_sync_handshake(mdev,
				mdev->state.peer, mdev->state.pdsk);
		dec_local(mdev);

		if (nconn == conn_mask) {
			drbd_force_state(mdev, NS(conn, Disconnecting));
			return FALSE;
		}

		if (drbd_request_state(mdev, NS(conn, nconn)) < SS_Success) {
			drbd_force_state(mdev, NS(conn, Disconnecting));
			return FALSE;
		}
	}

	if (inc_local(mdev)) {
		if (mdev->bc->known_size != drbd_get_capacity(mdev->bc->backing_bdev)) {
			mdev->bc->known_size = drbd_get_capacity(mdev->bc->backing_bdev);
			ldsc = 1;
		}

		max_seg_s = be32_to_cpu(p->max_segment_size);
		if (max_seg_s != mdev->rq_queue->max_segment_size)
			drbd_setup_queue_param(mdev, max_seg_s);

		drbd_setup_order_type(mdev, be32_to_cpu(p->queue_order_type));
		dec_local(mdev);
	}

	if (mdev->state.conn > WFReportParams) {
		if (be64_to_cpu(p->c_size) !=
		    drbd_get_capacity(mdev->this_bdev) || ldsc) {
			/* we have different sizes, probabely peer
			 * needs to know my new size... */
			drbd_send_sizes(mdev);
		}
		if (dd == grew && mdev->state.conn == Connected) {
			if (mdev->state.pdsk >= Inconsistent &&
			    mdev->state.disk >= Inconsistent)
				resync_after_online_grow(mdev);
			else
				set_bit(RESYNC_AFTER_NEG, &mdev->flags);
		}
	}

	return TRUE;
}

STATIC int receive_uuids(struct drbd_conf *mdev, struct Drbd_Header *h)
{
	struct Drbd_GenCnt_Packet *p = (struct Drbd_GenCnt_Packet *)h;
	u64 *p_uuid;
	int i;

	ERR_IF(h->length != (sizeof(*p)-sizeof(*h))) return FALSE;
	if (drbd_recv(mdev, h->payload, h->length) != h->length)
		return FALSE;

	p_uuid = kmalloc(sizeof(u64)*EXT_UUID_SIZE, GFP_KERNEL);

	for (i = Current; i < EXT_UUID_SIZE; i++)
		p_uuid[i] = be64_to_cpu(p->uuid[i]);

	kfree(mdev->p_uuid);
	mdev->p_uuid = p_uuid;

	if (mdev->state.conn < Connected &&
	    mdev->state.disk < Inconsistent &&
	    mdev->state.role == Primary &&
	    (mdev->ed_uuid & ~((u64)1)) != (p_uuid[Current] & ~((u64)1))) {
		ERR("Can only connect to data with current UUID=%016llX\n",
		    (unsigned long long)mdev->ed_uuid);
		drbd_force_state(mdev, NS(conn, Disconnecting));
		return FALSE;
	}

	if (mdev->state.conn >= Connected && mdev->state.disk < Inconsistent)
		drbd_set_ed_uuid(mdev, p_uuid[Current]);

	return TRUE;
}

/**
 * convert_state:
 * Switches the view of the state.
 */
STATIC union drbd_state_t convert_state(union drbd_state_t ps)
{
	union drbd_state_t ms;

	static enum drbd_conns c_tab[] = {
		[Connected] = Connected,

		[StartingSyncS] = StartingSyncT,
		[StartingSyncT] = StartingSyncS,
		[Disconnecting] = TearDown, /* NetworkFailure, */
		[VerifyS]       = VerifyT,
		[conn_mask]   = conn_mask,
	};

	ms.i = ps.i;

	ms.conn = c_tab[ps.conn];
	ms.peer = ps.role;
	ms.role = ps.peer;
	ms.pdsk = ps.disk;
	ms.disk = ps.pdsk;
	ms.peer_isp = (ps.aftr_isp | ps.user_isp);

	return ms;
}

STATIC int receive_req_state(struct drbd_conf *mdev, struct Drbd_Header *h)
{
	struct Drbd_Req_State_Packet *p = (struct Drbd_Req_State_Packet *)h;
	union drbd_state_t mask, val;
	int rv;

	ERR_IF(h->length != (sizeof(*p)-sizeof(*h))) return FALSE;
	if (drbd_recv(mdev, h->payload, h->length) != h->length)
		return FALSE;

	mask.i = be32_to_cpu(p->mask);
	val.i = be32_to_cpu(p->val);

	if (test_bit(DISCARD_CONCURRENT, &mdev->flags) &&
	    test_bit(CLUSTER_ST_CHANGE, &mdev->flags)) {
		drbd_send_sr_reply(mdev, SS_ConcurrentStChg);
		return TRUE;
	}

	mask = convert_state(mask);
	val = convert_state(val);

	DRBD_STATE_DEBUG_INIT_VAL(val);
	rv = drbd_change_state(mdev, ChgStateVerbose, mask, val);

	drbd_send_sr_reply(mdev, rv);
	drbd_md_sync(mdev);

	return TRUE;
}

STATIC int receive_state(struct drbd_conf *mdev, struct Drbd_Header *h)
{
	struct Drbd_State_Packet *p = (struct Drbd_State_Packet *)h;
	enum drbd_conns nconn, oconn;
	union drbd_state_t ns, peer_state;
	enum drbd_disk_state real_peer_disk;
	int rv;

	ERR_IF(h->length != (sizeof(*p)-sizeof(*h)))
		return FALSE;

	if (drbd_recv(mdev, h->payload, h->length) != h->length)
		return FALSE;

	peer_state.i = be32_to_cpu(p->state);

	real_peer_disk = peer_state.disk;
	if (peer_state.disk == Negotiating) {
		real_peer_disk = mdev->p_uuid[UUID_FLAGS] & 4 ? Inconsistent : Consistent;
		INFO("real peer disk state = %s\n", disks_to_name(real_peer_disk));
	}

	spin_lock_irq(&mdev->req_lock);
 retry:
	oconn = nconn = mdev->state.conn;
	spin_unlock_irq(&mdev->req_lock);

	if (nconn == WFReportParams)
		nconn = Connected;

	if (mdev->p_uuid && peer_state.disk >= Negotiating &&
	    inc_local_if_state(mdev, Negotiating)) {
		int cr; /* consider resync */

		cr  = (oconn < Connected);
		cr |= (oconn == Connected &&
		       (peer_state.disk == Negotiating ||
			mdev->state.disk == Negotiating));
		cr |= test_bit(CONSIDER_RESYNC, &mdev->flags); /* peer forced */
		cr |= (oconn == Connected && peer_state.conn > Connected);

		if (cr)
			nconn = drbd_sync_handshake(mdev, peer_state.role, real_peer_disk);

		dec_local(mdev);
		if (nconn == conn_mask) {
			if (mdev->state.disk == Negotiating) {
				drbd_force_state(mdev, NS(disk, Diskless));
				nconn = Connected;
			} else if (peer_state.disk == Negotiating) {
				ERR("Disk attach process on the peer node was aborted.\n");
				peer_state.disk = Diskless;
			} else {
				D_ASSERT(oconn == WFReportParams);
				drbd_force_state(mdev, NS(conn, Disconnecting));
				return FALSE;
			}
		}
	}

	spin_lock_irq(&mdev->req_lock);
	if (mdev->state.conn != oconn)
		goto retry;
	clear_bit(CONSIDER_RESYNC, &mdev->flags);
	ns.i = mdev->state.i;
	ns.conn = nconn;
	ns.peer = peer_state.role;
	ns.pdsk = real_peer_disk;
	ns.peer_isp = (peer_state.aftr_isp | peer_state.user_isp);
	if ((nconn == Connected || nconn == WFBitMapS) && ns.disk == Negotiating)
		ns.disk = mdev->new_state_tmp.disk;
	DRBD_STATE_DEBUG_INIT_VAL(ns);
	rv = _drbd_set_state(mdev, ns, ChgStateVerbose | ChgStateHard, NULL);
	ns = mdev->state;
	spin_unlock_irq(&mdev->req_lock);

	if (rv < SS_Success) {
		drbd_force_state(mdev, NS(conn, Disconnecting));
		return FALSE;
	}

	if (oconn > WFReportParams) {
		if (nconn > Connected && peer_state.conn <= Connected) {
			/* we want resync, peer has not yet decided to sync... */
			drbd_send_uuids(mdev);
			drbd_send_state(mdev);
		} else if (nconn == Connected && peer_state.disk == Negotiating) {
			/* peer is waiting for us to respond... */
			drbd_send_state(mdev);
		}
	}

	mdev->net_conf->want_lose = 0;

	/* FIXME assertion for (gencounts do not diverge) */
	drbd_md_sync(mdev); /* update connected indicator, la_size, ... */

	return TRUE;
}

STATIC int receive_sync_uuid(struct drbd_conf *mdev, struct Drbd_Header *h)
{
	struct Drbd_SyncUUID_Packet *p = (struct Drbd_SyncUUID_Packet *)h;

	wait_event(mdev->misc_wait,
		   mdev->state.conn < Connected ||
		   mdev->state.conn == WFSyncUUID);

	/* D_ASSERT( mdev->state.conn == WFSyncUUID ); */

	ERR_IF(h->length != (sizeof(*p)-sizeof(*h))) return FALSE;
	if (drbd_recv(mdev, h->payload, h->length) != h->length)
		return FALSE;

	/* Here the _drbd_uuid_ functions are right, current should
	   _not_ be rotated into the history */
	if (inc_local_if_state(mdev, Negotiating)) {
		_drbd_uuid_set(mdev, Current, be64_to_cpu(p->uuid));
		_drbd_uuid_set(mdev, Bitmap, 0UL);

		drbd_start_resync(mdev, SyncTarget);

		dec_local(mdev);
	} else
		ERR("Ignoring SyncUUID packet!\n");

	return TRUE;
}

/* Since we are processing the bitfild from lower addresses to higher,
   it does not matter if the process it in 32 bit chunks or 64 bit
   chunks as long as it is little endian. (Understand it as byte stream,
   beginning with the lowest byte...) If we would use big endian
   we would need to process it from the highest address to the lowest,
   in order to be agnostic to the 32 vs 64 bits issue.

   returns 0 on failure, 1 if we suceessfully received it. */
STATIC int receive_bitmap(struct drbd_conf *mdev, struct Drbd_Header *h)
{
	size_t bm_words, bm_i, want, num_words;
	unsigned long *buffer;
	int ok = FALSE;

	wait_event(mdev->misc_wait, !atomic_read(&mdev->ap_bio_cnt));

	drbd_bm_lock(mdev, "receive bitmap");

	bm_words = drbd_bm_words(mdev);
	bm_i	 = 0;
	/* maybe we should use some per thread scratch page,
	 * and allocate that during initial device creation? */
	buffer	 = (unsigned long *) __get_free_page(GFP_NOIO);
	if (!buffer) {
<<<<<<< HEAD
		ERR("failed to allocate one page buffer in %s\n", __func__ );
=======
		ERR("failed to allocate one page buffer in %s\n", __func__);
>>>>>>> 9c3c6799
		goto out;
	}

	while (1) {
		num_words = min_t(size_t, BM_PACKET_WORDS, bm_words-bm_i);
		want = num_words * sizeof(long);
		ERR_IF(want != h->length) goto out;
		if (want == 0)
			break;
		if (drbd_recv(mdev, buffer, want) != want)
			goto out;

		drbd_bm_merge_lel(mdev, bm_i, num_words, buffer);
		bm_i += num_words;

		if (!drbd_recv_header(mdev, h))
			goto out;
		D_ASSERT(h->command == ReportBitMap);
	}

	if (mdev->state.conn == WFBitMapT) {
		ok = !drbd_send_bitmap(mdev);
		if (!ok)
			goto out;
		/* Omit ChgOrdered with this state transition to avoid deadlocks. */
		ok = _drbd_request_state(mdev, NS(conn, WFSyncUUID), ChgStateVerbose);
<<<<<<< HEAD
		D_ASSERT( ok == SS_Success );
=======
		D_ASSERT(ok == SS_Success);
>>>>>>> 9c3c6799
	} else if (mdev->state.conn != WFBitMapS) {
		/* admin may have requested Disconnecting,
		 * other threads may have noticed network errors */
		INFO("unexpected cstate (%s) in receive_bitmap\n",
		    conns_to_name(mdev->state.conn));
	}

	ok = TRUE;
 out:
	drbd_bm_unlock(mdev);
	if (ok && mdev->state.conn == WFBitMapS)
		drbd_start_resync(mdev, SyncSource);
	free_page((unsigned long) buffer);
	return ok;
}

STATIC int receive_skip(struct drbd_conf *mdev, struct Drbd_Header *h)
{
	/* TODO zero copy sink :) */
	static char sink[128];
	int size, want, r;

	drbd_WARN("skipping unknown optional packet type %d, l: %d!\n",
	     h->command, h->length);

	size = h->length;
	while (size > 0) {
		want = min_t(int, size, sizeof(sink));
		r = drbd_recv(mdev, sink, want);
		ERR_IF(r < 0) break;
		size -= r;
	}
	return size == 0;
}

STATIC int receive_UnplugRemote(struct drbd_conf *mdev, struct Drbd_Header *h)
{
	if (mdev->state.disk >= Inconsistent)
		drbd_kick_lo(mdev);

	/* Make sure we've acked all the TCP data associated
	 * with the data requests being unplugged */
	drbd_tcp_quickack(mdev->data.socket);

	return TRUE;
}

typedef int (*drbd_cmd_handler_f)(struct drbd_conf *, struct Drbd_Header *);

static drbd_cmd_handler_f drbd_default_handler[] = {
	[Data]		   = receive_Data,
	[DataReply]	   = receive_DataReply,
	[RSDataReply]	   = receive_RSDataReply,
	[Barrier]	   = receive_Barrier,
	[ReportBitMap]	   = receive_bitmap,
	[UnplugRemote]	   = receive_UnplugRemote,
	[DataRequest]	   = receive_DataRequest,
	[RSDataRequest]    = receive_DataRequest,
	[SyncParam]	   = receive_SyncParam,
	[ReportProtocol]   = receive_protocol,
	[ReportUUIDs]	   = receive_uuids,
	[ReportSizes]	   = receive_sizes,
	[ReportState]	   = receive_state,
	[StateChgRequest]  = receive_req_state,
	[ReportSyncUUID]   = receive_sync_uuid,
	[OVRequest]        = receive_DataRequest,
	[OVReply]          = receive_DataRequest,
	/* anything missing from this table is in
	 * the asender_tbl, see get_asender_cmd */
	[MAX_CMD]	   = NULL,
};

static drbd_cmd_handler_f *drbd_cmd_handler = drbd_default_handler;
static drbd_cmd_handler_f *drbd_opt_cmd_handler;

STATIC void drbdd(struct drbd_conf *mdev)
{
	drbd_cmd_handler_f handler;
	struct Drbd_Header *header = &mdev->data.rbuf.head;

	while (get_t_state(&mdev->receiver) == Running) {
		drbd_thread_current_set_cpu(mdev);
		if (!drbd_recv_header(mdev, header))
			break;

		if (header->command < MAX_CMD)
			handler = drbd_cmd_handler[header->command];
		else if (MayIgnore < header->command
		     && header->command < MAX_OPT_CMD)
			handler = drbd_opt_cmd_handler[header->command-MayIgnore];
		else if (header->command > MAX_OPT_CMD)
			handler = receive_skip;
		else
			handler = NULL;

		if (unlikely(!handler)) {
			ERR("unknown packet type %d, l: %d!\n",
			    header->command, header->length);
			drbd_force_state(mdev, NS(conn, ProtocolError));
			break;
		}
		if (unlikely(!handler(mdev, header))) {
			ERR("error receiving %s, l: %d!\n",
			    cmdname(header->command), header->length);
			drbd_force_state(mdev, NS(conn, ProtocolError));
			break;
		}

		dump_packet(mdev, mdev->data.socket, 2, &mdev->data.rbuf,
				__FILE__, __LINE__);
	}
}

/* FIXME how should freeze-io be handled? */
STATIC void drbd_fail_pending_reads(struct drbd_conf *mdev)
{
	struct hlist_head *slot;
	struct hlist_node *pos;
	struct hlist_node *tmp;
	struct drbd_request *req;
	int i;

	/*
	 * Application READ requests
	 */
	spin_lock_irq(&mdev->req_lock);
	for (i = 0; i < APP_R_HSIZE; i++) {
		slot = mdev->app_reads_hash+i;
		hlist_for_each_entry_safe(req, pos, tmp, slot, colision) {
			/* it may (but should not any longer!)
			 * be on the work queue; if that assert triggers,
			 * we need to also grab the
			 * spin_lock_irq(&mdev->data.work.q_lock);
			 * and list_del_init here. */
			D_ASSERT(list_empty(&req->w.list));
			_req_mod(req, connection_lost_while_pending, 0);
		}
	}
	for (i = 0; i < APP_R_HSIZE; i++)
		if (!hlist_empty(mdev->app_reads_hash+i))
			drbd_WARN("ASSERT FAILED: app_reads_hash[%d].first: "
				"%p, should be NULL\n", i, mdev->app_reads_hash[i].first);

	memset(mdev->app_reads_hash, 0, APP_R_HSIZE*sizeof(void *));
	spin_unlock_irq(&mdev->req_lock);
}

STATIC void drbd_disconnect(struct drbd_conf *mdev)
{
	struct drbd_work prev_work_done;
	enum fencing_policy fp;
	union drbd_state_t os, ns;
	int rv = SS_UnknownError;
	unsigned int i;

<<<<<<< HEAD
	if (mdev->state.conn == StandAlone) return;

=======
	if (mdev->state.conn == StandAlone)
		return;
>>>>>>> 9c3c6799
	/* FIXME verify that:
	 * the state change magic prevents us from becoming >= Connected again
	 * while we are still cleaning up.
	 */
	if (mdev->state.conn >= WFConnection)
		ERR("ASSERT FAILED cstate = %s, expected < WFConnection\n",
				conns_to_name(mdev->state.conn));

	/* asender does not clean up anything. it must not interfere, either */
	drbd_thread_stop(&mdev->asender);

	down(&mdev->data.mutex);
	drbd_free_sock(mdev);
	up(&mdev->data.mutex);

	spin_lock_irq(&mdev->req_lock);
	_drbd_wait_ee_list_empty(mdev, &mdev->active_ee);
	_drbd_wait_ee_list_empty(mdev, &mdev->sync_ee);
	_drbd_clear_done_ee(mdev);
	_drbd_wait_ee_list_empty(mdev, &mdev->read_ee);
	reclaim_net_ee(mdev);
	spin_unlock_irq(&mdev->req_lock);

	/* We do not have data structures that would allow us to
	 * get the rs_pending_cnt down to 0 again.
	 *  * On SyncTarget we do not have any data structures describing
	 *    the pending RSDataRequest's we have sent.
	 *  * On SyncSource there is no data structure that tracks
	 *    the RSDataReply blocks that we sent to the SyncTarget.
	 *  And no, it is not the sum of the reference counts in the
	 *  resync_LRU. The resync_LRU tracks the whole operation including
	 *  the disk-IO, while the rs_pending_cnt only tracks the blocks
	 *  on the fly. */
	drbd_rs_cancel_all(mdev);
	mdev->rs_total = 0;
	mdev->rs_failed = 0;
	atomic_set(&mdev->rs_pending_cnt, 0);
	wake_up(&mdev->misc_wait);

	/* make sure syncer is stopped and w_resume_next_sg queued */
	del_timer_sync(&mdev->resync_timer);
	set_bit(STOP_SYNC_TIMER, &mdev->flags);
	resync_timer_fn((unsigned long)mdev);

	/* wait for all w_e_end_data_req, w_e_end_rsdata_req, w_send_barrier,
	 * w_make_resync_request etc. which may still be on the worker queue
	 * to be "canceled" */
	set_bit(WORK_PENDING, &mdev->flags);
	prev_work_done.cb = w_prev_work_done;
	drbd_queue_work(&mdev->data.work, &prev_work_done);
	wait_event(mdev->misc_wait, !test_bit(WORK_PENDING, &mdev->flags));

	kfree(mdev->p_uuid);
	mdev->p_uuid = NULL;

	/* queue cleanup for the worker.
	 * FIXME this should go into after_state_ch  */
	if (!mdev->state.susp)
		tl_clear(mdev);

	/* FIXME: fail pending reads?
	 * when we are configured for freeze io,
	 * we could retry them once we un-freeze. */
	drbd_fail_pending_reads(mdev);

	INFO("Connection closed\n");

	drbd_md_sync(mdev);

	fp = DontCare;
	if (inc_local(mdev)) {
		fp = mdev->bc->dc.fencing;
		dec_local(mdev);
	}

	if (mdev->state.role == Primary) {
		if (fp >= Resource && mdev->state.pdsk >= DUnknown) {
			enum drbd_disk_state nps = drbd_try_outdate_peer(mdev);
			drbd_request_state(mdev, NS(pdsk, nps));
		}
	}

	spin_lock_irq(&mdev->req_lock);
	os = mdev->state;
	if (os.conn >= Unconnected) {
		/* Do not restart in case we are Disconnecting */
		ns = os;
		ns.conn = Unconnected;
		DRBD_STATE_DEBUG_INIT_VAL(ns);
		rv = _drbd_set_state(mdev, ns, ChgStateVerbose, NULL);
	}
	spin_unlock_irq(&mdev->req_lock);

	if (os.conn == Disconnecting) {
		struct hlist_head *h;
		wait_event(mdev->misc_wait, atomic_read(&mdev->net_cnt) == 0);

		/* we must not free the tl_hash
		 * while application io is still on the fly */
		wait_event(mdev->misc_wait, atomic_read(&mdev->ap_bio_cnt) == 0);

		spin_lock_irq(&mdev->req_lock);
		/* paranoia code */
		for (h = mdev->ee_hash; h < mdev->ee_hash + mdev->ee_hash_s; h++)
			if (h->first)
				ERR("ASSERT FAILED ee_hash[%u].first == %p, expected NULL\n",
						(int)(h - mdev->ee_hash), h->first);
		kfree(mdev->ee_hash);
		mdev->ee_hash = NULL;
		mdev->ee_hash_s = 0;

		/* paranoia code */
		for (h = mdev->tl_hash; h < mdev->tl_hash + mdev->tl_hash_s; h++)
			if (h->first)
				ERR("ASSERT FAILED tl_hash[%u] == %p, expected NULL\n",
						(int)(h - mdev->tl_hash), h->first);
		kfree(mdev->tl_hash);
		mdev->tl_hash = NULL;
		mdev->tl_hash_s = 0;
		spin_unlock_irq(&mdev->req_lock);

		crypto_free_hash(mdev->cram_hmac_tfm);
		mdev->cram_hmac_tfm = NULL;

		kfree(mdev->net_conf);
		mdev->net_conf = NULL;
		drbd_request_state(mdev, NS(conn, StandAlone));
	}

	/* they do trigger all the time.
	 * hm. why won't tcp release the page references,
	 * we already released the socket!? */
	i = atomic_read(&mdev->pp_in_use);
	if (i)
		DBG("pp_in_use = %u, expected 0\n", i);
	if (!list_empty(&mdev->net_ee))
		DBG("net_ee not empty!\n");

	D_ASSERT(list_empty(&mdev->read_ee));
	D_ASSERT(list_empty(&mdev->active_ee));
	D_ASSERT(list_empty(&mdev->sync_ee));
	D_ASSERT(list_empty(&mdev->done_ee));

	/* ok, no more ee's on the fly, it is safe to reset the epoch_size */
	atomic_set(&mdev->current_epoch->epoch_size, 0);
	D_ASSERT(list_empty(&mdev->current_epoch->list));
}

/*
 * We support PRO_VERSION_MIN to PRO_VERSION_MAX. The protocol version
 * we can agree on is stored in agreed_pro_version.
 *
 * feature flags and the reserved array should be enough room for future
 * enhancements of the handshake protocol, and possible plugins...
 *
 * for now, they are expected to be zero, but ignored.
 */
STATIC int drbd_send_handshake(struct drbd_conf *mdev)
{
	/* ASSERT current == mdev->receiver ... */
	struct Drbd_HandShake_Packet *p = &mdev->data.sbuf.HandShake;
	int ok;

	if (down_interruptible(&mdev->data.mutex)) {
		ERR("interrupted during initial handshake\n");
		return 0; /* interrupted. not ok. */
	}
	/* FIXME do we need to verify this here? */
	if (mdev->data.socket == NULL) {
		up(&mdev->data.mutex);
		return 0;
	}

	memset(p, 0, sizeof(*p));
<<<<<<< HEAD
	p->protocol_min = cpu_to_be32(PRO_VERSION_MIN);
	p->protocol_max = cpu_to_be32(PRO_VERSION_MAX);
	ok = _drbd_send_cmd( mdev, mdev->data.socket, HandShake,
			     (struct Drbd_Header *)p, sizeof(*p), 0 );
=======
	p->protocol_version = cpu_to_be32(PRO_VERSION);
	ok = _drbd_send_cmd(mdev, mdev->data.socket, HandShake,
			    (struct Drbd_Header *)p, sizeof(*p), 0);
>>>>>>> 9c3c6799
	up(&mdev->data.mutex);
	return ok;
}

/*
 * return values:
 *   1 yess, we have a valid connection
 *   0 oops, did not work out, please try again
 *  -1 peer talks different language,
 *     no point in trying again, please go standalone.
 */
int drbd_do_handshake(struct drbd_conf *mdev)
{
	/* ASSERT current == mdev->receiver ... */
	struct Drbd_HandShake_Packet *p = &mdev->data.rbuf.HandShake;
	const int expect = sizeof(struct Drbd_HandShake_Packet)
			  -sizeof(struct Drbd_Header);
	int rv;

	rv = drbd_send_handshake(mdev);
	if (!rv)
		return 0;

	rv = drbd_recv_header(mdev, &p->head);
	if (!rv)
		return 0;

	if (p->head.command != HandShake) {
		ERR("expected HandShake packet, received: %s (0x%04x)\n",
		     cmdname(p->head.command), p->head.command);
		return -1;
	}

	if (p->head.length != expect) {
		ERR("expected HandShake length: %u, received: %u\n",
		     expect, p->head.length);
		return -1;
	}

	rv = drbd_recv(mdev, &p->head.payload, expect);

	if (rv != expect) {
		ERR("short read receiving handshake packet: l=%u\n", rv);
		return 0;
	}

	dump_packet(mdev, mdev->data.socket, 2, &mdev->data.rbuf,
			__FILE__, __LINE__);

<<<<<<< HEAD
	p->protocol_min = be32_to_cpu(p->protocol_min);
	p->protocol_max = be32_to_cpu(p->protocol_max);
	if(p->protocol_max == 0) p->protocol_max = p->protocol_min;

	if (PRO_VERSION_MAX < p->protocol_min ) goto incompat;
	if (PRO_VERSION_MIN > p->protocol_max ) goto incompat;

	mdev->agreed_pro_version = min_t(int,PRO_VERSION_MAX,p->protocol_max);

	INFO("Handshake successful: "
	     "Agreed network protocol version %d\n", mdev->agreed_pro_version);
=======
	p->protocol_version = be32_to_cpu(p->protocol_version);

	if (p->protocol_version == PRO_VERSION ||
	    p->protocol_version == (PRO_VERSION+1)) {
		if (p->protocol_version == (PRO_VERSION+1)) {
			drbd_WARN("You should upgrade me! "
			      "Peer wants protocol version: %u\n",
			      p->protocol_version);
		}
		INFO("Handshake successful: "
		     "DRBD Network Protocol version %u\n", PRO_VERSION);
	} /* else if ( p->protocol_version == (PRO_VERSION-1) ) {
		// not yet; but next time :)
		INFO( "Handshake successful: DRBD Protocol version %u\n",
		      (PRO_VERSION-1) );
		... do some remapping of defaults and jump tables here ...
	} */ else {
		ERR("incompatible DRBD dialects: "
		    "I support %u, peer wants %u\n",
		    PRO_VERSION, p->protocol_version);
		return -1;
	}
>>>>>>> 9c3c6799

	return 1;

 incompat:
	ERR("incompatible DRBD dialects: "
	    "I support %d-%d, peer supports %d-%d\n",
	    PRO_VERSION_MIN,PRO_VERSION_MAX, 
	    p->protocol_min, p->protocol_max);
	return -1;
}

#if !defined(CONFIG_CRYPTO_HMAC) && !defined(CONFIG_CRYPTO_HMAC_MODULE)
int drbd_do_auth(struct drbd_conf *mdev)
{
	ERR("This kernel was build without CONFIG_CRYPTO_HMAC.\n");
	ERR("You need to disable 'cram-hmac-alg' in drbd.conf.\n");
	return 0;
}
#else
#define CHALLENGE_LEN 64
int drbd_do_auth(struct drbd_conf *mdev)
{
	char my_challenge[CHALLENGE_LEN];  /* 64 Bytes... */
	struct scatterlist sg;
	char *response = NULL;
	char *right_response = NULL;
	char *peers_ch = NULL;
	struct Drbd_Header p;
	unsigned int key_len = strlen(mdev->net_conf->shared_secret);
	unsigned int resp_size;
	struct hash_desc desc;
	int rv;

	desc.tfm = mdev->cram_hmac_tfm;
	desc.flags = 0;

	rv = crypto_hash_setkey(mdev->cram_hmac_tfm,
				(u8 *)mdev->net_conf->shared_secret, key_len);
	if (rv) {
		ERR("crypto_hash_setkey() failed with %d\n", rv);
		rv = 0;
		goto fail;
	}

	get_random_bytes(my_challenge, CHALLENGE_LEN);

	rv = drbd_send_cmd2(mdev, AuthChallenge, my_challenge, CHALLENGE_LEN);
	if (!rv)
		goto fail;

	rv = drbd_recv_header(mdev, &p);
	if (!rv)
		goto fail;

	if (p.command != AuthChallenge) {
		ERR("expected AuthChallenge packet, received: %s (0x%04x)\n",
		    cmdname(p.command), p.command);
		rv = 0;
		goto fail;
	}

	if (p.length > CHALLENGE_LEN*2) {
		ERR("expected AuthChallenge payload too big.\n");
		rv = 0;
		goto fail;
	}

	peers_ch = kmalloc(p.length, GFP_KERNEL);
	if (peers_ch == NULL) {
		ERR("kmalloc of peers_ch failed\n");
		rv = 0;
		goto fail;
	}

	rv = drbd_recv(mdev, peers_ch, p.length);

	if (rv != p.length) {
		ERR("short read AuthChallenge: l=%u\n", rv);
		rv = 0;
		goto fail;
	}

	resp_size = crypto_hash_digestsize(mdev->cram_hmac_tfm);
	response = kmalloc(resp_size, GFP_KERNEL);
	if (response == NULL) {
		ERR("kmalloc of response failed\n");
		rv = 0;
		goto fail;
	}

	sg_init_table(&sg, 1);
	sg_set_buf(&sg, peers_ch, p.length);

	rv = crypto_hash_digest(&desc, &sg, sg.length, response);
	if (rv) {
		ERR("crypto_hash_digest() failed with %d\n", rv);
		rv = 0;
		goto fail;
	}

	rv = drbd_send_cmd2(mdev, AuthResponse, response, resp_size);
	if (!rv)
		goto fail;

	rv = drbd_recv_header(mdev, &p);
	if (!rv)
		goto fail;

	if (p.command != AuthResponse) {
		ERR("expected AuthResponse packet, received: %s (0x%04x)\n",
		    cmdname(p.command), p.command);
		rv = 0;
		goto fail;
	}

	if (p.length != resp_size) {
		ERR("expected AuthResponse payload of wrong size\n");
		rv = 0;
		goto fail;
	}

	rv = drbd_recv(mdev, response , resp_size);

	if (rv != resp_size) {
		ERR("short read receiving AuthResponse: l=%u\n", rv);
		rv = 0;
		goto fail;
	}

	right_response = kmalloc(resp_size, GFP_KERNEL);
	if (response == NULL) {
		ERR("kmalloc of right_response failed\n");
		rv = 0;
		goto fail;
	}

	sg_set_buf(&sg, my_challenge, CHALLENGE_LEN);

	rv = crypto_hash_digest(&desc, &sg, sg.length, right_response);
	if (rv) {
		ERR("crypto_hash_digest() failed with %d\n", rv);
		rv = 0;
		goto fail;
	}

	rv = !memcmp(response, right_response, resp_size);

	if (rv)
		INFO("Peer authenticated using %d bytes of '%s' HMAC\n",
		     resp_size, mdev->net_conf->cram_hmac_alg);

 fail:
	kfree(peers_ch);
	kfree(response);
	kfree(right_response);

	return rv;
}
#endif

STATIC int drbdd_init(struct Drbd_thread *thi)
{
	struct drbd_conf *mdev = thi->mdev;
	int minor = mdev_to_minor(mdev);
	int h;

	sprintf(current->comm, "drbd%d_receiver", minor);
	INFO("receiver (re)started\n");

	do {
		h = drbd_connect(mdev);
		if (h == 0) {
			drbd_disconnect(mdev);
			__set_current_state(TASK_INTERRUPTIBLE);
			schedule_timeout(HZ);
		}
		if (h == -1) {
			drbd_WARN("Discarding network configuration.\n");
			drbd_force_state(mdev, NS(conn, Disconnecting));
		}
	} while (h == 0);

	if (h > 0) {
		if (inc_net(mdev)) {
			drbdd(mdev);
			dec_net(mdev);
		}
	}

	drbd_disconnect(mdev);
<<<<<<< HEAD
=======

	/* Ensure that the thread state fits to our connection state. */
	if (mdev->state.conn == Unconnected) {
		ERR_IF(mdev->receiver.t_state != Restarting)
			drbd_thread_restart_nowait(&mdev->receiver);
	} else if (mdev->state.conn == StandAlone) {
		ERR_IF(mdev->receiver.t_state != Exiting)
			drbd_thread_stop_nowait(&mdev->receiver);
	}

>>>>>>> 9c3c6799
	INFO("receiver terminated\n");
	return 0;
}

/* ********* acknowledge sender ******** */

STATIC int got_RqSReply(struct drbd_conf *mdev, struct Drbd_Header *h)
{
	struct Drbd_RqS_Reply_Packet *p = (struct Drbd_RqS_Reply_Packet *)h;

	int retcode = be32_to_cpu(p->retcode);

	if (retcode >= SS_Success) {
		set_bit(CL_ST_CHG_SUCCESS, &mdev->flags);
	} else {
		set_bit(CL_ST_CHG_FAIL, &mdev->flags);
		ERR("Requested state change failed by peer: %s (%d)\n",
		    set_st_err_name(retcode), retcode);
	}
	wake_up(&mdev->state_wait);

	return TRUE;
}

STATIC int got_Ping(struct drbd_conf *mdev, struct Drbd_Header *h)
{
	return drbd_send_ping_ack(mdev);

}

STATIC int got_PingAck(struct drbd_conf *mdev, struct Drbd_Header *h)
{
	/* restore idle timeout */
	mdev->meta.socket->sk->sk_rcvtimeo = mdev->net_conf->ping_int*HZ;

	return TRUE;
}

STATIC int got_BlockAck(struct drbd_conf *mdev, struct Drbd_Header *h)
{
	struct drbd_request *req;
	struct Drbd_BlockAck_Packet *p = (struct Drbd_BlockAck_Packet *)h;
	sector_t sector = be64_to_cpu(p->sector);
	int blksize = be32_to_cpu(p->blksize);

	update_peer_seq(mdev, be32_to_cpu(p->seq_num));

	if (is_syncer_block_id(p->block_id)) {
		drbd_set_in_sync(mdev, sector, blksize);
		dec_rs_pending(mdev);
	} else {
		spin_lock_irq(&mdev->req_lock);
		req = _ack_id_to_req(mdev, p->block_id, sector);

		if (unlikely(!req)) {
			spin_unlock_irq(&mdev->req_lock);
			ERR("Got a corrupt block_id/sector pair(2).\n");
			return FALSE;
		}

		switch (be16_to_cpu(h->command)) {
		case RSWriteAck:
			D_ASSERT(mdev->net_conf->wire_protocol == DRBD_PROT_C);
			_req_mod(req, write_acked_by_peer_and_sis, 0);
			break;
		case WriteAck:
			D_ASSERT(mdev->net_conf->wire_protocol == DRBD_PROT_C);
			_req_mod(req, write_acked_by_peer, 0);
			break;
		case RecvAck:
			D_ASSERT(mdev->net_conf->wire_protocol == DRBD_PROT_B);
			_req_mod(req, recv_acked_by_peer, 0);
			break;
		case DiscardAck:
			D_ASSERT(mdev->net_conf->wire_protocol == DRBD_PROT_C);
			ALERT("Got DiscardAck packet %llus +%u!"
			      " DRBD is not a random data generator!\n",
			      (unsigned long long)req->sector, req->size);
			_req_mod(req, conflict_discarded_by_peer, 0);
			break;
		default:
			D_ASSERT(0);
		}
		spin_unlock_irq(&mdev->req_lock);
	}
	/* dec_ap_pending is handled within _req_mod */

	return TRUE;
}

STATIC int got_NegAck(struct drbd_conf *mdev, struct Drbd_Header *h)
{
	struct Drbd_BlockAck_Packet *p = (struct Drbd_BlockAck_Packet *)h;
	sector_t sector = be64_to_cpu(p->sector);
	struct drbd_request *req;

	if (DRBD_ratelimit(5*HZ, 5))
		drbd_WARN("Got NegAck packet. Peer is in troubles?\n");

	update_peer_seq(mdev, be32_to_cpu(p->seq_num));

	if (is_syncer_block_id(p->block_id)) {
		int size = be32_to_cpu(p->blksize);

		dec_rs_pending(mdev);

		drbd_rs_failed_io(mdev, sector, size);
	} else {
		spin_lock_irq(&mdev->req_lock);
		req = _ack_id_to_req(mdev, p->block_id, sector);

		if (unlikely(!req)) {
			spin_unlock_irq(&mdev->req_lock);
			ERR("Got a corrupt block_id/sector pair(2).\n");
			return FALSE;
		}

		_req_mod(req, neg_acked, 0);
		spin_unlock_irq(&mdev->req_lock);
	}

	return TRUE;
}

STATIC int got_NegDReply(struct drbd_conf *mdev, struct Drbd_Header *h)
{
	struct drbd_request *req;
	struct Drbd_BlockAck_Packet *p = (struct Drbd_BlockAck_Packet *)h;
	sector_t sector = be64_to_cpu(p->sector);

	spin_lock_irq(&mdev->req_lock);
	req = _ar_id_to_req(mdev, p->block_id, sector);
	if (unlikely(!req)) {
		spin_unlock_irq(&mdev->req_lock);
		ERR("Got a corrupt block_id/sector pair(3).\n");
		return FALSE;
	}

	_req_mod(req, neg_acked, 0);
	spin_unlock_irq(&mdev->req_lock);

	update_peer_seq(mdev, be32_to_cpu(p->seq_num));

	ERR("Got NegDReply; Sector %llus, len %u; Fail original request.\n",
	    (unsigned long long)sector, be32_to_cpu(p->blksize));

	return TRUE;
}

STATIC int got_NegRSDReply(struct drbd_conf *mdev, struct Drbd_Header *h)
{
	sector_t sector;
	int size;
	struct Drbd_BlockAck_Packet *p = (struct Drbd_BlockAck_Packet *)h;

	sector = be64_to_cpu(p->sector);
	size = be32_to_cpu(p->blksize);
	D_ASSERT(p->block_id == ID_SYNCER);

	update_peer_seq(mdev, be32_to_cpu(p->seq_num));

	dec_rs_pending(mdev);

	if (inc_local_if_state(mdev, Failed)) {
		drbd_rs_complete_io(mdev, sector);
		drbd_rs_failed_io(mdev, sector, size);
		dec_local(mdev);
	}

	return TRUE;
}

STATIC int got_BarrierAck(struct drbd_conf *mdev, struct Drbd_Header *h)
{
	struct Drbd_BarrierAck_Packet *p = (struct Drbd_BarrierAck_Packet *)h;

	tl_release(mdev, p->barrier, be32_to_cpu(p->set_size));
	dec_ap_pending(mdev);

	return TRUE;
}


STATIC int got_OVResult(struct drbd_conf *mdev, struct Drbd_Header* h)
{
	struct Drbd_BlockAck_Packet *p = (struct Drbd_BlockAck_Packet*)h;
	struct drbd_work* w;
	sector_t sector;
	int size;

	sector = be64_to_cpu(p->sector);
	size = be32_to_cpu(p->blksize);

	update_peer_seq(mdev, be32_to_cpu(p->seq_num));

	if (be64_to_cpu(p->block_id) == ID_OUT_OF_SYNC) {
		drbd_ov_oos_found(mdev, sector, size);
	} else ov_oos_print(mdev);

	drbd_rs_complete_io(mdev, sector);
	dec_rs_pending(mdev);

	if (--mdev->ov_left == 0) {
		w = kmalloc(sizeof(*w), GFP_KERNEL);
		if (w) {
			w->cb = w_ov_finished;
			drbd_queue_work_front(&mdev->data.work, w);
		} else {
			ERR("kmalloc(w) failed.");
			drbd_resync_finished(mdev);
		}
	}
	return TRUE;
}


struct asender_cmd {
	size_t pkt_size;
	int (*process)(struct drbd_conf *mdev, struct Drbd_Header *h);
};

static struct asender_cmd *get_asender_cmd(int cmd)
{
	static struct asender_cmd asender_tbl[] = {
		/* anything missing from this table is in
		 * the drbd_cmd_handler (drbd_default_handler) table,
		 * see the beginning of drbdd() */
	[Ping]		= { sizeof(struct Drbd_Header), got_Ping },
	[PingAck]	= { sizeof(struct Drbd_Header),	got_PingAck },
	[RecvAck]	= { sizeof(struct Drbd_BlockAck_Packet), got_BlockAck },
	[WriteAck]	= { sizeof(struct Drbd_BlockAck_Packet), got_BlockAck },
	[RSWriteAck]	= { sizeof(struct Drbd_BlockAck_Packet), got_BlockAck },
	[DiscardAck]	= { sizeof(struct Drbd_BlockAck_Packet), got_BlockAck },
	[NegAck]	= { sizeof(struct Drbd_BlockAck_Packet), got_NegAck },
	[NegDReply]	=
		{ sizeof(struct Drbd_BlockAck_Packet), got_NegDReply },
	[NegRSDReply]	=
		{ sizeof(struct Drbd_BlockAck_Packet), got_NegRSDReply},
	[OVResult]  = { sizeof(struct Drbd_BlockAck_Packet),  got_OVResult },

	[BarrierAck]	=
		{ sizeof(struct Drbd_BarrierAck_Packet), got_BarrierAck },
	[StateChgReply] =
		{ sizeof(struct Drbd_RqS_Reply_Packet), got_RqSReply },
	};
	if (cmd == OVResult)
		return &asender_tbl[cmd];
	if (cmd < FIRST_ASENDER_CMD)
		return NULL;
	if (cmd > LAST_ASENDER_CMD)
		return NULL;
	return &asender_tbl[cmd];
}

STATIC int drbd_asender(struct Drbd_thread *thi)
{
	struct drbd_conf *mdev = thi->mdev;
	struct Drbd_Header *h = &mdev->meta.rbuf.head;
	struct asender_cmd *cmd = NULL;

	int rv, len;
	void *buf    = h;
	int received = 0;
	int expect   = sizeof(struct Drbd_Header);
	int empty;

	sprintf(current->comm, "drbd%d_asender", mdev_to_minor(mdev));

	current->policy = SCHED_RR;  /* Make this a realtime task! */
	current->rt_priority = 2;    /* more important than all other tasks */

	while (get_t_state(thi) == Running) {
		drbd_thread_current_set_cpu(mdev);
		if (test_and_clear_bit(SEND_PING, &mdev->flags)) {
			ERR_IF(!drbd_send_ping(mdev)) goto reconnect;
			mdev->meta.socket->sk->sk_rcvtimeo =
				mdev->net_conf->ping_timeo*HZ/10;
		}

		/* conditionally cork;
		 * it may hurt latency if we cork without much to send */
		if (!mdev->net_conf->no_cork &&
			3 < atomic_read(&mdev->unacked_cnt))
			drbd_tcp_cork(mdev->meta.socket);
		while (1) {
			clear_bit(SIGNAL_ASENDER, &mdev->flags);
			flush_signals(current);
			if (!drbd_process_done_ee(mdev)) {
				ERR("process_done_ee() = NOT_OK\n");
				goto reconnect;
			}
			/* to avoid race with newly queued ACKs */
			set_bit(SIGNAL_ASENDER, &mdev->flags);
			spin_lock_irq(&mdev->req_lock);
			empty = list_empty(&mdev->done_ee);
			spin_unlock_irq(&mdev->req_lock);
			/* new ack may have been queued right here,
			 * but then there is also a signal pending,
			 * and we start over... */
			if (empty)
				break;
		}
		/* but unconditionally uncork */
		if (!mdev->net_conf->no_cork)
			drbd_tcp_uncork(mdev->meta.socket);

		/* short circuit, recv_msg would return EINTR anyways. */
		if (signal_pending(current))
			continue;

		rv = drbd_recv_short(mdev, mdev->meta.socket,
				     buf, expect-received, 0);
		clear_bit(SIGNAL_ASENDER, &mdev->flags);

		flush_signals(current);

		/* Note:
		 * -EINTR	 (on meta) we got a signal
		 * -EAGAIN	 (on meta) rcvtimeo expired
		 * -ECONNRESET	 other side closed the connection
		 * -ERESTARTSYS  (on data) we got a signal
		 * rv <  0	 other than above: unexpected error!
		 * rv == expected: full header or command
		 * rv <  expected: "woken" by signal during receive
		 * rv == 0	 : "connection shut down by peer"
		 */
		if (likely(rv > 0)) {
			received += rv;
			buf	 += rv;
		} else if (rv == 0) {
			ERR("meta connection shut down by peer.\n");
			goto reconnect;
		} else if (rv == -EAGAIN) {
			if (mdev->meta.socket->sk->sk_rcvtimeo ==
			    mdev->net_conf->ping_timeo*HZ/10) {
				ERR("PingAck did not arrive in time.\n");
				goto reconnect;
			}
			set_bit(SEND_PING, &mdev->flags);
			continue;
		} else if (rv == -EINTR) {
			continue;
		} else {
			ERR("sock_recvmsg returned %d\n", rv);
			goto reconnect;
		}

		if (received == expect && cmd == NULL) {
			if (unlikely(h->magic != BE_DRBD_MAGIC)) {
				ERR("magic?? on meta m: 0x%lx c: %d l: %d\n",
				    (long)be32_to_cpu(h->magic),
				    h->command, h->length);
				goto reconnect;
			}
			cmd = get_asender_cmd(be16_to_cpu(h->command));
			len = be16_to_cpu(h->length);
			if (unlikely(cmd == NULL)) {
				ERR("unknown command?? on meta m: 0x%lx c: %d l: %d\n",
				    (long)be32_to_cpu(h->magic),
				    h->command, h->length);
				goto disconnect;
			}
			expect = cmd->pkt_size;
			ERR_IF(len != expect-sizeof(struct Drbd_Header)) {
				dump_packet(mdev, mdev->meta.socket, 1, (void *)h, __FILE__, __LINE__);
				DUMPI(expect);
				goto reconnect;
			}
		}
		if (received == expect) {
			D_ASSERT(cmd != NULL);
			dump_packet(mdev, mdev->meta.socket, 1, (void *)h, __FILE__, __LINE__);
			if (!cmd->process(mdev, h))
				goto reconnect;

			buf	 = h;
			received = 0;
			expect	 = sizeof(struct Drbd_Header);
			cmd	 = NULL;
		}
	}

	if (0) {
reconnect:
		drbd_force_state(mdev, NS(conn, NetworkFailure));
	}
	if (0) {
disconnect:
		drbd_force_state(mdev, NS(conn, Disconnecting));
	}
	clear_bit(SIGNAL_ASENDER, &mdev->flags);

	D_ASSERT(mdev->state.conn < Connected);
	INFO("asender terminated\n");

	return 0;
}<|MERGE_RESOLUTION|>--- conflicted
+++ resolved
@@ -438,14 +438,10 @@
 		|| is_syncer_block_id(e->block_id))
 			++n;
 
-<<<<<<< HEAD
-		if (!hlist_unhashed(&e->colision)) hlist_del_init(&e->colision);
+		if (!hlist_unhashed(&e->colision))
+			hlist_del_init(&e->colision);
 		if (e->epoch)
 			drbd_may_finish_epoch(mdev, e->epoch, EV_put + EV_cleanup);
-=======
-		if (!hlist_unhashed(&e->colision))
-			hlist_del_init(&e->colision);
->>>>>>> 9c3c6799
 		drbd_free_ee(mdev, e);
 	}
 
@@ -1215,42 +1211,13 @@
 	/* BarrierAck may imply that the corresponding extent is dropped from
 	 * the activity log, which means it would not be resynced in case the
 	 * Primary crashes now.
-<<<<<<< HEAD
 	 * Therefore we must send the barrier_ack after the barrier request was
 	 * completed. */
 	switch (mdev->write_ordering) {
 	case WO_bio_barrier:
 	case WO_none:
-		if ( rv == FE_recycled)
+		if (rv == FE_recycled)
 			return TRUE;
-=======
-	 * Just waiting for write_completion is not enough,
-	 * better flush to make sure it is all on stable storage. */
-	if (!test_bit(LL_DEV_NO_FLUSH, &mdev->flags) && inc_local(mdev)) {
-		rv = blkdev_issue_flush(mdev->bc->backing_bdev, NULL);
-		dec_local(mdev);
-		if (rv == -EOPNOTSUPP) /* don't try again */
-			set_bit(LL_DEV_NO_FLUSH, &mdev->flags);
-		if (rv)
-			ERR("local disk flush failed with status %d\n", rv);
-	}
-
-	/* FIXME CAUTION! receiver thread sending via msock.
-	 * to make sure this BarrierAck will not be received before the asender
-	 * had a chance to send all the write acks corresponding to this epoch,
-	 * wait_for that bit to clear... */
-	set_bit(WRITE_ACK_PENDING, &mdev->flags);
-	wake_asender(mdev);
-	rv = wait_event_interruptible(mdev->ee_wait,
-			      !test_bit(WRITE_ACK_PENDING, &mdev->flags));
-
-	if (rv == 0 && mdev->state.conn >= Connected)
-		rv = drbd_send_b_ack(mdev, p->barrier, epoch_size);
-	else
-		rv = 0;
-	dec_unacked(mdev);
->>>>>>> 9c3c6799
-
 		break;
 
 	case WO_bdev_flush:
@@ -2067,7 +2034,6 @@
 			return 0;
 		}
 		break;
-<<<<<<< HEAD
 
 	case OVReply:
 		fault_type = DRBD_FAULT_RS_RD;
@@ -2113,13 +2079,9 @@
 		break;
 
 
-	default:; /* avoid compiler warning */
+	default:
 		ERR("unexpected command (%s) in receive_DataRequest\n",
 		    cmdname(h->command));
-=======
-	default:
-		/* avoid compiler warning */
->>>>>>> 9c3c6799
 		fault_type = DRBD_FAULT_MAX;
 	}
 
@@ -3076,11 +3038,7 @@
 	 * and allocate that during initial device creation? */
 	buffer	 = (unsigned long *) __get_free_page(GFP_NOIO);
 	if (!buffer) {
-<<<<<<< HEAD
-		ERR("failed to allocate one page buffer in %s\n", __func__ );
-=======
 		ERR("failed to allocate one page buffer in %s\n", __func__);
->>>>>>> 9c3c6799
 		goto out;
 	}
 
@@ -3107,11 +3065,7 @@
 			goto out;
 		/* Omit ChgOrdered with this state transition to avoid deadlocks. */
 		ok = _drbd_request_state(mdev, NS(conn, WFSyncUUID), ChgStateVerbose);
-<<<<<<< HEAD
-		D_ASSERT( ok == SS_Success );
-=======
 		D_ASSERT(ok == SS_Success);
->>>>>>> 9c3c6799
 	} else if (mdev->state.conn != WFBitMapS) {
 		/* admin may have requested Disconnecting,
 		 * other threads may have noticed network errors */
@@ -3267,13 +3221,8 @@
 	int rv = SS_UnknownError;
 	unsigned int i;
 
-<<<<<<< HEAD
-	if (mdev->state.conn == StandAlone) return;
-
-=======
 	if (mdev->state.conn == StandAlone)
 		return;
->>>>>>> 9c3c6799
 	/* FIXME verify that:
 	 * the state change magic prevents us from becoming >= Connected again
 	 * while we are still cleaning up.
@@ -3448,16 +3397,10 @@
 	}
 
 	memset(p, 0, sizeof(*p));
-<<<<<<< HEAD
 	p->protocol_min = cpu_to_be32(PRO_VERSION_MIN);
 	p->protocol_max = cpu_to_be32(PRO_VERSION_MAX);
 	ok = _drbd_send_cmd( mdev, mdev->data.socket, HandShake,
 			     (struct Drbd_Header *)p, sizeof(*p), 0 );
-=======
-	p->protocol_version = cpu_to_be32(PRO_VERSION);
-	ok = _drbd_send_cmd(mdev, mdev->data.socket, HandShake,
-			    (struct Drbd_Header *)p, sizeof(*p), 0);
->>>>>>> 9c3c6799
 	up(&mdev->data.mutex);
 	return ok;
 }
@@ -3507,7 +3450,6 @@
 	dump_packet(mdev, mdev->data.socket, 2, &mdev->data.rbuf,
 			__FILE__, __LINE__);
 
-<<<<<<< HEAD
 	p->protocol_min = be32_to_cpu(p->protocol_min);
 	p->protocol_max = be32_to_cpu(p->protocol_max);
 	if(p->protocol_max == 0) p->protocol_max = p->protocol_min;
@@ -3519,30 +3461,6 @@
 
 	INFO("Handshake successful: "
 	     "Agreed network protocol version %d\n", mdev->agreed_pro_version);
-=======
-	p->protocol_version = be32_to_cpu(p->protocol_version);
-
-	if (p->protocol_version == PRO_VERSION ||
-	    p->protocol_version == (PRO_VERSION+1)) {
-		if (p->protocol_version == (PRO_VERSION+1)) {
-			drbd_WARN("You should upgrade me! "
-			      "Peer wants protocol version: %u\n",
-			      p->protocol_version);
-		}
-		INFO("Handshake successful: "
-		     "DRBD Network Protocol version %u\n", PRO_VERSION);
-	} /* else if ( p->protocol_version == (PRO_VERSION-1) ) {
-		// not yet; but next time :)
-		INFO( "Handshake successful: DRBD Protocol version %u\n",
-		      (PRO_VERSION-1) );
-		... do some remapping of defaults and jump tables here ...
-	} */ else {
-		ERR("incompatible DRBD dialects: "
-		    "I support %u, peer wants %u\n",
-		    PRO_VERSION, p->protocol_version);
-		return -1;
-	}
->>>>>>> 9c3c6799
 
 	return 1;
 
@@ -3733,19 +3651,7 @@
 	}
 
 	drbd_disconnect(mdev);
-<<<<<<< HEAD
-=======
-
-	/* Ensure that the thread state fits to our connection state. */
-	if (mdev->state.conn == Unconnected) {
-		ERR_IF(mdev->receiver.t_state != Restarting)
-			drbd_thread_restart_nowait(&mdev->receiver);
-	} else if (mdev->state.conn == StandAlone) {
-		ERR_IF(mdev->receiver.t_state != Exiting)
-			drbd_thread_stop_nowait(&mdev->receiver);
-	}
-
->>>>>>> 9c3c6799
+
 	INFO("receiver terminated\n");
 	return 0;
 }
