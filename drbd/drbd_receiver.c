// SPDX-License-Identifier: GPL-2.0-only
/*
   drbd_receiver.c

   This file is part of DRBD by Philipp Reisner and Lars Ellenberg.

   Copyright (C) 2001-2008, LINBIT Information Technologies GmbH.
   Copyright (C) 1999-2008, Philipp Reisner <philipp.reisner@linbit.com>.
   Copyright (C) 2002-2008, Lars Ellenberg <lars.ellenberg@linbit.com>.

 */


#include <linux/module.h>

#include <linux/uaccess.h>
#include <net/sock.h>

#include <linux/drbd.h>
#include <linux/fs.h>
#include <linux/file.h>
#include <linux/in.h>
#include <linux/mm.h>
#include <linux/memcontrol.h>
#include <linux/mm_inline.h>
#include <linux/slab.h>
#include <linux/pkt_sched.h>
#include <uapi/linux/sched/types.h>
#define __KERNEL_SYSCALLS__
#include <linux/unistd.h>
#include <linux/vmalloc.h>
#include <linux/random.h>
#include <net/ipv6.h>
#include <linux/scatterlist.h>
#include <linux/part_stat.h>

#include "drbd_int.h"
#include "drbd_protocol.h"
#include "drbd_req.h"
#include "drbd_vli.h"

#define PRO_FEATURES (DRBD_FF_TRIM | DRBD_FF_THIN_RESYNC | DRBD_FF_WSAME | DRBD_FF_WZEROES | \
		      DRBD_FF_RESYNC_DAGTAG | \
		      DRBD_FF_2PC_V2 | DRBD_FF_RS_SKIP_UUID)

enum ao_op {
	OUTDATE_DISKS,
	OUTDATE_DISKS_AND_DISCONNECT,
};

struct flush_work {
	struct drbd_work w;
	struct drbd_epoch *epoch;
};

struct update_peers_work {
       struct drbd_work w;
       struct drbd_peer_device *peer_device;
       sector_t sector_start;
       sector_t sector_end;
};

enum epoch_event {
	EV_PUT,
	EV_GOT_BARRIER_NR,
	EV_BARRIER_DONE,
	EV_BECAME_LAST,
	EV_CLEANUP = 32, /* used as flag */
};

enum finish_epoch {
	FE_STILL_LIVE,
	FE_DESTROYED,
	FE_RECYCLED,
};

enum resync_reason {
	AFTER_UNSTABLE,
	DISKLESS_PRIMARY,
};

enum sync_rule {
	RULE_SYNC_SOURCE_MISSED_FINISH,
	RULE_SYNC_SOURCE_PEER_MISSED_FINISH,
	RULE_SYNC_TARGET_MISSED_FINISH,
	RULE_SYNC_TARGET_PEER_MISSED_FINISH,
	RULE_SYNC_TARGET_MISSED_START,
	RULE_SYNC_SOURCE_MISSED_START,
	RULE_INITIAL_HANDSHAKE_CHANGED,
	RULE_JUST_CREATED_PEER,
	RULE_JUST_CREATED_SELF,
	RULE_JUST_CREATED_BOTH,
	RULE_CRASHED_PRIMARY,
	RULE_LOST_QUORUM,
	RULE_RECONNECTED,
	RULE_BOTH_OFF,
	RULE_BITMAP_PEER,
	RULE_BITMAP_PEER_OTHER,
	RULE_BITMAP_SELF,
	RULE_BITMAP_SELF_OTHER,
	RULE_BITMAP_BOTH,
	RULE_HISTORY_PEER,
	RULE_HISTORY_SELF,
	RULE_HISTORY_BOTH,
};

static const char * const sync_rule_names[] = {
	[RULE_SYNC_SOURCE_MISSED_FINISH] = "sync-source-missed-finish",
	[RULE_SYNC_SOURCE_PEER_MISSED_FINISH] = "sync-source-peer-missed-finish",
	[RULE_SYNC_TARGET_MISSED_FINISH] = "sync-target-missed-finish",
	[RULE_SYNC_TARGET_PEER_MISSED_FINISH] = "sync-target-peer-missed-finish",
	[RULE_SYNC_TARGET_MISSED_START] = "sync-target-missed-start",
	[RULE_SYNC_SOURCE_MISSED_START] = "sync-source-missed-start",
	[RULE_INITIAL_HANDSHAKE_CHANGED] = "initial-handshake-changed",
	[RULE_JUST_CREATED_PEER] = "just-created-peer",
	[RULE_JUST_CREATED_SELF] = "just-created-self",
	[RULE_JUST_CREATED_BOTH] = "just-created-both",
	[RULE_CRASHED_PRIMARY] = "crashed-primary",
	[RULE_LOST_QUORUM] = "lost-quorum",
	[RULE_RECONNECTED] = "reconnected",
	[RULE_BOTH_OFF] = "both-off",
	[RULE_BITMAP_PEER] = "bitmap-peer",
	[RULE_BITMAP_PEER_OTHER] = "bitmap-peer-other",
	[RULE_BITMAP_SELF] = "bitmap-self",
	[RULE_BITMAP_SELF_OTHER] = "bitmap-self-other",
	[RULE_BITMAP_BOTH] = "bitmap-both",
	[RULE_HISTORY_PEER] = "history-peer",
	[RULE_HISTORY_SELF] = "history-self",
	[RULE_HISTORY_BOTH] = "history-both",
};

enum sync_strategy {
	UNDETERMINED = 0,
	NO_SYNC,
	SYNC_SOURCE_IF_BOTH_FAILED,
	SYNC_SOURCE_USE_BITMAP,
	SYNC_SOURCE_SET_BITMAP,
	SYNC_SOURCE_COPY_BITMAP,
	SYNC_TARGET_IF_BOTH_FAILED,
	SYNC_TARGET_USE_BITMAP,
	SYNC_TARGET_SET_BITMAP,
	SYNC_TARGET_CLEAR_BITMAP,
	SPLIT_BRAIN_AUTO_RECOVER,
	SPLIT_BRAIN_DISCONNECT,
	UNRELATED_DATA,
	RETRY_CONNECT,
	REQUIRES_PROTO_91,
	REQUIRES_PROTO_96,
	SYNC_TARGET_PRIMARY_RECONNECT,
	SYNC_TARGET_PRIMARY_DISCONNECT,
};

struct sync_descriptor {
	char * const name;
	int required_protocol;
	bool is_split_brain;
	bool is_sync_source;
	bool is_sync_target;
	bool reconnect;
	bool disconnect;
	int resync_peer_preference;
	enum sync_strategy full_sync_equivalent;
	enum sync_strategy reverse;
};

static const struct sync_descriptor sync_descriptors[] = {
	[UNDETERMINED] = {
		.name = "?",
	},
	[NO_SYNC] = {
		.name = "no-sync",
		.resync_peer_preference = 5,
	},
	[SYNC_SOURCE_IF_BOTH_FAILED] = {
		.name = "source-if-both-failed",
		.is_sync_source = true,
		.reverse = SYNC_TARGET_IF_BOTH_FAILED,
	},
	[SYNC_SOURCE_USE_BITMAP] = {
		.name = "source-use-bitmap",
		.is_sync_source = true,
		.full_sync_equivalent = SYNC_SOURCE_SET_BITMAP,
		.reverse = SYNC_TARGET_USE_BITMAP,
	},
	[SYNC_SOURCE_SET_BITMAP] = {
		.name = "source-set-bitmap",
		.is_sync_source = true,
		.reverse = SYNC_TARGET_SET_BITMAP,
	},
	[SYNC_SOURCE_COPY_BITMAP] = {
		.name = "source-copy-other-bitmap",
		.is_sync_source = true,
	},
	[SYNC_TARGET_IF_BOTH_FAILED] = {
		.name = "target-if-both-failed",
		.is_sync_target = true,
		.resync_peer_preference = 4,
		.reverse = SYNC_SOURCE_IF_BOTH_FAILED,
	},
	[SYNC_TARGET_USE_BITMAP] = {
		.name = "target-use-bitmap",
		.is_sync_target = true,
		.full_sync_equivalent = SYNC_TARGET_SET_BITMAP,
		.resync_peer_preference = 3,
		.reverse = SYNC_SOURCE_USE_BITMAP,
	},
	[SYNC_TARGET_SET_BITMAP] = {
		.name = "target-set-bitmap",
		.is_sync_target = true,
		.resync_peer_preference = 2,
		.reverse = SYNC_SOURCE_SET_BITMAP,
	},
	[SYNC_TARGET_CLEAR_BITMAP] = {
		.name = "target-clear-bitmap",
		.is_sync_target = true,
		.resync_peer_preference = 1,
	},
	[SPLIT_BRAIN_AUTO_RECOVER] = {
		.name = "split-brain-auto-recover",
		.is_split_brain = true,
		.disconnect = true,
	},
	[SPLIT_BRAIN_DISCONNECT] = {
		.name = "split-brain-disconnect",
		.is_split_brain = true,
		.disconnect = true,
	},
	[UNRELATED_DATA] = {
		.name = "unrelated-data",
		.disconnect = true,
	},
	[RETRY_CONNECT] = {
		.name = "retry-connect",
		.reconnect = true,
	},
	[REQUIRES_PROTO_91] = {
		.name = "requires-proto-91",
		.required_protocol = 91,
		.disconnect = true,
	},
	[REQUIRES_PROTO_96] = {
		.name = "requires-proto-96",
		.required_protocol = 96,
		.disconnect = true,
	},
	[SYNC_TARGET_PRIMARY_RECONNECT] = {
		.name = "sync-target-primary-reconnect",
		.is_sync_target = true,
		.reconnect = true,
	},
	[SYNC_TARGET_PRIMARY_DISCONNECT] = {
		.name = "sync-target-primary-disconnect",
		.is_sync_target = true,
		.disconnect = true,
	},
};

enum rcv_timeou_kind {
	PING_TIMEOUT,
	REGULAR_TIMEOUT,
};

int drbd_do_features(struct drbd_connection *connection);
int drbd_do_auth(struct drbd_connection *connection);
static void conn_disconnect(struct drbd_connection *connection);

static enum finish_epoch drbd_may_finish_epoch(struct drbd_connection *, struct drbd_epoch *, enum epoch_event);
static int e_end_block(struct drbd_work *, int);
static void cleanup_unacked_peer_requests(struct drbd_connection *connection);
static void cleanup_peer_ack_list(struct drbd_connection *connection);
static u64 node_ids_to_bitmap(struct drbd_device *device, u64 node_ids);
static void process_twopc(struct drbd_connection *, struct twopc_reply *, struct packet_info *, unsigned long);
static void drbd_resync(struct drbd_peer_device *, enum resync_reason) __must_hold(local);
static void drbd_unplug_all_devices(struct drbd_connection *connection);
static int decode_header(struct drbd_connection *, const void *, struct packet_info *);
static void check_resync_source(struct drbd_device *device, u64 weak_nodes);
static void set_rcvtimeo(struct drbd_connection *connection, enum rcv_timeou_kind kind);
static bool disconnect_expected(struct drbd_connection *connection);
static bool uuid_in_peer_history(struct drbd_peer_device *peer_device, u64 uuid);
static bool uuid_in_my_history(struct drbd_device *device, u64 uuid);

static const char *drbd_sync_rule_str(enum sync_rule rule)
{
	if (rule < 0 || rule > ARRAY_SIZE(sync_rule_names)) {
		WARN_ON(true);
		return "?";
	}
	return sync_rule_names[rule];
}

static const struct sync_descriptor strategy_descriptor(enum sync_strategy strategy)
{
	if (strategy < 0 || strategy > ARRAY_SIZE(sync_descriptors)) {
		WARN_ON(true);
		return sync_descriptors[UNDETERMINED];
	}
	return sync_descriptors[strategy];
}

static bool is_strategy_determined(enum sync_strategy strategy)
{
	return strategy == NO_SYNC ||
			strategy_descriptor(strategy).is_sync_source ||
			strategy_descriptor(strategy).is_sync_target;
}

static struct drbd_epoch *previous_epoch(struct drbd_connection *connection, struct drbd_epoch *epoch)
{
	struct drbd_epoch *prev;
	spin_lock(&connection->epoch_lock);
	prev = list_entry(epoch->list.prev, struct drbd_epoch, list);
	if (prev == epoch || prev == connection->current_epoch)
		prev = NULL;
	spin_unlock(&connection->epoch_lock);
	return prev;
}

/*
 * some helper functions to deal with single linked page lists,
 * page->private being our "next" pointer.
 */

/* If at least n pages are linked at head, get n pages off.
 * Otherwise, don't modify head, and return NULL.
 * Locking is the responsibility of the caller.
 */
static struct page *page_chain_del(struct page **head, int n)
{
	struct page *page;
	struct page *tmp;

	BUG_ON(!n);
	BUG_ON(!head);

	page = *head;

	if (!page)
		return NULL;

	while (page) {
		tmp = page_chain_next(page);
		set_page_chain_offset(page, 0);
		set_page_chain_size(page, 0);
		if (--n == 0)
			break; /* found sufficient pages */
		if (tmp == NULL)
			/* insufficient pages, don't use any of them. */
			return NULL;
		page = tmp;
	}

	/* add end of list marker for the returned list */
	set_page_chain_next(page, NULL);
	/* actual return value, and adjustment of head */
	page = *head;
	*head = tmp;
	return page;
}

/* may be used outside of locks to find the tail of a (usually short)
 * "private" page chain, before adding it back to a global chain head
 * with page_chain_add() under a spinlock. */
static struct page *page_chain_tail(struct page *page, int *len)
{
	struct page *tmp;
	int i = 1;
	while ((tmp = page_chain_next(page))) {
		++i;
		page = tmp;
	}
	if (len)
		*len = i;
	return page;
}

static int page_chain_free(struct page *page)
{
	struct page *tmp;
	int i = 0;
	page_chain_for_each_safe(page, tmp) {
		set_page_chain_next_offset_size(page, NULL, 0, 0);
		put_page(page);
		++i;
	}
	return i;
}

static void page_chain_add(struct page **head,
		struct page *chain_first, struct page *chain_last)
{
#if 1
	struct page *tmp;
	tmp = page_chain_tail(chain_first, NULL);
	BUG_ON(tmp != chain_last);
#endif

	/* add chain to head */
	set_page_chain_next(chain_last, *head);
	*head = chain_first;
}

static struct page *__drbd_alloc_pages(struct drbd_resource *resource, unsigned int number, gfp_t gfp_mask)
{
	struct page *page = NULL;
	struct page *tmp = NULL;
	unsigned int i = 0;

	/* Yes, testing drbd_pp_vacant outside the lock is racy.
	 * So what. It saves a spin_lock. */
	if (resource->pp_vacant >= number) {
		spin_lock_bh(&resource->pp_lock);
		page = page_chain_del(&resource->pp_pool, number);
		if (page)
			resource->pp_vacant -= number;
		spin_unlock_bh(&resource->pp_lock);
		if (page)
			return page;
	}

	for (i = 0; i < number; i++) {
		tmp = alloc_page(gfp_mask);
		if (!tmp)
			break;
		set_page_chain_next_offset_size(tmp, page, 0, 0);
		page = tmp;
	}

	if (i == number)
		return page;

	/* Not enough pages immediately available this time.
	 * No need to jump around here, drbd_alloc_pages will retry this
	 * function "soon". */
	if (page) {
		tmp = page_chain_tail(page, NULL);
		spin_lock_bh(&resource->pp_lock);
		page_chain_add(&resource->pp_pool, page, tmp);
		resource->pp_vacant += i;
		spin_unlock_bh(&resource->pp_lock);
	}
	return NULL;
}

static void rs_sectors_came_in(struct drbd_peer_device *peer_device, int size)
{
	int rs_sect_in = atomic_add_return(size >> 9, &peer_device->rs_sect_in);

	/* When resync runs faster than anticipated, consider running the
	 * resync_work early. */
	if (rs_sect_in >= peer_device->rs_in_flight)
		drbd_rs_all_in_flight_came_back(peer_device, rs_sect_in);
}

static void reclaim_finished_net_peer_reqs(struct drbd_connection *connection,
					   struct list_head *to_be_freed)
{
	struct drbd_peer_request *peer_req, *tmp;

	/* The EEs are always appended to the end of the list. Since
	   they are sent in order over the wire, they have to finish
	   in order. As soon as we see the first not finished we can
	   stop to examine the list... */

	list_for_each_entry_safe(peer_req, tmp, &connection->net_ee, w.list) {
		if (drbd_peer_req_has_active_page(peer_req))
			break;
		list_move(&peer_req->w.list, to_be_freed);
	}
}

static void reclaim_from_resync_ack_ee(struct drbd_connection *connection,
				       struct page **page_chain)
{
	struct drbd_peer_request *peer_req;

	list_for_each_entry(peer_req, &connection->resync_ack_ee, w.list) {
		if (!test_bit(INTERVAL_SENT, &peer_req->i.flags))
			break;
		if (drbd_peer_req_has_active_page(peer_req))
			break;
		if (peer_req->page_chain.head) {
			*page_chain = peer_req->page_chain.head;
			peer_req->page_chain.head = NULL;
			peer_req->page_chain.nr_pages = 0;
			return;
		}
	}
}

static void drbd_reclaim_net_peer_reqs(struct drbd_connection *connection)
{
	LIST_HEAD(reclaimed);
	struct drbd_peer_request *peer_req, *t;
	struct page *page_chain = NULL;

	spin_lock_irq(&connection->peer_reqs_lock);
	reclaim_finished_net_peer_reqs(connection, &reclaimed);
	reclaim_from_resync_ack_ee(connection, &page_chain);
	spin_unlock_irq(&connection->peer_reqs_lock);

	list_for_each_entry_safe(peer_req, t, &reclaimed, w.list)
<<<<<<< HEAD
		drbd_free_net_peer_req(peer_req);

	if (page_chain)
		drbd_free_pages(&connection->transport, page_chain, false);
=======
		drbd_free_peer_req(peer_req);
>>>>>>> 0c145c0a
}

/**
 * drbd_alloc_pages() - Returns @number pages, retries forever (or until signalled)
 * @transport:	DRBD transport.
 * @number:	number of pages requested
 * @gfp_mask:	how to allocate and whether to loop until we succeed
 *
 * Tries to allocate number pages, first from our own page pool, then from
 * the kernel.
 * Possibly retry until DRBD frees sufficient pages somewhere else.
 *
 * If this allocation would exceed the max_buffers setting, we throttle
 * allocation (schedule_timeout) to give the system some room to breathe.
 *
 * We do not use max-buffers as hard limit, because it could lead to
 * congestion and further to a distributed deadlock during online-verify or
 * (checksum based) resync, if the max-buffers, socket buffer sizes and
 * resync-rate settings are mis-configured.
 *
 * Returns a page chain linked via (struct drbd_page_chain*)&page->lru.
 */
struct page *drbd_alloc_pages(struct drbd_transport *transport, unsigned int number,
			      gfp_t gfp_mask)
{
	struct drbd_connection *connection =
		container_of(transport, struct drbd_connection, transport);
	struct drbd_resource *resource = connection->resource;
	struct page *page = NULL;
	DEFINE_WAIT(wait);
	unsigned int mxb;

	rcu_read_lock();
	mxb = rcu_dereference(transport->net_conf)->max_buffers;
	rcu_read_unlock();

	if (atomic_read(&connection->pp_in_use) < mxb)
		page = __drbd_alloc_pages(resource, number, gfp_mask & ~__GFP_RECLAIM);

	/* Try to keep the fast path fast, but occasionally we need
	 * to reclaim the pages we lent to the network stack. */
	if (page && atomic_read(&connection->pp_in_use_by_net) > 512)
		drbd_reclaim_net_peer_reqs(connection);

	while (page == NULL) {
		prepare_to_wait(&resource->pp_wait, &wait, TASK_INTERRUPTIBLE);

		drbd_reclaim_net_peer_reqs(connection);

		if (atomic_read(&connection->pp_in_use) < mxb) {
			page = __drbd_alloc_pages(resource, number, gfp_mask);
			if (page)
				break;
		}

		if (!(gfp_mask & __GFP_RECLAIM))
			break;

		if (signal_pending(current)) {
			drbd_warn(connection, "drbd_alloc_pages interrupted!\n");
			break;
		}

		if (schedule_timeout(HZ/10) == 0)
			mxb = UINT_MAX;
	}
	finish_wait(&resource->pp_wait, &wait);

	if (page)
		atomic_add(number, &connection->pp_in_use);
	return page;
}

/* Must not be used from irq, as that may deadlock: see drbd_alloc_pages.
 * Either links the page chain back to the pool of free pages,
 * or returns all pages to the system. */
void drbd_free_pages(struct drbd_transport *transport, struct page *page, int is_net)
{
	struct drbd_connection *connection =
		container_of(transport, struct drbd_connection, transport);
	struct drbd_resource *resource = connection->resource;
	atomic_t *a = is_net ? &connection->pp_in_use_by_net : &connection->pp_in_use;
	int i;

	if (page == NULL)
		return;

	if (resource->pp_vacant > DRBD_MAX_BIO_SIZE/PAGE_SIZE)
		i = page_chain_free(page);
	else {
		struct page *tmp;
		tmp = page_chain_tail(page, &i);
		spin_lock_bh(&resource->pp_lock);
		page_chain_add(&resource->pp_pool, page, tmp);
		resource->pp_vacant += i;
		spin_unlock_bh(&resource->pp_lock);
	}
	i = atomic_sub_return(i, a);
	if (i < 0)
		drbd_warn(connection, "ASSERTION FAILED: %s: %d < 0\n",
			is_net ? "pp_in_use_by_net" : "pp_in_use", i);
	wake_up(&resource->pp_wait);
}

/* normal: payload_size == request size (bi_size)
 * w_same: payload_size == logical_block_size
 * trim: payload_size == 0 */
struct drbd_peer_request *
drbd_alloc_peer_req(struct drbd_peer_device *peer_device, gfp_t gfp_mask) __must_hold(local)
{
	struct drbd_device *device = peer_device->device;
	struct drbd_peer_request *peer_req;

	if (drbd_insert_fault(device, DRBD_FAULT_AL_EE))
		return NULL;

	peer_req = mempool_alloc(&drbd_ee_mempool, gfp_mask & ~__GFP_HIGHMEM);
	if (!peer_req) {
		if (!(gfp_mask & __GFP_NOWARN))
			drbd_err(device, "%s: allocation failed\n", __func__);
		return NULL;
	}

	memset(peer_req, 0, sizeof(*peer_req));
	INIT_LIST_HEAD(&peer_req->w.list);
	drbd_clear_interval(&peer_req->i);
	INIT_LIST_HEAD(&peer_req->recv_order);
	peer_req->submit_jif = jiffies;
	peer_req->peer_device = peer_device;
	peer_req->block_id = (unsigned long) peer_req;

	return peer_req;
}

<<<<<<< HEAD
void __drbd_free_peer_req(struct drbd_peer_request *peer_req, bool on_recv_order, bool is_net)
{
	struct drbd_peer_device *peer_device = peer_req->peer_device;
	struct drbd_connection *connection = peer_device->connection;

	if (on_recv_order) {
		spin_lock_irq(&connection->peer_reqs_lock);
		if (peer_req->i.type == INTERVAL_RESYNC_WRITE)
			drbd_list_del_resync_request(peer_req);
		else
			list_del(&peer_req->recv_order);
		spin_unlock_irq(&connection->peer_reqs_lock);
	}
=======
void drbd_free_peer_req(struct drbd_peer_request *peer_req)
{
	struct drbd_peer_device *peer_device = peer_req->peer_device;
	bool is_net = peer_req->flags & EE_ON_NET_LIST;
>>>>>>> 0c145c0a

	if (peer_req->flags & EE_HAS_DIGEST)
		kfree(peer_req->digest);
	D_ASSERT(peer_device, atomic_read(&peer_req->pending_bios) == 0);
	D_ASSERT(peer_device, drbd_interval_empty(&peer_req->i));
	drbd_free_page_chain(&peer_device->connection->transport, &peer_req->page_chain, is_net);
	mempool_free(peer_req, &drbd_ee_mempool);
}

int drbd_free_peer_reqs(struct drbd_connection *connection, struct list_head *list)
{
	LIST_HEAD(work_list);
	struct drbd_peer_request *peer_req, *t;
	int count = 0;

	spin_lock_irq(&connection->peer_reqs_lock);
	list_splice_init(list, &work_list);
	spin_unlock_irq(&connection->peer_reqs_lock);

	list_for_each_entry_safe(peer_req, t, &work_list, w.list) {
<<<<<<< HEAD
		__drbd_free_peer_req(peer_req, true, is_net_ee);
=======
		drbd_free_peer_req(peer_req);
>>>>>>> 0c145c0a
		count++;
	}
	return count;
}

/*
 * See also comments in _req_mod(,BARRIER_ACKED) and receive_Barrier.
 */
static int drbd_finish_peer_reqs(struct drbd_connection *connection)
{
	LIST_HEAD(work_list);
	LIST_HEAD(reclaimed);
	struct drbd_peer_request *peer_req, *t;
	int err = 0;
	int n = 0;

	spin_lock_irq(&connection->peer_reqs_lock);
	reclaim_finished_net_peer_reqs(connection, &reclaimed);
	list_splice_init(&connection->done_ee, &work_list);
	spin_unlock_irq(&connection->peer_reqs_lock);

	list_for_each_entry_safe(peer_req, t, &reclaimed, w.list)
		drbd_free_peer_req(peer_req);

	/* possible callbacks here:
	 * e_end_block, and e_end_resync_block.
	 * all ignore the last argument.
	 */
	list_for_each_entry_safe(peer_req, t, &work_list, w.list) {
		int err2;

		++n;
		/* list_del not necessary, next/prev members not touched */
		/* The callback may free peer_req. */
		err2 = peer_req->w.cb(&peer_req->w, !!err);
		if (!err)
			err = err2;
	}
	if (atomic_sub_and_test(n, &connection->done_ee_cnt))
		wake_up(&connection->ee_wait);

	return err;
}

static int drbd_recv(struct drbd_connection *connection, void **buf, size_t size, int flags)
{
	struct drbd_transport_ops *tr_ops = connection->transport.ops;
	int rv;

	rv = tr_ops->recv(&connection->transport, DATA_STREAM, buf, size, flags);

	if (rv < 0) {
		if (rv == -ECONNRESET)
			drbd_info(connection, "sock was reset by peer\n");
		else if (rv != -ERESTARTSYS)
			drbd_info(connection, "sock_recvmsg returned %d\n", rv);
	} else if (rv == 0) {
		if (test_bit(DISCONNECT_EXPECTED, &connection->flags)) {
			long t;
			rcu_read_lock();
			t = rcu_dereference(connection->transport.net_conf)->ping_timeo * HZ/10;
			rcu_read_unlock();

			t = wait_event_timeout(connection->resource->state_wait,
					       connection->cstate[NOW] < C_CONNECTED, t);

			if (t)
				goto out;
		}
		drbd_info(connection, "sock was shut down by peer\n");
	}

	if (rv != size)
		change_cstate(connection, C_BROKEN_PIPE, CS_HARD);

out:
	return rv;
}

static int drbd_recv_into(struct drbd_connection *connection, void *buf, size_t size)
{
	int err;

	err = drbd_recv(connection, &buf, size, CALLER_BUFFER);

	if (err != size) {
		if (err >= 0)
			err = -EIO;
	} else
		err = 0;
	return err;
}

static int drbd_recv_all(struct drbd_connection *connection, void **buf, size_t size)
{
	int err;

	err = drbd_recv(connection, buf, size, 0);

	if (err != size) {
		if (err >= 0)
			err = -EIO;
	} else
		err = 0;
	return err;
}

static int drbd_recv_all_warn(struct drbd_connection *connection, void **buf, size_t size)
{
	int err;

	err = drbd_recv_all(connection, buf, size);
	if (err && !signal_pending(current))
		drbd_warn(connection, "short read (expected size %d)\n", (int)size);
	return err;
}

static int drbd_send_disconnect(struct drbd_connection *connection)
{
	if (connection->agreed_pro_version < 118)
		return 0;

	if (!conn_prepare_command(connection, 0, DATA_STREAM))
		return -EIO;
	return send_command(connection, -1, P_DISCONNECT, DATA_STREAM);
}

static void initialize_send_buffer(struct drbd_connection *connection, enum drbd_stream drbd_stream)
{
	struct drbd_send_buffer *sbuf = &connection->send_buffer[drbd_stream];

	sbuf->unsent =
	sbuf->pos = page_address(sbuf->page);
	sbuf->allocated_size = 0;
	sbuf->additional_size = 0;
}

/* Gets called if a connection is established, or if a new minor gets created
   in a connection */
int drbd_connected(struct drbd_peer_device *peer_device)
{
	struct drbd_device *device = peer_device->device;
	u64 weak_nodes = 0;
	int err;

	atomic_set(&peer_device->packet_seq, 0);
	peer_device->peer_seq = 0;

	if (device->resource->role[NOW] == R_PRIMARY)
		weak_nodes = drbd_weak_nodes_device(device);

	err = drbd_send_sync_param(peer_device);
	if (!err)
		err = drbd_send_sizes(peer_device, 0, 0);
	if (!err)
		err = drbd_send_uuids(peer_device, 0, weak_nodes);
	if (!err) {
		set_bit(INITIAL_STATE_SENT, &peer_device->flags);
		err = drbd_send_current_state(peer_device);
	}

	clear_bit(USE_DEGR_WFC_T, &peer_device->flags);
	clear_bit(RESIZE_PENDING, &peer_device->flags);
	mod_timer(&device->request_timer, jiffies + HZ); /* just start it here. */
	return err;
}

void conn_connect2(struct drbd_connection *connection)
{
	struct drbd_peer_device *peer_device;
	int vnr;

	rcu_read_lock();
	idr_for_each_entry(&connection->peer_devices, peer_device, vnr) {
		struct drbd_device *device = peer_device->device;
		kref_get(&device->kref);
		peer_device->connect_state = (union drbd_state) {{ .disk = D_MASK }};

		/* connection cannot go away: caller holds a reference. */
		rcu_read_unlock();

		/* In the compatibility case with protocol version < 110, that
		 * is DRBD 8.4, we do not hold uuid_sem while exchanging the
		 * initial UUID and state packets. There is no need because
		 * there are no other peers which could interfere. */
		if (connection->agreed_pro_version >= 110) {
			down_read_non_owner(&device->uuid_sem);
			set_bit(HOLDING_UUID_READ_LOCK, &peer_device->flags);
			/* since drbd_connected() is also called from drbd_create_device()
			   aquire lock here before calling drbd_connected(). */
		}
		drbd_connected(peer_device);

		rcu_read_lock();
		kref_put(&device->kref, drbd_destroy_device);
	}
	rcu_read_unlock();
	drbd_uncork(connection, DATA_STREAM);
}

static bool initial_states_received(struct drbd_connection *connection)
{
	struct drbd_peer_device *peer_device;
	int vnr;
	bool rv = true;

	rcu_read_lock();
	idr_for_each_entry(&connection->peer_devices, peer_device, vnr) {
		if (!test_bit(INITIAL_STATE_RECEIVED, &peer_device->flags)) {
			rv = false;
			break;
		}
	}
	rcu_read_unlock();

	return rv;
}

void wait_initial_states_received(struct drbd_connection *connection)
{
	struct net_conf *nc;
	long timeout;

	rcu_read_lock();
	nc = rcu_dereference(connection->transport.net_conf);
	timeout = nc->ping_timeo * HZ/10;
	rcu_read_unlock();
	wait_event_interruptible_timeout(connection->ee_wait,
					 initial_states_received(connection),
					 timeout);
}

void connect_timer_fn(struct timer_list *t)
{
	struct drbd_connection *connection = from_timer(connection, t, connect_timer);

	drbd_queue_work(&connection->sender_work, &connection->connect_timer_work);
}

static void arm_connect_timer(struct drbd_connection *connection, unsigned long expires)
{
	bool was_pending = mod_timer(&connection->connect_timer, expires);

	if (was_pending) {
		kref_debug_put(&connection->kref_debug, 11);
		kref_put(&connection->kref, drbd_destroy_connection);
	}
}

static bool retry_by_rr_conflict(struct drbd_connection *connection)
{
	enum drbd_after_sb_p rr_conflict;
	struct net_conf *nc;

	rcu_read_lock();
	nc = rcu_dereference(connection->transport.net_conf);
	rr_conflict = nc->rr_conflict;
	rcu_read_unlock();

	return rr_conflict == ASB_RETRY_CONNECT;
}

static void apply_local_state_change(struct drbd_connection *connection, enum ao_op ao_op, bool force_demote)
{
	/* Although the connect failed, outdate local disks if we learn from the
	 * handshake that the peer has more recent data */
	struct drbd_resource *resource = connection->resource;
	unsigned long irq_flags;
	int vnr;

	begin_state_change(resource, &irq_flags, CS_HARD | (force_demote ? CS_FS_IGN_OPENERS : 0));
	if (ao_op == OUTDATE_DISKS_AND_DISCONNECT)
		__change_cstate(connection, C_DISCONNECTING);
	if (resource->role[NOW] == R_SECONDARY ||
	    (resource->cached_susp && (
		    resource->res_opts.on_no_data == OND_IO_ERROR ||
		    resource->res_opts.on_susp_primary_outdated == SPO_FORCE_SECONDARY))) {
		/* One day we might relax the above condition to
		 * resource->role[NOW] == R_SECONDARY || resource->cached_susp
		 * Right now it is that way, because we do not offer a way to gracefully
		 * get out of a Primary/Outdated state */
		struct drbd_peer_device *peer_device;

		idr_for_each_entry(&connection->peer_devices, peer_device, vnr) {
			enum drbd_repl_state r = peer_device->connect_state.conn;
			struct drbd_device *device = peer_device->device;
			if (r == L_WF_BITMAP_T || r == L_SYNC_TARGET || r == L_PAUSED_SYNC_T) {
				__change_disk_state(device, D_OUTDATED);
				resource->fail_io[NEW] = true;
			}
		}
		if (force_demote) {
			drbd_warn(connection, "Remote node has more recent data;"
				  " force secondary!\n");
			resource->role[NEW] = R_SECONDARY;
		}
	}
	end_state_change(resource, &irq_flags);
}

static int connect_work(struct drbd_work *work, int cancel)
{
	struct drbd_connection *connection =
		container_of(work, struct drbd_connection, connect_timer_work);
	struct drbd_resource *resource = connection->resource;
	enum drbd_state_rv rv;
	long t = resource->res_opts.auto_promote_timeout * HZ / 10;
	bool retry = retry_by_rr_conflict(connection);
	bool incompat_states, force_demote;

	if (connection->cstate[NOW] != C_CONNECTING)
		goto out_put;

	if (connection->agreed_pro_version == 117)
		wait_initial_states_received(connection);

	do {
		/* Carefully check if it is okay to do a two_phase_commit from sender context */
		if (down_trylock(&resource->state_sem)) {
			rv = SS_CONCURRENT_ST_CHG;
			break;
		}
		rv = change_cstate(connection, C_CONNECTED, CS_SERIALIZE |
				   CS_ALREADY_SERIALIZED | CS_VERBOSE | CS_DONT_RETRY);
		up(&resource->state_sem);
		if (rv != SS_PRIMARY_READER)
			break;

		/* We have a connection established, peer is primary. On my side is a
		   read-only opener, probably udev or some other scanning after device creating.
		   This short lived read-only open prevents now that we can continue.
		   Better retry after the read-only opener goes away. */

		t = wait_event_interruptible_timeout(resource->state_wait,
						     !drbd_open_ro_count(resource),
						     t);
	} while (t > 0);

	incompat_states = (rv == SS_CW_FAILED_BY_PEER || rv == SS_TWO_PRIMARIES);
	force_demote = resource->role[NOW] == R_PRIMARY &&
		resource->res_opts.on_susp_primary_outdated == SPO_FORCE_SECONDARY;
	retry = retry || force_demote;

	if (rv >= SS_SUCCESS) {
		if (connection->agreed_pro_version < 117)
			conn_connect2(connection);
	} else if (rv == SS_TIMEOUT || rv == SS_CONCURRENT_ST_CHG) {
		if (connection->cstate[NOW] != C_CONNECTING)
			goto out_put;
		arm_connect_timer(connection, jiffies + HZ/20);
		return 0; /* Return early. Keep the reference on the connection! */
	} else if (rv == SS_HANDSHAKE_RETRY || (incompat_states && retry)) {
		arm_connect_timer(connection, jiffies + HZ);
		apply_local_state_change(connection, OUTDATE_DISKS, force_demote);
		return 0; /* Keep reference */
	} else if (rv == SS_HANDSHAKE_DISCONNECT || (incompat_states && !retry)) {
		drbd_send_disconnect(connection);
		apply_local_state_change(connection, OUTDATE_DISKS_AND_DISCONNECT, force_demote);
	} else {
		drbd_info(connection, "Failure to connect %d %s; retrying\n",
			  rv, drbd_set_st_err_str(rv));
		change_cstate(connection, C_NETWORK_FAILURE, CS_HARD);
	}

 out_put:
	kref_debug_put(&connection->kref_debug, 11);
	kref_put(&connection->kref, drbd_destroy_connection);
	return 0;
}

/*
 * Returns true if we have a valid connection.
 */
static bool conn_connect(struct drbd_connection *connection)
{
	struct drbd_transport *transport = &connection->transport;
	struct drbd_resource *resource = connection->resource;
	int ping_timeo, ping_int, h, err, vnr;
	struct drbd_peer_device *peer_device;
	enum drbd_stream stream;
	struct net_conf *nc;
	bool discard_my_data;
	bool have_mutex;
	bool no_addr = false;

start:
	have_mutex = false;
	clear_bit(DISCONNECT_EXPECTED, &connection->flags);
	if (change_cstate(connection, C_CONNECTING, CS_VERBOSE) < SS_SUCCESS) {
		/* We do not have a network config. */
		return false;
	}

	/* Assume that the peer only understands our minimum supported
	 * protocol version; until we know better. */
	connection->agreed_pro_version = drbd_protocol_version_min;

	err = transport->ops->connect(transport);
	if (err == -EAGAIN) {
		enum drbd_conn_state cstate;
		read_lock_irq(&resource->state_rwlock); /* See commit message */
		cstate = connection->cstate[NOW];
		read_unlock_irq(&resource->state_rwlock);
		if (cstate == C_DISCONNECTING)
			return false;
		goto retry;
	} else if (err == -EADDRNOTAVAIL) {
		struct net_conf *nc;
		int connect_int;
		long t;

		rcu_read_lock();
		nc = rcu_dereference(transport->net_conf);
		connect_int = nc ? nc->connect_int : 10;
		rcu_read_unlock();

		if (!no_addr) {
			drbd_warn(connection,
				  "Configured local address not found, retrying every %d sec, "
				  "err=%d\n", connect_int, err);
			no_addr = true;
		}

		t = schedule_timeout_interruptible(connect_int * HZ);
		if (t || connection->cstate[NOW] == C_DISCONNECTING)
			return false;
		goto start;
	} else if (err < 0) {
		drbd_warn(connection, "Failed to initiate connection, err=%d\n", err);
		goto abort;
	}

	connection->last_received = jiffies;
	connection->reassemble_buffer.avail = 0;

	rcu_read_lock();
	nc = rcu_dereference(connection->transport.net_conf);
	ping_timeo = nc->ping_timeo;
	ping_int = nc->ping_int;
	rcu_read_unlock();

	/* Make sure we are "uncorked", otherwise we risk timeouts,
	 * in case this is a reconnect and we had been corked before. */
	for (stream = DATA_STREAM; stream <= CONTROL_STREAM; stream++) {
		initialize_send_buffer(connection, stream);
		drbd_uncork(connection, stream);
	}

	/* Make sure the handshake happens without interference from other threads,
	 * or the challenge response authentication could be garbled. */
	mutex_lock(&connection->mutex[DATA_STREAM]);
	have_mutex = true;
	transport->ops->set_rcvtimeo(transport, DATA_STREAM, ping_timeo * 4 * HZ/10);
	transport->ops->set_rcvtimeo(transport, CONTROL_STREAM, ping_int * HZ);

	h = drbd_do_features(connection);
	if (h < 0)
		goto abort;
	if (h == 0)
		goto retry;

	if (connection->cram_hmac_tfm) {
		switch (drbd_do_auth(connection)) {
		case -1:
			drbd_err(connection, "Authentication of peer failed\n");
			goto abort;
		case 0:
			drbd_err(connection, "Authentication of peer failed, trying again.\n");
			goto retry;
		}
	}

	discard_my_data = test_bit(CONN_DISCARD_MY_DATA, &connection->flags);

	if (__drbd_send_protocol(connection, P_PROTOCOL) == -EOPNOTSUPP)
		goto abort;

	rcu_read_lock();
	idr_for_each_entry(&connection->peer_devices, peer_device, vnr) {
		if (discard_my_data)
			set_bit(DISCARD_MY_DATA, &peer_device->flags);
		else
			clear_bit(DISCARD_MY_DATA, &peer_device->flags);
	}
	rcu_read_unlock();
	mutex_unlock(&connection->mutex[DATA_STREAM]);
	have_mutex = false;

	connection->ack_sender =
		alloc_ordered_workqueue("drbd_as_%s", WQ_MEM_RECLAIM, resource->name);
	if (!connection->ack_sender) {
		drbd_err(connection, "Failed to create workqueue ack_sender\n");
		schedule_timeout_uninterruptible(HZ);
		goto retry;
	}

	atomic_set(&connection->ap_in_flight, 0);
	atomic_set(&connection->rs_in_flight, 0);

	if (connection->agreed_pro_version >= 110) {
		/* Allow 10 times the ping_timeo for two-phase commits. That is
		 * 5 seconds by default. The unit of ping_timeo is tenths of a
		 * second. */
		transport->ops->set_rcvtimeo(transport, DATA_STREAM, ping_timeo * HZ);

		if (connection->agreed_pro_version == 117)
			conn_connect2(connection);

		if (resource->res_opts.node_id < connection->peer_node_id) {
			kref_get(&connection->kref);
			kref_debug_get(&connection->kref_debug, 11);
			connection->connect_timer_work.cb = connect_work;
			arm_connect_timer(connection, jiffies);
		}
	} else {
		enum drbd_state_rv rv;
		rv = change_cstate(connection, C_CONNECTED,
				   CS_VERBOSE | CS_WAIT_COMPLETE | CS_SERIALIZE | CS_LOCAL_ONLY);
		if (rv < SS_SUCCESS || connection->cstate[NOW] != C_CONNECTED)
			goto retry;
		conn_connect2(connection);
	}

	clear_bit(PING_TIMEOUT_ACTIVE, &connection->flags);
	return true;

retry:
	if (have_mutex)
		mutex_unlock(&connection->mutex[DATA_STREAM]);
	conn_disconnect(connection);
	schedule_timeout_interruptible(HZ);
	goto start;

abort:
	if (have_mutex)
		mutex_unlock(&connection->mutex[DATA_STREAM]);
	change_cstate(connection, C_DISCONNECTING, CS_HARD);
	return false;
}

static int decode_header(struct drbd_connection *connection, const void *header, struct packet_info *pi)
{
	unsigned int header_size = drbd_header_size(connection);

	if (header_size == sizeof(struct p_header100) &&
	    *(__be32 *)header == cpu_to_be32(DRBD_MAGIC_100)) {
		const struct p_header100 *h = header;
		u16 vnr = be16_to_cpu(h->volume);

		if (h->pad != 0) {
			drbd_err(connection, "Header padding is not zero\n");
			return -EINVAL;
		}
		pi->vnr = vnr == ((u16) 0xFFFF) ? -1 : vnr;

		pi->cmd = be16_to_cpu(h->command);
		pi->size = be32_to_cpu(h->length);
	} else if (header_size == sizeof(struct p_header95) &&
		   *(__be16 *)header == cpu_to_be16(DRBD_MAGIC_BIG)) {
		const struct p_header95 *h = header;
		pi->cmd = be16_to_cpu(h->command);
		pi->size = be32_to_cpu(h->length);
		pi->vnr = 0;
	} else if (header_size == sizeof(struct p_header80) &&
		   *(__be32 *)header == cpu_to_be32(DRBD_MAGIC)) {
		const struct p_header80 *h = header;
		pi->cmd = be16_to_cpu(h->command);
		pi->size = be16_to_cpu(h->length);
		pi->vnr = 0;
	} else {
		drbd_err(connection, "Wrong magic value 0x%08x in protocol version %d\n",
			 be32_to_cpu(*(__be32 *)header),
			 connection->agreed_pro_version);
		return -EINVAL;
	}
	pi->data = (void *)(header + header_size); /* casting away 'const'! */
	return 0;
}

static void drbd_unplug_all_devices(struct drbd_connection *connection)
{
	if (current->plug == &connection->receiver_plug) {
		blk_finish_plug(&connection->receiver_plug);
		blk_start_plug(&connection->receiver_plug);
	} /* else: maybe just schedule() ?? */
}

static int drbd_recv_header(struct drbd_connection *connection, struct packet_info *pi)
{
	void *buffer;
	int err;

	err = drbd_recv_all_warn(connection, &buffer, drbd_header_size(connection));
	if (err)
		return err;

	err = decode_header(connection, buffer, pi);
	connection->last_received = jiffies;

	return err;
}

static int drbd_recv_header_maybe_unplug(struct drbd_connection *connection, struct packet_info *pi)
{
	struct drbd_transport_ops *tr_ops = connection->transport.ops;
	unsigned int size = drbd_header_size(connection);
	void *buffer;
	int err;

	err = tr_ops->recv(&connection->transport, DATA_STREAM, &buffer,
			   size, MSG_NOSIGNAL | MSG_DONTWAIT);
	if (err != size) {
		int rflags = 0;

		/* If we have nothing in the receive buffer now, to reduce
		 * application latency, try to drain the backend queues as
		 * quickly as possible, and let remote TCP know what we have
		 * received so far. */
		if (err == -EAGAIN) {
			tr_ops->hint(&connection->transport, DATA_STREAM, QUICKACK);
			drbd_unplug_all_devices(connection);
		} else if (err > 0) {
			size -= err;
			rflags |= GROW_BUFFER;
		}

		err = drbd_recv(connection, &buffer, size, rflags);
		if (err != size) {
			if (err >= 0)
				err = -EIO;
		} else
			err = 0;

		if (err)
			return err;
	}

	err = decode_header(connection, buffer, pi);
	connection->last_received = jiffies;

	return err;
}

/* This is blkdev_issue_flush, but asynchronous.
 * We want to submit to all component volumes in parallel,
 * then wait for all completions.
 */
struct issue_flush_context {
	atomic_t pending;
	int error;
	struct completion done;
};
struct one_flush_context {
	struct drbd_device *device;
	struct issue_flush_context *ctx;
};

static void one_flush_endio(struct bio *bio)
{
	struct one_flush_context *octx = bio->bi_private;
	struct drbd_device *device = octx->device;
	struct issue_flush_context *ctx = octx->ctx;

	blk_status_t status = bio->bi_status;

	if (status) {
		ctx->error = blk_status_to_errno(status);
		drbd_info(device, "local disk FLUSH FAILED with status %d\n", status);
	}
	kfree(octx);
	bio_put(bio);

	clear_bit(FLUSH_PENDING, &device->flags);
	put_ldev(device);
	kref_debug_put(&device->kref_debug, 7);
	kref_put(&device->kref, drbd_destroy_device);

	if (atomic_dec_and_test(&ctx->pending))
		complete(&ctx->done);
}

static void submit_one_flush(struct drbd_device *device, struct issue_flush_context *ctx)
{
	struct bio *bio = bio_alloc(device->ldev->backing_bdev, 0,
			REQ_OP_WRITE | REQ_PREFLUSH, GFP_NOIO);
	struct one_flush_context *octx = kmalloc(sizeof(*octx), GFP_NOIO);

	if (!octx) {
		drbd_warn(device, "Could not allocate a octx, CANNOT ISSUE FLUSH\n");
		/* FIXME: what else can I do now?  disconnecting or detaching
		 * really does not help to improve the state of the world, either.
		 */
		bio_put(bio);

		ctx->error = -ENOMEM;
		put_ldev(device);
		kref_debug_put(&device->kref_debug, 7);
		kref_put(&device->kref, drbd_destroy_device);
		return;
	}

	octx->device = device;
	octx->ctx = ctx;
	bio->bi_private = octx;
	bio->bi_end_io = one_flush_endio;

	device->flush_jif = jiffies;
	set_bit(FLUSH_PENDING, &device->flags);
	atomic_inc(&ctx->pending);
	submit_bio(bio);
}

static enum finish_epoch drbd_flush_after_epoch(struct drbd_connection *connection, struct drbd_epoch *epoch)
{
	struct drbd_resource *resource = connection->resource;

	if (resource->write_ordering >= WO_BDEV_FLUSH) {
		struct drbd_device *device;
		struct issue_flush_context ctx;
		int vnr;

		atomic_set(&ctx.pending, 1);
		ctx.error = 0;
		init_completion(&ctx.done);

		rcu_read_lock();
		idr_for_each_entry(&resource->devices, device, vnr) {
			if (!get_ldev(device))
				continue;
			kref_get(&device->kref);
			kref_debug_get(&device->kref_debug, 7);
			rcu_read_unlock();

			submit_one_flush(device, &ctx);

			rcu_read_lock();
		}
		rcu_read_unlock();

		/* Do we want to add a timeout,
		 * if disk-timeout is set? */
		if (!atomic_dec_and_test(&ctx.pending))
			wait_for_completion(&ctx.done);

		if (ctx.error) {
			/* would rather check on EOPNOTSUPP, but that is not reliable.
			 * don't try again for ANY return value != 0
			 * if (rv == -EOPNOTSUPP) */
			/* Any error is already reported by bio_endio callback. */
			drbd_bump_write_ordering(connection->resource, NULL, WO_DRAIN_IO);
		}
	}

	/* If called before sending P_CONFIRM_STABLE, we don't have the epoch
	 * (and must not finish it yet, anyways) */
	if (epoch == NULL)
		return FE_STILL_LIVE;
	return drbd_may_finish_epoch(connection, epoch, EV_BARRIER_DONE);
}

static int w_flush(struct drbd_work *w, int cancel)
{
	struct flush_work *fw = container_of(w, struct flush_work, w);
	struct drbd_epoch *epoch = fw->epoch;
	struct drbd_connection *connection = epoch->connection;

	kfree(fw);

	if (!test_and_set_bit(DE_BARRIER_IN_NEXT_EPOCH_ISSUED, &epoch->flags))
		drbd_flush_after_epoch(connection, epoch);

	drbd_may_finish_epoch(connection, epoch, EV_PUT |
			      (connection->cstate[NOW] < C_CONNECTED ? EV_CLEANUP : 0));

	return 0;
}

static void drbd_send_b_ack(struct drbd_connection *connection, u32 barrier_nr, u32 set_size)
{
	struct p_barrier_ack *p;

	if (connection->cstate[NOW] < C_CONNECTED)
		return;

	p = conn_prepare_command(connection, sizeof(*p), CONTROL_STREAM);
	if (!p)
		return;
	p->barrier = barrier_nr;
	p->set_size = cpu_to_be32(set_size);
	send_command(connection, -1, P_BARRIER_ACK, CONTROL_STREAM);
}

static void drbd_send_confirm_stable(struct drbd_peer_request *peer_req)
{
	struct drbd_connection *connection = peer_req->peer_device->connection;
	struct drbd_epoch *epoch = peer_req->epoch;
	struct drbd_peer_request *oldest, *youngest;
	struct p_confirm_stable *p;
	int count;

	if (connection->cstate[NOW] < C_CONNECTED)
		return;

	/* peer_req is not on stable storage yet, but the only one in this epoch.
	 * Nothing to confirm, just wait for the normal barrier_ack and peer_ack
	 * to do their work. */
	oldest = epoch->oldest_unconfirmed_peer_req;
	if (oldest == peer_req)
		return;

	p = conn_prepare_command(connection, sizeof(*p), CONTROL_STREAM);
	if (!p)
		return;

	/* peer_req has not been added to connection->peer_requests yet, so
	 * connection->peer_requests.prev is the youngest request that should
	 * now be on stable storage. */
	spin_lock_irq(&connection->peer_reqs_lock);
	youngest = list_entry(connection->peer_requests.prev, struct drbd_peer_request, recv_order);
	spin_unlock_irq(&connection->peer_reqs_lock);

	count = atomic_read(&epoch->epoch_size) - atomic_read(&epoch->confirmed) - 1;
	atomic_add(count, &epoch->confirmed);
	epoch->oldest_unconfirmed_peer_req = peer_req;

	D_ASSERT(connection, oldest->epoch == youngest->epoch);
	D_ASSERT(connection, count > 0);

	p->oldest_block_id = oldest->block_id;
	p->youngest_block_id = youngest->block_id;
	p->set_size = cpu_to_be32(count);
	p->pad = 0;

	send_command(connection, -1, P_CONFIRM_STABLE, CONTROL_STREAM);
}

/**
 * drbd_may_finish_epoch() - Applies an epoch_event to the epoch's state, eventually finishes it.
 * @connection:	DRBD connection.
 * @epoch:	Epoch object.
 * @ev:		Epoch event.
 */
static enum finish_epoch drbd_may_finish_epoch(struct drbd_connection *connection,
					       struct drbd_epoch *epoch,
					       enum epoch_event ev)
{
	int finish, epoch_size;
	struct drbd_epoch *next_epoch;
	int schedule_flush = 0;
	enum finish_epoch rv = FE_STILL_LIVE;
	struct drbd_resource *resource = connection->resource;

	spin_lock(&connection->epoch_lock);
	do {
		next_epoch = NULL;
		finish = 0;

		epoch_size = atomic_read(&epoch->epoch_size);

		switch (ev & ~EV_CLEANUP) {
		case EV_PUT:
			atomic_dec(&epoch->active);
			break;
		case EV_GOT_BARRIER_NR:
			set_bit(DE_HAVE_BARRIER_NUMBER, &epoch->flags);

			/* Special case: If we just switched from WO_BIO_BARRIER to
			   WO_BDEV_FLUSH we should not finish the current epoch */
			if (test_bit(DE_CONTAINS_A_BARRIER, &epoch->flags) && epoch_size == 1 &&
			    resource->write_ordering != WO_BIO_BARRIER &&
			    epoch == connection->current_epoch)
				clear_bit(DE_CONTAINS_A_BARRIER, &epoch->flags);
			break;
		case EV_BARRIER_DONE:
			set_bit(DE_BARRIER_IN_NEXT_EPOCH_DONE, &epoch->flags);
			break;
		case EV_BECAME_LAST:
			/* nothing to do*/
			break;
		}

		if (epoch_size != 0 &&
		    atomic_read(&epoch->active) == 0 &&
		    (test_bit(DE_HAVE_BARRIER_NUMBER, &epoch->flags) || ev & EV_CLEANUP) &&
		    epoch->list.prev == &connection->current_epoch->list &&
		    !test_bit(DE_IS_FINISHING, &epoch->flags)) {
			/* Nearly all conditions are met to finish that epoch... */
			if (test_bit(DE_BARRIER_IN_NEXT_EPOCH_DONE, &epoch->flags) ||
			    resource->write_ordering == WO_NONE ||
			    (epoch_size == 1 && test_bit(DE_CONTAINS_A_BARRIER, &epoch->flags)) ||
			    ev & EV_CLEANUP) {
				finish = 1;
				set_bit(DE_IS_FINISHING, &epoch->flags);
			} else if (!test_bit(DE_BARRIER_IN_NEXT_EPOCH_ISSUED, &epoch->flags) &&
				 resource->write_ordering == WO_BIO_BARRIER) {
				atomic_inc(&epoch->active);
				schedule_flush = 1;
			}
		}
		if (finish) {
			if (!(ev & EV_CLEANUP)) {
				/* adjust for nr requests already confirmed via P_CONFIRM_STABLE, if any. */
				epoch_size -= atomic_read(&epoch->confirmed);
				spin_unlock(&connection->epoch_lock);
				drbd_send_b_ack(epoch->connection, epoch->barrier_nr, epoch_size);
				spin_lock(&connection->epoch_lock);
			}

			if (connection->current_epoch != epoch) {
				next_epoch = list_entry(epoch->list.next, struct drbd_epoch, list);
				list_del(&epoch->list);
				ev = EV_BECAME_LAST | (ev & EV_CLEANUP);
				connection->epochs--;
				kfree(epoch);

				if (rv == FE_STILL_LIVE)
					rv = FE_DESTROYED;
			} else {
				epoch->oldest_unconfirmed_peer_req = NULL;
				epoch->flags = 0;
				atomic_set(&epoch->epoch_size, 0);
				atomic_set(&epoch->confirmed, 0);
				/* atomic_set(&epoch->active, 0); is alrady zero */
				if (rv == FE_STILL_LIVE)
					rv = FE_RECYCLED;
			}
		}

		if (!next_epoch)
			break;

		epoch = next_epoch;
	} while (1);

	spin_unlock(&connection->epoch_lock);

	if (schedule_flush) {
		struct flush_work *fw;
		fw = kmalloc(sizeof(*fw), GFP_ATOMIC);
		if (fw) {
			fw->w.cb = w_flush;
			fw->epoch = epoch;
			drbd_queue_work(&resource->work, &fw->w);
		} else {
			drbd_warn(resource, "Could not kmalloc a flush_work obj\n");
			set_bit(DE_BARRIER_IN_NEXT_EPOCH_ISSUED, &epoch->flags);
			/* That is not a recursion, only one level */
			drbd_may_finish_epoch(connection, epoch, EV_BARRIER_DONE);
			drbd_may_finish_epoch(connection, epoch, EV_PUT);
		}
	}

	return rv;
}

static enum write_ordering_e
max_allowed_wo(struct drbd_backing_dev *bdev, enum write_ordering_e wo)
{
	struct disk_conf *dc;

	dc = rcu_dereference(bdev->disk_conf);

	if (wo == WO_BIO_BARRIER && !dc->disk_barrier)
		wo = WO_BDEV_FLUSH;
	if (wo == WO_BDEV_FLUSH && !dc->disk_flushes)
		wo = WO_DRAIN_IO;
	if (wo == WO_DRAIN_IO && !dc->disk_drain)
		wo = WO_NONE;

	return wo;
}

/*
 * drbd_bump_write_ordering() - Fall back to an other write ordering method
 * @wo:		Write ordering method to try.
 */
void drbd_bump_write_ordering(struct drbd_resource *resource, struct drbd_backing_dev *bdev,
			      enum write_ordering_e wo) __must_hold(local)
{
	struct drbd_device *device;
	enum write_ordering_e pwo;
	int vnr, i = 0;
	static char *write_ordering_str[] = {
		[WO_NONE] = "none",
		[WO_DRAIN_IO] = "drain",
		[WO_BDEV_FLUSH] = "flush",
		[WO_BIO_BARRIER] = "barrier",
	};

	pwo = resource->write_ordering;
	if (wo != WO_BIO_BARRIER)
		wo = min(pwo, wo);
	rcu_read_lock();
	idr_for_each_entry(&resource->devices, device, vnr) {
		if (i++ == 1 && wo == WO_BIO_BARRIER)
			wo = WO_BDEV_FLUSH; /* WO = barrier does not handle multiple volumes */

		if (get_ldev(device)) {
			wo = max_allowed_wo(device->ldev, wo);
			if (device->ldev == bdev)
				bdev = NULL;
			put_ldev(device);
		}
	}

	if (bdev)
		wo = max_allowed_wo(bdev, wo);

	rcu_read_unlock();

	resource->write_ordering = wo;
	if (pwo != resource->write_ordering || wo == WO_BIO_BARRIER)
		drbd_info(resource, "Method to ensure write ordering: %s\n", write_ordering_str[resource->write_ordering]);
}

/*
 * We *may* ignore the discard-zeroes-data setting, if so configured.
 *
 * Assumption is that this "discard_zeroes_data=0" is only because the backend
 * may ignore partial unaligned discards.
 *
 * LVM/DM thin as of at least
 *   LVM version:     2.02.115(2)-RHEL7 (2015-01-28)
 *   Library version: 1.02.93-RHEL7 (2015-01-28)
 *   Driver version:  4.29.0
 * still behaves this way.
 *
 * For unaligned (wrt. alignment and granularity) or too small discards,
 * we zero-out the initial (and/or) trailing unaligned partial chunks,
 * but discard all the aligned full chunks.
 *
 * At least for LVM/DM thin, with skip_block_zeroing=false,
 * the result is effectively "discard_zeroes_data=1".
 */
/* flags: EE_TRIM|EE_ZEROOUT */
int drbd_issue_discard_or_zero_out(struct drbd_device *device, sector_t start, unsigned int nr_sectors, int flags)
{
	struct block_device *bdev = device->ldev->backing_bdev;
	struct request_queue *q = bdev_get_queue(bdev);
	sector_t tmp, nr;
	unsigned int max_discard_sectors, granularity;
	int alignment;
	int err = 0;

	if ((flags & EE_ZEROOUT) || !(flags & EE_TRIM))
		goto zero_out;

	/* Zero-sector (unknown) and one-sector granularities are the same.  */
	granularity = max(q->limits.discard_granularity >> 9, 1U);
	alignment = (bdev_discard_alignment(bdev) >> 9) % granularity;

	max_discard_sectors = min(bdev_max_discard_sectors(bdev), (1U << 22));
	max_discard_sectors -= max_discard_sectors % granularity;
	if (unlikely(!max_discard_sectors))
		goto zero_out;

	if (nr_sectors < granularity)
		goto zero_out;

	tmp = start;
	if (sector_div(tmp, granularity) != alignment) {
		if (nr_sectors < 2*granularity)
			goto zero_out;
		/* start + gran - (start + gran - align) % gran */
		tmp = start + granularity - alignment;
		tmp = start + granularity - sector_div(tmp, granularity);

		nr = tmp - start;
		/* don't flag BLKDEV_ZERO_NOUNMAP, we don't know how many
		 * layers are below us, some may have smaller granularity */
		err |= blkdev_issue_zeroout(bdev, start, nr, GFP_NOIO, 0);
		nr_sectors -= nr;
		start = tmp;
	}
	while (nr_sectors >= max_discard_sectors) {
		err |= blkdev_issue_discard(bdev, start, max_discard_sectors, GFP_NOIO);
		nr_sectors -= max_discard_sectors;
		start += max_discard_sectors;
	}
	if (nr_sectors) {
		/* max_discard_sectors is unsigned int (and a multiple of
		 * granularity, we made sure of that above already);
		 * nr is < max_discard_sectors;
		 * I don't need sector_div here, even though nr is sector_t */
		nr = nr_sectors;
		nr -= (unsigned int)nr % granularity;
		if (nr) {
			err |= blkdev_issue_discard(bdev, start, nr, GFP_NOIO);
			nr_sectors -= nr;
			start += nr;
		}
	}
 zero_out:
	if (nr_sectors) {
		err |= blkdev_issue_zeroout(bdev, start, nr_sectors, GFP_NOIO,
				(flags & EE_TRIM) ? 0 : BLKDEV_ZERO_NOUNMAP);
	}
	return err != 0;
}

static bool can_do_reliable_discards(struct drbd_device *device)
{
	struct disk_conf *dc;
	bool can_do;

	if (!bdev_max_discard_sectors(device->ldev->backing_bdev))
		return false;

	rcu_read_lock();
	dc = rcu_dereference(device->ldev->disk_conf);
	can_do = dc->discard_zeroes_if_aligned;
	rcu_read_unlock();
	return can_do;
}

static void drbd_issue_peer_discard_or_zero_out(struct drbd_device *device, struct drbd_peer_request *peer_req)
{
	/* If the backend cannot discard, or does not guarantee
	 * read-back zeroes in discarded ranges, we fall back to
	 * zero-out.  Unless configuration specifically requested
	 * otherwise. */
	if (!can_do_reliable_discards(device))
		peer_req->flags |= EE_ZEROOUT;

	if (drbd_issue_discard_or_zero_out(device, peer_req->i.sector,
	    peer_req->i.size >> 9, peer_req->flags & (EE_ZEROOUT|EE_TRIM)))
		peer_req->flags |= EE_WAS_ERROR;
	drbd_endio_write_sec_final(peer_req);
}

static int peer_request_fault_type(struct drbd_peer_request *peer_req)
{
	if (peer_req_op(peer_req) == REQ_OP_READ) {
		return drbd_interval_is_application(&peer_req->i) ?
			DRBD_FAULT_DT_RD : DRBD_FAULT_RS_RD;
	} else {
		return drbd_interval_is_application(&peer_req->i) ?
			DRBD_FAULT_DT_WR : DRBD_FAULT_RS_WR;
	}
}

/**
 * drbd_submit_peer_request()
 * @peer_req:	peer request
 *
 * May spread the pages to multiple bios,
 * depending on bio_add_page restrictions.
 *
 * Returns 0 if all bios have been submitted,
 * -ENOMEM if we could not allocate enough bios,
 * -ENOSPC (any better suggestion?) if we have not been able to bio_add_page a
 *  single page to an empty bio (which should never happen and likely indicates
 *  that the lower level IO stack is in some way broken). This has been observed
 *  on certain Xen deployments.
 *
 *  When this function returns 0, it "consumes" an ldev reference; the
 *  reference is released when the request completes.
 */
/* TODO allocate from our own bio_set. */
int drbd_submit_peer_request(struct drbd_peer_request *peer_req)
{
	struct drbd_device *device = peer_req->peer_device->device;
	struct bio *bios = NULL;
	struct bio *bio;
	struct page *page = peer_req->page_chain.head;
	sector_t sector = peer_req->i.sector;
	unsigned data_size = peer_req->i.size;
	unsigned n_bios = 0;
	unsigned nr_pages = peer_req->page_chain.nr_pages;
	int err;

	if (peer_req->flags & EE_SET_OUT_OF_SYNC)
		drbd_set_out_of_sync(peer_req->peer_device,
				peer_req->i.sector, peer_req->i.size);

	/* TRIM/DISCARD: for now, always use the helper function
	 * blkdev_issue_zeroout(..., discard=true).
	 * It's synchronous, but it does the right thing wrt. bio splitting.
	 * Correctness first, performance later.  Next step is to code an
	 * asynchronous variant of the same.
	 */
	if (peer_req->flags & (EE_TRIM|EE_ZEROOUT)) {
		peer_req->submit_jif = jiffies;

		drbd_issue_peer_discard_or_zero_out(device, peer_req);
		return 0;
	}

	/* In most cases, we will only need one bio.  But in case the lower
	 * level restrictions happen to be different at this offset on this
	 * side than those of the sending peer, we may need to submit the
	 * request in more than one bio.
	 *
	 * Plain bio_alloc is good enough here, this is no DRBD internally
	 * generated bio, but a bio allocated on behalf of the peer.
	 */
next_bio:
	/* _DISCARD, _WRITE_ZEROES handled above.
	 * REQ_OP_FLUSH (empty flush) not expected,
	 * should have been mapped to a "drbd protocol barrier".
	 * REQ_OP_SECURE_ERASE: I don't see how we could ever support that.
	 */
	if (!(peer_req_op(peer_req) == REQ_OP_WRITE ||
				peer_req_op(peer_req) == REQ_OP_READ)) {
		drbd_err(device, "Invalid bio op received: 0x%x\n", peer_req->opf);
		err = -EINVAL;
		goto fail;
	}

	/* we special case some flags in the multi-bio case, see below
	 * (REQ_PREFLUSH, or BIO_RW_BARRIER in older kernels) */
	bio = bio_alloc(device->ldev->backing_bdev, nr_pages, peer_req->opf,
			GFP_NOIO);
	/* > peer_req->i.sector, unless this is the first bio */
	bio->bi_iter.bi_sector = sector;
	bio->bi_private = peer_req;
	bio->bi_end_io = drbd_peer_request_endio;

	bio->bi_next = bios;
	bios = bio;
	++n_bios;

	page_chain_for_each(page) {
		unsigned off, len;
		int res;

		if (peer_req_op(peer_req) == REQ_OP_READ) {
			set_page_chain_offset(page, 0);
			set_page_chain_size(page, min_t(unsigned, data_size, PAGE_SIZE));
		}
		off = page_chain_offset(page);
		len = page_chain_size(page);

		if (off > PAGE_SIZE || len > PAGE_SIZE - off || len > data_size || len == 0) {
			drbd_err(device, "invalid page chain: offset %u size %u remaining data_size %u\n",
					off, len, data_size);
			err = -EINVAL;
			goto fail;
		}

		res = bio_add_page(bio, page, len, off);
		if (res <= 0) {
			/* A single page must always be possible!
			 * But in case it fails anyways,
			 * we deal with it, and complain (below). */
			if (bio->bi_vcnt == 0) {
				drbd_err(device,
					"bio_add_page(%p, %p, %u, %u): %d (bi_vcnt %u bi_max_vecs %u bi_sector %llu, bi_flags 0x%lx)\n",
					bio, page, len, off, res, bio->bi_vcnt, bio->bi_max_vecs, (uint64_t)bio->bi_iter.bi_sector,
					 (unsigned long)bio->bi_flags);
				err = -ENOSPC;
				goto fail;
			}
			goto next_bio;
		}
		data_size -= len;
		sector += len >> 9;
		--nr_pages;
	}
	D_ASSERT(device, data_size == 0);
	D_ASSERT(device, page == NULL);

	atomic_set(&peer_req->pending_bios, n_bios);
	/* for debugfs: update timestamp, mark as submitted */
	peer_req->submit_jif = jiffies;
	do {
		bio = bios;
		bios = bios->bi_next;
		bio->bi_next = NULL;

		drbd_submit_bio_noacct(device, peer_request_fault_type(peer_req), bio);

		/* strip off REQ_PREFLUSH,
		 * unless it is the first or last bio */
		if (bios && bios->bi_next)
			bios->bi_opf &= ~REQ_PREFLUSH;
	} while (bios);
	return 0;

fail:
	while (bios) {
		bio = bios;
		bios = bios->bi_next;
		bio_put(bio);
	}
	return err;
}

void drbd_remove_peer_req_interval(struct drbd_peer_request *peer_req)
{
	struct drbd_peer_device *peer_device = peer_req->peer_device;
	struct drbd_device *device = peer_device->device;
	struct drbd_interval *i = &peer_req->i;
	unsigned long flags;

	spin_lock_irqsave(&device->interval_lock, flags);
	D_ASSERT(device, !drbd_interval_empty(i));
	drbd_remove_interval(&device->requests, i);
	drbd_clear_interval(i);
	if (!drbd_interval_is_verify(&peer_req->i))
		drbd_release_conflicts(device, i);
	spin_unlock_irqrestore(&device->interval_lock, flags);
}

/**
 * w_e_reissue() - Worker callback; Resubmit a bio
 * @device:	DRBD device.
 * @dw:		work object.
 * @cancel:	The connection will be closed anyways (unused in this callback)
 */
int w_e_reissue(struct drbd_work *w, int cancel) __releases(local)
{
	struct drbd_peer_request *peer_req =
		container_of(w, struct drbd_peer_request, w);
	struct drbd_peer_device *peer_device = peer_req->peer_device;
	struct drbd_connection *connection = peer_device->connection;
	struct drbd_device *device = peer_device->device;
	int err;
	/* We leave DE_CONTAINS_A_BARRIER and EE_IS_BARRIER in place,
	   (and DE_BARRIER_IN_NEXT_EPOCH_ISSUED in the previous Epoch)
	   so that we can finish that epoch in drbd_may_finish_epoch().
	   That is necessary if we already have a long chain of Epochs, before
	   we realize that BARRIER is actually not supported */

	/* As long as the -ENOTSUPP on the barrier is reported immediately
	   that will never trigger. If it is reported late, we will just
	   print that warning and continue correctly for all future requests
	   with WO_BDEV_FLUSH */
	if (previous_epoch(connection, peer_req->epoch))
		drbd_warn(device, "Write ordering was not enforced (one time event)\n");

	/* we still have a local reference,
	 * get_ldev was done in receive_Data. */

	peer_req->w.cb = e_end_block;
	err = drbd_submit_peer_request(peer_req);
	switch (err) {
	case -ENOMEM:
		peer_req->w.cb = w_e_reissue;
		drbd_queue_work(&connection->sender_work,
				&peer_req->w);
		/* retry later */
		fallthrough;
	case 0:
		/* keep worker happy and connection up */
		return 0;

	case -ENOSPC:
		/* no other error expected, but anyways: */
	default:
		/* forget the object,
		 * and cause a "Network failure" */
		drbd_remove_peer_req_interval(peer_req);
		drbd_al_complete_io(device, &peer_req->i);
		drbd_may_finish_epoch(connection, peer_req->epoch, EV_PUT | EV_CLEANUP);
		drbd_free_peer_req(peer_req);
		drbd_err(device, "submit failed, triggering re-connect\n");
		return err;
	}
}

static void conn_wait_done_ee_empty_or_disconnect(struct drbd_connection *connection)
{
	wait_event(connection->ee_wait,
		atomic_read(&connection->done_ee_cnt) == 0
		|| connection->cstate[NOW] < C_CONNECTED);
}

static void conn_wait_active_ee_empty_or_disconnect(struct drbd_connection *connection)
{
	if (atomic_read(&connection->active_ee_cnt) == 0)
		return;

	drbd_unplug_all_devices(connection);

	wait_event(connection->ee_wait,
		atomic_read(&connection->active_ee_cnt) == 0
		|| connection->cstate[NOW] < C_CONNECTED);
}

static int receive_Barrier(struct drbd_connection *connection, struct packet_info *pi)
{
	struct drbd_transport_ops *tr_ops = connection->transport.ops;
	int rv, issue_flush;
	struct p_barrier *p = pi->data;
	struct drbd_epoch *epoch;

	tr_ops->hint(&connection->transport, DATA_STREAM, QUICKACK);
	drbd_unplug_all_devices(connection);

	/* FIXME these are unacked on connection,
	 * not a specific (peer)device.
	 */
	connection->current_epoch->barrier_nr = p->barrier;
	connection->current_epoch->connection = connection;
	rv = drbd_may_finish_epoch(connection, connection->current_epoch, EV_GOT_BARRIER_NR);

	/* P_BARRIER_ACK may imply that the corresponding extent is dropped from
	 * the activity log, which means it would not be resynced in case the
	 * R_PRIMARY crashes now.
	 * Therefore we must send the barrier_ack after the barrier request was
	 * completed. */
	switch (connection->resource->write_ordering) {
	case WO_BIO_BARRIER:
	case WO_NONE:
		if (rv == FE_RECYCLED)
			return 0;
		break;

	case WO_BDEV_FLUSH:
	case WO_DRAIN_IO:
		if (rv == FE_STILL_LIVE) {
			set_bit(DE_BARRIER_IN_NEXT_EPOCH_ISSUED, &connection->current_epoch->flags);
			conn_wait_active_ee_empty_or_disconnect(connection);
			rv = drbd_flush_after_epoch(connection, connection->current_epoch);
		}
		if (rv == FE_RECYCLED)
			return 0;

		/*
		 * The ack_sender will send all the ACKs and barrier ACKs out,
		 * since all EEs added to done_ee. We need to provide a new
		 * epoch object for the EEs that come in soon.
		 */
		break;
	}

	/* receiver context, in the writeout path of the other node.
	 * avoid potential distributed deadlock */
	epoch = kzalloc(sizeof(struct drbd_epoch), GFP_NOIO);
	if (!epoch) {
		drbd_warn(connection, "Allocation of an epoch failed, slowing down\n");
		issue_flush = !test_and_set_bit(DE_BARRIER_IN_NEXT_EPOCH_ISSUED, &connection->current_epoch->flags);
		conn_wait_active_ee_empty_or_disconnect(connection);
		if (issue_flush) {
			rv = drbd_flush_after_epoch(connection, connection->current_epoch);
			if (rv == FE_RECYCLED)
				return 0;
		}

		conn_wait_done_ee_empty_or_disconnect(connection);

		return 0;
	}

	spin_lock(&connection->epoch_lock);
	if (atomic_read(&connection->current_epoch->epoch_size)) {
		list_add(&epoch->list, &connection->current_epoch->list);
		connection->current_epoch = epoch;
		connection->epochs++;
	} else {
		/* The current_epoch got recycled while we allocated this one... */
		kfree(epoch);
	}
	spin_unlock(&connection->epoch_lock);

	return 0;
}

/* pi->data points into some recv buffer, which may be
 * re-used/recycled/overwritten by the next receive operation.
 * (read_in_block via recv_resync_read) */
static void p_req_detail_from_pi(struct drbd_connection *connection,
		struct drbd_peer_request_details *d, struct packet_info *pi)
{
	struct p_trim *p = pi->data;
	bool is_trim_or_zeroes = pi->cmd == P_TRIM || pi->cmd == P_ZEROES;
	unsigned int digest_size =
		pi->cmd != P_TRIM && connection->peer_integrity_tfm ?
		crypto_shash_digestsize(connection->peer_integrity_tfm) : 0;

	d->sector = be64_to_cpu(p->p_data.sector);
	d->block_id = p->p_data.block_id;
	d->peer_seq = be64_to_cpu(p->p_data.seq_num);
	d->dp_flags = be32_to_cpu(p->p_data.dp_flags);
	d->length = pi->size;
	d->bi_size = is_trim_or_zeroes ? be32_to_cpu(p->size) : pi->size - digest_size;
	d->digest_size = digest_size;
}

/* used from receive_RSDataReply (recv_resync_read)
 * and from receive_Data.
 * data_size: actual payload ("data in")
 * 	for normal writes that is bi_size.
 * 	for discards, that is zero.
 * 	for write same, it is logical_block_size.
 * both trim and write same have the bi_size ("data len to be affected")
 * as extra argument in the packet header.
 */
static int
read_in_block(struct drbd_peer_request *peer_req, struct drbd_peer_request_details *d) __must_hold(local)
{
	struct drbd_peer_device *peer_device = peer_req->peer_device;
	struct drbd_device *device = peer_device->device;
	const uint64_t capacity = get_capacity(device->vdisk);
	int err;
	void *dig_in = peer_device->connection->int_dig_in;
	void *dig_vv = peer_device->connection->int_dig_vv;
	struct drbd_transport *transport = &peer_device->connection->transport;
	struct drbd_transport_ops *tr_ops = transport->ops;

	if (d->digest_size) {
		err = drbd_recv_into(peer_device->connection, dig_in, d->digest_size);
		if (err)
			return err;
	}

	if (!expect(peer_device, IS_ALIGNED(d->bi_size, 512)))
		return -EINVAL;
	/* The WSAME mechanism was removed in Linux 5.18,
	 * and subsequently from drbd.
	 * In theory, a "modern" drbd will never advertise support for
	 * WRITE_SAME, so a compliant peer should never send a DP_WSAME
	 * packet. If we receive one anyway, that's a protocol error.
	 */
	if (!expect(peer_device, (d->dp_flags & DP_WSAME) == 0))
		return -EINVAL;
	if (d->dp_flags & (DP_DISCARD|DP_ZEROES)) {
		if (!expect(peer_device, d->bi_size <= (DRBD_MAX_BBIO_SECTORS << 9)))
			return -EINVAL;
	} else if (!expect(peer_device, d->bi_size <= DRBD_MAX_BIO_SIZE))
		return -EINVAL;

	/* even though we trust our peer,
	 * we sometimes have to double check. */
	if (d->sector + (d->bi_size>>9) > capacity) {
		drbd_err(device, "request from peer beyond end of local disk: "
			"capacity: %llus < sector: %llus + size: %u\n",
			capacity, d->sector, d->bi_size);
		return -EINVAL;
	}

	peer_req->block_id = d->block_id;

	if (d->length == 0)
		return 0;

	err = tr_ops->recv_pages(transport, &peer_req->page_chain, d->length - d->digest_size);
	if (err)
		return -ENOMEM;

	if (drbd_insert_fault(device, DRBD_FAULT_RECEIVE)) {
		struct page *page;
		unsigned long *data;
		drbd_err(device, "Fault injection: Corrupting data on receive, sector %llu\n",
				d->sector);
		page = peer_req->page_chain.head;
		data = kmap(page) + page_chain_offset(page);
		data[0] = ~data[0];
		kunmap(page);
	}

	if (d->digest_size) {
		drbd_csum_pages(peer_device->connection->peer_integrity_tfm, peer_req->page_chain.head, dig_vv);
		if (memcmp(dig_in, dig_vv, d->digest_size)) {
			drbd_err(device, "Digest integrity check FAILED: %llus +%u\n",
				d->sector, d->bi_size);
			return -EINVAL;
		}
	}
	peer_device->recv_cnt += d->bi_size >> 9;
	return 0;
}

static int ignore_remaining_packet(struct drbd_connection *connection, int size)
{
	void *data_to_ignore;

	while (size) {
		int s = min_t(int, size, DRBD_SOCKET_BUFFER_SIZE);
		int rv = drbd_recv(connection, &data_to_ignore, s, 0);
		if (rv < 0)
			return rv;

		size -= rv;
	}

	return 0;
}

static int recv_dless_read(struct drbd_peer_device *peer_device, struct drbd_request *req,
			   sector_t sector, int data_size)
{
	struct bio_vec bvec;
	struct bvec_iter iter;
	struct bio *bio;
	int digest_size, err, expect;
	void *dig_in = peer_device->connection->int_dig_in;
	void *dig_vv = peer_device->connection->int_dig_vv;

	digest_size = 0;
	if (peer_device->connection->peer_integrity_tfm) {
		digest_size = crypto_shash_digestsize(peer_device->connection->peer_integrity_tfm);
		err = drbd_recv_into(peer_device->connection, dig_in, digest_size);
		if (err)
			return err;
		data_size -= digest_size;
	}

	/* optimistically update recv_cnt.  if receiving fails below,
	 * we disconnect anyways, and counters will be reset. */
	peer_device->recv_cnt += data_size >> 9;

	bio = req->master_bio;
	D_ASSERT(peer_device->device, sector == bio->bi_iter.bi_sector);

	bio_for_each_segment(bvec, bio, iter) {
		void *mapped = bvec_kmap_local(&bvec);
		expect = min_t(int, data_size, bvec.bv_len);
		err = drbd_recv_into(peer_device->connection, mapped, expect);
		kunmap_local(mapped);
		if (err)
			return err;
		data_size -= expect;
	}

	if (digest_size) {
		drbd_csum_bio(peer_device->connection->peer_integrity_tfm, bio, dig_vv);
		if (memcmp(dig_in, dig_vv, digest_size)) {
			drbd_err(peer_device, "Digest integrity check FAILED. Broken NICs?\n");
			return -EINVAL;
		}
	}

	D_ASSERT(peer_device->device, data_size == 0);
	return 0;
}

static bool bits_in_sync(struct drbd_peer_device *peer_device, sector_t sector_start, sector_t sector_end)
{
	struct drbd_device *device = peer_device->device;

	if (peer_device->repl_state[NOW] == L_ESTABLISHED ||
			peer_device->repl_state[NOW] == L_SYNC_SOURCE ||
			peer_device->repl_state[NOW] == L_SYNC_TARGET ||
			peer_device->repl_state[NOW] == L_PAUSED_SYNC_S ||
			peer_device->repl_state[NOW] == L_PAUSED_SYNC_T) {
		if (drbd_bm_total_weight(peer_device) == 0)
			return true;
		if (drbd_bm_count_bits(device, peer_device->bitmap_index,
					BM_SECT_TO_BIT(sector_start), BM_SECT_TO_BIT(sector_end - 1)) == 0)
			return true;
	}
	return false;
}

static void update_peers_for_interval(struct drbd_peer_device *peer_device,
		struct drbd_interval *interval)
{
	struct drbd_device *device = peer_device->device;
	u64 mask = NODE_MASK(peer_device->node_id), im;
	struct drbd_peer_device *p;
	sector_t sector_end = interval->sector + (interval->size >> SECTOR_SHIFT);

	/* Only send P_PEERS_IN_SYNC if we are actually in sync with this peer. */
	if (drbd_bm_count_bits(device, peer_device->bitmap_index,
				BM_SECT_TO_BIT(interval->sector), BM_SECT_TO_BIT(sector_end - 1)))
		return;

	for_each_peer_device_ref(p, im, device) {
		if (p == peer_device)
			continue;

		if (bits_in_sync(p, interval->sector, sector_end))
			mask |= NODE_MASK(p->node_id);
	}

	for_each_peer_device_ref(p, im, device) {
		/* Only send to the peer whose bitmap bits have been cleared if
		 * we are connected to that peer. The bits may have been
		 * cleared by a P_PEERS_IN_SYNC from another peer while we are
		 * connecting to this one. We mustn't send P_PEERS_IN_SYNC
		 * during the initial connection handshake. */
		if (p == peer_device && p->connection->cstate[NOW] != C_CONNECTED)
			continue;

		if (mask & NODE_MASK(p->node_id))
			drbd_send_peers_in_sync(p, mask, interval->sector, interval->size);
	}
}

/* Potentially send P_PEERS_IN_SYNC for a range with size that fits in an int. */
static void update_peers_for_small_range(struct drbd_peer_device *peer_device,
		sector_t sector, int size)
{
	struct drbd_device *device = peer_device->device;
	struct drbd_interval interval;

	memset(&interval, 0, sizeof(interval));
	drbd_clear_interval(&interval);
	interval.sector = sector;
	interval.size = size;
	interval.type = INTERVAL_PEERS_IN_SYNC_LOCK;

	spin_lock_irq(&device->interval_lock);
	if (drbd_find_conflict(device, &interval, 0)) {
		spin_unlock_irq(&device->interval_lock);
		return;
	}
	drbd_insert_interval(&device->requests, &interval);
	/* Interval is not waiting for conflicts to resolve so mark as "submitted". */
	set_bit(INTERVAL_SUBMITTED, &interval.flags);
	spin_unlock_irq(&device->interval_lock);

	/* Check for activity in the activity log extent _after_ locking the
	 * interval. Otherwise a write might occur between checking and
	 * locking. */
	if (!drbd_al_active(device, sector, size))
		update_peers_for_interval(peer_device, &interval);

	spin_lock_irq(&device->interval_lock);
	drbd_remove_interval(&device->requests, &interval);
	drbd_release_conflicts(device, &interval);
	spin_unlock_irq(&device->interval_lock);
}

static void update_peers_for_range(struct drbd_peer_device *peer_device,
		sector_t sector_start, sector_t sector_end)
{
	struct drbd_device *device = peer_device->device;
	unsigned int enr_start = sector_start >> (AL_EXTENT_SHIFT - SECTOR_SHIFT);
	unsigned int enr_end = ((sector_end - 1) >> (AL_EXTENT_SHIFT - SECTOR_SHIFT)) + 1;
	unsigned int enr;

	if (!get_ldev(device))
		return;

	for (enr = enr_start; enr < enr_end; enr++) {
		sector_t enr_start_sector = max(sector_start,
				((sector_t) enr) << (AL_EXTENT_SHIFT - SECTOR_SHIFT));
		sector_t enr_end_sector = min(sector_end,
				((sector_t) (enr + 1)) << (AL_EXTENT_SHIFT - SECTOR_SHIFT));

		update_peers_for_small_range(peer_device,
				enr_start_sector, (enr_end_sector - enr_start_sector) << SECTOR_SHIFT);
	}

	put_ldev(device);
}

static int w_update_peers(struct drbd_work *w, int unused)
{
	struct update_peers_work *upw = container_of(w, struct update_peers_work, w);
	struct drbd_peer_device *peer_device = upw->peer_device;
	struct drbd_device *device = peer_device->device;
	struct drbd_connection *connection = peer_device->connection;

	if (peer_device->connection->agreed_pro_version < 110)
		return 0;

	update_peers_for_range(peer_device, upw->sector_start, upw->sector_end);

	kfree(upw);

	kref_debug_put(&device->kref_debug, 5);
	kref_put(&device->kref, drbd_destroy_device);

	kref_debug_put(&connection->kref_debug, 14);
	kref_put(&connection->kref, drbd_destroy_connection);

	return 0;
}

void drbd_queue_update_peers(struct drbd_peer_device *peer_device,
		sector_t sector_start, sector_t sector_end)
{
	struct drbd_device *device = peer_device->device;
	struct update_peers_work *upw;

	upw = kmalloc(sizeof(*upw), GFP_ATOMIC | __GFP_NOWARN);
	if (upw) {
		upw->sector_start = sector_start;
		upw->sector_end = sector_end;
		upw->w.cb = w_update_peers;

		kref_get(&peer_device->device->kref);
		kref_debug_get(&peer_device->device->kref_debug, 5);

		kref_get(&peer_device->connection->kref);
		kref_debug_get(&peer_device->connection->kref_debug, 14);

		upw->peer_device = peer_device;
		drbd_queue_work(&device->resource->work, &upw->w);
	} else {
		if (drbd_ratelimit())
			drbd_warn(peer_device, "kmalloc(upw) failed.\n");
	}
}

static void drbd_peers_in_sync_progress(struct drbd_peer_device *peer_device, sector_t sector_end)
{
	/* Round down to the boundary defined by PEERS_IN_SYNC_STEP_SHIFT. */
	sector_t peers_in_sync_end = sector_end & ~PEERS_IN_SYNC_STEP_SECT_MASK;

	/* If we move backwards then move marker back. */
	if (peers_in_sync_end < peer_device->last_peers_in_sync_end) {
		peer_device->last_peers_in_sync_end = peers_in_sync_end;
		return;
	}

	/* Only schedule when we cross a boundary as defined by PEERS_IN_SYNC_STEP_SHIFT. */
	if (peers_in_sync_end == peer_device->last_peers_in_sync_end)
		return;

	drbd_queue_update_peers(peer_device, peer_device->last_peers_in_sync_end, peers_in_sync_end);
	peer_device->last_peers_in_sync_end = peers_in_sync_end;

	/* Also consider scheduling a bitmap update to reduce the size of the
	 * next resync if this one is disrupted. */
	drbd_maybe_schedule_on_disk_bitmap_update(peer_device, false, is_sync_target_state(peer_device, NOW));
}

static void drbd_check_peers_in_sync_progress(struct drbd_peer_device *peer_device)
{
	struct drbd_connection *connection = peer_device->connection;
	LIST_HEAD(completed);
	struct drbd_peer_request *peer_req, *tmp;

	spin_lock_irq(&connection->peer_reqs_lock);
	list_for_each_entry_safe(peer_req, tmp, &peer_device->resync_requests, recv_order) {
		if (!test_bit(INTERVAL_COMPLETED, &peer_req->i.flags))
			break;

		drbd_list_del_resync_request(peer_req);
		list_add_tail(&peer_req->recv_order, &completed);
	}
	spin_unlock_irq(&connection->peer_reqs_lock);

	list_for_each_entry_safe(peer_req, tmp, &completed, recv_order) {
		drbd_peers_in_sync_progress(peer_device, peer_req->i.sector + (peer_req->i.size >> SECTOR_SHIFT));
		drbd_free_peer_req_no_list(peer_req);
	}
}

static void drbd_resync_request_complete(struct drbd_peer_request *peer_req)
{
	struct drbd_peer_device *peer_device = peer_req->peer_device;

	/*
	 * Free the pages now but leave the peer request until the
	 * corresponding peers-in-sync has been scheduled.
	 */
	drbd_free_page_chain(&peer_device->connection->transport, &peer_req->page_chain, 0);

	/*
	 * The interval is no longer in the tree, but use this flag anyway,
	 * since it has an appropriate meaning. After setting the flag,
	 * peer_req may be freed by another thread.
	 */
	set_bit(INTERVAL_COMPLETED, &peer_req->i.flags);
	peer_req = NULL;

	drbd_check_peers_in_sync_progress(peer_device);
}

/*
 * e_end_resync_block() is called in ack_sender context via
 * drbd_finish_peer_reqs().
 */
static int e_end_resync_block(struct drbd_work *w, int unused)
{
	struct drbd_peer_request *peer_req =
		container_of(w, struct drbd_peer_request, w);
	struct drbd_peer_device *peer_device = peer_req->peer_device;
	sector_t sector = peer_req->i.sector;
	unsigned int size = peer_req->requested_size;
	u64 block_id = peer_req->block_id;
	int err;

	if (likely((peer_req->flags & EE_WAS_ERROR) == 0)) {
		drbd_set_in_sync(peer_device, sector, size);
		err = drbd_send_ack_be(peer_device, P_RS_WRITE_ACK, sector, size, block_id);
	} else {
		/* Record failure to sync */
		drbd_rs_failed_io(peer_device, sector, size);

		err = drbd_send_ack_be(peer_device, P_RS_NEG_ACK, sector, size, block_id);
	}

	dec_unacked(peer_device);

	/*
	 * If INTERVAL_SUBMITTED is not set, this request was merged into
	 * another discard. It has already been removed from the interval tree.
	 */
	if (test_bit(INTERVAL_SUBMITTED, &peer_req->i.flags))
		drbd_remove_peer_req_interval(peer_req);

	drbd_resync_request_complete(peer_req);
	return err;
}

static struct drbd_peer_request *find_resync_request(struct drbd_peer_device *peer_device,
		unsigned long type_mask, sector_t sector, unsigned int size, u64 block_id)
{
	struct drbd_device *device = peer_device->device;
	struct drbd_interval *i;
	struct drbd_peer_request *peer_req = NULL;

	spin_lock_irq(&device->interval_lock);
	drbd_for_each_overlap(i, &device->requests, sector, size) {
		struct drbd_peer_request *pr;

		if (!test_bit(INTERVAL_SENT, &i->flags))
			continue;

		if (!(INTERVAL_TYPE_MASK(i->type) & type_mask))
			continue;

		if (i->sector != sector || i->size != size)
			continue;

		pr = container_of(i, struct drbd_peer_request, i);
		/* With agreed_pro_version < 122, block_id is always ID_SYNCER. */
		if (pr->peer_device == peer_device &&
				(block_id == ID_SYNCER || pr->block_id == block_id)) {
			peer_req = pr;
			break;
		}
	}
	spin_unlock_irq(&device->interval_lock);

	if (peer_req)
		D_ASSERT(peer_device, peer_req->i.size == size);
	else if (drbd_ratelimit())
		drbd_err(peer_device, "Unexpected resync reply at %llus+%u\n",
				(unsigned long long) sector, size);

	return peer_req;
}

/* With agreed_pro_version < 122, one ack may correspond to multiple peer requests. */
static void find_resync_requests(struct drbd_peer_device *peer_device,
		struct list_head *matching, sector_t sector, unsigned int size, u64 block_id)
{
	struct drbd_connection *connection = peer_device->connection;
	struct drbd_device *device = peer_device->device;
	struct drbd_interval *i;
	struct drbd_peer_request *peer_req;

	/* peer_reqs_lock required for using pr->w.list */
	spin_lock_irq(&connection->peer_reqs_lock);
	spin_lock(&device->interval_lock);
	drbd_for_each_overlap(i, &device->requests, sector, size) {
		if (!test_bit(INTERVAL_SUBMITTED, &i->flags))
			continue;

		if (i->type != INTERVAL_RESYNC_READ)
			continue;

		peer_req = container_of(i, struct drbd_peer_request, i);
		/* With agreed_pro_version < 122, block_id is always ID_SYNCER. */
		if (peer_req->peer_device == peer_device &&
				(block_id == ID_SYNCER || peer_req->block_id == block_id))
			list_move_tail(&peer_req->w.list, matching); /* from resync_ack_ee */
	}
	spin_unlock(&device->interval_lock);
	spin_unlock_irq(&connection->peer_reqs_lock);
}

static void drbd_cleanup_received_resync_write(struct drbd_peer_request *peer_req)
{
	struct drbd_peer_device *peer_device = peer_req->peer_device;
	struct drbd_connection* connection = peer_device->connection;
	struct drbd_device *device = peer_device->device;

	drbd_remove_peer_req_interval(peer_req);

	atomic_sub(peer_req->i.size >> SECTOR_SHIFT, &device->rs_sect_ev);
	dec_unacked(peer_device);

	drbd_free_peer_req(peer_req);
	put_ldev(device);

	if (atomic_dec_and_test(&connection->backing_ee_cnt))
		wake_up(&connection->ee_wait);
}

void drbd_conflict_submit_resync_request(struct drbd_peer_request *peer_req)
{
	struct drbd_peer_device *peer_device = peer_req->peer_device;
	struct drbd_device *device = peer_device->device;
	bool conflict;
	bool canceled;

	spin_lock_irq(&device->interval_lock);
	clear_bit(INTERVAL_SUBMIT_CONFLICT_QUEUED, &peer_req->i.flags);
	canceled = test_bit(INTERVAL_CANCELED, &peer_req->i.flags);
	set_bit(INTERVAL_RECEIVED, &peer_req->i.flags);
	conflict = drbd_find_conflict(device, &peer_req->i, 0);
	if (!conflict)
		set_bit(INTERVAL_SUBMITTED, &peer_req->i.flags);
	spin_unlock_irq(&device->interval_lock);

	if (!conflict) {
		int err = drbd_submit_peer_request(peer_req);
		if (err) {
			if (drbd_ratelimit())
				drbd_err(device, "submit failed, triggering re-connect\n");

			drbd_cleanup_received_resync_write(peer_req);
			change_cstate(peer_device->connection, C_PROTOCOL_ERROR, CS_HARD);
		}
	} else if (canceled) {
		drbd_cleanup_received_resync_write(peer_req);
	}
}

static int recv_resync_read(struct drbd_peer_device *peer_device,
			    struct drbd_peer_request_details *d) __releases(local)
{
	struct drbd_connection *connection = peer_device->connection;
	struct drbd_device *device = peer_device->device;
	struct drbd_peer_request *peer_req;
	unsigned int size;
	sector_t sector;
	int err;
	u64 im;

	peer_req = find_resync_request(peer_device, INTERVAL_TYPE_MASK(INTERVAL_RESYNC_WRITE),
			d->sector, d->bi_size, d->block_id);
	if (!peer_req)
		return -EIO;

	err = read_in_block(peer_req, d);
	if (err)
		return -EIO;

	if (test_bit(UNSTABLE_RESYNC, &peer_device->flags))
		clear_bit(STABLE_RESYNC, &device->flags);

	dec_rs_pending(peer_device);

	inc_unacked(peer_device);
	/* corresponding dec_unacked() in e_end_resync_block()
	 * respective _drbd_clear_done_ee */

	peer_req->w.cb = e_end_resync_block;
	peer_req->opf = REQ_OP_WRITE;
	peer_req->submit_jif = jiffies;

	atomic_add(d->bi_size >> 9, &device->rs_sect_ev);

	/* Setting all peer out of sync here. Sync source peer will be set
	   in sync when the write completes. Other peers will be set in
	   sync by the sync source with a P_PEERS_IN_SYNC packet soon. */
	sector = peer_req->i.sector;
	size = peer_req->i.size;
	drbd_set_all_out_of_sync(device, sector, size);

	atomic_inc(&connection->backing_ee_cnt);
	drbd_conflict_submit_resync_request(peer_req);
	peer_req = NULL; /* since submitted, might be destroyed already */

	drbd_process_rs_discards(peer_device, false);

	for_each_peer_device_ref(peer_device, im, device) {
		enum drbd_repl_state repl_state = peer_device->repl_state[NOW];
		if (repl_state == L_WF_BITMAP_S || repl_state == L_SYNC_SOURCE || repl_state == L_PAUSED_SYNC_S)
			drbd_send_out_of_sync(peer_device, sector, size);
	}
	return 0;
}

/* caller must hold interval_lock */
static struct drbd_request *
find_request(struct drbd_device *device, enum drbd_interval_type type, u64 id,
	     sector_t sector, bool missing_ok, const char *func)
{
	struct rb_root *root = type == INTERVAL_LOCAL_READ ? &device->read_requests : &device->requests;
	struct drbd_request *req;

	/* Request object according to our peer */
	req = (struct drbd_request *)(unsigned long)id;
	if (drbd_contains_interval(root, sector, &req->i) && req->i.type == type)
		return req;
	if (!missing_ok) {
		drbd_err(device, "%s: failed to find request 0x%lx, sector %llus\n", func,
			(unsigned long)id, (unsigned long long)sector);
	}
	return NULL;
}

static int receive_DataReply(struct drbd_connection *connection, struct packet_info *pi)
{
	struct drbd_peer_device *peer_device;
	struct drbd_device *device;
	struct drbd_request *req;
	sector_t sector;
	int err;
	struct p_data *p = pi->data;

	peer_device = conn_peer_device(connection, pi->vnr);
	if (!peer_device)
		return -EIO;
	device = peer_device->device;

	sector = be64_to_cpu(p->sector);

	spin_lock_irq(&device->interval_lock);
	req = find_request(device, INTERVAL_LOCAL_READ, p->block_id, sector, false, __func__);
	spin_unlock_irq(&device->interval_lock);
	if (unlikely(!req))
		return -EIO;

	err = recv_dless_read(peer_device, req, sector, pi->size);
	if (!err)
		req_mod(req, DATA_RECEIVED, peer_device);
	/* else: nothing. handled from drbd_disconnect...
	 * I don't think we may complete this just yet
	 * in case we are "on-disconnect: freeze" */

	return err;
}

/**
 * _drbd_send_ack() - Sends an ack packet
 * @device:	DRBD device.
 * @cmd:	Packet command code.
 * @sector:	sector, needs to be in big endian byte order
 * @blksize:	size in byte, needs to be in big endian byte order
 * @block_id:	Id, big endian byte order
 */
static int _drbd_send_ack(struct drbd_peer_device *peer_device, enum drbd_packet cmd,
			  u64 sector, u32 blksize, u64 block_id)
{
	struct p_block_ack *p;

	if (peer_device->repl_state[NOW] < L_ESTABLISHED)
		return -EIO;

	p = drbd_prepare_command(peer_device, sizeof(*p), CONTROL_STREAM);
	if (!p)
		return -EIO;
	p->sector = sector;
	p->block_id = block_id;
	p->blksize = blksize;
	p->seq_num = cpu_to_be32(atomic_inc_return(&peer_device->packet_seq));

	if (peer_device->connection->agreed_pro_version < 122) {
		switch (cmd) {
		case P_RS_NEG_ACK:
			cmd = P_NEG_ACK;
			p->block_id = ID_SYNCER;
			break;
		case P_WRITE_ACK_IN_SYNC:
			cmd = P_RS_WRITE_ACK;
			break;
		case P_RS_WRITE_ACK:
			p->block_id = ID_SYNCER;
			break;
		default:
			break;
		}
	}

	return drbd_send_command(peer_device, cmd, CONTROL_STREAM);
}

static int drbd_send_ack_dp(struct drbd_peer_device *peer_device, enum drbd_packet cmd,
		  struct drbd_peer_request_details *d)
{
	return _drbd_send_ack(peer_device, cmd,
			      cpu_to_be64(d->sector),
			      cpu_to_be32(d->bi_size),
			      d->block_id);
}

/* Send an ack packet wih a block ID that is already in big endian byte order. */
int drbd_send_ack_be(struct drbd_peer_device *peer_device, enum drbd_packet cmd,
		      sector_t sector, int size, u64 block_id)
{
	return _drbd_send_ack(peer_device, cmd, cpu_to_be64(sector), cpu_to_be32(size), block_id);
}

/**
 * drbd_send_ack() - Sends an ack packet
 * @device:	DRBD device
 * @cmd:	packet command code
 * @peer_req:	peer request
 */
int drbd_send_ack(struct drbd_peer_device *peer_device, enum drbd_packet cmd,
		  struct drbd_peer_request *peer_req)
{
	return _drbd_send_ack(peer_device, cmd,
			      cpu_to_be64(peer_req->i.sector),
			      cpu_to_be32(peer_req->i.size),
			      peer_req->block_id);
}

int drbd_send_ov_result(struct drbd_peer_device *peer_device, sector_t sector, int blksize,
		u64 block_id, enum ov_result result)
{
	struct p_ov_result *p;

	if (peer_device->connection->agreed_pro_version < 122)
		/* Misuse the block_id field to signal if the blocks are is sync or not. */
		return _drbd_send_ack(peer_device, P_OV_RESULT,
				cpu_to_be64(sector),
				cpu_to_be32(blksize),
				cpu_to_be64(drbd_ov_result_to_block_id(result)));

	if (peer_device->repl_state[NOW] < L_ESTABLISHED)
		return -EIO;

	p = drbd_prepare_command(peer_device, sizeof(*p), CONTROL_STREAM);
	if (!p)
		return -EIO;
	p->sector = cpu_to_be64(sector);
	p->block_id = block_id;
	p->blksize = cpu_to_be32(blksize);
	p->seq_num = cpu_to_be32(atomic_inc_return(&peer_device->packet_seq));
	p->result = cpu_to_be32(result);
	p->pad = 0;

	return drbd_send_command(peer_device, P_OV_RESULT_ID, CONTROL_STREAM);
}

static int receive_RSDataReply(struct drbd_connection *connection, struct packet_info *pi)
{
	struct drbd_peer_request_details d;
	struct drbd_peer_device *peer_device;
	struct drbd_device *device;
	int err;

	p_req_detail_from_pi(connection, &d, pi);
	pi->data = NULL;

	peer_device = conn_peer_device(connection, pi->vnr);
	if (!peer_device)
		return -EIO;
	device = peer_device->device;

	if (get_ldev(device)) {
		err = recv_resync_read(peer_device, &d);
		if (err)
			put_ldev(device);
	} else {
		if (drbd_ratelimit())
			drbd_err(device, "Cannot write resync data to local disk.\n");

		err = ignore_remaining_packet(connection, pi->size);

		drbd_send_ack_dp(peer_device, P_RS_NEG_ACK, &d);
	}

	rs_sectors_came_in(peer_device, d.bi_size);

	return err;
}

/*
 * e_end_block() is called in ack_sender context via drbd_finish_peer_reqs().
 */
static int e_end_block(struct drbd_work *w, int cancel)
{
	struct drbd_peer_request *peer_req =
		container_of(w, struct drbd_peer_request, w);
	struct drbd_peer_device *peer_device = peer_req->peer_device;
	struct drbd_device *device = peer_device->device;
	struct drbd_connection *connection = peer_device->connection;
	sector_t sector = peer_req->i.sector;
	struct drbd_epoch *epoch;
	int err = 0, pcmd;

	if (peer_req->flags & EE_IS_BARRIER) {
		epoch = previous_epoch(connection, peer_req->epoch);
		if (epoch)
			drbd_may_finish_epoch(connection, epoch, EV_BARRIER_DONE + (cancel ? EV_CLEANUP : 0));
	}

	if (peer_req->flags & EE_SEND_WRITE_ACK) {
		if (unlikely(peer_req->flags & EE_WAS_ERROR)) {
			pcmd = P_NEG_ACK;
			/* we expect it to be marked out of sync anyways...
			 * maybe assert this?  */
		} else if (peer_device->repl_state[NOW] >= L_SYNC_SOURCE &&
			   peer_device->repl_state[NOW] <= L_PAUSED_SYNC_T &&
			   peer_req->flags & EE_MAY_SET_IN_SYNC) {
			pcmd = P_WRITE_ACK_IN_SYNC;
			drbd_set_in_sync(peer_device, sector, peer_req->i.size);
		} else
			pcmd = P_WRITE_ACK;
		err = drbd_send_ack(peer_device, pcmd, peer_req);
		dec_unacked(peer_device);
	}

	drbd_remove_peer_req_interval(peer_req);

	if (connection->agreed_pro_version < 110) {
		drbd_al_complete_io(device, &peer_req->i);
		drbd_may_finish_epoch(connection, peer_req->epoch, EV_PUT + (cancel ? EV_CLEANUP : 0));
		drbd_free_peer_req(peer_req);
	} else {
		drbd_free_page_chain(&connection->transport, &peer_req->page_chain, 0);
		drbd_may_finish_epoch(connection, peer_req->epoch, EV_PUT + (cancel ? EV_CLEANUP : 0));
		/* Do not use peer_req after this point. We may have sent the
		 * corresponding barrier and received the corresponding peer ack. As a
		 * result, peer_req may have been freed. */
	}

	return err;
}

static bool seq_greater(u32 a, u32 b)
{
	/*
	 * We assume 32-bit wrap-around here.
	 * For 24-bit wrap-around, we would have to shift:
	 *  a <<= 8; b <<= 8;
	 */
	return (s32)a - (s32)b > 0;
}

static u32 seq_max(u32 a, u32 b)
{
	return seq_greater(a, b) ? a : b;
}

static void update_peer_seq(struct drbd_peer_device *peer_device, unsigned int peer_seq)
{
	unsigned int newest_peer_seq;

	if (test_bit(RESOLVE_CONFLICTS, &peer_device->connection->transport.flags)) {
		spin_lock_bh(&peer_device->peer_seq_lock);
		newest_peer_seq = seq_max(peer_device->peer_seq, peer_seq);
		peer_device->peer_seq = newest_peer_seq;
		spin_unlock_bh(&peer_device->peer_seq_lock);
		/* wake up only if we actually changed peer_device->peer_seq */
		if (peer_seq == newest_peer_seq)
			wake_up(&peer_device->device->seq_wait);
	}
}

/* Called from receive_Data.
 * Synchronize packets on sock with packets on msock.
 *
 * This is here so even when a P_DATA packet traveling via sock overtook an Ack
 * packet traveling on msock, they are still processed in the order they have
 * been sent.
 *
 * Note: we don't care for Ack packets overtaking P_DATA packets.
 *
 * In case packet_seq is larger than peer_device->peer_seq number, there are
 * outstanding packets on the msock. We wait for them to arrive.
 * In case we are the logically next packet, we update peer_device->peer_seq
 * ourselves. Correctly handles 32bit wrap around.
 *
 * Assume we have a 10 GBit connection, that is about 1<<30 byte per second,
 * about 1<<21 sectors per second. So "worst" case, we have 1<<3 == 8 seconds
 * for the 24bit wrap (historical atomic_t guarantee on some archs), and we have
 * 1<<9 == 512 seconds aka ages for the 32bit wrap around...
 *
 * returns 0 if we may process the packet,
 * -ERESTARTSYS if we were interrupted (by disconnect signal). */
static int wait_for_and_update_peer_seq(struct drbd_peer_device *peer_device, const u32 peer_seq)
{
	struct drbd_connection *connection = peer_device->connection;
	DEFINE_WAIT(wait);
	long timeout;
	int ret = 0, tp;

	if (!test_bit(RESOLVE_CONFLICTS, &connection->transport.flags))
		return 0;

	spin_lock_bh(&peer_device->peer_seq_lock);
	for (;;) {
		if (!seq_greater(peer_seq - 1, peer_device->peer_seq)) {
			peer_device->peer_seq = seq_max(peer_device->peer_seq, peer_seq);
			break;
		}

		if (signal_pending(current)) {
			ret = -ERESTARTSYS;
			break;
		}

		rcu_read_lock();
		tp = rcu_dereference(connection->transport.net_conf)->two_primaries;
		rcu_read_unlock();

		if (!tp)
			break;

		/* Only need to wait if two_primaries is enabled */
		prepare_to_wait(&peer_device->device->seq_wait, &wait, TASK_INTERRUPTIBLE);
		spin_unlock_bh(&peer_device->peer_seq_lock);
		rcu_read_lock();
		timeout = rcu_dereference(connection->transport.net_conf)->ping_timeo*HZ/10;
		rcu_read_unlock();
		timeout = schedule_timeout(timeout);
		spin_lock_bh(&peer_device->peer_seq_lock);
		if (!timeout) {
			ret = -ETIMEDOUT;
			drbd_err(peer_device, "Timed out waiting for missing ack packets; disconnecting\n");
			break;
		}
	}
	spin_unlock_bh(&peer_device->peer_seq_lock);
	finish_wait(&peer_device->device->seq_wait, &wait);
	return ret;
}

static enum req_op wire_flags_to_bio_op(u32 dpf)
{
	if (dpf & DP_ZEROES)
		return REQ_OP_WRITE_ZEROES;
	if (dpf & DP_DISCARD)
		return REQ_OP_DISCARD;
	return REQ_OP_WRITE;
}

/* see also bio_flags_to_wire() */
static blk_opf_t wire_flags_to_bio(struct drbd_connection *connection, u32 dpf)
{
	blk_opf_t opf = wire_flags_to_bio_op(dpf) |
		(dpf & DP_RW_SYNC ? REQ_SYNC : 0);

	/* we used to communicate one bit only in older DRBD */
	if (connection->agreed_pro_version >= 95)
		opf |= (dpf & DP_FUA ? REQ_FUA : 0) |
			    (dpf & DP_FLUSH ? REQ_PREFLUSH : 0);

	return opf;
}

static void drbd_wait_for_activity_log_extents(struct drbd_peer_request *peer_req)
{
	struct drbd_peer_device *peer_device = peer_req->peer_device;
	struct drbd_connection* connection = peer_device->connection;
	struct drbd_device *device = peer_device->device;
	struct lru_cache *al;
	int nr_al_extents;
	int nr, used, ecnt;

	/* Let the activity log know we are about to use it.
	 * See also drbd_request_prepare() for the "request" entry point. */
	nr_al_extents = interval_to_al_extents(&peer_req->i);
	ecnt = atomic_add_return(nr_al_extents, &device->wait_for_actlog_ecnt);

	spin_lock_irq(&device->al_lock);
	al = device->act_log;
	nr = al->nr_elements;
	used = al->used;
	spin_unlock_irq(&device->al_lock);

	/* note: due to the slight delay between being accounted in "used" after
	 * being committed to the activity log with drbd_al_begin_io_commit(),
	 * and being subtracted from "wait_for_actlog_ecnt" in __drbd_submit_peer_request(),
	 * this can err, but only on the conservative side (overestimating ecnt).
	 * ecnt also includes any requests which are held due to conflicts,
	 * conservatively overestimating the number of activity log extents
	 * required. */
	if (ecnt > nr - used) {
		conn_wait_active_ee_empty_or_disconnect(connection);
		drbd_flush_after_epoch(connection, NULL);
		conn_wait_done_ee_empty_or_disconnect(connection);

		/* would this peer even understand me? */
		if (connection->agreed_pro_version >= 114)
			drbd_send_confirm_stable(peer_req);
	}
}

static int drbd_peer_write_conflicts(struct drbd_peer_request *peer_req)
{
	struct drbd_peer_device *peer_device = peer_req->peer_device;
	struct drbd_device *device = peer_device->device;
	sector_t sector = peer_req->i.sector;
	const unsigned int size = peer_req->i.size;
	struct drbd_interval *i;

	i = drbd_find_conflict(device, &peer_req->i, CONFLICT_FLAG_APPLICATION_ONLY);

	if (i) {
		drbd_alert(device, "Concurrent writes detected: "
				"local=%llus +%u, remote=%llus +%u\n",
				(unsigned long long) i->sector, i->size,
				(unsigned long long) sector, size);
		return -EBUSY;
	}

	return 0;
}

static void drbd_queue_peer_request(struct drbd_device *device, struct drbd_peer_request *peer_req)
{
	atomic_inc(&device->wait_for_actlog);
	spin_lock(&device->submit.lock);
	list_add_tail(&peer_req->w.list, &device->submit.peer_writes);
	spin_unlock(&device->submit.lock);
	queue_work(device->submit.wq, &device->submit.worker);
	/* do_submit() may sleep internally on al_wait, too */
	wake_up(&device->al_wait);
}

static struct drbd_peer_request *find_released_peer_request(struct drbd_resource *resource, unsigned int node_id, u64 dagtag)
{
	struct drbd_connection *connection;
	struct drbd_peer_request *released_peer_req = NULL;

	read_lock_irq(&resource->state_rwlock);
	for_each_connection(connection, resource) {
		struct drbd_peer_request *peer_req;

		/* Skip if we are not connected. If we are in the process of
		 * disconnecting, the requests on dagtag_wait_ee will be
		 * cleared up. Do not interfere with that process. */
		if (connection->cstate[NOW] < C_CONNECTED)
			continue;

		spin_lock(&connection->peer_reqs_lock);
		list_for_each_entry(peer_req, &connection->dagtag_wait_ee, w.list) {
			if (!peer_req->depend_dagtag ||
					peer_req->depend_dagtag_node_id != node_id ||
					peer_req->depend_dagtag > dagtag)
				continue;

			dynamic_drbd_dbg(peer_req->peer_device, "%s at %llus+%u: Wait for dagtag %llus from peer %u complete\n",
					drbd_interval_type_str(&peer_req->i),
					(unsigned long long) peer_req->i.sector, peer_req->i.size,
					(unsigned long long) peer_req->depend_dagtag,
					peer_req->depend_dagtag_node_id);

			list_del(&peer_req->w.list);
			released_peer_req = peer_req;
			break;
		}
		spin_unlock(&connection->peer_reqs_lock);

		if (released_peer_req)
			break;
	}
	read_unlock_irq(&resource->state_rwlock);

	return released_peer_req;
}

static void release_dagtag_wait(struct drbd_resource *resource, unsigned int node_id, u64 dagtag)
{
	struct drbd_peer_request *peer_req;

	while ((peer_req = find_released_peer_request(resource, node_id, dagtag))) {
		atomic_inc(&peer_req->peer_device->connection->backing_ee_cnt);
		drbd_conflict_submit_peer_read(peer_req);
	}
}

static void set_connection_dagtag(struct drbd_connection *connection, u64 dagtag)
{
	atomic64_set(&connection->last_dagtag_sector, dagtag);
	set_bit(RECEIVED_DAGTAG, &connection->flags);

	release_dagtag_wait(connection->resource, connection->peer_node_id, dagtag);
}

static void submit_peer_request_activity_log(struct drbd_peer_request *peer_req)
{
	struct drbd_peer_device *peer_device = peer_req->peer_device;
	struct drbd_device *device = peer_device->device;
	int err;
	int nr_al_extents = interval_to_al_extents(&peer_req->i);

	if (nr_al_extents != 1 || !drbd_al_begin_io_fastpath(device, &peer_req->i)) {
		drbd_queue_peer_request(device, peer_req);
		return;
	}

	peer_req->flags |= EE_IN_ACTLOG;
	atomic_sub(nr_al_extents, &device->wait_for_actlog_ecnt);

	err = drbd_submit_peer_request(peer_req);
	if (err)
		drbd_cleanup_after_failed_submit_peer_write(peer_req);
}

void drbd_conflict_submit_peer_write(struct drbd_peer_request *peer_req)
{
	struct drbd_peer_device *peer_device = peer_req->peer_device;
	struct drbd_device *device = peer_device->device;
	bool conflict = false;

	spin_lock_irq(&device->interval_lock);
	clear_bit(INTERVAL_SUBMIT_CONFLICT_QUEUED, &peer_req->i.flags);
	conflict = drbd_find_conflict(device, &peer_req->i, 0);
	if (!conflict)
		set_bit(INTERVAL_SUBMITTED, &peer_req->i.flags);
	spin_unlock_irq(&device->interval_lock);

	if (!conflict)
		submit_peer_request_activity_log(peer_req);
}

/* mirrored write
 *
 * Request handling flow:
 *
 *                      conflict
 * receive_Data -----------------------+
 *       |                             |
 *       |                            ...
 *       |                             |
 *       |                             v
 *       |                   drbd_do_submit_conflict
 *       |                             |
 *       |                             v
 *       +------------------ drbd_conflict_submit_peer_write
 *       |
 *       v                         wait for AL
 * submit_peer_request_activity_log --------> drbd_queue_peer_request
 *       |                                         |
 *       |                                        ...
 *       |                                         |
 *       |                                         v    AL extent active
 *       |                                    do_submit ----------------+
 *       |                                         |                    |
 *       |                                         v                    v
 *       |                              send_and_submit_pending   submit_fast_path
 *       |                                         |                    |
 *       v                                         v                    |
 * drbd_submit_peer_request <-------- __drbd_submit_peer_request <------+
 *       |
 *      ... backing device
 *       |
 *       v
 * drbd_peer_request_endio
 *       |
 *       v
 * drbd_endio_write_sec_final
 *       |
 *      ... done_ee
 *       |
 *       v
 * drbd_finish_peer_reqs
 *       |
 *       v
 * e_end_block
 *       |
 *      ... via peer
 *       |
 *       v
 * got_peer_ack
 */
static int receive_Data(struct drbd_connection *connection, struct packet_info *pi)
{
	struct drbd_peer_device *peer_device;
	struct drbd_device *device;
	struct net_conf *nc;
	struct drbd_peer_request *peer_req;
	struct drbd_peer_request_details d;
	int err, tp;
	bool conflict = false;

	peer_device = conn_peer_device(connection, pi->vnr);
	if (!peer_device)
		return -EIO;
	device = peer_device->device;

	if (pi->cmd == P_TRIM)
		D_ASSERT(peer_device, pi->size == 0);

	p_req_detail_from_pi(connection, &d, pi);
	pi->data = NULL;

	if (!get_ldev(device)) {
		int err2;

		err = wait_for_and_update_peer_seq(peer_device, d.peer_seq);
		drbd_send_ack_dp(peer_device, P_NEG_ACK, &d);
		atomic_inc(&connection->current_epoch->epoch_size);
		err2 = ignore_remaining_packet(connection, pi->size);
		if (!err)
			err = err2;
		return err;
	}

	/*
	 * Corresponding put_ldev done either below (on various errors), or in
	 * drbd_peer_request_endio, if we successfully submit the data at the
	 * end of this function.
	 */

	peer_req = drbd_alloc_peer_req(peer_device, GFP_TRY);
	if (!peer_req) {
		put_ldev(device);
		return -EIO;
	}
	peer_req->i.size = d.bi_size; /* storage size */
	peer_req->i.sector = d.sector;
	peer_req->i.type = INTERVAL_PEER_WRITE;

	err = read_in_block(peer_req, &d);
	if (err) {
		drbd_free_peer_req_no_list(peer_req);
		put_ldev(device);
		return -EIO;
	}

	if (pi->cmd == P_TRIM)
		peer_req->flags |= EE_TRIM;
	else if (pi->cmd == P_ZEROES)
		peer_req->flags |= EE_ZEROOUT;

	peer_req->w.cb = e_end_block;
	peer_req->submit_jif = jiffies;

	peer_req->opf = wire_flags_to_bio(connection, d.dp_flags);
	if (pi->cmd == P_TRIM) {
		D_ASSERT(peer_device, peer_req->i.size > 0);
		D_ASSERT(peer_device, d.dp_flags & DP_DISCARD);
		D_ASSERT(peer_device, peer_req_op(peer_req) == REQ_OP_DISCARD);
		D_ASSERT(peer_device, peer_req->page_chain.head == NULL);
		D_ASSERT(peer_device, peer_req->page_chain.nr_pages == 0);
		/* need to play safe: an older DRBD sender
		 * may mean zero-out while sending P_TRIM. */
		if (0 == (connection->agreed_features & DRBD_FF_WZEROES))
			peer_req->flags |= EE_ZEROOUT;
	} else if (pi->cmd == P_ZEROES) {
		D_ASSERT(peer_device, peer_req->i.size > 0);
		D_ASSERT(peer_device, d.dp_flags & DP_ZEROES);
		D_ASSERT(peer_device, peer_req_op(peer_req) == REQ_OP_WRITE_ZEROES);
		D_ASSERT(peer_device, peer_req->page_chain.head == NULL);
		D_ASSERT(peer_device, peer_req->page_chain.nr_pages == 0);
		/* Do (not) pass down BLKDEV_ZERO_NOUNMAP? */
		if (d.dp_flags & DP_DISCARD)
			peer_req->flags |= EE_TRIM;
	} else if (peer_req->page_chain.head == NULL) {
		/* Actually, this must not happen anymore,
		 * "empty" flushes are mapped to P_BARRIER,
		 * and should never end up here.
		 * Compat with old DRBD? */
		D_ASSERT(device, peer_req->i.size == 0);
		D_ASSERT(device, d.dp_flags & DP_FLUSH);
	} else {
		D_ASSERT(peer_device, peer_req->i.size > 0);
		D_ASSERT(peer_device, peer_req_op(peer_req) == REQ_OP_WRITE);
	}

	if (d.dp_flags & DP_MAY_SET_IN_SYNC)
		peer_req->flags |= EE_MAY_SET_IN_SYNC;

	spin_lock(&connection->epoch_lock);
	peer_req->epoch = connection->current_epoch;
	atomic_inc(&peer_req->epoch->epoch_size);
	atomic_inc(&peer_req->epoch->active);
	if (peer_req->epoch->oldest_unconfirmed_peer_req == NULL)
		peer_req->epoch->oldest_unconfirmed_peer_req = peer_req;

	if (connection->resource->write_ordering == WO_BIO_BARRIER &&
	    atomic_read(&peer_req->epoch->epoch_size) == 1) {
		struct drbd_epoch *epoch;
		/* Issue a barrier if we start a new epoch, and the previous epoch
		   was not a epoch containing a single request which already was
		   a Barrier. */
		epoch = list_entry(peer_req->epoch->list.prev, struct drbd_epoch, list);
		if (epoch == peer_req->epoch) {
			set_bit(DE_CONTAINS_A_BARRIER, &peer_req->epoch->flags);
			peer_req->opf |= REQ_PREFLUSH | REQ_FUA;
			peer_req->flags |= EE_IS_BARRIER;
		} else {
			if (atomic_read(&epoch->epoch_size) > 1 ||
			    !test_bit(DE_CONTAINS_A_BARRIER, &epoch->flags)) {
				set_bit(DE_BARRIER_IN_NEXT_EPOCH_ISSUED, &epoch->flags);
				set_bit(DE_CONTAINS_A_BARRIER, &peer_req->epoch->flags);
				peer_req->opf |= REQ_PREFLUSH | REQ_FUA;
				peer_req->flags |= EE_IS_BARRIER;
			}
		}
	}
	spin_unlock(&connection->epoch_lock);

	rcu_read_lock();
	nc = rcu_dereference(connection->transport.net_conf);
	tp = nc->two_primaries;
	if (connection->agreed_pro_version < 100) {
		switch (nc->wire_protocol) {
		case DRBD_PROT_C:
			d.dp_flags |= DP_SEND_WRITE_ACK;
			break;
		case DRBD_PROT_B:
			d.dp_flags |= DP_SEND_RECEIVE_ACK;
			break;
		}
	}
	rcu_read_unlock();

	if (d.dp_flags & DP_SEND_WRITE_ACK) {
		peer_req->flags |= EE_SEND_WRITE_ACK;
		inc_unacked(peer_device);
		/* corresponding dec_unacked() in e_end_block()
		 * respective _drbd_clear_done_ee */
	}

	if (d.dp_flags & DP_SEND_RECEIVE_ACK) {
		/* I really don't like it that the receiver thread
		 * sends on the msock, but anyways */
		drbd_send_ack(peer_device, P_RECV_ACK, peer_req);
	}

	if (tp) {
		/* two primaries implies protocol C */
		D_ASSERT(device, d.dp_flags & DP_SEND_WRITE_ACK);
		err = wait_for_and_update_peer_seq(peer_device, d.peer_seq);
		if (err)
			goto out;
	} else {
		update_peer_seq(peer_device, d.peer_seq);
	}

	peer_req->dagtag_sector = atomic64_read(&connection->last_dagtag_sector) + (peer_req->i.size >> 9);

	drbd_wait_for_activity_log_extents(peer_req);

	atomic_inc(&connection->active_ee_cnt);

	spin_lock_irq(&connection->peer_reqs_lock);
	list_add_tail(&peer_req->recv_order, &connection->peer_requests);
	spin_unlock_irq(&connection->peer_reqs_lock);

	/* Note: this now may or may not be "hot" in the activity log.
	 * Still, it is the best time to record that we need to set the
	 * out-of-sync bit, if we delay that until drbd_submit_peer_request(),
	 * we may introduce a race with some re-attach on the peer.
	 * Unless we want to guarantee that we drain all in-flight IO
	 * whenever we receive a state change. Which I'm not sure about.
	 * Use the EE_SET_OUT_OF_SYNC flag, to be acted on just before
	 * the actual submit, when we can be sure it is "hot".
	 */
	if (peer_device->disk_state[NOW] < D_INCONSISTENT) {
		peer_req->flags &= ~EE_MAY_SET_IN_SYNC;
		peer_req->flags |= EE_SET_OUT_OF_SYNC;
	}

	spin_lock_irq(&device->interval_lock);
	if (tp) {
		err = drbd_peer_write_conflicts(peer_req);
		if (err) {
			spin_unlock_irq(&device->interval_lock);
			goto out_del_list;
		}
	}
	conflict = drbd_find_conflict(device, &peer_req->i, 0);
	drbd_insert_interval(&device->requests, &peer_req->i);
	if (!conflict)
		set_bit(INTERVAL_SUBMITTED, &peer_req->i.flags);
	spin_unlock_irq(&device->interval_lock);

	/* The connection dagtag may only be set after inserting the interval
	 * into the tree, so that requests that were waiting for the dagtag
	 * enter the interval tree after the request with the dagtag itself. */
	set_connection_dagtag(connection, peer_req->dagtag_sector);

	if (!conflict)
		submit_peer_request_activity_log(peer_req);
	return 0;

out_del_list:
	spin_lock_irq(&connection->peer_reqs_lock);
	list_del_init(&peer_req->recv_order);
	spin_unlock_irq(&connection->peer_reqs_lock);

	atomic_dec(&connection->active_ee_cnt);
	atomic_sub(interval_to_al_extents(&peer_req->i), &device->wait_for_actlog_ecnt);

out:
	if (peer_req->flags & EE_SEND_WRITE_ACK)
		dec_unacked(peer_device);
	drbd_may_finish_epoch(connection, peer_req->epoch, EV_PUT + EV_CLEANUP);
	put_ldev(device);
	drbd_free_peer_req_no_list(peer_req);
	return err;
}

/*
 * To be called when drbd_submit_peer_request() fails for a peer write request.
 */
void drbd_cleanup_after_failed_submit_peer_write(struct drbd_peer_request *peer_req)
{
	struct drbd_peer_device *peer_device = peer_req->peer_device;
	struct drbd_device *device = peer_device->device;
	struct drbd_connection *connection = peer_device->connection;

	if (drbd_ratelimit())
		drbd_err(peer_device, "submit failed, triggering re-connect\n");

	if (peer_req->flags & EE_IN_ACTLOG)
		drbd_al_complete_io(device, &peer_req->i);

	drbd_remove_peer_req_interval(peer_req);

	drbd_may_finish_epoch(connection, peer_req->epoch, EV_PUT + EV_CLEANUP);
	put_ldev(device);
	drbd_free_peer_req(peer_req);
	change_cstate(connection, C_PROTOCOL_ERROR, CS_HARD);
}

/* Possibly "cancel" and forget about all peer_requests that had still been
 * waiting for the activity log (wfa) when the connection to their peer failed,
 * and pretend we never received them.
 */
void drbd_cleanup_peer_requests_wfa(struct drbd_device *device, struct list_head *cleanup)
{
	struct drbd_connection *connection;
	struct drbd_peer_request *peer_req, *pr_tmp;

	write_lock_irq(&device->resource->state_rwlock);
	list_for_each_entry(peer_req, cleanup, w.list) {
		atomic_dec(&peer_req->peer_device->connection->active_ee_cnt);
		drbd_remove_peer_req_interval(peer_req);
	}
	write_unlock_irq(&device->resource->state_rwlock);

	list_for_each_entry_safe(peer_req, pr_tmp, cleanup, w.list) {
		atomic_sub(interval_to_al_extents(&peer_req->i), &device->wait_for_actlog_ecnt);
		atomic_dec(&device->wait_for_actlog);
		if (peer_req->flags & EE_SEND_WRITE_ACK)
			dec_unacked(peer_req->peer_device);
		list_del_init(&peer_req->w.list);
		drbd_may_finish_epoch(peer_req->peer_device->connection, peer_req->epoch, EV_PUT | EV_CLEANUP);
		drbd_free_peer_req(peer_req);
		put_ldev(device);
	}
	/*
	 * We changed (likely: cleared) active_ee_cnt for "at least one" connection.
	 * We should wake potential waiters, just in case.
	 */
	for_each_connection(connection, device->resource)
		wake_up(&connection->ee_wait);
}

/* We may throttle resync, if the lower device seems to be busy,
 * and current sync rate is above c_min_rate.
 *
 * To decide whether or not the lower device is busy, we use a scheme similar
 * to MD RAID is_mddev_idle(): if the partition stats reveal "significant"
 * (more than 64 sectors) of activity we cannot account for with our own resync
 * activity, it obviously is "busy".
 *
 * The current sync rate used here uses only the most recent two step marks,
 * to have a short time average so we can react faster.
 */
bool drbd_rs_c_min_rate_throttle(struct drbd_peer_device *peer_device)
{
	struct drbd_device *device = peer_device->device;
	struct gendisk *disk = device->ldev->backing_bdev->bd_disk;
	unsigned long db, dt, dbdt;
	unsigned int c_min_rate;
	int curr_events;

	rcu_read_lock();
	c_min_rate = rcu_dereference(peer_device->conf)->c_min_rate;
	rcu_read_unlock();

	/* feature disabled? */
	if (c_min_rate == 0)
		return false;

	curr_events = (int)part_stat_read_accum(disk->part0, sectors)
		- atomic_read(&device->rs_sect_ev);

	if (atomic_read(&device->ap_actlog_cnt) || curr_events - peer_device->rs_last_events > 64) {
		unsigned long rs_left;
		int i;

		peer_device->rs_last_events = curr_events;

		/* sync speed average over the last 2*DRBD_SYNC_MARK_STEP,
		 * approx. */
		i = (peer_device->rs_last_mark + DRBD_SYNC_MARKS-1) % DRBD_SYNC_MARKS;

		if (peer_device->repl_state[NOW] == L_VERIFY_S || peer_device->repl_state[NOW] == L_VERIFY_T)
			rs_left = atomic64_read(&peer_device->ov_left);
		else
			rs_left = drbd_bm_total_weight(peer_device) - peer_device->rs_failed;

		dt = ((long)jiffies - (long)peer_device->rs_mark_time[i]) / HZ;
		if (!dt)
			dt++;
		db = peer_device->rs_mark_left[i] - rs_left;
		dbdt = Bit2KB(db/dt);

		if (dbdt > c_min_rate)
			return true;
	}
	return false;
}

void drbd_verify_skipped_block(struct drbd_peer_device *peer_device,
		const sector_t sector, const unsigned int size)
{
	++peer_device->ov_skipped;
	if (peer_device->ov_last_skipped_start + peer_device->ov_last_skipped_size == sector) {
		peer_device->ov_last_skipped_size += size>>9;
	} else {
		ov_skipped_print(peer_device);
		peer_device->ov_last_skipped_start = sector;
		peer_device->ov_last_skipped_size = size>>9;
	}
}

static void drbd_cleanup_peer_read(
		struct drbd_peer_request *peer_req, bool in_interval_tree)
{
	struct drbd_peer_device *peer_device = peer_req->peer_device;
	struct drbd_device *device = peer_device->device;
	struct drbd_connection *connection = peer_device->connection;

	if (in_interval_tree)
		drbd_remove_peer_req_interval(peer_req);

	if (peer_req->i.type != INTERVAL_PEER_READ)
		atomic_sub(peer_req->i.size >> SECTOR_SHIFT, &device->rs_sect_ev);
	dec_unacked(peer_device);

	drbd_free_peer_req(peer_req);
	put_ldev(device);

	if (atomic_dec_and_test(&connection->backing_ee_cnt))
		wake_up(&connection->ee_wait);
}

void drbd_conflict_submit_peer_read(struct drbd_peer_request *peer_req)
{
	struct drbd_peer_device *peer_device = peer_req->peer_device;
	struct drbd_device *device = peer_device->device;
	bool submit = true;
	bool interval_tree = false;
	bool canceled = false;

	/* Hold resync reads until conflicts have cleared so that we know which
	 * bitmap bits we can safely clear. Also add verify requests on the
	 * target to the interval tree so that conflicts can be detected.
	 * Verify requests on the source have already been added. */
	if (drbd_interval_is_resync(&peer_req->i) || peer_req->i.type == INTERVAL_OV_READ_TARGET) {
		bool conflict = false;
		interval_tree = true;
		spin_lock_irq(&device->interval_lock);
		clear_bit(INTERVAL_SUBMIT_CONFLICT_QUEUED, &peer_req->i.flags);
		canceled = test_bit(INTERVAL_CANCELED, &peer_req->i.flags);
		conflict = drbd_find_conflict(device, &peer_req->i, 0);
		if (drbd_interval_empty(&peer_req->i)) {
			if (conflict)
				set_bit(INTERVAL_CONFLICT, &peer_req->i.flags);
			drbd_insert_interval(&device->requests, &peer_req->i);
		}
		if (!conflict || drbd_interval_is_verify(&peer_req->i))
			set_bit(INTERVAL_SUBMITTED, &peer_req->i.flags);
		else
			submit = false;
		spin_unlock_irq(&device->interval_lock);
	}

	/* Wait if there are conflicts unless this is a verify request, in
	 * which case we submit it anyway but skip the block if it conflicted. */
	if (submit) {
		int err = drbd_submit_peer_request(peer_req);
		if (err) {
			if (drbd_ratelimit())
				drbd_err(peer_device, "submit failed, triggering re-connect\n");

			drbd_cleanup_peer_read(peer_req, interval_tree);
			change_cstate(peer_device->connection, C_PROTOCOL_ERROR, CS_HARD);
		}
	} else if (canceled) {
		drbd_cleanup_peer_read(peer_req, interval_tree);
	}
}

enum peer_request_dagtag_result {
	PEER_REQUEST_DAGTAG_DISCONNECTED,
	PEER_REQUEST_DAGTAG_RECEIVED,
	PEER_REQUEST_DAGTAG_WAITING,
};

static enum peer_request_dagtag_result have_dagtag_for_peer_request(struct drbd_peer_request *peer_req)
{
	struct drbd_peer_device *peer_device = peer_req->peer_device;
	struct drbd_device *device = peer_device->device;
	struct drbd_resource *resource = device->resource;
	struct drbd_connection *connection;
	enum peer_request_dagtag_result ret = PEER_REQUEST_DAGTAG_DISCONNECTED;

	rcu_read_lock();
	connection = drbd_connection_by_node_id(resource, peer_req->depend_dagtag_node_id);
	if (connection && connection->cstate[NOW] == C_CONNECTED) {
		if (atomic64_read(&connection->last_dagtag_sector) >= peer_req->depend_dagtag)
			ret = PEER_REQUEST_DAGTAG_RECEIVED;
		else
			ret = PEER_REQUEST_DAGTAG_WAITING;
	}
	rcu_read_unlock();
	return ret;
}

static void drbd_peer_resync_read_cancel(struct drbd_peer_request *peer_req)
{
	struct drbd_peer_device *peer_device = peer_req->peer_device;
	sector_t sector = peer_req->i.sector;
	int size = peer_req->i.size;
	u64 block_id = peer_req->block_id;

	if (peer_req->i.type == INTERVAL_OV_READ_SOURCE) {
		/* P_OV_REPLY */
		dec_rs_pending(peer_device);
		drbd_send_ov_result(peer_device, sector, size, block_id, OV_RESULT_SKIP);
	} else if (peer_req->i.type == INTERVAL_OV_READ_TARGET) {
		/* P_OV_REQUEST */
		drbd_verify_skipped_block(peer_device, sector, size);
		verify_progress(peer_device, sector, size);
		drbd_send_ack_be(peer_device, P_RS_CANCEL, sector, size, block_id);
	} else {
		/* P_RS_DATA_REQUEST etc */
		drbd_send_ack_be(peer_device, P_RS_CANCEL, sector, size, block_id);
	}

	drbd_remove_peer_req_interval(peer_req);
	drbd_free_peer_req(peer_req);
}

static int drbd_peer_resync_read(struct drbd_peer_request *peer_req)
{
	struct drbd_peer_device *peer_device = peer_req->peer_device;
	struct drbd_device *device = peer_device->device;
	struct drbd_connection *connection = peer_device->connection;
	unsigned int size = peer_req->i.size;

	if (connection->peer_role[NOW] != R_PRIMARY &&
			drbd_rs_c_min_rate_throttle(peer_device))
		schedule_timeout_uninterruptible(HZ/10);

	atomic_add(size >> 9, &device->rs_sect_ev);

	/* dagtag 0 means that there is no dependency to be fulfilled,
	 * so we can ignore it.
	 * If we are the dependent node, we can also ignore the dagtag
	 * dependency, because the request with this dagtag must already be in
	 * the interval tree, so the read will wait until the interval tree
	 * conflict is resolved before being submitted. */
	if (peer_req->depend_dagtag &&
			peer_req->depend_dagtag_node_id != device->resource->res_opts.node_id) {
		switch (have_dagtag_for_peer_request(peer_req)) {
			case PEER_REQUEST_DAGTAG_DISCONNECTED:
				/* It is possible to have an "unstable online
				 * verify". That is, verify where one of the
				 * peers is connected to a Primary but the
				 * other is not. If we are the peer without the
				 * connection to the Primary then we cannot and
				 * do not have to wait for the given dagtag. */
				if (drbd_interval_is_verify(&peer_req->i))
					break;

				if (drbd_ratelimit())
					drbd_warn(peer_device, "Request depends on dagtag from disconnected peer, cancelling\n");
				drbd_peer_resync_read_cancel(peer_req);
				atomic_sub(size >> 9, &device->rs_sect_ev);
				return -EINVAL;
			case PEER_REQUEST_DAGTAG_WAITING:
				dynamic_drbd_dbg(peer_device, "%s at %llus+%u: Waiting for dagtag %llus from peer %u\n",
						drbd_interval_type_str(&peer_req->i),
						(unsigned long long) peer_req->i.sector, size,
						(unsigned long long) peer_req->depend_dagtag,
						peer_req->depend_dagtag_node_id);
				spin_lock_irq(&connection->peer_reqs_lock);
				list_add_tail(&peer_req->w.list, &connection->dagtag_wait_ee);
				spin_unlock_irq(&connection->peer_reqs_lock);
				return 0;
			case PEER_REQUEST_DAGTAG_RECEIVED:
				/* Continue as normal */
				break;
			default:
				BUG();
		}
	}

	atomic_inc(&connection->backing_ee_cnt);
	drbd_conflict_submit_peer_read(peer_req);
	return 0;
}

static int receive_digest(struct drbd_peer_request *peer_req, int digest_size)
{
	struct digest_info *di = NULL;

	di = kmalloc(sizeof(*di) + digest_size, GFP_NOIO);
	if (!di)
		return -ENOMEM;

	di->digest_size = digest_size;
	di->digest = (((char *)di)+sizeof(struct digest_info));

	peer_req->digest = di;
	peer_req->flags |= EE_HAS_DIGEST;

	return drbd_recv_into(peer_req->peer_device->connection, di->digest, digest_size);
}

static int receive_common_data_request(struct drbd_connection *connection, struct packet_info *pi,
		struct p_block_req_common *p,
		unsigned int depend_dagtag_node_id, u64 depend_dagtag)
{
	struct drbd_peer_device *peer_device;
	struct drbd_device *device;
	sector_t sector = be64_to_cpu(p->sector);
	sector_t capacity;
	struct drbd_peer_request *peer_req;
	int size = be32_to_cpu(p->blksize);
	enum drbd_disk_state min_d_state;
	int err;

	peer_device = conn_peer_device(connection, pi->vnr);
	if (!peer_device)
		return -EIO;
	device = peer_device->device;
	capacity = get_capacity(device->vdisk);

	if (size <= 0 || !IS_ALIGNED(size, 512) || size > DRBD_MAX_BIO_SIZE) {
		drbd_err(peer_device, "%s:%d: sector: %llus, size: %u\n", __FILE__, __LINE__,
				(unsigned long long)sector, size);
		return -EINVAL;
	}
	if (sector + (size>>9) > capacity) {
		drbd_err(peer_device, "%s:%d: sector: %llus, size: %u\n", __FILE__, __LINE__,
				(unsigned long long)sector, size);
		return -EINVAL;
	}

	/* Tell target to have a retry, waiting for the rescheduled
	 * drbd_start_resync to complete. Otherwise the concurrency
	 * of send oos and resync may lead to a data lose. */
	if (peer_device->repl_state[NOW] == L_WF_BITMAP_S ||
			peer_device->repl_state[NOW] == L_STARTING_SYNC_S) {
		switch (pi->cmd) {
			case P_RS_DATA_REQUEST:
			case P_RS_DAGTAG_REQ:
			case P_CSUM_RS_REQUEST:
			case P_RS_CSUM_DAGTAG_REQ:
			case P_RS_THIN_REQ:
			case P_RS_THIN_DAGTAG_REQ:
				drbd_send_ack_be(peer_device, P_RS_CANCEL, sector, size, p->block_id);
				return ignore_remaining_packet(connection, pi->size);
			default:
				break;
		}
	}

	min_d_state = pi->cmd == P_DATA_REQUEST ? D_UP_TO_DATE : D_OUTDATED;
	if (!get_ldev_if_state(device, min_d_state)) {
		switch (pi->cmd) {
		case P_DATA_REQUEST:
			drbd_send_ack_be(peer_device, P_NEG_DREPLY, sector, size, p->block_id);
			break;
		case P_OV_REQUEST:
		case P_OV_DAGTAG_REQ:
			drbd_verify_skipped_block(peer_device, sector, size);
			verify_progress(peer_device, sector, size);
			drbd_send_ack_be(peer_device, P_RS_CANCEL, sector, size, p->block_id);
			break;
		case P_RS_DATA_REQUEST:
		case P_RS_DAGTAG_REQ:
		case P_CSUM_RS_REQUEST:
		case P_RS_CSUM_DAGTAG_REQ:
		case P_RS_THIN_REQ:
		case P_RS_THIN_DAGTAG_REQ:
			if (peer_device->repl_state[NOW] == L_PAUSED_SYNC_S)
				drbd_send_ack_be(peer_device, P_RS_CANCEL, sector, size, p->block_id);
			else
				drbd_send_ack_be(peer_device, P_NEG_RS_DREPLY, sector, size, p->block_id);
			break;
		default:
			BUG();
		}

		if (peer_device->repl_state[NOW] != L_PAUSED_SYNC_S && drbd_ratelimit())
			drbd_err(device, "Can not satisfy peer's read request, "
			    "no local data.\n");

		/* drain possible payload */
		return ignore_remaining_packet(connection, pi->size);
	}

	inc_unacked(peer_device);

	peer_req = drbd_alloc_peer_req(peer_device, GFP_TRY);
	err = -ENOMEM;
	if (!peer_req)
		goto fail;
	if (size) {
		drbd_alloc_page_chain(&peer_device->connection->transport,
			&peer_req->page_chain, DIV_ROUND_UP(size, PAGE_SIZE), GFP_TRY);
		if (!peer_req->page_chain.head)
			goto fail2;
	}
	peer_req->i.size = size;
	peer_req->i.sector = sector;
	peer_req->block_id = p->block_id;
	peer_req->depend_dagtag_node_id = depend_dagtag_node_id;
	peer_req->depend_dagtag = depend_dagtag;
	peer_req->opf = REQ_OP_READ;
	/* no longer valid, about to call drbd_recv again for the digest... */
	p = NULL;
	pi->data = NULL;

	if (peer_device->repl_state[NOW] == L_AHEAD) {
		if (pi->cmd == P_DATA_REQUEST) {
			/* P_DATA_REQUEST originates from a Primary,
			 * so if I am "Ahead", the Primary would be "Behind":
			 * Can not happen. */
			if (drbd_ratelimit())
				drbd_err(peer_device, "received P_DATA_REQUEST while L_AHEAD\n");
			err = -EINVAL;
			goto fail2;
		}
		if (connection->agreed_pro_version >= 115) {
			switch (pi->cmd) {
			/* case P_DATA_REQUEST: see above, not based on protocol version */
			case P_OV_REQUEST:
			case P_OV_DAGTAG_REQ:
				drbd_verify_skipped_block(peer_device, sector, size);
				verify_progress(peer_device, sector, size);
				fallthrough;
			case P_RS_DATA_REQUEST:
			case P_RS_DAGTAG_REQ:
			case P_CSUM_RS_REQUEST:
			case P_RS_CSUM_DAGTAG_REQ:
			case P_RS_THIN_REQ:
			case P_RS_THIN_DAGTAG_REQ:
				err = drbd_send_ack(peer_device, P_RS_CANCEL_AHEAD, peer_req);
				goto fail2;
			default:
				BUG();
			}
		}
	}

	switch (pi->cmd) {
	case P_DATA_REQUEST:
		peer_req->w.cb = w_e_end_data_req;
		peer_req->i.type = INTERVAL_PEER_READ;
		goto submit;

	case P_RS_THIN_REQ:
	case P_RS_THIN_DAGTAG_REQ:
		/* If at some point in the future we have a smart way to
		   find out if this data block is completely deallocated,
		   then we would do something smarter here than reading
		   the block... */
		peer_req->flags |= EE_RS_THIN_REQ;
		fallthrough;
	case P_RS_DATA_REQUEST:
	case P_RS_DAGTAG_REQ:
		peer_req->i.type = INTERVAL_RESYNC_READ;
		peer_req->w.cb = w_e_end_rsdata_req;
		break;

	case P_CSUM_RS_REQUEST:
	case P_RS_CSUM_DAGTAG_REQ:
		D_ASSERT(device, connection->agreed_pro_version >= 89);
		peer_req->i.type = INTERVAL_RESYNC_READ;

		err = receive_digest(peer_req, pi->size);
		if (err)
			goto fail2;

		peer_req->w.cb = w_e_end_rsdata_req;
		/* remember to report stats in drbd_resync_finished */
		peer_device->use_csums = true;
		break;

	case P_OV_REQUEST:
	case P_OV_DAGTAG_REQ:
		peer_req->i.type = INTERVAL_OV_READ_TARGET;
		peer_device->ov_position = sector;
		if (peer_device->ov_start_sector == ~(sector_t)0 &&
		    connection->agreed_pro_version >= 90) {
			unsigned long now = jiffies;
			int i;
			unsigned long ov_left = drbd_bm_bits(device) - BM_SECT_TO_BIT(sector);
			atomic64_set(&peer_device->ov_left, ov_left);
			peer_device->ov_start_sector = sector;
			peer_device->ov_skipped = 0;
			peer_device->rs_total = ov_left;
			peer_device->rs_last_writeout = now;
			for (i = 0; i < DRBD_SYNC_MARKS; i++) {
				peer_device->rs_mark_left[i] = ov_left;
				peer_device->rs_mark_time[i] = now;
			}
			drbd_info(device, "Online Verify start sector: %llu\n",
					(unsigned long long)sector);
		}
		peer_req->w.cb = w_e_end_ov_req;
		break;

	default:
		BUG();
	}

submit:
	spin_lock_irq(&connection->peer_reqs_lock);
	list_add_tail(&peer_req->recv_order, &connection->peer_reads);
	spin_unlock_irq(&connection->peer_reqs_lock);

	if (pi->cmd == P_DATA_REQUEST) {
		atomic_inc(&connection->backing_ee_cnt);
		drbd_conflict_submit_peer_read(peer_req);
	} else {
		err = drbd_peer_resync_read(peer_req);
		if (err)
			goto fail_on_list;
	}
	return 0;
fail_on_list:
	spin_lock_irq(&connection->peer_reqs_lock);
	list_del(&peer_req->recv_order);
	spin_unlock_irq(&connection->peer_reqs_lock);
fail2:
	drbd_free_peer_req_no_list(peer_req);
fail:
	dec_unacked(peer_device);
	put_ldev(device);
	return err;
}

static int receive_data_request(struct drbd_connection *connection, struct packet_info *pi)
{
	struct p_block_req *p_block_req = pi->data;

	return receive_common_data_request(connection, pi,
			&p_block_req->req_common,
			0, 0);
}

/* receive_dagtag_data_request() - handle a request for data with dagtag
 * dependency initiated by the peer
 *
 * Request handling flow:
 *
 * receive_dagtag_data_request
 *        |
 *        V
 * receive_common_data_request
 *        |
 *        v              dagtag waiting
 * drbd_peer_resync_read --------------+
 *        |                            |
 *        |                           ... dagtag_wait_ee
 *        |                            |
 *        |                            v
 *        +--------------- release_dagtag_wait
 *        |
 *        v                       conflict (resync only)
 * drbd_conflict_submit_peer_read -----+
 *        |          ^                 |
 *        |          |                ...
 *        |          |                 |
 *        |          |                 v
 *        |          +---- drbd_do_submit_conflict
 *        v
 * drbd_submit_peer_request
 *        |
 *       ... backing device
 *        |
 *        v
 * drbd_peer_request_endio
 *        |
 *        v                  online verify request
 * drbd_endio_read_sec_final ------------------+
 *        |                                    |
 *       ... sender_work                      ... sender_work
 *        |                                    |
 *        v                                    v
 * w_e_end_rsdata_req                    w_e_end_ov_req
 *        |                                    |
 *       ... via peer (on resync_ack_ee)      ... via peer
 *        |                                    |
 *        v                                    v
 * got_RSWriteAck                         got_OVResult
 */
static int receive_dagtag_data_request(struct drbd_connection *connection, struct packet_info *pi)
{
	struct p_rs_req *p_rs_req = pi->data;

	return receive_common_data_request(connection, pi,
			&p_rs_req->req_common,
			be32_to_cpu(p_rs_req->dagtag_node_id), be64_to_cpu(p_rs_req->dagtag));
}

static int receive_common_ov_reply(struct drbd_connection *connection, struct packet_info *pi,
		struct p_block_req_common *p,
		unsigned int depend_dagtag_node_id, u64 depend_dagtag)
{
	struct drbd_peer_device *peer_device;
	struct drbd_device *device;
	sector_t sector = be64_to_cpu(p->sector);
	struct drbd_peer_request *peer_req;
	int size = be32_to_cpu(p->blksize);
	int err;

	peer_device = conn_peer_device(connection, pi->vnr);
	if (!peer_device)
		return -EIO;
	device = peer_device->device;

	peer_req = find_resync_request(peer_device, INTERVAL_TYPE_MASK(INTERVAL_OV_READ_SOURCE),
			sector, size, p->block_id);
	if (!peer_req)
		return -EIO;

	dec_rs_pending(peer_device);

	if (!get_ldev_if_state(device, D_OUTDATED)) {
		drbd_peer_resync_read_cancel(peer_req);

		/* drain payload */
		return ignore_remaining_packet(connection, pi->size);
	}

	err = receive_digest(peer_req, pi->size);
	if (err)
		goto fail;

	set_bit(INTERVAL_RECEIVED, &peer_req->i.flags);

	drbd_alloc_page_chain(&peer_device->connection->transport,
			&peer_req->page_chain, DIV_ROUND_UP(size, PAGE_SIZE), GFP_TRY);
	if (!peer_req->page_chain.head) {
		err = -ENOMEM;
		goto fail;
	}

	inc_unacked(peer_device);

	peer_req->depend_dagtag_node_id = depend_dagtag_node_id;
	peer_req->depend_dagtag = depend_dagtag;
	peer_req->opf = REQ_OP_READ;
	peer_req->w.cb = w_e_end_ov_reply;

	/* track progress, we may need to throttle */
	rs_sectors_came_in(peer_device, size);

	err = drbd_peer_resync_read(peer_req);
	if (err)
		goto fail;

	return 0;
fail:
	drbd_remove_peer_req_interval(peer_req);
	drbd_free_peer_req(peer_req);
	put_ldev(device);
	return err;
}

static int receive_ov_reply(struct drbd_connection *connection, struct packet_info *pi)
{
	struct p_block_req *p_block_req = pi->data;

	return receive_common_ov_reply(connection, pi,
			&p_block_req->req_common,
			0, 0);
}

static int receive_dagtag_ov_reply(struct drbd_connection *connection, struct packet_info *pi)
{
	struct p_rs_req *p_rs_req = pi->data;

	return receive_common_ov_reply(connection, pi,
			&p_rs_req->req_common,
			be32_to_cpu(p_rs_req->dagtag_node_id), be64_to_cpu(p_rs_req->dagtag));
}

/*
 * drbd_asb_recover_0p  -  Recover after split-brain with no remaining primaries
 */
static enum sync_strategy drbd_asb_recover_0p(struct drbd_peer_device *peer_device) __must_hold(local)
{
	const int node_id = peer_device->device->resource->res_opts.node_id;
	int self, peer;
	enum sync_strategy rv = SPLIT_BRAIN_DISCONNECT;
	unsigned long ch_self, ch_peer;
	enum drbd_after_sb_p after_sb_0p;

	self = drbd_bitmap_uuid(peer_device) & UUID_PRIMARY;
	peer = peer_device->bitmap_uuids[node_id] & UUID_PRIMARY;

	ch_peer = peer_device->dirty_bits;
	ch_self = peer_device->comm_bm_set;

	rcu_read_lock();
	after_sb_0p = rcu_dereference(peer_device->connection->transport.net_conf)->after_sb_0p;
	rcu_read_unlock();
	switch (after_sb_0p) {
	case ASB_CONSENSUS:
	case ASB_DISCARD_SECONDARY:
	case ASB_CALL_HELPER:
	case ASB_VIOLENTLY:
	case ASB_RETRY_CONNECT:
	case ASB_AUTO_DISCARD:
		drbd_err(peer_device, "Configuration error.\n");
		break;
	case ASB_DISCONNECT:
		break;
	case ASB_DISCARD_YOUNGER_PRI:
		if (self == 0 && peer == 1) {
			rv = SYNC_TARGET_USE_BITMAP;
			break;
		}
		if (self == 1 && peer == 0) {
			rv = SYNC_SOURCE_USE_BITMAP;
			break;
		}
		fallthrough;	/* to one of the other strategies */
	case ASB_DISCARD_OLDER_PRI:
		if (self == 0 && peer == 1) {
			rv = SYNC_SOURCE_USE_BITMAP;
			break;
		}
		if (self == 1 && peer == 0) {
			rv = SYNC_TARGET_USE_BITMAP;
			break;
		}
		drbd_warn(peer_device, "Discard younger/older primary did not find a decision\n"
			  "Using discard-least-changes instead\n");
		fallthrough;
	case ASB_DISCARD_ZERO_CHG:
		if (ch_peer == 0 && ch_self == 0) {
			rv = test_bit(RESOLVE_CONFLICTS, &peer_device->connection->transport.flags)
				? SYNC_TARGET_USE_BITMAP : SYNC_SOURCE_USE_BITMAP;
			break;
		} else {
			if (ch_peer == 0) { rv = SYNC_SOURCE_USE_BITMAP; break; }
			if (ch_self == 0) { rv = SYNC_TARGET_USE_BITMAP; break; }
		}
		if (after_sb_0p == ASB_DISCARD_ZERO_CHG)
			break;
		fallthrough;
	case ASB_DISCARD_LEAST_CHG:
		if	(ch_self < ch_peer)
			rv = SYNC_TARGET_USE_BITMAP;
		else if (ch_self > ch_peer)
			rv = SYNC_SOURCE_USE_BITMAP;
		else /* ( ch_self == ch_peer ) */
		     /* Well, then use something else. */
			rv = test_bit(RESOLVE_CONFLICTS, &peer_device->connection->transport.flags)
				? SYNC_TARGET_USE_BITMAP : SYNC_SOURCE_USE_BITMAP;
		break;
	case ASB_DISCARD_LOCAL:
		rv = SYNC_TARGET_USE_BITMAP;
		break;
	case ASB_DISCARD_REMOTE:
		rv = SYNC_SOURCE_USE_BITMAP;
	}

	return rv;
}

/*
 * drbd_asb_recover_1p  -  Recover after split-brain with one remaining primary
 */
static enum sync_strategy drbd_asb_recover_1p(struct drbd_peer_device *peer_device) __must_hold(local)
{
	struct drbd_device *device = peer_device->device;
	struct drbd_connection *connection = peer_device->connection;
	struct drbd_resource *resource = device->resource;
	enum sync_strategy strategy, rv = SPLIT_BRAIN_DISCONNECT;
	enum drbd_after_sb_p after_sb_1p;

	rcu_read_lock();
	after_sb_1p = rcu_dereference(connection->transport.net_conf)->after_sb_1p;
	rcu_read_unlock();
	switch (after_sb_1p) {
	case ASB_DISCARD_YOUNGER_PRI:
	case ASB_DISCARD_OLDER_PRI:
	case ASB_DISCARD_LEAST_CHG:
	case ASB_DISCARD_LOCAL:
	case ASB_DISCARD_REMOTE:
	case ASB_DISCARD_ZERO_CHG:
	case ASB_RETRY_CONNECT:
	case ASB_AUTO_DISCARD:
		drbd_err(device, "Configuration error.\n");
		break;
	case ASB_DISCONNECT:
		break;
	case ASB_CONSENSUS:
		strategy = drbd_asb_recover_0p(peer_device);
		if (strategy == SYNC_TARGET_USE_BITMAP && resource->role[NOW] == R_SECONDARY)
			rv = strategy;
		if (strategy == SYNC_SOURCE_USE_BITMAP && resource->role[NOW] == R_PRIMARY)
			rv = strategy;
		break;
	case ASB_VIOLENTLY:
		rv = drbd_asb_recover_0p(peer_device);
		break;
	case ASB_DISCARD_SECONDARY:
		return resource->role[NOW] == R_PRIMARY ? SYNC_SOURCE_USE_BITMAP : SYNC_TARGET_USE_BITMAP;
	case ASB_CALL_HELPER:
		strategy = drbd_asb_recover_0p(peer_device);
		if (strategy == SYNC_TARGET_USE_BITMAP && resource->role[NOW] == R_PRIMARY) {
			enum drbd_state_rv rv2;

			 /* drbd_change_state() does not sleep while in SS_IN_TRANSIENT_STATE,
			  * we might be here in L_OFF which is transient.
			  * we do not need to wait for the after state change work either. */
			rv2 = change_role(resource, R_SECONDARY, CS_VERBOSE, NULL);
			if (rv2 != SS_SUCCESS) {
				drbd_maybe_khelper(device, connection, "pri-lost-after-sb");
			} else {
				drbd_warn(device, "Successfully gave up primary role.\n");
				rv = strategy;
			}
		} else
			rv = strategy;
	}

	return rv;
}

/*
 * drbd_asb_recover_2p  -  Recover after split-brain with two remaining primaries
 */
static enum sync_strategy drbd_asb_recover_2p(struct drbd_peer_device *peer_device) __must_hold(local)
{
	struct drbd_device *device = peer_device->device;
	struct drbd_connection *connection = peer_device->connection;
	enum sync_strategy strategy, rv = SPLIT_BRAIN_DISCONNECT;
	enum drbd_after_sb_p after_sb_2p;

	rcu_read_lock();
	after_sb_2p = rcu_dereference(connection->transport.net_conf)->after_sb_2p;
	rcu_read_unlock();
	switch (after_sb_2p) {
	case ASB_DISCARD_YOUNGER_PRI:
	case ASB_DISCARD_OLDER_PRI:
	case ASB_DISCARD_LEAST_CHG:
	case ASB_DISCARD_LOCAL:
	case ASB_DISCARD_REMOTE:
	case ASB_CONSENSUS:
	case ASB_DISCARD_SECONDARY:
	case ASB_DISCARD_ZERO_CHG:
	case ASB_RETRY_CONNECT:
	case ASB_AUTO_DISCARD:
		drbd_err(device, "Configuration error.\n");
		break;
	case ASB_VIOLENTLY:
		rv = drbd_asb_recover_0p(peer_device);
		break;
	case ASB_DISCONNECT:
		break;
	case ASB_CALL_HELPER:
		strategy = drbd_asb_recover_0p(peer_device);
		if (strategy == SYNC_TARGET_USE_BITMAP) {
			enum drbd_state_rv rv2;

			 /* drbd_change_state() does not sleep while in SS_IN_TRANSIENT_STATE,
			  * we might be here in L_OFF which is transient.
			  * we do not need to wait for the after state change work either. */
			rv2 = change_role(device->resource, R_SECONDARY, CS_VERBOSE, NULL);
			if (rv2 != SS_SUCCESS) {
				drbd_maybe_khelper(device, connection, "pri-lost-after-sb");
			} else {
				drbd_warn(device, "Successfully gave up primary role.\n");
				rv = strategy;
			}
		} else
			rv = strategy;
	}

	return rv;
}

static void drbd_uuid_dump_self(struct drbd_peer_device *peer_device, u64 bits, u64 flags)
{
	struct drbd_device *device = peer_device->device;

	drbd_info(peer_device, "self %016llX:%016llX:%016llX:%016llX bits:%llu flags:%llX\n",
		  (unsigned long long)drbd_resolved_uuid(peer_device, NULL),
		  (unsigned long long)drbd_bitmap_uuid(peer_device),
		  (unsigned long long)drbd_history_uuid(device, 0),
		  (unsigned long long)drbd_history_uuid(device, 1),
		  (unsigned long long)bits,
		  (unsigned long long)flags);
}


static void drbd_uuid_dump_peer(struct drbd_peer_device *peer_device, u64 bits, u64 flags)
{
	const int node_id = peer_device->device->resource->res_opts.node_id;

	drbd_info(peer_device, "peer %016llX:%016llX:%016llX:%016llX bits:%llu flags:%llX\n",
	     (unsigned long long)peer_device->current_uuid,
	     (unsigned long long)peer_device->bitmap_uuids[node_id],
	     (unsigned long long)peer_device->history_uuids[0],
	     (unsigned long long)peer_device->history_uuids[1],
	     (unsigned long long)bits,
	     (unsigned long long)flags);
}

/* find the peer's bitmap slot for the given UUID, if they have one */
static int drbd_find_peer_bitmap_by_uuid(struct drbd_peer_device *peer_device, u64 uuid)
{
	u64 peer;
	int i;

	for (i = 0; i < DRBD_PEERS_MAX; i++) {
		peer = peer_device->bitmap_uuids[i] & ~UUID_PRIMARY;
		if (uuid == peer)
			return i;
	}

	return -1;
}

/* find our bitmap slot for the given UUID, if we have one */
static int drbd_find_bitmap_by_uuid(struct drbd_peer_device *peer_device, u64 uuid)
{
	struct drbd_connection *connection = peer_device->connection;
	struct drbd_device *device = peer_device->device;
	u64 self;
	int i;

	for (i = 0; i < DRBD_NODE_ID_MAX; i++) {
		if (i == device->ldev->md.node_id)
			continue;
		if (connection->agreed_pro_version < 116 &&
		    device->ldev->md.peers[i].bitmap_index == -1)
			continue;
		self = device->ldev->md.peers[i].bitmap_uuid & ~UUID_PRIMARY;
		if (self == uuid)
			return i;
	}

	return -1;
}

static enum sync_strategy uuid_fixup_resync_end(struct drbd_peer_device *peer_device, enum sync_rule *rule) __must_hold(local)
{
	struct drbd_device *device = peer_device->device;
	const int node_id = device->resource->res_opts.node_id;

	if (peer_device->bitmap_uuids[node_id] == (u64)0 && drbd_bitmap_uuid(peer_device) != (u64)0) {

		if (peer_device->connection->agreed_pro_version < 91)
			return REQUIRES_PROTO_91;

		if ((drbd_bitmap_uuid(peer_device) & ~UUID_PRIMARY) ==
		    (peer_device->history_uuids[0] & ~UUID_PRIMARY) &&
		    (drbd_history_uuid(device, 0) & ~UUID_PRIMARY) ==
		    (peer_device->history_uuids[0] & ~UUID_PRIMARY)) {
			struct drbd_peer_md *peer_md = &device->ldev->md.peers[peer_device->node_id];
			u64 previous_bitmap_uuid = peer_md->bitmap_uuid;

			drbd_info(device, "was SyncSource, missed the resync finished event, corrected myself:\n");
			peer_md->bitmap_uuid = 0;
			_drbd_uuid_push_history(device, previous_bitmap_uuid);

			drbd_uuid_dump_self(peer_device,
					    device->disk_state[NOW] >= D_NEGOTIATING ? drbd_bm_total_weight(peer_device) : 0, 0);
			*rule = RULE_SYNC_SOURCE_MISSED_FINISH;
		} else {
			drbd_info(device, "was SyncSource (peer failed to write sync_uuid)\n");
			*rule = RULE_SYNC_SOURCE_PEER_MISSED_FINISH;
		}

		return SYNC_SOURCE_USE_BITMAP;
	}

	if (drbd_bitmap_uuid(peer_device) == (u64)0 && peer_device->bitmap_uuids[node_id] != (u64)0) {

		if (peer_device->connection->agreed_pro_version < 91)
			return REQUIRES_PROTO_91;

		if ((drbd_history_uuid(device, 0) & ~UUID_PRIMARY) ==
		    (peer_device->bitmap_uuids[node_id] & ~UUID_PRIMARY) &&
		    (drbd_history_uuid(device, 1) & ~UUID_PRIMARY) ==
		    (peer_device->history_uuids[0] & ~UUID_PRIMARY)) {
			int i;

			drbd_info(device, "was SyncTarget, peer missed the resync finished event, corrected peer:\n");

			for (i = ARRAY_SIZE(peer_device->history_uuids) - 1; i > 0; i--)
				peer_device->history_uuids[i] = peer_device->history_uuids[i - 1];
			peer_device->history_uuids[i] = peer_device->bitmap_uuids[node_id];
			peer_device->bitmap_uuids[node_id] = 0;

			drbd_uuid_dump_peer(peer_device, peer_device->dirty_bits, peer_device->uuid_flags);
			*rule = RULE_SYNC_TARGET_PEER_MISSED_FINISH;
		} else {
			drbd_info(device, "was SyncTarget (failed to write sync_uuid)\n");
			*rule = RULE_SYNC_TARGET_MISSED_FINISH;
		}

		return SYNC_TARGET_USE_BITMAP;
	}

	return UNDETERMINED;
}

static enum sync_strategy uuid_fixup_resync_start1(struct drbd_peer_device *peer_device, enum sync_rule *rule) __must_hold(local)
{
	struct drbd_device *device = peer_device->device;
	const int node_id = peer_device->device->resource->res_opts.node_id;
	u64 self, peer;

	self = drbd_current_uuid(device) & ~UUID_PRIMARY;
	peer = peer_device->history_uuids[0] & ~UUID_PRIMARY;

	if (self == peer) {
		if (peer_device->connection->agreed_pro_version < 96 ?
		    (drbd_history_uuid(device, 0) & ~UUID_PRIMARY) ==
		    (peer_device->history_uuids[1] & ~UUID_PRIMARY) :
		    peer + UUID_NEW_BM_OFFSET == (peer_device->bitmap_uuids[node_id] & ~UUID_PRIMARY)) {
			int i;

			/* The last P_SYNC_UUID did not get though. Undo the last start of
			   resync as sync source modifications of the peer's UUIDs. */
			*rule = RULE_SYNC_TARGET_MISSED_START;

			if (peer_device->connection->agreed_pro_version < 91)
				return REQUIRES_PROTO_91;

			peer_device->bitmap_uuids[node_id] = peer_device->history_uuids[0];
			for (i = 0; i < ARRAY_SIZE(peer_device->history_uuids) - 1; i++)
				peer_device->history_uuids[i] = peer_device->history_uuids[i + 1];
			peer_device->history_uuids[i] = 0;

			drbd_info(device, "Lost last syncUUID packet, corrected:\n");
			drbd_uuid_dump_peer(peer_device, peer_device->dirty_bits, peer_device->uuid_flags);

			return SYNC_TARGET_USE_BITMAP;
		}
	}

	return UNDETERMINED;
}

static enum sync_strategy uuid_fixup_resync_start2(struct drbd_peer_device *peer_device, enum sync_rule *rule) __must_hold(local)
{
	struct drbd_device *device = peer_device->device;
	u64 self, peer;

	self = drbd_history_uuid(device, 0) & ~UUID_PRIMARY;
	peer = peer_device->current_uuid & ~UUID_PRIMARY;

	if (self == peer) {
		if (peer_device->connection->agreed_pro_version < 96 ?
		    (drbd_history_uuid(device, 1) & ~UUID_PRIMARY) ==
		    (peer_device->history_uuids[0] & ~UUID_PRIMARY) :
		    self + UUID_NEW_BM_OFFSET == (drbd_bitmap_uuid(peer_device) & ~UUID_PRIMARY)) {
			u64 bitmap_uuid;

			/* The last P_SYNC_UUID did not get though. Undo the last start of
			   resync as sync source modifications of our UUIDs. */
			*rule = RULE_SYNC_SOURCE_MISSED_START;

			if (peer_device->connection->agreed_pro_version < 91)
				return REQUIRES_PROTO_91;

			bitmap_uuid = _drbd_uuid_pull_history(peer_device);
			_drbd_uuid_set_bitmap(peer_device, bitmap_uuid);

			drbd_info(device, "Last syncUUID did not get through, corrected:\n");
			drbd_uuid_dump_self(peer_device,
					    device->disk_state[NOW] >= D_NEGOTIATING ? drbd_bm_total_weight(peer_device) : 0, 0);

			return SYNC_SOURCE_USE_BITMAP;
		}
	}

	return UNDETERMINED;
}

static enum sync_strategy drbd_uuid_compare(struct drbd_peer_device *peer_device,
			     enum sync_rule *rule, int *peer_node_id) __must_hold(local)
{
	struct drbd_connection *connection = peer_device->connection;
	struct drbd_device *device = peer_device->device;
	const int node_id = device->resource->res_opts.node_id;
	bool my_current_in_peers_history, peers_current_in_my_history;
	bool bitmap_matches, flags_matches, uuid_matches;
	u64 resolved_uuid, bitmap_uuid;
	u64 local_uuid_flags = 0;
	u64 self, peer;
	int i, j;

	resolved_uuid = drbd_resolved_uuid(peer_device, &local_uuid_flags) & ~UUID_PRIMARY;
	bitmap_uuid = drbd_bitmap_uuid(peer_device);
	local_uuid_flags |= drbd_collect_local_uuid_flags(peer_device, NULL);

	uuid_matches = resolved_uuid == (peer_device->comm_current_uuid & ~UUID_PRIMARY);
	bitmap_matches = bitmap_uuid == peer_device->comm_bitmap_uuid;
	/* UUID_FLAG_INCONSISTENT is not relevant for the handshake, allow it to change */
	flags_matches = !((local_uuid_flags ^ peer_device->comm_uuid_flags) & ~UUID_FLAG_INCONSISTENT);
	if (!test_bit(INITIAL_STATE_SENT, &peer_device->flags)) {
		drbd_warn(peer_device, "Initial UUIDs and state not sent yet. Not verifying\n");
	} else if (!uuid_matches || !flags_matches || !bitmap_matches) {
		if (!uuid_matches)
			drbd_warn(peer_device, "My current UUID changed during handshake.\n");
		if (!bitmap_matches)
			drbd_warn(peer_device, "My bitmap UUID changed during "
				  "handshake. 0x%llX to 0x%llX\n",
				  (unsigned long long)peer_device->comm_bitmap_uuid,
				  (unsigned long long)bitmap_uuid);
		if (!flags_matches)
			drbd_warn(peer_device,
				  "My uuid_flags changed from 0x%llX to 0x%llX during handshake.\n",
				  (unsigned long long)peer_device->comm_uuid_flags,
				  (unsigned long long)local_uuid_flags);
		if (connection->cstate[NOW] == C_CONNECTING) {
			*rule = RULE_INITIAL_HANDSHAKE_CHANGED;
			return RETRY_CONNECT;
		}
	}

	self = resolved_uuid;
	peer = peer_device->current_uuid & ~UUID_PRIMARY;

	/* Before DRBD 8.0.2 (from 2007), the uuid on sync targets was set to
	 * zero during resyncs for no good reason. */
	if (self == 0)
		self = UUID_JUST_CREATED;
	if (peer == 0)
		peer = UUID_JUST_CREATED;

	*rule = RULE_JUST_CREATED_BOTH;
	if (self == UUID_JUST_CREATED && peer == UUID_JUST_CREATED)
		return NO_SYNC;

	*rule = RULE_JUST_CREATED_SELF;
	if (self == UUID_JUST_CREATED)
		return SYNC_TARGET_SET_BITMAP;

	*rule = RULE_JUST_CREATED_PEER;
	if (peer == UUID_JUST_CREATED)
		return SYNC_SOURCE_SET_BITMAP;

	if (self == peer) {
		struct net_conf *nc;
		int wire_protocol;

		rcu_read_lock();
		nc = rcu_dereference(connection->transport.net_conf);
		wire_protocol = nc->wire_protocol;
		rcu_read_unlock();

		if (connection->agreed_pro_version < 110) {
			enum sync_strategy rv = uuid_fixup_resync_end(peer_device, rule);
			if (rv != UNDETERMINED)
				return rv;
		}

		if (test_bit(RS_SOURCE_MISSED_END, &peer_device->flags)) {
			*rule = RULE_SYNC_SOURCE_MISSED_FINISH;
			return SYNC_SOURCE_USE_BITMAP;
		}
		if (test_bit(RS_PEER_MISSED_END, &peer_device->flags)) {
			*rule = RULE_SYNC_TARGET_PEER_MISSED_FINISH;
			return SYNC_TARGET_USE_BITMAP;
		}

		if (connection->agreed_pro_version >= 120) {
			*rule = RULE_RECONNECTED;
			if (peer_device->uuid_flags & UUID_FLAG_RECONNECT &&
			    local_uuid_flags & UUID_FLAG_RECONNECT)
				return NO_SYNC;
		}

		if (connection->agreed_pro_version >= 121 &&
		    (wire_protocol == DRBD_PROT_A || wire_protocol == DRBD_PROT_B)) {
			*rule = RULE_CRASHED_PRIMARY;
			if (local_uuid_flags & UUID_FLAG_CRASHED_PRIMARY &&
			    !(peer_device->uuid_flags & UUID_FLAG_CRASHED_PRIMARY))
				return SYNC_SOURCE_USE_BITMAP;

			if (peer_device->uuid_flags & UUID_FLAG_CRASHED_PRIMARY &&
			    !(local_uuid_flags & UUID_FLAG_CRASHED_PRIMARY))
				return SYNC_TARGET_USE_BITMAP;
		}

		*rule = RULE_LOST_QUORUM;
		if (peer_device->uuid_flags & UUID_FLAG_PRIMARY_LOST_QUORUM &&
		    !test_bit(PRIMARY_LOST_QUORUM, &device->flags))
			return SYNC_TARGET_IF_BOTH_FAILED;

		if (!(peer_device->uuid_flags & UUID_FLAG_PRIMARY_LOST_QUORUM) &&
		    test_bit(PRIMARY_LOST_QUORUM, &device->flags))
			return SYNC_SOURCE_IF_BOTH_FAILED;

		if (peer_device->uuid_flags & UUID_FLAG_PRIMARY_LOST_QUORUM &&
		    test_bit(PRIMARY_LOST_QUORUM, &device->flags))
			return test_bit(RESOLVE_CONFLICTS, &connection->transport.flags) ?
				SYNC_SOURCE_IF_BOTH_FAILED :
				SYNC_TARGET_IF_BOTH_FAILED;

		if (connection->agreed_pro_version < 120) {
			*rule = RULE_RECONNECTED;
			if (peer_device->uuid_flags & UUID_FLAG_RECONNECT &&
			    local_uuid_flags & UUID_FLAG_RECONNECT)
				return NO_SYNC;
		}

		/* Peer crashed as primary, I survived, resync from me */
		if (peer_device->uuid_flags & UUID_FLAG_CRASHED_PRIMARY &&
		    local_uuid_flags & UUID_FLAG_RECONNECT)
			return SYNC_SOURCE_IF_BOTH_FAILED;

		/* I am a crashed primary, peer survived, resync to me */
		if (local_uuid_flags & UUID_FLAG_CRASHED_PRIMARY &&
		    peer_device->uuid_flags & UUID_FLAG_RECONNECT)
			return SYNC_TARGET_IF_BOTH_FAILED;

		/* One of us had a connection to the other node before.
		   i.e. this is not a common power failure. */
		if (peer_device->uuid_flags & UUID_FLAG_RECONNECT ||
		    local_uuid_flags & UUID_FLAG_RECONNECT)
			return NO_SYNC;

		/* Common power [off|failure]? */
		*rule = RULE_BOTH_OFF;
		if (local_uuid_flags & UUID_FLAG_CRASHED_PRIMARY) {
			if ((peer_device->uuid_flags & UUID_FLAG_CRASHED_PRIMARY) &&
			    test_bit(RESOLVE_CONFLICTS, &connection->transport.flags))
				return SYNC_TARGET_IF_BOTH_FAILED;
			return SYNC_SOURCE_IF_BOTH_FAILED;
		} else if (peer_device->uuid_flags & UUID_FLAG_CRASHED_PRIMARY)
				return SYNC_TARGET_IF_BOTH_FAILED;
		else
			return NO_SYNC;
	}

	*rule = RULE_BITMAP_PEER;
	peer = peer_device->bitmap_uuids[node_id] & ~UUID_PRIMARY;
	if (self == peer)
		return SYNC_TARGET_USE_BITMAP;

	*rule = RULE_BITMAP_PEER_OTHER;
	i = drbd_find_peer_bitmap_by_uuid(peer_device, self);
	if (i != -1) {
		*peer_node_id = i;
		return SYNC_TARGET_CLEAR_BITMAP;
	}

	if (connection->agreed_pro_version < 110) {
		enum sync_strategy rv = uuid_fixup_resync_start1(peer_device, rule);
		if (rv != UNDETERMINED)
			return rv;
	}

	*rule = RULE_BITMAP_SELF;
	self = bitmap_uuid & ~UUID_PRIMARY;
	peer = peer_device->current_uuid & ~UUID_PRIMARY;
	if (self == peer)
		return SYNC_SOURCE_USE_BITMAP;

	*rule = RULE_BITMAP_SELF_OTHER;
	i = drbd_find_bitmap_by_uuid(peer_device, peer);
	if (i != -1) {
		*peer_node_id = i;
		return SYNC_SOURCE_COPY_BITMAP;
	}

	self = resolved_uuid;
	my_current_in_peers_history = uuid_in_peer_history(peer_device, self);

	if (connection->agreed_pro_version < 110) {
		enum sync_strategy rv = uuid_fixup_resync_start2(peer_device, rule);
		if (rv != UNDETERMINED)
			return rv;
	}

	peer = peer_device->current_uuid & ~UUID_PRIMARY;
	peers_current_in_my_history = uuid_in_my_history(device, peer);

	if (my_current_in_peers_history && !peers_current_in_my_history) {
		*rule = RULE_HISTORY_PEER;
		return SYNC_TARGET_SET_BITMAP;
	}
	if (!my_current_in_peers_history && peers_current_in_my_history) {
		*rule = RULE_HISTORY_SELF;
		return SYNC_SOURCE_SET_BITMAP;
	}

	*rule = RULE_BITMAP_BOTH;
	self = bitmap_uuid & ~UUID_PRIMARY;
	peer = peer_device->bitmap_uuids[node_id] & ~UUID_PRIMARY;
	if (self == peer && self != ((u64)0))
		return SPLIT_BRAIN_AUTO_RECOVER;

	*rule = RULE_HISTORY_BOTH;
	for (i = 0; i < HISTORY_UUIDS; i++) {
		self = drbd_history_uuid(device, i) & ~UUID_PRIMARY;
		/* Don't conclude to have "data divergence" from a "common ancestor"
		 * if that common ancestor is just a not used yet slot in the history,
		 * which is still initialized to zero on both peers. */
		if (self == 0)
			break;
		for (j = 0; j < ARRAY_SIZE(peer_device->history_uuids); j++) {
			peer = peer_device->history_uuids[j] & ~UUID_PRIMARY;
			if (peer == 0)
				break;
			if (self == peer)
				return SPLIT_BRAIN_DISCONNECT;
		}
	}

	return UNRELATED_DATA;
}

static void log_handshake(struct drbd_peer_device *peer_device)
{
	u64 uuid_flags = drbd_collect_local_uuid_flags(peer_device, NULL);

	drbd_info(peer_device, "drbd_sync_handshake:\n");
	drbd_uuid_dump_self(peer_device, peer_device->comm_bm_set, uuid_flags);
	drbd_uuid_dump_peer(peer_device, peer_device->dirty_bits, peer_device->uuid_flags);
}

static enum sync_strategy drbd_handshake(struct drbd_peer_device *peer_device,
			  enum sync_rule *rule,
			  int *peer_node_id,
			  bool always_verbose) __must_hold(local)
{
	struct drbd_device *device = peer_device->device;
	enum sync_strategy strategy;

	spin_lock_irq(&device->ldev->md.uuid_lock);
	if (always_verbose)
		log_handshake(peer_device);

	strategy = drbd_uuid_compare(peer_device, rule, peer_node_id);
	if (strategy != NO_SYNC && !always_verbose)
		log_handshake(peer_device);
	spin_unlock_irq(&device->ldev->md.uuid_lock);

	if (strategy != NO_SYNC || always_verbose)
		drbd_info(peer_device, "uuid_compare()=%s by rule=%s\n",
				strategy_descriptor(strategy).name,
				drbd_sync_rule_str(*rule));

	return strategy;
}

static bool is_resync_running(struct drbd_device *device)
{
	struct drbd_peer_device *peer_device;
	bool rv = false;

	rcu_read_lock();
	for_each_peer_device_rcu(peer_device, device) {
		enum drbd_repl_state repl_state = peer_device->repl_state[NOW];
		if (repl_state == L_SYNC_TARGET || repl_state == L_PAUSED_SYNC_T) {
			rv = true;
			break;
		}
	}
	rcu_read_unlock();

	return rv;
}

static int bitmap_mod_after_handshake(struct drbd_peer_device *peer_device, enum sync_strategy strategy, int peer_node_id)
{
	struct drbd_device *device = peer_device->device;

	if (strategy == SYNC_SOURCE_COPY_BITMAP) {
		int from = device->ldev->md.peers[peer_node_id].bitmap_index;

		if (from == -1)
			from = drbd_unallocated_index(device->ldev, device->bitmap->bm_max_peers);

		if (peer_device->bitmap_index == -1)
			return 0;

		if (from == -1)
			drbd_info(peer_device,
				  "Setting all bitmap bits, day0 bm not available node_id=%d\n",
				  peer_node_id);
		else
			drbd_info(peer_device,
				  "Copying bitmap of peer node_id=%d (bitmap_index=%d)\n",
				  peer_node_id, from);

		drbd_suspend_io(device, WRITE_ONLY);
		drbd_bm_slot_lock(peer_device, "copy_slot/set_many sync_handshake", BM_LOCK_BULK);
		if (from == -1)
			drbd_bm_set_many_bits(peer_device, 0, -1UL);
		else
			drbd_bm_copy_slot(device, from, peer_device->bitmap_index);
		drbd_bm_write(device, NULL);
		drbd_bm_slot_unlock(peer_device);
		drbd_resume_io(device);
	} else if (strategy == SYNC_TARGET_CLEAR_BITMAP) {
		drbd_info(peer_device, "Resync source provides bitmap (node_id=%d)\n", peer_node_id);
		drbd_suspend_io(device, WRITE_ONLY);
		drbd_bm_slot_lock(peer_device, "bm_clear_many_bits sync_handshake", BM_LOCK_BULK);
		drbd_bm_clear_many_bits(peer_device, 0, -1UL);
		drbd_bm_write(device, NULL);
		drbd_bm_slot_unlock(peer_device);
		drbd_resume_io(device);
	} else if (strategy == SYNC_SOURCE_SET_BITMAP || strategy == SYNC_TARGET_SET_BITMAP) {
		int (*io_func)(struct drbd_device *, struct drbd_peer_device *);
		int err;

		if (strategy == SYNC_TARGET_SET_BITMAP &&
		    drbd_current_uuid(device) == UUID_JUST_CREATED &&
		    is_resync_running(device))
			return 0;

		if (drbd_current_uuid(device) == UUID_JUST_CREATED) {
			drbd_info(peer_device, "Setting and writing the whole bitmap, fresh node\n");
			io_func = &drbd_bmio_set_allocated_n_write;
		} else {
			drbd_info(peer_device, "Setting and writing one bitmap slot, after drbd_sync_handshake\n");
			io_func = &drbd_bmio_set_n_write;
		}
		err = drbd_bitmap_io(device, io_func, "set_n_write sync_handshake",
				     BM_LOCK_CLEAR | BM_LOCK_BULK, peer_device);
		if (err)
			return err;

		if (drbd_current_uuid(device) != UUID_JUST_CREATED &&
				strategy == SYNC_SOURCE_SET_BITMAP) {
			/*
			 * We have just written the bitmap slot. Update the
			 * bitmap UUID so that the resync does not start from
			 * the beginning again if we disconnect and reconnect.
			 */
			drbd_uuid_set_bitmap(peer_device, peer_device->current_uuid);
			drbd_print_uuids(peer_device, "updated bitmap UUID");
			drbd_md_sync(device);
		}
	}
	return 0;
}

static enum drbd_repl_state strategy_to_repl_state(struct drbd_peer_device *peer_device,
						   enum drbd_role peer_role,
						   enum sync_strategy strategy)
{
	enum drbd_role role = peer_device->device->resource->role[NOW];
	enum drbd_repl_state rv;

	if (strategy == SYNC_SOURCE_IF_BOTH_FAILED || strategy == SYNC_TARGET_IF_BOTH_FAILED) {
		if (role == R_PRIMARY || peer_role == R_PRIMARY) {
			/* We have at least one primary, follow that with the resync decision */
			rv = peer_role == R_SECONDARY ? L_WF_BITMAP_S :
				role == R_SECONDARY ? L_WF_BITMAP_T :
				L_ESTABLISHED;
			return rv;
		}
		/* No current primary. Handle it as a common power failure, consider the
		   roles at crash time */
	}

	if (strategy_descriptor(strategy).is_sync_source) {
		rv = L_WF_BITMAP_S;
	} else if (strategy_descriptor(strategy).is_sync_target) {
		rv = L_WF_BITMAP_T;
	} else {
		rv = L_ESTABLISHED;
	}

	return rv;
}

static enum sync_strategy drbd_disk_states_source_strategy(
		struct drbd_peer_device *peer_device,
		int *peer_node_id)
{
	struct drbd_device *device = peer_device->device;
	const int node_id = device->resource->res_opts.node_id;
	int i = -1;

	if (!(peer_device->uuid_flags & UUID_FLAG_SYNC_TARGET))
		return SYNC_SOURCE_USE_BITMAP;

	/* When the peer is already a sync target, we actually see its
	 * current UUID in the bitmap UUID slot towards us. We may need
	 * to pick a different bitmap as a result. */
	if (peer_device->bitmap_uuids[node_id])
		i = drbd_find_bitmap_by_uuid(peer_device, peer_device->bitmap_uuids[node_id]);

	if (i == -1)
		return SYNC_SOURCE_SET_BITMAP;

	if (i == peer_device->node_id)
		return SYNC_SOURCE_USE_BITMAP;

	*peer_node_id = i;
	return SYNC_SOURCE_COPY_BITMAP;
}

static enum sync_strategy drbd_disk_states_target_strategy(
		struct drbd_peer_device *peer_device,
		int *peer_node_id)
{
	struct drbd_device *device = peer_device->device;
	const int node_id = device->resource->res_opts.node_id;
	int i;

	if (!(peer_device->comm_uuid_flags & UUID_FLAG_SYNC_TARGET))
		return SYNC_TARGET_USE_BITMAP;

	/* When we are already a sync target, we need to choose our
	 * strategy to mirror the peer's choice (see
	 * drbd_disk_states_source_strategy). */
	i = drbd_find_peer_bitmap_by_uuid(peer_device, drbd_bitmap_uuid(peer_device));

	if (i == -1)
		return SYNC_TARGET_SET_BITMAP;

	if (i == node_id)
		return SYNC_TARGET_USE_BITMAP;

	*peer_node_id = i;
	return SYNC_TARGET_CLEAR_BITMAP;
}

static void disk_states_to_strategy(struct drbd_peer_device *peer_device,
				    enum drbd_disk_state peer_disk_state,
				    enum sync_strategy *strategy, enum sync_rule rule,
				    int *peer_node_id)
{
	enum drbd_disk_state disk_state = peer_device->comm_state.disk;
	struct drbd_device *device = peer_device->device;
	bool decide_based_on_dstates = false;
	bool prefer_local, either_inconsistent;

	if (disk_state == D_NEGOTIATING)
		disk_state = disk_state_from_md(device);

	either_inconsistent =
		(disk_state == D_INCONSISTENT && peer_disk_state > D_INCONSISTENT) ||
		(peer_disk_state == D_INCONSISTENT && disk_state > D_INCONSISTENT);

	if (peer_device->connection->agreed_pro_version >= 119) {
		bool dstates_want_resync =
			disk_state != peer_disk_state && disk_state >= D_INCONSISTENT &&
			peer_disk_state >= D_INCONSISTENT && peer_disk_state != D_UNKNOWN;
		bool resync_direction_arbitrary =
			*strategy == SYNC_TARGET_IF_BOTH_FAILED ||
			*strategy == SYNC_SOURCE_IF_BOTH_FAILED;

		decide_based_on_dstates =
			dstates_want_resync &&
			(((rule == RULE_RECONNECTED || rule == RULE_LOST_QUORUM || rule == RULE_BOTH_OFF) &&
			  resync_direction_arbitrary) ||
			 (*strategy == NO_SYNC && either_inconsistent));

		prefer_local = disk_state > peer_disk_state;
		/* RULE_BOTH_OFF means that the current UUIDs are equal. The decision
		   was found by looking at the crashed_primary bits.
		   The current disk states might give a better basis for decision-making! */

		/* RULE_LOST_QUORUM means that the current UUIDs are equal. The resync direction
		   was found by looking if a node lost quorum while being primary */
	} else {
		decide_based_on_dstates =
			(rule == RULE_BOTH_OFF || *strategy == NO_SYNC) && either_inconsistent;

		prefer_local = disk_state > D_INCONSISTENT;
	}

	if (decide_based_on_dstates) {
		*strategy = prefer_local ?
			drbd_disk_states_source_strategy(peer_device, peer_node_id) :
			drbd_disk_states_target_strategy(peer_device, peer_node_id);
		drbd_info(peer_device, "strategy = %s due to disk states. (%s/%s)\n",
			  strategy_descriptor(*strategy).name,
			  drbd_disk_str(disk_state), drbd_disk_str(peer_disk_state));
	}
}

static enum sync_strategy drbd_attach_handshake(struct drbd_peer_device *peer_device,
						  enum drbd_disk_state peer_disk_state) __must_hold(local)
{
	enum sync_strategy strategy;
	enum sync_rule rule;
	int peer_node_id, err;

	strategy = drbd_handshake(peer_device, &rule, &peer_node_id, true);

	if (!is_strategy_determined(strategy))
		return strategy;

	disk_states_to_strategy(peer_device, peer_disk_state, &strategy, rule, &peer_node_id);
	err = bitmap_mod_after_handshake(peer_device, strategy, peer_node_id);
	if (err)
		return RETRY_CONNECT;

	return strategy;
}

static enum sync_strategy discard_my_data_to_strategy(struct drbd_peer_device *peer_device)
{
	enum sync_strategy strategy = UNDETERMINED;

	if (test_bit(DISCARD_MY_DATA, &peer_device->flags) &&
	    !(peer_device->uuid_flags & UUID_FLAG_DISCARD_MY_DATA))
		strategy = SYNC_TARGET_USE_BITMAP;

	if (!test_bit(DISCARD_MY_DATA, &peer_device->flags) &&
	    (peer_device->uuid_flags & UUID_FLAG_DISCARD_MY_DATA))
		strategy = SYNC_SOURCE_USE_BITMAP;

	return strategy;
}

/* drbd_sync_handshake() returns the new replication state on success, and -1
 * on failure.
 */
static enum sync_strategy drbd_sync_handshake(struct drbd_peer_device *peer_device,
					      union drbd_state peer_state) __must_hold(local)
{
	struct drbd_device *device = peer_device->device;
	struct drbd_connection *connection = peer_device->connection;
	struct net_conf *nc;
	enum sync_strategy strategy;
	enum sync_rule rule;
	int rr_conflict, always_asbp, peer_node_id = 0, err;
	enum drbd_role peer_role = peer_state.role;
	enum drbd_disk_state peer_disk_state = peer_state.disk;
	int required_protocol;
	enum sync_strategy strategy_from_user = discard_my_data_to_strategy(peer_device);

	strategy = drbd_handshake(peer_device, &rule, &peer_node_id, true);

	if (strategy == RETRY_CONNECT)
		return strategy;

	if (strategy == UNRELATED_DATA) {
		drbd_alert(peer_device, "Unrelated data, aborting!\n");
		return strategy;
	}
	required_protocol = strategy_descriptor(strategy).required_protocol;
	if (required_protocol) {
		drbd_alert(peer_device, "To resolve this both sides have to support at least protocol %d\n", required_protocol);
		return strategy;
	}

	disk_states_to_strategy(peer_device, peer_disk_state, &strategy, rule, &peer_node_id);

	if (strategy == SPLIT_BRAIN_AUTO_RECOVER && (!drbd_device_stable(device, NULL) || !(peer_device->uuid_flags & UUID_FLAG_STABLE))) {
		drbd_warn(peer_device, "Ignore Split-Brain, for now, at least one side unstable\n");
		strategy = NO_SYNC;
	}

	if (strategy_descriptor(strategy).is_split_brain)
		drbd_maybe_khelper(device, connection, "initial-split-brain");

	rcu_read_lock();
	nc = rcu_dereference(connection->transport.net_conf);
	always_asbp = nc->always_asbp;
	rr_conflict = nc->rr_conflict;
	rcu_read_unlock();

	if (strategy == SPLIT_BRAIN_AUTO_RECOVER || (strategy == SPLIT_BRAIN_DISCONNECT && always_asbp)) {
		int pcount = (device->resource->role[NOW] == R_PRIMARY)
			   + (peer_role == R_PRIMARY);
		int forced = (strategy == SPLIT_BRAIN_DISCONNECT);

		if (device->resource->res_opts.quorum != QOU_OFF &&
		    connection->agreed_pro_version >= 113) {
			if (device->have_quorum[NOW] && !peer_state.quorum)
				strategy = SYNC_SOURCE_USE_BITMAP;
			else if (!device->have_quorum[NOW] && peer_state.quorum)
				strategy = SYNC_TARGET_USE_BITMAP;
		}
		if (strategy_descriptor(strategy).is_split_brain) {
			switch (pcount) {
			case 0:
				strategy = drbd_asb_recover_0p(peer_device);
				break;
			case 1:
				strategy = drbd_asb_recover_1p(peer_device);
				break;
			case 2:
				strategy = drbd_asb_recover_2p(peer_device);
				break;
			}
		}
		if (!strategy_descriptor(strategy).is_split_brain) {
			drbd_warn(peer_device, "Split-Brain detected, %d primaries, "
			     "automatically solved. Sync from %s node\n",
			     pcount, strategy_descriptor(strategy).is_sync_target ? "peer" : "this");
			if (forced) {
				if (!strategy_descriptor(strategy).full_sync_equivalent) {
					drbd_alert(peer_device, "Want full sync but cannot decide direction, dropping connection!\n");
					return SPLIT_BRAIN_DISCONNECT;
				}
				drbd_warn(peer_device, "Doing a full sync, since"
				     " UUIDs where ambiguous.\n");
				strategy = strategy_descriptor(strategy).full_sync_equivalent;
			}
		}
	}

	if (strategy == SPLIT_BRAIN_DISCONNECT && strategy_from_user != UNDETERMINED) {
		strategy = strategy_from_user;
		drbd_warn(peer_device, "Split-Brain detected, manually solved. "
			  "Sync from %s node\n",
			  strategy_descriptor(strategy).is_sync_target ? "peer" : "this");
	}

	if (strategy_descriptor(strategy).is_split_brain) {
		drbd_alert(peer_device, "Split-Brain detected but unresolved, dropping connection!\n");
		drbd_maybe_khelper(device, connection, "split-brain");
		return strategy;
	}

	if (!is_strategy_determined(strategy)) {
		drbd_alert(peer_device, "Failed to fully determine sync strategy, dropping connection!\n");
		return strategy;
	}

	if (connection->agreed_pro_version >= 121 && strategy != NO_SYNC &&
	    strategy_from_user != UNDETERMINED &&
	    strategy_descriptor(strategy).is_sync_source != strategy_descriptor(strategy_from_user).is_sync_source) {
		if (strategy_descriptor(strategy).reverse != UNDETERMINED) {
			enum sync_strategy reversed = strategy_descriptor(strategy).reverse;
			enum drbd_disk_state resync_source_disk_state =
				strategy_descriptor(reversed).is_sync_source ? device->disk_state[NOW] : peer_disk_state;
			if (resync_source_disk_state > D_INCONSISTENT) {
				strategy = reversed;
				drbd_warn(peer_device, "Resync direction reversed by --discard-my-data. Reverting to older data!\n");
			} else {
				drbd_warn(peer_device, "Ignoring --discard-my-data\n");
			}
		} else {
			drbd_warn(peer_device, "Can not reverse resync direction (requested via --discard-my-data)\n");
		}
	}

	if (strategy_descriptor(strategy).is_sync_target &&
	    strategy != SYNC_TARGET_IF_BOTH_FAILED &&
	    device->resource->role[NOW] == R_PRIMARY && device->disk_state[NOW] >= D_CONSISTENT) {
		switch (rr_conflict) {
		case ASB_CALL_HELPER:
			drbd_maybe_khelper(device, connection, "pri-lost");
			fallthrough;
		case ASB_DISCONNECT:
		case ASB_RETRY_CONNECT:
			drbd_err(peer_device, "I shall become SyncTarget, but I am primary!\n");
			strategy = rr_conflict == ASB_RETRY_CONNECT ?
				SYNC_TARGET_PRIMARY_RECONNECT : SYNC_TARGET_PRIMARY_DISCONNECT;
			break;
		case ASB_VIOLENTLY:
			drbd_warn(peer_device, "Becoming SyncTarget, violating the stable-data"
			     "assumption\n");
			break;
		case ASB_AUTO_DISCARD:
			if (strategy == SYNC_TARGET_USE_BITMAP && rule == RULE_CRASHED_PRIMARY) {
				drbd_warn(peer_device, "reversing resync by auto-discard\n");
				strategy = SYNC_SOURCE_USE_BITMAP;
			}
		}
	}
	if (strategy == SYNC_SOURCE_USE_BITMAP && rule == RULE_CRASHED_PRIMARY &&
	    peer_role == R_PRIMARY && peer_disk_state >= D_CONSISTENT &&
	    rr_conflict == ASB_AUTO_DISCARD) {
		drbd_warn(peer_device, "reversing resync by auto-discard\n");
		strategy = SYNC_TARGET_USE_BITMAP;
	}

	if (test_bit(CONN_DRY_RUN, &connection->flags)) {
		if (strategy == NO_SYNC)
			drbd_info(peer_device, "dry-run connect: No resync, would become Connected immediately.\n");
		else
			drbd_info(peer_device, "dry-run connect: Would become %s, doing a %s resync.",
				 drbd_repl_str(strategy_descriptor(strategy).is_sync_target ? L_SYNC_TARGET : L_SYNC_SOURCE),
				 strategy_descriptor(strategy).name);
		return -2;
	}

	err = bitmap_mod_after_handshake(peer_device, strategy, peer_node_id);
	if (err)
		return RETRY_CONNECT;

	return strategy;
}

static enum drbd_after_sb_p convert_after_sb(enum drbd_after_sb_p peer)
{
	/* ASB_DISCARD_REMOTE - ASB_DISCARD_LOCAL is valid */
	if (peer == ASB_DISCARD_REMOTE)
		return ASB_DISCARD_LOCAL;

	/* any other things with ASB_DISCARD_REMOTE or ASB_DISCARD_LOCAL are invalid */
	if (peer == ASB_DISCARD_LOCAL)
		return ASB_DISCARD_REMOTE;

	/* everything else is valid if they are equal on both sides. */
	return peer;
}

static int receive_protocol(struct drbd_connection *connection, struct packet_info *pi)
{
	struct p_protocol *p = pi->data;
	enum drbd_after_sb_p p_after_sb_0p, p_after_sb_1p, p_after_sb_2p;
	int p_proto, p_discard_my_data, p_two_primaries, cf;
	struct net_conf *nc, *old_net_conf, *new_net_conf = NULL;
	char integrity_alg[SHARED_SECRET_MAX] = "";
	struct crypto_shash *peer_integrity_tfm = NULL;
	void *int_dig_in = NULL, *int_dig_vv = NULL;

	p_proto		= be32_to_cpu(p->protocol);
	p_after_sb_0p	= be32_to_cpu(p->after_sb_0p);
	p_after_sb_1p	= be32_to_cpu(p->after_sb_1p);
	p_after_sb_2p	= be32_to_cpu(p->after_sb_2p);
	p_two_primaries = be32_to_cpu(p->two_primaries);
	cf		= be32_to_cpu(p->conn_flags);
	p_discard_my_data = cf & CF_DISCARD_MY_DATA;

	if (connection->agreed_pro_version >= 87) {
		int err;

		if (pi->size > sizeof(integrity_alg))
			return -EIO;
		err = drbd_recv_into(connection, integrity_alg, pi->size);
		if (err)
			return err;
		integrity_alg[SHARED_SECRET_MAX - 1] = 0;
	}

	if (pi->cmd != P_PROTOCOL_UPDATE) {
		if (cf & CF_DRY_RUN)
			set_bit(CONN_DRY_RUN, &connection->flags);

		rcu_read_lock();
		nc = rcu_dereference(connection->transport.net_conf);

		if (p_proto != nc->wire_protocol) {
			drbd_err(connection, "incompatible %s settings\n", "protocol");
			goto disconnect_rcu_unlock;
		}

		if (convert_after_sb(p_after_sb_0p) != nc->after_sb_0p) {
			drbd_err(connection, "incompatible %s settings\n", "after-sb-0pri");
			goto disconnect_rcu_unlock;
		}

		if (convert_after_sb(p_after_sb_1p) != nc->after_sb_1p) {
			drbd_err(connection, "incompatible %s settings\n", "after-sb-1pri");
			goto disconnect_rcu_unlock;
		}

		if (convert_after_sb(p_after_sb_2p) != nc->after_sb_2p) {
			drbd_err(connection, "incompatible %s settings\n", "after-sb-2pri");
			goto disconnect_rcu_unlock;
		}

		if (p_discard_my_data && test_bit(CONN_DISCARD_MY_DATA, &connection->flags)) {
			drbd_err(connection, "incompatible %s settings\n", "discard-my-data");
			goto disconnect_rcu_unlock;
		}

		if (p_two_primaries != nc->two_primaries) {
			drbd_err(connection, "incompatible %s settings\n", "allow-two-primaries");
			goto disconnect_rcu_unlock;
		}

		if (strcmp(integrity_alg, nc->integrity_alg)) {
			drbd_err(connection, "incompatible %s settings\n", "data-integrity-alg");
			goto disconnect_rcu_unlock;
		}

		rcu_read_unlock();
	}

	if (integrity_alg[0]) {
		int hash_size;

		/*
		 * We can only change the peer data integrity algorithm
		 * here.  Changing our own data integrity algorithm
		 * requires that we send a P_PROTOCOL_UPDATE packet at
		 * the same time; otherwise, the peer has no way to
		 * tell between which packets the algorithm should
		 * change.
		 */

		peer_integrity_tfm = crypto_alloc_shash(integrity_alg, 0, 0);
		if (IS_ERR(peer_integrity_tfm)) {
			peer_integrity_tfm = NULL;
			drbd_err(connection, "peer data-integrity-alg %s not supported\n",
				 integrity_alg);
			goto disconnect;
		}

		hash_size = crypto_shash_digestsize(peer_integrity_tfm);
		int_dig_in = kmalloc(hash_size, GFP_KERNEL);
		int_dig_vv = kmalloc(hash_size, GFP_KERNEL);
		if (!(int_dig_in && int_dig_vv)) {
			drbd_err(connection, "Allocation of buffers for data integrity checking failed\n");
			goto disconnect;
		}
	}

	new_net_conf = kmalloc(sizeof(struct net_conf), GFP_KERNEL);
	if (!new_net_conf)
		goto disconnect;

	if (mutex_lock_interruptible(&connection->resource->conf_update)) {
		drbd_err(connection, "Interrupted while waiting for conf_update\n");
		goto disconnect;
	}

	mutex_lock(&connection->mutex[DATA_STREAM]);
	old_net_conf = connection->transport.net_conf;
	*new_net_conf = *old_net_conf;

	new_net_conf->wire_protocol = p_proto;
	new_net_conf->after_sb_0p = convert_after_sb(p_after_sb_0p);
	new_net_conf->after_sb_1p = convert_after_sb(p_after_sb_1p);
	new_net_conf->after_sb_2p = convert_after_sb(p_after_sb_2p);
	new_net_conf->two_primaries = p_two_primaries;

	rcu_assign_pointer(connection->transport.net_conf, new_net_conf);
	mutex_unlock(&connection->mutex[DATA_STREAM]);
	mutex_unlock(&connection->resource->conf_update);

	crypto_free_shash(connection->peer_integrity_tfm);
	kfree(connection->int_dig_in);
	kfree(connection->int_dig_vv);
	connection->peer_integrity_tfm = peer_integrity_tfm;
	connection->int_dig_in = int_dig_in;
	connection->int_dig_vv = int_dig_vv;

	if (strcmp(old_net_conf->integrity_alg, integrity_alg))
		drbd_info(connection, "peer data-integrity-alg: %s\n",
			  integrity_alg[0] ? integrity_alg : "(none)");

	kvfree_rcu_mightsleep(old_net_conf);
	return 0;

disconnect_rcu_unlock:
	rcu_read_unlock();
disconnect:
	kfree(new_net_conf);
	crypto_free_shash(peer_integrity_tfm);
	kfree(int_dig_in);
	kfree(int_dig_vv);
	change_cstate(connection, C_DISCONNECTING, CS_HARD);
	return -EIO;
}

/* helper function
 * input: alg name, feature name
 * return: NULL (alg name was "")
 *         ERR_PTR(error) if something goes wrong
 *         or the crypto hash ptr, if it worked out ok. */
static struct crypto_shash *drbd_crypto_alloc_digest_safe(const struct drbd_device *device,
		const char *alg, const char *name)
{
	struct crypto_shash *tfm;

	if (!alg[0])
		return NULL;

	tfm = crypto_alloc_shash(alg, 0, 0);
	if (IS_ERR(tfm)) {
		drbd_err(device, "Can not allocate \"%s\" as %s (reason: %ld)\n",
			alg, name, PTR_ERR(tfm));
		return tfm;
	}
	return tfm;
}

/*
 * config_unknown_volume  -  device configuration command for unknown volume
 *
 * When a device is added to an existing connection, the node on which the
 * device is added first will send configuration commands to its peer but the
 * peer will not know about the device yet.  It will warn and ignore these
 * commands.  Once the device is added on the second node, the second node will
 * send the same device configuration commands, but in the other direction.
 *
 * (We can also end up here if drbd is misconfigured.)
 */
static int config_unknown_volume(struct drbd_connection *connection, struct packet_info *pi)
{
	drbd_warn(connection, "%s packet received for volume %d, which is not configured locally\n",
		  drbd_packet_name(pi->cmd), pi->vnr);
	return ignore_remaining_packet(connection, pi->size);
}

/* Receive P_SYNC_PARAM89 and the older P_SYNC_PARAM. The peer_device fields
 * related to resync configuration are ignored. These include resync_rate,
 * c_max_rate and the like. We ignore them because applying them to our own
 * configuration would be confusing. It would cause us to swap configuration
 * with our peer each time we connected. */
static int receive_SyncParam(struct drbd_connection *connection, struct packet_info *pi)
{
	struct drbd_peer_device *peer_device;
	struct drbd_device *device;
	struct p_rs_param_95 *p;
	unsigned int header_size, data_size, exp_max_sz;
	struct crypto_shash *verify_tfm = NULL;
	struct crypto_shash *csums_tfm = NULL;
	struct net_conf *old_net_conf, *new_net_conf = NULL;
	struct peer_device_conf *old_peer_device_conf = NULL;
	const int apv = connection->agreed_pro_version;
	struct fifo_buffer *old_plan = NULL, *new_plan = NULL;
	struct drbd_resource *resource = connection->resource;
	int err;

	peer_device = conn_peer_device(connection, pi->vnr);
	if (!peer_device)
		return config_unknown_volume(connection, pi);
	device = peer_device->device;

	exp_max_sz  = apv <= 87 ? sizeof(struct p_rs_param)
		    : apv == 88 ? sizeof(struct p_rs_param)
					+ SHARED_SECRET_MAX
		    : apv <= 94 ? sizeof(struct p_rs_param_89)
		    : /* apv >= 95 */ sizeof(struct p_rs_param_95);

	if (pi->size > exp_max_sz) {
		drbd_err(device, "SyncParam packet too long: received %u, expected <= %u bytes\n",
		    pi->size, exp_max_sz);
		return -EIO;
	}

	if (apv <= 88) {
		header_size = sizeof(struct p_rs_param);
		data_size = pi->size - header_size;
	} else if (apv <= 94) {
		header_size = sizeof(struct p_rs_param_89);
		data_size = pi->size - header_size;
		D_ASSERT(device, data_size == 0);
	} else {
		header_size = sizeof(struct p_rs_param_95);
		data_size = pi->size - header_size;
		D_ASSERT(device, data_size == 0);
	}

	err = drbd_recv_all(connection, (void **)&p, header_size + data_size);
	if (err)
		return err;

	err = mutex_lock_interruptible(&resource->conf_update);
	if (err) {
		drbd_err(connection, "Interrupted while waiting for conf_update\n");
		return err;
	}
	old_net_conf = connection->transport.net_conf;

	if (apv >= 88) {
		if (apv == 88) {
			if (data_size > SHARED_SECRET_MAX || data_size == 0) {
				drbd_err(device, "verify-alg too long, "
					 "peer wants %u, accepting only %u byte\n",
					 data_size, SHARED_SECRET_MAX);
				goto reconnect;
			}
			p->verify_alg[data_size] = 0;

		} else /* apv >= 89 */ {
			/* we still expect NUL terminated strings */
			/* but just in case someone tries to be evil */
			D_ASSERT(device, p->verify_alg[SHARED_SECRET_MAX-1] == 0);
			D_ASSERT(device, p->csums_alg[SHARED_SECRET_MAX-1] == 0);
			p->verify_alg[SHARED_SECRET_MAX-1] = 0;
			p->csums_alg[SHARED_SECRET_MAX-1] = 0;
		}

		if (strcmp(old_net_conf->verify_alg, p->verify_alg)) {
			if (peer_device->repl_state[NOW] == L_OFF) {
				drbd_err(device, "Different verify-alg settings. me=\"%s\" peer=\"%s\"\n",
				    old_net_conf->verify_alg, p->verify_alg);
				goto disconnect;
			}
			verify_tfm = drbd_crypto_alloc_digest_safe(device,
					p->verify_alg, "verify-alg");
			if (IS_ERR(verify_tfm)) {
				verify_tfm = NULL;
				goto disconnect;
			}
		}

		if (apv >= 89 && strcmp(old_net_conf->csums_alg, p->csums_alg)) {
			if (peer_device->repl_state[NOW] == L_OFF) {
				drbd_err(device, "Different csums-alg settings. me=\"%s\" peer=\"%s\"\n",
				    old_net_conf->csums_alg, p->csums_alg);
				goto disconnect;
			}
			csums_tfm = drbd_crypto_alloc_digest_safe(device,
					p->csums_alg, "csums-alg");
			if (IS_ERR(csums_tfm)) {
				csums_tfm = NULL;
				goto disconnect;
			}
		}

		if (verify_tfm || csums_tfm) {
			new_net_conf = kzalloc(sizeof(struct net_conf), GFP_KERNEL);
			if (!new_net_conf)
				goto disconnect;

			*new_net_conf = *old_net_conf;

			if (verify_tfm) {
				strcpy(new_net_conf->verify_alg, p->verify_alg);
				new_net_conf->verify_alg_len = strlen(p->verify_alg) + 1;
				crypto_free_shash(connection->verify_tfm);
				connection->verify_tfm = verify_tfm;
				drbd_info(device, "using verify-alg: \"%s\"\n", p->verify_alg);
			}
			if (csums_tfm) {
				strcpy(new_net_conf->csums_alg, p->csums_alg);
				new_net_conf->csums_alg_len = strlen(p->csums_alg) + 1;
				crypto_free_shash(connection->csums_tfm);
				connection->csums_tfm = csums_tfm;
				drbd_info(device, "using csums-alg: \"%s\"\n", p->csums_alg);
			}
			rcu_assign_pointer(connection->transport.net_conf, new_net_conf);
		}
	}

	if (new_plan)
		rcu_assign_pointer(peer_device->rs_plan_s, new_plan);

	mutex_unlock(&resource->conf_update);
	synchronize_rcu();
	if (new_net_conf)
		kfree(old_net_conf);
	kfree(old_peer_device_conf);
	if (new_plan)
		kfree(old_plan);

	return 0;

reconnect:
	mutex_unlock(&resource->conf_update);
	return -EIO;

disconnect:
	kfree(new_plan);
	mutex_unlock(&resource->conf_update);
	/* just for completeness: actually not needed,
	 * as this is not reached if csums_tfm was ok. */
	crypto_free_shash(csums_tfm);
	/* but free the verify_tfm again, if csums_tfm did not work out */
	crypto_free_shash(verify_tfm);
	change_cstate(connection, C_DISCONNECTING, CS_HARD);
	return -EIO;
}

static void drbd_setup_order_type(struct drbd_device *device, int peer)
{
	/* sorry, we currently have no working implementation
	 * of distributed TCQ */
}

/* warn if the arguments differ by more than 12.5% */
static void warn_if_differ_considerably(struct drbd_peer_device *peer_device,
	const char *s, sector_t a, sector_t b)
{
	sector_t d;
	if (a == 0 || b == 0)
		return;
	d = (a > b) ? (a - b) : (b - a);
	if (d > (a>>3) || d > (b>>3))
		drbd_warn(peer_device, "Considerable difference in %s: %llus vs. %llus\n", s,
		     (unsigned long long)a, (unsigned long long)b);
}

static bool drbd_other_peer_smaller(struct drbd_peer_device *reference_peer_device, uint64_t new_size)
{
	struct drbd_device *device = reference_peer_device->device;
	struct drbd_peer_device *peer_device;
	bool smaller = false;

	rcu_read_lock();
	for_each_peer_device_rcu(peer_device, device) {
		if (peer_device == reference_peer_device)
			continue;

		/* Ignore peers without an attached disk. */
		if (peer_device->disk_state[NOW] < D_INCONSISTENT)
			continue;

		if (peer_device->d_size != 0 && peer_device->d_size < new_size)
			smaller = true;
	}
	rcu_read_unlock();

	return smaller;
}

/* Maximum bio size that a protocol version supports. */
static unsigned int conn_max_bio_size(struct drbd_connection *connection)
{
	if (connection->agreed_pro_version >= 100)
		return DRBD_MAX_BIO_SIZE;
	else if (connection->agreed_pro_version >= 95)
		return DRBD_MAX_BIO_SIZE_P95;
	else
		return DRBD_MAX_SIZE_H80_PACKET;
}

static struct drbd_peer_device *get_neighbor_device(struct drbd_device *device,
		enum drbd_neighbor neighbor)
{
	s32 self_id, peer_id, pivot;
	struct drbd_peer_device *peer_device, *peer_device_ret = NULL;

	if (!get_ldev(device))
		return NULL;
	self_id = device->ldev->md.node_id;
	put_ldev(device);

	pivot = neighbor == NEXT_LOWER ? 0 : neighbor == NEXT_HIGHER ? S32_MAX : -1;
	if (pivot == -1)
		return NULL;

	rcu_read_lock();
	for_each_peer_device_rcu(peer_device, device) {
		bool found_new = false;
		peer_id = peer_device->node_id;

		if (neighbor == NEXT_LOWER && peer_id < self_id && peer_id >= pivot)
			found_new = true;
		else if (neighbor == NEXT_HIGHER && peer_id > self_id && peer_id <= pivot)
			found_new = true;

		if (found_new && peer_device->disk_state[NOW] >= D_INCONSISTENT) {
			pivot = peer_id;
			peer_device_ret = peer_device;
		}
	}
	rcu_read_unlock();

	return peer_device_ret;
}

static void maybe_trigger_resync(struct drbd_device *device, struct drbd_peer_device *peer_device, bool grew, bool skip)
{
	if (!peer_device)
		return;
	if (peer_device->repl_state[NOW] <= L_OFF)
		return;
	if (test_and_clear_bit(RESIZE_PENDING, &peer_device->flags) ||
	    (grew && peer_device->repl_state[NOW] == L_ESTABLISHED)) {
		if (peer_device->disk_state[NOW] >= D_INCONSISTENT &&
		    device->disk_state[NOW] >= D_INCONSISTENT) {
			if (skip)
				drbd_info(peer_device, "Resync of new storage suppressed with --assume-clean\n");
			else
				resync_after_online_grow(peer_device);
		} else
			set_bit(RESYNC_AFTER_NEG, &peer_device->flags);
	}
}

static int receive_sizes(struct drbd_connection *connection, struct packet_info *pi)
{
	struct drbd_peer_device *peer_device, *peer_device_it = NULL;
	struct drbd_device *device;
	struct p_sizes *p = pi->data;
	uint64_t p_size, p_usize, p_csize;
	uint64_t my_usize, my_max_size, cur_size;
	enum determine_dev_size dd = DS_UNCHANGED;
	bool should_send_sizes = false;
	enum dds_flags ddsf;
	unsigned int protocol_max_bio_size;
	bool have_ldev = false;
	bool have_mutex = false;
	bool is_handshake;
	int err;
	u64 im;

	peer_device = conn_peer_device(connection, pi->vnr);
	if (!peer_device)
		return config_unknown_volume(connection, pi);
	device = peer_device->device;

	err = mutex_lock_interruptible(&connection->resource->conf_update);
	if (err) {
		drbd_err(connection, "Interrupted while waiting for conf_update\n");
		goto out;
	}
	have_mutex = true;

	/* just store the peer's disk size for now.
	 * we still need to figure out whether we accept that. */
	p_size = be64_to_cpu(p->d_size);
	p_usize = be64_to_cpu(p->u_size);
	p_csize = be64_to_cpu(p->c_size);

	peer_device->d_size = p_size;
	peer_device->u_size = p_usize;
	peer_device->c_size = p_csize;

	/* Ignore "current" size for calculating "max" size. */
	/* If it used to have a disk, but now is detached, don't revert back to zero. */
	if (p_size)
		peer_device->max_size = p_size;

	cur_size = get_capacity(device->vdisk);
	dynamic_drbd_dbg(device, "current_size: %llu\n", (unsigned long long)cur_size);
	dynamic_drbd_dbg(peer_device, "c_size: %llu u_size: %llu d_size: %llu max_size: %llu\n",
			(unsigned long long)p_csize,
			(unsigned long long)p_usize,
			(unsigned long long)p_size,
			(unsigned long long)peer_device->max_size);

	if ((p_size && p_csize > p_size) || (p_usize && p_csize > p_usize)) {
		drbd_warn(peer_device, "Peer sent bogus sizes, disconnecting\n");
		goto disconnect;
	}

	/* The protocol version limits how big requests can be.  In addition,
	 * peers before protocol version 94 cannot split large requests into
	 * multiple bios; their reported max_bio_size is a hard limit.
	 */
	protocol_max_bio_size = conn_max_bio_size(connection);
	peer_device->q_limits.max_bio_size = min(be32_to_cpu(p->max_bio_size),
						 protocol_max_bio_size);
	ddsf = be16_to_cpu(p->dds_flags);

	is_handshake = (peer_device->repl_state[NOW] == L_OFF);
	/* Maybe the peer knows something about peers I cannot currently see. */
	ddsf |= DDSF_IGNORE_PEER_CONSTRAINTS;

	set_bit(HAVE_SIZES, &peer_device->flags);

	if (get_ldev(device)) {
		sector_t new_size;

		have_ldev = true;

		rcu_read_lock();
		my_usize = rcu_dereference(device->ldev->disk_conf)->disk_size;
		rcu_read_unlock();

		my_max_size = drbd_get_max_capacity(device, device->ldev, false);
		dynamic_drbd_dbg(peer_device, "la_size: %llu my_usize: %llu my_max_size: %llu\n",
			(unsigned long long)device->ldev->md.effective_size,
			(unsigned long long)my_usize,
			(unsigned long long)my_max_size);

		if (peer_device->disk_state[NOW] > D_DISKLESS)
			warn_if_differ_considerably(peer_device, "lower level device sizes",
				   p_size, my_max_size);
		warn_if_differ_considerably(peer_device, "user requested size",
					    p_usize, my_usize);

		if (is_handshake)
			p_usize = min_not_zero(my_usize, p_usize);

		if (p_usize == 0) {
			/* Peer may reset usize to zero only if it has a backend.
			 * Because a diskless node has no disk config,
			 * and always sends zero. */
			if (p_size == 0)
				p_usize = my_usize;
		}

		new_size = drbd_new_dev_size(device, p_csize, p_usize, ddsf);

		/* Never shrink a device with usable data during connect,
		 * or "attach" on the peer.
		 * But allow online shrinking if we are connected. */
		if (new_size < cur_size &&
		    device->disk_state[NOW] >= D_OUTDATED &&
		    (peer_device->repl_state[NOW] < L_ESTABLISHED || peer_device->disk_state[NOW] == D_DISKLESS)) {
			drbd_err(peer_device, "The peer's disk size is too small! (%llu < %llu sectors)\n",
					(unsigned long long)new_size, (unsigned long long)cur_size);
			goto disconnect;
		}

		/* Disconnect, if we cannot grow to the peer's current size */
		if (my_max_size < p_csize && !is_handshake) {
			drbd_err(peer_device, "Peer's size larger than my maximum capacity (%llu < %llu sectors)\n",
					(unsigned long long)my_max_size, (unsigned long long)p_csize);
			goto disconnect;
		}

		if (my_usize != p_usize) {
			struct disk_conf *old_disk_conf, *new_disk_conf;

			new_disk_conf = kzalloc(sizeof(struct disk_conf), GFP_KERNEL);
			if (!new_disk_conf) {
				err = -ENOMEM;
				goto out;
			}

			old_disk_conf = device->ldev->disk_conf;
			*new_disk_conf = *old_disk_conf;
			new_disk_conf->disk_size = p_usize;

			rcu_assign_pointer(device->ldev->disk_conf, new_disk_conf);
			kvfree_rcu_mightsleep(old_disk_conf);

			drbd_info(peer_device, "Peer sets u_size to %llu sectors (old: %llu)\n",
				 (unsigned long long)p_usize, (unsigned long long)my_usize);
			/* Do not set should_send_sizes here. That might cause packet storms */
		}
	}

	if (connection->agreed_features & DRBD_FF_WSAME) {
		struct o_qlim *qlim = p->qlim;

		peer_device->q_limits.physical_block_size = be32_to_cpu(qlim->physical_block_size);
		peer_device->q_limits.logical_block_size = be32_to_cpu(qlim->logical_block_size);
		peer_device->q_limits.alignment_offset = be32_to_cpu(qlim->alignment_offset);
		peer_device->q_limits.io_min = be32_to_cpu(qlim->io_min);
		peer_device->q_limits.io_opt = be32_to_cpu(qlim->io_opt);
	}

	/* Leave drbd_reconsider_queue_parameters() before drbd_determine_dev_size().
	   In case we cleared the QUEUE_FLAG_DISCARD from our queue in
	   drbd_reconsider_queue_parameters(), we can be sure that after
	   drbd_determine_dev_size() no REQ_OP_DISCARDs are in the queue. */
	if (have_ldev) {
		enum dds_flags local_ddsf = ddsf;
		drbd_reconsider_queue_parameters(device, device->ldev);

		/* To support thinly provisioned nodes (partial resync) joining later,
		   clear all bitmap slots, including the unused ones. */
		if (device->ldev->md.effective_size == 0)
			local_ddsf |= DDSF_NO_RESYNC;

		dd = drbd_determine_dev_size(device, p_csize, local_ddsf, NULL);

		if (dd == DS_GREW || dd == DS_SHRUNK)
			should_send_sizes = true;

		if (dd == DS_ERROR) {
			err = -EIO;
			goto out;
		}
		drbd_md_sync_if_dirty(device);
	} else {
		uint64_t new_size = 0;

		drbd_reconsider_queue_parameters(device, NULL);
		/* In case I am diskless, need to accept the peer's *current* size.
		 *
		 * At this point, the peer knows more about my disk, or at
		 * least about what we last agreed upon, than myself.
		 * So if his c_size is less than his d_size, the most likely
		 * reason is that *my* d_size was smaller last time we checked,
		 * or some other peer does not (yet) have enough room.
		 *
		 * Unless of course he does not have a disk himself.
		 * In which case we ignore this completely.
		 */
		new_size = p_csize;
		new_size = min_not_zero(new_size, p_usize);
		new_size = min_not_zero(new_size, p_size);

		if (new_size == 0) {
			/* Ignore, peer does not know nothing. */
		} else if (new_size == cur_size) {
			/* nothing to do */
		} else if (cur_size != 0 && p_size == 0) {
			dynamic_drbd_dbg(peer_device,
					"Ignored diskless peer device size (peer:%llu != me:%llu sectors)!\n",
					(unsigned long long)new_size, (unsigned long long)cur_size);
		} else if (new_size < cur_size && device->resource->role[NOW] == R_PRIMARY) {
			drbd_err(peer_device,
				"The peer's device size is too small! (%llu < %llu sectors); demote me first!\n",
				(unsigned long long)new_size, (unsigned long long)cur_size);
			goto disconnect;
		} else if (drbd_other_peer_smaller(peer_device, new_size)) {
			dynamic_drbd_dbg(peer_device,
					"Ignored peer device size (peer:%llu sectors); other peer smaller!\n",
					(unsigned long long)new_size);
		} else {
			/* I believe the peer, if
			 *  - I don't have a current size myself
			 *  - we agree on the size anyways
			 *  - I do have a current size, am Secondary,
			 *    and he has the only disk
			 *  - I do have a current size, am Primary,
			 *    and he has the only disk,
			 *    which is larger than my current size
			 */
			should_send_sizes = true;
			drbd_set_my_capacity(device, new_size);
		}
	}

	if (device->device_conf.max_bio_size > protocol_max_bio_size ||
	    (connection->agreed_pro_version < 94 &&
	     device->device_conf.max_bio_size > peer_device->q_limits.max_bio_size)) {
		drbd_err(device, "Peer cannot deal with requests bigger than %u. "
			 "Please reduce max_bio_size in the configuration.\n",
			 peer_device->q_limits.max_bio_size);
		goto disconnect;
	}

	if (have_ldev) {
		if (device->ldev->known_size != drbd_get_capacity(device->ldev->backing_bdev)) {
			device->ldev->known_size = drbd_get_capacity(device->ldev->backing_bdev);
			should_send_sizes = true;
		}

		drbd_setup_order_type(device, be16_to_cpu(p->queue_order_type));
	}

	cur_size = get_capacity(device->vdisk);

	for_each_peer_device_ref(peer_device_it, im, device) {
		struct drbd_connection *con_it = peer_device_it->connection;

		/* drop cached max_size, if we already grew beyond it */
		if (peer_device_it->max_size < cur_size)
			peer_device_it->max_size = 0;

		if (con_it->cstate[NOW] < C_CONNECTED)
			continue;

		/* Send size updates only if something relevant has changed.
		 * TODO: only tell the sender thread to do so,
		 * or we may end up in a distributed deadlock on congestion. */

		if (should_send_sizes)
			drbd_send_sizes(peer_device_it, p_usize, ddsf);
	}

	maybe_trigger_resync(device, get_neighbor_device(device, NEXT_HIGHER),
					dd == DS_GREW, ddsf & DDSF_NO_RESYNC);
	maybe_trigger_resync(device, get_neighbor_device(device, NEXT_LOWER),
					dd == DS_GREW, ddsf & DDSF_NO_RESYNC);
	err = 0;

out:
	if (have_ldev)
		put_ldev(device);
	if (have_mutex)
		mutex_unlock(&connection->resource->conf_update);
	return err;

disconnect:
	/* don't let a rejected peer confuse future handshakes with different peers. */
	peer_device->max_size = 0;
	change_cstate(connection, C_DISCONNECTING, CS_HARD);
	err = -EIO;
	goto out;
}

static enum sync_strategy resolve_splitbrain_from_disk_states(struct drbd_peer_device *peer_device)
{
	struct drbd_device *device = peer_device->device;
	enum drbd_disk_state peer_disk_state = peer_device->disk_state[NOW];
	enum drbd_disk_state disk_state = device->disk_state[NOW];

	return  disk_state <= D_UP_TO_DATE && peer_disk_state == D_UP_TO_DATE ? SYNC_TARGET_USE_BITMAP :
		disk_state == D_UP_TO_DATE && peer_disk_state <= D_UP_TO_DATE ? SYNC_SOURCE_USE_BITMAP :
		SPLIT_BRAIN_AUTO_RECOVER;
}

static void drbd_resync(struct drbd_peer_device *peer_device,
			enum resync_reason reason) __must_hold(local)
{
	enum drbd_role peer_role = peer_device->connection->peer_role[NOW];
	enum drbd_repl_state new_repl_state;
	enum drbd_disk_state peer_disk_state;
	enum sync_strategy strategy;
	enum sync_rule rule;
	int peer_node_id;
	enum drbd_state_rv rv;

	strategy = drbd_handshake(peer_device, &rule, &peer_node_id, reason == DISKLESS_PRIMARY);
	if (strategy == SPLIT_BRAIN_AUTO_RECOVER && reason == AFTER_UNSTABLE)
		strategy = resolve_splitbrain_from_disk_states(peer_device);

	if (!is_strategy_determined(strategy)) {
		drbd_info(peer_device, "Unexpected result of handshake() %s!\n", strategy_descriptor(strategy).name);
		return;
	}

	peer_disk_state = peer_device->disk_state[NOW];
	if (reason == DISKLESS_PRIMARY)
		disk_states_to_strategy(peer_device, peer_disk_state, &strategy, rule, &peer_node_id);

	new_repl_state = strategy_to_repl_state(peer_device, peer_role, strategy);
	if (new_repl_state != L_ESTABLISHED) {
		bitmap_mod_after_handshake(peer_device, strategy, peer_node_id);
		drbd_info(peer_device, "Becoming %s %s\n", drbd_repl_str(new_repl_state),
			  reason == AFTER_UNSTABLE ? "after unstable" : "because primary is diskless");
	}

	if (new_repl_state == L_ESTABLISHED && peer_disk_state >= D_CONSISTENT &&
	    peer_device->device->disk_state[NOW] == D_OUTDATED) {
		/* No resync with up-to-date peer -> I should be consistent or up-to-date as well.
		   Note: Former unstable (but up-to-date) nodes become consistent for a short
		   time after loosing their primary peer. Therefore consider consistent here
		   as well. */
		drbd_info(peer_device, "Upgrading local disk to %s after unstable/weak (and no resync).\n",
			  drbd_disk_str(peer_disk_state));
		change_disk_state(peer_device->device, peer_disk_state, CS_VERBOSE, NULL);
		return;
	}

	rv = change_repl_state(peer_device, new_repl_state, CS_VERBOSE);
	if ((rv == SS_NOTHING_TO_DO || rv == SS_RESYNC_RUNNING) &&
	    (new_repl_state == L_WF_BITMAP_S || new_repl_state == L_WF_BITMAP_T)) {
		/* Those events might happen very quickly. In case we are still processing
		   the previous resync we need to re-enter that state. Schedule sending of
		   the bitmap here explicitly */
		peer_device->resync_again++;
		drbd_info(peer_device, "...postponing this until current resync finished\n");
	}
}

static void update_bitmap_slot_of_peer(struct drbd_peer_device *peer_device, int node_id, u64 bitmap_uuid)
{
	struct drbd_device *device = peer_device->device;

	if (peer_device->bitmap_uuids[node_id] && bitmap_uuid == 0) {
		/* If we learn from a neighbor that it no longer has a bitmap
		   against a third node, we need to deduce from that knowledge
		   that in the other direction the bitmap was cleared as well.
		 */
		struct drbd_peer_device *peer_device2;

		rcu_read_lock();
		peer_device2 = peer_device_by_node_id(peer_device->device, node_id);
		if (peer_device2) {
			int node_id2 = peer_device->connection->peer_node_id;
			peer_device2->bitmap_uuids[node_id2] = 0;
		}
		rcu_read_unlock();
	}

	if (node_id != device->resource->res_opts.node_id && bitmap_uuid != -1 && get_ldev(device)) {
		_drbd_uuid_push_history(device, bitmap_uuid);
		put_ldev(device);
	}
	peer_device->bitmap_uuids[node_id] = bitmap_uuid;
}

static void propagate_skip_initial_to_diskless(struct drbd_device *device)
{
	struct drbd_peer_device *peer_device;
	u64 im;

	for_each_peer_device_ref(peer_device, im, device) {
		if (peer_device->disk_state[NOW] == D_DISKLESS)
			drbd_send_uuids(peer_device, UUID_FLAG_SKIP_INITIAL_SYNC, 0);
	}
}

static int __receive_uuids(struct drbd_peer_device *peer_device, u64 node_mask)
{
	enum drbd_repl_state repl_state = peer_device->repl_state[NOW];
	struct drbd_device *device = peer_device->device;
	struct drbd_resource *resource = device->resource;
	int updated_uuids = 0, err = 0;
	bool bad_server, uuid_match;
	struct net_conf *nc;
	bool two_primaries_allowed;

	uuid_match =
		(device->exposed_data_uuid & ~UUID_PRIMARY) ==
		(peer_device->current_uuid & ~UUID_PRIMARY);
	bad_server =
		repl_state < L_ESTABLISHED &&
		device->disk_state[NOW] < D_INCONSISTENT &&
		device->resource->role[NOW] == R_PRIMARY && !uuid_match;

	if (peer_device->connection->agreed_pro_version < 110 && bad_server) {
		drbd_err(device, "Can only connect to data with current UUID=%016llX\n",
		    (unsigned long long)device->exposed_data_uuid);
		change_cstate(peer_device->connection, C_DISCONNECTING, CS_HARD);
		return -EIO;
	}

	rcu_read_lock();
	nc = rcu_dereference(peer_device->connection->transport.net_conf);
	two_primaries_allowed = nc && nc->two_primaries;
	rcu_read_unlock();

	if (get_ldev(device)) {
		bool skip_initial_sync =
			repl_state == L_ESTABLISHED &&
			peer_device->connection->agreed_pro_version >= 90 &&
			drbd_current_uuid(device) == UUID_JUST_CREATED &&
			(peer_device->uuid_flags & UUID_FLAG_SKIP_INITIAL_SYNC);
		if (skip_initial_sync) {
			unsigned long irq_flags;

			drbd_info(device, "Accepted new current UUID, preparing to skip initial sync\n");
			drbd_bitmap_io(device, &drbd_bmio_clear_all_n_write,
					"clear_n_write from receive_uuids",
					BM_LOCK_SET | BM_LOCK_CLEAR | BM_LOCK_BULK, NULL);
			_drbd_uuid_set_current(device, peer_device->current_uuid);
			peer_device->comm_current_uuid = peer_device->current_uuid;
			peer_device->comm_uuid_flags = peer_device->uuid_flags;
			peer_device->comm_bitmap_uuid = 0;
			_drbd_uuid_set_bitmap(peer_device, 0);
			begin_state_change(device->resource, &irq_flags, CS_VERBOSE);
			__change_disk_state(device, D_UP_TO_DATE);
			__change_peer_disk_state(peer_device, D_UP_TO_DATE);
			end_state_change(device->resource, &irq_flags);
			updated_uuids = 1;
			propagate_skip_initial_to_diskless(device);
		}

		if (peer_device->uuid_flags & UUID_FLAG_NEW_DATAGEN) {
			drbd_warn(peer_device, "received new current UUID: %016llX "
				  "weak_nodes=%016llX\n", peer_device->current_uuid, node_mask);
			drbd_uuid_received_new_current(peer_device, peer_device->current_uuid, node_mask);
		}

		drbd_uuid_detect_finished_resyncs(peer_device);

		drbd_md_sync_if_dirty(device);
		put_ldev(device);
	} else if (device->disk_state[NOW] < D_INCONSISTENT && repl_state >= L_ESTABLISHED &&
		   peer_device->disk_state[NOW] == D_UP_TO_DATE && !uuid_match &&
		   (resource->role[NOW] == R_SECONDARY ||
		    (two_primaries_allowed && test_and_clear_bit(NEW_CUR_UUID, &device->flags)))) {

		write_lock_irq(&resource->state_rwlock);
		if (resource->remote_state_change) {
			drbd_info(peer_device, "Delaying update of exposed data uuid\n");
			device->next_exposed_data_uuid = peer_device->current_uuid;
		} else {
			updated_uuids =
				drbd_uuid_set_exposed(device, peer_device->current_uuid, false);
		}
		write_unlock_irq(&resource->state_rwlock);

	}

	if (device->disk_state[NOW] == D_DISKLESS && uuid_match &&
	    peer_device->disk_state[NOW] == D_CONSISTENT) {
		drbd_info(peer_device, "Peer is on same UUID now\n");
		change_peer_disk_state(peer_device, D_UP_TO_DATE, CS_VERBOSE);
	}

	if (updated_uuids)
		drbd_print_uuids(peer_device, "receiver updated UUIDs to");

	peer_device->uuid_node_mask = node_mask;

	if ((repl_state == L_SYNC_TARGET || repl_state == L_PAUSED_SYNC_T) &&
	    !(peer_device->uuid_flags & UUID_FLAG_STABLE) &&
	    !drbd_stable_sync_source_present(peer_device, NOW))
		set_bit(UNSTABLE_RESYNC, &peer_device->flags);

	/* send notification in case UUID flags have changed */
	drbd_broadcast_peer_device_state(peer_device);

	return err;
}

/* drbd 8.4 compat */
static int receive_uuids(struct drbd_connection *connection, struct packet_info *pi)
{
	const int node_id = connection->resource->res_opts.node_id;
	struct drbd_peer_device *peer_device;
	struct p_uuids *p = pi->data;
	int history_uuids, i;

	peer_device = conn_peer_device(connection, pi->vnr);
	if (!peer_device)
		return config_unknown_volume(connection, pi);

	history_uuids = min_t(int, HISTORY_UUIDS_V08,
			      ARRAY_SIZE(peer_device->history_uuids));

	peer_device->current_uuid = be64_to_cpu(p->current_uuid);
	peer_device->bitmap_uuids[node_id] = be64_to_cpu(p->bitmap_uuid);
	for (i = 0; i < history_uuids; i++)
		peer_device->history_uuids[i] = be64_to_cpu(p->history_uuids[i]);
	for (; i < ARRAY_SIZE(peer_device->history_uuids); i++)
		peer_device->history_uuids[i] = 0;
	peer_device->dirty_bits = be64_to_cpu(p->dirty_bits);
	peer_device->uuid_flags = be64_to_cpu(p->uuid_flags) | UUID_FLAG_STABLE;
	set_bit(UUIDS_RECEIVED, &peer_device->flags);

	return __receive_uuids(peer_device, 0);
}

static int receive_uuids110(struct drbd_connection *connection, struct packet_info *pi)
{
	struct drbd_peer_device *peer_device;
	struct p_uuids110 *p = pi->data;
	int bitmap_uuids, history_uuids, rest, i, pos, err;
	u64 bitmap_uuids_mask, node_mask;
	struct drbd_peer_md *peer_md = NULL;
	struct drbd_device *device;
	int not_allocated = -1;


	peer_device = conn_peer_device(connection, pi->vnr);
	if (!peer_device)
		return config_unknown_volume(connection, pi);

	device = peer_device->device;
	bitmap_uuids_mask = be64_to_cpu(p->bitmap_uuids_mask);
	if (bitmap_uuids_mask & ~(NODE_MASK(DRBD_PEERS_MAX) - 1))
		return -EIO;
	bitmap_uuids = hweight64(bitmap_uuids_mask);

	if (pi->size / sizeof(p->other_uuids[0]) < bitmap_uuids)
		return -EIO;
	history_uuids = pi->size / sizeof(p->other_uuids[0]) - bitmap_uuids;
	if (history_uuids > ARRAY_SIZE(peer_device->history_uuids))
		history_uuids = ARRAY_SIZE(peer_device->history_uuids);

	err = drbd_recv_into(connection, p->other_uuids,
			     (bitmap_uuids + history_uuids) *
			     sizeof(p->other_uuids[0]));
	if (err)
		return err;

	rest = pi->size - (bitmap_uuids + history_uuids) * sizeof(p->other_uuids[0]);
	if (rest) {
		err = ignore_remaining_packet(connection, rest);
		if (err)
			return err;
	}

	if (get_ldev(device)) {
		peer_md = device->ldev->md.peers;
		spin_lock_irq(&device->ldev->md.uuid_lock);
	}
	peer_device->current_uuid = be64_to_cpu(p->current_uuid);
	peer_device->dirty_bits = be64_to_cpu(p->dirty_bits);
	peer_device->uuid_flags = be64_to_cpu(p->uuid_flags);
	if (peer_device->uuid_flags & UUID_FLAG_HAS_UNALLOC) {
		not_allocated = peer_device->uuid_flags >> UUID_FLAG_UNALLOC_SHIFT;
		peer_device->uuid_flags &= ~UUID_FLAG_UNALLOC_MASK;
	}

	pos = 0;
	for (i = 0; i < ARRAY_SIZE(peer_device->bitmap_uuids); i++) {
		u64 bitmap_uuid;

		if (bitmap_uuids_mask & NODE_MASK(i)) {
			bitmap_uuid = be64_to_cpu(p->other_uuids[pos++]);

			if (peer_md && !(peer_md[i].flags & MDF_HAVE_BITMAP) &&
			    i != not_allocated)
				peer_md[i].flags |= MDF_NODE_EXISTS;
		} else {
			bitmap_uuid = -1;
		}

		update_bitmap_slot_of_peer(peer_device, i, bitmap_uuid);
	}

	for (i = 0; i < history_uuids; i++)
		peer_device->history_uuids[i] = be64_to_cpu(p->other_uuids[pos++]);
	while (i < ARRAY_SIZE(peer_device->history_uuids))
		peer_device->history_uuids[i++] = 0;
	set_bit(UUIDS_RECEIVED, &peer_device->flags);
	if (peer_md) {
		spin_unlock_irq(&device->ldev->md.uuid_lock);
		put_ldev(device);
	}

	node_mask = be64_to_cpu(p->node_mask);

	if (peer_device->connection->peer_role[NOW] == R_PRIMARY &&
	    peer_device->uuid_flags & UUID_FLAG_STABLE)
		check_resync_source(device, node_mask);

	err = __receive_uuids(peer_device, node_mask);

	if (!test_bit(RECONCILIATION_RESYNC, &peer_device->flags)) {
		if (peer_device->uuid_flags & UUID_FLAG_GOT_STABLE) {
			struct drbd_device *device = peer_device->device;

			if (peer_device->repl_state[NOW] == L_ESTABLISHED &&
			    drbd_device_stable(device, NULL) && get_ldev(device)) {
				drbd_send_uuids(peer_device, UUID_FLAG_RESYNC, 0);
				drbd_resync(peer_device, AFTER_UNSTABLE);
				put_ldev(device);
			}
		}

		if (peer_device->uuid_flags & UUID_FLAG_RESYNC) {
			if (get_ldev(device)) {
				bool dp = peer_device->uuid_flags & UUID_FLAG_DISKLESS_PRIMARY;
				drbd_resync(peer_device, dp ? DISKLESS_PRIMARY : AFTER_UNSTABLE);
				put_ldev(device);
			}
		}
	}

	return err;
}


/* If a primary looses connection to a SYNC_SOURCE node from us, then we
 * need to abort that resync. Why?
 *
 * When the primary sends a write we get that and write that as well. With
 * the peer_ack packet we will set that as out-of-sync towards the sync
 * source node.
 * When the resync process finds such bits we will request outdated
 * data from the sync source!
 *
 * -> better stop a resync from such a source.
 */
static void check_resync_source(struct drbd_device *device, u64 weak_nodes)
{
	struct drbd_peer_device *peer_device;

	rcu_read_lock();
	for_each_peer_device_rcu(peer_device, device) {
		enum drbd_repl_state repl_state = peer_device->repl_state[NOW];
		if ((repl_state == L_SYNC_TARGET || repl_state == L_PAUSED_SYNC_T) &&
		    NODE_MASK(peer_device->node_id) & weak_nodes) {
			rcu_read_unlock();
			goto abort;
		}
	}
	rcu_read_unlock();
	return;
abort:
	drbd_info(peer_device, "My sync source became a weak node, aborting resync!\n");
	change_repl_state(peer_device, L_ESTABLISHED, CS_VERBOSE);
	drbd_flush_workqueue(&device->resource->work);

	wait_event_interruptible(device->misc_wait,
				 peer_device->repl_state[NOW] <= L_ESTABLISHED  ||
				 atomic_read(&peer_device->rs_pending_cnt) == 0);

	peer_device->rs_total  = 0;
	peer_device->rs_failed = 0;
	peer_device->rs_paused = 0;
}

/**
 * convert_state() - Converts the peer's view of the cluster state to our point of view
 * @peer_state:	The state as seen by the peer.
 */
static union drbd_state convert_state(union drbd_state peer_state)
{
	union drbd_state state;

	static enum drbd_conn_state c_tab[] = {
		[L_OFF] = L_OFF,
		[L_ESTABLISHED] = L_ESTABLISHED,

		[L_STARTING_SYNC_S] = L_STARTING_SYNC_T,
		[L_STARTING_SYNC_T] = L_STARTING_SYNC_S,
		[L_WF_BITMAP_S] = L_WF_BITMAP_T,
		[L_WF_BITMAP_T] = L_WF_BITMAP_S,
		[C_DISCONNECTING] = C_TEAR_DOWN, /* C_NETWORK_FAILURE, */
		[C_CONNECTING] = C_CONNECTING,
		[L_VERIFY_S]       = L_VERIFY_T,
		[C_MASK]   = C_MASK,
	};

	state.i = peer_state.i;

	state.conn = c_tab[peer_state.conn];
	state.peer = peer_state.role;
	state.role = peer_state.peer;
	state.pdsk = peer_state.disk;
	state.disk = peer_state.pdsk;
	state.peer_isp = (peer_state.aftr_isp | peer_state.user_isp);

	return state;
}

static enum drbd_state_rv
__change_connection_state(struct drbd_connection *connection,
			  union drbd_state mask, union drbd_state val,
			  enum chg_state_flags flags)
{
	struct drbd_resource *resource = connection->resource;

	if (mask.role) {
		/* not allowed */
	}
	if (mask.susp) {
		mask.susp ^= -1;
		__change_io_susp_user(resource, val.susp);
	}
	if (mask.susp_nod) {
		mask.susp_nod ^= -1;
		__change_io_susp_no_data(resource, val.susp_nod);
	}
	if (mask.susp_fen) {
		mask.susp_fen ^= -1;
		__change_io_susp_fencing(connection, val.susp_fen);
	}
	if (mask.disk) {
		/* Handled in __change_peer_device_state(). */
		mask.disk ^= -1;
	}
	if (mask.conn) {
		mask.conn ^= -1;
		__change_cstate(connection,
				min_t(enum drbd_conn_state, val.conn, C_CONNECTED));
	}
	if (mask.pdsk) {
		/* Handled in __change_peer_device_state(). */
		mask.pdsk ^= -1;
	}
	if (mask.peer) {
		mask.peer ^= -1;
		__change_peer_role(connection, val.peer);
	}
	if (mask.i) {
		drbd_info(connection, "Remote state change: request %u/%u not "
		"understood\n", mask.i, val.i & mask.i);
		return SS_NOT_SUPPORTED;
	}
	return SS_SUCCESS;
}

static enum drbd_state_rv
__change_peer_device_state(struct drbd_peer_device *peer_device,
			   union drbd_state mask, union drbd_state val)
{
	struct drbd_device *device = peer_device->device;

	if (mask.peer) {
		/* Handled in __change_connection_state(). */
		mask.peer ^= -1;
	}
	if (mask.disk) {
		mask.disk ^= -1;
		__change_disk_state(device, val.disk);
	}

	if (mask.conn) {
		mask.conn ^= -1;
		__change_repl_state(peer_device,
				max_t(enum drbd_repl_state, val.conn, L_OFF));
	}
	if (mask.pdsk) {
		mask.pdsk ^= -1;
		__change_peer_disk_state(peer_device, val.pdsk);
	}
	if (mask.user_isp) {
		mask.user_isp ^= -1;
		__change_resync_susp_user(peer_device, val.user_isp);
	}
	if (mask.peer_isp) {
		mask.peer_isp ^= -1;
		__change_resync_susp_peer(peer_device, val.peer_isp);
	}
	if (mask.aftr_isp) {
		mask.aftr_isp ^= -1;
		__change_resync_susp_dependency(peer_device, val.aftr_isp);
	}
	if (mask.i) {
		drbd_info(peer_device, "Remote state change: request %u/%u not "
		"understood\n", mask.i, val.i & mask.i);
		return SS_NOT_SUPPORTED;
	}
	return SS_SUCCESS;
}

static union drbd_state
sanitize_outdate(struct drbd_peer_device *peer_device,
		 union drbd_state mask,
		 union drbd_state val)
{
	struct drbd_device *device = peer_device->device;
	union drbd_state result_mask = mask;

	if (val.pdsk == D_OUTDATED && peer_device->disk_state[NEW] < D_OUTDATED)
		result_mask.pdsk = 0;
	if (val.disk == D_OUTDATED && device->disk_state[NEW] < D_OUTDATED)
		result_mask.disk = 0;

	return result_mask;
}

static void log_openers(struct drbd_resource *resource)
{
	struct drbd_device *device;
	int vnr;

	rcu_read_lock();
	idr_for_each_entry(&resource->devices, device, vnr) {
		struct opener *opener;

		spin_lock(&device->openers_lock);
		opener = list_first_entry_or_null(&device->openers, struct opener, list);
		if (opener)
			drbd_warn(device, "Held open by %s(%d)\n", opener->comm, opener->pid);
		spin_unlock(&device->openers_lock);
	}
	rcu_read_unlock();
}

/**
 * change_connection_state()  -  change state of a connection and all its peer devices
 *
 * Also changes the state of the peer devices' devices and of the resource.
 * Cluster-wide state changes are not supported.
 */
static enum drbd_state_rv
change_connection_state(struct drbd_connection *connection,
			struct twopc_state_change *state_change,
			struct twopc_reply *reply,
			enum chg_state_flags flags)
{
	struct drbd_resource *resource = connection->resource;
	long t = resource->res_opts.auto_promote_timeout * HZ / 10;
	union drbd_state mask = state_change->mask;
	union drbd_state val = state_change->val;
	bool is_disconnect = false;
	bool is_connect = false;
	bool abort = flags & CS_ABORT;
	struct drbd_peer_device *peer_device;
	unsigned long irq_flags;
	enum drbd_state_rv rv;
	int vnr;

	if (reply) {
		is_disconnect = reply->is_disconnect;
		is_connect = reply->is_connect;
	} else if (mask.conn == conn_MASK) {
		is_connect = val.conn == C_CONNECTED;
		is_disconnect = val.conn == C_DISCONNECTING;
	}

	mask = convert_state(mask);
	val = convert_state(val);

	if (is_connect && connection->agreed_pro_version >= 118) {
		if (flags & CS_PREPARE)
			conn_connect2(connection);
		if (abort)
			abort_connect(connection);
	}
retry:
	begin_state_change(resource, &irq_flags, flags & ~CS_VERBOSE);
	idr_for_each_entry(&connection->peer_devices, peer_device, vnr) {
		union drbd_state l_mask;
		l_mask = is_disconnect ? sanitize_outdate(peer_device, mask, val) : mask;
		rv = __change_peer_device_state(peer_device, l_mask, val);
		if (rv < SS_SUCCESS)
			goto fail;
	}
	rv = __change_connection_state(connection, mask, val, flags);
	if (rv < SS_SUCCESS)
		goto fail;

	if (reply && !abort) {
		u64 directly_reachable = directly_connected_nodes(resource, NEW) |
			NODE_MASK(resource->res_opts.node_id);

		if (reply->primary_nodes & ~directly_reachable)
			__outdate_myself(resource);
	}

	if (is_connect && connection->agreed_pro_version >= 117)
		apply_connect(connection, (flags & CS_PREPARED) && !abort);
	rv = end_state_change(resource, &irq_flags);
out:

	if ((rv == SS_NO_UP_TO_DATE_DISK && resource->role[NOW] != R_PRIMARY) ||
	    rv == SS_PRIMARY_READER) {
		/* Most probably udev opened it read-only. That might happen
		   if it was demoted very recently. Wait up to one second. */
		t = wait_event_interruptible_timeout(resource->state_wait,
						     drbd_open_ro_count(resource) == 0,
						     t);
		if (t > 0)
			goto retry;
	}

	if (rv < SS_SUCCESS) {
		drbd_err(resource, "State change failed: %s\n", drbd_set_st_err_str(rv));
		if (rv == SS_PRIMARY_READER)
			log_openers(resource);
	}

	return rv;
fail:
	abort_state_change(resource, &irq_flags);
	goto out;
}

/**
 * change_peer_device_state()  -  change state of a peer and its connection
 *
 * Also changes the state of the peer device's device and of the resource.
 * Cluster-wide state changes are not supported.
 */
static enum drbd_state_rv
change_peer_device_state(struct drbd_peer_device *peer_device,
			 struct twopc_state_change *state_change,
			 enum chg_state_flags flags)
{
	struct drbd_connection *connection = peer_device->connection;
	union drbd_state mask = state_change->mask;
	union drbd_state val = state_change->val;
	unsigned long irq_flags;
	enum drbd_state_rv rv;

	mask = convert_state(mask);
	val = convert_state(val);

	begin_state_change(connection->resource, &irq_flags, flags);
	rv = __change_peer_device_state(peer_device, mask, val);
	if (rv < SS_SUCCESS)
		goto fail;
	rv = __change_connection_state(connection, mask, val, flags);
	if (rv < SS_SUCCESS)
		goto fail;
	rv = end_state_change(connection->resource, &irq_flags);
out:
	return rv;
fail:
	abort_state_change(connection->resource, &irq_flags);
	goto out;
}

static int receive_req_state(struct drbd_connection *connection, struct packet_info *pi)
{
	struct drbd_resource *resource = connection->resource;
	struct twopc_state_change *state_change = &resource->twopc.state_change;
	struct drbd_peer_device *peer_device = NULL;
	struct p_req_state *p = pi->data;
	enum chg_state_flags flags = CS_VERBOSE | CS_LOCAL_ONLY | CS_TWOPC;
	enum drbd_state_rv rv;
	int vnr = -1;

	if (!expect(connection, connection->agreed_pro_version < 110)) {
		drbd_err(connection, "Packet %s not allowed in protocol version %d\n",
			 drbd_packet_name(pi->cmd),
			 connection->agreed_pro_version);
		return -EIO;
	}

	state_change->mask.i = be32_to_cpu(p->mask);
	state_change->val.i = be32_to_cpu(p->val);

	/* P_STATE_CHG_REQ packets must have a valid vnr.  P_CONN_ST_CHG_REQ
	 * packets have an undefined vnr. */
	if (pi->cmd == P_STATE_CHG_REQ) {
		peer_device = conn_peer_device(connection, pi->vnr);
		if (!peer_device) {
			const union drbd_state conn_mask = { .conn = conn_MASK };
			const union drbd_state val_off = { .conn = L_OFF };

			if (state_change->mask.i == conn_mask.i &&
			    state_change->val.i == val_off.i) {
				/* The peer removed this volume, we do not have it... */
				drbd_send_sr_reply(connection, vnr, SS_NOTHING_TO_DO);
				return 0;
			}

			return -EIO;
		}
		vnr = peer_device->device->vnr;
	}

	rv = SS_SUCCESS;
	write_lock_irq(&resource->state_rwlock);
	if (resource->remote_state_change)
		rv = SS_CONCURRENT_ST_CHG;
	else
		resource->remote_state_change = true;
	write_unlock_irq(&resource->state_rwlock);

	if (rv != SS_SUCCESS) {
		drbd_info(connection, "Rejecting concurrent remote state change\n");
		drbd_send_sr_reply(connection, vnr, rv);
		return 0;
	}

	/* Send the reply before carrying out the state change: this is needed
	 * for connection state changes which close the network connection.  */
	if (peer_device) {
		rv = change_peer_device_state(peer_device, state_change, flags | CS_PREPARE);
		drbd_send_sr_reply(connection, vnr, rv);
		rv = change_peer_device_state(peer_device, state_change, flags | CS_PREPARED);
		if (rv >= SS_SUCCESS)
			drbd_md_sync_if_dirty(peer_device->device);
	} else {
		flags |= CS_IGN_OUTD_FAIL;
		rv = change_connection_state(connection, state_change, NULL, flags | CS_PREPARE);
		drbd_send_sr_reply(connection, vnr, rv);
		change_connection_state(connection, state_change, NULL, flags | CS_PREPARED);
	}

	write_lock_irq(&resource->state_rwlock);
	resource->remote_state_change = false;
	write_unlock_irq(&resource->state_rwlock);
	wake_up_all(&resource->twopc_wait);

	return 0;
}

static int abort_twopc_work(struct drbd_work *work, int cancel)
{
	struct drbd_resource *resource =
		container_of(work, struct drbd_resource, twopc_work);
	struct drbd_connection *connection;
	int initiator_node_id;
	bool is_connect;

	write_lock_irq(&resource->state_rwlock);
	initiator_node_id = resource->twopc_reply.initiator_node_id;
	if (initiator_node_id != -1) {
		connection = drbd_get_connection_by_node_id(resource, initiator_node_id);
		is_connect = resource->twopc_reply.is_connect &&
			resource->twopc_reply.target_node_id == resource->res_opts.node_id;
		resource->remote_state_change = false;
		resource->twopc_reply.initiator_node_id = -1;
		resource->twopc_parent_nodes = 0;
	}
	resource->twopc_work.cb = NULL;
	write_unlock_irq(&resource->state_rwlock);

	if (initiator_node_id != -1) {
		if (connection) {
			if (is_connect)
				abort_connect(connection);
			kref_put(&connection->kref, drbd_destroy_connection);
			connection = NULL;
		}

		/* Aborting a prepared state change. Give up the state mutex! */
		up(&resource->state_sem);
	}

	wake_up_all(&resource->twopc_wait);
	return 0;
}

void twopc_timer_fn(struct timer_list *t)
{
	struct drbd_resource *resource = from_timer(resource, t, twopc_timer);
	unsigned long irq_flags;

	write_lock_irqsave(&resource->state_rwlock, irq_flags);
	if (resource->twopc_work.cb == NULL) {
		drbd_err(resource, "Two-phase commit %u timeout\n",
			   resource->twopc_reply.tid);
		resource->twopc_work.cb = &abort_twopc_work;
		drbd_queue_work(&resource->work, &resource->twopc_work);
	} else {
		mod_timer(&resource->twopc_timer, jiffies + HZ/10);
	}
	write_unlock_irqrestore(&resource->state_rwlock, irq_flags);
}

bool drbd_have_local_disk(struct drbd_resource *resource)
{
	struct drbd_device *device;
	int vnr;

	rcu_read_lock();
	idr_for_each_entry(&resource->devices, device, vnr) {
		if (device->disk_state[NOW] > D_DISKLESS) {
			rcu_read_unlock();
			return true;
		}
	}
	rcu_read_unlock();
	return false;
}

static enum drbd_state_rv
far_away_change(struct drbd_connection *connection,
		struct twopc_state_change *state_change,
		struct twopc_reply *reply,
		enum chg_state_flags flags)
{
	struct drbd_resource *resource = connection->resource;
	u64 directly_reachable = directly_connected_nodes(resource, NOW) |
		NODE_MASK(resource->res_opts.node_id);
	union drbd_state mask = state_change->mask;
	union drbd_state val = state_change->val;
	int vnr = resource->twopc_reply.vnr;
	struct drbd_device *device;
	unsigned long irq_flags;
	int iterate_vnr;


	if (flags & CS_PREPARE && mask.role == role_MASK && val.role == R_PRIMARY &&
	    resource->role[NOW] == R_PRIMARY) {
		struct net_conf *nc;
		bool two_primaries_allowed = false;

		rcu_read_lock();
		nc = rcu_dereference(connection->transport.net_conf);
		if (nc)
			two_primaries_allowed = nc->two_primaries;
		rcu_read_unlock();
		if (!two_primaries_allowed)
			return SS_TWO_PRIMARIES;

		/* A node further away wants to become primary. In case I am primary allow it only
		 * when I am diskless. See also check_primaries_distances() in drbd_state.c
		 */
		if (drbd_have_local_disk(resource))
			return SS_WEAKLY_CONNECTED;
	}

	begin_state_change(resource, &irq_flags, flags);
	if (mask.i == 0 && val.i == 0 &&
	    resource->role[NOW] == R_PRIMARY && vnr == -1) {
		/* A node far away test if there are primaries. I am the guy he is concerned
		 * about... He learned about me in the CS_PREPARE phase. Since he is committing it
		 * I know that he is outdated now...
		 */
		struct drbd_connection *affected_connection;
		int initiator_node_id = resource->twopc_reply.initiator_node_id;

		affected_connection = drbd_get_connection_by_node_id(resource, initiator_node_id);
		if (affected_connection) {
			__downgrade_peer_disk_states(affected_connection, D_OUTDATED);
			kref_put(&affected_connection->kref, drbd_destroy_connection);
		} else if (flags & CS_PREPARED) {
			idr_for_each_entry(&resource->devices, device, iterate_vnr) {
				struct drbd_peer_md *peer_md;

				if (!get_ldev(device))
					continue;

				peer_md = &device->ldev->md.peers[initiator_node_id];
				peer_md->flags |= MDF_PEER_OUTDATED;
				put_ldev(device);
				drbd_md_mark_dirty(device);
			}
		}
	}

	if (reply->primary_nodes & ~directly_reachable)
		__outdate_myself(resource);

	idr_for_each_entry(&resource->devices, device, iterate_vnr) {
		if (test_bit(OUTDATE_ON_2PC_COMMIT, &device->flags) &&
		    device->disk_state[NEW] > D_OUTDATED)
			__change_disk_state(device, D_OUTDATED);
	}

	/* even if no outdate happens, CS_FORCE_RECALC might be set here */
	return end_state_change(resource, &irq_flags);
}

static void handle_neighbor_demotion(struct drbd_connection *connection,
				     struct twopc_state_change *state_change,
				     struct twopc_reply *reply)
{
	struct drbd_resource *resource = connection->resource;
	struct drbd_device *device;
	int vnr;

	if (reply->initiator_node_id != connection->peer_node_id ||
	    connection->peer_role[NOW] != R_PRIMARY ||
	    state_change->mask.role != role_MASK || state_change->val.role != R_SECONDARY)
		return;

	/* A directly connected neighbor that was primary demotes to secondary */

	rcu_read_lock();
	idr_for_each_entry(&resource->devices, device, vnr) {
		kref_get(&device->kref);
		rcu_read_unlock();
		if (get_ldev(device)) {
			drbd_bitmap_io(device, &drbd_bm_write, "peer demote",
				       BM_LOCK_SET| BM_LOCK_CLEAR | BM_LOCK_BULK, NULL);
			put_ldev(device);
		}
		rcu_read_lock();
		kref_put(&device->kref, drbd_destroy_device);
	}
	rcu_read_unlock();
}

enum csc_rv {
	CSC_CLEAR,
	CSC_REJECT,
	CSC_ABORT_LOCAL,
	CSC_TID_MISS,
	CSC_MATCH,
};

static enum csc_rv
check_concurrent_transactions(struct drbd_resource *resource, struct twopc_reply *new_r)
{
	struct twopc_reply *ongoing = &resource->twopc_reply;

	if (!resource->remote_state_change)
		return CSC_CLEAR;

	if (new_r->initiator_node_id < ongoing->initiator_node_id) {
		if (ongoing->initiator_node_id == resource->res_opts.node_id)
			return CSC_ABORT_LOCAL;
		else
			return CSC_REJECT;
	} else if (new_r->initiator_node_id > ongoing->initiator_node_id) {
		return CSC_REJECT;
	}
	if (new_r->tid != ongoing->tid)
		return CSC_TID_MISS;

	return CSC_MATCH;
}


enum alt_rv {
	ALT_LOCKED,
	ALT_MATCH,
	ALT_TIMEOUT,
};

static enum alt_rv when_done_lock(struct drbd_resource *resource, unsigned int for_tid)
{
	write_lock_irq(&resource->state_rwlock);
	if (!resource->remote_state_change)
		return ALT_LOCKED;
	write_unlock_irq(&resource->state_rwlock);
	if (resource->twopc_reply.tid == for_tid)
		return ALT_MATCH;

	return ALT_TIMEOUT;
}
static enum alt_rv abort_local_transaction(struct drbd_connection *connection, unsigned int for_tid)
{
	struct drbd_resource *resource = connection->resource;
	struct net_conf *nc;
	enum alt_rv rv;
	long t;

	rcu_read_lock();
	nc = rcu_dereference(connection->transport.net_conf);
	t = nc->ping_timeo * HZ/10 * 3 / 2;
	rcu_read_unlock();

	set_bit(TWOPC_ABORT_LOCAL, &resource->flags);
	write_unlock_irq(&resource->state_rwlock);
	wake_up_all(&resource->state_wait);
	wait_event_timeout(resource->twopc_wait,
			   (rv = when_done_lock(resource, for_tid)) != ALT_TIMEOUT, t);
	clear_bit(TWOPC_ABORT_LOCAL, &resource->flags);
	return rv;
}

static int receive_twopc(struct drbd_connection *connection, struct packet_info *pi)
{
	struct drbd_resource *resource = connection->resource;
	struct p_twopc_request *p = pi->data;
	struct twopc_reply reply = {0};

	reply.vnr = pi->vnr;
	reply.tid = be32_to_cpu(p->tid);
	if (connection->agreed_features & DRBD_FF_2PC_V2) {
		reply.initiator_node_id = p->s8_initiator_node_id;
		reply.target_node_id = p->s8_target_node_id;
	} else {
		reply.initiator_node_id = be32_to_cpu(p->u32_initiator_node_id);
		reply.target_node_id = be32_to_cpu(p->u32_target_node_id);
	}
	reply.reachable_nodes = directly_connected_nodes(resource, NOW) |
				NODE_MASK(resource->res_opts.node_id);

	if (pi->cmd == P_TWOPC_PREPARE &&
			reply.initiator_node_id == connection->peer_node_id &&
			reply.target_node_id == resource->res_opts.node_id) {
		/* Clear the relevant flags at the start of a connection
		 * attempt from this peer. They must be cleared before we
		 * receive any more packets, because the state packets follow
		 * after this one even when this two-phase commit is queued. If
		 * the two-phase commit is not a connection attempt, clearing
		 * the flags is harmless. The peer will never initiate a
		 * concurrent two-phase commit while a connection attempt is
		 * ongoing. */
		clear_bit(CONN_HANDSHAKE_DISCONNECT, &connection->flags);
		clear_bit(CONN_HANDSHAKE_RETRY, &connection->flags);
		clear_bit(CONN_HANDSHAKE_READY, &connection->flags);
	}

	process_twopc(connection, &reply, pi, jiffies);

	return 0;
}

static void nested_twopc_abort(struct drbd_resource *resource, struct twopc_request *request)
{
	struct drbd_connection *connection;
	u64 nodes_to_reach, reach_immediately, im;

	read_lock_irq(&resource->state_rwlock);
	nodes_to_reach = request->nodes_to_reach;
	reach_immediately = directly_connected_nodes(resource, NOW) & nodes_to_reach;
	nodes_to_reach &= ~(reach_immediately | NODE_MASK(resource->res_opts.node_id));
	request->nodes_to_reach = nodes_to_reach;
	read_unlock_irq(&resource->state_rwlock);

	for_each_connection_ref(connection, im, resource) {
		u64 mask = NODE_MASK(connection->peer_node_id);
		if (reach_immediately & mask)
			conn_send_twopc_request(connection, request);
	}
}

static bool is_prepare(enum drbd_packet cmd)
{
	return cmd == P_TWOPC_PREP_RSZ || cmd == P_TWOPC_PREPARE;
}


enum determine_dev_size
drbd_commit_size_change(struct drbd_device *device, struct resize_parms *rs, u64 nodes_to_reach)
{
	struct twopc_resize *tr = &device->resource->twopc.resize;
	enum determine_dev_size dd;
	uint64_t my_usize;

	if (!get_ldev(device)) {
		drbd_set_my_capacity(device, tr->new_size);
		return DS_UNCHANGED; /* Not entirely true, but we are diskless... */
	}

	rcu_read_lock();
	my_usize = rcu_dereference(device->ldev->disk_conf)->disk_size;
	rcu_read_unlock();

	if (my_usize != tr->user_size) {
		struct disk_conf *old_disk_conf, *new_disk_conf;

		new_disk_conf = kzalloc(sizeof(struct disk_conf), GFP_KERNEL);
		if (!new_disk_conf) {
			device->ldev->disk_conf->disk_size = tr->user_size;
			goto cont;
		}

		old_disk_conf = device->ldev->disk_conf;
		*new_disk_conf = *old_disk_conf;
		new_disk_conf->disk_size = tr->user_size;

		rcu_assign_pointer(device->ldev->disk_conf, new_disk_conf);
		kvfree_rcu_mightsleep(old_disk_conf);

		drbd_info(device, "New u_size %llu sectors\n",
			  (unsigned long long)tr->user_size);
	}
cont:
	dd = drbd_determine_dev_size(device, tr->new_size, tr->dds_flags | DDSF_2PC, rs);

	if (dd > DS_UNCHANGED) { /* DS_SHRUNK, DS_GREW, DS_GREW_FROM_ZERO */
		struct drbd_peer_device *peer_device;
		u64 im;

		for_each_peer_device_ref(peer_device, im, device) {
			if (peer_device->repl_state[NOW] != L_ESTABLISHED ||
			    peer_device->disk_state[NOW] < D_INCONSISTENT)
				continue;

			/* update cached sizes, relevant for the next handshake
			 * of a currently unconnected peer. */
			peer_device->c_size = tr->new_size;
			peer_device->u_size = tr->user_size;
			if (dd >= DS_GREW) {
				if (tr->new_size > peer_device->d_size)
					peer_device->d_size = tr->new_size;

				if (tr->new_size > peer_device->max_size)
					peer_device->max_size = tr->new_size;
			} else if (dd == DS_SHRUNK) {
				if (tr->new_size < peer_device->d_size)
					peer_device->d_size = tr->new_size;

				if (tr->new_size < peer_device->max_size)
					peer_device->max_size = tr->new_size;
			}
		}
	}

	if (dd == DS_GREW && !(tr->dds_flags & DDSF_NO_RESYNC)) {
		struct drbd_resource *resource = device->resource;
		const int my_node_id = resource->res_opts.node_id;
		struct drbd_peer_device *peer_device;
		u64 im;

		for_each_peer_device_ref(peer_device, im, device) {
			if (peer_device->repl_state[NOW] != L_ESTABLISHED ||
			    peer_device->disk_state[NOW] < D_INCONSISTENT)
				continue;

			if (tr->diskful_primary_nodes) {
				if (tr->diskful_primary_nodes & NODE_MASK(my_node_id)) {
					enum drbd_repl_state resync;
					if (tr->diskful_primary_nodes & NODE_MASK(peer_device->node_id)) {
						/* peer is also primary */
						resync = peer_device->node_id < my_node_id ?
							L_SYNC_TARGET : L_SYNC_SOURCE;
					} else {
						/* peer is secondary */
						resync = L_SYNC_SOURCE;
					}
					drbd_start_resync(peer_device, resync);
				} else {
					if (tr->diskful_primary_nodes & NODE_MASK(peer_device->node_id))
						drbd_start_resync(peer_device, L_SYNC_TARGET);
					/* else  no resync */
				}
			} else {
				if (resource->twopc_parent_nodes & NODE_MASK(peer_device->node_id))
					drbd_start_resync(peer_device, L_SYNC_TARGET);
				else if (nodes_to_reach & NODE_MASK(peer_device->node_id))
					drbd_start_resync(peer_device, L_SYNC_SOURCE);
				/* else  no resync */
			}
		}
	}

	put_ldev(device);
	return dd;
}

enum drbd_state_rv drbd_support_2pc_resize(struct drbd_resource *resource)
{
	struct drbd_connection *connection;
	enum drbd_state_rv rv = SS_SUCCESS;

	rcu_read_lock();
	for_each_connection_rcu(connection, resource) {
		if (connection->cstate[NOW] == C_CONNECTED &&
		    connection->agreed_pro_version < 112) {
			rv = SS_NOT_SUPPORTED;
			break;
		}
	}
	rcu_read_unlock();

	return rv;
}

static bool any_neighbor_quorate(struct drbd_resource *resource)
{
	struct drbd_peer_device *peer_device;
	struct drbd_connection *connection;
	bool peer_with_quorum = false;
	int vnr;

	rcu_read_lock();
	for_each_connection_rcu(connection, resource) {
		peer_with_quorum = true;
		idr_for_each_entry(&connection->peer_devices, peer_device, vnr) {
			if (test_bit(PEER_QUORATE, &peer_device->flags))
				continue;
			peer_with_quorum = false;
			break;
		}

		if (peer_with_quorum)
			break;
	}
	rcu_read_unlock();

	return peer_with_quorum;
}

static void process_twopc(struct drbd_connection *connection,
			 struct twopc_reply *reply,
			 struct packet_info *pi,
			 unsigned long receive_jif)
{
	struct drbd_connection *affected_connection = connection;
	struct drbd_resource *resource = connection->resource;
	struct drbd_peer_device *peer_device = NULL;
	struct p_twopc_request *p = pi->data;
	struct twopc_state_change *state_change = &resource->twopc.state_change;
	enum chg_state_flags flags = CS_VERBOSE | CS_LOCAL_ONLY;
	enum drbd_state_rv rv = SS_SUCCESS;
	struct twopc_request request;
	bool waiting_allowed = true;
	enum csc_rv csc_rv;

	request.tid = be32_to_cpu(p->tid);
	if (connection->agreed_features & DRBD_FF_2PC_V2) {
		request.flags = be32_to_cpu(p->flags);
		request.initiator_node_id = p->s8_initiator_node_id;
		request.target_node_id = p->s8_target_node_id;
	} else {
		request.flags = 0;
		request.initiator_node_id = be32_to_cpu(p->u32_initiator_node_id);
		request.target_node_id = be32_to_cpu(p->u32_target_node_id);
	}
	request.nodes_to_reach = be64_to_cpu(p->nodes_to_reach);
	request.cmd = pi->cmd;
	request.vnr = pi->vnr;

	/* Check for concurrent transactions and duplicate packets. */
retry:
	write_lock_irq(&resource->state_rwlock);

	csc_rv = check_concurrent_transactions(resource, reply);

	if (csc_rv == CSC_CLEAR && pi->cmd != P_TWOPC_ABORT) {
		struct drbd_device *device;
		int iterate_vnr;

		if (!is_prepare(pi->cmd)) {
			/* We have committed or aborted this transaction already. */
			write_unlock_irq(&resource->state_rwlock);
			dynamic_drbd_dbg(connection, "Ignoring %s packet %u\n",
				   drbd_packet_name(pi->cmd),
				   reply->tid);
			return;
		}
		if (reply->is_aborted) {
			write_unlock_irq(&resource->state_rwlock);
			return;
		}
		resource->remote_state_change = true;
		resource->twopc.type =
			pi->cmd == P_TWOPC_PREPARE ? TWOPC_STATE_CHANGE : TWOPC_RESIZE;
		resource->twopc_prepare_reply_cmd = 0;
		resource->twopc_parent_nodes = NODE_MASK(connection->peer_node_id);
		clear_bit(TWOPC_EXECUTED, &resource->flags);
		idr_for_each_entry(&resource->devices, device, iterate_vnr)
			clear_bit(OUTDATE_ON_2PC_COMMIT, &device->flags);
	} else if (csc_rv == CSC_MATCH && !is_prepare(pi->cmd)) {
		flags |= CS_PREPARED;

		if (test_and_set_bit(TWOPC_EXECUTED, &resource->flags)) {
			write_unlock_irq(&resource->state_rwlock);
			drbd_info(connection, "Ignoring redundant %s packet %u.\n",
				  drbd_packet_name(pi->cmd),
				  reply->tid);
			return;
		}
	} else if (csc_rv == CSC_ABORT_LOCAL && is_prepare(pi->cmd)) {
		enum alt_rv alt_rv;

		drbd_info(connection, "Aborting local state change %u to yield to remote "
			  "state change %u.\n",
			  resource->twopc_reply.tid,
			  reply->tid);
		alt_rv = abort_local_transaction(connection, reply->tid);
		if (alt_rv == ALT_MATCH) {
			/* abort_local_transaction() comes back unlocked in this case... */
			goto match;
		} else if (alt_rv == ALT_TIMEOUT) {
			/* abort_local_transaction() comes back unlocked in this case... */
			drbd_info(connection, "Aborting local state change %u "
				  "failed. Rejecting remote state change %u.\n",
				  resource->twopc_reply.tid,
				  reply->tid);
			drbd_send_twopc_reply(connection, P_TWOPC_RETRY, reply);
			return;
		}
		/* abort_local_transaction() returned with the state_rwlock write lock */
		if (reply->is_aborted) {
			write_unlock_irq(&resource->state_rwlock);
			return;
		}
		resource->remote_state_change = true;
		resource->twopc.type =
			pi->cmd == P_TWOPC_PREPARE ? TWOPC_STATE_CHANGE : TWOPC_RESIZE;
		resource->twopc_parent_nodes = NODE_MASK(connection->peer_node_id);
		resource->twopc_prepare_reply_cmd = 0;
		clear_bit(TWOPC_EXECUTED, &resource->flags);
	} else if (pi->cmd == P_TWOPC_ABORT) {
		/* crc_rc != CRC_MATCH */
		write_unlock_irq(&resource->state_rwlock);
		nested_twopc_abort(resource, &request);
		return;
	} else {
		write_unlock_irq(&resource->state_rwlock);

		if (csc_rv == CSC_TID_MISS && is_prepare(pi->cmd) && waiting_allowed) {
			/* CSC_TID_MISS implies the two transactions are from the same initiator */
			if (!(resource->twopc_parent_nodes & NODE_MASK(connection->peer_node_id))) {
				long timeout = twopc_timeout(resource) / 20; /* usually 1.5 sec */
				/*
				 * We are expecting the P_TWOPC_COMMIT or P_TWOPC_ABORT through
				 * another connection. So we can wait without deadlocking.
				 */
				wait_event_interruptible_timeout(resource->twopc_wait,
						!resource->remote_state_change, timeout);
				waiting_allowed = false; /* retry only once */
				goto retry;
			}
		}

		if (csc_rv == CSC_REJECT ||
		    (csc_rv == CSC_TID_MISS && is_prepare(pi->cmd))) {
			drbd_info(connection, "Rejecting concurrent "
				  "remote state change %u because of "
				  "state change %u\n",
				  reply->tid,
				  resource->twopc_reply.tid);
			drbd_send_twopc_reply(connection, P_TWOPC_RETRY, reply);
			return;
		}

		if (is_prepare(pi->cmd)) {
			if (csc_rv == CSC_MATCH) {
				/* We have prepared this transaction already. */
				enum drbd_packet reply_cmd;

			match:
				drbd_info(connection,
						"Duplicate prepare for remote state change %u\n",
						reply->tid);
				write_lock_irq(&resource->state_rwlock);
				resource->twopc_parent_nodes |= NODE_MASK(connection->peer_node_id);
				reply_cmd = resource->twopc_prepare_reply_cmd;
				write_unlock_irq(&resource->state_rwlock);

				if (reply_cmd) {
					drbd_send_twopc_reply(connection, reply_cmd,
							      &resource->twopc_reply);
				} else {
					/* if a node sends us a prepare, that means he has
					   prepared this himsilf successfully. */
					set_bit(TWOPC_YES, &connection->flags);

					if (cluster_wide_reply_ready(resource)) {
						if (resource->twopc_work.cb == NULL) {
							resource->twopc_work.cb = nested_twopc_work;
							drbd_queue_work(&resource->work, &resource->twopc_work);
						}
					}
				}
			}
		} else {
			drbd_info(connection, "Ignoring %s packet %u "
				  "current processing state change %u\n",
				  drbd_packet_name(pi->cmd),
				  reply->tid,
				  resource->twopc_reply.tid);
		}
		return;
	}

	if (reply->initiator_node_id != connection->peer_node_id) {
		/*
		 * This is an indirect request.  Unless we are directly
		 * connected to the initiator as well as indirectly, we don't
		 * have connection or peer device objects for this peer.
		 */
		affected_connection = drbd_connection_by_node_id(resource, reply->initiator_node_id);
	}

	if (reply->target_node_id != -1 &&
	    reply->target_node_id != resource->res_opts.node_id) {
		affected_connection = NULL;
	}

	switch (resource->twopc.type) {
	case TWOPC_STATE_CHANGE:
		if (pi->cmd == P_TWOPC_PREPARE) {
			state_change->mask.i = be32_to_cpu(p->mask);
			state_change->val.i = be32_to_cpu(p->val);
		} else { /* P_TWOPC_COMMIT */
			state_change->primary_nodes = be64_to_cpu(p->primary_nodes);
			state_change->reachable_nodes = be64_to_cpu(p->reachable_nodes);
		}
		break;
	case TWOPC_RESIZE:
		if (request.cmd == P_TWOPC_PREP_RSZ) {
			resource->twopc.resize.user_size = be64_to_cpu(p->user_size);
			resource->twopc.resize.dds_flags = be16_to_cpu(p->dds_flags);
		} else { /* P_TWOPC_COMMIT */
			resource->twopc.resize.diskful_primary_nodes =
				be64_to_cpu(p->diskful_primary_nodes);
			resource->twopc.resize.new_size = be64_to_cpu(p->exposed_size);
		}
	}

	if (affected_connection && affected_connection->cstate[NOW] < C_CONNECTED &&
	    state_change->mask.conn == 0)
		affected_connection = NULL;

	if (pi->vnr != -1 && affected_connection) {
		peer_device = conn_peer_device(affected_connection, pi->vnr);
		/* If we do not know the peer_device, then we are fine with
		   whatever is going on in the cluster. E.g. detach and del-minor
		   one each node, one after the other */

		affected_connection = NULL; /* It is intended for a peer_device! */
	}

	if (state_change->mask.conn == conn_MASK) {
		u64 m = NODE_MASK(reply->initiator_node_id);

		if (state_change->val.conn == C_CONNECTED) {
			reply->reachable_nodes |= m;
			if (affected_connection)
				reply->is_connect = 1;
		}
		if (state_change->val.conn == C_DISCONNECTING) {
			reply->reachable_nodes &= ~m;
			reply->is_disconnect = 1;
		}
	}

	if (pi->cmd == P_TWOPC_PREPARE) {
		reply->primary_nodes = be64_to_cpu(p->primary_nodes);
		if (resource->role[NOW] == R_PRIMARY) {
			reply->primary_nodes |= NODE_MASK(resource->res_opts.node_id);
			reply->weak_nodes = ~reply->reachable_nodes;
		}
	}
	if (pi->cmd == P_TWOPC_PREP_RSZ) {
		struct drbd_device *device;

		device = (peer_device ?: conn_peer_device(connection, pi->vnr))->device;
		if (get_ldev(device)) {
			if (resource->role[NOW] == R_PRIMARY)
				reply->diskful_primary_nodes = NODE_MASK(resource->res_opts.node_id);
			reply->max_possible_size = drbd_local_max_size(device);
			put_ldev(device);
		} else {
			reply->max_possible_size = DRBD_MAX_SECTORS;
			reply->diskful_primary_nodes = 0;
		}
	}

	resource->twopc_reply = *reply;
	write_unlock_irq(&resource->state_rwlock);

	if (affected_connection && affected_connection != connection &&
	    affected_connection->cstate[NOW] == C_CONNECTED) {
		drbd_ping_peer(affected_connection);
		if (affected_connection->cstate[NOW] < C_CONNECTED)
			affected_connection = NULL;
	}

	switch(pi->cmd) {
	case P_TWOPC_PREPARE:
		drbd_info(connection, "Preparing remote state change %u\n", reply->tid);
		flags |= CS_PREPARE;
		break;
	case P_TWOPC_PREP_RSZ:
		drbd_info(connection, "Preparing remote state change %u "
			  "(local_max_size = %llu KiB)\n",
			  reply->tid, (unsigned long long)reply->max_possible_size >> 1);
		flags |= CS_PREPARE;
		break;
	case P_TWOPC_ABORT:
		drbd_info(connection, "Aborting remote state change %u\n",
			  reply->tid);
		flags |= CS_ABORT;
		break;
	case P_TWOPC_COMMIT:
		drbd_info(connection, "Committing remote state change %u (primary_nodes=%llX)\n",
			  reply->tid, be64_to_cpu(p->primary_nodes));
		break;
	default:
		BUG();
	}

	switch (resource->twopc.type) {
	case TWOPC_STATE_CHANGE:
		if (flags & CS_PREPARED && !(flags & CS_ABORT)) {
			reply->primary_nodes = state_change->primary_nodes;
			handle_neighbor_demotion(connection, state_change, reply);

			if ((resource->cached_all_devices_have_quorum ||
			     any_neighbor_quorate(resource)) &&
			    request.flags & TWOPC_HAS_REACHABLE) {
				resource->members = state_change->reachable_nodes;
				if (!resource->cached_all_devices_have_quorum)
					flags |= CS_FORCE_RECALC;
			}
			if (state_change->mask.conn == conn_MASK &&
			    state_change->val.conn == C_CONNECTED) {
				/* Add nodes connecting "far away" to members */
				u64 add_mask = NODE_MASK(reply->initiator_node_id) |
					NODE_MASK(reply->target_node_id);

				resource->members |= add_mask;
			}
		}

		if (peer_device)
			rv = change_peer_device_state(peer_device, state_change, flags);
		else if (affected_connection)
			rv = change_connection_state(affected_connection, state_change, reply,
						     flags | CS_IGN_OUTD_FAIL);
		else
			rv = far_away_change(connection, state_change, reply, flags);
		break;
	case TWOPC_RESIZE:
		if (flags & CS_PREPARE)
			rv = drbd_support_2pc_resize(resource);
		break;
	}

	if (flags & CS_PREPARE) {
		mod_timer(&resource->twopc_timer, receive_jif + twopc_timeout(resource));

		/* Retry replies can be sent immediately. Otherwise use the
		 * nested twopc path. This waits for the state handshake to
		 * complete in the case of a twopc for transitioning to
		 * C_CONNECTED. */
		if (rv == SS_IN_TRANSIENT_STATE) {
			resource->twopc_prepare_reply_cmd = P_TWOPC_RETRY;
			drbd_send_twopc_reply(connection, P_TWOPC_RETRY, reply);
		} else {
			resource->twopc_reply.state_change_failed = rv < SS_SUCCESS;
			nested_twopc_request(resource, &request);
		}
	} else {
		if (flags & CS_PREPARED) {
			if (rv < SS_SUCCESS)
				drbd_err(resource, "FATAL: Local commit of prepared %u failed! \n",
					 reply->tid);

			del_timer(&resource->twopc_timer);
		}

		nested_twopc_request(resource, &request);

		if (resource->twopc.type == TWOPC_RESIZE && flags & CS_PREPARED &&
		    !(flags & CS_ABORT)) {
			struct drbd_device *device;

			device = (peer_device ?: conn_peer_device(connection, pi->vnr))->device;

			drbd_commit_size_change(device, NULL, request.nodes_to_reach);
			rv = SS_SUCCESS;
		}

		clear_remote_state_change(resource);

		if (peer_device && rv >= SS_SUCCESS && !(flags & CS_ABORT))
			drbd_md_sync_if_dirty(peer_device->device);

		if (connection->agreed_pro_version < 117 &&
		    rv >= SS_SUCCESS && !(flags & CS_ABORT) &&
		    affected_connection &&
		    state_change->mask.conn == conn_MASK && state_change->val.conn == C_CONNECTED)
			conn_connect2(connection);
	}
}

void drbd_try_to_get_resynced(struct drbd_device *device)
{
	int best_resync_peer_preference = 0;
	struct drbd_peer_device *best_peer_device = NULL;
	struct drbd_peer_device *peer_device;
	enum sync_strategy best_strategy = UNDETERMINED;

	if (!get_ldev(device))
		return;

	rcu_read_lock();
	for_each_peer_device_rcu(peer_device, device) {
		enum sync_strategy strategy;
		enum sync_rule rule;
		int peer_node_id;
		if (peer_device->disk_state[NOW] == D_UP_TO_DATE) {
			strategy = drbd_uuid_compare(peer_device, &rule, &peer_node_id);
			disk_states_to_strategy(peer_device, peer_device->disk_state[NOW], &strategy, rule, &peer_node_id);
			drbd_info(peer_device, "strategy = %s\n", strategy_descriptor(strategy).name);
			if (strategy_descriptor(strategy).resync_peer_preference > best_resync_peer_preference) {
				best_resync_peer_preference = strategy_descriptor(strategy).resync_peer_preference;
				best_peer_device = peer_device;
				best_strategy = strategy;
			}
		}
	}
	rcu_read_unlock();
	peer_device = best_peer_device;

	if (best_strategy == NO_SYNC) {
		change_disk_state(device, D_UP_TO_DATE, CS_VERBOSE, NULL);
	} else if (peer_device) {
		drbd_resync(peer_device, DISKLESS_PRIMARY);
		drbd_send_uuids(peer_device, UUID_FLAG_RESYNC | UUID_FLAG_DISKLESS_PRIMARY, 0);
	}
	put_ldev(device);
}

static void finish_nested_twopc(struct drbd_connection *connection)
{
	struct drbd_resource *resource = connection->resource;
	struct drbd_peer_device *peer_device;
	int vnr = 0;

	idr_for_each_entry(&connection->peer_devices, peer_device, vnr) {
		if (!test_bit(INITIAL_STATE_RECEIVED, &peer_device->flags))
			return;
	}

	set_bit(CONN_HANDSHAKE_READY, &connection->flags);

	wake_up_all(&resource->state_wait);

	if (!resource->remote_state_change)
		return;

	if (resource->twopc_parent_nodes == 0) /* we are the initiator, no nesting here */
		return;

	if (cluster_wide_reply_ready(resource) && resource->twopc_work.cb == NULL) {
		resource->twopc_work.cb = nested_twopc_work;
		drbd_queue_work(&resource->work, &resource->twopc_work);
	}
}

static bool uuid_in_peer_history(struct drbd_peer_device *peer_device, u64 uuid)
{
	int i;

	for (i = 0; i < ARRAY_SIZE(peer_device->history_uuids); i++)
		if ((peer_device->history_uuids[i] & ~UUID_PRIMARY) == uuid)
			return true;

	return false;
}

static bool uuid_in_my_history(struct drbd_device *device, u64 uuid)
{
	int i;

	for (i = 0; i < HISTORY_UUIDS; i++) {
		if ((drbd_history_uuid(device, i) & ~UUID_PRIMARY) == uuid)
			return true;
	}

	return false;
}

static bool peer_data_is_successor_of_mine(struct drbd_peer_device *peer_device)
{
	u64 exposed = peer_device->device->exposed_data_uuid & ~UUID_PRIMARY;
	int i;

	i = drbd_find_peer_bitmap_by_uuid(peer_device, exposed);
	if (i != -1)
		return true;

	return uuid_in_peer_history(peer_device, exposed);
}

static bool peer_data_is_ancestor_of_mine(struct drbd_peer_device *peer_device)
{
	struct drbd_device *device = peer_device->device;
	u64 peer_uuid = peer_device->current_uuid;
	struct drbd_peer_device *p2;
	bool rv = false;
	int i;

	rcu_read_lock();
	for_each_peer_device_rcu(p2, device) {
		if (peer_device == p2)
			continue;
		i = drbd_find_peer_bitmap_by_uuid(p2, peer_uuid);
		if (i != -1 || uuid_in_peer_history(peer_device, peer_uuid)) {
			rv = true;
			break;
		}
	}
	rcu_read_unlock();

	return rv;
}

static void propagate_exposed_uuid(struct drbd_device *device)
{
	struct drbd_peer_device *peer_device;
	u64 im;

	for_each_peer_device_ref(peer_device, im, device) {
		if (peer_device->connection->cstate[NOW] < C_CONNECTING)
			continue;
		drbd_send_current_uuid(peer_device, device->exposed_data_uuid, 0);
	}
}

static void diskless_with_peers_different_current_uuids(struct drbd_peer_device *peer_device,
							enum drbd_disk_state *peer_disk_state)
{
	bool data_successor = peer_data_is_successor_of_mine(peer_device);
	bool data_ancestor = peer_data_is_ancestor_of_mine(peer_device);
	struct drbd_connection *connection = peer_device->connection;
	struct drbd_resource *resource = connection->resource;
	struct drbd_device *device = peer_device->device;
	unsigned long irq_flags;

	if (data_successor && resource->role[NOW] == R_PRIMARY) {
		drbd_warn(peer_device, "Remote node has more recent data\n");
		if (!resource->fail_io[NOW] && resource->cached_susp &&
		    resource->res_opts.on_susp_primary_outdated == SPO_FORCE_SECONDARY) {
			drbd_warn(peer_device, "force secondary!\n");
			begin_state_change(resource, &irq_flags,
					   CS_VERBOSE | CS_HARD | CS_FS_IGN_OPENERS);
			resource->role[NEW] = R_SECONDARY;
			/* resource->fail_io[NEW] gets set via CS_FS_IGN_OPENERS */
			end_state_change(resource, &irq_flags);
		}
		set_bit(CONN_HANDSHAKE_RETRY, &connection->flags);
	} else if (data_successor && resource->role[NOW] == R_SECONDARY) {
		drbd_uuid_set_exposed(device, peer_device->current_uuid, true);
		propagate_exposed_uuid(device);
	} else if (data_ancestor) {
		drbd_warn(peer_device, "Downgrading joining peer's disk as its data is older\n");
		if (*peer_disk_state > D_OUTDATED)
			*peer_disk_state = D_OUTDATED;
			/* See "Do not trust this guy!" in sanitize_state() */
	} else {
		drbd_warn(peer_device, "Current UUID of peer does not match my exposed UUID.");
		set_bit(CONN_HANDSHAKE_DISCONNECT, &connection->flags);
	}
}

static int receive_state(struct drbd_connection *connection, struct packet_info *pi)
{
	struct drbd_resource *resource = connection->resource;
	struct drbd_peer_device *peer_device = NULL;
	enum drbd_repl_state *repl_state;
	struct drbd_device *device = NULL;
	struct p_state *p = pi->data;
	union drbd_state old_peer_state, peer_state;
	enum drbd_disk_state peer_disk_state;
	enum drbd_repl_state new_repl_state;
	bool peer_was_resync_target;
	enum chg_state_flags begin_state_chg_flags = CS_VERBOSE | CS_WAIT_COMPLETE;
	unsigned long irq_flags;
	int rv;

	if (pi->vnr != -1) {
		peer_device = conn_peer_device(connection, pi->vnr);
		if (!peer_device)
			return config_unknown_volume(connection, pi);
		device = peer_device->device;
	}

	peer_state.i = be32_to_cpu(p->state);

	if (connection->agreed_pro_version < 110) {
		/* Before drbd-9.0 there was no D_DETACHING it was D_FAILED... */
		if (peer_state.disk >= D_DETACHING)
			peer_state.disk++;
		if (peer_state.pdsk >= D_DETACHING)
			peer_state.pdsk++;
	}

	if (pi->vnr == -1) {
		if (peer_state.role == R_SECONDARY) {
			begin_state_change(resource, &irq_flags, CS_HARD | CS_VERBOSE);
			__change_peer_role(connection, R_SECONDARY);
			rv = end_state_change(resource, &irq_flags);
			if (rv < SS_SUCCESS)
				goto fail;
		}
		return 0;
        }

	peer_disk_state = peer_state.disk;

	if (peer_disk_state > D_DISKLESS && !want_bitmap(peer_device)) {
		drbd_warn(peer_device, "The peer is configured to be diskless but presents %s\n",
			  drbd_disk_str(peer_disk_state));
		goto fail;
	}

	if (peer_state.disk == D_NEGOTIATING) {
		peer_disk_state = peer_device->uuid_flags & UUID_FLAG_INCONSISTENT ?
			D_INCONSISTENT : D_CONSISTENT;
		drbd_info(peer_device, "real peer disk state = %s\n", drbd_disk_str(peer_disk_state));
	}

	read_lock_irq(&resource->state_rwlock);
	old_peer_state = drbd_get_peer_device_state(peer_device, NOW);
	read_unlock_irq(&resource->state_rwlock);
 retry:
	new_repl_state = max_t(enum drbd_repl_state, old_peer_state.conn, L_OFF);

	/* If some other part of the code (ack_receiver thread, timeout)
	 * already decided to close the connection again,
	 * we must not "re-establish" it here. */
	if (old_peer_state.conn <= C_TEAR_DOWN)
		return -ECONNRESET;

	if (!test_bit(INITIAL_STATE_RECEIVED, &peer_device->flags) &&
	    peer_state.role == R_PRIMARY && peer_device->uuid_flags & UUID_FLAG_STABLE)
		check_resync_source(device, peer_device->uuid_node_mask);

	peer_was_resync_target =
		connection->agreed_pro_version >= 110 ?
		peer_device->last_repl_state == L_SYNC_TARGET ||
		peer_device->last_repl_state == L_PAUSED_SYNC_T
		:
		true;
	/* If this is the "end of sync" confirmation, usually the peer disk
	 * was D_INCONSISTENT or D_CONSISTENT. (Since the peer might be
	 * weak we do not know anything about its new disk state)
	 */
	if (peer_was_resync_target &&
	    (old_peer_state.pdsk == D_INCONSISTENT || old_peer_state.pdsk == D_CONSISTENT) &&
	    old_peer_state.conn > L_ESTABLISHED && old_peer_state.disk >= D_INCONSISTENT) {
		/* If we are (becoming) SyncSource, but peer is still in sync
		 * preparation, ignore its uptodate-ness to avoid flapping, it
		 * will change to inconsistent once the peer reaches active
		 * syncing states.
		 * It may have changed syncer-paused flags, however, so we
		 * cannot ignore this completely. */
		if (peer_state.conn > L_ESTABLISHED &&
		    peer_state.conn < L_SYNC_SOURCE)
			peer_disk_state = D_INCONSISTENT;

		/* if peer_state changes to connected at the same time,
		 * it explicitly notifies us that it finished resync.
		 * Maybe we should finish it up, too? */
		else if (peer_state.conn == L_ESTABLISHED) {
			bool finish_now = false;

			if (old_peer_state.conn == L_WF_BITMAP_S) {
				read_lock_irq(&resource->state_rwlock);
				if (peer_device->repl_state[NOW] == L_WF_BITMAP_S)
					peer_device->resync_finished_pdsk = peer_state.disk;
				else if (peer_device->repl_state[NOW] == L_SYNC_SOURCE)
					finish_now = true;
				read_unlock_irq(&resource->state_rwlock);
			}

			if (finish_now || old_peer_state.conn == L_SYNC_SOURCE ||
			    old_peer_state.conn == L_PAUSED_SYNC_S) {
				drbd_resync_finished(peer_device, peer_state.disk);
				peer_device->last_repl_state = peer_state.conn;
			}
			return 0;
		}
	}

	/* explicit verify finished notification, stop sector reached. */
	if (old_peer_state.conn == L_VERIFY_T && old_peer_state.disk == D_UP_TO_DATE &&
	    peer_state.conn == L_ESTABLISHED && peer_disk_state == D_UP_TO_DATE) {
		ov_out_of_sync_print(peer_device);
		drbd_resync_finished(peer_device, D_MASK);
		peer_device->last_repl_state = peer_state.conn;
		return 0;
	}

	/* Start resync after AHEAD/BEHIND */
	if (connection->agreed_pro_version >= 110 &&
	    peer_state.conn == L_SYNC_SOURCE && old_peer_state.conn == L_BEHIND) {
		drbd_start_resync(peer_device, L_SYNC_TARGET);
		return 0;
	}

	/* peer says his disk is inconsistent, while we think it is uptodate,
	 * and this happens while the peer still thinks we have a sync going on,
	 * but we think we are already done with the sync.
	 * We ignore this to avoid flapping pdsk.
	 * This should not happen, if the peer is a recent version of drbd. */
	if (old_peer_state.pdsk == D_UP_TO_DATE && peer_disk_state == D_INCONSISTENT &&
	    old_peer_state.conn == L_ESTABLISHED && peer_state.conn > L_SYNC_SOURCE)
		peer_disk_state = D_UP_TO_DATE;

	if (new_repl_state == L_OFF)
		new_repl_state = L_ESTABLISHED;

	if (peer_state.conn == L_AHEAD)
		new_repl_state = L_BEHIND;

	if (test_bit(UUIDS_RECEIVED, &peer_device->flags) &&
	    peer_state.disk >= D_NEGOTIATING &&
	    get_ldev_if_state(device, D_NEGOTIATING)) {
		enum sync_strategy strategy = UNDETERMINED;
		bool consider_resync;

		/* clear CONN_DISCARD_MY_DATA so late, to not lose it if peer
		   gets aborted before we are able to do the resync handshake. */
		clear_bit(CONN_DISCARD_MY_DATA, &connection->flags);

		/* if we established a new connection */
		consider_resync = (old_peer_state.conn < L_ESTABLISHED);
		/* if we have both been inconsistent, and the peer has been
		 * forced to be UpToDate with --force */
		consider_resync |= test_bit(CONSIDER_RESYNC, &peer_device->flags);
		/* if we had been plain connected, and the admin requested to
		 * start a sync by "invalidate" or "invalidate-remote" */
		consider_resync |= (old_peer_state.conn == L_ESTABLISHED &&
				    (peer_state.conn == L_STARTING_SYNC_S ||
				     peer_state.conn == L_STARTING_SYNC_T));

		consider_resync |= peer_state.conn == L_WF_BITMAP_T &&
				   peer_device->flags & UUID_FLAG_CRASHED_PRIMARY;

		if (consider_resync) {
			strategy = drbd_sync_handshake(peer_device, peer_state);
			new_repl_state = strategy_to_repl_state(peer_device, peer_state.role, strategy);
		} else if (old_peer_state.conn == L_ESTABLISHED &&
			   (peer_state.disk == D_NEGOTIATING ||
			    old_peer_state.disk == D_NEGOTIATING)) {
			strategy = drbd_attach_handshake(peer_device, peer_disk_state);
			new_repl_state = strategy_to_repl_state(peer_device, peer_state.role, strategy);
			if (new_repl_state == L_ESTABLISHED && device->disk_state[NOW] == D_UP_TO_DATE)
				peer_disk_state = D_UP_TO_DATE;
		}

		put_ldev(device);
		if (strategy_descriptor(strategy).reconnect) { /* retry connect */
			if (connection->agreed_pro_version >= 118)
				set_bit(CONN_HANDSHAKE_RETRY, &connection->flags);
			else
				return -EIO; /* retry connect */
		} else if (strategy_descriptor(strategy).disconnect) {
			if (device->disk_state[NOW] == D_NEGOTIATING) {
				new_repl_state = L_NEG_NO_RESULT;
			} else if (peer_state.disk == D_NEGOTIATING) {
				if (connection->agreed_pro_version < 110) {
					drbd_err(device, "Disk attach process on the peer node was aborted.\n");
					peer_state.disk = D_DISKLESS;
					peer_disk_state = D_DISKLESS;
				} else {
					/* The peer will decide later and let us know... */
					peer_disk_state = D_NEGOTIATING;
				}
			} else {
				if (test_and_clear_bit(CONN_DRY_RUN, &connection->flags))
					return -EIO;
				if (connection->agreed_pro_version >= 118)
					set_bit(CONN_HANDSHAKE_DISCONNECT, &connection->flags);
				else
					goto fail;
			}
		}

		if (device->disk_state[NOW] == D_NEGOTIATING) {
			begin_state_chg_flags |= CS_FORCE_RECALC;
			peer_device->negotiation_result = new_repl_state;
		}
	}

	if (test_bit(UUIDS_RECEIVED, &peer_device->flags) &&
	    peer_device->repl_state[NOW] == L_OFF && device->disk_state[NOW] == D_DISKLESS) {
		u64 exposed_data_uuid = device->exposed_data_uuid;
		u64 peer_current_uuid = peer_device->current_uuid;

		drbd_info(peer_device, "my exposed UUID: %016llX\n", exposed_data_uuid);
		drbd_uuid_dump_peer(peer_device, peer_device->dirty_bits, peer_device->uuid_flags);

		/* I am diskless connecting to a peer with disk, check that UUID match
		   We only check if the peer claims to have D_UP_TO_DATE data. Only then is the
		   peer a source for my data anyways. */
		if (exposed_data_uuid && peer_state.disk == D_UP_TO_DATE &&
		    (exposed_data_uuid & ~UUID_PRIMARY) != (peer_current_uuid & ~UUID_PRIMARY))
			diskless_with_peers_different_current_uuids(peer_device, &peer_disk_state);
		if (!exposed_data_uuid && peer_state.disk == D_UP_TO_DATE) {
			drbd_uuid_set_exposed(device, peer_current_uuid, true);
			propagate_exposed_uuid(device);
		}
	}
	if (peer_device->repl_state[NOW] == L_OFF && peer_state.disk == D_DISKLESS && get_ldev(device)) {
		u64 uuid_flags = 0;

		drbd_collect_local_uuid_flags(peer_device, NULL);
		drbd_uuid_dump_self(peer_device, peer_device->comm_bm_set, uuid_flags);
		drbd_info(peer_device, "peer's exposed UUID: %016llX\n", peer_device->current_uuid);

		if (peer_state.role == R_PRIMARY &&
		    (peer_device->current_uuid & ~UUID_PRIMARY) ==
		    (drbd_current_uuid(device) & ~UUID_PRIMARY)) {
			/* Connecting to diskless primary peer. When the state change is committed,
			 * sanitize_state might set me D_UP_TO_DATE. Make sure the
			 * effective_size is set. */
			peer_device->max_size = peer_device->c_size;
			drbd_determine_dev_size(device, peer_device->max_size, 0, NULL);
		}

		put_ldev(device);
	}

	if (test_bit(HOLDING_UUID_READ_LOCK, &peer_device->flags) ||
			connection->agreed_pro_version < 110) {
		struct drbd_transport *transport = &connection->transport;
		/* Last packet of handshake received, disarm receive timeout */
		transport->ops->set_rcvtimeo(transport, DATA_STREAM, MAX_SCHEDULE_TIMEOUT);
	}

	if (new_repl_state == L_ESTABLISHED && peer_disk_state == D_CONSISTENT &&
	    drbd_suspended(device) && peer_device->repl_state[NOW] < L_ESTABLISHED &&
	    test_and_clear_bit(NEW_CUR_UUID, &device->flags)) {
		/* Do not allow RESEND for a rebooted peer. We can only allow this
		   for temporary network outages! */
		drbd_err(peer_device, "Aborting Connect, can not thaw IO with an only Consistent peer\n");
		drbd_uuid_new_current(device, false);
		begin_state_change(resource, &irq_flags, CS_HARD);
		__change_cstate(connection, C_PROTOCOL_ERROR);
		__change_io_susp_user(resource, false);
		end_state_change(resource, &irq_flags);
		return -EIO;
	}

	clear_bit(RS_SOURCE_MISSED_END, &peer_device->flags);
	clear_bit(RS_PEER_MISSED_END, &peer_device->flags);

	if (peer_state.quorum)
		set_bit(PEER_QUORATE, &peer_device->flags);
	else
		clear_bit(PEER_QUORATE, &peer_device->flags);

	if (test_bit(UUIDS_RECEIVED, &peer_device->flags) ||
	    test_bit(CURRENT_UUID_RECEIVED, &peer_device->flags)) {
		set_bit(INITIAL_STATE_RECEIVED, &peer_device->flags);

		if (connection->cstate[NOW] == C_CONNECTING) {
			/* Since protocol 117 state comes before change on the cstate */
			peer_device->connect_state.conn = new_repl_state;
			peer_device->connect_state.peer = peer_state.role;
			peer_device->connect_state.pdsk = peer_disk_state;
			peer_device->connect_state.peer_isp =
				peer_state.aftr_isp | peer_state.user_isp;

			wake_up(&connection->ee_wait);

			finish_nested_twopc(connection);
			return 0;
		}
	}

	/* State change will be performed when the two-phase commit is committed. */
	if (connection->cstate[NOW] == C_CONNECTING)
		return 0;

	if (peer_state.conn == L_OFF) {
		/* device/minor hot add on the peer of a minor already locally known */
		if (peer_device->repl_state[NOW] == L_NEGOTIATING) {
			drbd_send_sizes(peer_device, 0, 0);
			drbd_send_uuids(peer_device, 0, 0);
		}
		drbd_send_current_state(peer_device);
	}

	begin_state_change(resource, &irq_flags, begin_state_chg_flags);
	if (old_peer_state.i != drbd_get_peer_device_state(peer_device, NOW).i) {
		old_peer_state = drbd_get_peer_device_state(peer_device, NOW);
		abort_state_change_locked(resource);
		write_unlock_irq(&resource->state_rwlock);
		goto retry;
	}
	clear_bit(CONSIDER_RESYNC, &peer_device->flags);
	if (device->disk_state[NOW] != D_NEGOTIATING)
		__change_repl_state(peer_device, new_repl_state);
	__change_peer_role(connection, peer_state.role);
	if (peer_state.disk != D_NEGOTIATING)
		__change_peer_disk_state(peer_device, peer_disk_state);
	__change_resync_susp_peer(peer_device, peer_state.aftr_isp | peer_state.user_isp);
	repl_state = peer_device->repl_state;
	if (repl_state[OLD] < L_ESTABLISHED && repl_state[NEW] >= L_ESTABLISHED)
		resource->state_change_flags |= CS_HARD;

	rv = end_state_change(resource, &irq_flags);
	new_repl_state = peer_device->repl_state[NOW];

	if (rv < SS_SUCCESS)
		goto fail;

	if (old_peer_state.conn > L_OFF) {
		if (new_repl_state > L_ESTABLISHED && peer_state.conn <= L_ESTABLISHED &&
		    peer_state.disk != D_NEGOTIATING ) {
			/* we want resync, peer has not yet decided to sync... */
			/* Nowadays only used when forcing a node into primary role and
			   setting its disk to UpToDate with that */
			drbd_send_uuids(peer_device, 0, 0);
			drbd_send_current_state(peer_device);
		}
	}

	clear_bit(DISCARD_MY_DATA, &peer_device->flags); /* Only relevant for agreed_pro_version < 117 */

	drbd_md_sync(device); /* update connected indicator, effective_size, ... */

	peer_device->last_repl_state = peer_state.conn;
	return 0;
fail:
	change_cstate(connection, C_DISCONNECTING, CS_HARD);
	return -EIO;
}

static int receive_sync_uuid(struct drbd_connection *connection, struct packet_info *pi)
{
	struct drbd_peer_device *peer_device;
	struct drbd_device *device;
	struct p_uuid *p = pi->data;

	peer_device = conn_peer_device(connection, pi->vnr);
	if (!peer_device)
		return -EIO;
	device = peer_device->device;

	wait_event(device->misc_wait,
		   peer_device->repl_state[NOW] == L_WF_SYNC_UUID ||
		   peer_device->repl_state[NOW] == L_BEHIND ||
		   peer_device->repl_state[NOW] < L_ESTABLISHED ||
		   device->disk_state[NOW] < D_NEGOTIATING);

	/* D_ASSERT(device,  peer_device->repl_state[NOW] == L_WF_SYNC_UUID ); */

	/* Here the _drbd_uuid_ functions are right, current should
	   _not_ be rotated into the history */
	if (get_ldev_if_state(device, D_NEGOTIATING)) {
		_drbd_uuid_set_current(device, be64_to_cpu(p->uuid));
		_drbd_uuid_set_bitmap(peer_device, 0UL);

		drbd_print_uuids(peer_device, "updated sync uuid");
		drbd_start_resync(peer_device, L_SYNC_TARGET);

		put_ldev(device);
	} else
		drbd_err(device, "Ignoring SyncUUID packet!\n");

	return 0;
}

/*
 * receive_bitmap_plain
 *
 * Return 0 when done, 1 when another iteration is needed, and a negative error
 * code upon failure.
 */
static int
receive_bitmap_plain(struct drbd_peer_device *peer_device, unsigned int size,
		     struct bm_xfer_ctx *c)
{
	unsigned long *p;
	unsigned int data_size = DRBD_SOCKET_BUFFER_SIZE -
				 drbd_header_size(peer_device->connection);
	unsigned int num_words = min_t(size_t, data_size / sizeof(*p),
				       c->bm_words - c->word_offset);
	unsigned int want = num_words * sizeof(*p);
	int err;

	if (want != size) {
		drbd_err(peer_device, "%s:want (%u) != size (%u)\n", __func__, want, size);
		return -EIO;
	}
	if (want == 0)
		return 0;
	err = drbd_recv_all(peer_device->connection, (void **)&p, want);
	if (err)
		return err;

	drbd_bm_merge_lel(peer_device, c->word_offset, num_words, p);

	c->word_offset += num_words;
	c->bit_offset = c->word_offset * BITS_PER_LONG;
	if (c->bit_offset > c->bm_bits)
		c->bit_offset = c->bm_bits;

	return 1;
}

static enum drbd_bitmap_code dcbp_get_code(struct p_compressed_bm *p)
{
	return (enum drbd_bitmap_code)(p->encoding & 0x0f);
}

static int dcbp_get_start(struct p_compressed_bm *p)
{
	return (p->encoding & 0x80) != 0;
}

static int dcbp_get_pad_bits(struct p_compressed_bm *p)
{
	return (p->encoding >> 4) & 0x7;
}

/*
 * recv_bm_rle_bits
 *
 * Return 0 when done, 1 when another iteration is needed, and a negative error
 * code upon failure.
 */
static int
recv_bm_rle_bits(struct drbd_peer_device *peer_device,
		struct p_compressed_bm *p,
		 struct bm_xfer_ctx *c,
		 unsigned int len)
{
	struct bitstream bs;
	u64 look_ahead;
	u64 rl;
	u64 tmp;
	unsigned long s = c->bit_offset;
	unsigned long e;
	int toggle = dcbp_get_start(p);
	int have;
	int bits;

	bitstream_init(&bs, p->code, len, dcbp_get_pad_bits(p));

	bits = bitstream_get_bits(&bs, &look_ahead, 64);
	if (bits < 0)
		return -EIO;

	for (have = bits; have > 0; s += rl, toggle = !toggle) {
		bits = vli_decode_bits(&rl, look_ahead);
		if (bits <= 0)
			return -EIO;

		if (toggle) {
			e = s + rl -1;
			if (e >= c->bm_bits) {
				drbd_err(peer_device, "bitmap overflow (e:%lu) while decoding bm RLE packet\n", e);
				return -EIO;
			}
			drbd_bm_set_many_bits(peer_device, s, e);
		}

		if (have < bits) {
			drbd_err(peer_device, "bitmap decoding error: h:%d b:%d la:0x%08llx l:%u/%u\n",
				have, bits, look_ahead,
				(unsigned int)(bs.cur.b - p->code),
				(unsigned int)bs.buf_len);
			return -EIO;
		}
		/* if we consumed all 64 bits, assign 0; >> 64 is "undefined"; */
		if (likely(bits < 64))
			look_ahead >>= bits;
		else
			look_ahead = 0;
		have -= bits;

		bits = bitstream_get_bits(&bs, &tmp, 64 - have);
		if (bits < 0)
			return -EIO;
		look_ahead |= tmp << have;
		have += bits;
	}

	c->bit_offset = s;
	bm_xfer_ctx_bit_to_word_offset(c);

	return (s != c->bm_bits);
}

/*
 * decode_bitmap_c
 *
 * Return 0 when done, 1 when another iteration is needed, and a negative error
 * code upon failure.
 */
static int
decode_bitmap_c(struct drbd_peer_device *peer_device,
		struct p_compressed_bm *p,
		struct bm_xfer_ctx *c,
		unsigned int len)
{
	if (dcbp_get_code(p) == RLE_VLI_Bits)
		return recv_bm_rle_bits(peer_device, p, c, len - sizeof(*p));

	/* other variants had been implemented for evaluation,
	 * but have been dropped as this one turned out to be "best"
	 * during all our tests. */

	drbd_err(peer_device, "receive_bitmap_c: unknown encoding %u\n", p->encoding);
	change_cstate(peer_device->connection, C_PROTOCOL_ERROR, CS_HARD);
	return -EIO;
}

void INFO_bm_xfer_stats(struct drbd_peer_device *peer_device,
		const char *direction, struct bm_xfer_ctx *c)
{
	/* what would it take to transfer it "plaintext" */
	unsigned int header_size = drbd_header_size(peer_device->connection);
	unsigned int data_size = DRBD_SOCKET_BUFFER_SIZE - header_size;
	unsigned int plain =
		header_size * (DIV_ROUND_UP(c->bm_words, data_size) + 1) +
		c->bm_words * sizeof(unsigned long);
	unsigned int total = c->bytes[0] + c->bytes[1];
	unsigned int r;

	/* total can not be zero. but just in case: */
	if (total == 0)
		return;

	/* don't report if not compressed */
	if (total >= plain)
		return;

	/* total < plain. check for overflow, still */
	r = (total > UINT_MAX/1000) ? (total / (plain/1000))
		                    : (1000 * total / plain);

	if (r > 1000)
		r = 1000;

	r = 1000 - r;
	drbd_info(peer_device, "%s bitmap stats [Bytes(packets)]: plain %u(%u), RLE %u(%u), "
	     "total %u; compression: %u.%u%%\n",
			direction,
			c->bytes[1], c->packets[1],
			c->bytes[0], c->packets[0],
			total, r/10, r % 10);
}

static bool ready_for_bitmap(struct drbd_device *device)
{
	struct drbd_resource *resource = device->resource;
	bool ready = true;

	read_lock_irq(&resource->state_rwlock);
	if (device->disk_state[NOW] == D_NEGOTIATING)
		ready = false;
	if (test_bit(TWOPC_STATE_CHANGE_PENDING, &resource->flags))
		ready = false;
	read_unlock_irq(&resource->state_rwlock);

	return ready;
}

/* Since we are processing the bitfield from lower addresses to higher,
   it does not matter if the process it in 32 bit chunks or 64 bit
   chunks as long as it is little endian. (Understand it as byte stream,
   beginning with the lowest byte...) If we would use big endian
   we would need to process it from the highest address to the lowest,
   in order to be agnostic to the 32 vs 64 bits issue.

   returns 0 on failure, 1 if we successfully received it. */
static int receive_bitmap(struct drbd_connection *connection, struct packet_info *pi)
{
	struct drbd_peer_device *peer_device;
	enum drbd_repl_state repl_state;
	struct drbd_device *device;
	struct bm_xfer_ctx c;
	int err;

	peer_device = conn_peer_device(connection, pi->vnr);
	if (!peer_device)
		return -EIO;
	if (peer_device->bitmap_index == -1) {
		drbd_err(peer_device, "No bitmap allocated in receive_bitmap()!\n");
		return -EIO;
	}
	device = peer_device->device;

	/* Final repl_states become visible when the disk leaves NEGOTIATING state */
	wait_event_interruptible(device->resource->state_wait,
				 ready_for_bitmap(device));

	drbd_bm_slot_lock(peer_device, "receive bitmap", BM_LOCK_CLEAR | BM_LOCK_BULK);
	/* you are supposed to send additional out-of-sync information
	 * if you actually set bits during this phase */

	c = (struct bm_xfer_ctx) {
		.bm_bits = drbd_bm_bits(device),
		.bm_words = drbd_bm_words(device),
	};

	for(;;) {
		if (pi->cmd == P_BITMAP)
			err = receive_bitmap_plain(peer_device, pi->size, &c);
		else if (pi->cmd == P_COMPRESSED_BITMAP) {
			/* MAYBE: sanity check that we speak proto >= 90,
			 * and the feature is enabled! */
			struct p_compressed_bm *p;

			if (pi->size > DRBD_SOCKET_BUFFER_SIZE - drbd_header_size(connection)) {
				drbd_err(device, "ReportCBitmap packet too large\n");
				err = -EIO;
				goto out;
			}
			if (pi->size <= sizeof(*p)) {
				drbd_err(device, "ReportCBitmap packet too small (l:%u)\n", pi->size);
				err = -EIO;
				goto out;
			}
			err = drbd_recv_all(connection, (void **)&p, pi->size);
			if (err)
			       goto out;
			err = decode_bitmap_c(peer_device, p, &c, pi->size);
		} else {
			drbd_warn(device, "receive_bitmap: cmd neither ReportBitMap nor ReportCBitMap (is 0x%x)", pi->cmd);
			err = -EIO;
			goto out;
		}

		c.packets[pi->cmd == P_BITMAP]++;
		c.bytes[pi->cmd == P_BITMAP] += drbd_header_size(connection) + pi->size;

		if (err <= 0) {
			if (err < 0)
				goto out;
			break;
		}
		err = drbd_recv_header(connection, pi);
		if (err)
			goto out;
	}

	INFO_bm_xfer_stats(peer_device, "receive", &c);

	repl_state = peer_device->repl_state[NOW];
	if (repl_state == L_WF_BITMAP_T) {
		err = drbd_send_bitmap(device, peer_device);
		if (err)
			goto out;
	}

	drbd_bm_slot_unlock(peer_device);

	if (test_bit(B_RS_H_DONE, &peer_device->flags)) {
		/* We have entered drbd_start_resync() since starting the bitmap exchange. */
		drbd_warn(peer_device, "Received bitmap more than once; ignoring\n");
	} else if (repl_state == L_WF_BITMAP_S) {
		drbd_start_resync(peer_device, L_SYNC_SOURCE);
	} else if (repl_state == L_WF_BITMAP_T) {
		if (connection->agreed_pro_version < 110) {
			enum drbd_state_rv rv;

			/* Omit CS_WAIT_COMPLETE and CS_SERIALIZE with this state
			 * transition to avoid deadlocks. */
			rv = stable_change_repl_state(peer_device, L_WF_SYNC_UUID, CS_VERBOSE);
			D_ASSERT(device, rv == SS_SUCCESS);
		} else {
			drbd_start_resync(peer_device, L_SYNC_TARGET);
		}
	} else {
		/* admin may have requested C_DISCONNECTING,
		 * other threads may have noticed network errors */
		drbd_info(peer_device, "unexpected repl_state (%s) in receive_bitmap\n",
			  drbd_repl_str(repl_state));
	}

	return 0;
 out:
	drbd_bm_slot_unlock(peer_device);
	return err;
}

static int receive_skip(struct drbd_connection *connection, struct packet_info *pi)
{
	drbd_warn(connection, "skipping unknown optional packet type %d, l: %d!\n",
		 pi->cmd, pi->size);

	return ignore_remaining_packet(connection, pi->size);
}

static int receive_UnplugRemote(struct drbd_connection *connection, struct packet_info *pi)
{
	struct drbd_transport *transport = &connection->transport;

	/* Make sure we've acked all the data associated
	 * with the data requests being unplugged */
	transport->ops->hint(transport, DATA_STREAM, QUICKACK);

	/* just unplug all devices always, regardless which volume number */
	drbd_unplug_all_devices(connection);

	return 0;
}

static int receive_out_of_sync(struct drbd_connection *connection, struct packet_info *pi)
{
	struct drbd_peer_device *peer_device;
	struct p_block_desc *p = pi->data;
	sector_t sector;

	peer_device = conn_peer_device(connection, pi->vnr);
	if (!peer_device)
		return -EIO;

	sector = be64_to_cpu(p->sector);

	/* see also process_one_request(), before drbd_send_out_of_sync().
	 * Make sure any pending write requests that potentially may
	 * set in-sync have drained, before setting it out-of-sync.
	 * That should be implicit, because of the "epoch" and P_BARRIER logic,
	 * But let's just double-check.
	 */
	conn_wait_active_ee_empty_or_disconnect(connection);
	conn_wait_done_ee_empty_or_disconnect(connection);

	spin_lock_bh(&peer_device->resync_next_bit_lock);

	if (peer_device->repl_state[NOW] == L_SYNC_TARGET) {
		unsigned long bit = BM_SECT_TO_BIT(sector);
		if (bit < peer_device->resync_next_bit)
			peer_device->resync_next_bit = bit;
	}

	drbd_set_out_of_sync(peer_device, sector, be32_to_cpu(p->blksize));

	spin_unlock_bh(&peer_device->resync_next_bit_lock);

	return 0;
}

static int receive_dagtag(struct drbd_connection *connection, struct packet_info *pi)
{
	struct p_dagtag *p = pi->data;

	set_connection_dagtag(connection, be64_to_cpu(p->dagtag));
	return 0;
}

struct drbd_connection *drbd_connection_by_node_id(struct drbd_resource *resource, int node_id)
{
	/* Caller needs to hold rcu_read_lock(), conf_update */
	struct drbd_connection *connection;

	for_each_connection_rcu(connection, resource) {
		if (connection->peer_node_id == node_id)
			return connection;
	}

	return NULL;
}

struct drbd_connection *drbd_get_connection_by_node_id(struct drbd_resource *resource, int node_id)
{
	struct drbd_connection *connection;

	rcu_read_lock();
	connection = drbd_connection_by_node_id(resource, node_id);
	if (connection)
		kref_get(&connection->kref);
	rcu_read_unlock();

	return connection;
}

static int receive_peer_dagtag(struct drbd_connection *connection, struct packet_info *pi)
{
	struct drbd_resource *resource = connection->resource;
	struct drbd_peer_device *peer_device;
	enum drbd_repl_state new_repl_state;
	struct p_peer_dagtag *p = pi->data;
	struct drbd_connection *lost_peer;
	enum sync_strategy strategy = NO_SYNC;
	s64 dagtag_offset;
	int vnr = 0;

	lost_peer = drbd_get_connection_by_node_id(resource, be32_to_cpu(p->node_id));
	if (!lost_peer)
		return 0;

	kref_debug_get(&lost_peer->kref_debug, 12);

	if (lost_peer->cstate[NOW] == C_CONNECTED) {
		drbd_ping_peer(lost_peer);
		if (lost_peer->cstate[NOW] == C_CONNECTED)
			goto out;
	}

	idr_for_each_entry(&connection->peer_devices, peer_device, vnr) {
		enum sync_strategy ps;
		enum sync_rule rule;
		int unused;

		if (peer_device->repl_state[NOW] > L_ESTABLISHED)
			goto out;
		if (!get_ldev(peer_device->device))
			continue;
		ps = drbd_uuid_compare(peer_device, &rule, &unused);
		put_ldev(peer_device->device);

		if (strategy == NO_SYNC) {
			strategy = ps;
			if (strategy != NO_SYNC &&
			    strategy != SYNC_SOURCE_USE_BITMAP &&
			    strategy != SYNC_TARGET_USE_BITMAP) {
				drbd_info(peer_device,
					  "receive_peer_dagatg(): %s by rule=%s\n",
					  strategy_descriptor(strategy).name,
					  drbd_sync_rule_str(rule));
				goto out;
			}
		} else if (ps != strategy) {
			drbd_err(peer_device,
				 "receive_peer_dagatg(): Inconsistent resync directions %s %s\n",
				 strategy_descriptor(strategy).name, strategy_descriptor(ps).name);
			goto out;
		}
	}

	/* Need to wait until the other receiver thread has called the
	   cleanup_unacked_peer_requests() function */
	wait_event(resource->state_wait,
		   lost_peer->cstate[NOW] <= C_UNCONNECTED || lost_peer->cstate[NOW] == C_CONNECTING);

	dagtag_offset = atomic64_read(&lost_peer->last_dagtag_sector) - (s64)be64_to_cpu(p->dagtag);
	if (strategy == SYNC_SOURCE_USE_BITMAP)  {
		new_repl_state = L_WF_BITMAP_S;
	} else if (strategy == SYNC_TARGET_USE_BITMAP)  {
		new_repl_state = L_WF_BITMAP_T;
	} else {
		if (dagtag_offset > 0)
			new_repl_state = L_WF_BITMAP_S;
		else if (dagtag_offset < 0)
			new_repl_state = L_WF_BITMAP_T;
		else
			new_repl_state = L_ESTABLISHED;
	}

	if (new_repl_state != L_ESTABLISHED) {
		unsigned long irq_flags;
		enum drbd_state_rv rv;

		if (new_repl_state == L_WF_BITMAP_T) {
			connection->after_reconciliation.dagtag_sector = be64_to_cpu(p->dagtag);
			connection->after_reconciliation.lost_node_id = be32_to_cpu(p->node_id);
		}

		begin_state_change(resource, &irq_flags, CS_VERBOSE);
		idr_for_each_entry(&connection->peer_devices, peer_device, vnr) {
			__change_repl_state(peer_device, new_repl_state);
			set_bit(RECONCILIATION_RESYNC, &peer_device->flags);
		}
		rv = end_state_change(resource, &irq_flags);
		if (rv == SS_SUCCESS)
			drbd_info(connection, "Reconciliation resync because \'%s\' disappeared. (o=%d)\n",
				  lost_peer->transport.net_conf->name, (int)dagtag_offset);
		else if (rv == SS_NOTHING_TO_DO)
			drbd_info(connection, "\'%s\' disappeared (o=%d), no reconciliation since one diskless\n",
				  lost_peer->transport.net_conf->name, (int)dagtag_offset);
			/* sanitize_state() silently removes the resync and the RECONCILIATION_RESYNC bit */
		else
			drbd_info(connection, "rv = %d", rv);
	} else {
		drbd_info(connection, "No reconciliation resync even though \'%s\' disappeared. (o=%d)\n",
			  lost_peer->transport.net_conf->name, (int)dagtag_offset);

		idr_for_each_entry(&connection->peer_devices, peer_device, vnr)
			drbd_bm_clear_many_bits(peer_device, 0, -1UL);
	}

out:
	kref_debug_put(&lost_peer->kref_debug, 12);
	kref_put(&lost_peer->kref, drbd_destroy_connection);
	return 0;
}

static bool drbd_diskless_moved_on(struct drbd_peer_device *peer_device, u64 current_uuid)
{
	struct drbd_device *device = peer_device->device;
	u64 previous = peer_device->current_uuid;
	bool from_the_past = false;

	/* No exposed UUID => did not move on. */
	if (!current_uuid)
		return false;

	/* Same as last time => did not move on. */
	if ((previous & ~UUID_PRIMARY) == (current_uuid & ~UUID_PRIMARY))
		return false;

	/* Only consider the peer to have moved on if we were on the same UUID. */
	if ((previous & ~UUID_PRIMARY) != (drbd_current_uuid(device) & ~UUID_PRIMARY))
		return false;

	if (get_ldev(device)) {
		from_the_past =
			drbd_find_bitmap_by_uuid(peer_device, current_uuid & ~UUID_PRIMARY) != -1;
		if (!from_the_past)
			from_the_past = uuid_in_my_history(device, current_uuid & ~UUID_PRIMARY);
		put_ldev(device);
	}

	/* It is an old UUID => did not move on. */
	if (from_the_past)
		return false;

	return true;
}

/* Accept a new current UUID generated on a diskless node, that just became primary
   (or during handshake) */
static int receive_current_uuid(struct drbd_connection *connection, struct packet_info *pi)
{
	struct drbd_resource *resource = connection->resource;
	struct drbd_peer_device *peer_device;
	struct drbd_device *device;
	struct p_current_uuid *p = pi->data;
	u64 current_uuid, weak_nodes;
	bool moved_on;

	peer_device = conn_peer_device(connection, pi->vnr);
	if (!peer_device)
		return config_unknown_volume(connection, pi);
	device = peer_device->device;

	current_uuid = be64_to_cpu(p->uuid);
	weak_nodes = be64_to_cpu(p->weak_nodes);
	weak_nodes |= NODE_MASK(peer_device->node_id);
	moved_on = drbd_diskless_moved_on(peer_device, current_uuid);

	peer_device->current_uuid = current_uuid;

	if (get_ldev(device)) {
		struct drbd_peer_md *peer_md = &device->ldev->md.peers[peer_device->node_id];
		peer_md->flags |= MDF_NODE_EXISTS;
		put_ldev(device);
	}
	if (connection->peer_role[NOW] == R_PRIMARY)
		check_resync_source(device, weak_nodes);

	if (connection->peer_role[NOW] == R_UNKNOWN) {
		set_bit(CURRENT_UUID_RECEIVED, &peer_device->flags);
		if (moved_on && device->disk_state[NOW] > D_OUTDATED)
			peer_device->connect_state.disk = D_OUTDATED;
		return 0;
	}

	if (current_uuid == drbd_current_uuid(device))
		return 0;

	if (peer_device->repl_state[NOW] >= L_ESTABLISHED &&
	    get_ldev_if_state(device, D_UP_TO_DATE)) {
		if (connection->peer_role[NOW] == R_PRIMARY) {
			drbd_warn(peer_device, "received new current UUID: %016llX "
				  "weak_nodes=%016llX\n", current_uuid, weak_nodes);
			drbd_uuid_received_new_current(peer_device, current_uuid, weak_nodes);
			drbd_md_sync_if_dirty(device);
		} else if (moved_on) {
			if (resource->remote_state_change)
				set_bit(OUTDATE_ON_2PC_COMMIT, &device->flags);
			else
				change_disk_state(device, D_OUTDATED, CS_VERBOSE, NULL);
		}
		put_ldev(device);
	} else if (device->disk_state[NOW] == D_DISKLESS && resource->role[NOW] == R_PRIMARY) {
		drbd_uuid_set_exposed(device, peer_device->current_uuid, true);
	}

	return 0;
}

static bool interval_is_adjacent(const struct drbd_interval *i1, const struct drbd_interval *i2)
{
	return i1->sector + (i1->size >> SECTOR_SHIFT) == i2->sector;
}

/* Advance caching pointers received_last and discard_last. Return next discard to be submitted. */
static struct drbd_peer_request *drbd_advance_to_next_rs_discard(
		struct drbd_peer_device *peer_device, unsigned int align, bool submit_all)
{
	struct drbd_device *device = peer_device->device;
	struct drbd_peer_request *peer_req;
	struct drbd_peer_request *discard_last = peer_device->discard_last;
	bool discard_range_end = false;

	/* Advance received_last. */
	peer_req = list_prepare_entry(peer_device->received_last,
			&peer_device->resync_requests, recv_order);
	list_for_each_entry_continue(peer_req, &peer_device->resync_requests, recv_order) {
		if (!test_bit(INTERVAL_RECEIVED, &peer_req->i.flags) && !submit_all)
			break;

		if (peer_req->flags & EE_TRIM)
			break;

		peer_device->received_last = peer_req;
	}

	/* Advance discard_last. */
	peer_req = discard_last ? discard_last :
		list_prepare_entry(peer_device->received_last,
				&peer_device->resync_requests, recv_order);
	list_for_each_entry_continue(peer_req, &peer_device->resync_requests, recv_order) {
		if (!(peer_req->flags & EE_TRIM)) {
			discard_range_end =
				test_bit(INTERVAL_RECEIVED, &peer_req->i.flags) || submit_all;
			break;
		}

		/* Consider submitting previous discards. */
		if (discard_last && !interval_is_adjacent(&discard_last->i, &peer_req->i)) {
			discard_range_end = true;
			break;
		}

		discard_last = peer_req;

		if (IS_ALIGNED(peer_req->i.sector + (peer_req->i.size >> SECTOR_SHIFT), align)) {
			discard_range_end = true;
			break;
		}
	}

	/*
	 * If we haven't found a discard range, or that range is not
	 * finished, then there is nothing to submit.
	 */
	if (!discard_last || !(discard_range_end || discard_last->flags & EE_LAST_RESYNC_REQUEST)) {
		peer_device->discard_last = discard_last;
		return NULL;
	}

	/* Find start of discard range. */
	peer_req = list_next_entry(list_prepare_entry(peer_device->received_last,
				&peer_device->resync_requests, recv_order), recv_order);

	spin_lock(&device->interval_lock); /* irqs already disabled */
	if (peer_req != discard_last) {
		struct drbd_peer_request *peer_req_merged = peer_req;

		list_for_each_entry_continue(peer_req_merged,
				&peer_device->resync_requests, recv_order) {
			drbd_remove_interval(&device->requests, &peer_req_merged->i);
			drbd_clear_interval(&peer_req_merged->i);
			peer_req_merged->w.cb = e_end_resync_block;
			if (peer_req_merged == discard_last)
				break;
		}
	}
	drbd_update_interval_size(&peer_req->i,
			discard_last->i.size +
			((discard_last->i.sector - peer_req->i.sector) << SECTOR_SHIFT));
	spin_unlock(&device->interval_lock);

	peer_device->received_last = discard_last;
	peer_device->discard_last = NULL;

	return peer_req;
}

static void drbd_submit_rs_discard(struct drbd_peer_request *peer_req)
{
	struct drbd_peer_device *peer_device = peer_req->peer_device;
	struct drbd_connection *connection = peer_device->connection;
	struct drbd_device *device = peer_device->device;

	if (get_ldev(device)) {
		list_del(&peer_req->w.list);

		peer_req->w.cb = e_end_resync_block;
		peer_req->opf = REQ_OP_DISCARD;

		atomic_inc(&connection->backing_ee_cnt);
		drbd_conflict_submit_resync_request(peer_req);

		/* No put_ldev() here. Gets called in drbd_endio_write_sec_final(). */
	} else {
		LIST_HEAD(free_list);
		struct drbd_peer_request *t;

		if (drbd_ratelimit())
			drbd_err(device, "Cannot discard on local disk.\n");

		drbd_send_ack(peer_device, P_RS_NEG_ACK, peer_req);

		drbd_remove_peer_req_interval(peer_req);
		list_move_tail(&peer_req->w.list, &free_list);

		spin_lock_irq(&connection->peer_reqs_lock);
		drbd_unmerge_discard(peer_req, &free_list);
		spin_unlock_irq(&connection->peer_reqs_lock);

		list_for_each_entry_safe(peer_req, t, &free_list, w.list)
			drbd_free_peer_req(peer_req);
	}
}

/* Find and submit discards in resync_requests which are ready. */
void drbd_process_rs_discards(struct drbd_peer_device *peer_device, bool submit_all)
{
	struct drbd_connection *connection = peer_device->connection;
	struct drbd_device *device = peer_device->device;
	struct drbd_peer_request *peer_req;
	struct drbd_peer_request *pr_tmp;
	unsigned int align = DRBD_MAX_RS_DISCARD_SIZE;
	LIST_HEAD(work_list);

	if (get_ldev(device)) {
		/*
		 * Limit the size of the merged requests. We want to allow the size to
		 * increase up to the backing discard granularity.  If that is smaller
		 * than DRBD_MAX_RS_DISCARD_SIZE, then allow merging up to a size of
		 * DRBD_MAX_RS_DISCARD_SIZE.
		 */
		align = max(DRBD_MAX_RS_DISCARD_SIZE, bdev_discard_granularity(
					device->ldev->backing_bdev)) >> SECTOR_SHIFT;
		put_ldev(device);
	}

	spin_lock_irq(&connection->peer_reqs_lock);
	while (true) {
		peer_req = drbd_advance_to_next_rs_discard(peer_device, align, submit_all);
		if (!peer_req)
			break;

		list_add_tail(&peer_req->w.list, &work_list);
	}
	spin_unlock_irq(&connection->peer_reqs_lock);

	list_for_each_entry_safe(peer_req, pr_tmp, &work_list, w.list)
		drbd_submit_rs_discard(peer_req); /* removes it from the work_list */
}

static int receive_rs_deallocated(struct drbd_connection *connection, struct packet_info *pi)
{
	struct drbd_peer_device *peer_device;
	struct drbd_device *device;
	struct drbd_peer_request *peer_req;
	sector_t sector;
	int size, err = 0;
	u64 block_id;

	peer_device = conn_peer_device(connection, pi->vnr);
	if (!peer_device)
		return -EIO;
	device = peer_device->device;

	if (pi->cmd == P_RS_DEALLOCATED) {
		struct p_block_desc *p = pi->data;

		sector = be64_to_cpu(p->sector);
		size = be32_to_cpu(p->blksize);
		block_id = ID_SYNCER;
	} else { /* P_RS_DEALLOCATED_ID */
		struct p_block_ack *p = pi->data;

		sector = be64_to_cpu(p->sector);
		size = be32_to_cpu(p->blksize);
		block_id = p->block_id;
	}

	peer_req = find_resync_request(peer_device, INTERVAL_TYPE_MASK(INTERVAL_RESYNC_WRITE),
			sector, size, block_id);
	if (!peer_req)
		return -EIO;

	dec_rs_pending(peer_device);
	inc_unacked(peer_device);
	atomic_add(size >> 9, &device->rs_sect_ev);
	peer_req->flags |= EE_TRIM;

	drbd_process_rs_discards(peer_device, false);
	rs_sectors_came_in(peer_device, size);

	return err;
}

void drbd_last_resync_request(struct drbd_peer_device *peer_device, bool submit_all)
{
	struct drbd_connection *connection = peer_device->connection;

	spin_lock_irq(&connection->peer_reqs_lock);
	if (!list_empty(&peer_device->resync_requests)) {
		struct drbd_peer_request *peer_req = list_last_entry(&peer_device->resync_requests,
				struct drbd_peer_request, recv_order);
		peer_req->flags |= EE_LAST_RESYNC_REQUEST;
	}
	spin_unlock_irq(&connection->peer_reqs_lock);

	drbd_process_rs_discards(peer_device, submit_all);
}

static int receive_disconnect(struct drbd_connection *connection, struct packet_info *pi)
{
	change_cstate(connection, C_DISCONNECTING, CS_HARD);
	return 0;
}

struct data_cmd {
	int expect_payload;
	unsigned int pkt_size;
	int (*fn)(struct drbd_connection *, struct packet_info *);
};

static struct data_cmd drbd_cmd_handler[] = {
	[P_DATA]	    = { 1, sizeof(struct p_data), receive_Data },
	[P_DATA_REPLY]	    = { 1, sizeof(struct p_data), receive_DataReply },
	[P_RS_DATA_REPLY]   = { 1, sizeof(struct p_data), receive_RSDataReply } ,
	[P_BARRIER]	    = { 0, sizeof(struct p_barrier), receive_Barrier } ,
	[P_BITMAP]	    = { 1, 0, receive_bitmap } ,
	[P_COMPRESSED_BITMAP] = { 1, 0, receive_bitmap } ,
	[P_UNPLUG_REMOTE]   = { 0, 0, receive_UnplugRemote },
	[P_DATA_REQUEST]    = { 0, sizeof(struct p_block_req), receive_data_request },
	[P_RS_DATA_REQUEST] = { 0, sizeof(struct p_block_req), receive_data_request },
	[P_SYNC_PARAM]	    = { 1, 0, receive_SyncParam },
	[P_SYNC_PARAM89]    = { 1, 0, receive_SyncParam },
	[P_PROTOCOL]        = { 1, sizeof(struct p_protocol), receive_protocol },
	[P_UUIDS]	    = { 0, sizeof(struct p_uuids), receive_uuids },
	[P_SIZES]	    = { 0, sizeof(struct p_sizes), receive_sizes },
	[P_STATE]	    = { 0, sizeof(struct p_state), receive_state },
	[P_STATE_CHG_REQ]   = { 0, sizeof(struct p_req_state), receive_req_state },
	[P_SYNC_UUID]       = { 0, sizeof(struct p_uuid), receive_sync_uuid },
	[P_OV_REQUEST]      = { 0, sizeof(struct p_block_req), receive_data_request },
	[P_OV_REPLY]        = { 1, sizeof(struct p_block_req), receive_ov_reply },
	[P_CSUM_RS_REQUEST] = { 1, sizeof(struct p_block_req), receive_data_request },
	[P_RS_THIN_REQ]     = { 0, sizeof(struct p_block_req), receive_data_request },
	[P_DELAY_PROBE]     = { 0, sizeof(struct p_delay_probe93), receive_skip },
	[P_OUT_OF_SYNC]     = { 0, sizeof(struct p_block_desc), receive_out_of_sync },
	[P_CONN_ST_CHG_REQ] = { 0, sizeof(struct p_req_state), receive_req_state },
	[P_PROTOCOL_UPDATE] = { 1, sizeof(struct p_protocol), receive_protocol },
	[P_TWOPC_PREPARE] = { 0, sizeof(struct p_twopc_request), receive_twopc },
	[P_TWOPC_PREP_RSZ]  = { 0, sizeof(struct p_twopc_request), receive_twopc },
	[P_TWOPC_ABORT] = { 0, sizeof(struct p_twopc_request), receive_twopc },
	[P_DAGTAG]	    = { 0, sizeof(struct p_dagtag), receive_dagtag },
	[P_UUIDS110]	    = { 1, sizeof(struct p_uuids110), receive_uuids110 },
	[P_PEER_DAGTAG]     = { 0, sizeof(struct p_peer_dagtag), receive_peer_dagtag },
	[P_CURRENT_UUID]    = { 0, sizeof(struct p_current_uuid), receive_current_uuid },
	[P_TWOPC_COMMIT]    = { 0, sizeof(struct p_twopc_request), receive_twopc },
	[P_TRIM]	    = { 0, sizeof(struct p_trim), receive_Data },
	[P_ZEROES]	    = { 0, sizeof(struct p_trim), receive_Data },
	[P_RS_DEALLOCATED]  = { 0, sizeof(struct p_block_desc), receive_rs_deallocated },
	[P_RS_DEALLOCATED_ID] = { 0, sizeof(struct p_block_ack), receive_rs_deallocated },
	[P_DISCONNECT]      = { 0, 0, receive_disconnect },
	[P_RS_DAGTAG_REQ]   = { 0, sizeof(struct p_rs_req), receive_dagtag_data_request },
	[P_RS_CSUM_DAGTAG_REQ]   = { 1, sizeof(struct p_rs_req), receive_dagtag_data_request },
	[P_RS_THIN_DAGTAG_REQ]   = { 0, sizeof(struct p_rs_req), receive_dagtag_data_request },
	[P_OV_DAGTAG_REQ]   = { 0, sizeof(struct p_rs_req), receive_dagtag_data_request },
	[P_OV_DAGTAG_REPLY]   = { 1, sizeof(struct p_rs_req), receive_dagtag_ov_reply },
};

static void drbdd(struct drbd_connection *connection)
{
	struct packet_info pi;
	size_t shs; /* sub header size */
	int err;

	while (get_t_state(&connection->receiver) == RUNNING) {
		struct data_cmd const *cmd;

		drbd_thread_current_set_cpu(&connection->receiver);
		update_receiver_timing_details(connection, drbd_recv_header_maybe_unplug);
		if (drbd_recv_header_maybe_unplug(connection, &pi))
			goto err_out;

		cmd = &drbd_cmd_handler[pi.cmd];
		if (unlikely(pi.cmd >= ARRAY_SIZE(drbd_cmd_handler) || !cmd->fn)) {
			drbd_err(connection, "Unexpected data packet %s (0x%04x)",
				 drbd_packet_name(pi.cmd), pi.cmd);
			goto err_out;
		}

		shs = cmd->pkt_size;
		if (pi.cmd == P_SIZES && connection->agreed_features & DRBD_FF_WSAME)
			shs += sizeof(struct o_qlim);
		if (pi.size > shs && !cmd->expect_payload) {
			drbd_err(connection, "No payload expected %s l:%d\n",
				 drbd_packet_name(pi.cmd), pi.size);
			goto err_out;
		}
		if (pi.size < shs) {
			drbd_err(connection, "%s: unexpected packet size, expected:%d received:%d\n",
				 drbd_packet_name(pi.cmd), (int)shs, pi.size);
			goto err_out;
		}

		if (shs) {
			update_receiver_timing_details(connection, drbd_recv_all_warn);
			err = drbd_recv_all_warn(connection, &pi.data, shs);
			if (err)
				goto err_out;
			pi.size -= shs;
		}

		update_receiver_timing_details(connection, cmd->fn);
		err = cmd->fn(connection, &pi);
		if (err) {
			drbd_err(connection, "error receiving %s, e: %d l: %d!\n",
				 drbd_packet_name(pi.cmd), err, pi.size);
			goto err_out;
		}
	}
	return;

    err_out:
	change_cstate(connection, C_PROTOCOL_ERROR, CS_HARD);
}

static void drbd_cancel_conflicting_resync_requests(struct drbd_peer_device *peer_device)
{
	struct drbd_device *device = peer_device->device;
	struct conflict_worker *submit_conflict = &device->submit_conflict;
	struct rb_node *node;
	bool any_queued = false;

	spin_lock_irq(&device->interval_lock);
	for (node = rb_first(&device->requests); node; node = rb_next(node)) {
		struct drbd_interval *i = rb_entry(node, struct drbd_interval, rb);
		struct drbd_peer_request *peer_req;

		if (!drbd_interval_is_resync(i))
			continue;

		peer_req = container_of(i, struct drbd_peer_request, i);

		if (peer_req->peer_device != peer_device)
			continue;

		/* Only cancel requests which are waiting for conflicts to resolve. */
		if (test_bit(INTERVAL_SUBMITTED, &i->flags) ||
				(test_bit(INTERVAL_SENT, &i->flags) &&
				 !test_bit(INTERVAL_RECEIVED, &i->flags)) ||
				test_bit(INTERVAL_CANCELED, &i->flags))
			continue;

		set_bit(INTERVAL_CANCELED, &i->flags);

		dynamic_drbd_dbg(device,
				"Cancel %s %s request at %llus+%u (sent=%d)\n",
				test_bit(INTERVAL_SUBMIT_CONFLICT_QUEUED, &i->flags) ?
					"already queued" : "unqueued",
				drbd_interval_type_str(i),
				(unsigned long long) i->sector, i->size,
				test_bit(INTERVAL_SENT, &i->flags));

		if (test_bit(INTERVAL_SUBMIT_CONFLICT_QUEUED, &i->flags))
			continue;

		set_bit(INTERVAL_SUBMIT_CONFLICT_QUEUED, &i->flags);

		spin_lock(&submit_conflict->lock);
		switch (i->type) {
		case INTERVAL_RESYNC_WRITE:
			list_add_tail(&peer_req->w.list, &submit_conflict->resync_writes);
			break;
		case INTERVAL_RESYNC_READ:
			list_add_tail(&peer_req->w.list, &submit_conflict->resync_reads);
			break;
		default:
			drbd_err(peer_device, "Unexpected interval type in %s\n", __func__);
		}
		spin_unlock(&submit_conflict->lock);

		any_queued = true;
	}
	spin_unlock_irq(&device->interval_lock);

	if (any_queued)
		queue_work(submit_conflict->wq, &submit_conflict->worker);
}

static void cancel_dagtag_dependent_requests(struct drbd_resource *resource, unsigned int node_id)
{
	struct drbd_connection *connection;
	LIST_HEAD(work_list);
	struct drbd_peer_request *peer_req, *t;

	rcu_read_lock();
	for_each_connection_rcu(connection, resource) {
		spin_lock_irq(&connection->peer_reqs_lock);
		list_for_each_entry(peer_req, &connection->dagtag_wait_ee, w.list) {
			if (peer_req->depend_dagtag_node_id != node_id)
				continue;

			dynamic_drbd_dbg(peer_req->peer_device, "%s at %llus+%u: Wait for dagtag %llus from peer %u cancelled\n",
					drbd_interval_type_str(&peer_req->i),
					(unsigned long long) peer_req->i.sector, peer_req->i.size,
					(unsigned long long) peer_req->depend_dagtag,
					node_id);

			list_move_tail(&peer_req->w.list, &work_list);
			break;
		}
		spin_unlock_irq(&connection->peer_reqs_lock);
	}
	rcu_read_unlock();

	list_for_each_entry_safe(peer_req, t, &work_list, w.list)
		drbd_peer_resync_read_cancel(peer_req);
}

static void cleanup_resync_leftovers(struct drbd_peer_device *peer_device)
{
	peer_device->rs_total = 0;
	peer_device->rs_failed = 0;
	D_ASSERT(peer_device, atomic_read(&peer_device->rs_pending_cnt) == 0);

	del_timer_sync(&peer_device->resync_timer);
	resync_timer_fn(&peer_device->resync_timer);
	del_timer_sync(&peer_device->start_resync_timer);
}

static void free_waiting_resync_requests(struct drbd_connection *connection)
{
	LIST_HEAD(free_list);
	struct drbd_peer_device *peer_device;
	struct drbd_peer_request *peer_req, *t;
	int vnr;

	spin_lock_irq(&connection->peer_reqs_lock);
	rcu_read_lock();
	idr_for_each_entry(&connection->peer_devices, peer_device, vnr) {
		list_for_each_entry_safe(peer_req, t, &peer_device->resync_requests, recv_order) {
			drbd_list_del_resync_request(peer_req);
			list_add_tail(&peer_req->w.list, &free_list);
		}
	}
	rcu_read_unlock();

	list_for_each_entry_safe(peer_req, t, &connection->peer_reads, recv_order) {
		if (peer_req->i.type == INTERVAL_PEER_READ)
			continue;

		list_del(&peer_req->recv_order);

		if (peer_req->i.type == INTERVAL_RESYNC_READ)
			list_move_tail(&peer_req->w.list, &free_list); /* from resync_ack_ee */
		else
			list_add_tail(&peer_req->w.list, &free_list);
	}
	spin_unlock_irq(&connection->peer_reqs_lock);

	list_for_each_entry_safe(peer_req, t, &free_list, w.list) {
		/*
		 * Resync write requests waiting for peers-in-sync to be sent
		 * just need to be freed.
		 */
		if (test_bit(INTERVAL_COMPLETED, &peer_req->i.flags)) {
			drbd_free_peer_req_no_list(peer_req);
			continue;
		}

		D_ASSERT(connection, test_bit(INTERVAL_SENT, &peer_req->i.flags));
		D_ASSERT(connection, !test_bit(INTERVAL_RECEIVED, &peer_req->i.flags));
		D_ASSERT(connection, !(peer_req->flags & EE_TRIM));

		if (peer_req->i.type == INTERVAL_RESYNC_READ)
			atomic_sub(peer_req->i.size >> 9, &connection->rs_in_flight);

		dec_rs_pending(peer_req->peer_device);
		drbd_remove_peer_req_interval(peer_req);
		drbd_free_peer_req_no_list(peer_req);
	}
}

static void free_dagtag_wait_requests(struct drbd_connection *connection)
{
	LIST_HEAD(dagtag_wait_work_list);
	struct drbd_peer_request *peer_req, *t;

	spin_lock_irq(&connection->peer_reqs_lock);
	list_splice_init(&connection->dagtag_wait_ee, &dagtag_wait_work_list);
	spin_unlock_irq(&connection->peer_reqs_lock);

	list_for_each_entry_safe(peer_req, t, &dagtag_wait_work_list, w.list) {
		struct drbd_peer_device *peer_device = peer_req->peer_device;

		/* Verify requests are placed in the interval tree when
		 * the request is made, so they need to be removed if
		 * the reply was waiting for a dagtag to be reached. */
		if (peer_req->i.type == INTERVAL_OV_READ_SOURCE)
			drbd_remove_peer_req_interval(peer_req);

		drbd_free_peer_req(peer_req);
		dec_unacked(peer_device);
		put_ldev(peer_device->device);
	}
}

static void drain_resync_activity(struct drbd_connection *connection)
{
	struct drbd_peer_device *peer_device;
	int vnr;

	/*
	 * In order to understand this function, refer to the flow diagrams in
	 * the comments for make_resync_request(), make_ov_request() and
	 * receive_dagtag_data_request().
	 */

	/*
	 * We could receive data from a peer at any point. This might release a
	 * request that is waiting for a dagtag. That would cause it to
	 * progress to waiting for conflicts or the backing disk. So we need to
	 * remove these requests before flushing the other stages.
	 */
	free_dagtag_wait_requests(connection);

	/* Wait for w_resync_timer/w_e_send_csum to finish, if running. */
	drbd_flush_workqueue(&connection->sender_work);

	rcu_read_lock();
	idr_for_each_entry(&connection->peer_devices, peer_device, vnr) {
		struct drbd_device *device = peer_device->device;

		kref_get(&device->kref);
		rcu_read_unlock();

		/* Cause remaining discards to be submitted. */
		drbd_last_resync_request(peer_device, true);
		/* Cause requests waiting due to conflicts to be canceled. */
		drbd_cancel_conflicting_resync_requests(peer_device);

		kref_put(&device->kref, drbd_destroy_device);
		rcu_read_lock();
	}
	rcu_read_unlock();

	/* Drain conflicting and backing requests. */
	wait_event(connection->ee_wait, atomic_read(&connection->backing_ee_cnt) == 0);

	/* Wait for work queued when backing requests finished. */
	drbd_flush_workqueue(&connection->sender_work);

	/* Clear up and remove requests that have progressed to done_ee. */
	drbd_finish_peer_reqs(connection);

	/*
	 * Requests that are waiting for a resync reply must be removed from
	 * the interval tree and then freed.
	 */
	free_waiting_resync_requests(connection);

	/* Requests that are waiting for a dagtag on this connection must be
	 * cancelled, because the dependency will never be fulfilled. */
	cancel_dagtag_dependent_requests(connection->resource, connection->peer_node_id);

	rcu_read_lock();
	idr_for_each_entry(&connection->peer_devices, peer_device, vnr) {
		struct drbd_device *device = peer_device->device;

		kref_get(&device->kref);
		rcu_read_unlock();

		cleanup_resync_leftovers(peer_device);

		kref_put(&device->kref, drbd_destroy_device);
		rcu_read_lock();
	}
	rcu_read_unlock();
}

static void peer_device_disconnected(struct drbd_peer_device *peer_device)
{
	struct drbd_device *device = peer_device->device;

	if (test_and_clear_bit(HOLDING_UUID_READ_LOCK, &peer_device->flags))
		up_read_non_owner(&device->uuid_sem);

	clear_bit(INITIAL_STATE_SENT, &peer_device->flags);
	clear_bit(INITIAL_STATE_RECEIVED, &peer_device->flags);
	clear_bit(HAVE_SIZES, &peer_device->flags);
	clear_bit(UUIDS_RECEIVED, &peer_device->flags);
	clear_bit(CURRENT_UUID_RECEIVED, &peer_device->flags);
	clear_bit(PEER_QUORATE, &peer_device->flags);

	/* No need to start additional resyncs after reconnection. */
	peer_device->resync_again = 0;

	if (!drbd_suspended(device)) {
		struct drbd_resource *resource = device->resource;

		/* We need to create the new UUID immediately when we finish
		   requests that did not reach the lost peer.
		   But when we lost quorum we are going to finish those
		   requests with error, therefore do not create the new UUID
		   immediately! */
		if (!list_empty(&resource->transfer_log) &&
		    drbd_data_accessible(device, NOW) &&
		    !test_bit(PRIMARY_LOST_QUORUM, &device->flags) &&
		    test_and_clear_bit(NEW_CUR_UUID, &device->flags))
			drbd_check_peers_new_current_uuid(device);
	}

	drbd_md_sync(device);

	if (get_ldev(device)) {
		drbd_bitmap_io(device, &drbd_bm_write_copy_pages, "write from disconnected",
				BM_LOCK_BULK | BM_LOCK_SINGLE_SLOT, peer_device);
		put_ldev(device);
	}
}

static bool any_connection_up(struct drbd_resource *resource)
{
	struct drbd_connection *connection;
	bool rv = false;

	rcu_read_lock();
	for_each_connection_rcu(connection, resource) {
		struct drbd_transport *transport = &connection->transport;
		enum drbd_conn_state cstate = connection->cstate[NOW];

		if (cstate == C_CONNECTED ||
		    (cstate == C_CONNECTING &&
		     transport->ops->stream_ok(transport, DATA_STREAM) &&
		     transport->ops->stream_ok(transport, CONTROL_STREAM))) {
			rv = true;
			break;
		}
	}
	rcu_read_unlock();

	return rv;
}

static void cleanup_remote_state_change(struct drbd_connection *connection)
{
	struct drbd_resource *resource = connection->resource;
	struct twopc_reply *reply = &resource->twopc_reply;

	write_lock_irq(&resource->state_rwlock);
	if (resource->remote_state_change &&
	    (drbd_twopc_between_peer_and_me(connection) || !any_connection_up(resource))) {
		bool remote = reply->initiator_node_id != resource->res_opts.node_id;

		drbd_info(connection, "Aborting %s state change %u commit not possible\n",
			  remote ? "remote" : "local", reply->tid);
		if (remote) {
			__clear_remote_state_change(resource);
		} else {
			enum alt_rv alt_rv = abort_local_transaction(connection, 0);
			if (alt_rv != ALT_LOCKED)
				return;
		}
	}
	write_unlock_irq(&resource->state_rwlock);
}

static void conn_disconnect(struct drbd_connection *connection)
{
	struct drbd_resource *resource = connection->resource;
	struct drbd_peer_device *peer_device;
	enum drbd_conn_state oc;
	unsigned long irq_flags;
	int vnr, i;

	clear_bit(CONN_DRY_RUN, &connection->flags);
	clear_bit(CONN_CONGESTED, &connection->flags);

	if (connection->cstate[NOW] == C_STANDALONE)
		return;

	/* We are about to start the cleanup after connection loss.
	 * Make sure drbd_submit_bio knows about that.
	 * Usually we should be in some network failure state already,
	 * but just in case we are not, we fix it up here.
	 */
	change_cstate(connection, C_NETWORK_FAILURE, CS_HARD);

	del_connect_timer(connection);

	/* ack_receiver does not clean up anything. it must not interfere, either */
	if (connection->ack_sender) {
		destroy_workqueue(connection->ack_sender);
		connection->ack_sender = NULL;
	}

	/* restart sender thread,
	 * potentially get it out of blocking network operations */
	drbd_thread_stop(&connection->sender);
	drbd_thread_start(&connection->sender);

	drbd_transport_shutdown(connection, CLOSE_CONNECTION);

	cleanup_remote_state_change(connection);

	drain_resync_activity(connection);

	connection->after_reconciliation.lost_node_id = -1;

	/* Wait for current activity to cease.  This includes waiting for
	 * peer_request queued to the submitter workqueue. */
	wait_event(connection->ee_wait,
		atomic_read(&connection->active_ee_cnt) == 0);

	/* wait for all w_e_end_data_req, w_e_end_rsdata_req, w_send_barrier,
	 * etc. which may still be on the worker queue to be "canceled" */
	drbd_flush_workqueue(&connection->sender_work);

	drbd_finish_peer_reqs(connection);

	/* This second workqueue flush is necessary, since drbd_finish_peer_reqs()
	   might have issued a work again. The one before drbd_finish_peer_reqs() is
	   necessary to reclaim net_ee in drbd_finish_peer_reqs(). */
	drbd_flush_workqueue(&connection->sender_work);

	rcu_read_lock();
	idr_for_each_entry(&connection->peer_devices, peer_device, vnr) {
		struct drbd_device *device = peer_device->device;

		kref_get(&device->kref);
		rcu_read_unlock();

		peer_device_disconnected(peer_device);
		drbd_reconsider_queue_parameters(device, device->ldev);

		kref_put(&device->kref, drbd_destroy_device);
		rcu_read_lock();
	}
	rcu_read_unlock();

	/* Apply these changes after peer_device_disconnected() because that
	 * may cause the loss of other connections to be detected, which can
	 * change the suspended state. */
	tl_walk(connection, &connection->req_not_net_done,
			resource->cached_susp ? CONNECTION_LOST_WHILE_SUSPENDED : CONNECTION_LOST);

<<<<<<< HEAD
	i = drbd_free_peer_reqs(connection, &connection->done_ee, true);
	if (i)
		drbd_info(connection, "done_ee not empty, killed %u entries\n", i);
	i = drbd_free_peer_reqs(connection, &connection->dagtag_wait_ee, true);
	if (i)
		drbd_info(connection, "dagtag_wait_ee not empty, killed %u entries\n", i);
	i = drbd_free_peer_reqs(connection, &connection->resync_ack_ee, true);
	if (i)
		drbd_info(connection, "resync_ack_ee not empty, killed %u entries\n", i);
	i = drbd_free_peer_reqs(connection, &connection->net_ee, true);
=======
	i = drbd_free_peer_reqs(connection, &connection->read_ee);
	if (i)
		drbd_info(connection, "read_ee not empty, killed %u entries\n", i);
	i = drbd_free_peer_reqs(connection, &connection->active_ee);
	if (i)
		drbd_info(connection, "active_ee not empty, killed %u entries\n", i);
	i = drbd_free_peer_reqs(connection, &connection->sync_ee);
	if (i)
		drbd_info(connection, "sync_ee not empty, killed %u entries\n", i);
	i = drbd_free_peer_reqs(connection, &connection->net_ee);
>>>>>>> 0c145c0a
	if (i)
		drbd_info(connection, "net_ee not empty, killed %u entries\n", i);

	cleanup_unacked_peer_requests(connection);
	cleanup_peer_ack_list(connection);

	i = atomic_read(&connection->pp_in_use);
	if (i)
		drbd_info(connection, "pp_in_use = %d, expected 0\n", i);
	i = atomic_read(&connection->pp_in_use_by_net);
	if (i)
		drbd_info(connection, "pp_in_use_by_net = %d, expected 0\n", i);

	if (!list_empty(&connection->current_epoch->list))
		drbd_err(connection, "ASSERTION FAILED: connection->current_epoch->list not empty\n");
	/* ok, no more ee's on the fly, it is safe to reset the epoch_size */
	atomic_set(&connection->current_epoch->epoch_size, 0);
	connection->send.seen_any_write_yet = false;
	connection->send.current_dagtag_sector =
		resource->dagtag_sector - ((BIO_MAX_VECS << PAGE_SHIFT) >> SECTOR_SHIFT) - 1;
	connection->current_epoch->oldest_unconfirmed_peer_req = NULL;

	/* Indicate that last_dagtag_sector may no longer be up-to-date. We
	 * need to keep last_dagtag_sector because we may still need it to
	 * resolve a reconciliation resync. However, we need to avoid issuing a
	 * resync request dependent on that dagtag because the resync source
	 * may not be aware of the dagtag, even though it has newer data. This
	 * can occur if the peer has been re-started since the request with the
	 * dagtag.
	 * */
	clear_bit(RECEIVED_DAGTAG, &connection->flags);

	drbd_info(connection, "Connection closed\n");

	if (resource->role[NOW] == R_PRIMARY &&
	    connection->fencing_policy != FP_DONT_CARE &&
	    conn_highest_pdsk(connection) >= D_UNKNOWN)
		conn_try_outdate_peer_async(connection);

	drbd_maybe_khelper(NULL, connection, "disconnected");

	begin_state_change(resource, &irq_flags, CS_VERBOSE | CS_LOCAL_ONLY);
	oc = connection->cstate[NOW];
	if (oc >= C_UNCONNECTED) {
		__change_cstate(connection, C_UNCONNECTED);
		/* drbd_receiver() has to be restarted after it returns */
		drbd_thread_restart_nowait(&connection->receiver);
	}
	end_state_change(resource, &irq_flags);

	if (oc == C_DISCONNECTING)
		change_cstate(connection, C_STANDALONE, CS_VERBOSE | CS_HARD | CS_LOCAL_ONLY);
}

/*
 * We support PRO_VERSION_MIN to PRO_VERSION_MAX. The protocol version
 * we can agree on is stored in agreed_pro_version.
 *
 * feature flags and the reserved array should be enough room for future
 * enhancements of the handshake protocol, and possible plugins...
 *
 * for now, they are expected to be zero, but ignored.
 */
static int drbd_send_features(struct drbd_connection *connection)
{
	struct p_connection_features *p;

	p = __conn_prepare_command(connection, sizeof(*p), DATA_STREAM);
	if (!p)
		return -EIO;
	memset(p, 0, sizeof(*p));
	p->protocol_min = cpu_to_be32(drbd_protocol_version_min);
	p->protocol_max = cpu_to_be32(PRO_VERSION_MAX);
	p->sender_node_id = cpu_to_be32(connection->resource->res_opts.node_id);
	p->receiver_node_id = cpu_to_be32(connection->peer_node_id);
	p->feature_flags = cpu_to_be32(PRO_FEATURES);
	return __send_command(connection, -1, P_CONNECTION_FEATURES, DATA_STREAM);
}

/*
 * return values:
 *   1 yes, we have a valid connection
 *   0 oops, did not work out, please try again
 *  -1 peer talks different language,
 *     no point in trying again, please go standalone.
 */
int drbd_do_features(struct drbd_connection *connection)
{
	/* ASSERT current == connection->receiver ... */
	struct drbd_resource *resource = connection->resource;
	struct p_connection_features *p;
	const int expect = sizeof(struct p_connection_features);
	struct packet_info pi;
	int err;

	err = drbd_send_features(connection);
	if (err)
		return 0;

	err = drbd_recv_header(connection, &pi);
	if (err) {
		if (err == -EAGAIN)
			drbd_err(connection, "timeout while waiting for feature packet\n");
		return 0;
	}

	if (pi.cmd != P_CONNECTION_FEATURES) {
		drbd_err(connection, "expected ConnectionFeatures packet, received: %s (0x%04x)\n",
			 drbd_packet_name(pi.cmd), pi.cmd);
		return -1;
	}

	if (pi.size != expect) {
		drbd_err(connection, "expected ConnectionFeatures length: %u, received: %u\n",
		     expect, pi.size);
		return -1;
	}

	err = drbd_recv_all_warn(connection, (void **)&p, expect);
	if (err)
		return 0;

	p->protocol_min = be32_to_cpu(p->protocol_min);
	p->protocol_max = be32_to_cpu(p->protocol_max);
	if (p->protocol_max == 0)
		p->protocol_max = p->protocol_min;

	if (PRO_VERSION_MAX < p->protocol_min ||
	    drbd_protocol_version_min > p->protocol_max) {
		drbd_err(connection, "incompatible DRBD dialects: "
		    "I support %d-%d, peer supports %d-%d\n",
		    drbd_protocol_version_min, PRO_VERSION_MAX,
		    p->protocol_min, p->protocol_max);
		return -1;
	}

	connection->agreed_pro_version = min_t(int, PRO_VERSION_MAX, p->protocol_max);
	connection->agreed_features = PRO_FEATURES & be32_to_cpu(p->feature_flags);

	if (connection->agreed_pro_version < 110) {
		struct drbd_connection *connection2;
		bool multiple = false;

		rcu_read_lock();
		for_each_connection_rcu(connection2, resource) {
			if (connection == connection2)
				continue;
			multiple = true;
		}
		rcu_read_unlock();

		if (multiple) {
			drbd_err(connection, "Peer supports protocols %d-%d, but "
				 "multiple connections are only supported in protocol "
				 "110 and above\n", p->protocol_min, p->protocol_max);
			return -1;
		}
	}

	if (connection->agreed_pro_version >= 110) {
		if (be32_to_cpu(p->sender_node_id) != connection->peer_node_id) {
			drbd_err(connection, "Peer presented a node_id of %d instead of %d\n",
				 be32_to_cpu(p->sender_node_id), connection->peer_node_id);
			return 0;
		}
		if (be32_to_cpu(p->receiver_node_id) != resource->res_opts.node_id) {
			drbd_err(connection, "Peer expects me to have a node_id of %d instead of %d\n",
				 be32_to_cpu(p->receiver_node_id), resource->res_opts.node_id);
			return 0;
		}
	}

	drbd_info(connection, "Handshake to peer %d successful: "
			"Agreed network protocol version %d\n",
			connection->peer_node_id,
			connection->agreed_pro_version);

	drbd_info(connection, "Feature flags enabled on protocol level: 0x%x%s%s%s%s%s\n",
		  connection->agreed_features,
		  connection->agreed_features & DRBD_FF_TRIM ? " TRIM" : "",
		  connection->agreed_features & DRBD_FF_THIN_RESYNC ? " THIN_RESYNC" : "",
		  connection->agreed_features & DRBD_FF_WSAME ? " WRITE_SAME" : "",
		  connection->agreed_features & DRBD_FF_WZEROES ? " WRITE_ZEROES" : "",
		  connection->agreed_features & DRBD_FF_RESYNC_DAGTAG ? " RESYNC_DAGTAG" :
		  connection->agreed_features ? "" : " none");

	return 1;
}

#if !defined(CONFIG_CRYPTO_HMAC) && !defined(CONFIG_CRYPTO_HMAC_MODULE)
int drbd_do_auth(struct drbd_connection *connection)
{
	drbd_err(connection, "This kernel was build without CONFIG_CRYPTO_HMAC.\n");
	drbd_err(connection, "You need to disable 'cram-hmac-alg' in drbd.conf.\n");
	return -1;
}
#else
#define CHALLENGE_LEN 64 /* must be multiple of 4 */

/* Return value:
	1 - auth succeeded,
	0 - failed, try again (network error),
	-1 - auth failed, don't try again.
*/

struct auth_challenge {
	char d[CHALLENGE_LEN];
	u32 i;
} __attribute__((packed));

int drbd_do_auth(struct drbd_connection *connection)
{
	struct auth_challenge my_challenge, *peers_ch = NULL;
	void *response;
	char *right_response = NULL;
	unsigned int key_len;
	char secret[SHARED_SECRET_MAX]; /* 64 byte */
	unsigned int resp_size;
	struct shash_desc *desc;
	struct packet_info pi;
	struct net_conf *nc;
	int err, rv, dig_size;
	bool peer_is_drbd_9 = connection->agreed_pro_version >= 110;
	void *packet_body;

	rcu_read_lock();
	nc = rcu_dereference(connection->transport.net_conf);
	key_len = strlen(nc->shared_secret);
	memcpy(secret, nc->shared_secret, key_len);
	rcu_read_unlock();

	desc = kmalloc(sizeof(struct shash_desc) +
		       crypto_shash_descsize(connection->cram_hmac_tfm),
		       GFP_KERNEL);
	if (!desc) {
		rv = -1;
		goto fail;
	}
	desc->tfm = connection->cram_hmac_tfm;

	rv = crypto_shash_setkey(connection->cram_hmac_tfm, (u8 *)secret, key_len);
	if (rv) {
		drbd_err(connection, "crypto_shash_setkey() failed with %d\n", rv);
		rv = -1;
		goto fail;
	}

	get_random_bytes(my_challenge.d, sizeof(my_challenge.d));

	packet_body = __conn_prepare_command(connection, sizeof(my_challenge.d), DATA_STREAM);
	if (!packet_body) {
		rv = 0;
		goto fail;
	}
	memcpy(packet_body, my_challenge.d, sizeof(my_challenge.d));

	rv = !__send_command(connection, -1, P_AUTH_CHALLENGE, DATA_STREAM);
	if (!rv)
		goto fail;

	err = drbd_recv_header(connection, &pi);
	if (err) {
		rv = 0;
		goto fail;
	}

	if (pi.cmd != P_AUTH_CHALLENGE) {
		drbd_err(connection, "expected AuthChallenge packet, received: %s (0x%04x)\n",
			 drbd_packet_name(pi.cmd), pi.cmd);
		rv = -1;
		goto fail;
	}

	if (pi.size != sizeof(peers_ch->d)) {
		drbd_err(connection, "unexpected AuthChallenge payload.\n");
		rv = -1;
		goto fail;
	}

	peers_ch = kmalloc(sizeof(*peers_ch), GFP_NOIO);
	if (!peers_ch) {
		rv = -1;
		goto fail;
	}

	err = drbd_recv_into(connection, peers_ch->d, sizeof(peers_ch->d));
	if (err) {
		rv = 0;
		goto fail;
	}

	if (!memcmp(my_challenge.d, peers_ch->d, sizeof(my_challenge.d))) {
		drbd_err(connection, "Peer presented the same challenge!\n");
		rv = -1;
		goto fail;
	}

	resp_size = crypto_shash_digestsize(connection->cram_hmac_tfm);
	response = __conn_prepare_command(connection, resp_size, DATA_STREAM);
	if (!response) {
		rv = 0;
		goto fail;
	}

	dig_size = pi.size;
	if (peer_is_drbd_9) {
		peers_ch->i = cpu_to_be32(connection->resource->res_opts.node_id);
		dig_size += sizeof(peers_ch->i);
	}

	rv = crypto_shash_digest(desc, peers_ch->d, dig_size, response);
	if (rv) {
		drbd_err(connection, "crypto_shash_digest() failed with %d\n", rv);
		rv = -1;
		goto fail;
	}

	rv = !__send_command(connection, -1, P_AUTH_RESPONSE, DATA_STREAM);
	if (!rv)
		goto fail;

	err = drbd_recv_header(connection, &pi);
	if (err) {
		rv = 0;
		goto fail;
	}

	if (pi.cmd != P_AUTH_RESPONSE) {
		drbd_err(connection, "expected AuthResponse packet, received: %s (0x%04x)\n",
			 drbd_packet_name(pi.cmd), pi.cmd);
		rv = 0;
		goto fail;
	}

	if (pi.size != resp_size) {
		drbd_err(connection, "expected AuthResponse payload of %u bytes, received %u\n",
				resp_size, pi.size);
		rv = 0;
		goto fail;
	}

	err = drbd_recv_all(connection, &response, resp_size);
	if (err) {
		rv = 0;
		goto fail;
	}

	right_response = kmalloc(resp_size, GFP_NOIO);
	if (!right_response) {
		rv = -1;
		goto fail;
	}

	dig_size = sizeof(my_challenge.d);
	if (peer_is_drbd_9) {
		my_challenge.i = cpu_to_be32(connection->peer_node_id);
		dig_size += sizeof(my_challenge.i);
	}

	rv = crypto_shash_digest(desc, my_challenge.d, dig_size, right_response);
	if (rv) {
		drbd_err(connection, "crypto_shash_digest() failed with %d\n", rv);
		rv = -1;
		goto fail;
	}

	rv = !memcmp(response, right_response, resp_size);

	if (rv)
		drbd_info(connection, "Peer authenticated using %d bytes HMAC\n",
		     resp_size);
	else
		rv = -1;

 fail:
	kfree(peers_ch);
	kfree(right_response);
	if (desc) {
		shash_desc_zero(desc);
		kfree(desc);
	}

	return rv;
}
#endif

int drbd_receiver(struct drbd_thread *thi)
{
	struct drbd_connection *connection = thi->connection;

	if (conn_connect(connection)) {
		blk_start_plug(&connection->receiver_plug);
		drbdd(connection);
		blk_finish_plug(&connection->receiver_plug);
	}

	conn_disconnect(connection);
	return 0;
}

/* ********* acknowledge sender ******** */

static int process_peer_ack_list(struct drbd_connection *connection)
{
	struct drbd_resource *resource = connection->resource;
	struct drbd_peer_ack *peer_ack, *tmp;
	u64 node_id_mask;
	int err = 0;

	node_id_mask = NODE_MASK(connection->peer_node_id);

	spin_lock_irq(&resource->peer_ack_lock);
	peer_ack = list_first_entry(&resource->peer_ack_list, struct drbd_peer_ack, list);
	while (&peer_ack->list != &resource->peer_ack_list) {
		if (!(peer_ack->pending_mask & node_id_mask)) {
			peer_ack = list_next_entry(peer_ack, list);
			continue;
		}
		spin_unlock_irq(&resource->peer_ack_lock);

		err = drbd_send_peer_ack(connection, peer_ack);

		spin_lock_irq(&resource->peer_ack_lock);
		tmp = list_next_entry(peer_ack, list);
		peer_ack->pending_mask &= ~node_id_mask;
		drbd_destroy_peer_ack_if_done(peer_ack);
		if (err)
			break;
		peer_ack = tmp;
	}
	spin_unlock_irq(&resource->peer_ack_lock);
	return err;
}

static int got_peers_in_sync(struct drbd_connection *connection, struct packet_info *pi)
{
	struct drbd_peer_device *peer_device;
	struct drbd_device *device;
	struct p_peer_block_desc *p = pi->data;
	sector_t sector;
	u64 in_sync_b;
	int size;

	peer_device = conn_peer_device(connection, pi->vnr);
	if (!peer_device)
		return -EIO;

	device = peer_device->device;

	if (get_ldev(device)) {
		int count;

		sector = be64_to_cpu(p->sector);
		size = be32_to_cpu(p->size);
		in_sync_b = node_ids_to_bitmap(device, be64_to_cpu(p->mask));

		count = drbd_set_sync(device, sector, size, 0, in_sync_b);

		/* If we are SyncSource then we rely on P_PEERS_IN_SYNC from
		 * the peer to inform us of sync progress. Otherwise only send
		 * peers-in-sync when we have actually cleared some bits.
		 * This prevents an infinite loop with the peer. */
		if (count > 0 || peer_device->repl_state[NOW] == L_SYNC_SOURCE)
			drbd_queue_update_peers(peer_device, sector, sector + (size >> SECTOR_SHIFT));

		put_ldev(device);
	}

	return 0;
}

static int got_RqSReply(struct drbd_connection *connection, struct packet_info *pi)
{
	struct p_req_state_reply *p = pi->data;
	int retcode = be32_to_cpu(p->retcode);

	if (retcode >= SS_SUCCESS)
		set_bit(TWOPC_YES, &connection->flags);
	else {
		set_bit(TWOPC_NO, &connection->flags);
		dynamic_drbd_dbg(connection, "Requested state change failed by peer: %s (%d)\n",
			   drbd_set_st_err_str(retcode), retcode);
	}

	wake_up_all(&connection->resource->state_wait);

	return 0;
}

static int got_twopc_reply(struct drbd_connection *connection, struct packet_info *pi)
{
	struct drbd_resource *resource = connection->resource;
	struct p_twopc_reply *p = pi->data;

	write_lock_irq(&resource->state_rwlock);
	if (resource->twopc_reply.initiator_node_id == be32_to_cpu(p->initiator_node_id) &&
	    resource->twopc_reply.tid == be32_to_cpu(p->tid)) {
		dynamic_drbd_dbg(connection, "Got a %s reply for state change %u\n",
			   drbd_packet_name(pi->cmd),
			   resource->twopc_reply.tid);

		if (pi->cmd == P_TWOPC_YES) {
			struct drbd_peer_device *peer_device;
			u64 reachable_nodes;
			u64 max_size;

			switch (resource->twopc.type) {
			case TWOPC_STATE_CHANGE:
				reachable_nodes =
					be64_to_cpu(p->reachable_nodes);

				if (resource->res_opts.node_id ==
				    resource->twopc_reply.initiator_node_id &&
				    connection->peer_node_id ==
				    resource->twopc_reply.target_node_id) {
					resource->twopc_reply.target_reachable_nodes |=
						reachable_nodes;
				} else {
					resource->twopc_reply.reachable_nodes |=
						reachable_nodes;
				}
				resource->twopc_reply.primary_nodes |=
					be64_to_cpu(p->primary_nodes);
				resource->twopc_reply.weak_nodes |=
					be64_to_cpu(p->weak_nodes);
				break;
			case TWOPC_RESIZE:
				resource->twopc_reply.diskful_primary_nodes |=
					be64_to_cpu(p->diskful_primary_nodes);
				max_size = be64_to_cpu(p->max_possible_size);
				resource->twopc_reply.max_possible_size =
					min_t(sector_t, resource->twopc_reply.max_possible_size,
					      max_size);
				peer_device = conn_peer_device(connection, resource->twopc_reply.vnr);
				if (peer_device)
					peer_device->max_size = max_size;
				break;
			}
		}

		if (pi->cmd == P_TWOPC_YES)
			set_bit(TWOPC_YES, &connection->flags);
		else if (pi->cmd == P_TWOPC_NO)
			set_bit(TWOPC_NO, &connection->flags);
		else if (pi->cmd == P_TWOPC_RETRY)
			set_bit(TWOPC_RETRY, &connection->flags);
		if (cluster_wide_reply_ready(resource)) {
			int my_node_id = resource->res_opts.node_id;
			if (resource->twopc_reply.initiator_node_id == my_node_id) {
				wake_up_all(&resource->state_wait);
			} else if (resource->twopc_work.cb == NULL) {
				/* in case the timeout timer was not quicker in queuing the work... */
				resource->twopc_work.cb = nested_twopc_work;
				drbd_queue_work(&resource->work, &resource->twopc_work);
			}
		}
	} else {
		dynamic_drbd_dbg(connection, "Ignoring %s reply for state change %u\n",
			   drbd_packet_name(pi->cmd),
			   be32_to_cpu(p->tid));
	}
	write_unlock_irq(&resource->state_rwlock);

	return 0;
}

void twopc_connection_down(struct drbd_connection *connection)
{
	struct drbd_resource *resource = connection->resource;

	if (resource->twopc_reply.initiator_node_id != -1 &&
	    test_bit(TWOPC_PREPARED, &connection->flags)) {
		set_bit(TWOPC_RETRY, &connection->flags);
		if (cluster_wide_reply_ready(resource)) {
			int my_node_id = resource->res_opts.node_id;
			if (resource->twopc_reply.initiator_node_id == my_node_id) {
				wake_up_all(&resource->state_wait);
			} else if (resource->twopc_work.cb == NULL) {
				/* in case the timeout timer was not quicker in queuing the work... */
				resource->twopc_work.cb = nested_twopc_work;
				drbd_queue_work(&resource->work, &resource->twopc_work);
			}
		}
	}
}

static int got_Ping(struct drbd_connection *connection, struct packet_info *pi)
{
	queue_work(ping_ack_sender, &connection->send_ping_ack_work);
	return 0;
}

static int got_PingAck(struct drbd_connection *connection, struct packet_info *pi)
{
	clear_bit(PING_TIMEOUT_ACTIVE, &connection->flags);
	set_rcvtimeo(connection, REGULAR_TIMEOUT);

	if (!test_bit(GOT_PING_ACK, &connection->flags)) {
		set_bit(GOT_PING_ACK, &connection->flags);
		wake_up_all(&connection->resource->state_wait);
	}

	return 0;
}

static int got_IsInSync(struct drbd_connection *connection, struct packet_info *pi)
{
	struct drbd_peer_device *peer_device;
	struct drbd_device *device;
	struct drbd_peer_request *peer_req;
	struct p_block_ack *p = pi->data;
	sector_t sector = be64_to_cpu(p->sector);
	int blksize = be32_to_cpu(p->blksize);

	peer_device = conn_peer_device(connection, pi->vnr);
	if (!peer_device)
		return -EIO;
	device = peer_device->device;

	D_ASSERT(device, connection->agreed_pro_version >= 89);

	update_peer_seq(peer_device, be32_to_cpu(p->seq_num));

	/* Do not rely on the block_id from older peers. */
	if (connection->agreed_pro_version < 122)
		p->block_id = ID_SYNCER;

	peer_req = find_resync_request(peer_device, INTERVAL_TYPE_MASK(INTERVAL_RESYNC_WRITE),
			sector, blksize, p->block_id);
	if (!peer_req)
		return -EIO;

	dec_rs_pending(peer_device);

	set_bit(INTERVAL_RECEIVED, &peer_req->i.flags);

	spin_lock_irq(&connection->peer_reqs_lock);
	list_del(&peer_req->w.list);
	spin_unlock_irq(&connection->peer_reqs_lock);

	if (get_ldev(device)) {
		drbd_set_in_sync(peer_device, sector, blksize);
		/* rs_same_csums is supposed to count in units of BM_BLOCK_SIZE */
		peer_device->rs_same_csum += (blksize >> BM_BLOCK_SHIFT);
		put_ldev(device);
	}
	rs_sectors_came_in(peer_device, blksize);

	drbd_remove_peer_req_interval(peer_req);
	drbd_resync_request_complete(peer_req);
	return 0;
}

static int
validate_req_change_req_state(struct drbd_peer_device *peer_device, u64 id, sector_t sector,
			      enum drbd_interval_type type, const char *func,
			      enum drbd_req_event what, bool missing_ok)
{
	struct drbd_device *device = peer_device->device;
	struct drbd_request *req;

	spin_lock_irq(&device->interval_lock);
	req = find_request(device, type, id, sector, missing_ok, func);
	spin_unlock_irq(&device->interval_lock);
	if (unlikely(!req))
		return -EIO;
	req_mod(req, what, peer_device);

	return 0;
}

static int got_BlockAck(struct drbd_connection *connection, struct packet_info *pi)
{
	struct drbd_peer_device *peer_device;
	struct drbd_device *device;
	struct p_block_ack *p = pi->data;
	sector_t sector = be64_to_cpu(p->sector);
	enum drbd_req_event what;

	peer_device = conn_peer_device(connection, pi->vnr);
	if (!peer_device)
		return -EIO;
	device = peer_device->device;

	update_peer_seq(peer_device, be32_to_cpu(p->seq_num));

	switch (pi->cmd) {
	case P_RS_WRITE_ACK: /* agreed_pro_version < 122 */
	case P_WRITE_ACK_IN_SYNC:
		what = WRITE_ACKED_BY_PEER_AND_SIS;
		break;
	case P_WRITE_ACK:
		what = WRITE_ACKED_BY_PEER;
		break;
	case P_RECV_ACK:
		what = RECV_ACKED_BY_PEER;
		break;
	default:
		BUG();
	}

	return validate_req_change_req_state(peer_device, p->block_id, sector,
					     INTERVAL_LOCAL_WRITE, __func__,
					     what, false);
}

/* Process acks for resync writes. */
static int got_RSWriteAck(struct drbd_connection *connection, struct packet_info *pi)
{
	struct drbd_peer_device *peer_device;
	struct drbd_device *device;
	struct p_block_ack *p = pi->data;
	bool is_neg_ack = pi->cmd == P_NEG_ACK || pi->cmd == P_RS_NEG_ACK;
	sector_t sector = be64_to_cpu(p->sector);
	int size = be32_to_cpu(p->blksize);
	struct drbd_peer_request *peer_req;
	struct drbd_peer_request *peer_req_tmp;
	/* With agreed_pro_version < 122, one ack may correspond to multiple peer requests. */
	LIST_HEAD(peer_reqs);

	/* P_RS_WRITE_ACK used to be used instead of P_WRITE_ACK_IN_SYNC. */
	if (connection->agreed_pro_version < 122 && p->block_id != ID_SYNCER)
		return got_BlockAck(connection, pi);

	peer_device = conn_peer_device(connection, pi->vnr);
	if (!peer_device)
		return -EIO;
	device = peer_device->device;

	update_peer_seq(peer_device, be32_to_cpu(p->seq_num));

	if (is_neg_ack && peer_device->disk_state[NOW] == D_UP_TO_DATE)
		set_bit(GOT_NEG_ACK, &peer_device->flags);

	find_resync_requests(peer_device, &peer_reqs, sector, size, p->block_id);

	if (list_empty(&peer_reqs)) {
		drbd_err(peer_device, "Unexpected resync write ack at %llus+%u\n",
				(unsigned long long) sector, size);
		return -EIO;
	}

	if (p->block_id != ID_SYNCER && peer_reqs.next->next != &peer_reqs) {
		drbd_err(peer_device, "Resync write ack at %llus+%u matches multiple requests\n",
				(unsigned long long) sector, size);
		return -EIO;
	}

	if (is_neg_ack)
		drbd_rs_failed_io(peer_device, sector, size);
	else
		drbd_set_in_sync(peer_device, sector, size);

	atomic_sub(size >> 9, &connection->rs_in_flight);

	list_for_each_entry_safe(peer_req, peer_req_tmp, &peer_reqs, w.list) {
		dec_rs_pending(peer_device);
		drbd_resync_read_req_mod(peer_req, INTERVAL_RECEIVED);
	}
	return 0;
}

static int got_NegAck(struct drbd_connection *connection, struct packet_info *pi)
{
	struct drbd_peer_device *peer_device;
	struct drbd_device *device;
	struct p_block_ack *p = pi->data;
	sector_t sector = be64_to_cpu(p->sector);
	int size = be32_to_cpu(p->blksize);
	int err;

	/* P_NEG_ACK used to be used instead of P_RS_NEG_ACK. */
	if (p->block_id == ID_SYNCER)
		return got_RSWriteAck(connection, pi);

	peer_device = conn_peer_device(connection, pi->vnr);
	if (!peer_device)
		return -EIO;
	device = peer_device->device;

	update_peer_seq(peer_device, be32_to_cpu(p->seq_num));

	if (peer_device->disk_state[NOW] == D_UP_TO_DATE)
		set_bit(GOT_NEG_ACK, &peer_device->flags);

	err = validate_req_change_req_state(peer_device, p->block_id, sector,
			INTERVAL_LOCAL_WRITE, __func__, NEG_ACKED, true);
	if (err) {
		/* Protocol A has no P_WRITE_ACKs, but has P_NEG_ACKs.
		   The master bio might already be completed, therefore the
		   request is no longer in the collision hash. */
		/* In Protocol B we might already have got a P_RECV_ACK
		   but then get a P_NEG_ACK afterwards. */
		drbd_set_out_of_sync(peer_device, sector, size);
	}
	return 0;
}

static int got_NegDReply(struct drbd_connection *connection, struct packet_info *pi)
{
	struct drbd_peer_device *peer_device;
	struct drbd_device *device;
	struct p_block_ack *p = pi->data;
	sector_t sector = be64_to_cpu(p->sector);

	peer_device = conn_peer_device(connection, pi->vnr);
	if (!peer_device)
		return -EIO;
	device = peer_device->device;

	update_peer_seq(peer_device, be32_to_cpu(p->seq_num));

	if (drbd_ratelimit())
		drbd_warn(peer_device, "Got NegDReply; Sector %llus, len %u.\n",
				(unsigned long long)sector, be32_to_cpu(p->blksize));

	return validate_req_change_req_state(peer_device, p->block_id, sector,
					     INTERVAL_LOCAL_READ, __func__,
					     NEG_ACKED, false);
}

void drbd_unsuccessful_resync_request(struct drbd_peer_request *peer_req, bool failed)
{
	struct drbd_peer_device *peer_device = peer_req->peer_device;
	struct drbd_device *device = peer_device->device;

	if (get_ldev_if_state(device, D_DETACHING)) {
		if (failed) {
			drbd_rs_failed_io(peer_device, peer_req->i.sector, peer_req->i.size);
		} else {
			if (drbd_interval_is_verify(&peer_req->i)) {
				drbd_verify_skipped_block(peer_device, peer_req->i.sector, peer_req->i.size);
				verify_progress(peer_device, peer_req->i.sector, peer_req->i.size);
			} else {
				unsigned long bit;

				bit = BM_SECT_TO_BIT(peer_req->i.sector);
				spin_lock_bh(&peer_device->resync_next_bit_lock);
				peer_device->resync_next_bit = min(peer_device->resync_next_bit, bit);
				spin_unlock_bh(&peer_device->resync_next_bit_lock);
			}
		}

		rs_sectors_came_in(peer_device, peer_req->i.size);
		mod_timer(&peer_device->resync_timer, jiffies + RS_MAKE_REQS_INTV);
		put_ldev(device);
	}

	drbd_remove_peer_req_interval(peer_req);
	drbd_free_peer_req(peer_req);
}

static int got_NegRSDReply(struct drbd_connection *connection, struct packet_info *pi)
{
	struct drbd_peer_device *peer_device;
	struct drbd_device *device;
	struct drbd_peer_request *peer_req;
	sector_t sector;
	int size;
	struct p_block_ack *p = pi->data;

	peer_device = conn_peer_device(connection, pi->vnr);
	if (!peer_device)
		return -EIO;
	device = peer_device->device;

	sector = be64_to_cpu(p->sector);
	size = be32_to_cpu(p->blksize);

	update_peer_seq(peer_device, be32_to_cpu(p->seq_num));

	peer_req = find_resync_request(peer_device, INTERVAL_TYPE_MASK(INTERVAL_RESYNC_WRITE) |
			INTERVAL_TYPE_MASK(INTERVAL_OV_READ_SOURCE),
			sector, size, p->block_id);
	if (!peer_req)
		return -EIO;

	dec_rs_pending(peer_device);

	if (pi->cmd == P_RS_CANCEL_AHEAD)
		set_bit(SYNC_TARGET_TO_BEHIND, &peer_device->flags);

	drbd_unsuccessful_resync_request(peer_req, pi->cmd == P_NEG_RS_DREPLY);
	return 0;
}

static int got_BarrierAck(struct drbd_connection *connection, struct packet_info *pi)
{
	struct p_barrier_ack *p = pi->data;

	tl_release(connection, 0, 0, p->barrier, be32_to_cpu(p->set_size));

	return 0;
}

static int got_confirm_stable(struct drbd_connection *connection, struct packet_info *pi)
{
	struct p_confirm_stable *p = pi->data;

	tl_release(connection, p->oldest_block_id, p->youngest_block_id, 0, be32_to_cpu(p->set_size));

	return 0;
}

static int got_OVResult(struct drbd_connection *connection, struct packet_info *pi)
{
	struct drbd_peer_device *peer_device;
	struct drbd_device *device;
	struct drbd_peer_request *peer_req;
	sector_t sector;
	int size;
	u64 block_id;
	u32 seq_num;
	enum ov_result result;

	peer_device = conn_peer_device(connection, pi->vnr);
	if (!peer_device)
		return -EIO;
	device = peer_device->device;

	if (pi->cmd == P_OV_RESULT) {
		struct p_block_ack *p = pi->data;

		sector = be64_to_cpu(p->sector);
		size = be32_to_cpu(p->blksize);
		block_id = ID_SYNCER;
		seq_num = be32_to_cpu(p->seq_num);
		result = drbd_block_id_to_ov_result(be64_to_cpu(p->block_id));
	} else { /* P_OV_RESULT_ID */
		struct p_ov_result *p = pi->data;

		sector = be64_to_cpu(p->sector);
		size = be32_to_cpu(p->blksize);
		block_id = p->block_id;
		seq_num = be32_to_cpu(p->seq_num);
		result = be32_to_cpu(p->result);
	}

	update_peer_seq(peer_device, be32_to_cpu(seq_num));

	peer_req = find_resync_request(peer_device, INTERVAL_TYPE_MASK(INTERVAL_OV_READ_TARGET),
			sector, size, block_id);
	if (!peer_req)
		return -EIO;

	drbd_remove_peer_req_interval(peer_req);

	/* This may be a request that we could not cancel because the peer does
	 * not understand P_RS_CANCEL. Treat it as a skipped block. */
	if (connection->agreed_pro_version < 110 && test_bit(INTERVAL_CONFLICT, &peer_req->i.flags))
		result = OV_RESULT_SKIP;

	drbd_free_peer_req(peer_req);
	peer_req = NULL;

	if (result == OV_RESULT_SKIP)
		drbd_verify_skipped_block(peer_device, sector, size);
	if (result == OV_RESULT_OUT_OF_SYNC)
		drbd_ov_out_of_sync_found(peer_device, sector, size);
	else
		ov_out_of_sync_print(peer_device);

	if (!get_ldev(device))
		return 0;

	dec_rs_pending(peer_device);

	verify_progress(peer_device, sector, size);

	put_ldev(device);
	return 0;
}

static int got_skip(struct drbd_connection *connection, struct packet_info *pi)
{
	return 0;
}

static u64 node_id_to_mask(struct drbd_peer_md *peer_md, int node_id) __must_hold(local)
{
	int bitmap_bit = peer_md[node_id].bitmap_index;
	return (bitmap_bit >= 0) ? NODE_MASK(bitmap_bit) : 0;
}

static u64 node_ids_to_bitmap(struct drbd_device *device, u64 node_ids) __must_hold(local)
{
	struct drbd_peer_md *peer_md = device->ldev->md.peers;
	u64 bitmap_bits = 0;
	int node_id;

	for_each_set_bit(node_id, (unsigned long *)&node_ids, DRBD_NODE_ID_MAX)
		bitmap_bits |= node_id_to_mask(peer_md, node_id);
	return bitmap_bits;
}


static bool is_sync_source(struct drbd_peer_device *peer_device)
{
	return is_sync_source_state(peer_device, NOW) ||
		peer_device->repl_state[NOW] == L_WF_BITMAP_S;
}

static int w_send_out_of_sync(struct drbd_work *w, int cancel)
{
	struct drbd_peer_request *peer_req =
		container_of(w, struct drbd_peer_request, w);
	struct drbd_peer_device *peer_device = peer_req->send_oos_peer_device;
	struct drbd_device *device = peer_device->device;
	u64 in_sync = peer_req->send_oos_in_sync;
	int err;

	err = drbd_send_out_of_sync(peer_device, peer_req->i.sector, peer_req->i.size);
	peer_req->sent_oos_nodes |= NODE_MASK(peer_device->node_id);

	rcu_read_lock();
	for_each_peer_device_rcu(peer_device, device) {
		if (!(NODE_MASK(peer_device->node_id) & in_sync) &&
		    is_sync_source(peer_device) &&
		    !(peer_req->sent_oos_nodes & NODE_MASK(peer_device->node_id))) {
			rcu_read_unlock();
			peer_req->send_oos_peer_device = peer_device;
			drbd_queue_work(&peer_device->connection->sender_work,
					&peer_req->w);
			return err;
		}
	}
	rcu_read_unlock();
	drbd_free_peer_req_no_list(peer_req);

	return err;
}

static void notify_sync_targets_or_free(struct drbd_peer_request *peer_req, u64 in_sync)
{
	struct drbd_device *device = peer_req->peer_device->device;
	struct drbd_peer_device *peer_device;

	rcu_read_lock();
	for_each_peer_device_rcu(peer_device, device) {
		if (!(NODE_MASK(peer_device->node_id) & in_sync) &&
		    is_sync_source(peer_device)) {
			rcu_read_unlock();
			peer_req->sent_oos_nodes = 0;
			peer_req->send_oos_peer_device = peer_device;
			peer_req->send_oos_in_sync = in_sync;
			peer_req->w.cb = w_send_out_of_sync;
			drbd_queue_work(&peer_device->connection->sender_work,
					&peer_req->w);
			return;
		}
	}
	rcu_read_unlock();
	drbd_free_peer_req_no_list(peer_req);
}

static int got_peer_ack(struct drbd_connection *connection, struct packet_info *pi)
{
	struct p_peer_ack *p = pi->data;
	u64 dagtag, in_sync;
	struct drbd_peer_request *peer_req, *tmp;
	struct list_head work_list;

	dagtag = be64_to_cpu(p->dagtag);
	in_sync = be64_to_cpu(p->mask);

	spin_lock_irq(&connection->peer_reqs_lock);
	list_for_each_entry(peer_req, &connection->peer_requests, recv_order) {
		if (dagtag == peer_req->dagtag_sector)
			goto found;
	}
	spin_unlock_irq(&connection->peer_reqs_lock);

	drbd_err(connection, "peer request with dagtag %llu not found\n", dagtag);
	return -EIO;

found:
	list_cut_position(&work_list, &connection->peer_requests, &peer_req->recv_order);
	spin_unlock_irq(&connection->peer_reqs_lock);

	list_for_each_entry_safe(peer_req, tmp, &work_list, recv_order) {
		struct drbd_peer_device *peer_device = peer_req->peer_device;
		struct drbd_device *device = peer_device->device;
		u64 in_sync_b, mask;

		D_ASSERT(peer_device, peer_req->flags & EE_IN_ACTLOG);

		if (get_ldev(device)) {
			if ((peer_req->flags & EE_WAS_ERROR) == 0)
				in_sync_b = node_ids_to_bitmap(device, in_sync);
			else
				in_sync_b = 0;
			mask = ~node_id_to_mask(device->ldev->md.peers,
						connection->peer_node_id);

			drbd_set_sync(device, peer_req->i.sector,
				      peer_req->i.size, ~in_sync_b, mask);
			drbd_al_complete_io(device, &peer_req->i);
			put_ldev(device);
		}
		list_del(&peer_req->recv_order);
		notify_sync_targets_or_free(peer_req, in_sync);
	}
	return 0;
}

void apply_unacked_peer_requests(struct drbd_connection *connection)
{
	struct drbd_peer_request *peer_req;

	list_for_each_entry(peer_req, &connection->peer_requests, recv_order) {
		struct drbd_peer_device *peer_device = peer_req->peer_device;
		struct drbd_device *device = peer_device->device;
		int bitmap_index = peer_device->bitmap_index;
		u64 mask = ~(bitmap_index != -1 ? 1UL << bitmap_index : 0UL);

		drbd_set_sync(device, peer_req->i.sector, peer_req->i.size,
			      mask, mask);
	}
}

static void cleanup_unacked_peer_requests(struct drbd_connection *connection)
{
	struct drbd_peer_request *peer_req, *tmp;
	LIST_HEAD(work_list);

	spin_lock_irq(&connection->peer_reqs_lock);
	list_splice_init(&connection->peer_requests, &work_list);
	spin_unlock_irq(&connection->peer_reqs_lock);

	list_for_each_entry_safe(peer_req, tmp, &work_list, recv_order) {
		struct drbd_peer_device *peer_device = peer_req->peer_device;
		struct drbd_device *device = peer_device->device;
		int bitmap_index = peer_device->bitmap_index;
		u64 mask = ~(bitmap_index != -1 ? 1UL << bitmap_index : 0UL);

		if (get_ldev(device)) {
			drbd_set_sync(device, peer_req->i.sector, peer_req->i.size,
				      mask, mask);
			drbd_al_complete_io(device, &peer_req->i);
			put_ldev(device);
		}
		list_del(&peer_req->recv_order);
		notify_sync_targets_or_free(peer_req, 0);
	}
}

static void cleanup_peer_ack_list(struct drbd_connection *connection)
{
	struct drbd_resource *resource = connection->resource;
	struct drbd_peer_ack *peer_ack, *tmp;
	struct drbd_request *req;
	int idx = connection->peer_node_id;
	u64 node_id_mask = NODE_MASK(idx);

	spin_lock_irq(&resource->peer_ack_lock);
	list_for_each_entry_safe(peer_ack, tmp, &resource->peer_ack_list, list) {
		if (!(peer_ack->pending_mask & node_id_mask))
			continue;
		peer_ack->pending_mask &= ~node_id_mask;
		drbd_destroy_peer_ack_if_done(peer_ack);
	}
	req = resource->peer_ack_req;
	if (req)
		req->net_rq_state[idx] &= ~RQ_NET_SENT;
	spin_unlock_irq(&resource->peer_ack_lock);
}

static void set_rcvtimeo(struct drbd_connection *connection, enum rcv_timeou_kind kind)
{
	struct drbd_transport *transport = &connection->transport;
	struct drbd_transport_ops *tr_ops = transport->ops;
	bool ping_timeout = kind == PING_TIMEOUT;
	struct net_conf *nc;
	long t;

	rcu_read_lock();
	nc = rcu_dereference(transport->net_conf);
	t = ping_timeout ? nc->ping_timeo : nc->ping_int;
	rcu_read_unlock();

	t *= HZ;
	if (ping_timeout)
		t /= 10;

	tr_ops->set_rcvtimeo(transport, CONTROL_STREAM, t);
}

void drbd_send_ping_wf(struct work_struct *ws)
{
	struct drbd_connection *connection =
		container_of(ws, struct drbd_connection, send_ping_work);
	int err;

	set_rcvtimeo(connection, PING_TIMEOUT);
	set_bit(PING_TIMEOUT_ACTIVE, &connection->flags);
	err = drbd_send_ping(connection);
	if (err)
		change_cstate(connection, C_NETWORK_FAILURE, CS_HARD);
}

struct meta_sock_cmd {
	size_t pkt_size;
	int (*fn)(struct drbd_connection *connection, struct packet_info *);
};

static struct meta_sock_cmd ack_receiver_tbl[] = {
	[P_PING]	    = { 0, got_Ping },
	[P_PING_ACK]	    = { 0, got_PingAck },
	[P_RECV_ACK]	    = { sizeof(struct p_block_ack), got_BlockAck },
	[P_WRITE_ACK]	    = { sizeof(struct p_block_ack), got_BlockAck },
	[P_WRITE_ACK_IN_SYNC] = { sizeof(struct p_block_ack), got_BlockAck },
	[P_NEG_ACK]	    = { sizeof(struct p_block_ack), got_NegAck },
	[P_NEG_DREPLY]	    = { sizeof(struct p_block_ack), got_NegDReply },
	[P_NEG_RS_DREPLY]   = { sizeof(struct p_block_ack), got_NegRSDReply },
	[P_RS_WRITE_ACK]    = { sizeof(struct p_block_ack), got_RSWriteAck },
	[P_RS_NEG_ACK]      = { sizeof(struct p_block_ack), got_RSWriteAck },
	[P_OV_RESULT]	    = { sizeof(struct p_block_ack), got_OVResult },
	[P_OV_RESULT_ID]    = { sizeof(struct p_ov_result), got_OVResult },
	[P_BARRIER_ACK]	    = { sizeof(struct p_barrier_ack), got_BarrierAck },
	[P_CONFIRM_STABLE]  = { sizeof(struct p_confirm_stable), got_confirm_stable },
	[P_STATE_CHG_REPLY] = { sizeof(struct p_req_state_reply), got_RqSReply },
	[P_RS_IS_IN_SYNC]   = { sizeof(struct p_block_ack), got_IsInSync },
	[P_DELAY_PROBE]     = { sizeof(struct p_delay_probe93), got_skip },
	[P_RS_CANCEL]       = { sizeof(struct p_block_ack), got_NegRSDReply },
	[P_RS_CANCEL_AHEAD] = { sizeof(struct p_block_ack), got_NegRSDReply },
	[P_CONN_ST_CHG_REPLY]={ sizeof(struct p_req_state_reply), got_RqSReply },
	[P_PEER_ACK]	    = { sizeof(struct p_peer_ack), got_peer_ack },
	[P_PEERS_IN_SYNC]   = { sizeof(struct p_peer_block_desc), got_peers_in_sync },
	[P_TWOPC_YES]       = { sizeof(struct p_twopc_reply), got_twopc_reply },
	[P_TWOPC_NO]        = { sizeof(struct p_twopc_reply), got_twopc_reply },
	[P_TWOPC_RETRY]     = { sizeof(struct p_twopc_reply), got_twopc_reply },
};

static void fillup_buffer_from(struct drbd_mutable_buffer *to_fill, unsigned int need, struct drbd_const_buffer *pool)
{
	if (to_fill->avail < need) {
		unsigned int missing = min(need - to_fill->avail, pool->avail);

		memcpy(to_fill->buffer + to_fill->avail, pool->buffer, missing);
		pool->buffer += missing;
		pool->avail -= missing;
		to_fill->avail += missing;
	}
}

static int decode_meta_cmd(struct drbd_connection *connection, const u8 *pos, struct packet_info *pi)
{
	struct meta_sock_cmd *cmd;
	int payload_size;
	int err = decode_header(connection, pos, pi);

	if (err)
		return err;

	if (pi->cmd >= ARRAY_SIZE(ack_receiver_tbl)) {
		drbd_err(connection, "Unexpected meta packet %s (0x%04x)\n",
			 drbd_packet_name(pi->cmd), pi->cmd);
		return -ENOENT;
	}

	cmd = &ack_receiver_tbl[pi->cmd];
	payload_size = cmd->pkt_size;
	if (pi->size != payload_size) {
		drbd_err(connection, "Wrong packet size on meta (c: %d, l: %d)\n",
			 pi->cmd, pi->size);
		return -EINVAL;
	}

	return payload_size;
}

static int process_previous_part(struct drbd_connection *connection, struct drbd_const_buffer *pool)
{
	struct drbd_mutable_buffer *buffer = &connection->reassemble_buffer;
	const unsigned int header_size = drbd_header_size(connection);
	struct packet_info pi;
	int payload_size, packet_size;
	int err;

	fillup_buffer_from(buffer, header_size, pool);
	if (buffer->avail < header_size)
		return 0;

	payload_size = decode_meta_cmd(connection, buffer->buffer, &pi);
	if (payload_size < 0)
		return payload_size;

	packet_size = header_size + payload_size;
	fillup_buffer_from(buffer, packet_size, pool);
	if (buffer->avail < packet_size)
		return 0;

	err = ack_receiver_tbl[pi.cmd].fn(connection, &pi);
	connection->reassemble_buffer.avail = 0;
	return err;
}

void drbd_control_data_ready(struct drbd_transport *transport, struct drbd_const_buffer *pool)
{
	struct drbd_connection *connection =
		container_of(transport, struct drbd_connection, transport);
	const unsigned int header_size = drbd_header_size(connection);
	int err;

	/*	if (connection->cstate[NOW] < C_TEAR_DOWN)
		return;*/

	if (connection->reassemble_buffer.avail) {
		err = process_previous_part(connection, pool);
		if (err < 0)
			goto reconnect;
	}

	while (pool->avail >= header_size) {
		int payload_size, packet_size;
		struct packet_info pi;

		payload_size = decode_meta_cmd(connection, pool->buffer, &pi);
		if (payload_size < 0)
			goto reconnect;

		packet_size = header_size + payload_size;
		if (packet_size > pool->avail)
			goto keep_part;

		err = ack_receiver_tbl[pi.cmd].fn(connection, &pi);
		if (err)
			goto reconnect;

		pool->buffer += packet_size;
		pool->avail -= packet_size;
	}
	if (pool->avail > 0) {
keep_part:
		memcpy(connection->reassemble_buffer.buffer, pool->buffer, pool->avail);
		connection->reassemble_buffer.avail = pool->avail;
		pool->avail = 0;
	}
	return;

reconnect:
	change_cstate(connection, C_NETWORK_FAILURE, CS_HARD);
}

void drbd_control_event(struct drbd_transport *transport, enum drbd_tr_event event)
{
	struct drbd_connection *connection =
		container_of(transport, struct drbd_connection, transport);

	if (event == TIMEOUT) {
		if (!test_bit(PING_TIMEOUT_ACTIVE, &connection->flags)) {
			schedule_work(&connection->send_ping_work);
			return;
		} else {
			drbd_warn(connection, "PingAck did not arrive in time.\n");
		}
	} else if (connection->cstate[NOW] == C_CONNECTED) /* && event == CLOSED_BY_PEER */ {
		drbd_warn(connection, "meta connection shut down by peer.\n");
		if (disconnect_expected(connection))
			return;
	}

	change_cstate(connection, C_NETWORK_FAILURE, CS_HARD);
}

static bool disconnect_expected(struct drbd_connection *connection)
{
	struct drbd_resource *resource = connection->resource;
	bool expect_disconnect;

	/* We are reacting to a not-committed state change! The disconnect might
	   get aborted. This is not a problem worth much more complex code.
	   In the unlikely case, it happens that a two-phase-commit of a graceful
	   disconnect gets aborted and the control connection breaks in exactly
	   this time window, we will notice it as soon as sending something on the
	   control stream. */
	read_lock_irq(&resource->state_rwlock);
	expect_disconnect = resource->remote_state_change &&
		drbd_twopc_between_peer_and_me(connection) &&
		resource->twopc_reply.is_disconnect;
	read_unlock_irq(&resource->state_rwlock);
	return expect_disconnect;
}

void drbd_send_acks_wf(struct work_struct *ws)
{
	struct drbd_connection *connection =
		container_of(ws, struct drbd_connection, send_acks_work);
	struct drbd_transport *transport = &connection->transport;
	struct net_conf *nc;
	int tcp_cork, err;

	rcu_read_lock();
	nc = rcu_dereference(transport->net_conf);
	tcp_cork = nc->tcp_cork;
	rcu_read_unlock();

	/* TODO: conditionally cork; it may hurt latency if we cork without
	   much to send */
	if (tcp_cork)
		drbd_cork(connection, CONTROL_STREAM);
	err = drbd_finish_peer_reqs(connection);

	/* but unconditionally uncork unless disabled */
	if (tcp_cork)
		drbd_uncork(connection, CONTROL_STREAM);

	if (err)
		change_cstate(connection, C_NETWORK_FAILURE, CS_HARD);
}

void drbd_send_peer_ack_wf(struct work_struct *ws)
{
	struct drbd_connection *connection =
		container_of(ws, struct drbd_connection, peer_ack_work);

	if (process_peer_ack_list(connection))
		change_cstate(connection, C_NETWORK_FAILURE, CS_HARD);
}

EXPORT_SYMBOL(drbd_alloc_pages); /* for transports */
EXPORT_SYMBOL(drbd_free_pages);
EXPORT_SYMBOL(drbd_control_data_ready);
EXPORT_SYMBOL(drbd_control_event);<|MERGE_RESOLUTION|>--- conflicted
+++ resolved
@@ -499,14 +499,10 @@
 	spin_unlock_irq(&connection->peer_reqs_lock);
 
 	list_for_each_entry_safe(peer_req, t, &reclaimed, w.list)
-<<<<<<< HEAD
-		drbd_free_net_peer_req(peer_req);
+		drbd_free_peer_req(peer_req);
 
 	if (page_chain)
 		drbd_free_pages(&connection->transport, page_chain, false);
-=======
-		drbd_free_peer_req(peer_req);
->>>>>>> 0c145c0a
 }
 
 /**
@@ -641,11 +637,11 @@
 	return peer_req;
 }
 
-<<<<<<< HEAD
-void __drbd_free_peer_req(struct drbd_peer_request *peer_req, bool on_recv_order, bool is_net)
+void __drbd_free_peer_req(struct drbd_peer_request *peer_req, bool on_recv_order)
 {
 	struct drbd_peer_device *peer_device = peer_req->peer_device;
 	struct drbd_connection *connection = peer_device->connection;
+	bool is_net = peer_req->flags & EE_ON_NET_LIST;
 
 	if (on_recv_order) {
 		spin_lock_irq(&connection->peer_reqs_lock);
@@ -655,12 +651,6 @@
 			list_del(&peer_req->recv_order);
 		spin_unlock_irq(&connection->peer_reqs_lock);
 	}
-=======
-void drbd_free_peer_req(struct drbd_peer_request *peer_req)
-{
-	struct drbd_peer_device *peer_device = peer_req->peer_device;
-	bool is_net = peer_req->flags & EE_ON_NET_LIST;
->>>>>>> 0c145c0a
 
 	if (peer_req->flags & EE_HAS_DIGEST)
 		kfree(peer_req->digest);
@@ -681,11 +671,7 @@
 	spin_unlock_irq(&connection->peer_reqs_lock);
 
 	list_for_each_entry_safe(peer_req, t, &work_list, w.list) {
-<<<<<<< HEAD
-		__drbd_free_peer_req(peer_req, true, is_net_ee);
-=======
-		drbd_free_peer_req(peer_req);
->>>>>>> 0c145c0a
+		__drbd_free_peer_req(peer_req, true);
 		count++;
 	}
 	return count;
@@ -9661,29 +9647,16 @@
 	tl_walk(connection, &connection->req_not_net_done,
 			resource->cached_susp ? CONNECTION_LOST_WHILE_SUSPENDED : CONNECTION_LOST);
 
-<<<<<<< HEAD
-	i = drbd_free_peer_reqs(connection, &connection->done_ee, true);
+	i = drbd_free_peer_reqs(connection, &connection->done_ee);
 	if (i)
 		drbd_info(connection, "done_ee not empty, killed %u entries\n", i);
-	i = drbd_free_peer_reqs(connection, &connection->dagtag_wait_ee, true);
+	i = drbd_free_peer_reqs(connection, &connection->dagtag_wait_ee);
 	if (i)
 		drbd_info(connection, "dagtag_wait_ee not empty, killed %u entries\n", i);
-	i = drbd_free_peer_reqs(connection, &connection->resync_ack_ee, true);
+	i = drbd_free_peer_reqs(connection, &connection->resync_ack_ee);
 	if (i)
 		drbd_info(connection, "resync_ack_ee not empty, killed %u entries\n", i);
-	i = drbd_free_peer_reqs(connection, &connection->net_ee, true);
-=======
-	i = drbd_free_peer_reqs(connection, &connection->read_ee);
-	if (i)
-		drbd_info(connection, "read_ee not empty, killed %u entries\n", i);
-	i = drbd_free_peer_reqs(connection, &connection->active_ee);
-	if (i)
-		drbd_info(connection, "active_ee not empty, killed %u entries\n", i);
-	i = drbd_free_peer_reqs(connection, &connection->sync_ee);
-	if (i)
-		drbd_info(connection, "sync_ee not empty, killed %u entries\n", i);
 	i = drbd_free_peer_reqs(connection, &connection->net_ee);
->>>>>>> 0c145c0a
 	if (i)
 		drbd_info(connection, "net_ee not empty, killed %u entries\n", i);
 
