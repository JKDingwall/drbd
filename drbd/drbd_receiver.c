--- conflicted
+++ resolved
@@ -1025,13 +1025,8 @@
 	       INFO("submit EE (RS)WRITE sec=%llus size=%u ee=%p\n",
 		    (unsigned long long)e->sector, e->size, e);
 	       );
-<<<<<<< HEAD
-	drbd_generic_make_request(mdev, WRITE, DRBD_FAULT_RS_WR,
-					e->private_bio);
-=======
 	dump_internal_bio("Sec", mdev, e->private_bio, 0);
 	drbd_generic_make_request(mdev, DRBD_FAULT_RS_WR, e->private_bio);
->>>>>>> 4eb23eb3
 	/* accounting done in endio */
 
 	maybe_kick_lo(mdev);
@@ -1302,17 +1297,9 @@
 
 	dp_flags = be32_to_cpu(p->dp_flags);
 	if (dp_flags & DP_HARDBARRIER)
-<<<<<<< HEAD
-		e->private_bio->bi_rw |= BIO_RW_BARRIER;
-
-	if (dp_flags & DP_RW_SYNC)
-		e->private_bio->bi_rw |= BIO_RW_SYNC;
-
-=======
 		rw |= (1<<BIO_RW_BARRIER);
 	if (dp_flags & DP_RW_SYNC)
 		rw |= (1<<BIO_RW_SYNC);
->>>>>>> 4eb23eb3
 	if (dp_flags & DP_MAY_SET_IN_SYNC)
 		e->flags |= EE_MAY_SET_IN_SYNC;
 
@@ -1544,14 +1531,9 @@
 		    (unsigned long long)e->sector, e->size, e);
 	       );
 	/* FIXME drbd_al_begin_io in case we have two primaries... */
-<<<<<<< HEAD
-	drbd_generic_make_request(mdev, WRITE, DRBD_FAULT_DT_WR,
-					e->private_bio);
-=======
 	e->private_bio->bi_rw = rw;
 	dump_internal_bio("Sec", mdev, e->private_bio, 0);
 	drbd_generic_make_request(mdev, DRBD_FAULT_DT_WR, e->private_bio);
->>>>>>> 4eb23eb3
 	/* accounting done in endio */
 
 	maybe_kick_lo(mdev);
@@ -1651,14 +1633,9 @@
 	       INFO("submit EE READ sec=%llus size=%u ee=%p\n",
 		    (unsigned long long)e->sector, e->size, e);
 	       );
-<<<<<<< HEAD
-	/* FIXME actually, it could be a READA originating from the peer ... */
-	drbd_generic_make_request(mdev, READ, fault_type, e->private_bio);
-=======
 
 	dump_internal_bio("Sec", mdev, e->private_bio, 0);
 	drbd_generic_make_request(mdev, fault_type, e->private_bio);
->>>>>>> 4eb23eb3
 	maybe_kick_lo(mdev);
 
 	return TRUE;
@@ -2169,12 +2146,8 @@
 	struct Drbd_Sizes_Packet *p = (struct Drbd_Sizes_Packet *)h;
 	unsigned int max_seg_s;
 	sector_t p_size, p_usize, my_usize;
-<<<<<<< HEAD
+	int ldsc = 0; /* local disk size changed */
 	enum drbd_conns nconn;
-=======
-	int ldsc = 0; /* local disk size changed */
-	drbd_conns_t nconn;
->>>>>>> 4eb23eb3
 	int dd;
 
 	ERR_IF(h->length != (sizeof(*p)-sizeof(*h))) return FALSE;
@@ -2261,16 +2234,12 @@
 		}
 	}
 
-<<<<<<< HEAD
 	if (inc_local(mdev)) {
-=======
-	if(inc_local(mdev)) {
 		if (mdev->bc->known_size != drbd_get_capacity(mdev->bc->backing_bdev)) {
 			mdev->bc->known_size = drbd_get_capacity(mdev->bc->backing_bdev);
 			ldsc = 1;
 		}
 
->>>>>>> 4eb23eb3
 		max_seg_s = be32_to_cpu(p->max_segment_size);
 		if (max_seg_s != mdev->rq_queue->max_segment_size)
 			drbd_setup_queue_param(mdev, max_seg_s);
@@ -2279,19 +2248,11 @@
 		dec_local(mdev);
 	}
 
-<<<<<<< HEAD
 	if (mdev->state.conn > WFReportParams) {
 		if ( be64_to_cpu(p->c_size) !=
-		    drbd_get_capacity(mdev->this_bdev) ) {
+		    drbd_get_capacity(mdev->this_bdev) || ldsc ) {
 			/* we have different sizes, probabely peer
 			 * needs to know my new size... */
-=======
-	if (mdev->state.conn > WFReportParams ) {
-		if( be64_to_cpu(p->c_size) !=
-		    drbd_get_capacity(mdev->this_bdev) || ldsc ) {
-			// we have different sizes, probabely peer
-			// needs to know my new size...
->>>>>>> 4eb23eb3
 			drbd_send_sizes(mdev);
 		}
 	}
@@ -2399,31 +2360,15 @@
 	if (nconn == WFReportParams)
 		nconn = Connected;
 
-<<<<<<< HEAD
-	if (mdev->p_uuid && oconn <= Connected &&
-	    peer_state.disk >= Negotiating &&
+	if (mdev->p_uuid && peer_state.disk >= Negotiating &&
 	    inc_local_if_state(mdev, Negotiating) ) {
-		nconn = drbd_sync_handshake(mdev,
-				peer_state.role, peer_state.disk);
-		dec_local(mdev);
-
-		if (nconn == conn_mask)
-			return FALSE;
-	}
-
-	spin_lock_irq(&mdev->req_lock);
-	if (mdev->state.conn != oconn)
-		goto retry;
-=======
-	if (mdev->p_uuid && peer_state.disk >= Negotiating &&
-	    inc_local_if_state(mdev,Negotiating) ) {
 		int cr; /* consider resync */
 
 		cr  = (oconn < Connected);
 		cr |= (oconn == Connected &&
 		       (peer_state.disk == Negotiating ||
 			mdev->state.disk == Negotiating));
-		cr |= test_bit(CONSIDER_RESYNC,&mdev->flags); /* peer forced */
+		cr |= test_bit(CONSIDER_RESYNC, &mdev->flags); /* peer forced */
 		cr |= (oconn == Connected && peer_state.conn > Connected);
 
 		if (cr) nconn=drbd_sync_handshake(mdev, peer_state.role, peer_state.disk);
@@ -2433,9 +2378,9 @@
 	}
 
 	spin_lock_irq(&mdev->req_lock);
-	if( mdev->state.conn != oconn ) goto retry;
+	if (mdev->state.conn != oconn)
+		goto retry;
 	clear_bit(CONSIDER_RESYNC, &mdev->flags);
->>>>>>> 4eb23eb3
 	os = mdev->state;
 	ns.i = mdev->state.i;
 	ns.conn = nconn;
