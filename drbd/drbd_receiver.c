--- conflicted
+++ resolved
@@ -9127,16 +9127,9 @@
 	clear_bit(UUIDS_RECEIVED, &peer_device->flags);
 	clear_bit(CURRENT_UUID_RECEIVED, &peer_device->flags);
 
-<<<<<<< HEAD
-=======
 	/* No need to start additional resyncs after reconnection. */
 	peer_device->resync_again = 0;
 
-	/* need to do it again, drbd_finish_peer_reqs() may have populated it
-	 * again via drbd_try_clear_on_disk_bm(). */
-	drbd_rs_cancel_all(peer_device);
-
->>>>>>> 893ea25c
 	if (!drbd_suspended(device)) {
 		struct drbd_resource *resource = device->resource;
 
