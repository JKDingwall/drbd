--- conflicted
+++ resolved
@@ -1771,31 +1771,15 @@
 	unsigned nr_pages = (ds + PAGE_SIZE -1) >> PAGE_SHIFT;
 	int err = -ENOMEM;
 
-<<<<<<< HEAD
-	if (rw & DRBD_REQ_DISCARD) {
-		struct request_queue *q = bdev_get_queue(device->ldev->backing_bdev);
-		if (!blk_queue_discard(q)) {
-			/* wait for all pending IO completions, before we start
-			 * zeroing things out. */
-			conn_wait_active_ee_empty(peer_req->peer_device->connection);
-			if (blkdev_issue_zeroout(device->ldev->backing_bdev,
-				sector, ds >> 9, GFP_NOIO))
-				peer_req->flags |= EE_WAS_ERROR;
-			drbd_endio_write_sec_final(peer_req);
-			return 0;
-		}
-		nr_pages = 0; /* discards don't have any payload. */
-=======
 	if (peer_req->flags & EE_IS_TRIM_USE_ZEROOUT) {
 		/* wait for all pending IO completions, before we start
 		 * zeroing things out. */
-		conn_wait_active_ee_empty(first_peer_device(device)->connection);
+		conn_wait_active_ee_empty(peer_req->peer_device->connection);
 		if (blkdev_issue_zeroout(device->ldev->backing_bdev,
 			sector, ds >> 9, GFP_NOIO))
 			peer_req->flags |= EE_WAS_ERROR;
 		drbd_endio_write_sec_final(peer_req);
 		return 0;
->>>>>>> bc21b65e
 	}
 
 	if (peer_req->flags & EE_IS_TRIM)
@@ -2921,18 +2905,14 @@
 		update_peer_seq(peer_device, peer_seq);
 		spin_lock_irq(&device->resource->req_lock);
 	}
-<<<<<<< HEAD
-	list_add(&peer_req->w.list, &device->active_ee);
-	if (connection->agreed_pro_version >= 110)
-		list_add_tail(&peer_req->recv_order, &connection->peer_requests);
-=======
 	/* if we use the zeroout fallback code, we process synchronously
 	 * and we wait for all pending requests, respectively wait for
 	 * active_ee to become empty in drbd_submit_peer_request();
 	 * better not add ourselves here. */
 	if ((peer_req->flags & EE_IS_TRIM_USE_ZEROOUT) == 0)
 		list_add(&peer_req->w.list, &device->active_ee);
->>>>>>> bc21b65e
+	if (connection->agreed_pro_version >= 110)
+		list_add_tail(&peer_req->recv_order, &connection->peer_requests);
 	spin_unlock_irq(&device->resource->req_lock);
 
 	if (peer_device->repl_state[NOW] == L_SYNC_TARGET)
