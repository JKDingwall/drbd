--- conflicted
+++ resolved
@@ -925,33 +925,10 @@
 	atomic_set(&connection->ap_in_flight, 0);
 	atomic_set(&connection->rs_in_flight, 0);
 
-<<<<<<< HEAD
-	if (connection->agreed_pro_version >= 117)
-=======
-	if (connection->agreed_pro_version >= 110) {
-		/* Allow 5 seconds for the two-phase commits */
-		transport->ops->set_rcvtimeo(transport, DATA_STREAM, ping_timeo * 10 * HZ);
-
-		if (connection->agreed_pro_version == 117)
-			conn_connect2(connection);
-
-		if (resource->res_opts.node_id < connection->peer_node_id) {
-			kref_get(&connection->kref);
-			kref_debug_get(&connection->kref_debug, 11);
-			connection->connect_timer_work.cb = connect_work;
-			timeout = twopc_retry_timeout(resource, 0);
-			drbd_debug(connection, "Waiting for %ums to avoid transaction "
-				   "conflicts\n", jiffies_to_msecs(timeout));
-			connection->connect_timer.expires = jiffies + timeout;
-			add_timer(&connection->connect_timer);
-		}
-	} else {
-		enum drbd_state_rv rv;
-		rv = change_cstate(connection, C_CONNECTED,
-				   CS_VERBOSE | CS_WAIT_COMPLETE | CS_SERIALIZE | CS_LOCAL_ONLY);
-		if (rv < SS_SUCCESS || connection->cstate[NOW] != C_CONNECTED)
-			goto retry;
->>>>>>> e595bfc6
+	/* Allow 5 seconds for the two-phase commits */
+	transport->ops->set_rcvtimeo(transport, DATA_STREAM, ping_timeo * 10 * HZ);
+
+	if (connection->agreed_pro_version == 117)
 		conn_connect2(connection);
 
 	if (resource->res_opts.node_id < connection->peer_node_id) {
