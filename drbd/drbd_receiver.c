--- conflicted
+++ resolved
@@ -2676,16 +2676,12 @@
 {
 	if (mdev->state.disk >= Inconsistent)
 		drbd_kick_lo(mdev);
-<<<<<<< HEAD
-	return TRUE; /* cannot fail. */
-=======
 
 	/* Make sure we've acked all the TCP data associated
 	 * with the data requests being unplugged */
 	drbd_tcp_quickack(mdev->data.socket);
 
-	return TRUE;
->>>>>>> e79ccb03
+	return TRUE; /* cannot fail. */
 }
 
 typedef int (*drbd_cmd_handler_f)(struct drbd_conf *, struct Drbd_Header *);
