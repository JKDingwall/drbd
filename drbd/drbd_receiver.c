/*
   drbd_receiver.c

   This file is part of DRBD by Philipp Reisner and Lars Ellenberg.

   Copyright (C) 2001-2008, LINBIT Information Technologies GmbH.
   Copyright (C) 1999-2008, Philipp Reisner <philipp.reisner@linbit.com>.
   Copyright (C) 2002-2008, Lars Ellenberg <lars.ellenberg@linbit.com>.

   drbd is free software; you can redistribute it and/or modify
   it under the terms of the GNU General Public License as published by
   the Free Software Foundation; either version 2, or (at your option)
   any later version.

   drbd is distributed in the hope that it will be useful,
   but WITHOUT ANY WARRANTY; without even the implied warranty of
   MERCHANTABILITY or FITNESS FOR A PARTICULAR PURPOSE.  See the
   GNU General Public License for more details.

   You should have received a copy of the GNU General Public License
   along with drbd; see the file COPYING.  If not, write to
   the Free Software Foundation, 675 Mass Ave, Cambridge, MA 02139, USA.
 */


#include <linux/autoconf.h>
#include <linux/module.h>

#include <asm/uaccess.h>
#include <net/sock.h>

#include <linux/drbd.h>
#include <linux/fs.h>
#include <linux/file.h>
#include <linux/in.h>
#include <linux/mm.h>
#include <linux/memcontrol.h>
#include <linux/mm_inline.h>
#include <linux/slab.h>
#include <linux/pkt_sched.h>
#define __KERNEL_SYSCALLS__
#include <linux/unistd.h>
#include <linux/vmalloc.h>
#include <linux/random.h>
#include "drbd_int.h"
#include "drbd_protocol.h"
#include "drbd_req.h"
#include "drbd_vli.h"
#include <linux/scatterlist.h>

struct flush_work {
	struct drbd_work w;
	struct drbd_device *device;
	struct drbd_epoch *epoch;
};

struct packet_info {
	enum drbd_packet cmd;
	unsigned int size;
	int vnr;
	void *data;
};

enum finish_epoch {
	FE_STILL_LIVE,
	FE_DESTROYED,
	FE_RECYCLED,
};

STATIC int drbd_do_features(struct drbd_connection *connection);
STATIC int drbd_do_auth(struct drbd_connection *connection);
static int drbd_disconnected(struct drbd_peer_device *);

STATIC enum finish_epoch drbd_may_finish_epoch(struct drbd_connection *, struct drbd_epoch *, enum epoch_event);
STATIC int e_end_block(struct drbd_work *, int);

static struct drbd_epoch *previous_epoch(struct drbd_connection *connection, struct drbd_epoch *epoch)
{
	struct drbd_epoch *prev;
	spin_lock(&connection->epoch_lock);
	prev = list_entry(epoch->list.prev, struct drbd_epoch, list);
	if (prev == epoch || prev == connection->current_epoch)
		prev = NULL;
	spin_unlock(&connection->epoch_lock);
	return prev;
}

#define GFP_TRY	(__GFP_HIGHMEM | __GFP_NOWARN)

/*
 * some helper functions to deal with single linked page lists,
 * page->private being our "next" pointer.
 */

/* If at least n pages are linked at head, get n pages off.
 * Otherwise, don't modify head, and return NULL.
 * Locking is the responsibility of the caller.
 */
static struct page *page_chain_del(struct page **head, int n)
{
	struct page *page;
	struct page *tmp;

	BUG_ON(!n);
	BUG_ON(!head);

	page = *head;

	if (!page)
		return NULL;

	while (page) {
		tmp = page_chain_next(page);
		if (--n == 0)
			break; /* found sufficient pages */
		if (tmp == NULL)
			/* insufficient pages, don't use any of them. */
			return NULL;
		page = tmp;
	}

	/* add end of list marker for the returned list */
	set_page_private(page, 0);
	/* actual return value, and adjustment of head */
	page = *head;
	*head = tmp;
	return page;
}

/* may be used outside of locks to find the tail of a (usually short)
 * "private" page chain, before adding it back to a global chain head
 * with page_chain_add() under a spinlock. */
static struct page *page_chain_tail(struct page *page, int *len)
{
	struct page *tmp;
	int i = 1;
	while ((tmp = page_chain_next(page)))
		++i, page = tmp;
	if (len)
		*len = i;
	return page;
}

static int page_chain_free(struct page *page)
{
	struct page *tmp;
	int i = 0;
	page_chain_for_each_safe(page, tmp) {
		put_page(page);
		++i;
	}
	return i;
}

static void page_chain_add(struct page **head,
		struct page *chain_first, struct page *chain_last)
{
#if 1
	struct page *tmp;
	tmp = page_chain_tail(chain_first, NULL);
	BUG_ON(tmp != chain_last);
#endif

	/* add chain to head */
	set_page_private(chain_last, (unsigned long)*head);
	*head = chain_first;
}

static struct page *__drbd_alloc_pages(struct drbd_device *device,
				       unsigned int number)
{
	struct page *page = NULL;
	struct page *tmp = NULL;
	unsigned int i = 0;

	/* Yes, testing drbd_pp_vacant outside the lock is racy.
	 * So what. It saves a spin_lock. */
	if (drbd_pp_vacant >= number) {
		spin_lock(&drbd_pp_lock);
		page = page_chain_del(&drbd_pp_pool, number);
		if (page)
			drbd_pp_vacant -= number;
		spin_unlock(&drbd_pp_lock);
		if (page)
			return page;
	}

	/* GFP_TRY, because we must not cause arbitrary write-out: in a DRBD
	 * "criss-cross" setup, that might cause write-out on some other DRBD,
	 * which in turn might block on the other node at this very place.  */
	for (i = 0; i < number; i++) {
		tmp = alloc_page(GFP_TRY);
		if (!tmp)
			break;
		set_page_private(tmp, (unsigned long)page);
		page = tmp;
	}

	if (i == number)
		return page;

	/* Not enough pages immediately available this time.
	 * No need to jump around here, drbd_alloc_pages will retry this
	 * function "soon". */
	if (page) {
		tmp = page_chain_tail(page, NULL);
		spin_lock(&drbd_pp_lock);
		page_chain_add(&drbd_pp_pool, page, tmp);
		drbd_pp_vacant += i;
		spin_unlock(&drbd_pp_lock);
	}
	return NULL;
}

static void reclaim_finished_net_peer_reqs(struct drbd_device *device,
					   struct list_head *to_be_freed)
{
	struct drbd_peer_request *peer_req, *tmp;

	/* The EEs are always appended to the end of the list. Since
	   they are sent in order over the wire, they have to finish
	   in order. As soon as we see the first not finished we can
	   stop to examine the list... */

	list_for_each_entry_safe(peer_req, tmp, &device->net_ee, w.list) {
		if (drbd_peer_req_has_active_page(peer_req))
			break;
		list_move(&peer_req->w.list, to_be_freed);
	}
}

static void drbd_reclaim_net(struct drbd_device *device)
{
	LIST_HEAD(reclaimed);
	struct drbd_peer_request *peer_req, *t;

	spin_lock_irq(&device->resource->req_lock);
	reclaim_finished_net_peer_reqs(device, &reclaimed);
	spin_unlock_irq(&device->resource->req_lock);

	list_for_each_entry_safe(peer_req, t, &reclaimed, w.list)
		drbd_free_net_peer_req(device, peer_req);
}

/**
 * drbd_alloc_pages() - Returns @number pages, retries forever (or until signalled)
 * @device:	DRBD device.
 * @number:	number of pages requested
 * @retry:	whether to retry, if not enough pages are available right now
 *
 * Tries to allocate number pages, first from our own page pool, then from
 * the kernel, unless this allocation would exceed the max_buffers setting.
 * Possibly retry until DRBD frees sufficient pages somewhere else.
 *
 * Returns a page chain linked via page->private.
 */
struct page *drbd_alloc_pages(struct drbd_peer_device *peer_device, unsigned int number,
			      bool retry)
{
	struct drbd_device *device = peer_device->device;
	struct page *page = NULL;
	DEFINE_WAIT(wait);

	if (atomic_read(&device->pp_in_use) < device->device_conf.max_buffers)
		page = __drbd_alloc_pages(device, number);

	while (page == NULL) {
		prepare_to_wait(&drbd_pp_wait, &wait, TASK_INTERRUPTIBLE);

		drbd_reclaim_net(device);

		if (atomic_read(&device->pp_in_use) < device->device_conf.max_buffers) {
			page = __drbd_alloc_pages(device, number);
			if (page)
				break;
		}

		if (!retry)
			break;

		if (signal_pending(current)) {
			drbd_warn(device, "drbd_alloc_pages interrupted!\n");
			break;
		}

		schedule();
	}
	finish_wait(&drbd_pp_wait, &wait);

	if (page)
		atomic_add(number, &device->pp_in_use);
	return page;
}

/* Must not be used from irq, as that may deadlock: see drbd_alloc_pages.
 * Is also used from inside an other spin_lock_irq(&resource->req_lock);
 * Either links the page chain back to the global pool,
 * or returns all pages to the system. */
STATIC void drbd_free_pages(struct drbd_device *device, struct page *page, int is_net)
{
	atomic_t *a = is_net ? &device->pp_in_use_by_net : &device->pp_in_use;
	int i;

	if (drbd_pp_vacant > (DRBD_MAX_BIO_SIZE/PAGE_SIZE) * minor_count)
		i = page_chain_free(page);
	else {
		struct page *tmp;
		tmp = page_chain_tail(page, &i);
		spin_lock(&drbd_pp_lock);
		page_chain_add(&drbd_pp_pool, page, tmp);
		drbd_pp_vacant += i;
		spin_unlock(&drbd_pp_lock);
	}
	i = atomic_sub_return(i, a);
	if (i < 0)
		drbd_warn(device, "ASSERTION FAILED: %s: %d < 0\n",
			is_net ? "pp_in_use_by_net" : "pp_in_use", i);
	wake_up(&drbd_pp_wait);
}

/*
You need to hold the req_lock:
 _drbd_wait_ee_list_empty()

You must not have the req_lock:
 drbd_free_peer_req()
 drbd_alloc_peer_req()
 drbd_free_peer_reqs()
 drbd_ee_fix_bhs()
 drbd_finish_peer_reqs()
 drbd_clear_done_ee()
 drbd_wait_ee_list_empty()
*/

struct drbd_peer_request *
drbd_alloc_peer_req(struct drbd_peer_device *peer_device, u64 id, sector_t sector,
		    unsigned int data_size, gfp_t gfp_mask) __must_hold(local)
{
	struct drbd_device *device = peer_device->device;
	struct drbd_peer_request *peer_req;
	struct page *page;
	unsigned nr_pages = (data_size + PAGE_SIZE -1) >> PAGE_SHIFT;

	if (drbd_insert_fault(device, DRBD_FAULT_AL_EE))
		return NULL;

	peer_req = mempool_alloc(drbd_ee_mempool, gfp_mask & ~__GFP_HIGHMEM);
	if (!peer_req) {
		if (!(gfp_mask & __GFP_NOWARN))
			drbd_err(device, "%s: allocation failed\n", __func__);
		return NULL;
	}

	page = drbd_alloc_pages(peer_device, nr_pages, (gfp_mask & __GFP_WAIT));
	if (!page)
		goto fail;

	drbd_clear_interval(&peer_req->i);
	peer_req->i.size = data_size;
	peer_req->i.sector = sector;
	peer_req->i.local = false;
	peer_req->i.waiting = false;

	peer_req->epoch = NULL;
	peer_req->peer_device = peer_device;
	peer_req->pages = page;
	atomic_set(&peer_req->pending_bios, 0);
	peer_req->flags = 0;
	/*
	 * The block_id is opaque to the receiver.  It is not endianness
	 * converted, and sent back to the sender unchanged.
	 */
	peer_req->block_id = id;

	return peer_req;

 fail:
	mempool_free(peer_req, drbd_ee_mempool);
	return NULL;
}

void __drbd_free_peer_req(struct drbd_device *device, struct drbd_peer_request *peer_req,
		       int is_net)
{
	if (peer_req->flags & EE_HAS_DIGEST)
		kfree(peer_req->digest);
	drbd_free_pages(device, peer_req->pages, is_net);
	D_ASSERT(device, atomic_read(&peer_req->pending_bios) == 0);
	D_ASSERT(device, drbd_interval_empty(&peer_req->i));
	mempool_free(peer_req, drbd_ee_mempool);
}

int drbd_free_peer_reqs(struct drbd_device *device, struct list_head *list)
{
	LIST_HEAD(work_list);
	struct drbd_peer_request *peer_req, *t;
	int count = 0;
	int is_net = list == &device->net_ee;

	spin_lock_irq(&device->resource->req_lock);
	list_splice_init(list, &work_list);
	spin_unlock_irq(&device->resource->req_lock);

	list_for_each_entry_safe(peer_req, t, &work_list, w.list) {
		__drbd_free_peer_req(device, peer_req, is_net);
		count++;
	}
	return count;
}

/*
 * See also comments in _req_mod(,BARRIER_ACKED) and receive_Barrier.
 */
static int drbd_finish_peer_reqs(struct drbd_device *device)
{
	LIST_HEAD(work_list);
	LIST_HEAD(reclaimed);
	struct drbd_peer_request *peer_req, *t;
	int err = 0;

	spin_lock_irq(&device->resource->req_lock);
	reclaim_finished_net_peer_reqs(device, &reclaimed);
	list_splice_init(&device->done_ee, &work_list);
	spin_unlock_irq(&device->resource->req_lock);

	list_for_each_entry_safe(peer_req, t, &reclaimed, w.list)
		drbd_free_net_peer_req(device, peer_req);

	/* possible callbacks here:
	 * e_end_block, and e_end_resync_block, e_send_discard_write.
	 * all ignore the last argument.
	 */
	list_for_each_entry_safe(peer_req, t, &work_list, w.list) {
		int err2;

		/* list_del not necessary, next/prev members not touched */
		err2 = peer_req->w.cb(&peer_req->w, !!err);
		if (!err)
			err = err2;
		drbd_free_peer_req(device, peer_req);
	}
	wake_up(&device->ee_wait);

	return err;
}

static void _drbd_wait_ee_list_empty(struct drbd_device *device,
				     struct list_head *head)
{
	DEFINE_WAIT(wait);

	/* avoids spin_lock/unlock
	 * and calling prepare_to_wait in the fast path */
	while (!list_empty(head)) {
		prepare_to_wait(&device->ee_wait, &wait, TASK_UNINTERRUPTIBLE);
		spin_unlock_irq(&device->resource->req_lock);
		schedule();
		finish_wait(&device->ee_wait, &wait);
		spin_lock_irq(&device->resource->req_lock);
	}
}

static void drbd_wait_ee_list_empty(struct drbd_device *device,
				    struct list_head *head)
{
	spin_lock_irq(&device->resource->req_lock);
	_drbd_wait_ee_list_empty(device, head);
	spin_unlock_irq(&device->resource->req_lock);
}

/* see also kernel_accept; which is only present since 2.6.18.
 * also we want to log which part of it failed, exactly */
STATIC int drbd_accept(const char **what, struct socket *sock, struct socket **newsock)
{
	struct sock *sk = sock->sk;
	int err = 0;

	*what = "listen";
	err = sock->ops->listen(sock, 5);
	if (err < 0)
		goto out;

	*what = "sock_create_lite";
	err = sock_create_lite(sk->sk_family, sk->sk_type, sk->sk_protocol,
			       newsock);
	if (err < 0)
		goto out;

	*what = "accept";
	err = sock->ops->accept(sock, *newsock, 0);
	if (err < 0) {
		sock_release(*newsock);
		*newsock = NULL;
		goto out;
	}
	(*newsock)->ops  = sock->ops;
	__module_get((*newsock)->ops->owner);

out:
	return err;
}

STATIC int drbd_recv_short(struct socket *sock, void *buf, size_t size, int flags)
{
	mm_segment_t oldfs;
	struct kvec iov = {
		.iov_base = buf,
		.iov_len = size,
	};
	struct msghdr msg = {
		.msg_iovlen = 1,
		.msg_iov = (struct iovec *)&iov,
		.msg_flags = (flags ? flags : MSG_WAITALL | MSG_NOSIGNAL)
	};
	int rv;

	oldfs = get_fs();
	set_fs(KERNEL_DS);
	rv = sock_recvmsg(sock, &msg, size, msg.msg_flags);
	set_fs(oldfs);

	return rv;
}

STATIC int drbd_recv(struct drbd_connection *connection, void *buf, size_t size)
{
	mm_segment_t oldfs;
	struct kvec iov = {
		.iov_base = buf,
		.iov_len = size,
	};
	struct msghdr msg = {
		.msg_iovlen = 1,
		.msg_iov = (struct iovec *)&iov,
		.msg_flags = MSG_WAITALL | MSG_NOSIGNAL
	};
	int rv;

	oldfs = get_fs();
	set_fs(KERNEL_DS);

	for (;;) {
		rv = sock_recvmsg(connection->data.socket, &msg, size, msg.msg_flags);
		if (rv == size)
			break;

		/* Note:
		 * ECONNRESET	other side closed the connection
		 * ERESTARTSYS	(on  sock) we got a signal
		 */

		if (rv < 0) {
			if (rv == -ECONNRESET)
				drbd_info(connection, "sock was reset by peer\n");
			else if (rv != -ERESTARTSYS)
				drbd_err(connection, "sock_recvmsg returned %d\n", rv);
			break;
		} else if (rv == 0) {
			drbd_info(connection, "sock was shut down by peer\n");
			break;
		} else	{
			/* signal came in, or peer/link went down,
			 * after we read a partial message
			 */
			/* D_ASSERT(device, signal_pending(current)); */
			break;
		}
	};

	set_fs(oldfs);

	if (rv != size)
		change_cstate(connection, C_BROKEN_PIPE, CS_HARD);

	return rv;
}

static int drbd_recv_all(struct drbd_connection *connection, void *buf, size_t size)
{
	int err;

	err = drbd_recv(connection, buf, size);
	if (err != size) {
		if (err >= 0)
			err = -EIO;
	} else
		err = 0;
	return err;
}

static int drbd_recv_all_warn(struct drbd_connection *connection, void *buf, size_t size)
{
	int err;

	err = drbd_recv_all(connection, buf, size);
	if (err && !signal_pending(current))
		drbd_warn(connection, "short read (expected size %d)\n", (int)size);
	return err;
}

/* quoting tcp(7):
 *   On individual connections, the socket buffer size must be set prior to the
 *   listen(2) or connect(2) calls in order to have it take effect.
 * This is our wrapper to do so.
 */
static void drbd_setbufsize(struct socket *sock, unsigned int snd,
		unsigned int rcv)
{
	/* open coded SO_SNDBUF, SO_RCVBUF */
	if (snd) {
		sock->sk->sk_sndbuf = snd;
		sock->sk->sk_userlocks |= SOCK_SNDBUF_LOCK;
	}
	if (rcv) {
		sock->sk->sk_rcvbuf = rcv;
		sock->sk->sk_userlocks |= SOCK_RCVBUF_LOCK;
	}
}

STATIC struct socket *drbd_try_connect(struct drbd_connection *connection)
{
	const char *what;
	struct socket *sock;
	struct sockaddr_in6 src_in6;
	struct sockaddr_in6 peer_in6;
	struct net_conf *nc;
	int err, peer_addr_len, my_addr_len;
	int sndbuf_size, rcvbuf_size, connect_int;
	int disconnect_on_error = 1;

	rcu_read_lock();
	nc = rcu_dereference(connection->net_conf);
	if (!nc) {
		rcu_read_unlock();
		return NULL;
	}
	sndbuf_size = nc->sndbuf_size;
	rcvbuf_size = nc->rcvbuf_size;
	connect_int = nc->connect_int;
	rcu_read_unlock();

	my_addr_len = min_t(int, connection->my_addr_len, sizeof(src_in6));
	memcpy(&src_in6, &connection->my_addr, my_addr_len);

	if (((struct sockaddr *)&connection->my_addr)->sa_family == AF_INET6)
		src_in6.sin6_port = 0;
	else
		((struct sockaddr_in *)&src_in6)->sin_port = 0; /* AF_INET & AF_SCI */

	peer_addr_len = min_t(int, connection->peer_addr_len, sizeof(src_in6));
	memcpy(&peer_in6, &connection->peer_addr, peer_addr_len);

	what = "sock_create_kern";
	err = sock_create_kern(((struct sockaddr *)&src_in6)->sa_family,
			       SOCK_STREAM, IPPROTO_TCP, &sock);
	if (err < 0) {
		sock = NULL;
		goto out;
	}

	sock->sk->sk_rcvtimeo =
	sock->sk->sk_sndtimeo = connect_int * HZ;
	drbd_setbufsize(sock, sndbuf_size, rcvbuf_size);

       /* explicitly bind to the configured IP as source IP
	*  for the outgoing connections.
	*  This is needed for multihomed hosts and to be
	*  able to use lo: interfaces for drbd.
	* Make sure to use 0 as port number, so linux selects
	*  a free one dynamically.
	*/
	what = "bind before connect";
	err = sock->ops->bind(sock, (struct sockaddr *) &src_in6, my_addr_len);
	if (err < 0)
		goto out;

	/* connect may fail, peer not yet available.
	 * stay C_WF_CONNECTION, don't go Disconnecting! */
	disconnect_on_error = 0;
	what = "connect";
	err = sock->ops->connect(sock, (struct sockaddr *) &peer_in6, peer_addr_len, 0);

out:
	if (err < 0) {
		if (sock) {
			sock_release(sock);
			sock = NULL;
		}
		switch (-err) {
			/* timeout, busy, signal pending */
		case ETIMEDOUT: case EAGAIN: case EINPROGRESS:
		case EINTR: case ERESTARTSYS:
			/* peer not (yet) available, network problem */
		case ECONNREFUSED: case ENETUNREACH:
		case EHOSTDOWN:    case EHOSTUNREACH:
			disconnect_on_error = 0;
			break;
		default:
			drbd_err(connection, "%s failed, err = %d\n", what, err);
		}
		if (disconnect_on_error)
			change_cstate(connection, C_DISCONNECTING, CS_HARD);
	}

	return sock;
}

STATIC struct socket *drbd_wait_for_connect(struct drbd_connection *connection)
{
	int timeo, err, my_addr_len;
	int sndbuf_size, rcvbuf_size, connect_int;
	struct socket *s_estab = NULL, *s_listen;
	struct sockaddr_in6 my_addr;
	struct net_conf *nc;
	const char *what;

	rcu_read_lock();
	nc = rcu_dereference(connection->net_conf);
	if (!nc) {
		rcu_read_unlock();
		return NULL;
	}
	sndbuf_size = nc->sndbuf_size;
	rcvbuf_size = nc->rcvbuf_size;
	connect_int = nc->connect_int;
	rcu_read_unlock();

	my_addr_len = min_t(int, connection->my_addr_len, sizeof(struct sockaddr_in6));
	memcpy(&my_addr, &connection->my_addr, my_addr_len);

	what = "sock_create_kern";
	err = sock_create_kern(((struct sockaddr *)&my_addr)->sa_family,
		SOCK_STREAM, IPPROTO_TCP, &s_listen);
	if (err) {
		s_listen = NULL;
		goto out;
	}

	timeo = connect_int * HZ;
	timeo += (random32() & 1) ? timeo / 7 : -timeo / 7; /* 28.5% random jitter */

	s_listen->sk->sk_reuse    = 1; /* SO_REUSEADDR */
	s_listen->sk->sk_rcvtimeo = timeo;
	s_listen->sk->sk_sndtimeo = timeo;
	drbd_setbufsize(s_listen, sndbuf_size, rcvbuf_size);

	what = "bind before listen";
	err = s_listen->ops->bind(s_listen, (struct sockaddr *)&my_addr, my_addr_len);
	if (err < 0)
		goto out;

	err = drbd_accept(&what, s_listen, &s_estab);

out:
	if (s_listen)
		sock_release(s_listen);
	if (err < 0) {
		if (err != -EAGAIN && err != -EINTR && err != -ERESTARTSYS) {
			drbd_err(connection, "%s failed, err = %d\n", what, err);
			change_cstate(connection, C_DISCONNECTING, CS_HARD);
		}
	}

	return s_estab;
}

static int decode_header(struct drbd_connection *, void *, struct packet_info *);

static int send_first_packet(struct drbd_connection *connection, struct drbd_socket *sock,
			     enum drbd_packet cmd)
{
	if (!conn_prepare_command(connection, sock))
		return -EIO;
	return conn_send_command(connection, sock, cmd, 0, NULL, 0);
}

static int receive_first_packet(struct drbd_connection *connection, struct socket *sock)
{
	unsigned int header_size = drbd_header_size(connection);
	struct packet_info pi;
	int err;

	err = drbd_recv_short(sock, connection->data.rbuf, header_size, 0);
	if (err != header_size) {
		if (err >= 0)
			err = -EIO;
		return err;
	}
	err = decode_header(connection, connection->data.rbuf, &pi);
	if (err)
		return err;
	return pi.cmd;
}

/**
 * drbd_socket_okay() - Free the socket if its connection is not okay
 * @sock:	pointer to the pointer to the socket.
 */
static int drbd_socket_okay(struct socket **sock)
{
	int rr;
	char tb[4];

	if (!*sock)
		return false;

	rr = drbd_recv_short(*sock, tb, 4, MSG_DONTWAIT | MSG_PEEK);

	if (rr > 0 || rr == -EAGAIN) {
		return true;
	} else {
		sock_release(*sock);
		*sock = NULL;
		return false;
	}
}
/* Gets called if a connection is established, or if a new minor gets created
   in a connection */
int drbd_connected(struct drbd_peer_device *peer_device)
{
	struct drbd_device *device = peer_device->device;
	int err;

	atomic_set(&peer_device->packet_seq, 0);
	peer_device->peer_seq = 0;

	err = drbd_send_sync_param(peer_device);
	if (!err)
		err = drbd_send_sizes(peer_device, 0, 0);
	if (!err)
		err = drbd_send_uuids(peer_device);
	clear_bit(USE_DEGR_WFC_T, &peer_device->flags);
	clear_bit(RESIZE_PENDING, &peer_device->flags);
	mod_timer(&device->request_timer, jiffies + HZ); /* just start it here. */
	return err;
}

/*
 * return values:
 *   1 yes, we have a valid connection
 *   0 oops, did not work out, please try again
 *  -1 peer talks different language,
 *     no point in trying again, please go standalone.
 *  -2 We do not have a network config...
 */
STATIC int conn_connect(struct drbd_connection *connection)
{
	struct drbd_socket sock, msock;
	struct drbd_peer_device *peer_device;
	struct net_conf *nc;
	int vnr, timeout, try, h, ok;
	bool discard_my_data;

	if (change_cstate(connection, C_WF_CONNECTION, CS_VERBOSE) < SS_SUCCESS)
		return -2;

	mutex_init(&sock.mutex);
	sock.sbuf = connection->data.sbuf;
	sock.rbuf = connection->data.rbuf;
	sock.socket = NULL;
	mutex_init(&msock.mutex);
	msock.sbuf = connection->meta.sbuf;
	msock.rbuf = connection->meta.rbuf;
	msock.socket = NULL;

	clear_bit(DISCARD_CONCURRENT, &connection->flags);

	/* Assume that the peer only understands protocol 80 until we know better.  */
	connection->agreed_pro_version = 80;

	do {
		struct socket *s;

		for (try = 0;;) {
			/* 3 tries, this should take less than a second! */
			s = drbd_try_connect(connection);
			if (s || ++try >= 3)
				break;
			/* give the other side time to call bind() & listen() */
			schedule_timeout_interruptible(HZ / 10);
		}

		if (s) {
			if (!sock.socket) {
				sock.socket = s;
				send_first_packet(connection, &sock, P_INITIAL_DATA);
			} else if (!msock.socket) {
				msock.socket = s;
				send_first_packet(connection, &msock, P_INITIAL_META);
			} else {
				drbd_err(connection, "Logic error in conn_connect()\n");
				goto out_release_sockets;
			}
		}

		if (sock.socket && msock.socket) {
			rcu_read_lock();
			nc = rcu_dereference(connection->net_conf);
			timeout = nc->ping_timeo * HZ / 10;
			rcu_read_unlock();
			schedule_timeout_interruptible(timeout);
			ok = drbd_socket_okay(&sock.socket);
			ok = drbd_socket_okay(&msock.socket) && ok;
			if (ok)
				break;
		}

retry:
		s = drbd_wait_for_connect(connection);
		if (s) {
			try = receive_first_packet(connection, s);
			drbd_socket_okay(&sock.socket);
			drbd_socket_okay(&msock.socket);
			switch (try) {
			case P_INITIAL_DATA:
				if (sock.socket) {
					drbd_warn(connection, "initial packet S crossed\n");
					sock_release(sock.socket);
				}
				sock.socket = s;
				break;
			case P_INITIAL_META:
				if (msock.socket) {
					drbd_warn(connection, "initial packet M crossed\n");
					sock_release(msock.socket);
				}
				msock.socket = s;
				set_bit(DISCARD_CONCURRENT, &connection->flags);
				break;
			default:
				drbd_warn(connection, "Error receiving initial packet\n");
				sock_release(s);
				if (random32() & 1)
					goto retry;
			}
		}

		if (connection->cstate[NOW] <= C_DISCONNECTING)
			goto out_release_sockets;
		if (signal_pending(current)) {
			flush_signals(current);
			smp_rmb();
			if (get_t_state(&connection->receiver) == EXITING)
				goto out_release_sockets;
		}

		if (sock.socket && &msock.socket) {
			ok = drbd_socket_okay(&sock.socket);
			ok = drbd_socket_okay(&msock.socket) && ok;
			if (ok)
				break;
		}
	} while (1);

	sock.socket->sk->sk_reuse = 1; /* SO_REUSEADDR */
	msock.socket->sk->sk_reuse = 1; /* SO_REUSEADDR */

	sock.socket->sk->sk_allocation = GFP_NOIO;
	msock.socket->sk->sk_allocation = GFP_NOIO;

	sock.socket->sk->sk_priority = TC_PRIO_INTERACTIVE_BULK;
	msock.socket->sk->sk_priority = TC_PRIO_INTERACTIVE;

	/* NOT YET ...
	 * sock.socket->sk->sk_sndtimeo = connection->net_conf->timeout*HZ/10;
	 * sock.socket->sk->sk_rcvtimeo = MAX_SCHEDULE_TIMEOUT;
	 * first set it to the P_CONNECTION_FEATURES timeout,
	 * which we set to 4x the configured ping_timeout. */
	rcu_read_lock();
	nc = rcu_dereference(connection->net_conf);

	sock.socket->sk->sk_sndtimeo =
	sock.socket->sk->sk_rcvtimeo = nc->ping_timeo*4*HZ/10;

	msock.socket->sk->sk_rcvtimeo = nc->ping_int*HZ;
	timeout = nc->timeout * HZ / 10;
	discard_my_data = nc->discard_my_data;
	rcu_read_unlock();

	msock.socket->sk->sk_sndtimeo = timeout;

	/* we don't want delays.
	 * we use TCP_CORK where appropriate, though */
	drbd_tcp_nodelay(sock.socket);
	drbd_tcp_nodelay(msock.socket);

	connection->data.socket = sock.socket;
	connection->meta.socket = msock.socket;
	connection->last_received = jiffies;

	h = drbd_do_features(connection);
	if (h <= 0)
		return h;

	if (connection->cram_hmac_tfm) {
		switch (drbd_do_auth(connection)) {
		case -1:
			drbd_err(connection, "Authentication of peer failed\n");
			return -1;
		case 0:
			drbd_err(connection, "Authentication of peer failed, trying again.\n");
			return 0;
		}
	}

	connection->data.socket->sk->sk_sndtimeo = timeout;
	connection->data.socket->sk->sk_rcvtimeo = MAX_SCHEDULE_TIMEOUT;

	if (drbd_send_protocol(connection) == -EOPNOTSUPP)
		return -1;

	clear_bit(INITIAL_STATE_SENT, &connection->flags);
	clear_bit(INITIAL_STATE_RECEIVED, &connection->flags);
	rcu_read_lock();
	idr_for_each_entry(&connection->peer_devices, peer_device, vnr) {
		struct drbd_device *device = peer_device->device;
		kref_get(&device->kref);
		/* peer_device->connection cannot go away: caller holds a reference. */
		rcu_read_unlock();

		if (discard_my_data)
			set_bit(DISCARD_MY_DATA, &device->flags);
		else
			clear_bit(DISCARD_MY_DATA, &device->flags);

		drbd_connected(peer_device);
		kref_put(&device->kref, drbd_destroy_device);
		rcu_read_lock();
	}
	rcu_read_unlock();

	if (stable_state_change(connection->resource,
		change_cstate(connection, C_CONNECTED,
			CS_VERBOSE | CS_WAIT_COMPLETE | CS_SERIALIZE)) < SS_SUCCESS)
		return 0;

	drbd_thread_start(&connection->asender);

	mutex_lock(&connection->resource->conf_update);
	/* The discard_my_data flag is a single-shot modifier to the next
	 * connection attempt, the handshake of which is now well underway.
	 * No need for rcu style copying of the whole struct
	 * just to clear a single value. */
	connection->net_conf->discard_my_data = 0;
	mutex_unlock(&connection->resource->conf_update);

	return h;

out_release_sockets:
	if (sock.socket)
		sock_release(sock.socket);
	if (msock.socket)
		sock_release(msock.socket);
	return -1;
}

static int decode_header(struct drbd_connection *connection, void *header, struct packet_info *pi)
{
	unsigned int header_size = drbd_header_size(connection);

	if (header_size == sizeof(struct p_header100) &&
	    *(__be32 *)header == cpu_to_be32(DRBD_MAGIC_100)) {
		struct p_header100 *h = header;
		if (h->pad != 0) {
			drbd_err(connection, "Header padding is not zero\n");
			return -EINVAL;
		}
		pi->vnr = (s16)be16_to_cpu(h->volume);
		pi->cmd = be16_to_cpu(h->command);
		pi->size = be32_to_cpu(h->length);
	} else if (header_size == sizeof(struct p_header95) &&
		   *(__be16 *)header == cpu_to_be16(DRBD_MAGIC_BIG)) {
		struct p_header95 *h = header;
		pi->cmd = be16_to_cpu(h->command);
		pi->size = be32_to_cpu(h->length);
		pi->vnr = 0;
	} else if (header_size == sizeof(struct p_header80) &&
		   *(__be32 *)header == cpu_to_be32(DRBD_MAGIC)) {
		struct p_header80 *h = header;
		pi->cmd = be16_to_cpu(h->command);
		pi->size = be16_to_cpu(h->length);
		pi->vnr = 0;
	} else {
		drbd_err(connection, "Wrong magic value 0x%08x in protocol version %d\n",
			 be32_to_cpu(*(__be32 *)header),
			 connection->agreed_pro_version);
		return -EINVAL;
	}
	pi->data = header + header_size;
	return 0;
}

static int drbd_recv_header(struct drbd_connection *connection, struct packet_info *pi)
{
	void *buffer = connection->data.rbuf;
	int err;

	err = drbd_recv_all_warn(connection, buffer, drbd_header_size(connection));
	if (err)
		return err;

	err = decode_header(connection, buffer, pi);
	connection->last_received = jiffies;

	return err;
}

STATIC enum finish_epoch drbd_flush_after_epoch(struct drbd_connection *connection, struct drbd_epoch *epoch)
{
	int rv;
	struct drbd_resource *resource = connection->resource;
	struct drbd_device *device;
	int vnr;

	if (resource->write_ordering >= WO_BDEV_FLUSH) {
		rcu_read_lock();
		idr_for_each_entry(&resource->devices, device, vnr) {
			if (!get_ldev(device))
				continue;
			kref_get(&device->kref);
			rcu_read_unlock();

			rv = blkdev_issue_flush(device->ldev->backing_bdev, GFP_KERNEL,
						NULL);
			if (rv) {
				drbd_info(device, "local disk flush failed with status %d\n", rv);
				/* would rather check on EOPNOTSUPP, but that is not reliable.
				 * don't try again for ANY return value != 0
				 * if (rv == -EOPNOTSUPP) */
				drbd_bump_write_ordering(resource, WO_DRAIN_IO);
			}
			put_ldev(device);
			kref_put(&device->kref, drbd_destroy_device);

			rcu_read_lock();
			if (rv)
				break;
		}
		rcu_read_unlock();
	}

	return drbd_may_finish_epoch(connection, epoch, EV_BARRIER_DONE);
}

STATIC int w_flush(struct drbd_work *w, int cancel)
{
	struct flush_work *fw = container_of(w, struct flush_work, w);
	struct drbd_epoch *epoch = fw->epoch;
	struct drbd_peer_device *peer_device = epoch->peer_device;
	struct drbd_connection *connection = peer_device->connection;

	kfree(fw);

	if (!test_and_set_bit(DE_BARRIER_IN_NEXT_EPOCH_ISSUED, &epoch->flags))
		drbd_flush_after_epoch(connection, epoch);

	drbd_may_finish_epoch(connection, epoch, EV_PUT |
			      (peer_device->repl_state[NOW] < L_CONNECTED ? EV_CLEANUP : 0));

	return 0;
}

/**
 * drbd_may_finish_epoch() - Applies an epoch_event to the epoch's state, eventually finishes it.
 * @connection:	DRBD connection.
 * @epoch:	Epoch object.
 * @ev:		Epoch event.
 */
STATIC enum finish_epoch drbd_may_finish_epoch(struct drbd_connection *connection,
					       struct drbd_epoch *epoch,
					       enum epoch_event ev)
{
	int finish, epoch_size;
	struct drbd_epoch *next_epoch;
	int schedule_flush = 0;
	enum finish_epoch rv = FE_STILL_LIVE;
	struct drbd_resource *resource = connection->resource;

	spin_lock(&connection->epoch_lock);
	do {
		next_epoch = NULL;
		finish = 0;

		epoch_size = atomic_read(&epoch->epoch_size);

		switch (ev & ~EV_CLEANUP) {
		case EV_PUT:
			atomic_dec(&epoch->active);
			break;
		case EV_GOT_BARRIER_NR:
			set_bit(DE_HAVE_BARRIER_NUMBER, &epoch->flags);

			/* Special case: If we just switched from WO_BIO_BARRIER to
			   WO_BDEV_FLUSH we should not finish the current epoch */
			if (test_bit(DE_CONTAINS_A_BARRIER, &epoch->flags) && epoch_size == 1 &&
			    resource->write_ordering != WO_BIO_BARRIER &&
			    epoch == connection->current_epoch)
				clear_bit(DE_CONTAINS_A_BARRIER, &epoch->flags);
			break;
		case EV_BARRIER_DONE:
			set_bit(DE_BARRIER_IN_NEXT_EPOCH_DONE, &epoch->flags);
			break;
		case EV_BECAME_LAST:
			/* nothing to do*/
			break;
		}

		if (epoch_size != 0 &&
		    atomic_read(&epoch->active) == 0 &&
		    (test_bit(DE_HAVE_BARRIER_NUMBER, &epoch->flags) || ev & EV_CLEANUP) &&
		    epoch->list.prev == &connection->current_epoch->list &&
		    !test_bit(DE_IS_FINISHING, &epoch->flags)) {
			/* Nearly all conditions are met to finish that epoch... */
			if (test_bit(DE_BARRIER_IN_NEXT_EPOCH_DONE, &epoch->flags) ||
			    resource->write_ordering == WO_NONE ||
			    (epoch_size == 1 && test_bit(DE_CONTAINS_A_BARRIER, &epoch->flags)) ||
			    ev & EV_CLEANUP) {
				finish = 1;
				set_bit(DE_IS_FINISHING, &epoch->flags);
			} else if (!test_bit(DE_BARRIER_IN_NEXT_EPOCH_ISSUED, &epoch->flags) &&
				 resource->write_ordering == WO_BIO_BARRIER) {
				atomic_inc(&epoch->active);
				schedule_flush = 1;
			}
		}
		if (finish) {
			if (!(ev & EV_CLEANUP)) {
				spin_unlock(&connection->epoch_lock);
				drbd_send_b_ack(epoch->peer_device, epoch->barrier_nr, epoch_size);
				spin_lock(&connection->epoch_lock);
			}
			if (test_bit(DE_HAVE_BARRIER_NUMBER, &epoch->flags))
				dec_unacked(epoch->peer_device);

			if (connection->current_epoch != epoch) {
				next_epoch = list_entry(epoch->list.next, struct drbd_epoch, list);
				list_del(&epoch->list);
				ev = EV_BECAME_LAST | (ev & EV_CLEANUP);
				connection->epochs--;
				kfree(epoch);

				if (rv == FE_STILL_LIVE)
					rv = FE_DESTROYED;
			} else {
				epoch->flags = 0;
				atomic_set(&epoch->epoch_size, 0);
				/* atomic_set(&epoch->active, 0); is alrady zero */
				if (rv == FE_STILL_LIVE)
					rv = FE_RECYCLED;
			}
		}

		if (!next_epoch)
			break;

		epoch = next_epoch;
	} while (1);

	spin_unlock(&connection->epoch_lock);

	if (schedule_flush) {
		struct flush_work *fw;
		fw = kmalloc(sizeof(*fw), GFP_ATOMIC);
		if (fw) {
			fw->w.cb = w_flush;
			fw->epoch = epoch;
			fw->device = NULL; /* FIXME drop this member, it is unused. */
			drbd_queue_work(&resource->work, &fw->w);
		} else {
			drbd_warn(resource, "Could not kmalloc a flush_work obj\n");
			set_bit(DE_BARRIER_IN_NEXT_EPOCH_ISSUED, &epoch->flags);
			/* That is not a recursion, only one level */
			drbd_may_finish_epoch(connection, epoch, EV_BARRIER_DONE);
			drbd_may_finish_epoch(connection, epoch, EV_PUT);
		}
	}

	return rv;
}

/**
 * drbd_bump_write_ordering() - Fall back to an other write ordering method
 * @resource:	DRBD resource.
 * @wo:		Write ordering method to try.
 */
void drbd_bump_write_ordering(struct drbd_resource *resource, enum write_ordering_e wo) __must_hold(local)
{
	struct disk_conf *dc;
	struct drbd_device *device;
	enum write_ordering_e pwo;
	int vnr, i = 0;
	static char *write_ordering_str[] = {
		[WO_NONE] = "none",
		[WO_DRAIN_IO] = "drain",
		[WO_BDEV_FLUSH] = "flush",
		[WO_BIO_BARRIER] = "barrier",
	};

	pwo = resource->write_ordering;
	wo = min(pwo, wo);
	rcu_read_lock();
	idr_for_each_entry(&resource->devices, device, vnr) {
		if (i++ == 1 && wo == WO_BIO_BARRIER)
			wo = WO_BDEV_FLUSH; /* WO = barrier does not handle multiple volumes */
		if (!get_ldev(device))
			continue;

		dc = rcu_dereference(device->ldev->disk_conf);

		if (wo == WO_BIO_BARRIER && !dc->disk_barrier)
			wo = WO_BDEV_FLUSH;
		if (wo == WO_BDEV_FLUSH && !dc->disk_flushes)
			wo = WO_DRAIN_IO;
		if (wo == WO_DRAIN_IO && !dc->disk_drain)
			wo = WO_NONE;
		put_ldev(device);
	}
	rcu_read_unlock();
	resource->write_ordering = wo;
	if (pwo != resource->write_ordering || wo == WO_BIO_BARRIER)
		drbd_info(resource, "Method to ensure write ordering: %s\n", write_ordering_str[resource->write_ordering]);
}

/**
 * drbd_submit_peer_request()
 * @device:	DRBD device.
 * @peer_req:	peer request
 * @rw:		flag field, see bio->bi_rw
 *
 * May spread the pages to multiple bios,
 * depending on bio_add_page restrictions.
 *
 * Returns 0 if all bios have been submitted,
 * -ENOMEM if we could not allocate enough bios,
 * -ENOSPC (any better suggestion?) if we have not been able to bio_add_page a
 *  single page to an empty bio (which should never happen and likely indicates
 *  that the lower level IO stack is in some way broken). This has been observed
 *  on certain Xen deployments.
 */
/* TODO allocate from our own bio_set. */
int drbd_submit_peer_request(struct drbd_device *device,
			     struct drbd_peer_request *peer_req,
			     const unsigned rw, const int fault_type)
{
	struct bio *bios = NULL;
	struct bio *bio;
	struct page *page = peer_req->pages;
	sector_t sector = peer_req->i.sector;
	unsigned ds = peer_req->i.size;
	unsigned n_bios = 0;
	unsigned nr_pages = (ds + PAGE_SIZE -1) >> PAGE_SHIFT;
	int err = -ENOMEM;

	/* In most cases, we will only need one bio.  But in case the lower
	 * level restrictions happen to be different at this offset on this
	 * side than those of the sending peer, we may need to submit the
	 * request in more than one bio.
	 *
	 * Plain bio_alloc is good enough here, this is no DRBD internally
	 * generated bio, but a bio allocated on behalf of the peer.
	 */
next_bio:
	bio = bio_alloc(GFP_NOIO, nr_pages);
	if (!bio) {
		drbd_err(device, "submit_ee: Allocation of a bio failed\n");
		goto fail;
	}
	/* > peer_req->i.sector, unless this is the first bio */
	bio->bi_sector = sector;
	bio->bi_bdev = device->ldev->backing_bdev;
	/* we special case some flags in the multi-bio case, see below
	 * (REQ_FLUSH, or BIO_RW_BARRIER in older kernels) */
	bio->bi_rw = rw;
	bio->bi_private = peer_req;
	bio->bi_end_io = drbd_peer_request_endio;

	bio->bi_next = bios;
	bios = bio;
	++n_bios;

	page_chain_for_each(page) {
		unsigned len = min_t(unsigned, ds, PAGE_SIZE);
		if (!bio_add_page(bio, page, len, 0)) {
			/* A single page must always be possible!
			 * But in case it fails anyways,
			 * we deal with it, and complain (below). */
			if (bio->bi_vcnt == 0) {
				drbd_err(device,
					"bio_add_page failed for len=%u, "
					"bi_vcnt=0 (bi_sector=%llu)\n",
					len, (unsigned long long)bio->bi_sector);
				err = -ENOSPC;
				goto fail;
			}
			goto next_bio;
		}
		ds -= len;
		sector += len >> 9;
		--nr_pages;
	}
	D_ASSERT(device, page == NULL);
	D_ASSERT(device, ds == 0);

	atomic_set(&peer_req->pending_bios, n_bios);
	do {
		bio = bios;
		bios = bios->bi_next;
		bio->bi_next = NULL;

		drbd_generic_make_request(device, fault_type, bio);

		/* strip off REQ_FLUSH,
		 * unless it is the first or last bio */
		if (bios && bios->bi_next)
			bios->bi_rw &= ~DRBD_REQ_FLUSH;
	} while (bios);
	return 0;

fail:
	while (bios) {
		bio = bios;
		bios = bios->bi_next;
		bio_put(bio);
	}
	return err;
}

static void drbd_remove_epoch_entry_interval(struct drbd_device *device,
					     struct drbd_peer_request *peer_req)
{
	struct drbd_interval *i = &peer_req->i;

	drbd_remove_interval(&device->write_requests, i);
	drbd_clear_interval(i);

	/* Wake up any processes waiting for this peer request to complete.  */
	if (i->waiting)
		wake_up(&device->misc_wait);
}

/**
 * w_e_reissue() - Worker callback; Resubmit a bio, without REQ_HARDBARRIER set
 * @device:	DRBD device.
 * @dw:		work object.
 * @cancel:	The connection will be closed anyways (unused in this callback)
 */
int w_e_reissue(struct drbd_work *w, int cancel) __releases(local)
{
	struct drbd_peer_request *peer_req =
		container_of(w, struct drbd_peer_request, w);
	struct drbd_peer_device *peer_device = peer_req->peer_device;
	struct drbd_device *device = peer_device->device;
	int err;
	/* We leave DE_CONTAINS_A_BARRIER and EE_IS_BARRIER in place,
	   (and DE_BARRIER_IN_NEXT_EPOCH_ISSUED in the previous Epoch)
	   so that we can finish that epoch in drbd_may_finish_epoch().
	   That is necessary if we already have a long chain of Epochs, before
	   we realize that BARRIER is actually not supported */

	/* As long as the -ENOTSUPP on the barrier is reported immediately
	   that will never trigger. If it is reported late, we will just
	   print that warning and continue correctly for all future requests
	   with WO_BDEV_FLUSH */
	if (previous_epoch(peer_device->connection, peer_req->epoch))
		drbd_warn(device, "Write ordering was not enforced (one time event)\n");

	/* we still have a local reference,
	 * get_ldev was done in receive_Data. */

	peer_req->w.cb = e_end_block;
	err = drbd_submit_peer_request(device, peer_req, WRITE, DRBD_FAULT_DT_WR);
	switch (err) {
	case -ENOMEM:
		peer_req->w.cb = w_e_reissue;
		drbd_queue_work(&peer_device->connection->sender_work,
				&peer_req->w);
		/* retry later; fall through */
	case 0:
		/* keep worker happy and connection up */
		return 0;

	case -ENOSPC:
		/* no other error expected, but anyways: */
	default:
		/* forget the object,
		 * and cause a "Network failure" */
		spin_lock_irq(&device->resource->req_lock);
		list_del(&peer_req->w.list);
		drbd_remove_epoch_entry_interval(device, peer_req);
		spin_unlock_irq(&device->resource->req_lock);
		if (peer_req->flags & EE_CALL_AL_COMPLETE_IO)
			drbd_al_complete_io(device, &peer_req->i);
		drbd_may_finish_epoch(peer_device->connection, peer_req->epoch, EV_PUT + EV_CLEANUP);
		drbd_free_peer_req(device, peer_req);
		drbd_err(device, "submit failed, triggering re-connect\n");
		return err;
	}
}

static struct drbd_peer_device *
conn_peer_device(struct drbd_connection *connection, int volume_number)
{
	return idr_find(&connection->peer_devices, volume_number);
}

void conn_wait_active_ee_empty(struct drbd_connection *connection)
{
	struct drbd_peer_device *peer_device;
	int vnr;

	rcu_read_lock();
	idr_for_each_entry(&connection->peer_devices, peer_device, vnr) {
		struct drbd_device *device = peer_device->device;
		kref_get(&device->kref);
		rcu_read_unlock();
		drbd_wait_ee_list_empty(device, &device->active_ee);
		kref_put(&device->kref, &drbd_destroy_device);
		rcu_read_lock();
	}
	rcu_read_unlock();
}

STATIC int receive_Barrier(struct drbd_connection *connection, struct packet_info *pi)
{
	struct drbd_peer_device *peer_device;
	struct drbd_device *device;
	int rv, issue_flush;
	struct p_barrier *p = pi->data;
	struct drbd_epoch *epoch;

	peer_device = conn_peer_device(connection, pi->vnr);
	if (!peer_device)
		return -EIO;
	device = peer_device->device;

	inc_unacked(peer_device);

	connection->current_epoch->barrier_nr = p->barrier;
	connection->current_epoch->peer_device = peer_device;
	rv = drbd_may_finish_epoch(connection, connection->current_epoch, EV_GOT_BARRIER_NR);

	/* P_BARRIER_ACK may imply that the corresponding extent is dropped from
	 * the activity log, which means it would not be resynced in case the
	 * R_PRIMARY crashes now.
	 * Therefore we must send the barrier_ack after the barrier request was
	 * completed. */
	switch (connection->resource->write_ordering) {
	case WO_BIO_BARRIER:
	case WO_NONE:
		if (rv == FE_RECYCLED)
			return 0;
		break;

	case WO_BDEV_FLUSH:
	case WO_DRAIN_IO:
		if (rv == FE_STILL_LIVE) {
			set_bit(DE_BARRIER_IN_NEXT_EPOCH_ISSUED, &connection->current_epoch->flags);
			conn_wait_active_ee_empty(connection);
			rv = drbd_flush_after_epoch(connection, connection->current_epoch);
		}
		if (rv == FE_RECYCLED)
			return 0;

		/* The asender will send all the ACKs and barrier ACKs out, since
		   all EEs moved from the active_ee to the done_ee. We need to
		   provide a new epoch object for the EEs that come in soon */
		break;
	}

	/* receiver context, in the writeout path of the other node.
	 * avoid potential distributed deadlock */
	epoch = kmalloc(sizeof(struct drbd_epoch), GFP_NOIO);
	if (!epoch) {
		drbd_warn(connection, "Allocation of an epoch failed, slowing down\n");
		issue_flush = !test_and_set_bit(DE_BARRIER_IN_NEXT_EPOCH_ISSUED, &connection->current_epoch->flags);
		conn_wait_active_ee_empty(connection);
		if (issue_flush) {
			rv = drbd_flush_after_epoch(connection, connection->current_epoch);
			if (rv == FE_RECYCLED)
				return 0;
		}

		drbd_wait_ee_list_empty(device, &device->done_ee);

		return 0;
	}

	epoch->flags = 0;
	atomic_set(&epoch->epoch_size, 0);
	atomic_set(&epoch->active, 0);

	spin_lock(&connection->epoch_lock);
	if (atomic_read(&connection->current_epoch->epoch_size)) {
		list_add(&epoch->list, &connection->current_epoch->list);
		connection->current_epoch = epoch;
		connection->epochs++;
	} else {
		/* The current_epoch got recycled while we allocated this one... */
		kfree(epoch);
	}
	spin_unlock(&connection->epoch_lock);

	return 0;
}

/* used from receive_RSDataReply (recv_resync_read)
 * and from receive_Data */
STATIC struct drbd_peer_request *
read_in_block(struct drbd_peer_device *peer_device, u64 id, sector_t sector,
	      int data_size) __must_hold(local)
{
	struct drbd_device *device = peer_device->device;
	const sector_t capacity = drbd_get_capacity(device->this_bdev);
	struct drbd_peer_request *peer_req;
	struct page *page;
	int dgs, ds, err;
	void *dig_in = peer_device->connection->int_dig_in;
	void *dig_vv = peer_device->connection->int_dig_vv;
	unsigned long *data;

	dgs = 0;
	if (peer_device->connection->peer_integrity_tfm) {
		dgs = crypto_hash_digestsize(peer_device->connection->peer_integrity_tfm);
		/*
		 * FIXME: Receive the incoming digest into the receive buffer
		 *	  here, together with its struct p_data?
		 */
		err = drbd_recv_all_warn(peer_device->connection, dig_in, dgs);
		if (err)
			return NULL;
		data_size -= dgs;
	}

	if (!expect(peer_device, data_size != 0))
		return NULL;
	if (!expect(peer_device, IS_ALIGNED(data_size, 512)))
		return NULL;
	if (!expect(peer_device, data_size <= DRBD_MAX_BIO_SIZE))
		return NULL;

	/* even though we trust out peer,
	 * we sometimes have to double check. */
	if (sector + (data_size>>9) > capacity) {
		drbd_err(device, "request from peer beyond end of local disk: "
			"capacity: %llus < sector: %llus + size: %u\n",
			(unsigned long long)capacity,
			(unsigned long long)sector, data_size);
		return NULL;
	}

	/* GFP_NOIO, because we must not cause arbitrary write-out: in a DRBD
	 * "criss-cross" setup, that might cause write-out on some other DRBD,
	 * which in turn might block on the other node at this very place.  */
	peer_req = drbd_alloc_peer_req(peer_device, id, sector, data_size, GFP_NOIO);
	if (!peer_req)
		return NULL;

	ds = data_size;
	page = peer_req->pages;
	page_chain_for_each(page) {
		unsigned len = min_t(int, ds, PAGE_SIZE);
		data = kmap(page);
		err = drbd_recv_all_warn(peer_device->connection, data, len);
		if (drbd_insert_fault(device, DRBD_FAULT_RECEIVE)) {
			drbd_err(device, "Fault injection: Corrupting data on receive\n");
			data[0] = data[0] ^ (unsigned long)-1;
		}
		kunmap(page);
		if (err) {
			drbd_free_peer_req(device, peer_req);
			return NULL;
		}
		ds -= len;
	}

	if (dgs) {
		drbd_csum_ee(peer_device->connection->peer_integrity_tfm, peer_req, dig_vv);
		if (memcmp(dig_in, dig_vv, dgs)) {
			drbd_err(device, "Digest integrity check FAILED: %llus +%u\n",
				(unsigned long long)sector, data_size);
			drbd_free_peer_req(device, peer_req);
			return NULL;
		}
	}
	peer_device->recv_cnt += data_size >> 9;
	return peer_req;
}

/* drbd_drain_block() just takes a data block
 * out of the socket input buffer, and discards it.
 */
STATIC int drbd_drain_block(struct drbd_peer_device *peer_device, int data_size)
{
	struct page *page;
	int err = 0;
	void *data;

	if (!data_size)
		return 0;

	page = drbd_alloc_pages(peer_device, 1, 1);

	data = kmap(page);
	while (data_size) {
		unsigned int len = min_t(int, data_size, PAGE_SIZE);

		err = drbd_recv_all_warn(peer_device->connection, data, len);
		if (err)
			break;
		data_size -= len;
	}
	kunmap(page);
	drbd_free_pages(peer_device->device, page, 0);
	return err;
}

static int recv_dless_read(struct drbd_peer_device *peer_device, struct drbd_request *req,
			   sector_t sector, int data_size)
{
	struct bio_vec *bvec;
	struct bio *bio;
	int dgs, err, i, expect;
	void *dig_in = peer_device->connection->int_dig_in;
	void *dig_vv = peer_device->connection->int_dig_vv;

	dgs = 0;
	if (peer_device->connection->peer_integrity_tfm) {
		dgs = crypto_hash_digestsize(peer_device->connection->peer_integrity_tfm);
		err = drbd_recv_all_warn(peer_device->connection, dig_in, dgs);
		if (err)
			return err;
		data_size -= dgs;
	}

	/* optimistically update recv_cnt.  if receiving fails below,
	 * we disconnect anyways, and counters will be reset. */
	peer_device->recv_cnt += data_size >> 9;

	bio = req->master_bio;
	D_ASSERT(peer_device->device, sector == bio->bi_sector);

	bio_for_each_segment(bvec, bio, i) {
		void *mapped = kmap(bvec->bv_page) + bvec->bv_offset;
		expect = min_t(int, data_size, bvec->bv_len);
		err = drbd_recv_all_warn(peer_device->connection, mapped, expect);
		kunmap(bvec->bv_page);
		if (err)
			return err;
		data_size -= expect;
	}

	if (dgs) {
		drbd_csum_bio(peer_device->connection->peer_integrity_tfm, bio, dig_vv);
		if (memcmp(dig_in, dig_vv, dgs)) {
			drbd_err(peer_device, "Digest integrity check FAILED. Broken NICs?\n");
			return -EINVAL;
		}
	}

	D_ASSERT(peer_device->device, data_size == 0);
	return 0;
}

/*
 * e_end_resync_block() is called in asender context via
 * drbd_finish_peer_reqs().
 */
STATIC int e_end_resync_block(struct drbd_work *w, int unused)
{
	struct drbd_peer_request *peer_req =
		container_of(w, struct drbd_peer_request, w);
	struct drbd_peer_device *peer_device = peer_req->peer_device;
	struct drbd_device *device = peer_device->device;
	sector_t sector = peer_req->i.sector;
	int err;

	D_ASSERT(device, drbd_interval_empty(&peer_req->i));

	if (likely((peer_req->flags & EE_WAS_ERROR) == 0)) {
		drbd_set_in_sync(peer_device, sector, peer_req->i.size);
		err = drbd_send_ack(peer_device, P_RS_WRITE_ACK, peer_req);
	} else {
		/* Record failure to sync */
		drbd_rs_failed_io(peer_device, sector, peer_req->i.size);

		err  = drbd_send_ack(peer_device, P_NEG_ACK, peer_req);
	}
	dec_unacked(peer_device);

	return err;
}

STATIC int recv_resync_read(struct drbd_peer_device *peer_device, sector_t sector,
			    int data_size) __releases(local)
{
	struct drbd_device *device = peer_device->device;
	struct drbd_peer_request *peer_req;

	peer_req = read_in_block(peer_device, ID_SYNCER, sector, data_size);
	if (!peer_req)
		goto fail;

	dec_rs_pending(peer_device);

	inc_unacked(peer_device);
	/* corresponding dec_unacked() in e_end_resync_block()
	 * respective _drbd_clear_done_ee */

	peer_req->w.cb = e_end_resync_block;

	spin_lock_irq(&device->resource->req_lock);
	list_add(&peer_req->w.list, &device->sync_ee);
	spin_unlock_irq(&device->resource->req_lock);

	atomic_add(data_size >> 9, &device->rs_sect_ev);
	if (drbd_submit_peer_request(device, peer_req, WRITE, DRBD_FAULT_RS_WR) == 0)
		return 0;

	/* don't care for the reason here */
	drbd_err(device, "submit failed, triggering re-connect\n");
	spin_lock_irq(&device->resource->req_lock);
	list_del(&peer_req->w.list);
	spin_unlock_irq(&device->resource->req_lock);

	drbd_free_peer_req(device, peer_req);
fail:
	put_ldev(device);
	return -EIO;
}

static struct drbd_request *
find_request(struct drbd_device *device, struct rb_root *root, u64 id,
	     sector_t sector, bool missing_ok, const char *func)
{
	struct drbd_request *req;

	/* Request object according to our peer */
	req = (struct drbd_request *)(unsigned long)id;
	if (drbd_contains_interval(root, sector, &req->i) && req->i.local)
		return req;
	if (!missing_ok) {
		drbd_err(device, "%s: failed to find request 0x%lx, sector %llus\n", func,
			(unsigned long)id, (unsigned long long)sector);
	}
	return NULL;
}

STATIC int receive_DataReply(struct drbd_connection *connection, struct packet_info *pi)
{
	struct drbd_peer_device *peer_device;
	struct drbd_device *device;
	struct drbd_request *req;
	sector_t sector;
	int err;
	struct p_data *p = pi->data;

	peer_device = conn_peer_device(connection, pi->vnr);
	if (!peer_device)
		return -EIO;
	device = peer_device->device;

	sector = be64_to_cpu(p->sector);

	spin_lock_irq(&device->resource->req_lock);
	req = find_request(device, &device->read_requests, p->block_id, sector, false, __func__);
	spin_unlock_irq(&device->resource->req_lock);
	if (unlikely(!req))
		return -EIO;

	/* drbd_remove_request_interval() is done in _req_may_be_done, to avoid
	 * special casing it there for the various failure cases.
	 * still no race with drbd_fail_pending_reads */
	err = recv_dless_read(peer_device, req, sector, pi->size);
	if (!err)
		req_mod(req, DATA_RECEIVED);
	/* else: nothing. handled from drbd_disconnect...
	 * I don't think we may complete this just yet
	 * in case we are "on-disconnect: freeze" */

	return err;
}

STATIC int receive_RSDataReply(struct drbd_connection *connection, struct packet_info *pi)
{
	struct drbd_peer_device *peer_device;
	struct drbd_device *device;
	sector_t sector;
	int err;
	struct p_data *p = pi->data;

	peer_device = conn_peer_device(connection, pi->vnr);
	if (!peer_device)
		return -EIO;
	device = peer_device->device;

	sector = be64_to_cpu(p->sector);
	D_ASSERT(device, p->block_id == ID_SYNCER);

	if (get_ldev(device)) {
		/* data is submitted to disk within recv_resync_read.
		 * corresponding put_ldev done below on error,
		 * or in drbd_peer_request_endio. */
		err = recv_resync_read(peer_device, sector, pi->size);
	} else {
		if (drbd_ratelimit())
			drbd_err(device, "Can not write resync data to local disk.\n");

		err = drbd_drain_block(peer_device, pi->size);

		drbd_send_ack_dp(peer_device, P_NEG_ACK, p, pi->size);
	}

	atomic_add(pi->size >> 9, &peer_device->rs_sect_in);

	return err;
}

<<<<<<< HEAD
static int w_restart_write(struct drbd_work *w, int cancel)
{
	struct drbd_request *req = container_of(w, struct drbd_request, w);
	struct drbd_device *device = req->device;
	struct bio *bio;
	unsigned long start_time;
	unsigned long flags;

	spin_lock_irqsave(&device->resource->req_lock, flags);
	if (!expect(device, req->rq_state & RQ_POSTPONED)) {
		spin_unlock_irqrestore(&device->resource->req_lock, flags);
		return -EIO;
	}
	bio = req->master_bio;
	start_time = req->start_time;
	/* Postponed requests will not have their master_bio completed!  */
	__req_mod(req, DISCARD_WRITE, NULL);
	spin_unlock_irqrestore(&device->resource->req_lock, flags);

	while (__drbd_make_request(device, bio, start_time))
		/* retry */ ;
	return 0;
}

static void restart_conflicting_writes(struct drbd_device *device,
=======
static void restart_conflicting_writes(struct drbd_conf *mdev,
>>>>>>> 25806430
				       sector_t sector, int size)
{
	struct drbd_interval *i;
	struct drbd_request *req;

	drbd_for_each_overlap(i, &device->write_requests, sector, size) {
		if (!i->local)
			continue;
		req = container_of(i, struct drbd_request, i);
		if (req->rq_state & RQ_LOCAL_PENDING ||
		    !(req->rq_state & RQ_POSTPONED))
			continue;
<<<<<<< HEAD
		if (expect(device, list_empty(&req->w.list))) {
			req->device = device;
			req->w.cb = w_restart_write;
			drbd_queue_work(&device->resource->work, &req->w);
		}
=======
		/* as it is RQ_POSTPONED, this will cause it to
		 * be queued on the retry workqueue. */
		__req_mod(req, DISCARD_WRITE, NULL);
>>>>>>> 25806430
	}
}

/*
 * e_end_block() is called in asender context via drbd_finish_peer_reqs().
 */
STATIC int e_end_block(struct drbd_work *w, int cancel)
{
	struct drbd_peer_request *peer_req =
		container_of(w, struct drbd_peer_request, w);
	struct drbd_peer_device *peer_device = peer_req->peer_device;
	struct drbd_device *device = peer_device->device;
	sector_t sector = peer_req->i.sector;
	struct drbd_epoch *epoch;
	int err = 0, pcmd;

	if (peer_req->flags & EE_IS_BARRIER) {
		epoch = previous_epoch(peer_device->connection, peer_req->epoch);
		if (epoch)
			drbd_may_finish_epoch(peer_device->connection, epoch, EV_BARRIER_DONE + (cancel ? EV_CLEANUP : 0));
	}

	if (peer_req->flags & EE_SEND_WRITE_ACK) {
		if (likely((peer_req->flags & EE_WAS_ERROR) == 0)) {
			pcmd = (peer_device->repl_state[NOW] >= L_SYNC_SOURCE &&
				peer_device->repl_state[NOW] <= L_PAUSED_SYNC_T &&
				peer_req->flags & EE_MAY_SET_IN_SYNC) ?
				P_RS_WRITE_ACK : P_WRITE_ACK;
			err = drbd_send_ack(peer_device, pcmd, peer_req);
			if (pcmd == P_RS_WRITE_ACK)
				drbd_set_in_sync(peer_device, sector, peer_req->i.size);
		} else {
			err = drbd_send_ack(peer_device, P_NEG_ACK, peer_req);
			/* we expect it to be marked out of sync anyways...
			 * maybe assert this?  */
		}
		dec_unacked(peer_device);
	}
	/* we delete from the conflict detection hash _after_ we sent out the
	 * P_WRITE_ACK / P_NEG_ACK, to get the sequence number right.  */
	if (peer_req->flags & EE_IN_INTERVAL_TREE) {
		spin_lock_irq(&device->resource->req_lock);
		D_ASSERT(device, !drbd_interval_empty(&peer_req->i));
		drbd_remove_epoch_entry_interval(device, peer_req);
		if (peer_req->flags & EE_RESTART_REQUESTS)
			restart_conflicting_writes(device, sector, peer_req->i.size);
		spin_unlock_irq(&device->resource->req_lock);
	} else
		D_ASSERT(device, drbd_interval_empty(&peer_req->i));

	drbd_may_finish_epoch(peer_device->connection, peer_req->epoch, EV_PUT + (cancel ? EV_CLEANUP : 0));

	return err;
}

static int e_send_ack(struct drbd_work *w, enum drbd_packet ack)
{
	struct drbd_peer_request *peer_req =
		container_of(w, struct drbd_peer_request, w);
	struct drbd_peer_device *peer_device = peer_req->peer_device;
	int err;

	err = drbd_send_ack(peer_device, ack, peer_req);
	dec_unacked(peer_device);

	return err;
}

static int e_send_discard_write(struct drbd_work *w, int unused)
{
	return e_send_ack(w, P_DISCARD_WRITE);
}

static int e_send_retry_write(struct drbd_work *w, int unused)
{

	struct drbd_peer_request *peer_request =
		container_of(w, struct drbd_peer_request, w);
	struct drbd_connection *connection = peer_request->peer_device->connection;

	return e_send_ack(w, connection->agreed_pro_version >= 100 ?
			     P_RETRY_WRITE : P_DISCARD_WRITE);
}

static bool seq_greater(u32 a, u32 b)
{
	/*
	 * We assume 32-bit wrap-around here.
	 * For 24-bit wrap-around, we would have to shift:
	 *  a <<= 8; b <<= 8;
	 */
	return (s32)a - (s32)b > 0;
}

static u32 seq_max(u32 a, u32 b)
{
	return seq_greater(a, b) ? a : b;
}

static bool need_peer_seq(struct drbd_peer_device *peer_device)
{
	struct drbd_connection *connection = peer_device->connection;
	int tp;

	/*
	 * We only need to keep track of the last packet_seq number of our peer
	 * if we are in dual-primary mode and we have the discard flag set; see
	 * handle_write_conflicts().
	 */

	rcu_read_lock();
	tp = rcu_dereference(connection->net_conf)->two_primaries;
	rcu_read_unlock();

	return tp && test_bit(DISCARD_CONCURRENT, &connection->flags);
}

static void update_peer_seq(struct drbd_peer_device *peer_device, unsigned int peer_seq)
{
	unsigned int newest_peer_seq;

	if (need_peer_seq(peer_device)) {
		spin_lock(&peer_device->peer_seq_lock);
		newest_peer_seq = seq_max(peer_device->peer_seq, peer_seq);
		peer_device->peer_seq = newest_peer_seq;
		spin_unlock(&peer_device->peer_seq_lock);
		/* wake up only if we actually changed peer_device->peer_seq */
		if (peer_seq == newest_peer_seq)
			wake_up(&peer_device->device->seq_wait);
	}
}

static inline int overlaps(sector_t s1, int l1, sector_t s2, int l2)
{
	return !((s1 + (l1>>9) <= s2) || (s1 >= s2 + (l2>>9)));
}

/* maybe change sync_ee into interval trees as well? */
static bool overlaping_resync_write(struct drbd_device *device, struct drbd_peer_request *peer_req)
{
	struct drbd_peer_request *rs_req;
	bool rv = 0;

	spin_lock_irq(&device->resource->req_lock);
	list_for_each_entry(rs_req, &device->sync_ee, w.list) {
		if (overlaps(peer_req->i.sector, peer_req->i.size,
			     rs_req->i.sector, rs_req->i.size)) {
			rv = 1;
			break;
		}
	}
	spin_unlock_irq(&device->resource->req_lock);

	if (rv)
		drbd_warn(device, "WARN: Avoiding concurrent data/resync write to single sector.\n");

	return rv;
}

/* Called from receive_Data.
 * Synchronize packets on sock with packets on msock.
 *
 * This is here so even when a P_DATA packet traveling via sock overtook an Ack
 * packet traveling on msock, they are still processed in the order they have
 * been sent.
 *
 * Note: we don't care for Ack packets overtaking P_DATA packets.
 *
 * In case packet_seq is larger than peer_device->peer_seq number, there are
 * outstanding packets on the msock. We wait for them to arrive.
 * In case we are the logically next packet, we update peer_device->peer_seq
 * ourselves. Correctly handles 32bit wrap around.
 *
 * Assume we have a 10 GBit connection, that is about 1<<30 byte per second,
 * about 1<<21 sectors per second. So "worst" case, we have 1<<3 == 8 seconds
 * for the 24bit wrap (historical atomic_t guarantee on some archs), and we have
 * 1<<9 == 512 seconds aka ages for the 32bit wrap around...
 *
 * returns 0 if we may process the packet,
 * -ERESTARTSYS if we were interrupted (by disconnect signal). */
static int wait_for_and_update_peer_seq(struct drbd_peer_device *peer_device, const u32 peer_seq)
{
	DEFINE_WAIT(wait);
	long timeout;
	int ret;

	if (!need_peer_seq(peer_device))
		return 0;

	spin_lock(&peer_device->peer_seq_lock);
	for (;;) {
		if (!seq_greater(peer_seq - 1, peer_device->peer_seq)) {
			peer_device->peer_seq = seq_max(peer_device->peer_seq, peer_seq);
			ret = 0;
			break;
		}
		if (signal_pending(current)) {
			ret = -ERESTARTSYS;
			break;
		}
		prepare_to_wait(&peer_device->device->seq_wait, &wait, TASK_INTERRUPTIBLE);
		spin_unlock(&peer_device->peer_seq_lock);
		rcu_read_lock();
		timeout = rcu_dereference(peer_device->connection->net_conf)->ping_timeo*HZ/10;
		rcu_read_unlock();
		timeout = schedule_timeout(timeout);
		spin_lock(&peer_device->peer_seq_lock);
		if (!timeout) {
			ret = -ETIMEDOUT;
			drbd_err(peer_device, "Timed out waiting for missing ack packets; disconnecting\n");
			break;
		}
	}
	spin_unlock(&peer_device->peer_seq_lock);
	finish_wait(&peer_device->device->seq_wait, &wait);
	return ret;
}

/* see also bio_flags_to_wire()
 * DRBD_REQ_*, because we need to semantically map the flags to data packet
 * flags and back. We may replicate to other kernel versions. */
static unsigned long wire_flags_to_bio(struct drbd_connection *connection, u32 dpf)
{
	if (connection->agreed_pro_version >= 95)
		return  (dpf & DP_RW_SYNC ? DRBD_REQ_SYNC : 0) |
			(dpf & DP_FUA ? DRBD_REQ_FUA : 0) |
			(dpf & DP_FLUSH ? DRBD_REQ_FLUSH : 0) |
			(dpf & DP_DISCARD ? DRBD_REQ_DISCARD : 0);

	/* else: we used to communicate one bit only in older DRBD */
	return dpf & DP_RW_SYNC ? DRBD_REQ_SYNC : 0;
}

static void fail_postponed_requests(struct drbd_device *device, sector_t sector,
				    unsigned int size)
{
	struct drbd_interval *i;

    repeat:
	drbd_for_each_overlap(i, &device->write_requests, sector, size) {
		struct drbd_request *req;
		struct bio_and_error m;

		if (!i->local)
			continue;
		req = container_of(i, struct drbd_request, i);
		if (!(req->rq_state & RQ_POSTPONED))
			continue;
		req->rq_state &= ~RQ_POSTPONED;
		__req_mod(req, NEG_ACKED, &m);
		spin_unlock_irq(&device->resource->req_lock);
		if (m.bio)
			complete_master_bio(device, &m);
		spin_lock_irq(&device->resource->req_lock);
		goto repeat;
	}
}

static int handle_write_conflicts(struct drbd_device *device,
				  struct drbd_peer_request *peer_req)
{
	struct drbd_connection *connection = peer_req->peer_device->connection;
	bool resolve_conflicts = test_bit(DISCARD_CONCURRENT, &connection->flags);
	sector_t sector = peer_req->i.sector;
	const unsigned int size = peer_req->i.size;
	struct drbd_interval *i;
	bool equal;
	int err;

	/*
	 * Inserting the peer request into the write_requests tree will prevent
	 * new conflicting local requests from being added.
	 */
	drbd_insert_interval(&device->write_requests, &peer_req->i);

    repeat:
	drbd_for_each_overlap(i, &device->write_requests, sector, size) {
		if (i == &peer_req->i)
			continue;

		if (!i->local) {
			/*
			 * Our peer has sent a conflicting remote request; this
			 * should not happen in a two-node setup.  Wait for the
			 * earlier peer request to complete.
			 */
			err = drbd_wait_misc(device, i);
			if (err)
				goto out;
			goto repeat;
		}

		equal = i->sector == sector && i->size == size;
		if (resolve_conflicts) {
			/*
			 * If the peer request is fully contained within the
			 * overlapping request, it can be discarded; otherwise,
			 * it will be retried once all overlapping requests
			 * have completed.
			 */
			bool discard = i->sector <= sector && i->sector +
				       (i->size >> 9) >= sector + (size >> 9);

			if (!equal)
				drbd_alert(device, "Concurrent writes detected: "
					       "local=%llus +%u, remote=%llus +%u, "
					       "assuming %s came first\n",
					  (unsigned long long)i->sector, i->size,
					  (unsigned long long)sector, size,
					  discard ? "local" : "remote");

			inc_unacked(peer_req->peer_device);
			peer_req->w.cb = discard ? e_send_discard_write :
						   e_send_retry_write;
			list_add_tail(&peer_req->w.list, &device->done_ee);
			wake_asender(connection);

			err = -ENOENT;
			goto out;
		} else {
			struct drbd_request *req =
				container_of(i, struct drbd_request, i);

			if (!equal)
				drbd_alert(device, "Concurrent writes detected: "
					       "local=%llus +%u, remote=%llus +%u\n",
					  (unsigned long long)i->sector, i->size,
					  (unsigned long long)sector, size);

			if (req->rq_state & RQ_LOCAL_PENDING ||
			    !(req->rq_state & RQ_POSTPONED)) {
				/*
				 * Wait for the node with the discard flag to
				 * decide if this request will be discarded or
				 * retried.  Requests that are discarded will
				 * disappear from the write_requests tree.
				 *
				 * In addition, wait for the conflicting
				 * request to finish locally before submitting
				 * the conflicting peer request.
				 */
				err = drbd_wait_misc(device, &req->i);
				if (err) {
					begin_state_change_locked(connection->resource, CS_HARD);
					__change_cstate(connection, C_TIMEOUT);
					end_state_change_locked(connection->resource);
					fail_postponed_requests(device, sector, size);
					goto out;
				}
				goto repeat;
			}
			/*
			 * Remember to restart the conflicting requests after
			 * the new peer request has completed.
			 */
			peer_req->flags |= EE_RESTART_REQUESTS;
		}
	}
	err = 0;

    out:
	if (err)
		drbd_remove_epoch_entry_interval(device, peer_req);
	return err;
}

/* mirrored write */
STATIC int receive_Data(struct drbd_connection *connection, struct packet_info *pi)
{
	struct drbd_peer_device *peer_device;
	struct drbd_device *device;
	sector_t sector;
	struct drbd_peer_request *peer_req;
	struct p_data *p = pi->data;
	u32 peer_seq = be32_to_cpu(p->seq_num);
	int rw = WRITE;
	u32 dp_flags;
	int err, tp;

	peer_device = conn_peer_device(connection, pi->vnr);
	if (!peer_device)
		return -EIO;
	device = peer_device->device;

	if (!get_ldev(device)) {
		int err2;

		err = wait_for_and_update_peer_seq(peer_device, peer_seq);
		drbd_send_ack_dp(peer_device, P_NEG_ACK, p, pi->size);
		atomic_inc(&connection->current_epoch->epoch_size);
		err2 = drbd_drain_block(peer_device, pi->size);
		if (!err)
			err = err2;
		return err;
	}

	/*
	 * Corresponding put_ldev done either below (on various errors), or in
	 * drbd_peer_request_endio, if we successfully submit the data at the
	 * end of this function.
	 */

	sector = be64_to_cpu(p->sector);
	peer_req = read_in_block(peer_device, p->block_id, sector, pi->size);
	if (!peer_req) {
		put_ldev(device);
		return -EIO;
	}

	peer_req->w.cb = e_end_block;

	dp_flags = be32_to_cpu(p->dp_flags);
	rw |= wire_flags_to_bio(connection, dp_flags);

	if (dp_flags & DP_MAY_SET_IN_SYNC)
		peer_req->flags |= EE_MAY_SET_IN_SYNC;

	/* last "fixes" to rw flags.
	 * Strip off BIO_RW_BARRIER unconditionally,
	 * it is not supposed to be here anyways.
	 * (Was FUA or FLUSH on the peer,
	 * and got translated to BARRIER on this side).
	 * Note that the epoch handling code below
	 * may add it again, though.
	 */
	rw &= ~DRBD_REQ_HARDBARRIER;

	spin_lock(&connection->epoch_lock);
	peer_req->epoch = connection->current_epoch;
	atomic_inc(&peer_req->epoch->epoch_size);
	atomic_inc(&peer_req->epoch->active);

	if (connection->resource->write_ordering == WO_BIO_BARRIER &&
	    atomic_read(&peer_req->epoch->epoch_size) == 1) {
		struct drbd_epoch *epoch;
		/* Issue a barrier if we start a new epoch, and the previous epoch
		   was not a epoch containing a single request which already was
		   a Barrier. */
		epoch = list_entry(peer_req->epoch->list.prev, struct drbd_epoch, list);
		if (epoch == peer_req->epoch) {
			set_bit(DE_CONTAINS_A_BARRIER, &peer_req->epoch->flags);
			rw |= DRBD_REQ_FLUSH | DRBD_REQ_FUA;
			peer_req->flags |= EE_IS_BARRIER;
		} else {
			if (atomic_read(&epoch->epoch_size) > 1 ||
			    !test_bit(DE_CONTAINS_A_BARRIER, &epoch->flags)) {
				set_bit(DE_BARRIER_IN_NEXT_EPOCH_ISSUED, &epoch->flags);
				set_bit(DE_CONTAINS_A_BARRIER, &peer_req->epoch->flags);
				rw |= DRBD_REQ_FLUSH | DRBD_REQ_FUA;
				peer_req->flags |= EE_IS_BARRIER;
			}
		}
	}
	spin_unlock(&connection->epoch_lock);

	rcu_read_lock();
	tp = rcu_dereference(peer_device->connection->net_conf)->two_primaries;
	rcu_read_unlock();
	if (tp) {
		peer_req->flags |= EE_IN_INTERVAL_TREE;
		err = wait_for_and_update_peer_seq(peer_device, peer_seq);
		if (err)
			goto out_interrupted;
		spin_lock_irq(&device->resource->req_lock);
		err = handle_write_conflicts(device, peer_req);
		if (err) {
			spin_unlock_irq(&device->resource->req_lock);
			if (err == -ENOENT) {
				put_ldev(device);
				return 0;
			}
			goto out_interrupted;
		}
	} else
		spin_lock_irq(&device->resource->req_lock);
	list_add(&peer_req->w.list, &device->active_ee);
	spin_unlock_irq(&device->resource->req_lock);

	if (peer_device->repl_state[NOW] == L_SYNC_TARGET)
		wait_event(device->ee_wait, !overlaping_resync_write(device, peer_req));

	if (peer_device->connection->agreed_pro_version < 100) {
		rcu_read_lock();
		switch (rcu_dereference(peer_device->connection->net_conf)->wire_protocol) {
		case DRBD_PROT_C:
			dp_flags |= DP_SEND_WRITE_ACK;
			break;
		case DRBD_PROT_B:
			dp_flags |= DP_SEND_RECEIVE_ACK;
			break;
		}
		rcu_read_unlock();
	}

	if (dp_flags & DP_SEND_WRITE_ACK) {
		peer_req->flags |= EE_SEND_WRITE_ACK;
		inc_unacked(peer_device);
		/* corresponding dec_unacked() in e_end_block()
		 * respective _drbd_clear_done_ee */
	}

	if (dp_flags & DP_SEND_RECEIVE_ACK) {
		/* I really don't like it that the receiver thread
		 * sends on the msock, but anyways */
		drbd_send_ack(peer_device, P_RECV_ACK, peer_req);
	}

	if (peer_device->disk_state[NOW] < D_INCONSISTENT) {
		/* In case we have the only disk of the cluster, */
		drbd_set_all_out_of_sync(device, peer_req->i.sector, peer_req->i.size);
		peer_req->flags |= EE_CALL_AL_COMPLETE_IO;
		peer_req->flags &= ~EE_MAY_SET_IN_SYNC;
		drbd_al_begin_io(device, &peer_req->i, true);
	}

	err = drbd_submit_peer_request(device, peer_req, rw, DRBD_FAULT_DT_WR);
	if (!err)
		return 0;

	/* don't care for the reason here */
	drbd_err(device, "submit failed, triggering re-connect\n");
	spin_lock_irq(&device->resource->req_lock);
	list_del(&peer_req->w.list);
	drbd_remove_epoch_entry_interval(device, peer_req);
	spin_unlock_irq(&device->resource->req_lock);
	if (peer_req->flags & EE_CALL_AL_COMPLETE_IO)
		drbd_al_complete_io(device, &peer_req->i);

out_interrupted:
	drbd_may_finish_epoch(connection, peer_req->epoch, EV_PUT + EV_CLEANUP);
	put_ldev(device);
	drbd_free_peer_req(device, peer_req);
	return err;
}

/* We may throttle resync, if the lower device seems to be busy,
 * and current sync rate is above c_min_rate.
 *
 * To decide whether or not the lower device is busy, we use a scheme similar
 * to MD RAID is_mddev_idle(): if the partition stats reveal "significant"
 * (more than 64 sectors) of activity we cannot account for with our own resync
 * activity, it obviously is "busy".
 *
 * The current sync rate used here uses only the most recent two step marks,
 * to have a short time average so we can react faster.
 */
int drbd_rs_should_slow_down(struct drbd_peer_device *peer_device, sector_t sector)
{
	struct drbd_device *device = peer_device->device;
	unsigned long db, dt, dbdt;
	struct lc_element *tmp;
	int curr_events;
	int throttle = 0;
	unsigned int c_min_rate;

	rcu_read_lock();
	c_min_rate = rcu_dereference(device->ldev->disk_conf)->c_min_rate;
	rcu_read_unlock();

	/* feature disabled? */
	if (c_min_rate == 0)
		return 0;

	spin_lock_irq(&device->al_lock);
	tmp = lc_find(peer_device->resync_lru, BM_SECT_TO_EXT(sector));
	if (tmp) {
		struct bm_extent *bm_ext = lc_entry(tmp, struct bm_extent, lce);
		if (test_bit(BME_PRIORITY, &bm_ext->flags)) {
			spin_unlock_irq(&device->al_lock);
			return 0;
		}
		/* Do not slow down if app IO is already waiting for this extent */
	}
	spin_unlock_irq(&device->al_lock);

	curr_events = drbd_backing_bdev_events(device) - atomic_read(&device->rs_sect_ev);

	if (!peer_device->rs_last_events ||
	    curr_events - peer_device->rs_last_events > 64) {
		unsigned long rs_left;
		int i;

		peer_device->rs_last_events = curr_events;

		/* sync speed average over the last 2*DRBD_SYNC_MARK_STEP,
		 * approx. */
		i = (peer_device->rs_last_mark + DRBD_SYNC_MARKS-1) % DRBD_SYNC_MARKS;

		if (peer_device->repl_state[NOW] == L_VERIFY_S || peer_device->repl_state[NOW] == L_VERIFY_T)
			rs_left = peer_device->ov_left;
		else
			rs_left = drbd_bm_total_weight(peer_device) - peer_device->rs_failed;

		dt = ((long)jiffies - (long)peer_device->rs_mark_time[i]) / HZ;
		if (!dt)
			dt++;
		db = peer_device->rs_mark_left[i] - rs_left;
		dbdt = Bit2KB(db/dt);

		if (dbdt > c_min_rate)
			throttle = 1;
	}
	return throttle;
}


STATIC int receive_DataRequest(struct drbd_connection *connection, struct packet_info *pi)
{
	struct drbd_peer_device *peer_device;
	struct drbd_device *device;
	sector_t sector;
	sector_t capacity;
	struct drbd_peer_request *peer_req;
	struct digest_info *di = NULL;
	int size, verb;
	unsigned int fault_type;
	struct p_block_req *p =	pi->data;

	peer_device = conn_peer_device(connection, pi->vnr);
	if (!peer_device)
		return -EIO;
	device = peer_device->device;
	capacity = drbd_get_capacity(device->this_bdev);

	sector = be64_to_cpu(p->sector);
	size   = be32_to_cpu(p->blksize);

	if (size <= 0 || !IS_ALIGNED(size, 512) || size > DRBD_MAX_BIO_SIZE) {
		drbd_err(device, "%s:%d: sector: %llus, size: %u\n", __FILE__, __LINE__,
				(unsigned long long)sector, size);
		return -EINVAL;
	}
	if (sector + (size>>9) > capacity) {
		drbd_err(device, "%s:%d: sector: %llus, size: %u\n", __FILE__, __LINE__,
				(unsigned long long)sector, size);
		return -EINVAL;
	}

	if (!get_ldev_if_state(device, D_UP_TO_DATE)) {
		verb = 1;
		switch (pi->cmd) {
		case P_DATA_REQUEST:
			drbd_send_ack_rp(peer_device, P_NEG_DREPLY, p);
			break;
		case P_RS_DATA_REQUEST:
		case P_CSUM_RS_REQUEST:
		case P_OV_REQUEST:
			drbd_send_ack_rp(peer_device, P_NEG_RS_DREPLY , p);
			break;
		case P_OV_REPLY:
			verb = 0;
			dec_rs_pending(peer_device);
			drbd_send_ack_ex(peer_device, P_OV_RESULT, sector, size, ID_IN_SYNC);
			break;
		default:
			BUG();
		}
		if (verb && drbd_ratelimit())
			drbd_err(device, "Can not satisfy peer's read request, "
			    "no local data.\n");

		/* drain possibly payload */
		return drbd_drain_block(peer_device, pi->size);
	}

	/* GFP_NOIO, because we must not cause arbitrary write-out: in a DRBD
	 * "criss-cross" setup, that might cause write-out on some other DRBD,
	 * which in turn might block on the other node at this very place.  */
	peer_req = drbd_alloc_peer_req(peer_device, p->block_id, sector, size, GFP_NOIO);
	if (!peer_req) {
		put_ldev(device);
		return -ENOMEM;
	}

	switch (pi->cmd) {
	case P_DATA_REQUEST:
		peer_req->w.cb = w_e_end_data_req;
		fault_type = DRBD_FAULT_DT_RD;
		/* application IO, don't drbd_rs_begin_io */
		goto submit;

	case P_RS_DATA_REQUEST:
		peer_req->w.cb = w_e_end_rsdata_req;
		fault_type = DRBD_FAULT_RS_RD;
		/* used in the sector offset progress display */
		device->bm_resync_fo = BM_SECT_TO_BIT(sector);
		break;

	case P_OV_REPLY:
	case P_CSUM_RS_REQUEST:
		fault_type = DRBD_FAULT_RS_RD;
		di = kmalloc(sizeof(*di) + pi->size, GFP_NOIO);
		if (!di)
			goto out_free_e;

		di->digest_size = pi->size;
		di->digest = (((char *)di)+sizeof(struct digest_info));

		peer_req->digest = di;
		peer_req->flags |= EE_HAS_DIGEST;

		if (drbd_recv_all(peer_device->connection, di->digest, pi->size))
			goto out_free_e;

		if (pi->cmd == P_CSUM_RS_REQUEST) {
			D_ASSERT(device, peer_device->connection->agreed_pro_version >= 89);
			peer_req->w.cb = w_e_end_csum_rs_req;
			/* used in the sector offset progress display */
			device->bm_resync_fo = BM_SECT_TO_BIT(sector);
		} else if (pi->cmd == P_OV_REPLY) {
			/* track progress, we may need to throttle */
			atomic_add(size >> 9, &peer_device->rs_sect_in);
			peer_req->w.cb = w_e_end_ov_reply;
			dec_rs_pending(peer_device);
			/* drbd_rs_begin_io done when we sent this request,
			 * but accounting still needs to be done. */
			goto submit_for_resync;
		}
		break;

	case P_OV_REQUEST:
		if (peer_device->ov_start_sector == ~(sector_t)0 &&
		    peer_device->connection->agreed_pro_version >= 90) {
			unsigned long now = jiffies;
			int i;
			peer_device->ov_start_sector = sector;
			peer_device->ov_position = sector;
			peer_device->ov_left = drbd_bm_bits(device) - BM_SECT_TO_BIT(sector);
			peer_device->rs_total = peer_device->ov_left;
			for (i = 0; i < DRBD_SYNC_MARKS; i++) {
				peer_device->rs_mark_left[i] = peer_device->ov_left;
				peer_device->rs_mark_time[i] = now;
			}
			drbd_info(device, "Online Verify start sector: %llu\n",
					(unsigned long long)sector);
		}
		peer_req->w.cb = w_e_end_ov_req;
		fault_type = DRBD_FAULT_RS_RD;
		break;

	default:
		BUG();
	}

	/* Throttle, drbd_rs_begin_io and submit should become asynchronous
	 * wrt the receiver, but it is not as straightforward as it may seem.
	 * Various places in the resync start and stop logic assume resync
	 * requests are processed in order, requeuing this on the worker thread
	 * introduces a bunch of new code for synchronization between threads.
	 *
	 * Unlimited throttling before drbd_rs_begin_io may stall the resync
	 * "forever", throttling after drbd_rs_begin_io will lock that extent
	 * for application writes for the same time.  For now, just throttle
	 * here, where the rest of the code expects the receiver to sleep for
	 * a while, anyways.
	 */

	/* Throttle before drbd_rs_begin_io, as that locks out application IO;
	 * this defers syncer requests for some time, before letting at least
	 * on request through.  The resync controller on the receiving side
	 * will adapt to the incoming rate accordingly.
	 *
	 * We cannot throttle here if remote is Primary/SyncTarget:
	 * we would also throttle its application reads.
	 * In that case, throttling is done on the SyncTarget only.
	 */
	if (connection->peer_role[NOW] != R_PRIMARY &&
	    drbd_rs_should_slow_down(peer_device, sector))
		schedule_timeout_uninterruptible(HZ/10);
	if (drbd_rs_begin_io(peer_device, sector))
		goto out_free_e;

submit_for_resync:
	atomic_add(size >> 9, &device->rs_sect_ev);

submit:
	inc_unacked(peer_device);
	spin_lock_irq(&device->resource->req_lock);
	list_add_tail(&peer_req->w.list, &device->read_ee);
	spin_unlock_irq(&device->resource->req_lock);

	if (drbd_submit_peer_request(device, peer_req, READ, fault_type) == 0)
		return 0;

	/* don't care for the reason here */
	drbd_err(device, "submit failed, triggering re-connect\n");
	spin_lock_irq(&device->resource->req_lock);
	list_del(&peer_req->w.list);
	spin_unlock_irq(&device->resource->req_lock);
	/* no drbd_rs_complete_io(), we are dropping the connection anyways */

out_free_e:
	put_ldev(device);
	drbd_free_peer_req(device, peer_req);
	return -EIO;
}

/**
 * drbd_asb_recover_0p  -  Recover after split-brain with no remaining primaries
 */
static int drbd_asb_recover_0p(struct drbd_peer_device *peer_device) __must_hold(local)
{
	int self, peer, rv = -100;
	unsigned long ch_self, ch_peer;
	enum drbd_after_sb_p after_sb_0p;

	self = drbd_uuid(peer_device, UI_BITMAP) & 1;
	peer = peer_device->p_uuid[UI_BITMAP] & 1;

	ch_peer = peer_device->p_uuid[UI_SIZE];
	ch_self = peer_device->comm_bm_set;

	rcu_read_lock();
	after_sb_0p = rcu_dereference(peer_device->connection->net_conf)->after_sb_0p;
	rcu_read_unlock();
	switch (after_sb_0p) {
	case ASB_CONSENSUS:
	case ASB_DISCARD_SECONDARY:
	case ASB_CALL_HELPER:
	case ASB_VIOLENTLY:
		drbd_err(peer_device, "Configuration error.\n");
		break;
	case ASB_DISCONNECT:
		break;
	case ASB_DISCARD_YOUNGER_PRI:
		if (self == 0 && peer == 1) {
			rv = -1;
			break;
		}
		if (self == 1 && peer == 0) {
			rv =  1;
			break;
		}
		/* Else fall through to one of the other strategies... */
	case ASB_DISCARD_OLDER_PRI:
		if (self == 0 && peer == 1) {
			rv = 1;
			break;
		}
		if (self == 1 && peer == 0) {
			rv = -1;
			break;
		}
		/* Else fall through to one of the other strategies... */
		drbd_warn(peer_device, "Discard younger/older primary did not find a decision\n"
			  "Using discard-least-changes instead\n");
	case ASB_DISCARD_ZERO_CHG:
		if (ch_peer == 0 && ch_self == 0) {
			rv = test_bit(DISCARD_CONCURRENT, &peer_device->connection->flags)
				? -1 : 1;
			break;
		} else {
			if (ch_peer == 0) { rv =  1; break; }
			if (ch_self == 0) { rv = -1; break; }
		}
		if (after_sb_0p == ASB_DISCARD_ZERO_CHG)
			break;
	case ASB_DISCARD_LEAST_CHG:
		if	(ch_self < ch_peer)
			rv = -1;
		else if (ch_self > ch_peer)
			rv =  1;
		else /* ( ch_self == ch_peer ) */
		     /* Well, then use something else. */
			rv = test_bit(DISCARD_CONCURRENT, &peer_device->connection->flags)
				? -1 : 1;
		break;
	case ASB_DISCARD_LOCAL:
		rv = -1;
		break;
	case ASB_DISCARD_REMOTE:
		rv =  1;
	}

	return rv;
}

/**
 * drbd_asb_recover_1p  -  Recover after split-brain with one remaining primary
 */
static int drbd_asb_recover_1p(struct drbd_peer_device *peer_device) __must_hold(local)
{
	struct drbd_device *device = peer_device->device;
	struct drbd_connection *connection = peer_device->connection;
	struct drbd_resource *resource = device->resource;
	int hg, rv = -100;
	enum drbd_after_sb_p after_sb_1p;

	rcu_read_lock();
	after_sb_1p = rcu_dereference(connection->net_conf)->after_sb_1p;
	rcu_read_unlock();
	switch (after_sb_1p) {
	case ASB_DISCARD_YOUNGER_PRI:
	case ASB_DISCARD_OLDER_PRI:
	case ASB_DISCARD_LEAST_CHG:
	case ASB_DISCARD_LOCAL:
	case ASB_DISCARD_REMOTE:
	case ASB_DISCARD_ZERO_CHG:
		drbd_err(device, "Configuration error.\n");
		break;
	case ASB_DISCONNECT:
		break;
	case ASB_CONSENSUS:
		hg = drbd_asb_recover_0p(peer_device);
		if (hg == -1 && resource->role[NOW] == R_SECONDARY)
			rv = hg;
		if (hg == 1  && resource->role[NOW] == R_PRIMARY)
			rv = hg;
		break;
	case ASB_VIOLENTLY:
		rv = drbd_asb_recover_0p(peer_device);
		break;
	case ASB_DISCARD_SECONDARY:
		return resource->role[NOW] == R_PRIMARY ? 1 : -1;
	case ASB_CALL_HELPER:
		hg = drbd_asb_recover_0p(peer_device);
		if (hg == -1 && resource->role[NOW] == R_PRIMARY) {
			enum drbd_state_rv rv2;

			drbd_set_role(device->resource, R_SECONDARY, false);
			 /* drbd_change_state() does not sleep while in SS_IN_TRANSIENT_STATE,
			  * we might be here in L_STANDALONE which is transient.
			  * we do not need to wait for the after state change work either. */
			rv2 = change_role(resource, R_SECONDARY, CS_VERBOSE, false);
			if (rv2 != SS_SUCCESS) {
				drbd_khelper(device, connection, "pri-lost-after-sb");
			} else {
				drbd_warn(device, "Successfully gave up primary role.\n");
				rv = hg;
			}
		} else
			rv = hg;
	}

	return rv;
}

/**
 * drbd_asb_recover_2p  -  Recover after split-brain with two remaining primaries
 */
static int drbd_asb_recover_2p(struct drbd_peer_device *peer_device) __must_hold(local)
{
	struct drbd_device *device = peer_device->device;
	struct drbd_connection *connection = peer_device->connection;
	int hg, rv = -100;
	enum drbd_after_sb_p after_sb_2p;

	rcu_read_lock();
	after_sb_2p = rcu_dereference(connection->net_conf)->after_sb_2p;
	rcu_read_unlock();
	switch (after_sb_2p) {
	case ASB_DISCARD_YOUNGER_PRI:
	case ASB_DISCARD_OLDER_PRI:
	case ASB_DISCARD_LEAST_CHG:
	case ASB_DISCARD_LOCAL:
	case ASB_DISCARD_REMOTE:
	case ASB_CONSENSUS:
	case ASB_DISCARD_SECONDARY:
	case ASB_DISCARD_ZERO_CHG:
		drbd_err(device, "Configuration error.\n");
		break;
	case ASB_VIOLENTLY:
		rv = drbd_asb_recover_0p(peer_device);
		break;
	case ASB_DISCONNECT:
		break;
	case ASB_CALL_HELPER:
		hg = drbd_asb_recover_0p(peer_device);
		if (hg == -1) {
			enum drbd_state_rv rv2;

			 /* drbd_change_state() does not sleep while in SS_IN_TRANSIENT_STATE,
			  * we might be here in L_STANDALONE which is transient.
			  * we do not need to wait for the after state change work either. */
			rv2 = change_role(device->resource, R_SECONDARY, CS_VERBOSE, false);
			if (rv2 != SS_SUCCESS) {
				drbd_khelper(device, connection, "pri-lost-after-sb");
			} else {
				drbd_warn(device, "Successfully gave up primary role.\n");
				rv = hg;
			}
		} else
			rv = hg;
	}

	return rv;
}

STATIC void drbd_uuid_dump_self(struct drbd_peer_device *peer_device, u64 bits, u64 flags)
{
	drbd_info(peer_device, "self %016llX:%016llX:%016llX:%016llX bits:%llu flags:%llX\n",
		  (unsigned long long)drbd_uuid(peer_device, UI_CURRENT),
		  (unsigned long long)drbd_uuid(peer_device, UI_BITMAP),
		  (unsigned long long)drbd_uuid(peer_device, UI_HISTORY_START),
		  (unsigned long long)drbd_uuid(peer_device, UI_HISTORY_END),
		  (unsigned long long)bits,
		  (unsigned long long)flags);
}


STATIC void drbd_uuid_dump_peer(struct drbd_peer_device *peer_device, u64 bits, u64 flags)
{
	drbd_info(peer_device, "peer %016llX:%016llX:%016llX:%016llX bits:%llu flags:%llX\n",
	     (unsigned long long)peer_device->p_uuid[UI_CURRENT],
	     (unsigned long long)peer_device->p_uuid[UI_BITMAP],
	     (unsigned long long)peer_device->p_uuid[UI_HISTORY_START],
	     (unsigned long long)peer_device->p_uuid[UI_HISTORY_END],
	     (unsigned long long)bits,
	     (unsigned long long)flags);
}

/*
  100	after split brain try auto recover
    2	L_SYNC_SOURCE set BitMap
    1	L_SYNC_SOURCE use BitMap
    0	no Sync
   -1	L_SYNC_TARGET use BitMap
   -2	L_SYNC_TARGET set BitMap
 -100	after split brain, disconnect
-1000	unrelated data
-1091   requires proto 91
-1096   requires proto 96
 */
STATIC int drbd_uuid_compare(struct drbd_peer_device *peer_device, int *rule_nr) __must_hold(local)
{
	struct drbd_device *device = peer_device->device;
	u64 self, peer;
	int i, j;

	self = drbd_uuid(peer_device, UI_CURRENT) & ~((u64)1);
	peer = peer_device->p_uuid[UI_CURRENT] & ~((u64)1);

	*rule_nr = 10;
	if (self == UUID_JUST_CREATED && peer == UUID_JUST_CREATED)
		return 0;

	*rule_nr = 20;
	if ((self == UUID_JUST_CREATED || self == (u64)0) &&
	     peer != UUID_JUST_CREATED)
		return -2;

	*rule_nr = 30;
	if (self != UUID_JUST_CREATED &&
	    (peer == UUID_JUST_CREATED || peer == (u64)0))
		return 2;

	if (self == peer) {
		int rct, dc; /* roles at crash time */

		if (peer_device->p_uuid[UI_BITMAP] == (u64)0 && drbd_uuid(peer_device, UI_BITMAP) != (u64)0) {

			if (peer_device->connection->agreed_pro_version < 91)
				return -1091;

			if ((drbd_uuid(peer_device, UI_BITMAP) & ~((u64)1)) == (peer_device->p_uuid[UI_HISTORY_START] & ~((u64)1)) &&
			    (drbd_uuid(peer_device, UI_HISTORY_START) & ~((u64)1)) == (peer_device->p_uuid[UI_HISTORY_START + 1] & ~((u64)1))) {
				drbd_info(device, "was SyncSource, missed the resync finished event, corrected myself:\n");
				drbd_uuid_set_bm(peer_device, 0UL);

				drbd_uuid_dump_self(peer_device,
						    device->disk_state[NOW] >= D_NEGOTIATING ? drbd_bm_total_weight(peer_device) : 0, 0);
				*rule_nr = 34;
			} else {
				drbd_info(device, "was SyncSource (peer failed to write sync_uuid)\n");
				*rule_nr = 36;
			}

			return 1;
		}

		if (drbd_uuid(peer_device, UI_BITMAP) == (u64)0 && peer_device->p_uuid[UI_BITMAP] != (u64)0) {

			if (peer_device->connection->agreed_pro_version < 91)
				return -1091;

			if ((drbd_uuid(peer_device, UI_HISTORY_START) & ~((u64)1)) == (peer_device->p_uuid[UI_BITMAP] & ~((u64)1)) &&
			    (drbd_uuid(peer_device, UI_HISTORY_START + 1) & ~((u64)1)) == (peer_device->p_uuid[UI_HISTORY_START] & ~((u64)1))) {
				drbd_info(device, "was SyncTarget, peer missed the resync finished event, corrected peer:\n");

				peer_device->p_uuid[UI_HISTORY_START + 1] = peer_device->p_uuid[UI_HISTORY_START];
				peer_device->p_uuid[UI_HISTORY_START] = peer_device->p_uuid[UI_BITMAP];
				peer_device->p_uuid[UI_BITMAP] = 0UL;

				drbd_uuid_dump_peer(peer_device, peer_device->p_uuid[UI_SIZE], peer_device->p_uuid[UI_FLAGS]);
				*rule_nr = 35;
			} else {
				drbd_info(device, "was SyncTarget (failed to write sync_uuid)\n");
				*rule_nr = 37;
			}

			return -1;
		}

		/* Common power [off|failure] */
		rct = (test_bit(CRASHED_PRIMARY, &device->flags) ? 1 : 0) +
			(peer_device->p_uuid[UI_FLAGS] & 2);
		/* lowest bit is set when we were primary,
		 * next bit (weight 2) is set when peer was primary */
		*rule_nr = 40;

		switch (rct) {
		case 0: /* !self_pri && !peer_pri */ return 0;
		case 1: /*  self_pri && !peer_pri */ return 1;
		case 2: /* !self_pri &&  peer_pri */ return -1;
		case 3: /*  self_pri &&  peer_pri */
			dc = test_bit(DISCARD_CONCURRENT, &peer_device->connection->flags);
			return dc ? -1 : 1;
		}
	}

	*rule_nr = 50;
	peer = peer_device->p_uuid[UI_BITMAP] & ~((u64)1);
	if (self == peer)
		return -1;

	*rule_nr = 51;
	peer = peer_device->p_uuid[UI_HISTORY_START] & ~((u64)1);
	if (self == peer) {
		if (peer_device->connection->agreed_pro_version < 96 ?
		    (drbd_uuid(peer_device, UI_HISTORY_START) & ~((u64)1)) ==
		    (peer_device->p_uuid[UI_HISTORY_START + 1] & ~((u64)1)) :
		    peer + UUID_NEW_BM_OFFSET == (peer_device->p_uuid[UI_BITMAP] & ~((u64)1))) {
			/* The last P_SYNC_UUID did not get though. Undo the last start of
			   resync as sync source modifications of the peer's UUIDs. */

			if (peer_device->connection->agreed_pro_version < 91)
				return -1091;

			peer_device->p_uuid[UI_BITMAP] = peer_device->p_uuid[UI_HISTORY_START];
			peer_device->p_uuid[UI_HISTORY_START] = peer_device->p_uuid[UI_HISTORY_START + 1];

			drbd_info(device, "Did not got last syncUUID packet, corrected:\n");
			drbd_uuid_dump_peer(peer_device, peer_device->p_uuid[UI_SIZE], peer_device->p_uuid[UI_FLAGS]);

			return -1;
		}
	}

	*rule_nr = 60;
	self = drbd_uuid(peer_device, UI_CURRENT) & ~((u64)1);
	for (i = UI_HISTORY_START; i <= UI_HISTORY_END; i++) {
		peer = peer_device->p_uuid[i] & ~((u64)1);
		if (self == peer)
			return -2;
	}

	*rule_nr = 70;
	self = drbd_uuid(peer_device, UI_BITMAP) & ~((u64)1);
	peer = peer_device->p_uuid[UI_CURRENT] & ~((u64)1);
	if (self == peer)
		return 1;

	*rule_nr = 71;
	self = drbd_uuid(peer_device, UI_HISTORY_START) & ~((u64)1);
	if (self == peer) {
		if (peer_device->connection->agreed_pro_version < 96 ?
		    (drbd_uuid(peer_device, UI_HISTORY_START + 1) & ~((u64)1)) ==
		    (peer_device->p_uuid[UI_HISTORY_START] & ~((u64)1)) :
		    self + UUID_NEW_BM_OFFSET == (drbd_uuid(peer_device, UI_BITMAP) & ~((u64)1))) {
			/* The last P_SYNC_UUID did not get though. Undo the last start of
			   resync as sync source modifications of our UUIDs. */

			if (peer_device->connection->agreed_pro_version < 91)
				return -1091;

			_drbd_uuid_set(peer_device, UI_BITMAP, drbd_uuid(peer_device, UI_HISTORY_START));
			_drbd_uuid_set(peer_device, UI_HISTORY_START, drbd_uuid(peer_device, UI_HISTORY_START + 1));

			drbd_info(device, "Last syncUUID did not get through, corrected:\n");
			drbd_uuid_dump_self(peer_device,
					    device->disk_state[NOW] >= D_NEGOTIATING ? drbd_bm_total_weight(peer_device) : 0, 0);

			return 1;
		}
	}


	*rule_nr = 80;
	peer = peer_device->p_uuid[UI_CURRENT] & ~((u64)1);
	for (i = UI_HISTORY_START; i <= UI_HISTORY_END; i++) {
		self = drbd_uuid(peer_device, i) & ~((u64)1);
		if (self == peer)
			return 2;
	}

	*rule_nr = 90;
	self = drbd_uuid(peer_device, UI_BITMAP) & ~((u64)1);
	peer = peer_device->p_uuid[UI_BITMAP] & ~((u64)1);
	if (self == peer && self != ((u64)0))
		return 100;

	*rule_nr = 100;
	for (i = UI_HISTORY_START; i <= UI_HISTORY_END; i++) {
		self = drbd_uuid(peer_device, i) & ~((u64)1);
		for (j = UI_HISTORY_START; j <= UI_HISTORY_END; j++) {
			peer = peer_device->p_uuid[j] & ~((u64)1);
			if (self == peer)
				return -100;
		}
	}

	return -1000;
}

/* drbd_sync_handshake() returns the new replication state on success, and -1
 * on failure.
 */
static enum drbd_repl_state drbd_sync_handshake(struct drbd_peer_device *peer_device,
						enum drbd_role peer_role,
						enum drbd_disk_state peer_disk_state) __must_hold(local)
{
	struct drbd_device *device = peer_device->device;
	struct drbd_connection *connection = peer_device->connection;
	enum drbd_repl_state rv = -1;
	enum drbd_disk_state disk_state;
	struct net_conf *nc;
	int hg, rule_nr, rr_conflict, tentative;

	disk_state = device->disk_state[NOW];
	if (disk_state == D_NEGOTIATING)
		disk_state = device->disk_state_from_metadata;

	drbd_info(device, "drbd_sync_handshake:\n");
	drbd_uuid_dump_self(peer_device, peer_device->comm_bm_set, 0);
	drbd_uuid_dump_peer(peer_device, peer_device->p_uuid[UI_SIZE], peer_device->p_uuid[UI_FLAGS]);

	hg = drbd_uuid_compare(peer_device, &rule_nr);

	drbd_info(device, "uuid_compare()=%d by rule %d\n", hg, rule_nr);

	if (hg == -1000) {
		drbd_alert(device, "Unrelated data, aborting!\n");
		return -1;
	}
	if (hg < -1000) {
		drbd_alert(device, "To resolve this both sides have to support at least protocol %d\n", -hg - 1000);
		return -1;
	}

	if ((disk_state == D_INCONSISTENT && peer_disk_state > D_INCONSISTENT) ||
	    (peer_disk_state == D_INCONSISTENT && disk_state > D_INCONSISTENT)) {
		int f = (hg == -100) || abs(hg) == 2;
		hg = disk_state > D_INCONSISTENT ? 1 : -1;
		if (f)
			hg = hg*2;
		drbd_info(device, "Becoming sync %s due to disk states.\n",
		     hg > 0 ? "source" : "target");
	}

	if (abs(hg) == 100)
		drbd_khelper(device, connection, "initial-split-brain");

	rcu_read_lock();
	nc = rcu_dereference(peer_device->connection->net_conf);

	if (hg == 100 || (hg == -100 && nc->always_asbp)) {
		int pcount = (device->resource->role[NOW] == R_PRIMARY)
			   + (peer_role == R_PRIMARY);
		int forced = (hg == -100);

		switch (pcount) {
		case 0:
			hg = drbd_asb_recover_0p(peer_device);
			break;
		case 1:
			hg = drbd_asb_recover_1p(peer_device);
			break;
		case 2:
			hg = drbd_asb_recover_2p(peer_device);
			break;
		}
		if (abs(hg) < 100) {
			drbd_warn(device, "Split-Brain detected, %d primaries, "
			     "automatically solved. Sync from %s node\n",
			     pcount, (hg < 0) ? "peer" : "this");
			if (forced) {
				drbd_warn(device, "Doing a full sync, since"
				     " UUIDs where ambiguous.\n");
				hg = hg*2;
			}
		}
	}

	if (hg == -100) {
		if (test_bit(DISCARD_MY_DATA, &device->flags) && !(peer_device->p_uuid[UI_FLAGS]&1))
			hg = -1;
		if (!test_bit(DISCARD_MY_DATA, &device->flags) && (peer_device->p_uuid[UI_FLAGS]&1))
			hg = 1;

		if (abs(hg) < 100)
			drbd_warn(device, "Split-Brain detected, manually solved. "
			     "Sync from %s node\n",
			     (hg < 0) ? "peer" : "this");
	}
	rr_conflict = nc->rr_conflict;
	tentative = nc->tentative;
	rcu_read_unlock();

	if (hg == -100) {
		/* FIXME this log message is not correct if we end up here
		 * after an attempted attach on a diskless node.
		 * We just refuse to attach -- well, we drop the "connection"
		 * to that disk, in a way... */
		drbd_alert(device, "Split-Brain detected but unresolved, dropping connection!\n");
		drbd_khelper(device, connection, "split-brain");
		return -1;
	}

	if (hg > 0 && disk_state <= D_INCONSISTENT) {
		drbd_err(device, "I shall become SyncSource, but I am inconsistent!\n");
		return -1;
	}

	if (hg < 0 && /* by intention we do not use disk_state here. */
	    device->resource->role[NOW] == R_PRIMARY && device->disk_state[NOW] >= D_CONSISTENT) {
		switch (rr_conflict) {
		case ASB_CALL_HELPER:
			drbd_khelper(device, connection, "pri-lost");
			/* fall through */
		case ASB_DISCONNECT:
			drbd_err(device, "I shall become SyncTarget, but I am primary!\n");
			return -1;
		case ASB_VIOLENTLY:
			drbd_warn(device, "Becoming SyncTarget, violating the stable-data"
			     "assumption\n");
		}
	}

	if (tentative || test_bit(CONN_DRY_RUN, &peer_device->connection->flags)) {
		if (hg == 0)
			drbd_info(device, "dry-run connect: No resync, would become Connected immediately.\n");
		else
			drbd_info(device, "dry-run connect: Would become %s, doing a %s resync.",
				 drbd_conn_str(hg > 0 ? L_SYNC_SOURCE : L_SYNC_TARGET),
				 abs(hg) >= 2 ? "full" : "bit-map based");
		return -1;
	}

	if (abs(hg) >= 2) {
		drbd_info(device, "Writing the whole bitmap, full sync required after drbd_sync_handshake.\n");
		if (drbd_bitmap_io(device, &drbd_bmio_set_n_write, "set_n_write from sync_handshake",
					BM_LOCK_CLEAR, peer_device))
			return -1;
	}

	if (hg > 0) { /* become sync source. */
		rv = L_WF_BITMAP_S;
	} else if (hg < 0) { /* become sync target */
		rv = L_WF_BITMAP_T;
	} else {
		rv = L_CONNECTED;
		if (drbd_bm_total_weight(peer_device)) {
			drbd_info(device, "No resync, but %lu bits in bitmap!\n",
			     drbd_bm_total_weight(peer_device));
		}
	}

	return rv;
}

STATIC enum drbd_after_sb_p convert_after_sb(enum drbd_after_sb_p peer)
{
	/* ASB_DISCARD_REMOTE - ASB_DISCARD_LOCAL is valid */
	if (peer == ASB_DISCARD_REMOTE)
		return ASB_DISCARD_LOCAL;

	/* any other things with ASB_DISCARD_REMOTE or ASB_DISCARD_LOCAL are invalid */
	if (peer == ASB_DISCARD_LOCAL)
		return ASB_DISCARD_REMOTE;

	/* everything else is valid if they are equal on both sides. */
	return peer;
}

STATIC int receive_protocol(struct drbd_connection *connection, struct packet_info *pi)
{
	struct p_protocol *p = pi->data;
	enum drbd_after_sb_p p_after_sb_0p, p_after_sb_1p, p_after_sb_2p;
	int p_proto, p_discard_my_data, p_two_primaries, cf;
	struct net_conf *nc, *old_net_conf, *new_net_conf = NULL;
	char integrity_alg[SHARED_SECRET_MAX] = "";
	struct crypto_hash *peer_integrity_tfm = NULL;
	void *int_dig_in = NULL, *int_dig_vv = NULL;

	p_proto		= be32_to_cpu(p->protocol);
	p_after_sb_0p	= be32_to_cpu(p->after_sb_0p);
	p_after_sb_1p	= be32_to_cpu(p->after_sb_1p);
	p_after_sb_2p	= be32_to_cpu(p->after_sb_2p);
	p_two_primaries = be32_to_cpu(p->two_primaries);
	cf		= be32_to_cpu(p->conn_flags);
	p_discard_my_data = cf & CF_DISCARD_MY_DATA;

	if (connection->agreed_pro_version >= 87) {
		int err;

		if (pi->size > sizeof(integrity_alg))
			return -EIO;
		err = drbd_recv_all(connection, integrity_alg, pi->size);
		if (err)
			return err;
		integrity_alg[SHARED_SECRET_MAX - 1] = 0;
	}

	if (pi->cmd != P_PROTOCOL_UPDATE) {
		clear_bit(CONN_DRY_RUN, &connection->flags);

		if (cf & CF_DRY_RUN)
			set_bit(CONN_DRY_RUN, &connection->flags);

		rcu_read_lock();
		nc = rcu_dereference(connection->net_conf);

		if (p_proto != nc->wire_protocol) {
			drbd_err(connection, "incompatible %s settings\n", "protocol");
			goto disconnect_rcu_unlock;
		}

		if (convert_after_sb(p_after_sb_0p) != nc->after_sb_0p) {
			drbd_err(connection, "incompatible %s settings\n", "after-sb-0pri");
			goto disconnect_rcu_unlock;
		}

		if (convert_after_sb(p_after_sb_1p) != nc->after_sb_1p) {
			drbd_err(connection, "incompatible %s settings\n", "after-sb-1pri");
			goto disconnect_rcu_unlock;
		}

		if (convert_after_sb(p_after_sb_2p) != nc->after_sb_2p) {
			drbd_err(connection, "incompatible %s settings\n", "after-sb-2pri");
			goto disconnect_rcu_unlock;
		}

		if (p_discard_my_data && nc->discard_my_data) {
			drbd_err(connection, "incompatible %s settings\n", "discard-my-data");
			goto disconnect_rcu_unlock;
		}

		if (p_two_primaries != nc->two_primaries) {
			drbd_err(connection, "incompatible %s settings\n", "allow-two-primaries");
			goto disconnect_rcu_unlock;
		}

		if (strcmp(integrity_alg, nc->integrity_alg)) {
			drbd_err(connection, "incompatible %s settings\n", "data-integrity-alg");
			goto disconnect_rcu_unlock;
		}

		rcu_read_unlock();
	}

	if (integrity_alg[0]) {
		int hash_size;

		/*
		 * We can only change the peer data integrity algorithm
		 * here.  Changing our own data integrity algorithm
		 * requires that we send a P_PROTOCOL_UPDATE packet at
		 * the same time; otherwise, the peer has no way to
		 * tell between which packets the algorithm should
		 * change.
		 */

		peer_integrity_tfm = crypto_alloc_hash(integrity_alg, 0, CRYPTO_ALG_ASYNC);
		if (!peer_integrity_tfm) {
			drbd_err(connection, "peer data-integrity-alg %s not supported\n",
				 integrity_alg);
			goto disconnect;
		}

		hash_size = crypto_hash_digestsize(peer_integrity_tfm);
		int_dig_in = kmalloc(hash_size, GFP_KERNEL);
		int_dig_vv = kmalloc(hash_size, GFP_KERNEL);
		if (!(int_dig_in && int_dig_vv)) {
			drbd_err(connection, "Allocation of buffers for data integrity checking failed\n");
			goto disconnect;
		}
	}

	new_net_conf = kmalloc(sizeof(struct net_conf), GFP_KERNEL);
	if (!new_net_conf) {
		drbd_err(connection, "Allocation of new net_conf failed\n");
		goto disconnect;
	}

	mutex_lock(&connection->resource->conf_update);
	mutex_lock(&connection->data.mutex);
	old_net_conf = connection->net_conf;
	*new_net_conf = *old_net_conf;

	new_net_conf->wire_protocol = p_proto;
	new_net_conf->after_sb_0p = convert_after_sb(p_after_sb_0p);
	new_net_conf->after_sb_1p = convert_after_sb(p_after_sb_1p);
	new_net_conf->after_sb_2p = convert_after_sb(p_after_sb_2p);
	new_net_conf->two_primaries = p_two_primaries;

	rcu_assign_pointer(connection->net_conf, new_net_conf);
	mutex_unlock(&connection->data.mutex);
	mutex_unlock(&connection->resource->conf_update);

	crypto_free_hash(connection->peer_integrity_tfm);
	kfree(connection->int_dig_in);
	kfree(connection->int_dig_vv);
	connection->peer_integrity_tfm = peer_integrity_tfm;
	connection->int_dig_in = int_dig_in;
	connection->int_dig_vv = int_dig_vv;

	if (strcmp(old_net_conf->integrity_alg, integrity_alg))
		drbd_info(connection, "peer data-integrity-alg: %s\n",
			  integrity_alg[0] ? integrity_alg : "(none)");

	synchronize_rcu();
	kfree(old_net_conf);
	return 0;

disconnect_rcu_unlock:
	rcu_read_unlock();
disconnect:
	crypto_free_hash(peer_integrity_tfm);
	kfree(int_dig_in);
	kfree(int_dig_vv);
	change_cstate(connection, C_DISCONNECTING, CS_HARD);
	return -EIO;
}

/* helper function
 * input: alg name, feature name
 * return: NULL (alg name was "")
 *         ERR_PTR(error) if something goes wrong
 *         or the crypto hash ptr, if it worked out ok. */
struct crypto_hash *drbd_crypto_alloc_digest_safe(const struct drbd_device *device,
		const char *alg, const char *name)
{
	struct crypto_hash *tfm;

	if (!alg[0])
		return NULL;

	tfm = crypto_alloc_hash(alg, 0, CRYPTO_ALG_ASYNC);
	if (IS_ERR(tfm)) {
		drbd_err(device, "Can not allocate \"%s\" as %s (reason: %ld)\n",
			alg, name, PTR_ERR(tfm));
		return tfm;
	}
	return tfm;
}

static int ignore_remaining_packet(struct drbd_connection *connection, struct packet_info *pi)
{
	void *buffer = connection->data.rbuf;
	int size = pi->size;

	while (size) {
		int s = min_t(int, size, DRBD_SOCKET_BUFFER_SIZE);
		s = drbd_recv(connection, buffer, s);
		if (s <= 0) {
			if (s < 0)
				return s;
			break;
		}
		size -= s;
	}
	if (size)
		return -EIO;
	return 0;
}

/*
 * config_unknown_volume  -  device configuration command for unknown volume
 *
 * When a device is added to an existing connection, the node on which the
 * device is added first will send configuration commands to its peer but the
 * peer will not know about the device yet.  It will warn and ignore these
 * commands.  Once the device is added on the second node, the second node will
 * send the same device configuration commands, but in the other direction.
 *
 * (We can also end up here if drbd is misconfigured.)
 */
static int config_unknown_volume(struct drbd_connection *connection, struct packet_info *pi)
{
	drbd_warn(connection, "%s packet received for volume %d, which is not configured locally\n",
		  cmdname(pi->cmd), pi->vnr);
	return ignore_remaining_packet(connection, pi);
}

STATIC int receive_SyncParam(struct drbd_connection *connection, struct packet_info *pi)
{
	struct drbd_peer_device *peer_device;
	struct drbd_device *device;
	struct p_rs_param_95 *p;
	unsigned int header_size, data_size, exp_max_sz;
	struct crypto_hash *verify_tfm = NULL;
	struct crypto_hash *csums_tfm = NULL;
	struct net_conf *old_net_conf, *new_net_conf = NULL;
	struct disk_conf *old_disk_conf = NULL, *new_disk_conf = NULL;
	const int apv = connection->agreed_pro_version;
	struct fifo_buffer *old_plan = NULL, *new_plan = NULL;
	int fifo_size = 0;
	int err;

	peer_device = conn_peer_device(connection, pi->vnr);
	if (!peer_device)
		return config_unknown_volume(connection, pi);
	device = peer_device->device;

	exp_max_sz  = apv <= 87 ? sizeof(struct p_rs_param)
		    : apv == 88 ? sizeof(struct p_rs_param)
					+ SHARED_SECRET_MAX
		    : apv <= 94 ? sizeof(struct p_rs_param_89)
		    : /* apv >= 95 */ sizeof(struct p_rs_param_95);

	if (pi->size > exp_max_sz) {
		drbd_err(device, "SyncParam packet too long: received %u, expected <= %u bytes\n",
		    pi->size, exp_max_sz);
		return -EIO;
	}

	if (apv <= 88) {
		header_size = sizeof(struct p_rs_param);
		data_size = pi->size - header_size;
	} else if (apv <= 94) {
		header_size = sizeof(struct p_rs_param_89);
		data_size = pi->size - header_size;
		D_ASSERT(device, data_size == 0);
	} else {
		header_size = sizeof(struct p_rs_param_95);
		data_size = pi->size - header_size;
		D_ASSERT(device, data_size == 0);
	}

	/* initialize verify_alg and csums_alg */
	p = pi->data;
	memset(p->verify_alg, 0, 2 * SHARED_SECRET_MAX);

	err = drbd_recv_all(peer_device->connection, p, header_size);
	if (err)
		return err;

	mutex_lock(&connection->resource->conf_update);
	old_net_conf = peer_device->connection->net_conf;
	if (get_ldev(device)) {
		new_disk_conf = kzalloc(sizeof(struct disk_conf), GFP_KERNEL);
		if (!new_disk_conf) {
			put_ldev(device);
			mutex_unlock(&connection->resource->conf_update);
			drbd_err(device, "Allocation of new disk_conf failed\n");
			return -ENOMEM;
		}

		old_disk_conf = device->ldev->disk_conf;
		*new_disk_conf = *old_disk_conf;

		new_disk_conf->resync_rate = be32_to_cpu(p->resync_rate);
	}

	if (apv >= 88) {
		if (apv == 88) {
			if (data_size > SHARED_SECRET_MAX) {
				drbd_err(device, "verify-alg too long, "
				    "peer wants %u, accepting only %u byte\n",
						data_size, SHARED_SECRET_MAX);
				err = -EIO;
				goto reconnect;
			}

			err = drbd_recv_all(peer_device->connection, p->verify_alg, data_size);
			if (err)
				goto reconnect;
			/* we expect NUL terminated string */
			/* but just in case someone tries to be evil */
			D_ASSERT(device, p->verify_alg[data_size-1] == 0);
			p->verify_alg[data_size-1] = 0;

		} else /* apv >= 89 */ {
			/* we still expect NUL terminated strings */
			/* but just in case someone tries to be evil */
			D_ASSERT(device, p->verify_alg[SHARED_SECRET_MAX-1] == 0);
			D_ASSERT(device, p->csums_alg[SHARED_SECRET_MAX-1] == 0);
			p->verify_alg[SHARED_SECRET_MAX-1] = 0;
			p->csums_alg[SHARED_SECRET_MAX-1] = 0;
		}

		if (strcmp(old_net_conf->verify_alg, p->verify_alg)) {
			if (peer_device->repl_state[NOW] == L_STANDALONE) {
				drbd_err(device, "Different verify-alg settings. me=\"%s\" peer=\"%s\"\n",
				    old_net_conf->verify_alg, p->verify_alg);
				goto disconnect;
			}
			verify_tfm = drbd_crypto_alloc_digest_safe(device,
					p->verify_alg, "verify-alg");
			if (IS_ERR(verify_tfm)) {
				verify_tfm = NULL;
				goto disconnect;
			}
		}

		if (apv >= 89 && strcmp(old_net_conf->csums_alg, p->csums_alg)) {
			if (peer_device->repl_state[NOW] == L_STANDALONE) {
				drbd_err(device, "Different csums-alg settings. me=\"%s\" peer=\"%s\"\n",
				    old_net_conf->csums_alg, p->csums_alg);
				goto disconnect;
			}
			csums_tfm = drbd_crypto_alloc_digest_safe(device,
					p->csums_alg, "csums-alg");
			if (IS_ERR(csums_tfm)) {
				csums_tfm = NULL;
				goto disconnect;
			}
		}

		if (apv > 94 && new_disk_conf) {
			new_disk_conf->c_plan_ahead = be32_to_cpu(p->c_plan_ahead);
			new_disk_conf->c_delay_target = be32_to_cpu(p->c_delay_target);
			new_disk_conf->c_fill_target = be32_to_cpu(p->c_fill_target);
			new_disk_conf->c_max_rate = be32_to_cpu(p->c_max_rate);

			fifo_size = (new_disk_conf->c_plan_ahead * 10 * SLEEP_TIME) / HZ;
			if (fifo_size != rcu_dereference(peer_device->rs_plan_s)->size) {
				new_plan = fifo_alloc(fifo_size);
				if (!new_plan) {
					drbd_err(device, "kmalloc of fifo_buffer failed");
					put_ldev(device);
					goto disconnect;
				}
			}
		}

		if (verify_tfm || csums_tfm) {
			new_net_conf = kzalloc(sizeof(struct net_conf), GFP_KERNEL);
			if (!new_net_conf) {
				drbd_err(device, "Allocation of new net_conf failed\n");
				goto disconnect;
			}

			*new_net_conf = *old_net_conf;

			if (verify_tfm) {
				strcpy(new_net_conf->verify_alg, p->verify_alg);
				new_net_conf->verify_alg_len = strlen(p->verify_alg) + 1;
				crypto_free_hash(peer_device->connection->verify_tfm);
				peer_device->connection->verify_tfm = verify_tfm;
				drbd_info(device, "using verify-alg: \"%s\"\n", p->verify_alg);
			}
			if (csums_tfm) {
				strcpy(new_net_conf->csums_alg, p->csums_alg);
				new_net_conf->csums_alg_len = strlen(p->csums_alg) + 1;
				crypto_free_hash(peer_device->connection->csums_tfm);
				peer_device->connection->csums_tfm = csums_tfm;
				drbd_info(device, "using csums-alg: \"%s\"\n", p->csums_alg);
			}
			rcu_assign_pointer(connection->net_conf, new_net_conf);
		}
	}

	if (new_disk_conf) {
		rcu_assign_pointer(device->ldev->disk_conf, new_disk_conf);
		put_ldev(device);
	}

	if (new_plan) {
		old_plan = rcu_dereference(peer_device->rs_plan_s);
		rcu_assign_pointer(peer_device->rs_plan_s, new_plan);
	}

	mutex_unlock(&connection->resource->conf_update);
	synchronize_rcu();
	if (new_net_conf)
		kfree(old_net_conf);
	kfree(old_disk_conf);
	kfree(old_plan);

	return 0;

reconnect:
	if (new_disk_conf) {
		put_ldev(device);
		kfree(new_disk_conf);
	}
	mutex_unlock(&connection->resource->conf_update);
	return -EIO;

disconnect:
	kfree(new_plan);
	if (new_disk_conf) {
		put_ldev(device);
		kfree(new_disk_conf);
	}
	mutex_unlock(&connection->resource->conf_update);
	/* just for completeness: actually not needed,
	 * as this is not reached if csums_tfm was ok. */
	crypto_free_hash(csums_tfm);
	/* but free the verify_tfm again, if csums_tfm did not work out */
	crypto_free_hash(verify_tfm);
	change_cstate(peer_device->connection, C_DISCONNECTING, CS_HARD);
	return -EIO;
}

STATIC void drbd_setup_order_type(struct drbd_device *device, int peer)
{
	/* sorry, we currently have no working implementation
	 * of distributed TCQ */
}

/* warn if the arguments differ by more than 12.5% */
static void warn_if_differ_considerably(struct drbd_device *device,
	const char *s, sector_t a, sector_t b)
{
	sector_t d;
	if (a == 0 || b == 0)
		return;
	d = (a > b) ? (a - b) : (b - a);
	if (d > (a>>3) || d > (b>>3))
		drbd_warn(device, "Considerable difference in %s: %llus vs. %llus\n", s,
		     (unsigned long long)a, (unsigned long long)b);
}

/* Maximum bio size that a protocol version supports. */
static unsigned int conn_max_bio_size(struct drbd_connection *connection)
{
	if (connection->agreed_pro_version >= 100)
		return DRBD_MAX_BIO_SIZE;
	else if (connection->agreed_pro_version >= 95)
		return DRBD_MAX_BIO_SIZE_P95;
	else
		return DRBD_MAX_SIZE_H80_PACKET;
}

STATIC int receive_sizes(struct drbd_connection *connection, struct packet_info *pi)
{
	struct drbd_peer_device *peer_device;
	struct drbd_device *device;
	struct p_sizes *p = pi->data;
	enum determine_dev_size dd = UNCHANGED;
	sector_t p_size, p_usize, my_usize;
	int ldsc = 0; /* local disk size changed */
	enum dds_flags ddsf;
	unsigned int protocol_max_bio_size;

	peer_device = conn_peer_device(connection, pi->vnr);
	if (!peer_device)
		return config_unknown_volume(connection, pi);
	device = peer_device->device;

	p_size = be64_to_cpu(p->d_size);
	p_usize = be64_to_cpu(p->u_size);

	/* just store the peer's disk size for now.
	 * we still need to figure out whether we accept that. */
	peer_device->disk_size = p_size;

	if (get_ldev(device)) {
		rcu_read_lock();
		my_usize = rcu_dereference(device->ldev->disk_conf)->disk_size;
		rcu_read_unlock();

		warn_if_differ_considerably(device, "lower level device sizes",
			   p_size, drbd_get_max_capacity(device->ldev));
		warn_if_differ_considerably(device, "user requested size",
					    p_usize, my_usize);

		/* if this is the first connect, or an otherwise expected
		 * param exchange, choose the minimum */
		if (peer_device->repl_state[NOW] == L_STANDALONE)
			p_usize = min_not_zero(my_usize, p_usize);

		/* Never shrink a device with usable data during connect.
		   But allow online shrinking if we are connected. */
		if (drbd_new_dev_size(device, device->ldev, p_usize, 0) <
		    drbd_get_capacity(device->this_bdev) &&
		    device->disk_state[NOW] >= D_OUTDATED &&
		    peer_device->repl_state[NOW] < L_CONNECTED) {
			drbd_err(device, "The peer's disk size is too small!\n");
			change_cstate(peer_device->connection, C_DISCONNECTING, CS_HARD);
			put_ldev(device);
			return -EIO;
		}

		if (my_usize != p_usize) {
			struct disk_conf *old_disk_conf, *new_disk_conf = NULL;

			new_disk_conf = kzalloc(sizeof(struct disk_conf), GFP_KERNEL);
			if (!new_disk_conf) {
				drbd_err(device, "Allocation of new disk_conf failed\n");
				put_ldev(device);
				return -ENOMEM;
			}

			mutex_lock(&connection->resource->conf_update);
			old_disk_conf = device->ldev->disk_conf;
			*new_disk_conf = *old_disk_conf;
			new_disk_conf->disk_size = p_usize;

			rcu_assign_pointer(device->ldev->disk_conf, new_disk_conf);
			mutex_unlock(&connection->resource->conf_update);
			synchronize_rcu();
			kfree(old_disk_conf);

			drbd_info(device, "Peer sets u_size to %lu sectors\n",
				 (unsigned long)my_usize);
		}

		put_ldev(device);
	}

	ddsf = be16_to_cpu(p->dds_flags);
	if (get_ldev(device)) {
		dd = drbd_determine_dev_size(device, ddsf);
		put_ldev(device);
		if (dd == DEV_SIZE_ERROR)
			return -EIO;
		drbd_md_sync(device);
	} else {
		/* I am diskless, need to accept the peer's size. */
		drbd_set_my_capacity(device, p_size);
	}

	/* The protocol version limits how big requests can be.  In addition,
	 * peers before protocol version 94 cannot split large requests into
	 * multiple bios; their reported max_bio_size is a hard limit.
	 */
	protocol_max_bio_size = conn_max_bio_size(connection);
	peer_device->max_bio_size = min(be32_to_cpu(p->max_bio_size), protocol_max_bio_size);
	if (device->device_conf.max_bio_size > protocol_max_bio_size ||
	    (connection->agreed_pro_version < 94 &&
	     device->device_conf.max_bio_size > peer_device->max_bio_size)) {
		drbd_err(device, "Peer cannot deal with requests bigger than %u. "
			 "Please reduce max_bio_size in the configuration.\n",
			 peer_device->max_bio_size);
		change_cstate(peer_device->connection, C_DISCONNECTING, CS_HARD);
		put_ldev(device);
		return -EIO;
	}

	drbd_reconsider_max_bio_size(device);

	if (get_ldev(device)) {
		if (device->ldev->known_size != drbd_get_capacity(device->ldev->backing_bdev)) {
			device->ldev->known_size = drbd_get_capacity(device->ldev->backing_bdev);
			ldsc = 1;
		}

		drbd_setup_order_type(device, be16_to_cpu(p->queue_order_type));
		put_ldev(device);
	}

	if (peer_device->repl_state[NOW] > L_STANDALONE) {
		if (be64_to_cpu(p->c_size) !=
		    drbd_get_capacity(device->this_bdev) || ldsc) {
			/* we have different sizes, probably peer
			 * needs to know my new size... */
			drbd_send_sizes(peer_device, 0, ddsf);
		}
		if (test_and_clear_bit(RESIZE_PENDING, &peer_device->flags) ||
		    (dd == GREW && peer_device->repl_state[NOW] == L_CONNECTED)) {
			if (peer_device->disk_state[NOW] >= D_INCONSISTENT &&
			    device->disk_state[NOW] >= D_INCONSISTENT) {
				if (ddsf & DDSF_NO_RESYNC)
					drbd_info(device, "Resync of new storage suppressed with --assume-clean\n");
				else
					resync_after_online_grow(peer_device);
			} else
				set_bit(RESYNC_AFTER_NEG, &peer_device->flags);
		}
	}

	return 0;
}

STATIC int receive_uuids(struct drbd_connection *connection, struct packet_info *pi)
{
	struct drbd_peer_device *peer_device;
	struct drbd_device *device;
	struct p_uuids *p = pi->data;
	u64 *p_uuid;
	int i, updated_uuids = 0, err = 0;

	peer_device = conn_peer_device(connection, pi->vnr);
	if (!peer_device)
		return config_unknown_volume(connection, pi);
	device = peer_device->device;

	p_uuid = kmalloc(sizeof(u64)*UI_EXTENDED_SIZE, GFP_NOIO);

	for (i = UI_CURRENT; i < UI_EXTENDED_SIZE; i++)
		p_uuid[i] = be64_to_cpu(p->uuid[i]);

	kfree(peer_device->p_uuid);
	peer_device->p_uuid = p_uuid;

	if (peer_device->repl_state[NOW] < L_CONNECTED &&
	    device->disk_state[NOW] < D_INCONSISTENT &&
	    device->resource->role[NOW] == R_PRIMARY &&
	    (device->exposed_data_uuid & ~((u64)1)) != (p_uuid[UI_CURRENT] & ~((u64)1))) {
		drbd_err(device, "Can only connect to data with current UUID=%016llX\n",
		    (unsigned long long)device->exposed_data_uuid);
		change_cstate(peer_device->connection, C_DISCONNECTING, CS_HARD);
		return -EIO;
	}

	if (get_ldev(device)) {
		int skip_initial_sync =
			peer_device->repl_state[NOW] == L_CONNECTED &&
			peer_device->connection->agreed_pro_version >= 90 &&
			drbd_uuid(peer_device, UI_CURRENT) == UUID_JUST_CREATED &&
			(p_uuid[UI_FLAGS] & 8);
		if (skip_initial_sync) {
			unsigned long irq_flags;

			drbd_info(device, "Accepted new current UUID, preparing to skip initial sync\n");
			drbd_bitmap_io(device, &drbd_bmio_clear_n_write,
					"clear_n_write from receive_uuids",
					BM_LOCK_SET | BM_LOCK_CLEAR, NULL);
			_drbd_uuid_set(peer_device, UI_CURRENT, p_uuid[UI_CURRENT]);
			_drbd_uuid_set(peer_device, UI_BITMAP, 0);
			begin_state_change(device->resource, &irq_flags, CS_VERBOSE);
			/* FIXME: Note that req_lock was not taken here before! */
			__change_disk_state(device, D_UP_TO_DATE);
			__change_peer_disk_state(peer_device, D_UP_TO_DATE);
			end_state_change(device->resource, &irq_flags);
			drbd_md_sync(device);
			updated_uuids = 1;
		}
		put_ldev(device);
	} else if (device->disk_state[NOW] < D_INCONSISTENT &&
		   device->resource->role[NOW] == R_PRIMARY) {
		/* I am a diskless primary, the peer just created a new current UUID
		   for me. */
		updated_uuids = drbd_set_exposed_data_uuid(device, p_uuid[UI_CURRENT]);
	}

	/* Before we test for the disk state, we should wait until an eventually
	   ongoing cluster wide state change is finished. That is important if
	   we are primary and are detaching from our disk. We need to see the
	   new disk state... */
	mutex_lock(&device->resource->state_mutex);
	mutex_unlock(&device->resource->state_mutex);
	if (peer_device->repl_state[NOW] >= L_CONNECTED && device->disk_state[NOW] < D_INCONSISTENT)
		updated_uuids |= drbd_set_exposed_data_uuid(device, p_uuid[UI_CURRENT]);

	if (updated_uuids)
		drbd_print_uuids(peer_device, "receiver updated UUIDs to");

	if (!test_bit(INITIAL_STATE_RECEIVED, &connection->flags)) {
		err = drbd_validate_bitmap_index(peer_device);
		if (!test_bit(INITIAL_STATE_SENT, &connection->flags)) {
			if (err == -EAGAIN)
				err = drbd_send_uuids(peer_device);

			if (!err)
				err = drbd_send_current_state(peer_device);
			set_bit(INITIAL_STATE_SENT, &connection->flags);
		} else if (err) {
			drbd_err(peer_device, "Needed to change bitmap slot late! Aborting handshake.\n");
		}
	}

	return err;
}

/**
 * convert_state() - Converts the peer's view of the cluster state to our point of view
 * @peer_state:	The state as seen by the peer.
 */
STATIC union drbd_state convert_state(union drbd_state peer_state)
{
	union drbd_state state;

	static enum drbd_conn_state c_tab[] = {
		[L_STANDALONE] = L_STANDALONE,
		[L_CONNECTED] = L_CONNECTED,

		[L_STARTING_SYNC_S] = L_STARTING_SYNC_T,
		[L_STARTING_SYNC_T] = L_STARTING_SYNC_S,
		[C_DISCONNECTING] = C_TEAR_DOWN, /* C_NETWORK_FAILURE, */
		[L_VERIFY_S]       = L_VERIFY_T,
		[C_MASK]   = C_MASK,
	};

	state.i = peer_state.i;

	state.conn = c_tab[peer_state.conn];
	state.peer = peer_state.role;
	state.role = peer_state.peer;
	state.pdsk = peer_state.disk;
	state.disk = peer_state.pdsk;
	state.peer_isp = (peer_state.aftr_isp | peer_state.user_isp);

	return state;
}

static union drbd_state
__change_connection_state(struct drbd_connection *connection,
			  union drbd_state mask, union drbd_state val)
{
	struct drbd_resource *resource = connection->resource;

	if (mask.role) {
		/* not allowed */
	}
	if (mask.susp) {
		mask.susp ^= -1;
		__change_io_susp_user(resource, val.susp);
	}
	if (mask.susp_nod) {
		mask.susp_nod ^= -1;
		__change_io_susp_no_data(resource, val.susp_nod);
	}
	if (mask.susp_fen) {
		mask.susp_fen ^= -1;
		__change_io_susp_fencing(resource, val.susp_fen);
	}

	if (mask.conn) {
		mask.conn ^= -1;
		__change_cstate(connection,
				min_t(enum drbd_conn_state, val.conn, C_CONNECTED));
	}
	if (mask.peer) {
		mask.peer ^= -1;
		__change_peer_role(connection, val.peer);
	}
	return mask;
}

static union drbd_state
__change_peer_device_state(struct drbd_peer_device *peer_device,
			   union drbd_state mask, union drbd_state val)
{
	struct drbd_device *device = peer_device->device;

	if (mask.disk) {
		mask.disk ^= -1;
		__change_disk_state(device, val.disk);
	}

	if (mask.conn) {
		mask.conn ^= -1;
		__change_repl_state(peer_device,
				max_t(enum drbd_repl_state, val.conn, L_STANDALONE));
	if (mask.pdsk)
		mask.pdsk ^= -1;
		__change_peer_disk_state(peer_device, val.pdsk);
	}
	if (mask.user_isp) {
		mask.user_isp ^= -1;
		__change_resync_susp_user(peer_device, val.user_isp);
	}
	if (mask.peer_isp) {
		mask.peer_isp ^= -1;
		__change_resync_susp_peer(peer_device, val.peer_isp);
	}
	if (mask.aftr_isp) {
		mask.aftr_isp ^= -1;
		__change_resync_susp_dependency(peer_device, val.aftr_isp);
	}
	return mask;
}

/**
 * change_connection_state()  -  change state of a connection and all its peer devices
 *
 * Also changes the state of the peer devices' devices and of the resource.
 * Cluster-wide state changes are not supported.
 */
static enum drbd_state_rv
change_connection_state(struct drbd_connection *connection,
			union drbd_state mask,
			union drbd_state val,
			enum chg_state_flags flags)
{
	struct drbd_peer_device *peer_device;
	union drbd_state mask_unused = mask;
	unsigned long irq_flags;
	int vnr;

	begin_state_change(connection->resource, &irq_flags, flags);
	idr_for_each_entry(&connection->peer_devices, peer_device, vnr)
		mask_unused.i &= __change_peer_device_state(peer_device, mask, val).i;
	mask_unused.i &= __change_connection_state(connection, mask, val).i;
	if (mask_unused.i) {
		abort_state_change(connection->resource, &irq_flags);
		return SS_NOT_SUPPORTED;
	}
	return end_state_change(connection->resource, &irq_flags);
}

/**
 * change_peer_device_state()  -  change state of a peer and its connection
 *
 * Also changes the state of the peer device's device and of the resource.
 * Cluster-wide state changes are not supported.
 */
static enum drbd_state_rv
change_peer_device_state(struct drbd_peer_device *peer_device,
			 union drbd_state mask,
			 union drbd_state val,
			 enum chg_state_flags flags)
{
	struct drbd_connection *connection = peer_device->connection;
	union drbd_state mask_unused = mask;
	unsigned long irq_flags;

	begin_state_change(connection->resource, &irq_flags, flags);
	mask_unused.i &= __change_peer_device_state(peer_device, mask, val).i;
	mask_unused.i &= __change_connection_state(connection, mask, val).i;
	if (mask_unused.i) {
		abort_state_change(connection->resource, &irq_flags);
		return SS_NOT_SUPPORTED;
	}
	return end_state_change(connection->resource, &irq_flags);
}

STATIC int receive_req_state(struct drbd_connection *connection, struct packet_info *pi)
{
	struct drbd_resource *resource = connection->resource;
	struct drbd_peer_device *peer_device = NULL;
	struct p_req_state *p = pi->data;
	union drbd_state mask, val;
	enum chg_state_flags flags = CS_VERBOSE | CS_SERIALIZE | CS_LOCAL_ONLY;
	enum drbd_state_rv rv;

	if (pi->cmd == P_STATE_CHG_REQ || (pi->cmd != P_CONN_ST_CHG_REQ && pi->vnr != -1)) {
		peer_device = conn_peer_device(connection, pi->vnr);
		if (!peer_device)
			return -EIO;
	}

	rv = SS_SUCCESS;
	spin_lock_irq(&resource->req_lock);
	if (resource->remote_state_change) {
		if (resource->remote_state_change_prepared == connection)
			flags |= CS_PREPARED;
		else
			rv = SS_CONCURRENT_ST_CHG;
	} else
		resource->remote_state_change = true;
	spin_unlock_irq(&resource->req_lock);

	if (rv != SS_SUCCESS) {
		drbd_info(connection, "Rejecting concurrent remote state change\n");
		if (peer_device)
			drbd_send_sr_reply(peer_device, rv);
		else
			conn_send_sr_reply(connection, rv);
		return 0;
	}

	switch(pi->cmd) {
	case P_CONN_ST_CHG_PREPARE:
		drbd_info(connection, "Preparing remote state change\n");
		flags |= CS_PREPARE;
		break;
	case P_CONN_ST_CHG_ABORT:
		if (!(flags & CS_PREPARED)) {
			/* P_CONN_ST_CHG_ABORT without prior P_CONN_ST_CHG_PREPARE */
			rv = SS_NOT_SUPPORTED;
			drbd_err(connection, "Remote state change: %s", drbd_set_st_err_str(rv));
			return rv;
		}
		drbd_info(connection, "Aborting remote state change\n");
		flags |= CS_ABORT;
		break;
	default:
		break;
	}

	mask.i = be32_to_cpu(p->mask);
	val.i = be32_to_cpu(p->val);

	mask = convert_state(mask);
	val = convert_state(val);

	if (peer_device) {
		rv = change_peer_device_state(peer_device, mask, val, flags);
		drbd_send_sr_reply(peer_device, rv);
		if (rv >= SS_SUCCESS && !(flags & (CS_PREPARE | CS_ABORT)))
			drbd_md_sync(peer_device->device);
	} else {
		rv = change_connection_state(connection, mask, val, flags | CS_IGN_OUTD_FAIL);
		conn_send_sr_reply(connection, rv);
	}

	spin_lock_irq(&resource->req_lock);
	if ((flags & CS_PREPARE) && rv >= SS_SUCCESS)
		resource->remote_state_change_prepared = connection;
	else {
		if (flags & CS_PREPARED)
			drbd_info(connection, "Remote state change finished\n");
		resource->remote_state_change = false;
		resource->remote_state_change_prepared = NULL;
	}
	spin_unlock_irq(&resource->req_lock);

	return 0;
}

STATIC int receive_state(struct drbd_connection *connection, struct packet_info *pi)
{
	struct drbd_resource *resource = connection->resource;
	struct drbd_peer_device *peer_device = NULL;
	enum drbd_repl_state *repl_state;
	struct drbd_device *device = NULL;
	struct p_state *p = pi->data;
	union drbd_state os, peer_state;
	enum drbd_disk_state peer_disk_state;
	enum drbd_repl_state new_repl_state;
	int rv;

	if (pi->vnr != -1) {
		peer_device = conn_peer_device(connection, pi->vnr);
		if (!peer_device)
			return config_unknown_volume(connection, pi);
		device = peer_device->device;
	}

	peer_state.i = be32_to_cpu(p->state);

	if (!peer_device) {
		unsigned long irq_flags;

		begin_state_change(resource, &irq_flags, CS_VERBOSE);
		__change_peer_role(connection, peer_state.role);
		rv = end_state_change(resource, &irq_flags);
		if (rv < SS_SUCCESS)
			return -EIO;
		return 0;
	}

	set_bit(INITIAL_STATE_RECEIVED, &connection->flags);

	peer_disk_state = peer_state.disk;
	if (peer_state.disk == D_NEGOTIATING) {
		peer_disk_state = peer_device->p_uuid[UI_FLAGS] & 4 ? D_INCONSISTENT : D_CONSISTENT;
		drbd_info(device, "real peer disk state = %s\n", drbd_disk_str(peer_disk_state));
	}

	spin_lock_irq(&resource->req_lock);
	os = drbd_get_peer_device_state(peer_device, NOW);
	spin_unlock_irq(&resource->req_lock);
 retry:
	new_repl_state = max_t(enum drbd_repl_state, os.conn, L_STANDALONE);

	/* If some other part of the code (asender thread, timeout)
	 * already decided to close the connection again,
	 * we must not "re-establish" it here. */
	if (os.conn <= C_TEAR_DOWN)
		return false;

	/* If this is the "end of sync" confirmation, usually the peer disk
	 * transitions from D_INCONSISTENT to D_UP_TO_DATE. For empty (0 bits
	 * set) resync started in PausedSyncT, or if the timing of pause-/
	 * unpause-sync events has been "just right", the peer disk may
	 * transition from D_CONSISTENT to D_UP_TO_DATE as well.
	 */
	if ((os.pdsk == D_INCONSISTENT || os.pdsk == D_CONSISTENT) &&
	    peer_disk_state == D_UP_TO_DATE &&
	    os.conn > L_CONNECTED && os.disk == D_UP_TO_DATE) {
		/* If we are (becoming) SyncSource, but peer is still in sync
		 * preparation, ignore its uptodate-ness to avoid flapping, it
		 * will change to inconsistent once the peer reaches active
		 * syncing states.
		 * It may have changed syncer-paused flags, however, so we
		 * cannot ignore this completely. */
		if (peer_state.conn > L_CONNECTED &&
		    peer_state.conn < L_SYNC_SOURCE)
			peer_disk_state = D_INCONSISTENT;

		/* if peer_state changes to connected at the same time,
		 * it explicitly notifies us that it finished resync.
		 * Maybe we should finish it up, too? */
		else if (os.conn >= L_SYNC_SOURCE &&
			 peer_state.conn == L_CONNECTED) {
			if (drbd_bm_total_weight(peer_device) <= peer_device->rs_failed)
				drbd_resync_finished(peer_device);
			return 0;
		}
	}

	/* peer says his disk is inconsistent, while we think it is uptodate,
	 * and this happens while the peer still thinks we have a sync going on,
	 * but we think we are already done with the sync.
	 * We ignore this to avoid flapping pdsk.
	 * This should not happen, if the peer is a recent version of drbd. */
	if (os.pdsk == D_UP_TO_DATE && peer_disk_state == D_INCONSISTENT &&
	    os.conn == L_CONNECTED && peer_state.conn > L_SYNC_SOURCE)
		peer_disk_state = D_UP_TO_DATE;

	if (new_repl_state == L_STANDALONE)
		new_repl_state = L_CONNECTED;

	if (peer_state.conn == L_AHEAD)
		new_repl_state = L_BEHIND;

	if (peer_device->p_uuid && peer_state.disk >= D_NEGOTIATING &&
	    get_ldev_if_state(device, D_NEGOTIATING)) {
		bool consider_resync;

		/* if we established a new connection */
		consider_resync = (os.conn < L_CONNECTED);
		/* if we had an established connection
		 * and one of the nodes newly attaches a disk */
		consider_resync |= (os.conn == L_CONNECTED &&
				    (peer_state.disk == D_NEGOTIATING ||
				     os.disk == D_NEGOTIATING));
		/* if we have both been inconsistent, and the peer has been
		 * forced to be UpToDate with --overwrite-data */
		consider_resync |= test_bit(CONSIDER_RESYNC, &peer_device->flags);
		/* if we had been plain connected, and the admin requested to
		 * start a sync by "invalidate" or "invalidate-remote" */
		consider_resync |= (os.conn == L_CONNECTED &&
				(peer_state.conn >= L_STARTING_SYNC_S &&
				 peer_state.conn <= L_WF_BITMAP_T));

		if (consider_resync)
			new_repl_state = drbd_sync_handshake(peer_device, peer_state.role, peer_disk_state);

		put_ldev(device);
		if (new_repl_state == -1) {
			new_repl_state = L_CONNECTED;
			if (device->disk_state[NOW] == D_NEGOTIATING) {
				change_disk_state(device, D_FAILED, CS_HARD);
			} else if (peer_state.disk == D_NEGOTIATING) {
				drbd_err(device, "Disk attach process on the peer node was aborted.\n");
				peer_state.disk = D_DISKLESS;
				peer_disk_state = D_DISKLESS;
			} else {
				if (test_and_clear_bit(CONN_DRY_RUN, &connection->flags))
					return -EIO;
				D_ASSERT(device, os.conn == L_STANDALONE);
				change_cstate(connection, C_DISCONNECTING, CS_HARD);
				return -EIO;
			}
		}
	}

	spin_lock_irq(&resource->req_lock);
	begin_state_change_locked(resource, CS_VERBOSE);
	if (os.i != drbd_get_peer_device_state(peer_device, NOW).i) {
		os = drbd_get_peer_device_state(peer_device, NOW);
		abort_state_change_locked(resource);
		spin_unlock_irq(&resource->req_lock);
		goto retry;
	}
	clear_bit(CONSIDER_RESYNC, &peer_device->flags);
	__change_repl_state(peer_device, new_repl_state);
	__change_peer_role(connection, peer_state.role);
	__change_peer_disk_state(peer_device, peer_disk_state);
	__change_resync_susp_peer(peer_device, peer_state.aftr_isp | peer_state.user_isp);
	repl_state = peer_device->repl_state;
	if ((repl_state[NEW] == L_CONNECTED || repl_state[NEW] == L_WF_BITMAP_S) &&
	    device->disk_state[NEW] == D_NEGOTIATING)
		__change_disk_state(device, device->disk_state_from_metadata);
	if (repl_state[OLD] < L_CONNECTED && repl_state[NEW] >= L_CONNECTED)
		resource->state_change_flags |= CS_HARD;
	if (peer_device->disk_state[NEW] == D_CONSISTENT &&
	    drbd_suspended(device) &&
	    repl_state[OLD] < L_CONNECTED && repl_state[NEW] == L_CONNECTED &&
	    test_bit(NEW_CUR_UUID, &device->flags)) {
		unsigned long irq_flags;

		/* Do not allow tl_restart(RESEND) for a rebooted peer. We can only allow this
		   for temporary network outages! */
		abort_state_change_locked(resource);
		spin_unlock_irq(&resource->req_lock);

		drbd_err(device, "Aborting Connect, can not thaw IO with an only Consistent peer\n");
		tl_clear(connection);
		drbd_uuid_new_current(device);
		clear_bit(NEW_CUR_UUID, &device->flags);
		begin_state_change(resource, &irq_flags, CS_HARD);
		__change_cstate(connection, C_PROTOCOL_ERROR);
		__change_io_susp_user(resource, false);
		end_state_change(resource, &irq_flags);
		return -EIO;
	}
	rv = end_state_change_locked(resource);
	new_repl_state = peer_device->repl_state[NOW];
	spin_unlock_irq(&resource->req_lock);

	if (rv < SS_SUCCESS) {
		change_cstate(connection, C_DISCONNECTING, CS_HARD);
		return -EIO;
	}

	if (os.conn > L_STANDALONE) {
		if (new_repl_state > L_CONNECTED && peer_state.conn <= L_CONNECTED &&
		    peer_state.disk != D_NEGOTIATING ) {
			/* we want resync, peer has not yet decided to sync... */
			/* Nowadays only used when forcing a node into primary role and
			   setting its disk to UpToDate with that */
			drbd_send_uuids(peer_device);
			drbd_send_current_state(peer_device);
		}
	}

	clear_bit(DISCARD_MY_DATA, &device->flags);

	drbd_md_sync(device); /* update connected indicator, la_size, ... */

	return 0;
}

STATIC int receive_sync_uuid(struct drbd_connection *connection, struct packet_info *pi)
{
	struct drbd_peer_device *peer_device;
	struct drbd_device *device;
	struct p_rs_uuid *p = pi->data;

	peer_device = conn_peer_device(connection, pi->vnr);
	if (!peer_device)
		return -EIO;
	device = peer_device->device;

	wait_event(device->misc_wait,
		   peer_device->repl_state[NOW] == L_WF_SYNC_UUID ||
		   peer_device->repl_state[NOW] == L_BEHIND ||
		   peer_device->repl_state[NOW] < L_CONNECTED ||
		   device->disk_state[NOW] < D_NEGOTIATING);

	/* D_ASSERT(device,  peer_device->repl_state[NOW] == L_WF_SYNC_UUID ); */

	/* Here the _drbd_uuid_ functions are right, current should
	   _not_ be rotated into the history */
	if (get_ldev_if_state(device, D_NEGOTIATING)) {
		_drbd_uuid_set(peer_device, UI_CURRENT, be64_to_cpu(p->uuid));
		_drbd_uuid_set(peer_device, UI_BITMAP, 0UL);

		drbd_print_uuids(peer_device, "updated sync uuid");
		drbd_start_resync(peer_device, L_SYNC_TARGET);

		put_ldev(device);
	} else
		drbd_err(device, "Ignoring SyncUUID packet!\n");

	return 0;
}

/**
 * receive_bitmap_plain
 *
 * Return 0 when done, 1 when another iteration is needed, and a negative error
 * code upon failure.
 */
static int
receive_bitmap_plain(struct drbd_peer_device *peer_device, unsigned int size,
		     unsigned long *p, struct bm_xfer_ctx *c)
{
	unsigned int data_size = DRBD_SOCKET_BUFFER_SIZE -
				 drbd_header_size(peer_device->connection);
	unsigned int num_words = min_t(size_t, data_size / sizeof(*p),
				       c->bm_words - c->word_offset);
	unsigned int want = num_words * sizeof(*p);
	int err;

	if (want != size) {
		drbd_err(peer_device, "%s:want (%u) != size (%u)\n", __func__, want, size);
		return -EIO;
	}
	if (want == 0)
		return 0;
	err = drbd_recv_all(peer_device->connection, p, want);
	if (err)
		return err;

	drbd_bm_merge_lel(peer_device, c->word_offset, num_words, p);

	c->word_offset += num_words;
	c->bit_offset = c->word_offset * BITS_PER_LONG;
	if (c->bit_offset > c->bm_bits)
		c->bit_offset = c->bm_bits;

	return 1;
}

static enum drbd_bitmap_code dcbp_get_code(struct p_compressed_bm *p)
{
	return (enum drbd_bitmap_code)(p->encoding & 0x0f);
}

static int dcbp_get_start(struct p_compressed_bm *p)
{
	return (p->encoding & 0x80) != 0;
}

static int dcbp_get_pad_bits(struct p_compressed_bm *p)
{
	return (p->encoding >> 4) & 0x7;
}

/**
 * recv_bm_rle_bits
 *
 * Return 0 when done, 1 when another iteration is needed, and a negative error
 * code upon failure.
 */
static int
recv_bm_rle_bits(struct drbd_peer_device *peer_device,
		struct p_compressed_bm *p,
		 struct bm_xfer_ctx *c,
		 unsigned int len)
{
	struct bitstream bs;
	u64 look_ahead;
	u64 rl;
	u64 tmp;
	unsigned long s = c->bit_offset;
	unsigned long e;
	int toggle = dcbp_get_start(p);
	int have;
	int bits;

	bitstream_init(&bs, p->code, len, dcbp_get_pad_bits(p));

	bits = bitstream_get_bits(&bs, &look_ahead, 64);
	if (bits < 0)
		return -EIO;

	for (have = bits; have > 0; s += rl, toggle = !toggle) {
		bits = vli_decode_bits(&rl, look_ahead);
		if (bits <= 0)
			return -EIO;

		if (toggle) {
			e = s + rl -1;
			if (e >= c->bm_bits) {
				drbd_err(peer_device, "bitmap overflow (e:%lu) while decoding bm RLE packet\n", e);
				return -EIO;
			}
			drbd_bm_set_many_bits(peer_device, s, e);
		}

		if (have < bits) {
			drbd_err(peer_device, "bitmap decoding error: h:%d b:%d la:0x%08llx l:%u/%u\n",
				have, bits, look_ahead,
				(unsigned int)(bs.cur.b - p->code),
				(unsigned int)bs.buf_len);
			return -EIO;
		}
		look_ahead >>= bits;
		have -= bits;

		bits = bitstream_get_bits(&bs, &tmp, 64 - have);
		if (bits < 0)
			return -EIO;
		look_ahead |= tmp << have;
		have += bits;
	}

	c->bit_offset = s;
	bm_xfer_ctx_bit_to_word_offset(c);

	return (s != c->bm_bits);
}

/**
 * decode_bitmap_c
 *
 * Return 0 when done, 1 when another iteration is needed, and a negative error
 * code upon failure.
 */
static int
decode_bitmap_c(struct drbd_peer_device *peer_device,
		struct p_compressed_bm *p,
		struct bm_xfer_ctx *c,
		unsigned int len)
{
	if (dcbp_get_code(p) == RLE_VLI_Bits)
		return recv_bm_rle_bits(peer_device, p, c, len - sizeof(*p));

	/* other variants had been implemented for evaluation,
	 * but have been dropped as this one turned out to be "best"
	 * during all our tests. */

	drbd_err(peer_device, "receive_bitmap_c: unknown encoding %u\n", p->encoding);
	change_cstate(peer_device->connection, C_PROTOCOL_ERROR, CS_HARD);
	return -EIO;
}

void INFO_bm_xfer_stats(struct drbd_peer_device *peer_device,
		const char *direction, struct bm_xfer_ctx *c)
{
	/* what would it take to transfer it "plaintext" */
	unsigned int header_size = drbd_header_size(peer_device->connection);
	unsigned int data_size = DRBD_SOCKET_BUFFER_SIZE - header_size;
	unsigned int plain =
		header_size * (DIV_ROUND_UP(c->bm_words, data_size) + 1) +
		c->bm_words * sizeof(unsigned long);
	unsigned int total = c->bytes[0] + c->bytes[1];
	unsigned int r;

	/* total can not be zero. but just in case: */
	if (total == 0)
		return;

	/* don't report if not compressed */
	if (total >= plain)
		return;

	/* total < plain. check for overflow, still */
	r = (total > UINT_MAX/1000) ? (total / (plain/1000))
		                    : (1000 * total / plain);

	if (r > 1000)
		r = 1000;

	r = 1000 - r;
	drbd_info(peer_device, "%s bitmap stats [Bytes(packets)]: plain %u(%u), RLE %u(%u), "
	     "total %u; compression: %u.%u%%\n",
			direction,
			c->bytes[1], c->packets[1],
			c->bytes[0], c->packets[0],
			total, r/10, r % 10);
}

/* Since we are processing the bitfield from lower addresses to higher,
   it does not matter if the process it in 32 bit chunks or 64 bit
   chunks as long as it is little endian. (Understand it as byte stream,
   beginning with the lowest byte...) If we would use big endian
   we would need to process it from the highest address to the lowest,
   in order to be agnostic to the 32 vs 64 bits issue.

   returns 0 on failure, 1 if we successfully received it. */
STATIC int receive_bitmap(struct drbd_connection *connection, struct packet_info *pi)
{
	struct drbd_peer_device *peer_device;
	struct drbd_device *device;
	struct bm_xfer_ctx c;
	int err;

	peer_device = conn_peer_device(connection, pi->vnr);
	if (!peer_device)
		return -EIO;
	device = peer_device->device;

	drbd_bm_lock(device, "receive bitmap", BM_LOCK_CLEAR);
	/* you are supposed to send additional out-of-sync information
	 * if you actually set bits during this phase */

	c = (struct bm_xfer_ctx) {
		.bm_bits = drbd_bm_bits(device),
		.bm_words = drbd_bm_words(device),
	};

	for(;;) {
		if (pi->cmd == P_BITMAP)
			err = receive_bitmap_plain(peer_device, pi->size, pi->data, &c);
		else if (pi->cmd == P_COMPRESSED_BITMAP) {
			/* MAYBE: sanity check that we speak proto >= 90,
			 * and the feature is enabled! */
			struct p_compressed_bm *p = pi->data;

			if (pi->size > DRBD_SOCKET_BUFFER_SIZE - drbd_header_size(connection)) {
				drbd_err(device, "ReportCBitmap packet too large\n");
				err = -EIO;
				goto out;
			}
			if (pi->size <= sizeof(*p)) {
				drbd_err(device, "ReportCBitmap packet too small (l:%u)\n", pi->size);
				err = -EIO;
				goto out;
			}
			err = drbd_recv_all(peer_device->connection, p, pi->size);
			if (err)
			       goto out;
			err = decode_bitmap_c(peer_device, p, &c, pi->size);
		} else {
			drbd_warn(device, "receive_bitmap: cmd neither ReportBitMap nor ReportCBitMap (is 0x%x)", pi->cmd);
			err = -EIO;
			goto out;
		}

		c.packets[pi->cmd == P_BITMAP]++;
		c.bytes[pi->cmd == P_BITMAP] += drbd_header_size(connection) + pi->size;

		if (err <= 0) {
			if (err < 0)
				goto out;
			break;
		}
		err = drbd_recv_header(peer_device->connection, pi);
		if (err)
			goto out;
	}

	INFO_bm_xfer_stats(peer_device, "receive", &c);

	if (peer_device->repl_state[NOW] == L_WF_BITMAP_T) {
		enum drbd_state_rv rv;

		err = drbd_send_bitmap(device, peer_device);
		if (err)
			goto out;
		/* Omit CS_WAIT_COMPLETE and CS_SERIALIZE with this state
		 * transition to avoid deadlocks. */
		rv = stable_change_repl_state(peer_device, L_WF_SYNC_UUID, CS_VERBOSE);
		D_ASSERT(device, rv == SS_SUCCESS);
	} else if (peer_device->repl_state[NOW] != L_WF_BITMAP_S) {
		/* admin may have requested C_DISCONNECTING,
		 * other threads may have noticed network errors */
		drbd_info(device, "unexpected repl_state (%s) in receive_bitmap\n",
		    drbd_conn_str(peer_device->repl_state[NOW]));
	}
	err = 0;

 out:
	drbd_bm_unlock(device);
	if (!err && peer_device->repl_state[NOW] == L_WF_BITMAP_S)
		drbd_start_resync(peer_device, L_SYNC_SOURCE);
	return err;
}

STATIC int receive_skip(struct drbd_connection *connection, struct packet_info *pi)
{
	drbd_warn(connection, "skipping unknown optional packet type %d, l: %d!\n",
		 pi->cmd, pi->size);

	return ignore_remaining_packet(connection, pi);
}

STATIC int receive_UnplugRemote(struct drbd_connection *connection, struct packet_info *pi)
{
	struct drbd_peer_device *peer_device;

	peer_device = conn_peer_device(connection, pi->vnr);
	if (!peer_device)
		return -EIO;

	/* Make sure we've acked all the TCP data associated
	 * with the data requests being unplugged */
	drbd_tcp_quickack(peer_device->connection->data.socket);

	return 0;
}

STATIC int receive_out_of_sync(struct drbd_connection *connection, struct packet_info *pi)
{
	struct drbd_peer_device *peer_device;
	struct drbd_device *device;
	struct p_block_desc *p = pi->data;

	peer_device = conn_peer_device(connection, pi->vnr);
	if (!peer_device)
		return -EIO;
	device = peer_device->device;

	switch (peer_device->repl_state[NOW]) {
	case L_WF_SYNC_UUID:
	case L_WF_BITMAP_T:
	case L_BEHIND:
			break;
	default:
		drbd_err(device, "ASSERT FAILED cstate = %s, expected: WFSyncUUID|WFBitMapT|Behind\n",
				drbd_conn_str(peer_device->repl_state[NOW]));
	}

	drbd_set_out_of_sync(peer_device, be64_to_cpu(p->sector), be32_to_cpu(p->blksize));

	return 0;
}

struct data_cmd {
	int expect_payload;
	size_t pkt_size;
	int (*fn)(struct drbd_connection *, struct packet_info *);
};

static struct data_cmd drbd_cmd_handler[] = {
	[P_DATA]	    = { 1, sizeof(struct p_data), receive_Data },
	[P_DATA_REPLY]	    = { 1, sizeof(struct p_data), receive_DataReply },
	[P_RS_DATA_REPLY]   = { 1, sizeof(struct p_data), receive_RSDataReply } ,
	[P_BARRIER]	    = { 0, sizeof(struct p_barrier), receive_Barrier } ,
	[P_BITMAP]	    = { 1, 0, receive_bitmap } ,
	[P_COMPRESSED_BITMAP] = { 1, 0, receive_bitmap } ,
	[P_UNPLUG_REMOTE]   = { 0, 0, receive_UnplugRemote },
	[P_DATA_REQUEST]    = { 0, sizeof(struct p_block_req), receive_DataRequest },
	[P_RS_DATA_REQUEST] = { 0, sizeof(struct p_block_req), receive_DataRequest },
	[P_SYNC_PARAM]	    = { 1, 0, receive_SyncParam },
	[P_SYNC_PARAM89]    = { 1, 0, receive_SyncParam },
	[P_PROTOCOL]        = { 1, sizeof(struct p_protocol), receive_protocol },
	[P_UUIDS]	    = { 0, sizeof(struct p_uuids), receive_uuids },
	[P_SIZES]	    = { 0, sizeof(struct p_sizes), receive_sizes },
	[P_STATE]	    = { 0, sizeof(struct p_state), receive_state },
	[P_STATE_CHG_REQ]   = { 0, sizeof(struct p_req_state), receive_req_state },
	[P_SYNC_UUID]       = { 0, sizeof(struct p_rs_uuid), receive_sync_uuid },
	[P_OV_REQUEST]      = { 0, sizeof(struct p_block_req), receive_DataRequest },
	[P_OV_REPLY]        = { 1, sizeof(struct p_block_req), receive_DataRequest },
	[P_CSUM_RS_REQUEST] = { 1, sizeof(struct p_block_req), receive_DataRequest },
	[P_DELAY_PROBE]     = { 0, sizeof(struct p_delay_probe93), receive_skip },
	[P_OUT_OF_SYNC]     = { 0, sizeof(struct p_block_desc), receive_out_of_sync },
	[P_CONN_ST_CHG_REQ] = { 0, sizeof(struct p_req_state), receive_req_state },
	[P_PROTOCOL_UPDATE] = { 1, sizeof(struct p_protocol), receive_protocol },
	[P_CONN_ST_CHG_PREPARE] = { 0, sizeof(struct p_req_state), receive_req_state },
	[P_CONN_ST_CHG_ABORT] = { 0, sizeof(struct p_req_state), receive_req_state },
};

STATIC void drbdd(struct drbd_connection *connection)
{
	struct packet_info pi;
	size_t shs; /* sub header size */
	int err;

	while (get_t_state(&connection->receiver) == RUNNING) {
		struct data_cmd *cmd;

		drbd_thread_current_set_cpu(&connection->receiver);
		if (drbd_recv_header(connection, &pi))
			goto err_out;

		cmd = &drbd_cmd_handler[pi.cmd];
		if (unlikely(pi.cmd >= ARRAY_SIZE(drbd_cmd_handler) || !cmd->fn)) {
			drbd_err(connection, "Unexpected data packet %s (0x%04x)",
				 cmdname(pi.cmd), pi.cmd);
			goto err_out;
		}

		shs = cmd->pkt_size;
		if (pi.size > shs && !cmd->expect_payload) {
			drbd_err(connection, "No payload expected %s l:%d\n",
				 cmdname(pi.cmd), pi.size);
			goto err_out;
		}

		if (shs) {
			err = drbd_recv_all_warn(connection, pi.data, shs);
			if (err)
				goto err_out;
			pi.size -= shs;
		}

		err = cmd->fn(connection, &pi);
		if (err) {
			drbd_err(connection, "error receiving %s, e: %d l: %d!\n",
				 cmdname(pi.cmd), err, pi.size);
			goto err_out;
		}
	}
	return;

    err_out:
	change_cstate(connection, C_PROTOCOL_ERROR, CS_HARD);
}

STATIC void conn_disconnect(struct drbd_connection *connection)
{
	struct drbd_peer_device *peer_device;
	enum drbd_conn_state oc;
	unsigned long irq_flags;
	int vnr;

	if (connection->cstate[NOW] == C_STANDALONE)
		return;

	/* We are about to start the cleanup after connection loss.
	 * Make sure drbd_make_request knows about that.
	 * Usually we should be in some network failure state already,
	 * but just in case we are not, we fix it up here.
	 */
	change_cstate(connection, C_NETWORK_FAILURE, CS_HARD);

	/* asender does not clean up anything. it must not interfere, either */
	drbd_thread_stop(&connection->asender);
	drbd_free_sock(connection);

	rcu_read_lock();
	idr_for_each_entry(&connection->peer_devices, peer_device, vnr) {
		struct drbd_device *device = peer_device->device;
		kref_get(&device->kref);
		rcu_read_unlock();
		drbd_disconnected(peer_device);
		kref_put(&device->kref, drbd_destroy_device);
		rcu_read_lock();
	}
	rcu_read_unlock();

	if (!list_empty(&connection->current_epoch->list))
		drbd_err(connection, "ASSERTION FAILED: connection->current_epoch->list not empty\n");
	/* ok, no more ee's on the fly, it is safe to reset the epoch_size */
	atomic_set(&connection->current_epoch->epoch_size, 0);

	drbd_info(connection, "Connection closed\n");

	if (connection->resource->role[NOW] == R_PRIMARY && conn_highest_pdsk(connection) >= D_UNKNOWN)
		conn_try_outdate_peer_async(connection);

	begin_state_change(connection->resource, &irq_flags, CS_VERBOSE | CS_LOCAL_ONLY);
	oc = connection->cstate[NOW];
	if (oc >= C_UNCONNECTED)
		__change_cstate(connection, C_UNCONNECTED);
	end_state_change(connection->resource, &irq_flags);

	if (oc == C_DISCONNECTING)
		change_cstate(connection, C_STANDALONE, CS_VERBOSE | CS_HARD | CS_LOCAL_ONLY);
}

static int drbd_disconnected(struct drbd_peer_device *peer_device)
{
	struct drbd_device *device = peer_device->device;
	unsigned int i;

	/* wait for current activity to cease. */
	spin_lock_irq(&device->resource->req_lock);
	_drbd_wait_ee_list_empty(device, &device->active_ee);
	_drbd_wait_ee_list_empty(device, &device->sync_ee);
	_drbd_wait_ee_list_empty(device, &device->read_ee);
	spin_unlock_irq(&device->resource->req_lock);

	/* We do not have data structures that would allow us to
	 * get the rs_pending_cnt down to 0 again.
	 *  * On L_SYNC_TARGET we do not have any data structures describing
	 *    the pending RSDataRequest's we have sent.
	 *  * On L_SYNC_SOURCE there is no data structure that tracks
	 *    the P_RS_DATA_REPLY blocks that we sent to the SyncTarget.
	 *  And no, it is not the sum of the reference counts in the
	 *  resync_LRU. The resync_LRU tracks the whole operation including
	 *  the disk-IO, while the rs_pending_cnt only tracks the blocks
	 *  on the fly. */
	drbd_rs_cancel_all(peer_device);
	peer_device->rs_total = 0;
	peer_device->rs_failed = 0;
	atomic_set(&peer_device->rs_pending_cnt, 0);
	wake_up(&device->misc_wait);

	del_timer_sync(&peer_device->resync_timer);
	resync_timer_fn((unsigned long)peer_device);

	/* wait for all w_e_end_data_req, w_e_end_rsdata_req, w_send_barrier,
	 * w_make_resync_request etc. which may still be on the worker queue
	 * to be "canceled" */
	drbd_flush_workqueue(&peer_device->connection->sender_work);

	drbd_finish_peer_reqs(device);

	/* This second workqueue flush is necessary, since drbd_finish_peer_reqs()
	   might have issued a work again. The one before drbd_finish_peer_reqs() is
	   necessary to reclain net_ee in drbd_finish_peer_reqs(). */
	drbd_flush_workqueue(&peer_device->connection->sender_work);

	kfree(peer_device->p_uuid);
	peer_device->p_uuid = NULL;

	if (!drbd_suspended(device))
		tl_clear(peer_device->connection);

	drbd_md_sync(device);

	/* serialize with bitmap writeout triggered by the state change,
	 * if any. */
	wait_event(device->misc_wait, list_empty(&device->pending_bitmap_work));

	/* tcp_close and release of sendpage pages can be deferred.  I don't
	 * want to use SO_LINGER, because apparently it can be deferred for
	 * more than 20 seconds (longest time I checked).
	 *
	 * Actually we don't care for exactly when the network stack does its
	 * put_page(), but release our reference on these pages right here.
	 */
	i = drbd_free_peer_reqs(device, &device->net_ee);
	if (i)
		drbd_info(device, "net_ee not empty, killed %u entries\n", i);
	i = atomic_read(&device->pp_in_use_by_net);
	if (i)
		drbd_info(device, "pp_in_use_by_net = %d, expected 0\n", i);
	i = atomic_read(&device->pp_in_use);
	if (i)
		drbd_info(device, "pp_in_use = %d, expected 0\n", i);

	D_ASSERT(device, list_empty(&device->read_ee));
	D_ASSERT(device, list_empty(&device->active_ee));
	D_ASSERT(device, list_empty(&device->sync_ee));
	D_ASSERT(device, list_empty(&device->done_ee));

	return 0;
}

/*
 * We support PRO_VERSION_MIN to PRO_VERSION_MAX. The protocol version
 * we can agree on is stored in agreed_pro_version.
 *
 * feature flags and the reserved array should be enough room for future
 * enhancements of the handshake protocol, and possible plugins...
 *
 * for now, they are expected to be zero, but ignored.
 */
STATIC int drbd_send_features(struct drbd_connection *connection)
{
	struct drbd_socket *sock;
	struct p_connection_features *p;

	sock = &connection->data;
	p = conn_prepare_command(connection, sock);
	if (!p)
		return -EIO;
	memset(p, 0, sizeof(*p));
	p->protocol_min = cpu_to_be32(PRO_VERSION_MIN);
	p->protocol_max = cpu_to_be32(PRO_VERSION_MAX);
	return conn_send_command(connection, sock, P_CONNECTION_FEATURES, sizeof(*p), NULL, 0);
}

/*
 * return values:
 *   1 yes, we have a valid connection
 *   0 oops, did not work out, please try again
 *  -1 peer talks different language,
 *     no point in trying again, please go standalone.
 */
STATIC int drbd_do_features(struct drbd_connection *connection)
{
	/* ASSERT current == connection->receiver ... */
	struct p_connection_features *p;
	const int expect = sizeof(struct p_connection_features);
	struct packet_info pi;
	int err;

	err = drbd_send_features(connection);
	if (err)
		return 0;

	err = drbd_recv_header(connection, &pi);
	if (err)
		return 0;

	if (pi.cmd != P_CONNECTION_FEATURES) {
		drbd_err(connection, "expected ConnectionFeatures packet, received: %s (0x%04x)\n",
			 cmdname(pi.cmd), pi.cmd);
		return -1;
	}

	if (pi.size != expect) {
		drbd_err(connection, "expected ConnectionFeatures length: %u, received: %u\n",
		     expect, pi.size);
		return -1;
	}

	p = pi.data;
	err = drbd_recv_all_warn(connection, p, expect);
	if (err)
		return 0;

	p->protocol_min = be32_to_cpu(p->protocol_min);
	p->protocol_max = be32_to_cpu(p->protocol_max);
	if (p->protocol_max == 0)
		p->protocol_max = p->protocol_min;

	if (PRO_VERSION_MAX < p->protocol_min ||
	    PRO_VERSION_MIN > p->protocol_max) {
		drbd_err(connection, "incompatible DRBD dialects: "
		    "I support %d-%d, peer supports %d-%d\n",
		    PRO_VERSION_MIN, PRO_VERSION_MAX,
		    p->protocol_min, p->protocol_max);
		return -1;
	}

	connection->agreed_pro_version = min_t(int, PRO_VERSION_MAX, p->protocol_max);

	if (connection->agreed_pro_version < 110) {
		struct drbd_connection *connection2;

		for_each_connection(connection2, connection->resource) {
			if (connection == connection2)
				continue;
			drbd_err(connection, "Peer supports protocols %d-%d, but "
				 "multiple connections are only supported in protocol "
				 "110 and above\n", p->protocol_min, p->protocol_max);
			return -1;
		}
	}

	drbd_info(connection, "Handshake successful: "
	     "Agreed network protocol version %d\n", connection->agreed_pro_version);

	return 1;
}

#if !defined(CONFIG_CRYPTO_HMAC) && !defined(CONFIG_CRYPTO_HMAC_MODULE)
STATIC int drbd_do_auth(struct drbd_connection *connection)
{
	drbd_err(device, "This kernel was build without CONFIG_CRYPTO_HMAC.\n");
	drbd_err(device, "You need to disable 'cram-hmac-alg' in drbd.conf.\n");
	return -1;
}
#else
#define CHALLENGE_LEN 64

/* Return value:
	1 - auth succeeded,
	0 - failed, try again (network error),
	-1 - auth failed, don't try again.
*/

STATIC int drbd_do_auth(struct drbd_connection *connection)
{
	struct drbd_socket *sock;
	char my_challenge[CHALLENGE_LEN];  /* 64 Bytes... */
	struct scatterlist sg;
	char *response = NULL;
	char *right_response = NULL;
	char *peers_ch = NULL;
	unsigned int key_len;
	char secret[SHARED_SECRET_MAX]; /* 64 byte */
	unsigned int resp_size;
	struct hash_desc desc;
	struct packet_info pi;
	struct net_conf *nc;
	int err, rv;

	/* FIXME: Put the challenge/response into the preallocated socket buffer.  */

	rcu_read_lock();
	nc = rcu_dereference(connection->net_conf);
	key_len = strlen(nc->shared_secret);
	memcpy(secret, nc->shared_secret, key_len);
	rcu_read_unlock();

	desc.tfm = connection->cram_hmac_tfm;
	desc.flags = 0;

	rv = crypto_hash_setkey(connection->cram_hmac_tfm, (u8 *)secret, key_len);
	if (rv) {
		drbd_err(connection, "crypto_hash_setkey() failed with %d\n", rv);
		rv = -1;
		goto fail;
	}

	get_random_bytes(my_challenge, CHALLENGE_LEN);

	sock = &connection->data;
	if (!conn_prepare_command(connection, sock)) {
		rv = 0;
		goto fail;
	}
	rv = !conn_send_command(connection, sock, P_AUTH_CHALLENGE, 0,
				my_challenge, CHALLENGE_LEN);
	if (!rv)
		goto fail;

	err = drbd_recv_header(connection, &pi);
	if (err) {
		rv = 0;
		goto fail;
	}

	if (pi.cmd != P_AUTH_CHALLENGE) {
		drbd_err(connection, "expected AuthChallenge packet, received: %s (0x%04x)\n",
			 cmdname(pi.cmd), pi.cmd);
		rv = 0;
		goto fail;
	}

	if (pi.size > CHALLENGE_LEN * 2) {
		drbd_err(connection, "expected AuthChallenge payload too big.\n");
		rv = -1;
		goto fail;
	}

	peers_ch = kmalloc(pi.size, GFP_NOIO);
	if (peers_ch == NULL) {
		drbd_err(connection, "kmalloc of peers_ch failed\n");
		rv = -1;
		goto fail;
	}

	err = drbd_recv_all_warn(connection, peers_ch, pi.size);
	if (err) {
		rv = 0;
		goto fail;
	}

	resp_size = crypto_hash_digestsize(connection->cram_hmac_tfm);
	response = kmalloc(resp_size, GFP_NOIO);
	if (response == NULL) {
		drbd_err(connection, "kmalloc of response failed\n");
		rv = -1;
		goto fail;
	}

	sg_init_table(&sg, 1);
	sg_set_buf(&sg, peers_ch, pi.size);

	rv = crypto_hash_digest(&desc, &sg, sg.length, response);
	if (rv) {
		drbd_err(connection, "crypto_hash_digest() failed with %d\n", rv);
		rv = -1;
		goto fail;
	}

	if (!conn_prepare_command(connection, sock)) {
		rv = 0;
		goto fail;
	}
	rv = !conn_send_command(connection, sock, P_AUTH_RESPONSE, 0,
				response, resp_size);
	if (!rv)
		goto fail;

	err = drbd_recv_header(connection, &pi);
	if (err) {
		rv = 0;
		goto fail;
	}

	if (pi.cmd != P_AUTH_RESPONSE) {
		drbd_err(connection, "expected AuthResponse packet, received: %s (0x%04x)\n",
			 cmdname(pi.cmd), pi.cmd);
		rv = 0;
		goto fail;
	}

	if (pi.size != resp_size) {
		drbd_err(connection, "expected AuthResponse payload of wrong size\n");
		rv = 0;
		goto fail;
	}

	err = drbd_recv_all_warn(connection, response , resp_size);
	if (err) {
		rv = 0;
		goto fail;
	}

	right_response = kmalloc(resp_size, GFP_NOIO);
	if (right_response == NULL) {
		drbd_err(connection, "kmalloc of right_response failed\n");
		rv = -1;
		goto fail;
	}

	sg_set_buf(&sg, my_challenge, CHALLENGE_LEN);

	rv = crypto_hash_digest(&desc, &sg, sg.length, right_response);
	if (rv) {
		drbd_err(connection, "crypto_hash_digest() failed with %d\n", rv);
		rv = -1;
		goto fail;
	}

	rv = !memcmp(response, right_response, resp_size);

	if (rv)
		drbd_info(connection, "Peer authenticated using %d bytes HMAC\n",
		     resp_size);
	else
		rv = -1;

 fail:
	kfree(peers_ch);
	kfree(response);
	kfree(right_response);

	return rv;
}
#endif

int drbd_receiver(struct drbd_thread *thi)
{
	struct drbd_connection *connection = thi->connection;
	int h;

	drbd_info(connection, "receiver (re)started\n");

	do {
		h = conn_connect(connection);
		if (h == 0) {
			conn_disconnect(connection);
			schedule_timeout_interruptible(HZ);
		}
		if (h == -1) {
			drbd_warn(connection, "Discarding network configuration.\n");
			change_cstate(connection, C_DISCONNECTING, CS_HARD);
		}
	} while (h == 0);

	if (h > 0)
		drbdd(connection);

	conn_disconnect(connection);

	drbd_info(connection, "receiver terminated\n");
	return 0;
}

/* ********* acknowledge sender ******** */

STATIC int got_RqSReply(struct drbd_connection *connection, struct packet_info *pi)
{
	struct p_req_state_reply *p = pi->data;
	int retcode = be32_to_cpu(p->retcode);

	if (retcode >= SS_SUCCESS) {
		set_bit(CONN_WD_ST_CHG_OKAY, &connection->flags);
	} else {
		set_bit(CONN_WD_ST_CHG_FAIL, &connection->flags);
		drbd_err(connection, "Requested state change failed by peer: %s (%d)\n",
			drbd_set_st_err_str(retcode), retcode);
	}
	wake_up(&connection->resource->state_wait);
	wake_up(&connection->ping_wait);

	return 0;
}

STATIC int got_Ping(struct drbd_connection *connection, struct packet_info *pi)
{
	return drbd_send_ping_ack(connection);

}

STATIC int got_PingAck(struct drbd_connection *connection, struct packet_info *pi)
{
	if (!test_and_set_bit(GOT_PING_ACK, &connection->flags))
		wake_up(&connection->ping_wait);

	return 0;
}

STATIC int got_IsInSync(struct drbd_connection *connection, struct packet_info *pi)
{
	struct drbd_peer_device *peer_device;
	struct drbd_device *device;
	struct p_block_ack *p = pi->data;
	sector_t sector = be64_to_cpu(p->sector);
	int blksize = be32_to_cpu(p->blksize);

	peer_device = conn_peer_device(connection, pi->vnr);
	if (!peer_device)
		return -EIO;
	device = peer_device->device;

	D_ASSERT(device, peer_device->connection->agreed_pro_version >= 89);

	update_peer_seq(peer_device, be32_to_cpu(p->seq_num));

	if (get_ldev(device)) {
		drbd_rs_complete_io(peer_device, sector);
		drbd_set_in_sync(peer_device, sector, blksize);
		/* rs_same_csums is supposed to count in units of BM_BLOCK_SIZE */
		peer_device->rs_same_csum += (blksize >> BM_BLOCK_SHIFT);
		put_ldev(device);
	}
	dec_rs_pending(peer_device);
	atomic_add(blksize >> 9, &peer_device->rs_sect_in);

	return 0;
}

static int
validate_req_change_req_state(struct drbd_device *device, u64 id, sector_t sector,
			      struct rb_root *root, const char *func,
			      enum drbd_req_event what, bool missing_ok)
{
	struct drbd_request *req;
	struct bio_and_error m;

	spin_lock_irq(&device->resource->req_lock);
	req = find_request(device, root, id, sector, missing_ok, func);
	if (unlikely(!req)) {
		spin_unlock_irq(&device->resource->req_lock);
		return -EIO;
	}
	__req_mod(req, what, &m);
	spin_unlock_irq(&device->resource->req_lock);

	if (m.bio)
		complete_master_bio(device, &m);
	return 0;
}

STATIC int got_BlockAck(struct drbd_connection *connection, struct packet_info *pi)
{
	struct drbd_peer_device *peer_device;
	struct drbd_device *device;
	struct p_block_ack *p = pi->data;
	sector_t sector = be64_to_cpu(p->sector);
	int blksize = be32_to_cpu(p->blksize);
	enum drbd_req_event what;

	peer_device = conn_peer_device(connection, pi->vnr);
	if (!peer_device)
		return -EIO;
	device = peer_device->device;

	update_peer_seq(peer_device, be32_to_cpu(p->seq_num));

	if (p->block_id == ID_SYNCER) {
		drbd_set_in_sync(peer_device, sector, blksize);
		dec_rs_pending(peer_device);
		return 0;
	}
	switch (pi->cmd) {
	case P_RS_WRITE_ACK:
		what = WRITE_ACKED_BY_PEER_AND_SIS;
		break;
	case P_WRITE_ACK:
		what = WRITE_ACKED_BY_PEER;
		break;
	case P_RECV_ACK:
		what = RECV_ACKED_BY_PEER;
		break;
	case P_DISCARD_WRITE:
		what = DISCARD_WRITE;
		break;
	case P_RETRY_WRITE:
		what = POSTPONE_WRITE;
		break;
	default:
		BUG();
	}

	return validate_req_change_req_state(device, p->block_id, sector,
					     &device->write_requests, __func__,
					     what, false);
}

STATIC int got_NegAck(struct drbd_connection *connection, struct packet_info *pi)
{
	struct drbd_peer_device *peer_device;
	struct drbd_device *device;
	struct p_block_ack *p = pi->data;
	sector_t sector = be64_to_cpu(p->sector);
	int size = be32_to_cpu(p->blksize);
	int err;

	peer_device = conn_peer_device(connection, pi->vnr);
	if (!peer_device)
		return -EIO;
	device = peer_device->device;

	update_peer_seq(peer_device, be32_to_cpu(p->seq_num));

	if (p->block_id == ID_SYNCER) {
		dec_rs_pending(peer_device);
		drbd_rs_failed_io(peer_device, sector, size);
		return 0;
	}

	err = validate_req_change_req_state(device, p->block_id, sector,
					    &device->write_requests, __func__,
					    NEG_ACKED, true);
	if (err) {
		/* Protocol A has no P_WRITE_ACKs, but has P_NEG_ACKs.
		   The master bio might already be completed, therefore the
		   request is no longer in the collision hash. */
		/* In Protocol B we might already have got a P_RECV_ACK
		   but then get a P_NEG_ACK afterwards. */
		drbd_set_out_of_sync(peer_device, sector, size);
	}
	return 0;
}

STATIC int got_NegDReply(struct drbd_connection *connection, struct packet_info *pi)
{
	struct drbd_peer_device *peer_device;
	struct drbd_device *device;
	struct p_block_ack *p = pi->data;
	sector_t sector = be64_to_cpu(p->sector);

	peer_device = conn_peer_device(connection, pi->vnr);
	if (!peer_device)
		return -EIO;
	device = peer_device->device;

	update_peer_seq(peer_device, be32_to_cpu(p->seq_num));

	drbd_err(device, "Got NegDReply; Sector %llus, len %u.\n",
		 (unsigned long long)sector, be32_to_cpu(p->blksize));

	return validate_req_change_req_state(device, p->block_id, sector,
					     &device->read_requests, __func__,
					     NEG_ACKED, false);
}

STATIC int got_NegRSDReply(struct drbd_connection *connection, struct packet_info *pi)
{
	struct drbd_peer_device *peer_device;
	struct drbd_device *device;
	sector_t sector;
	int size;
	struct p_block_ack *p = pi->data;

	peer_device = conn_peer_device(connection, pi->vnr);
	if (!peer_device)
		return -EIO;
	device = peer_device->device;

	sector = be64_to_cpu(p->sector);
	size = be32_to_cpu(p->blksize);

	update_peer_seq(peer_device, be32_to_cpu(p->seq_num));

	dec_rs_pending(peer_device);

	if (get_ldev_if_state(device, D_FAILED)) {
		drbd_rs_complete_io(peer_device, sector);
		switch (pi->cmd) {
		case P_NEG_RS_DREPLY:
			drbd_rs_failed_io(peer_device, sector, size);
		case P_RS_CANCEL:
			break;
		default:
			BUG();
		}
		put_ldev(device);
	}

	return 0;
}

STATIC int got_BarrierAck(struct drbd_connection *connection, struct packet_info *pi)
{
	struct drbd_peer_device *peer_device;
	struct drbd_device *device;
	struct p_barrier_ack *p = pi->data;

	peer_device = conn_peer_device(connection, pi->vnr);
	if (!peer_device)
		return -EIO;
	device = peer_device->device;

	tl_release(peer_device->connection, p->barrier, be32_to_cpu(p->set_size));

	if (peer_device->repl_state[NOW] == L_AHEAD &&
	    atomic_read(&device->ap_in_flight) == 0 &&
	    !test_and_set_bit(AHEAD_TO_SYNC_SOURCE, &device->flags)) {
		peer_device->start_resync_timer.expires = jiffies + HZ;
		add_timer(&peer_device->start_resync_timer);
	}

	return 0;
}

STATIC int got_OVResult(struct drbd_connection *connection, struct packet_info *pi)
{
	struct drbd_peer_device *peer_device;
	struct drbd_device *device;
	struct p_block_ack *p = pi->data;
	sector_t sector;
	int size;

	peer_device = conn_peer_device(connection, pi->vnr);
	if (!peer_device)
		return -EIO;
	device = peer_device->device;

	sector = be64_to_cpu(p->sector);
	size = be32_to_cpu(p->blksize);

	update_peer_seq(peer_device, be32_to_cpu(p->seq_num));

	if (be64_to_cpu(p->block_id) == ID_OUT_OF_SYNC)
		drbd_ov_out_of_sync_found(peer_device, sector, size);
	else
		ov_out_of_sync_print(peer_device);

	if (!get_ldev(device))
		return 0;

	drbd_rs_complete_io(peer_device, sector);
	dec_rs_pending(peer_device);

	--peer_device->ov_left;

	/* let's advance progress step marks only for every other megabyte */
	if ((peer_device->ov_left & 0x200) == 0x200)
		drbd_advance_rs_marks(peer_device, peer_device->ov_left);

	if (peer_device->ov_left == 0) {
		struct drbd_peer_device_work *dw = kmalloc(sizeof(*dw), GFP_NOIO);
		if (dw) {
			dw->w.cb = w_ov_finished;
			dw->peer_device = peer_device;
			drbd_queue_work(&peer_device->connection->sender_work, &dw->w);
		} else {
			drbd_err(device, "kmalloc(dw) failed.");
			ov_out_of_sync_print(peer_device);
			drbd_resync_finished(peer_device);
		}
	}
	put_ldev(device);
	return 0;
}

STATIC int got_skip(struct drbd_connection *connection, struct packet_info *pi)
{
	return 0;
}

static int connection_finish_peer_reqs(struct drbd_connection *connection)
{
	struct drbd_peer_device *peer_device;
	int vnr, not_empty = 0;

	do {
		clear_bit(SIGNAL_ASENDER, &connection->flags);
		flush_signals(current);

		rcu_read_lock();
		idr_for_each_entry(&connection->peer_devices, peer_device, vnr) {
			struct drbd_device *device = peer_device->device;
			kref_get(&device->kref);
			rcu_read_unlock();
			if (drbd_finish_peer_reqs(device)) {
				kref_put(&device->kref, drbd_destroy_device);
				return 1;
			}
			kref_put(&device->kref, drbd_destroy_device);
			rcu_read_lock();
		}
		set_bit(SIGNAL_ASENDER, &connection->flags);

		spin_lock_irq(&connection->resource->req_lock);
		idr_for_each_entry(&connection->peer_devices, peer_device, vnr) {
			struct drbd_device *device = peer_device->device;
			not_empty = !list_empty(&device->done_ee);
			if (not_empty)
				break;
		}
		spin_unlock_irq(&connection->resource->req_lock);
		rcu_read_unlock();
	} while (not_empty);

	return 0;
}

struct asender_cmd {
	size_t pkt_size;
	int (*fn)(struct drbd_connection *connection, struct packet_info *);
};

static struct asender_cmd asender_tbl[] = {
	[P_PING]	    = { 0, got_Ping },
	[P_PING_ACK]	    = { 0, got_PingAck },
	[P_RECV_ACK]	    = { sizeof(struct p_block_ack), got_BlockAck },
	[P_WRITE_ACK]	    = { sizeof(struct p_block_ack), got_BlockAck },
	[P_RS_WRITE_ACK]    = { sizeof(struct p_block_ack), got_BlockAck },
	[P_DISCARD_WRITE]   = { sizeof(struct p_block_ack), got_BlockAck },
	[P_NEG_ACK]	    = { sizeof(struct p_block_ack), got_NegAck },
	[P_NEG_DREPLY]	    = { sizeof(struct p_block_ack), got_NegDReply },
	[P_NEG_RS_DREPLY]   = { sizeof(struct p_block_ack), got_NegRSDReply },
	[P_OV_RESULT]	    = { sizeof(struct p_block_ack), got_OVResult },
	[P_BARRIER_ACK]	    = { sizeof(struct p_barrier_ack), got_BarrierAck },
	[P_STATE_CHG_REPLY] = { sizeof(struct p_req_state_reply), got_RqSReply },
	[P_RS_IS_IN_SYNC]   = { sizeof(struct p_block_ack), got_IsInSync },
	[P_DELAY_PROBE]     = { sizeof(struct p_delay_probe93), got_skip },
	[P_RS_CANCEL]       = { sizeof(struct p_block_ack), got_NegRSDReply },
	[P_CONN_ST_CHG_REPLY]={ sizeof(struct p_req_state_reply), got_RqSReply },
	[P_RETRY_WRITE]	    = { sizeof(struct p_block_ack), got_BlockAck },
};

int drbd_asender(struct drbd_thread *thi)
{
	struct drbd_connection *connection = thi->connection;
	struct asender_cmd *cmd = NULL;
	struct packet_info pi;
	int rv;
	void *buf    = connection->meta.rbuf;
	int received = 0;
	unsigned int header_size = drbd_header_size(connection);
	int expect   = header_size;
	bool ping_timeout_active = false;
	struct net_conf *nc;
	int ping_timeo, tcp_cork, ping_int;

	current->policy = SCHED_RR;  /* Make this a realtime task! */
	current->rt_priority = 2;    /* more important than all other tasks */

	while (get_t_state(thi) == RUNNING) {
		drbd_thread_current_set_cpu(thi);

		rcu_read_lock();
		nc = rcu_dereference(connection->net_conf);
		ping_timeo = nc->ping_timeo;
		tcp_cork = nc->tcp_cork;
		ping_int = nc->ping_int;
		rcu_read_unlock();

		if (test_and_clear_bit(SEND_PING, &connection->flags)) {
			if (drbd_send_ping(connection)) {
				drbd_err(connection, "drbd_send_ping has failed\n");
				goto reconnect;
			}
			connection->meta.socket->sk->sk_rcvtimeo = ping_timeo * HZ / 10;
			ping_timeout_active = true;
		}

		/* TODO: conditionally cork; it may hurt latency if we cork without
		   much to send */
		if (tcp_cork)
			drbd_tcp_cork(connection->meta.socket);
		if (connection_finish_peer_reqs(connection)) {
			drbd_err(connection, "connection_finish_peer_reqs() failed\n");
			goto reconnect;
		}
		/* but unconditionally uncork unless disabled */
		if (tcp_cork)
			drbd_tcp_uncork(connection->meta.socket);

		/* short circuit, recv_msg would return EINTR anyways. */
		if (signal_pending(current))
			continue;

		rv = drbd_recv_short(connection->meta.socket, buf, expect-received, 0);
		clear_bit(SIGNAL_ASENDER, &connection->flags);

		flush_signals(current);

		/* Note:
		 * -EINTR	 (on meta) we got a signal
		 * -EAGAIN	 (on meta) rcvtimeo expired
		 * -ECONNRESET	 other side closed the connection
		 * -ERESTARTSYS  (on data) we got a signal
		 * rv <  0	 other than above: unexpected error!
		 * rv == expected: full header or command
		 * rv <  expected: "woken" by signal during receive
		 * rv == 0	 : "connection shut down by peer"
		 */
		if (likely(rv > 0)) {
			received += rv;
			buf	 += rv;
		} else if (rv == 0) {
			drbd_err(connection, "meta connection shut down by peer.\n");
			goto reconnect;
		} else if (rv == -EAGAIN) {
			/* If the data socket received something meanwhile,
			 * that is good enough: peer is still alive. */
			if (time_after(connection->last_received,
				jiffies - connection->meta.socket->sk->sk_rcvtimeo))
				continue;
			if (ping_timeout_active) {
				drbd_err(connection, "PingAck did not arrive in time.\n");
				goto reconnect;
			}
			set_bit(SEND_PING, &connection->flags);
			continue;
		} else if (rv == -EINTR) {
			continue;
		} else {
			drbd_err(connection, "sock_recvmsg returned %d\n", rv);
			goto reconnect;
		}

		if (received == expect && cmd == NULL) {
			if (decode_header(connection, connection->meta.rbuf, &pi))
				goto reconnect;
			cmd = &asender_tbl[pi.cmd];
			if (pi.cmd >= ARRAY_SIZE(asender_tbl) || !cmd->fn) {
				drbd_err(connection, "Unexpected meta packet %s (0x%04x)\n",
					 cmdname(pi.cmd), pi.cmd);
				goto disconnect;
			}
			expect = header_size + cmd->pkt_size;
			if (pi.size != expect - header_size) {
				drbd_err(connection, "Wrong packet size on meta (c: %d, l: %d)\n",
					pi.cmd, pi.size);
				goto reconnect;
			}
		}
		if (received == expect) {
			bool err;

			err = cmd->fn(connection, &pi);
			if (err) {
				drbd_err(connection, "%pf failed\n", cmd->fn);
				goto reconnect;
			}

			connection->last_received = jiffies;

			if (cmd == &asender_tbl[P_PING_ACK]) {
				/* restore idle timeout */
				connection->meta.socket->sk->sk_rcvtimeo = ping_int * HZ;
				ping_timeout_active = false;
			}

			buf	 = connection->meta.rbuf;
			received = 0;
			expect	 = header_size;
			cmd	 = NULL;
		}
	}

	if (0) {
reconnect:
		change_cstate(connection, C_NETWORK_FAILURE, CS_HARD);
	}
	if (0) {
disconnect:
		change_cstate(connection, C_DISCONNECTING, CS_HARD);
	}
	clear_bit(SIGNAL_ASENDER, &connection->flags);

	drbd_info(connection, "asender terminated\n");

	return 0;
}<|MERGE_RESOLUTION|>--- conflicted
+++ resolved
@@ -1915,35 +1915,7 @@
 	return err;
 }
 
-<<<<<<< HEAD
-static int w_restart_write(struct drbd_work *w, int cancel)
-{
-	struct drbd_request *req = container_of(w, struct drbd_request, w);
-	struct drbd_device *device = req->device;
-	struct bio *bio;
-	unsigned long start_time;
-	unsigned long flags;
-
-	spin_lock_irqsave(&device->resource->req_lock, flags);
-	if (!expect(device, req->rq_state & RQ_POSTPONED)) {
-		spin_unlock_irqrestore(&device->resource->req_lock, flags);
-		return -EIO;
-	}
-	bio = req->master_bio;
-	start_time = req->start_time;
-	/* Postponed requests will not have their master_bio completed!  */
-	__req_mod(req, DISCARD_WRITE, NULL);
-	spin_unlock_irqrestore(&device->resource->req_lock, flags);
-
-	while (__drbd_make_request(device, bio, start_time))
-		/* retry */ ;
-	return 0;
-}
-
 static void restart_conflicting_writes(struct drbd_device *device,
-=======
-static void restart_conflicting_writes(struct drbd_conf *mdev,
->>>>>>> 25806430
 				       sector_t sector, int size)
 {
 	struct drbd_interval *i;
@@ -1956,17 +1928,9 @@
 		if (req->rq_state & RQ_LOCAL_PENDING ||
 		    !(req->rq_state & RQ_POSTPONED))
 			continue;
-<<<<<<< HEAD
-		if (expect(device, list_empty(&req->w.list))) {
-			req->device = device;
-			req->w.cb = w_restart_write;
-			drbd_queue_work(&device->resource->work, &req->w);
-		}
-=======
 		/* as it is RQ_POSTPONED, this will cause it to
 		 * be queued on the retry workqueue. */
 		__req_mod(req, DISCARD_WRITE, NULL);
->>>>>>> 25806430
 	}
 }
 
