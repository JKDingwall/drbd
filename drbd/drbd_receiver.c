// SPDX-License-Identifier: GPL-2.0-or-later
/*
   drbd_receiver.c

   This file is part of DRBD by Philipp Reisner and Lars Ellenberg.

   Copyright (C) 2001-2008, LINBIT Information Technologies GmbH.
   Copyright (C) 1999-2008, Philipp Reisner <philipp.reisner@linbit.com>.
   Copyright (C) 2002-2008, Lars Ellenberg <lars.ellenberg@linbit.com>.

 */


#include <linux/module.h>

#include <linux/uaccess.h>
#include <net/sock.h>

#include <linux/drbd.h>
#include <linux/fs.h>
#include <linux/file.h>
#include <linux/in.h>
#include <linux/mm.h>
#include <linux/memcontrol.h>
#include <linux/mm_inline.h>
#include <linux/slab.h>
#include <linux/pkt_sched.h>
#include <uapi/linux/sched/types.h>
#define __KERNEL_SYSCALLS__
#include <linux/unistd.h>
#include <linux/vmalloc.h>
#include <linux/random.h>
#include <net/ipv6.h>
#include <linux/scatterlist.h>
#include <linux/part_stat.h>

#include "drbd_int.h"
#include "drbd_protocol.h"
#include "drbd_req.h"
#include "drbd_vli.h"

#define PRO_FEATURES (DRBD_FF_TRIM|DRBD_FF_THIN_RESYNC|DRBD_FF_WSAME|DRBD_FF_WZEROES)

struct flush_work {
	struct drbd_work w;
	struct drbd_epoch *epoch;
};

enum epoch_event {
	EV_PUT,
	EV_GOT_BARRIER_NR,
	EV_BARRIER_DONE,
	EV_BECAME_LAST,
	EV_CLEANUP = 32, /* used as flag */
};

enum finish_epoch {
	FE_STILL_LIVE,
	FE_DESTROYED,
	FE_RECYCLED,
};

enum resync_reason {
	AFTER_UNSTABLE,
	DISKLESS_PRIMARY,
};

enum sync_rule {
	RULE_SYNC_SOURCE_MISSED_FINISH,
	RULE_SYNC_SOURCE_PEER_MISSED_FINISH,
	RULE_SYNC_TARGET_MISSED_FINISH,
	RULE_SYNC_TARGET_PEER_MISSED_FINISH,
	RULE_SYNC_TARGET_MISSED_START,
	RULE_SYNC_SOURCE_MISSED_START,
	RULE_INITIAL_HANDSHAKE_CHANGED,
	RULE_JUST_CREATED_PEER,
	RULE_JUST_CREATED_SELF,
	RULE_JUST_CREATED_BOTH,
	RULE_LOST_QUORUM,
	RULE_RECONNECTED,
	RULE_BOTH_OFF,
	RULE_BITMAP_PEER,
	RULE_BITMAP_PEER_OTHER,
	RULE_BITMAP_SELF,
	RULE_BITMAP_SELF_OTHER,
	RULE_BITMAP_BOTH,
	RULE_HISTORY_PEER,
	RULE_HISTORY_SELF,
	RULE_HISTORY_BOTH,
};

static const char * const sync_rule_names[] = {
	[RULE_SYNC_SOURCE_MISSED_FINISH] = "sync-source-missed-finish",
	[RULE_SYNC_SOURCE_PEER_MISSED_FINISH] = "sync-source-peer-missed-finish",
	[RULE_SYNC_TARGET_MISSED_FINISH] = "sync-target-missed-finish",
	[RULE_SYNC_TARGET_PEER_MISSED_FINISH] = "sync-target-peer-missed-finish",
	[RULE_SYNC_TARGET_MISSED_START] = "sync-target-missed-start",
	[RULE_SYNC_SOURCE_MISSED_START] = "sync-source-missed-start",
	[RULE_INITIAL_HANDSHAKE_CHANGED] = "initial-handshake-changed",
	[RULE_JUST_CREATED_PEER] = "just-created-peer",
	[RULE_JUST_CREATED_SELF] = "just-created-self",
	[RULE_JUST_CREATED_BOTH] = "just-created-both",
	[RULE_LOST_QUORUM] = "lost-quorum",
	[RULE_RECONNECTED] = "reconnected",
	[RULE_BOTH_OFF] = "both-off",
	[RULE_BITMAP_PEER] = "bitmap-peer",
	[RULE_BITMAP_PEER_OTHER] = "bitmap-peer-other",
	[RULE_BITMAP_SELF] = "bitmap-self",
	[RULE_BITMAP_SELF_OTHER] = "bitmap-self-other",
	[RULE_BITMAP_BOTH] = "bitmap-both",
	[RULE_HISTORY_PEER] = "history-peer",
	[RULE_HISTORY_SELF] = "history-self",
	[RULE_HISTORY_BOTH] = "history-both",
};

enum sync_strategy {
	UNDETERMINED,
	NO_SYNC,
	SYNC_SOURCE_IF_BOTH_FAILED,
	SYNC_SOURCE_USE_BITMAP,
	SYNC_SOURCE_SET_BITMAP,
	SYNC_SOURCE_COPY_BITMAP,
	SYNC_TARGET_IF_BOTH_FAILED,
	SYNC_TARGET_USE_BITMAP,
	SYNC_TARGET_SET_BITMAP,
	SYNC_TARGET_CLEAR_BITMAP,
	SPLIT_BRAIN_AUTO_RECOVER,
	SPLIT_BRAIN_DISCONNECT,
	UNRELATED_DATA,
	RETRY_CONNECT,
	REQUIRES_PROTO_91,
	REQUIRES_PROTO_96,
};

struct sync_descriptor {
	char * const name;
	int required_protocol;
	bool is_split_brain;
	bool is_sync_source;
	bool is_sync_target;
	int resync_peer_preference;
	enum sync_strategy full_sync_equivalent;
};

static const struct sync_descriptor sync_descriptors[] = {
	[UNDETERMINED] = {
		.name = "?",
	},
	[NO_SYNC] = {
		.name = "no-sync",
		.resync_peer_preference = 5,
	},
	[SYNC_SOURCE_IF_BOTH_FAILED] = {
		.name = "source-if-both-failed",
		.is_sync_source = true,
	},
	[SYNC_SOURCE_USE_BITMAP] = {
		.name = "source-use-bitmap",
		.is_sync_source = true,
		.full_sync_equivalent = SYNC_SOURCE_SET_BITMAP,
	},
	[SYNC_SOURCE_SET_BITMAP] = {
		.name = "source-set-bitmap",
		.is_sync_source = true,
	},
	[SYNC_SOURCE_COPY_BITMAP] = {
		.name = "source-copy-other-bitmap",
		.is_sync_source = true,
	},
	[SYNC_TARGET_IF_BOTH_FAILED] = {
		.name = "target-if-both-failed",
		.is_sync_target = true,
		.resync_peer_preference = 4,
	},
	[SYNC_TARGET_USE_BITMAP] = {
		.name = "target-use-bitmap",
		.is_sync_target = true,
		.full_sync_equivalent = SYNC_TARGET_SET_BITMAP,
		.resync_peer_preference = 3,
	},
	[SYNC_TARGET_SET_BITMAP] = {
		.name = "target-set-bitmap",
		.is_sync_target = true,
		.resync_peer_preference = 2,
	},
	[SYNC_TARGET_CLEAR_BITMAP] = {
		.name = "target-clear-bitmap",
		.is_sync_target = true,
		.resync_peer_preference = 1,
	},
	[SPLIT_BRAIN_AUTO_RECOVER] = {
		.name = "split-brain-auto-recover",
		.is_split_brain = true,
	},
	[SPLIT_BRAIN_DISCONNECT] = {
		.name = "split-brain-disconnect",
		.is_split_brain = true,
	},
	[UNRELATED_DATA] = {
		.name = "unrelated-data",
	},
	[RETRY_CONNECT] = {
		.name = "retry-connect",
	},
	[REQUIRES_PROTO_91] = {
		.name = "requires-proto-91",
		.required_protocol = 91,
	},
	[REQUIRES_PROTO_96] = {
		.name = "requires-proto-96",
		.required_protocol = 96,
	},
};

int drbd_do_features(struct drbd_connection *connection);
int drbd_do_auth(struct drbd_connection *connection);
static void conn_disconnect(struct drbd_connection *connection);

static enum finish_epoch drbd_may_finish_epoch(struct drbd_connection *, struct drbd_epoch *, enum epoch_event);
static int e_end_block(struct drbd_work *, int);
static void cleanup_unacked_peer_requests(struct drbd_connection *connection);
static void cleanup_peer_ack_list(struct drbd_connection *connection);
static u64 node_ids_to_bitmap(struct drbd_device *device, u64 node_ids);
static int process_twopc(struct drbd_connection *, struct twopc_reply *, struct packet_info *, unsigned long);
static void drbd_resync(struct drbd_peer_device *, enum resync_reason) __must_hold(local);
static void drbd_unplug_all_devices(struct drbd_connection *connection);
static int decode_header(struct drbd_connection *, void *, struct packet_info *);
static void check_resync_source(struct drbd_device *device, u64 weak_nodes);

static const char *drbd_sync_rule_str(enum sync_rule rule)
{
	if (rule < 0 || rule > ARRAY_SIZE(sync_rule_names)) {
		WARN_ON(true);
		return "?";
	}
	return sync_rule_names[rule];
}

static const struct sync_descriptor strategy_descriptor(enum sync_strategy strategy)
{
	if (strategy < 0 || strategy > ARRAY_SIZE(sync_descriptors)) {
		WARN_ON(true);
		return sync_descriptors[UNDETERMINED];
	}
	return sync_descriptors[strategy];
}

static bool is_strategy_determined(enum sync_strategy strategy)
{
	return strategy == NO_SYNC ||
			strategy_descriptor(strategy).is_sync_source ||
			strategy_descriptor(strategy).is_sync_target;
}

static struct drbd_epoch *previous_epoch(struct drbd_connection *connection, struct drbd_epoch *epoch)
{
	struct drbd_epoch *prev;
	spin_lock(&connection->epoch_lock);
	prev = list_entry(epoch->list.prev, struct drbd_epoch, list);
	if (prev == epoch || prev == connection->current_epoch)
		prev = NULL;
	spin_unlock(&connection->epoch_lock);
	return prev;
}

/*
 * some helper functions to deal with single linked page lists,
 * page->private being our "next" pointer.
 */

/* If at least n pages are linked at head, get n pages off.
 * Otherwise, don't modify head, and return NULL.
 */
static struct page *page_chain_del(struct page **head, int count)
{
	struct page *page, *tmp, *rv_head, *rv_tail;
	int n;

	BUG_ON(!count);
	BUG_ON(!head);

	page = READ_ONCE(*head);
	if (!page)
		return NULL;

	do {
		n = count;
		rv_head = page;
		while (true) {
			tmp = page_chain_next(page);
			if (--n == 0)
				break; /* found sufficient pages */
			if (tmp == NULL)
				/* insufficient pages, don't use any of them. */
				return NULL;
			page = tmp;
		}
		rv_tail = page;
		/* adjustment of head */
		page = cmpxchg(head, rv_head, tmp);
		if (page == NULL)
			return NULL;  /* someone else took all of them */
	} while (page != rv_head);

	/* add end of list marker for the returned list */
	set_page_chain_next(rv_tail, NULL);

	/* cleanup page chain before returning it */
	page = rv_head;
	do {
		set_page_chain_offset(page, 0);
		set_page_chain_size(page, 0);
		page = page_chain_next(page);
	} while (page);

	return rv_head;
}

/* may be used outside of locks to find the tail of a (usually short)
 * "private" page chain, before adding it back to a chain head
 * with page_chain_add(). */
static struct page *page_chain_tail(struct page *page, int *len)
{
	struct page *tmp;
	int i = 1;
	while ((tmp = page_chain_next(page))) {
		++i;
		page = tmp;
	}
	if (len)
		*len = i;
	return page;
}

static int page_chain_free(struct page *page)
{
	struct page *tmp;
	int i = 0;
	page_chain_for_each_safe(page, tmp) {
		set_page_chain_next_offset_size(page, NULL, 0, 0);
		put_page(page);
		++i;
	}
	return i;
}

static void page_chain_add(struct page **head,
		struct page *chain_first, struct page *chain_last)
{
	struct page *first, *try;

	first = READ_ONCE(*head);
	do {
		try = first;
		set_page_chain_next(chain_last, try);
		first = cmpxchg(head, try, chain_first);
	} while (first != try);
}

static struct page *__drbd_alloc_pages(struct drbd_resource *resource, unsigned int number, gfp_t gfp_mask)
{
	struct page *page = NULL;
	struct page *tmp = NULL;
	unsigned int i = 0;

	if (atomic_read(&resource->pp_vacant) >= number) {
		page = page_chain_del(&resource->pp_pool, number);
		if (page) {
			atomic_sub(number, &resource->pp_vacant);
			return page;
		}
	}

	for (i = 0; i < number; i++) {
		tmp = alloc_page(gfp_mask);
		if (!tmp)
			break;
		set_page_chain_next_offset_size(tmp, page, 0, 0);
		page = tmp;
	}

	if (i == number)
		return page;

	/* Not enough pages immediately available this time.
	 * No need to jump around here, drbd_alloc_pages will retry this
	 * function "soon". */
	if (page) {
		tmp = page_chain_tail(page, NULL);
		page_chain_add(&resource->pp_pool, page, tmp);
		atomic_add(i, &resource->pp_vacant);
	}
	return NULL;
}

static void rs_sectors_came_in(struct drbd_peer_device *peer_device, int size)
{
	int rs_sect_in = atomic_add_return(size >> 9, &peer_device->rs_sect_in);

	/* In case resync runs faster than anticipated, run the resync_work early */
	if (rs_sect_in >= peer_device->rs_in_flight)
		drbd_queue_work_if_unqueued(
			&peer_device->connection->sender_work,
			&peer_device->resync_work);
}

static void reclaim_finished_net_peer_reqs(struct drbd_connection *connection,
					   struct list_head *to_be_freed)
{
	struct drbd_peer_request *peer_req, *tmp;

	/* The EEs are always appended to the end of the list. Since
	   they are sent in order over the wire, they have to finish
	   in order. As soon as we see the first not finished we can
	   stop to examine the list... */

	list_for_each_entry_safe(peer_req, tmp, &connection->net_ee, w.list) {
		if (drbd_peer_req_has_active_page(peer_req))
			break;
		list_move(&peer_req->w.list, to_be_freed);
	}
}

static void drbd_reclaim_net_peer_reqs(struct drbd_connection *connection)
{
	LIST_HEAD(reclaimed);
	struct drbd_peer_request *peer_req, *t;

	spin_lock_irq(&connection->peer_reqs_lock);
	reclaim_finished_net_peer_reqs(connection, &reclaimed);
	spin_unlock_irq(&connection->peer_reqs_lock);

	list_for_each_entry_safe(peer_req, t, &reclaimed, w.list)
		drbd_free_net_peer_req(peer_req);
}

/**
 * drbd_alloc_pages() - Returns @number pages, retries forever (or until signalled)
 * @transport:	DRBD transport.
 * @number:	number of pages requested
 * @gfp_mask:	how to allocate and whether to loop until we succeed
 *
 * Tries to allocate number pages, first from our own page pool, then from
 * the kernel.
 * Possibly retry until DRBD frees sufficient pages somewhere else.
 *
 * If this allocation would exceed the max_buffers setting, we throttle
 * allocation (schedule_timeout) to give the system some room to breathe.
 *
 * We do not use max-buffers as hard limit, because it could lead to
 * congestion and further to a distributed deadlock during online-verify or
 * (checksum based) resync, if the max-buffers, socket buffer sizes and
 * resync-rate settings are mis-configured.
 *
 * Returns a page chain linked via (struct drbd_page_chain*)&page->lru.
 */
struct page *drbd_alloc_pages(struct drbd_transport *transport, unsigned int number,
			      gfp_t gfp_mask)
{
	struct drbd_connection *connection =
		container_of(transport, struct drbd_connection, transport);
	struct drbd_resource *resource = connection->resource;
	struct page *page = NULL;
	DEFINE_WAIT(wait);
	unsigned int mxb;

	rcu_read_lock();
	mxb = rcu_dereference(transport->net_conf)->max_buffers;
	rcu_read_unlock();

	if (atomic_read(&connection->pp_in_use) < mxb)
		page = __drbd_alloc_pages(resource, number, gfp_mask & ~__GFP_RECLAIM);

	/* Try to keep the fast path fast, but occasionally we need
	 * to reclaim the pages we lent to the network stack. */
	if (page && atomic_read(&connection->pp_in_use_by_net) > 512)
		drbd_reclaim_net_peer_reqs(connection);

	while (page == NULL) {
		prepare_to_wait(&resource->pp_wait, &wait, TASK_INTERRUPTIBLE);

		drbd_reclaim_net_peer_reqs(connection);

		if (atomic_read(&connection->pp_in_use) < mxb) {
			page = __drbd_alloc_pages(resource, number, gfp_mask);
			if (page)
				break;
		}

		if (!(gfp_mask & __GFP_RECLAIM))
			break;

		if (signal_pending(current)) {
			drbd_warn(connection, "drbd_alloc_pages interrupted!\n");
			break;
		}

		if (schedule_timeout(HZ/10) == 0)
			mxb = UINT_MAX;
	}
	finish_wait(&resource->pp_wait, &wait);

	if (page)
		atomic_add(number, &connection->pp_in_use);
	return page;
}

/* Must not be used from irq, as that may deadlock: see drbd_alloc_pages.
 * Either links the page chain back to the pool of free pages,
 * or returns all pages to the system. */
void drbd_free_pages(struct drbd_transport *transport, struct page *page, int is_net)
{
	struct drbd_connection *connection =
		container_of(transport, struct drbd_connection, transport);
	struct drbd_resource *resource = connection->resource;
	atomic_t *a = is_net ? &connection->pp_in_use_by_net : &connection->pp_in_use;
	int i;

	if (page == NULL)
		return;

	if (atomic_read(&resource->pp_vacant) > DRBD_MAX_BIO_SIZE/PAGE_SIZE) {
		i = page_chain_free(page);
	} else {
		struct page *tmp;
		tmp = page_chain_tail(page, &i);
		page_chain_add(&resource->pp_pool, page, tmp);
		atomic_add(i, &resource->pp_vacant);
	}
	i = atomic_sub_return(i, a);
	if (i < 0)
		drbd_warn(connection, "ASSERTION FAILED: %s: %d < 0\n",
			is_net ? "pp_in_use_by_net" : "pp_in_use", i);
	wake_up(&resource->pp_wait);
}

/* normal: payload_size == request size (bi_size)
 * w_same: payload_size == logical_block_size
 * trim: payload_size == 0 */
struct drbd_peer_request *
drbd_alloc_peer_req(struct drbd_peer_device *peer_device, gfp_t gfp_mask) __must_hold(local)
{
	struct drbd_device *device = peer_device->device;
	struct drbd_peer_request *peer_req;

	if (drbd_insert_fault(device, DRBD_FAULT_AL_EE))
		return NULL;

	peer_req = mempool_alloc(&drbd_ee_mempool, gfp_mask & ~__GFP_HIGHMEM);
	if (!peer_req) {
		if (!(gfp_mask & __GFP_NOWARN))
			drbd_err(device, "%s: allocation failed\n", __func__);
		return NULL;
	}

	memset(peer_req, 0, sizeof(*peer_req));
	INIT_LIST_HEAD(&peer_req->w.list);
	drbd_clear_interval(&peer_req->i);
	INIT_LIST_HEAD(&peer_req->recv_order);
	INIT_LIST_HEAD(&peer_req->wait_for_actlog);
	peer_req->submit_jif = jiffies;
	peer_req->peer_device = peer_device;

	return peer_req;
}

void __drbd_free_peer_req(struct drbd_peer_request *peer_req, int is_net)
{
	struct drbd_peer_device *peer_device = peer_req->peer_device;

	might_sleep();
	if (peer_req->flags & EE_HAS_DIGEST)
		kfree(peer_req->digest);
	D_ASSERT(peer_device, atomic_read(&peer_req->pending_bios) == 0);
	D_ASSERT(peer_device, drbd_interval_empty(&peer_req->i));
	drbd_free_page_chain(&peer_device->connection->transport, &peer_req->page_chain, is_net);
	mempool_free(peer_req, &drbd_ee_mempool);
}

int drbd_free_peer_reqs(struct drbd_connection *connection, struct list_head *list, bool is_net_ee)
{
	LIST_HEAD(work_list);
	struct drbd_peer_request *peer_req, *t;
	int count = 0;

	spin_lock_irq(&connection->peer_reqs_lock);
	list_splice_init(list, &work_list);
	spin_unlock_irq(&connection->peer_reqs_lock);

	list_for_each_entry_safe(peer_req, t, &work_list, w.list) {
		__drbd_free_peer_req(peer_req, is_net_ee);
		count++;
	}
	return count;
}

/*
 * See also comments in _req_mod(,BARRIER_ACKED) and receive_Barrier.
 */
static int drbd_finish_peer_reqs(struct drbd_connection *connection)
{
	LIST_HEAD(work_list);
	LIST_HEAD(reclaimed);
	struct drbd_peer_request *peer_req, *t;
	int err = 0;
	int n = 0;

	spin_lock_irq(&connection->peer_reqs_lock);
	reclaim_finished_net_peer_reqs(connection, &reclaimed);
	list_splice_init(&connection->done_ee, &work_list);
	spin_unlock_irq(&connection->peer_reqs_lock);

	list_for_each_entry_safe(peer_req, t, &reclaimed, w.list)
		drbd_free_net_peer_req(peer_req);

	/* possible callbacks here:
	 * e_end_block, and e_end_resync_block, e_send_discard_write.
	 * all ignore the last argument.
	 */
	list_for_each_entry_safe(peer_req, t, &work_list, w.list) {
		int err2;

		++n;
		/* list_del not necessary, next/prev members not touched */
		err2 = peer_req->w.cb(&peer_req->w, !!err);
		if (!err)
			err = err2;
		if (!list_empty(&peer_req->recv_order)) {
			drbd_free_page_chain(&connection->transport, &peer_req->page_chain, 0);
		} else
			drbd_free_peer_req(peer_req);
	}
	if (atomic_sub_and_test(n, &connection->done_ee_cnt))
		wake_up(&connection->ee_wait);

	return err;
}

static int drbd_recv(struct drbd_connection *connection, void **buf, size_t size, int flags)
{
	struct drbd_transport_ops *tr_ops = connection->transport.ops;
	int rv;

	rv = tr_ops->recv(&connection->transport, DATA_STREAM, buf, size, flags);

	if (rv < 0) {
		if (rv == -ECONNRESET)
			drbd_info(connection, "sock was reset by peer\n");
		else if (rv != -ERESTARTSYS)
			drbd_info(connection, "sock_recvmsg returned %d\n", rv);
	} else if (rv == 0) {
		if (test_bit(DISCONNECT_EXPECTED, &connection->flags)) {
			long t;
			rcu_read_lock();
			t = rcu_dereference(connection->transport.net_conf)->ping_timeo * HZ/10;
			rcu_read_unlock();

			t = wait_event_timeout(connection->resource->state_wait,
					       connection->cstate[NOW] < C_CONNECTED, t);

			if (t)
				goto out;
		}
		drbd_info(connection, "sock was shut down by peer\n");
	}

	if (rv != size)
		change_cstate(connection, C_BROKEN_PIPE, CS_HARD);

out:
	return rv;
}

static int drbd_recv_into(struct drbd_connection *connection, void *buf, size_t size)
{
	int err;

	err = drbd_recv(connection, &buf, size, CALLER_BUFFER);

	if (err != size) {
		if (err >= 0)
			err = -EIO;
	} else
		err = 0;
	return err;
}

static int drbd_recv_all(struct drbd_connection *connection, void **buf, size_t size)
{
	int err;

	err = drbd_recv(connection, buf, size, 0);

	if (err != size) {
		if (err >= 0)
			err = -EIO;
	} else
		err = 0;
	return err;
}

static int drbd_recv_all_warn(struct drbd_connection *connection, void **buf, size_t size)
{
	int err;

	err = drbd_recv_all(connection, buf, size);
	if (err && !signal_pending(current))
		drbd_warn(connection, "short read (expected size %d)\n", (int)size);
	return err;
}

static int drbd_send_disconnect(struct drbd_connection *connection)
{
	if (connection->agreed_pro_version < 118)
		return 0;

	if (!conn_prepare_command(connection, 0, DATA_STREAM))
		return -EIO;
	return send_command(connection, -1, P_DISCONNECT, DATA_STREAM);
}

static void initialize_send_buffer(struct drbd_connection *connection, enum drbd_stream drbd_stream)
{
	struct drbd_send_buffer *sbuf = &connection->send_buffer[drbd_stream];

	sbuf->unsent =
	sbuf->pos = page_address(sbuf->page);
	sbuf->allocated_size = 0;
	sbuf->additional_size = 0;
}

/* Gets called if a connection is established, or if a new minor gets created
   in a connection */
int drbd_connected(struct drbd_peer_device *peer_device)
{
	struct drbd_device *device = peer_device->device;
	u64 weak_nodes = 0;
	int err;

	atomic_set(&peer_device->packet_seq, 0);
	peer_device->peer_seq = 0;

	if (device->resource->role[NOW] == R_PRIMARY)
		weak_nodes = drbd_weak_nodes_device(device);

	err = drbd_send_sync_param(peer_device);
	if (!err)
		err = drbd_send_sizes(peer_device, 0, 0);
	if (!err)
		err = drbd_send_uuids(peer_device, 0, weak_nodes);
	if (!err) {
		set_bit(INITIAL_STATE_SENT, &peer_device->flags);
		err = drbd_send_current_state(peer_device);
	}

	clear_bit(USE_DEGR_WFC_T, &peer_device->flags);
	clear_bit(RESIZE_PENDING, &peer_device->flags);
	mod_timer(&device->request_timer, jiffies + HZ); /* just start it here. */
	return err;
}

void conn_connect2(struct drbd_connection *connection)
{
	struct drbd_peer_device *peer_device;
	int vnr;

	rcu_read_lock();
	idr_for_each_entry(&connection->peer_devices, peer_device, vnr) {
		struct drbd_device *device = peer_device->device;
		kref_get(&device->kref);
		/* connection cannot go away: caller holds a reference. */
		rcu_read_unlock();

		down_read_non_owner(&device->uuid_sem);
		set_bit(HOLDING_UUID_READ_LOCK, &peer_device->flags);
		/* since drbd_connected() is also called from drbd_create_device()
		   aquire lock here before calling drbd_connected(). */
		drbd_connected(peer_device);

		rcu_read_lock();
		kref_put(&device->kref, drbd_destroy_device);
	}
	rcu_read_unlock();
	drbd_uncork(connection, DATA_STREAM);
}

static bool initial_states_received(struct drbd_connection *connection)
{
	struct drbd_peer_device *peer_device;
	int vnr;
	bool rv = true;

	rcu_read_lock();
	idr_for_each_entry(&connection->peer_devices, peer_device, vnr) {
		if (!test_bit(INITIAL_STATE_RECEIVED, &peer_device->flags)) {
			rv = false;
			break;
		}
	}
	rcu_read_unlock();

	return rv;
}

void wait_initial_states_received(struct drbd_connection *connection)
{
	struct net_conf *nc;
	long timeout;

	rcu_read_lock();
	nc = rcu_dereference(connection->transport.net_conf);
	timeout = nc->ping_timeo * 4 * HZ/10;
	rcu_read_unlock();
	wait_event_interruptible_timeout(connection->ee_wait,
					 initial_states_received(connection),
					 timeout);
}

void connect_timer_fn(struct timer_list *t)
{
	struct drbd_connection *connection = from_timer(connection, t, connect_timer);

	drbd_queue_work(&connection->sender_work, &connection->connect_timer_work);
}

static void arm_connect_timer(struct drbd_connection *connection, unsigned long expires)
{
	bool was_pending = mod_timer(&connection->connect_timer, expires);

	if (was_pending) {
		kref_debug_put(&connection->kref_debug, 11);
		kref_put(&connection->kref, drbd_destroy_connection);
	}
}

static bool retry_by_rr_conflict(struct drbd_connection *connection)
{
	enum drbd_after_sb_p rr_conflict;
	struct net_conf *nc;

	rcu_read_lock();
	nc = rcu_dereference(connection->transport.net_conf);
	rr_conflict = nc->rr_conflict;
	rcu_read_unlock();

	return rr_conflict == ASB_RETRY_CONNECT;
}

static int connect_work(struct drbd_work *work, int cancel)
{
	struct drbd_connection *connection =
		container_of(work, struct drbd_connection, connect_timer_work);
	struct drbd_resource *resource = connection->resource;
	enum drbd_state_rv rv;
	long t = resource->res_opts.auto_promote_timeout * HZ / 10;
	bool retry = retry_by_rr_conflict(connection);
	bool incompat_states;

	if (connection->cstate[NOW] != C_CONNECTING)
		goto out_put;

	if (connection->agreed_pro_version == 117)
		wait_initial_states_received(connection);

	do {
		/* Carefully check if it is okay to do a two_phase_commit from sender context */
		if (down_trylock(&resource->state_sem)) {
			rv = SS_CONCURRENT_ST_CHG;
			break;
		}
		rv = change_cstate(connection, C_CONNECTED, CS_SERIALIZE |
				   CS_ALREADY_SERIALIZED | CS_VERBOSE | CS_DONT_RETRY);
		up(&resource->state_sem);
		if (rv != SS_PRIMARY_READER)
			break;

		/* We have a connection established, peer is primary. On my side is a
		   read-only opener, probably udev or some other scanning after device creating.
		   This short lived read-only open prevents now that we can continue.
		   Better retry after the read-only opener goes away. */

		t = wait_event_interruptible_timeout(resource->state_wait,
						     !drbd_open_ro_count(resource),
						     t);
	} while (t > 0);

	incompat_states = (rv == SS_CW_FAILED_BY_PEER || rv == SS_TWO_PRIMARIES);

	if (rv >= SS_SUCCESS) {
		if (connection->agreed_pro_version < 117)
			conn_connect2(connection);
	} else if (rv == SS_TIMEOUT || rv == SS_CONCURRENT_ST_CHG) {
		if (connection->cstate[NOW] != C_CONNECTING)
			goto out_put;
		arm_connect_timer(connection, jiffies + HZ/20);
		return 0; /* Return early. Keep the reference on the connection! */
	} else if (rv == SS_HANDSHAKE_RETRY || (incompat_states && retry)) {
		arm_connect_timer(connection, jiffies + HZ);
		return 0; /* Keep reference */
	} else if (rv == SS_HANDSHAKE_DISCONNECT || (incompat_states && !retry)) {
		drbd_send_disconnect(connection);
		change_cstate(connection, C_DISCONNECTING, CS_HARD);
	} else {
		drbd_info(connection, "Failure to connect %d %s; retrying\n",
			  rv, drbd_set_st_err_str(rv));
		change_cstate(connection, C_NETWORK_FAILURE, CS_HARD);
	}

 out_put:
	kref_debug_put(&connection->kref_debug, 11);
	kref_put(&connection->kref, drbd_destroy_connection);
	return 0;
}

/*
 * Returns true if we have a valid connection.
 */
static bool conn_connect(struct drbd_connection *connection)
{
	struct drbd_transport *transport = &connection->transport;
	struct drbd_resource *resource = connection->resource;
	int ping_timeo, ping_int, h, err, vnr, timeout;
	struct drbd_peer_device *peer_device;
	enum drbd_stream stream;
	struct net_conf *nc;
	bool discard_my_data;
	bool have_mutex;
	bool no_addr = false;

start:
	have_mutex = false;
	clear_bit(DISCONNECT_EXPECTED, &connection->flags);
	if (change_cstate(connection, C_CONNECTING, CS_VERBOSE) < SS_SUCCESS) {
		/* We do not have a network config. */
		return false;
	}

	/* Assume that the peer only understands our handshake
	 * protocol version; until we know better. */
	connection->agreed_pro_version = PRO_VERSION_HANDSHAKE;

	err = transport->ops->connect(transport);
	if (err == -EAGAIN) {
		enum drbd_conn_state cstate;
		read_lock_irq(&resource->state_rwlock); /* See commit message */
		cstate = connection->cstate[NOW];
		read_unlock_irq(&resource->state_rwlock);
		if (cstate == C_DISCONNECTING)
			return false;
		goto retry;
	} else if (err == -EADDRNOTAVAIL) {
		struct net_conf *nc;
		int connect_int;
		long t;

		rcu_read_lock();
		nc = rcu_dereference(transport->net_conf);
		connect_int = nc ? nc->connect_int : 10;
		rcu_read_unlock();

		if (!no_addr) {
			drbd_warn(connection,
				  "Configured local address not found, retrying every %d sec, "
				  "err=%d\n", connect_int, err);
			no_addr = true;
		}

		t = schedule_timeout_interruptible(connect_int * HZ);
		if (t || connection->cstate[NOW] == C_DISCONNECTING)
			return false;
		goto start;
	} else if (err < 0) {
		drbd_warn(connection, "Failed to initiate connection, err=%d\n", err);
		goto abort;
	}

	connection->last_received = jiffies;

	rcu_read_lock();
	nc = rcu_dereference(connection->transport.net_conf);
	ping_timeo = nc->ping_timeo;
	ping_int = nc->ping_int;
	rcu_read_unlock();

	/* Make sure we are "uncorked", otherwise we risk timeouts,
	 * in case this is a reconnect and we had been corked before. */
	for (stream = DATA_STREAM; stream <= CONTROL_STREAM; stream++) {
		initialize_send_buffer(connection, stream);
		drbd_uncork(connection, stream);
	}

	/* Make sure the handshake happens without interference from other threads,
	 * or the challenge response authentication could be garbled. */
	mutex_lock(&connection->mutex[DATA_STREAM]);
	have_mutex = true;
	transport->ops->set_rcvtimeo(transport, DATA_STREAM, ping_timeo * 4 * HZ/10);
	transport->ops->set_rcvtimeo(transport, CONTROL_STREAM, ping_int * HZ);

	h = drbd_do_features(connection);
	if (h < 0)
		goto abort;
	if (h == 0)
		goto retry;

	if (connection->cram_hmac_tfm) {
		switch (drbd_do_auth(connection)) {
		case -1:
			drbd_err(connection, "Authentication of peer failed\n");
			goto abort;
		case 0:
			drbd_err(connection, "Authentication of peer failed, trying again.\n");
			goto retry;
		}
	}

	discard_my_data = test_bit(CONN_DISCARD_MY_DATA, &connection->flags);

	if (__drbd_send_protocol(connection, P_PROTOCOL) == -EOPNOTSUPP)
		goto abort;

	rcu_read_lock();
	idr_for_each_entry(&connection->peer_devices, peer_device, vnr) {
		if (discard_my_data)
			set_bit(DISCARD_MY_DATA, &peer_device->flags);
		else
			clear_bit(DISCARD_MY_DATA, &peer_device->flags);
	}
	rcu_read_unlock();
	mutex_unlock(&connection->mutex[DATA_STREAM]);
	have_mutex = false;

	drbd_thread_start(&connection->ack_receiver);
	connection->ack_sender =
		alloc_ordered_workqueue("drbd_as_%s", WQ_MEM_RECLAIM, connection->resource->name);
	if (!connection->ack_sender) {
		drbd_err(connection, "Failed to create workqueue ack_sender\n");
		schedule_timeout_uninterruptible(HZ);
		goto retry;
	}

	atomic_set(&connection->ap_in_flight, 0);
	atomic_set(&connection->rs_in_flight, 0);

	/* Allow 5 seconds for the two-phase commits */
	transport->ops->set_rcvtimeo(transport, DATA_STREAM, ping_timeo * 10 * HZ);

	if (connection->agreed_pro_version == 117)
		conn_connect2(connection);

	if (resource->res_opts.node_id < connection->peer_node_id) {
		kref_get(&connection->kref);
		kref_debug_get(&connection->kref_debug, 11);
		connection->connect_timer_work.cb = connect_work;
		timeout = twopc_retry_timeout(resource, 0);
		drbd_debug(connection, "Waiting for %ums to avoid transaction "
				"conflicts\n", jiffies_to_msecs(timeout));
		arm_connect_timer(connection, jiffies + timeout);
	}
	return true;

retry:
	if (have_mutex)
		mutex_unlock(&connection->mutex[DATA_STREAM]);
	conn_disconnect(connection);
	schedule_timeout_interruptible(HZ);
	goto start;

abort:
	if (have_mutex)
		mutex_unlock(&connection->mutex[DATA_STREAM]);
	change_cstate(connection, C_DISCONNECTING, CS_HARD);
	return false;
}

static int decode_header(struct drbd_connection *connection, void *header, struct packet_info *pi)
{
	unsigned int header_size = drbd_header_size(connection);

	if (header_size == sizeof(struct p_header100) &&
	    *(__be32 *)header == cpu_to_be32(DRBD_MAGIC_100)) {
		struct p_header100 *h = header;
		u16 vnr = be16_to_cpu(h->volume);

		if (h->pad != 0) {
			drbd_err(connection, "Header padding is not zero\n");
			return -EINVAL;
		}
		pi->vnr = vnr == ((u16) 0xFFFF) ? -1 : vnr;

		pi->cmd = be16_to_cpu(h->command);
		pi->size = be32_to_cpu(h->length);
	} else if (header_size == sizeof(struct p_header95) &&
		   *(__be16 *)header == cpu_to_be16(DRBD_MAGIC_BIG)) {
		struct p_header95 *h = header;
		pi->cmd = be16_to_cpu(h->command);
		pi->size = be32_to_cpu(h->length);
		pi->vnr = 0;
	} else if (header_size == sizeof(struct p_header80) &&
		   *(__be32 *)header == cpu_to_be32(DRBD_MAGIC)) {
		struct p_header80 *h = header;
		pi->cmd = be16_to_cpu(h->command);
		pi->size = be16_to_cpu(h->length);
		pi->vnr = 0;
	} else {
		drbd_err(connection, "Wrong magic value 0x%08x in protocol version %d\n",
			 be32_to_cpu(*(__be32 *)header),
			 connection->agreed_pro_version);
		return -EINVAL;
	}
	pi->data = header + header_size;
	return 0;
}

static void drbd_unplug_all_devices(struct drbd_connection *connection)
{
	if (current->plug == &connection->receiver_plug) {
		blk_finish_plug(&connection->receiver_plug);
		blk_start_plug(&connection->receiver_plug);
	} /* else: maybe just schedule() ?? */
}

static int drbd_recv_header(struct drbd_connection *connection, struct packet_info *pi)
{
	void *buffer;
	int err;

	err = drbd_recv_all_warn(connection, &buffer, drbd_header_size(connection));
	if (err)
		return err;

	err = decode_header(connection, buffer, pi);
	connection->last_received = jiffies;

	return err;
}

static int drbd_recv_header_maybe_unplug(struct drbd_connection *connection, struct packet_info *pi)
{
	struct drbd_transport_ops *tr_ops = connection->transport.ops;
	unsigned int size = drbd_header_size(connection);
	void *buffer;
	int err;

	err = tr_ops->recv(&connection->transport, DATA_STREAM, &buffer,
			   size, MSG_NOSIGNAL | MSG_DONTWAIT);
	if (err != size) {
		int rflags = 0;

		/* If we have nothing in the receive buffer now, to reduce
		 * application latency, try to drain the backend queues as
		 * quickly as possible, and let remote TCP know what we have
		 * received so far. */
		if (err == -EAGAIN) {
			tr_ops->hint(&connection->transport, DATA_STREAM, QUICKACK);
			drbd_unplug_all_devices(connection);
		} else if (err > 0) {
			size -= err;
			rflags |= GROW_BUFFER;
		}

		err = drbd_recv(connection, &buffer, size, rflags);
		if (err != size) {
			if (err >= 0)
				err = -EIO;
		} else
			err = 0;

		if (err)
			return err;
	}

	err = decode_header(connection, buffer, pi);
	connection->last_received = jiffies;

	return err;
}

/* This is blkdev_issue_flush, but asynchronous.
 * We want to submit to all component volumes in parallel,
 * then wait for all completions.
 */
struct issue_flush_context {
	atomic_t pending;
	int error;
	struct completion done;
};
struct one_flush_context {
	struct drbd_device *device;
	struct issue_flush_context *ctx;
};

static void one_flush_endio(struct bio *bio)
{
	struct one_flush_context *octx = bio->bi_private;
	struct drbd_device *device = octx->device;
	struct issue_flush_context *ctx = octx->ctx;

	blk_status_t status = bio->bi_status;

	if (status) {
		ctx->error = blk_status_to_errno(status);
		drbd_info(device, "local disk FLUSH FAILED with status %d\n", status);
	}
	kfree(octx);
	bio_put(bio);

	clear_bit(FLUSH_PENDING, &device->flags);
	put_ldev(device);
	kref_debug_put(&device->kref_debug, 7);
	kref_put(&device->kref, drbd_destroy_device);

	if (atomic_dec_and_test(&ctx->pending))
		complete(&ctx->done);
}

static void submit_one_flush(struct drbd_device *device, struct issue_flush_context *ctx)
{
	struct bio *bio = bio_alloc(GFP_NOIO, 0);
	struct one_flush_context *octx = kmalloc(sizeof(*octx), GFP_NOIO);
	if (!bio || !octx) {
		drbd_warn(device, "Could not allocate a bio, CANNOT ISSUE FLUSH\n");
		/* FIXME: what else can I do now?  disconnecting or detaching
		 * really does not help to improve the state of the world, either.
		 */
		kfree(octx);
		if (bio)
			bio_put(bio);

		ctx->error = -ENOMEM;
		put_ldev(device);
		kref_debug_put(&device->kref_debug, 7);
		kref_put(&device->kref, drbd_destroy_device);
		return;
	}

	octx->device = device;
	octx->ctx = ctx;
	bio_set_dev(bio, device->ldev->backing_bdev);
	bio->bi_private = octx;
	bio->bi_end_io = one_flush_endio;

	device->flush_jif = jiffies;
	set_bit(FLUSH_PENDING, &device->flags);
	atomic_inc(&ctx->pending);
	bio->bi_opf = REQ_OP_FLUSH | REQ_PREFLUSH;
	submit_bio(bio);
}

static enum finish_epoch drbd_flush_after_epoch(struct drbd_connection *connection, struct drbd_epoch *epoch)
{
	struct drbd_resource *resource = connection->resource;

	if (resource->write_ordering >= WO_BDEV_FLUSH) {
		struct drbd_device *device;
		struct issue_flush_context ctx;
		int vnr;

		atomic_set(&ctx.pending, 1);
		ctx.error = 0;
		init_completion(&ctx.done);

		rcu_read_lock();
		idr_for_each_entry(&resource->devices, device, vnr) {
			if (!get_ldev(device))
				continue;
			kref_get(&device->kref);
			kref_debug_get(&device->kref_debug, 7);
			rcu_read_unlock();

			submit_one_flush(device, &ctx);

			rcu_read_lock();
		}
		rcu_read_unlock();

		/* Do we want to add a timeout,
		 * if disk-timeout is set? */
		if (!atomic_dec_and_test(&ctx.pending))
			wait_for_completion(&ctx.done);

		if (ctx.error) {
			/* would rather check on EOPNOTSUPP, but that is not reliable.
			 * don't try again for ANY return value != 0
			 * if (rv == -EOPNOTSUPP) */
			/* Any error is already reported by bio_endio callback. */
			drbd_bump_write_ordering(connection->resource, NULL, WO_DRAIN_IO);
		}
	}

	/* If called before sending P_CONFIRM_STABLE, we don't have the epoch
	 * (and must not finish it yet, anyways) */
	if (epoch == NULL)
		return FE_STILL_LIVE;
	return drbd_may_finish_epoch(connection, epoch, EV_BARRIER_DONE);
}

static int w_flush(struct drbd_work *w, int cancel)
{
	struct flush_work *fw = container_of(w, struct flush_work, w);
	struct drbd_epoch *epoch = fw->epoch;
	struct drbd_connection *connection = epoch->connection;

	kfree(fw);

	if (!test_and_set_bit(DE_BARRIER_IN_NEXT_EPOCH_ISSUED, &epoch->flags))
		drbd_flush_after_epoch(connection, epoch);

	drbd_may_finish_epoch(connection, epoch, EV_PUT |
			      (connection->cstate[NOW] < C_CONNECTED ? EV_CLEANUP : 0));

	return 0;
}

static void drbd_send_b_ack(struct drbd_connection *connection, u32 barrier_nr, u32 set_size)
{
	struct p_barrier_ack *p;

	if (connection->cstate[NOW] < C_CONNECTED)
		return;

	p = conn_prepare_command(connection, sizeof(*p), CONTROL_STREAM);
	if (!p)
		return;
	p->barrier = barrier_nr;
	p->set_size = cpu_to_be32(set_size);
	send_command(connection, -1, P_BARRIER_ACK, CONTROL_STREAM);
}

static void drbd_send_confirm_stable(struct drbd_peer_request *peer_req)
{
	struct drbd_connection *connection = peer_req->peer_device->connection;
	struct drbd_epoch *epoch = peer_req->epoch;
	struct drbd_peer_request *oldest, *youngest;
	struct p_confirm_stable *p;
	int count;

	if (connection->cstate[NOW] < C_CONNECTED)
		return;

	/* peer_req is not on stable storage yet, but the only one in this epoch.
	 * Nothing to confirm, just wait for the normal barrier_ack and peer_ack
	 * to do their work. */
	oldest = epoch->oldest_unconfirmed_peer_req;
	if (oldest == peer_req)
		return;

	p = conn_prepare_command(connection, sizeof(*p), CONTROL_STREAM);
	if (!p)
		return;

	/* receive_Data() does a list_add_tail() for every requests, which
	 * means the oldest is .next, the currently blocked one that triggered
	 * this code path is .prev, and the youngest that now should be on
	 * stable storage is .prev->prev */
	spin_lock_irq(&connection->peer_reqs_lock);
	youngest = list_entry(peer_req->recv_order.prev, struct drbd_peer_request, recv_order);
	spin_unlock_irq(&connection->peer_reqs_lock);

	count = atomic_read(&epoch->epoch_size) - atomic_read(&epoch->confirmed) - 1;
	atomic_add(count, &epoch->confirmed);
	epoch->oldest_unconfirmed_peer_req = peer_req;

	D_ASSERT(connection, oldest->epoch == youngest->epoch);
	D_ASSERT(connection, count > 0);

	p->oldest_block_id = oldest->block_id;
	p->youngest_block_id = youngest->block_id;
	p->set_size = cpu_to_be32(count);
	p->pad = 0;

	send_command(connection, -1, P_CONFIRM_STABLE, CONTROL_STREAM);
}

/**
 * drbd_may_finish_epoch() - Applies an epoch_event to the epoch's state, eventually finishes it.
 * @connection:	DRBD connection.
 * @epoch:	Epoch object.
 * @ev:		Epoch event.
 */
static enum finish_epoch drbd_may_finish_epoch(struct drbd_connection *connection,
					       struct drbd_epoch *epoch,
					       enum epoch_event ev)
{
	int finish, epoch_size;
	struct drbd_epoch *next_epoch;
	int schedule_flush = 0;
	enum finish_epoch rv = FE_STILL_LIVE;
	struct drbd_resource *resource = connection->resource;

	spin_lock(&connection->epoch_lock);
	do {
		next_epoch = NULL;
		finish = 0;

		epoch_size = atomic_read(&epoch->epoch_size);

		switch (ev & ~EV_CLEANUP) {
		case EV_PUT:
			atomic_dec(&epoch->active);
			break;
		case EV_GOT_BARRIER_NR:
			set_bit(DE_HAVE_BARRIER_NUMBER, &epoch->flags);

			/* Special case: If we just switched from WO_BIO_BARRIER to
			   WO_BDEV_FLUSH we should not finish the current epoch */
			if (test_bit(DE_CONTAINS_A_BARRIER, &epoch->flags) && epoch_size == 1 &&
			    resource->write_ordering != WO_BIO_BARRIER &&
			    epoch == connection->current_epoch)
				clear_bit(DE_CONTAINS_A_BARRIER, &epoch->flags);
			break;
		case EV_BARRIER_DONE:
			set_bit(DE_BARRIER_IN_NEXT_EPOCH_DONE, &epoch->flags);
			break;
		case EV_BECAME_LAST:
			/* nothing to do*/
			break;
		}

		if (epoch_size != 0 &&
		    atomic_read(&epoch->active) == 0 &&
		    (test_bit(DE_HAVE_BARRIER_NUMBER, &epoch->flags) || ev & EV_CLEANUP) &&
		    epoch->list.prev == &connection->current_epoch->list &&
		    !test_bit(DE_IS_FINISHING, &epoch->flags)) {
			/* Nearly all conditions are met to finish that epoch... */
			if (test_bit(DE_BARRIER_IN_NEXT_EPOCH_DONE, &epoch->flags) ||
			    resource->write_ordering == WO_NONE ||
			    (epoch_size == 1 && test_bit(DE_CONTAINS_A_BARRIER, &epoch->flags)) ||
			    ev & EV_CLEANUP) {
				finish = 1;
				set_bit(DE_IS_FINISHING, &epoch->flags);
			} else if (!test_bit(DE_BARRIER_IN_NEXT_EPOCH_ISSUED, &epoch->flags) &&
				 resource->write_ordering == WO_BIO_BARRIER) {
				atomic_inc(&epoch->active);
				schedule_flush = 1;
			}
		}
		if (finish) {
			if (!(ev & EV_CLEANUP)) {
				/* adjust for nr requests already confirmed via P_CONFIRM_STABLE, if any. */
				epoch_size -= atomic_read(&epoch->confirmed);
				spin_unlock(&connection->epoch_lock);
				drbd_send_b_ack(epoch->connection, epoch->barrier_nr, epoch_size);
				spin_lock(&connection->epoch_lock);
			}

			if (connection->current_epoch != epoch) {
				next_epoch = list_entry(epoch->list.next, struct drbd_epoch, list);
				list_del(&epoch->list);
				ev = EV_BECAME_LAST | (ev & EV_CLEANUP);
				connection->epochs--;
				kfree(epoch);

				if (rv == FE_STILL_LIVE)
					rv = FE_DESTROYED;
			} else {
				epoch->oldest_unconfirmed_peer_req = NULL;
				epoch->flags = 0;
				atomic_set(&epoch->epoch_size, 0);
				atomic_set(&epoch->confirmed, 0);
				/* atomic_set(&epoch->active, 0); is alrady zero */
				if (rv == FE_STILL_LIVE)
					rv = FE_RECYCLED;
			}
		}

		if (!next_epoch)
			break;

		epoch = next_epoch;
	} while (1);

	spin_unlock(&connection->epoch_lock);

	if (schedule_flush) {
		struct flush_work *fw;
		fw = kmalloc(sizeof(*fw), GFP_ATOMIC);
		if (fw) {
			fw->w.cb = w_flush;
			fw->epoch = epoch;
			drbd_queue_work(&resource->work, &fw->w);
		} else {
			drbd_warn(resource, "Could not kmalloc a flush_work obj\n");
			set_bit(DE_BARRIER_IN_NEXT_EPOCH_ISSUED, &epoch->flags);
			/* That is not a recursion, only one level */
			drbd_may_finish_epoch(connection, epoch, EV_BARRIER_DONE);
			drbd_may_finish_epoch(connection, epoch, EV_PUT);
		}
	}

	return rv;
}

static enum write_ordering_e
max_allowed_wo(struct drbd_backing_dev *bdev, enum write_ordering_e wo)
{
	struct disk_conf *dc;

	dc = rcu_dereference(bdev->disk_conf);

	if (wo == WO_BIO_BARRIER && !dc->disk_barrier)
		wo = WO_BDEV_FLUSH;
	if (wo == WO_BDEV_FLUSH && !dc->disk_flushes)
		wo = WO_DRAIN_IO;
	if (wo == WO_DRAIN_IO && !dc->disk_drain)
		wo = WO_NONE;

	return wo;
}

/*
 * drbd_bump_write_ordering() - Fall back to an other write ordering method
 * @wo:		Write ordering method to try.
 */
void drbd_bump_write_ordering(struct drbd_resource *resource, struct drbd_backing_dev *bdev,
			      enum write_ordering_e wo) __must_hold(local)
{
	struct drbd_device *device;
	enum write_ordering_e pwo;
	int vnr, i = 0;
	static char *write_ordering_str[] = {
		[WO_NONE] = "none",
		[WO_DRAIN_IO] = "drain",
		[WO_BDEV_FLUSH] = "flush",
		[WO_BIO_BARRIER] = "barrier",
	};

	pwo = resource->write_ordering;
	if (wo != WO_BIO_BARRIER)
		wo = min(pwo, wo);
	rcu_read_lock();
	idr_for_each_entry(&resource->devices, device, vnr) {
		if (i++ == 1 && wo == WO_BIO_BARRIER)
			wo = WO_BDEV_FLUSH; /* WO = barrier does not handle multiple volumes */

		if (get_ldev(device)) {
			wo = max_allowed_wo(device->ldev, wo);
			if (device->ldev == bdev)
				bdev = NULL;
			put_ldev(device);
		}
	}

	if (bdev)
		wo = max_allowed_wo(bdev, wo);

	rcu_read_unlock();

	resource->write_ordering = wo;
	if (pwo != resource->write_ordering || wo == WO_BIO_BARRIER)
		drbd_info(resource, "Method to ensure write ordering: %s\n", write_ordering_str[resource->write_ordering]);
}

/*
 * We *may* ignore the discard-zeroes-data setting, if so configured.
 *
 * Assumption is that this "discard_zeroes_data=0" is only because the backend
 * may ignore partial unaligned discards.
 *
 * LVM/DM thin as of at least
 *   LVM version:     2.02.115(2)-RHEL7 (2015-01-28)
 *   Library version: 1.02.93-RHEL7 (2015-01-28)
 *   Driver version:  4.29.0
 * still behaves this way.
 *
 * For unaligned (wrt. alignment and granularity) or too small discards,
 * we zero-out the initial (and/or) trailing unaligned partial chunks,
 * but discard all the aligned full chunks.
 *
 * At least for LVM/DM thin, with skip_block_zeroing=false,
 * the result is effectively "discard_zeroes_data=1".
 */
/* flags: EE_TRIM|EE_ZEROOUT */
int drbd_issue_discard_or_zero_out(struct drbd_device *device, sector_t start, unsigned int nr_sectors, int flags)
{
	struct block_device *bdev = device->ldev->backing_bdev;
	struct request_queue *q = bdev_get_queue(bdev);
	sector_t tmp, nr;
	unsigned int max_discard_sectors, granularity;
	int alignment;
	int err = 0;

	if ((flags & EE_ZEROOUT) || !(flags & EE_TRIM))
		goto zero_out;

	/* Zero-sector (unknown) and one-sector granularities are the same.  */
	granularity = max(q->limits.discard_granularity >> 9, 1U);
	alignment = (bdev_discard_alignment(bdev) >> 9) % granularity;

	max_discard_sectors = min(q->limits.max_discard_sectors, (1U << 22));
	max_discard_sectors -= max_discard_sectors % granularity;
	if (unlikely(!max_discard_sectors))
		goto zero_out;

	if (nr_sectors < granularity)
		goto zero_out;

	tmp = start;
	if (sector_div(tmp, granularity) != alignment) {
		if (nr_sectors < 2*granularity)
			goto zero_out;
		/* start + gran - (start + gran - align) % gran */
		tmp = start + granularity - alignment;
		tmp = start + granularity - sector_div(tmp, granularity);

		nr = tmp - start;
		/* don't flag BLKDEV_ZERO_NOUNMAP, we don't know how many
		 * layers are below us, some may have smaller granularity */
		err |= blkdev_issue_zeroout(bdev, start, nr, GFP_NOIO, 0);
		nr_sectors -= nr;
		start = tmp;
	}
	while (nr_sectors >= max_discard_sectors) {
		err |= blkdev_issue_discard(bdev, start, max_discard_sectors, GFP_NOIO, 0);
		nr_sectors -= max_discard_sectors;
		start += max_discard_sectors;
	}
	if (nr_sectors) {
		/* max_discard_sectors is unsigned int (and a multiple of
		 * granularity, we made sure of that above already);
		 * nr is < max_discard_sectors;
		 * I don't need sector_div here, even though nr is sector_t */
		nr = nr_sectors;
		nr -= (unsigned int)nr % granularity;
		if (nr) {
			err |= blkdev_issue_discard(bdev, start, nr, GFP_NOIO, 0);
			nr_sectors -= nr;
			start += nr;
		}
	}
 zero_out:
	if (nr_sectors) {
		err |= blkdev_issue_zeroout(bdev, start, nr_sectors, GFP_NOIO,
				(flags & EE_TRIM) ? 0 : BLKDEV_ZERO_NOUNMAP);
	}
	return err != 0;
}

static bool can_do_reliable_discards(struct drbd_device *device)
{
	struct request_queue *q = bdev_get_queue(device->ldev->backing_bdev);
	struct disk_conf *dc;
	bool can_do;

	if (!blk_queue_discard(q))
		return false;

	if (queue_discard_zeroes_data(q))
		return true;

	rcu_read_lock();
	dc = rcu_dereference(device->ldev->disk_conf);
	can_do = dc->discard_zeroes_if_aligned;
	rcu_read_unlock();
	return can_do;
}

static void drbd_issue_peer_discard_or_zero_out(struct drbd_device *device, struct drbd_peer_request *peer_req)
{
	/* If the backend cannot discard, or does not guarantee
	 * read-back zeroes in discarded ranges, we fall back to
	 * zero-out.  Unless configuration specifically requested
	 * otherwise. */
	if (!can_do_reliable_discards(device))
		peer_req->flags |= EE_ZEROOUT;

	if (drbd_issue_discard_or_zero_out(device, peer_req->i.sector,
	    peer_req->i.size >> 9, peer_req->flags & (EE_ZEROOUT|EE_TRIM)))
		peer_req->flags |= EE_WAS_ERROR;
	drbd_endio_write_sec_final(peer_req);
}

static void drbd_issue_peer_wsame(struct drbd_device *device,
				  struct drbd_peer_request *peer_req)
{
	struct block_device *bdev = device->ldev->backing_bdev;
	sector_t s = peer_req->i.sector;
	sector_t nr = peer_req->i.size >> 9;
	if (blkdev_issue_write_same(bdev, s, nr, GFP_NOIO, peer_req->page_chain.head))
		peer_req->flags |= EE_WAS_ERROR;
	drbd_endio_write_sec_final(peer_req);
}

static bool conn_wait_ee_cond(struct drbd_connection *connection, struct list_head *head)
{
	bool done;

	spin_lock_irq(&connection->peer_reqs_lock);
	done = list_empty(head);
	spin_unlock_irq(&connection->peer_reqs_lock);

	if (!done)
		drbd_unplug_all_devices(connection);

	return done;
}

static void conn_wait_ee_empty(struct drbd_connection *connection, struct list_head *head)
{
	wait_event(connection->ee_wait, conn_wait_ee_cond(connection, head));
}

static int peer_request_fault_type(struct drbd_peer_request *peer_req)
{
	if (peer_req_op(peer_req) == REQ_OP_READ) {
		return peer_req->flags & EE_APPLICATION ?
			DRBD_FAULT_DT_RD : DRBD_FAULT_RS_RD;
	} else {
		return peer_req->flags & EE_APPLICATION ?
			DRBD_FAULT_DT_WR : DRBD_FAULT_RS_WR;
	}
}

/**
 * drbd_submit_peer_request()
 * @peer_req:	peer request
 *
 * May spread the pages to multiple bios,
 * depending on bio_add_page restrictions.
 *
 * Returns 0 if all bios have been submitted,
 * -ENOMEM if we could not allocate enough bios,
 * -ENOSPC (any better suggestion?) if we have not been able to bio_add_page a
 *  single page to an empty bio (which should never happen and likely indicates
 *  that the lower level IO stack is in some way broken). This has been observed
 *  on certain Xen deployments.
 *
 *  When this function returns 0, it "consumes" an ldev reference; the
 *  reference is released when the request completes.
 */
/* TODO allocate from our own bio_set. */
int drbd_submit_peer_request(struct drbd_peer_request *peer_req)
{
	struct drbd_device *device = peer_req->peer_device->device;
	struct bio *bios = NULL;
	struct bio *bio;
	struct page *page = peer_req->page_chain.head;
	sector_t sector = peer_req->i.sector;
	unsigned data_size = peer_req->i.size;
	unsigned n_bios = 0;
	unsigned nr_pages = peer_req->page_chain.nr_pages;
	int err = -ENOMEM;

	if (peer_req->flags & EE_SET_OUT_OF_SYNC)
		drbd_set_out_of_sync(peer_req->peer_device,
				peer_req->i.sector, peer_req->i.size);

	/* TRIM/DISCARD: for now, always use the helper function
	 * blkdev_issue_zeroout(..., discard=true).
	 * It's synchronous, but it does the right thing wrt. bio splitting.
	 * Correctness first, performance later.  Next step is to code an
	 * asynchronous variant of the same.
	 */
	if (peer_req->flags & (EE_TRIM|EE_WRITE_SAME|EE_ZEROOUT)) {
		peer_req->submit_jif = jiffies;
		peer_req->flags |= EE_SUBMITTED;

		if (peer_req->flags & (EE_TRIM|EE_ZEROOUT))
			drbd_issue_peer_discard_or_zero_out(device, peer_req);
		else /* EE_WRITE_SAME */
			drbd_issue_peer_wsame(device, peer_req);
		return 0;
	}

	/* In most cases, we will only need one bio.  But in case the lower
	 * level restrictions happen to be different at this offset on this
	 * side than those of the sending peer, we may need to submit the
	 * request in more than one bio.
	 *
	 * Plain bio_alloc is good enough here, this is no DRBD internally
	 * generated bio, but a bio allocated on behalf of the peer.
	 */
next_bio:
	/* REQ_OP_WRITE_SAME, _DISCARD, _WRITE_ZEROES handled above.
	 * REQ_OP_FLUSH (empty flush) not expected,
	 * should have been mapped to a "drbd protocol barrier".
	 * REQ_OP_SECURE_ERASE: I don't see how we could ever support that.
	 */
	if (!(peer_req_op(peer_req) == REQ_OP_WRITE ||
				peer_req_op(peer_req) == REQ_OP_READ)) {
		drbd_err(device, "Invalid bio op received: 0x%x\n", peer_req->opf);
		err = -EINVAL;
		goto fail;
	}

	bio = bio_alloc(GFP_NOIO, nr_pages);
	if (!bio) {
		drbd_err(device, "submit_ee: Allocation of a bio failed (nr_pages=%u)\n", nr_pages);
		goto fail;
	}
	/* > peer_req->i.sector, unless this is the first bio */
	bio->bi_iter.bi_sector = sector;
	bio_set_dev(bio, device->ldev->backing_bdev);
	/* we special case some flags in the multi-bio case, see below
	 * (REQ_PREFLUSH, or BIO_RW_BARRIER in older kernels) */
	bio->bi_opf = peer_req->opf;
	bio->bi_private = peer_req;
	bio->bi_end_io = drbd_peer_request_endio;

	bio->bi_next = bios;
	bios = bio;
	++n_bios;

	page_chain_for_each(page) {
		unsigned off, len;
		int res;

		if (peer_req_op(peer_req) == REQ_OP_READ) {
			set_page_chain_offset(page, 0);
			set_page_chain_size(page, min_t(unsigned, data_size, PAGE_SIZE));
		}
		off = page_chain_offset(page);
		len = page_chain_size(page);

		if (off > PAGE_SIZE || len > PAGE_SIZE - off || len > data_size || len == 0) {
			drbd_err(device, "invalid page chain: offset %u size %u remaining data_size %u\n",
					off, len, data_size);
			err = -EINVAL;
			goto fail;
		}

		res = bio_add_page(bio, page, len, off);
		if (res <= 0) {
			/* A single page must always be possible!
			 * But in case it fails anyways,
			 * we deal with it, and complain (below). */
			if (bio->bi_vcnt == 0) {
				drbd_err(device,
					"bio_add_page(%p, %p, %u, %u): %d (bi_vcnt %u bi_max_vecs %u bi_sector %llu, bi_flags 0x%lx)\n",
					bio, page, len, off, res, bio->bi_vcnt, bio->bi_max_vecs, (uint64_t)bio->bi_iter.bi_sector,
					 (unsigned long)bio->bi_flags);
				err = -ENOSPC;
				goto fail;
			}
			goto next_bio;
		}
		data_size -= len;
		sector += len >> 9;
		--nr_pages;
	}
	D_ASSERT(device, data_size == 0);
	D_ASSERT(device, page == NULL);

	atomic_set(&peer_req->pending_bios, n_bios);
	/* for debugfs: update timestamp, mark as submitted */
	peer_req->submit_jif = jiffies;
	peer_req->flags |= EE_SUBMITTED;
	do {
		bio = bios;
		bios = bios->bi_next;
		bio->bi_next = NULL;

		drbd_submit_bio_noacct(device, peer_request_fault_type(peer_req), bio);

		/* strip off REQ_PREFLUSH,
		 * unless it is the first or last bio */
		if (bios && bios->bi_next)
			bios->bi_opf &= ~REQ_PREFLUSH;
	} while (bios);
	return 0;

fail:
	while (bios) {
		bio = bios;
		bios = bios->bi_next;
		bio_put(bio);
	}
	return err;
}

static void drbd_remove_peer_req_interval(struct drbd_device *device,
					  struct drbd_peer_request *peer_req)
{
	struct drbd_interval *i = &peer_req->i;

	drbd_remove_interval(&device->write_requests, i);
	drbd_clear_interval(i);
	peer_req->flags &= ~EE_IN_INTERVAL_TREE;

	/* Wake up any processes waiting for this peer request to complete.  */
	if (i->waiting)
		wake_up(&device->misc_wait);
}

/**
 * w_e_reissue() - Worker callback; Resubmit a bio
 * @device:	DRBD device.
 * @dw:		work object.
 * @cancel:	The connection will be closed anyways (unused in this callback)
 */
int w_e_reissue(struct drbd_work *w, int cancel) __releases(local)
{
	struct drbd_peer_request *peer_req =
		container_of(w, struct drbd_peer_request, w);
	struct drbd_peer_device *peer_device = peer_req->peer_device;
	struct drbd_connection *connection = peer_device->connection;
	struct drbd_device *device = peer_device->device;
	int err;
	/* We leave DE_CONTAINS_A_BARRIER and EE_IS_BARRIER in place,
	   (and DE_BARRIER_IN_NEXT_EPOCH_ISSUED in the previous Epoch)
	   so that we can finish that epoch in drbd_may_finish_epoch().
	   That is necessary if we already have a long chain of Epochs, before
	   we realize that BARRIER is actually not supported */

	/* As long as the -ENOTSUPP on the barrier is reported immediately
	   that will never trigger. If it is reported late, we will just
	   print that warning and continue correctly for all future requests
	   with WO_BDEV_FLUSH */
	if (previous_epoch(connection, peer_req->epoch))
		drbd_warn(device, "Write ordering was not enforced (one time event)\n");

	/* we still have a local reference,
	 * get_ldev was done in receive_Data. */

	peer_req->w.cb = e_end_block;
	err = drbd_submit_peer_request(peer_req);
	switch (err) {
	case -ENOMEM:
		peer_req->w.cb = w_e_reissue;
		drbd_queue_work(&connection->sender_work,
				&peer_req->w);
		/* retry later */
		fallthrough;
	case 0:
		/* keep worker happy and connection up */
		return 0;

	case -ENOSPC:
		/* no other error expected, but anyways: */
	default:
		/* forget the object,
		 * and cause a "Network failure" */
		spin_lock_irq(&connection->peer_reqs_lock);
		list_del(&peer_req->w.list);
		spin_unlock(&connection->peer_reqs_lock);
		spin_lock(&device->interval_lock);
		drbd_remove_peer_req_interval(device, peer_req);
		spin_unlock_irq(&device->interval_lock);
		drbd_al_complete_io(device, &peer_req->i);
		drbd_may_finish_epoch(connection, peer_req->epoch, EV_PUT | EV_CLEANUP);
		drbd_free_peer_req(peer_req);
		drbd_err(device, "submit failed, triggering re-connect\n");
		return err;
	}
}

static void conn_wait_done_ee_empty_or_disconnect(struct drbd_connection *connection)
{
	wait_event(connection->ee_wait,
		atomic_read(&connection->done_ee_cnt) == 0
		|| connection->cstate[NOW] < C_CONNECTED);
}

static void conn_wait_active_ee_empty_or_disconnect(struct drbd_connection *connection)
{
	if (atomic_read(&connection->active_ee_cnt) == 0)
		return;

	drbd_unplug_all_devices(connection);

	wait_event(connection->ee_wait,
		atomic_read(&connection->active_ee_cnt) == 0
		|| connection->cstate[NOW] < C_CONNECTED);
}

static int receive_Barrier(struct drbd_connection *connection, struct packet_info *pi)
{
	struct drbd_transport_ops *tr_ops = connection->transport.ops;
	int rv, issue_flush;
	struct p_barrier *p = pi->data;
	struct drbd_epoch *epoch;

	tr_ops->hint(&connection->transport, DATA_STREAM, QUICKACK);
	drbd_unplug_all_devices(connection);

	/* FIXME these are unacked on connection,
	 * not a specific (peer)device.
	 */
	connection->current_epoch->barrier_nr = p->barrier;
	connection->current_epoch->connection = connection;
	rv = drbd_may_finish_epoch(connection, connection->current_epoch, EV_GOT_BARRIER_NR);

	/* P_BARRIER_ACK may imply that the corresponding extent is dropped from
	 * the activity log, which means it would not be resynced in case the
	 * R_PRIMARY crashes now.
	 * Therefore we must send the barrier_ack after the barrier request was
	 * completed. */
	switch (connection->resource->write_ordering) {
	case WO_BIO_BARRIER:
	case WO_NONE:
		if (rv == FE_RECYCLED)
			return 0;
		break;

	case WO_BDEV_FLUSH:
	case WO_DRAIN_IO:
		if (rv == FE_STILL_LIVE) {
			set_bit(DE_BARRIER_IN_NEXT_EPOCH_ISSUED, &connection->current_epoch->flags);
			conn_wait_active_ee_empty_or_disconnect(connection);
			rv = drbd_flush_after_epoch(connection, connection->current_epoch);
		}
		if (rv == FE_RECYCLED)
			return 0;

		/* The ack_sender will send all the ACKs and barrier ACKs out, since
		   all EEs moved from the active_ee to the done_ee. We need to
		   provide a new epoch object for the EEs that come in soon */
		break;
	}

	/* receiver context, in the writeout path of the other node.
	 * avoid potential distributed deadlock */
	epoch = kzalloc(sizeof(struct drbd_epoch), GFP_NOIO);
	if (!epoch) {
		drbd_warn(connection, "Allocation of an epoch failed, slowing down\n");
		issue_flush = !test_and_set_bit(DE_BARRIER_IN_NEXT_EPOCH_ISSUED, &connection->current_epoch->flags);
		conn_wait_active_ee_empty_or_disconnect(connection);
		if (issue_flush) {
			rv = drbd_flush_after_epoch(connection, connection->current_epoch);
			if (rv == FE_RECYCLED)
				return 0;
		}

		conn_wait_done_ee_empty_or_disconnect(connection);

		return 0;
	}

	spin_lock(&connection->epoch_lock);
	if (atomic_read(&connection->current_epoch->epoch_size)) {
		list_add(&epoch->list, &connection->current_epoch->list);
		connection->current_epoch = epoch;
		connection->epochs++;
	} else {
		/* The current_epoch got recycled while we allocated this one... */
		kfree(epoch);
	}
	spin_unlock(&connection->epoch_lock);

	return 0;
}

/* pi->data points into some recv buffer, which may be
 * re-used/recycled/overwritten by the next receive operation.
 * (read_in_block via recv_resync_read) */
static void p_req_detail_from_pi(struct drbd_connection *connection,
		struct drbd_peer_request_details *d, struct packet_info *pi)
{
	struct p_trim *p = pi->data;
	bool is_trim_or_wsame = pi->cmd == P_TRIM || pi->cmd == P_WSAME || pi->cmd == P_ZEROES;
	unsigned int digest_size =
		pi->cmd != P_TRIM && connection->peer_integrity_tfm ?
		crypto_shash_digestsize(connection->peer_integrity_tfm) : 0;

	d->sector = be64_to_cpu(p->p_data.sector);
	d->block_id = p->p_data.block_id;
	d->peer_seq = be64_to_cpu(p->p_data.seq_num);
	d->dp_flags = be32_to_cpu(p->p_data.dp_flags);
	d->length = pi->size;
	d->bi_size = is_trim_or_wsame ? be32_to_cpu(p->size) : pi->size - digest_size;
	d->digest_size = digest_size;
}

/* used from receive_RSDataReply (recv_resync_read)
 * and from receive_Data.
 * data_size: actual payload ("data in")
 * 	for normal writes that is bi_size.
 * 	for discards, that is zero.
 * 	for write same, it is logical_block_size.
 * both trim and write same have the bi_size ("data len to be affected")
 * as extra argument in the packet header.
 */
static struct drbd_peer_request *
read_in_block(struct drbd_peer_device *peer_device, struct drbd_peer_request_details *d) __must_hold(local)
{
	struct drbd_device *device = peer_device->device;
	const uint64_t capacity = get_capacity(device->vdisk);
	struct drbd_peer_request *peer_req;
	int err;
	void *dig_in = peer_device->connection->int_dig_in;
	void *dig_vv = peer_device->connection->int_dig_vv;
	struct drbd_transport *transport = &peer_device->connection->transport;
	struct drbd_transport_ops *tr_ops = transport->ops;

	if (d->digest_size) {
		err = drbd_recv_into(peer_device->connection, dig_in, d->digest_size);
		if (err)
			return NULL;
	}

	if (!expect(peer_device, IS_ALIGNED(d->bi_size, 512)))
		return NULL;
	if (d->dp_flags & (DP_WSAME|DP_DISCARD|DP_ZEROES)) {
		if (!expect(peer_device, d->bi_size <= (DRBD_MAX_BBIO_SECTORS << 9)))
			return NULL;
	} else if (!expect(peer_device, d->bi_size <= DRBD_MAX_BIO_SIZE))
		return NULL;

	/* even though we trust our peer,
	 * we sometimes have to double check. */
	if (d->sector + (d->bi_size>>9) > capacity) {
		drbd_err(device, "request from peer beyond end of local disk: "
			"capacity: %llus < sector: %llus + size: %u\n",
			capacity, d->sector, d->bi_size);
		return NULL;
	}

	peer_req = drbd_alloc_peer_req(peer_device, GFP_TRY);
	if (!peer_req)
		return NULL;
	peer_req->i.size = d->bi_size; /* storage size */
	peer_req->i.sector = d->sector;
	peer_req->block_id = d->block_id;

	peer_req->flags |= EE_WRITE;
	if (d->length == 0)
		return peer_req;

	err = tr_ops->recv_pages(transport, &peer_req->page_chain, d->length - d->digest_size);
	if (err)
		goto fail;

	if (drbd_insert_fault(device, DRBD_FAULT_RECEIVE)) {
		struct page *page;
		unsigned long *data;
		drbd_err(device, "Fault injection: Corrupting data on receive, sector %llu\n",
				d->sector);
		page = peer_req->page_chain.head;
		data = kmap(page) + page_chain_offset(page);
		data[0] = ~data[0];
		kunmap(page);
	}

	if (d->digest_size) {
		drbd_csum_pages(peer_device->connection->peer_integrity_tfm, peer_req->page_chain.head, dig_vv);
		if (memcmp(dig_in, dig_vv, d->digest_size)) {
			drbd_err(device, "Digest integrity check FAILED: %llus +%u\n",
				d->sector, d->bi_size);
			goto fail;
		}
	}
	peer_device->recv_cnt += d->bi_size >> 9;
	return peer_req;

fail:
	drbd_free_peer_req(peer_req);
	return NULL;
}

static int ignore_remaining_packet(struct drbd_connection *connection, int size)
{
	void *data_to_ignore;

	while (size) {
		int s = min_t(int, size, DRBD_SOCKET_BUFFER_SIZE);
		int rv = drbd_recv(connection, &data_to_ignore, s, 0);
		if (rv < 0)
			return rv;

		size -= rv;
	}

	return 0;
}

static int recv_dless_read(struct drbd_peer_device *peer_device, struct drbd_request *req,
			   sector_t sector, int data_size)
{
	struct bio_vec bvec;
	struct bvec_iter iter;
	struct bio *bio;
	int digest_size, err, expect;
	void *dig_in = peer_device->connection->int_dig_in;
	void *dig_vv = peer_device->connection->int_dig_vv;

	digest_size = 0;
	if (peer_device->connection->peer_integrity_tfm) {
		digest_size = crypto_shash_digestsize(peer_device->connection->peer_integrity_tfm);
		err = drbd_recv_into(peer_device->connection, dig_in, digest_size);
		if (err)
			return err;
		data_size -= digest_size;
	}

	/* optimistically update recv_cnt.  if receiving fails below,
	 * we disconnect anyways, and counters will be reset. */
	peer_device->recv_cnt += data_size >> 9;

	bio = req->master_bio;
	D_ASSERT(peer_device->device, sector == bio->bi_iter.bi_sector);

	bio_for_each_segment(bvec, bio, iter) {
		void *mapped = kmap(bvec.bv_page) + bvec.bv_offset;
		expect = min_t(int, data_size, bvec.bv_len);
		err = drbd_recv_into(peer_device->connection, mapped, expect);
		kunmap(bvec.bv_page);
		if (err)
			return err;
		data_size -= expect;
	}

	if (digest_size) {
		drbd_csum_bio(peer_device->connection->peer_integrity_tfm, bio, dig_vv);
		if (memcmp(dig_in, dig_vv, digest_size)) {
			drbd_err(peer_device, "Digest integrity check FAILED. Broken NICs?\n");
			return -EINVAL;
		}
	}

	D_ASSERT(peer_device->device, data_size == 0);
	return 0;
}

/*
 * e_end_resync_block() is called in ack_sender context via
 * drbd_finish_peer_reqs().
 */
static int e_end_resync_block(struct drbd_work *w, int unused)
{
	struct drbd_peer_request *peer_req =
		container_of(w, struct drbd_peer_request, w);
	struct drbd_peer_device *peer_device = peer_req->peer_device;
	struct drbd_device *device = peer_device->device;
	sector_t sector = peer_req->i.sector;
	int err;

	D_ASSERT(device, drbd_interval_empty(&peer_req->i));

	if (likely((peer_req->flags & EE_WAS_ERROR) == 0)) {
		drbd_set_in_sync(peer_device, sector, peer_req->i.size);
		err = drbd_send_ack(peer_device, P_RS_WRITE_ACK, peer_req);
	} else {
		/* Record failure to sync */
		drbd_rs_failed_io(peer_device, sector, peer_req->i.size);

		err  = drbd_send_ack(peer_device, P_NEG_ACK, peer_req);
	}
	dec_unacked(peer_device);

	return err;
}

static int recv_resync_read(struct drbd_peer_device *peer_device,
			    struct drbd_peer_request_details *d) __releases(local)
{
	struct drbd_connection *connection = peer_device->connection;
	struct drbd_device *device = peer_device->device;
	struct drbd_peer_request *peer_req;
	unsigned int size;
	sector_t sector;
	int err;
	u64 im;

	peer_req = read_in_block(peer_device, d);
	if (!peer_req)
		return -EIO;

	if (test_bit(UNSTABLE_RESYNC, &peer_device->flags))
		clear_bit(STABLE_RESYNC, &device->flags);

	dec_rs_pending(peer_device);

	inc_unacked(peer_device);
	/* corresponding dec_unacked() in e_end_resync_block()
	 * respective _drbd_clear_done_ee */

	peer_req->w.cb = e_end_resync_block;
	peer_req->opf = REQ_OP_WRITE;
	peer_req->submit_jif = jiffies;

	spin_lock_irq(&connection->peer_reqs_lock);
	list_add_tail(&peer_req->w.list, &connection->sync_ee);
	spin_unlock_irq(&connection->peer_reqs_lock);

	atomic_add(d->bi_size >> 9, &device->rs_sect_ev);

	/* Setting all peer out of sync here. Sync source peer will be set
	   in sync when the write completes. Other peers will be set in
	   sync by the sync source with a P_PEERS_IN_SYNC packet soon. */
	sector = peer_req->i.sector;
	size = peer_req->i.size;
	drbd_set_all_out_of_sync(device, sector, size);

	err = drbd_submit_peer_request(peer_req);
	if (err)
		goto out;
	peer_req = NULL; /* since submitted, might be destroyed already */

	for_each_peer_device_ref(peer_device, im, device) {
		enum drbd_repl_state repl_state = peer_device->repl_state[NOW];
		if (repl_state == L_WF_BITMAP_S || repl_state == L_SYNC_SOURCE || repl_state == L_PAUSED_SYNC_S)
			drbd_send_out_of_sync(peer_device, sector, size);
	}
	return 0;
out:
	/* don't care for the reason here */
	drbd_err(device, "submit failed, triggering re-connect\n");
	spin_lock_irq(&connection->peer_reqs_lock);
	list_del(&peer_req->w.list);
	spin_unlock_irq(&connection->peer_reqs_lock);

	drbd_free_peer_req(peer_req);
	return err;
}

/* caller must hold interval_lock */
static struct drbd_request *
find_request(struct drbd_device *device, struct rb_root *root, u64 id,
	     sector_t sector, bool missing_ok, const char *func)
{
	struct drbd_request *req;

	/* Request object according to our peer */
	req = (struct drbd_request *)(unsigned long)id;
	if (drbd_contains_interval(root, sector, &req->i) && req->i.local)
		return req;
	if (!missing_ok) {
		drbd_err(device, "%s: failed to find request 0x%lx, sector %llus\n", func,
			(unsigned long)id, (unsigned long long)sector);
	}
	return NULL;
}

static int receive_DataReply(struct drbd_connection *connection, struct packet_info *pi)
{
	struct drbd_peer_device *peer_device;
	struct drbd_device *device;
	struct drbd_request *req;
	sector_t sector;
	int err;
	struct p_data *p = pi->data;

	peer_device = conn_peer_device(connection, pi->vnr);
	if (!peer_device)
		return -EIO;
	device = peer_device->device;

	sector = be64_to_cpu(p->sector);

	spin_lock_irq(&device->interval_lock);
	req = find_request(device, &device->read_requests, p->block_id, sector, false, __func__);
	spin_unlock_irq(&device->interval_lock);
	if (unlikely(!req))
		return -EIO;

	err = recv_dless_read(peer_device, req, sector, pi->size);
	if (!err)
		req_mod(req, DATA_RECEIVED, peer_device);
	/* else: nothing. handled from drbd_disconnect...
	 * I don't think we may complete this just yet
	 * in case we are "on-disconnect: freeze" */

	return err;
}

/**
 * _drbd_send_ack() - Sends an ack packet
 * @device:	DRBD device.
 * @cmd:	Packet command code.
 * @sector:	sector, needs to be in big endian byte order
 * @blksize:	size in byte, needs to be in big endian byte order
 * @block_id:	Id, big endian byte order
 */
static int _drbd_send_ack(struct drbd_peer_device *peer_device, enum drbd_packet cmd,
			  u64 sector, u32 blksize, u64 block_id)
{
	struct p_block_ack *p;

	if (peer_device->repl_state[NOW] < L_ESTABLISHED)
		return -EIO;

	p = drbd_prepare_command(peer_device, sizeof(*p), CONTROL_STREAM);
	if (!p)
		return -EIO;
	p->sector = sector;
	p->block_id = block_id;
	p->blksize = blksize;
	p->seq_num = cpu_to_be32(atomic_inc_return(&peer_device->packet_seq));
	return drbd_send_command(peer_device, cmd, CONTROL_STREAM);
}

static int drbd_send_ack_dp(struct drbd_peer_device *peer_device, enum drbd_packet cmd,
		  struct drbd_peer_request_details *d)
{
	return _drbd_send_ack(peer_device, cmd,
			      cpu_to_be64(d->sector),
			      cpu_to_be32(d->bi_size),
			      d->block_id);
}

static void drbd_send_ack_rp(struct drbd_peer_device *peer_device, enum drbd_packet cmd,
		      struct p_block_req *rp)
{
	_drbd_send_ack(peer_device, cmd, rp->sector, rp->blksize, rp->block_id);
}

/**
 * drbd_send_ack() - Sends an ack packet
 * @device:	DRBD device
 * @cmd:	packet command code
 * @peer_req:	peer request
 */
int drbd_send_ack(struct drbd_peer_device *peer_device, enum drbd_packet cmd,
		  struct drbd_peer_request *peer_req)
{
	return _drbd_send_ack(peer_device, cmd,
			      cpu_to_be64(peer_req->i.sector),
			      cpu_to_be32(peer_req->i.size),
			      peer_req->block_id);
}

/* This function misuses the block_id field to signal if the blocks
 * are is sync or not. */
int drbd_send_ack_ex(struct drbd_peer_device *peer_device, enum drbd_packet cmd,
		     sector_t sector, int blksize, u64 block_id)
{
	return _drbd_send_ack(peer_device, cmd,
			      cpu_to_be64(sector),
			      cpu_to_be32(blksize),
			      cpu_to_be64(block_id));
}

static int receive_RSDataReply(struct drbd_connection *connection, struct packet_info *pi)
{
	struct drbd_peer_request_details d;
	struct drbd_peer_device *peer_device;
	struct drbd_device *device;
	int err;

	p_req_detail_from_pi(connection, &d, pi);
	pi->data = NULL;

	peer_device = conn_peer_device(connection, pi->vnr);
	if (!peer_device)
		return -EIO;
	device = peer_device->device;

	D_ASSERT(device, d.block_id == ID_SYNCER);

	if (get_ldev(device)) {
		err = recv_resync_read(peer_device, &d);
		if (err)
			put_ldev(device);
	} else {
		if (drbd_ratelimit())
			drbd_err(device, "Cannot write resync data to local disk.\n");

		err = ignore_remaining_packet(connection, pi->size);

		drbd_send_ack_dp(peer_device, P_NEG_ACK, &d);
	}

	rs_sectors_came_in(peer_device, d.bi_size);

	return err;
}

/* caller must hold interval_lock */
static void restart_conflicting_writes(struct drbd_peer_request *peer_req)
{
	struct drbd_interval *i;
	struct drbd_request *req;
	struct drbd_device *device = peer_req->peer_device->device;
	const sector_t sector = peer_req->i.sector;
	const unsigned int size = peer_req->i.size;

	drbd_for_each_overlap(i, &device->write_requests, sector, size) {
		unsigned int local_rq_state;

		if (!i->local)
			continue;
		req = container_of(i, struct drbd_request, i);
		local_rq_state = READ_ONCE(req->local_rq_state);
		if ((local_rq_state & RQ_LOCAL_PENDING) ||
		   !(local_rq_state & RQ_POSTPONED))
			continue;
		/* as it is RQ_POSTPONED, this will cause it to
		 * be queued on the retry workqueue. */
		__req_mod(req, DISCARD_WRITE, peer_req->peer_device, NULL);
	}
}

/*
 * e_end_block() is called in ack_sender context via drbd_finish_peer_reqs().
 */
static int e_end_block(struct drbd_work *w, int cancel)
{
	struct drbd_peer_request *peer_req =
		container_of(w, struct drbd_peer_request, w);
	struct drbd_peer_device *peer_device = peer_req->peer_device;
	struct drbd_device *device = peer_device->device;
	sector_t sector = peer_req->i.sector;
	struct drbd_epoch *epoch;
	int err = 0, pcmd;

	if (peer_req->flags & EE_IS_BARRIER) {
		epoch = previous_epoch(peer_device->connection, peer_req->epoch);
		if (epoch)
			drbd_may_finish_epoch(peer_device->connection, epoch, EV_BARRIER_DONE + (cancel ? EV_CLEANUP : 0));
	}

	if (peer_req->flags & EE_SEND_WRITE_ACK) {
		if (unlikely(peer_req->flags & EE_WAS_ERROR)) {
			pcmd = P_NEG_ACK;
			/* we expect it to be marked out of sync anyways...
			 * maybe assert this?  */
		} else if (peer_device->repl_state[NOW] >= L_SYNC_SOURCE &&
			   peer_device->repl_state[NOW] <= L_PAUSED_SYNC_T &&
			   peer_req->flags & EE_MAY_SET_IN_SYNC) {
			pcmd = P_RS_WRITE_ACK;
			drbd_set_in_sync(peer_device, sector, peer_req->i.size);
		} else
			pcmd = P_WRITE_ACK;
		err = drbd_send_ack(peer_device, pcmd, peer_req);
		dec_unacked(peer_device);
	}

	/* we delete from the conflict detection hash _after_ we sent out the
	 * P_WRITE_ACK / P_NEG_ACK, to get the sequence number right.  */
	if (peer_req->flags & EE_IN_INTERVAL_TREE) {
		read_lock_irq(&device->resource->state_rwlock);
		spin_lock(&device->interval_lock);
		D_ASSERT(device, !drbd_interval_empty(&peer_req->i));
		drbd_remove_peer_req_interval(device, peer_req);
		if (peer_req->flags & EE_RESTART_REQUESTS)
			restart_conflicting_writes(peer_req);
		spin_unlock(&device->interval_lock);
		read_unlock_irq(&device->resource->state_rwlock);
	} else
		D_ASSERT(device, drbd_interval_empty(&peer_req->i));

	drbd_may_finish_epoch(peer_device->connection, peer_req->epoch, EV_PUT + (cancel ? EV_CLEANUP : 0));

	return err;
}

static int e_send_ack(struct drbd_work *w, enum drbd_packet ack)
{
	struct drbd_peer_request *peer_req =
		container_of(w, struct drbd_peer_request, w);
	struct drbd_peer_device *peer_device = peer_req->peer_device;
	int err;

	err = drbd_send_ack(peer_device, ack, peer_req);
	dec_unacked(peer_device);

	return err;
}

static int e_send_discard_write(struct drbd_work *w, int unused)
{
	return e_send_ack(w, P_SUPERSEDED);
}

static int e_send_retry_write(struct drbd_work *w, int unused)
{
	return e_send_ack(w, P_RETRY_WRITE);
}

static bool seq_greater(u32 a, u32 b)
{
	/*
	 * We assume 32-bit wrap-around here.
	 * For 24-bit wrap-around, we would have to shift:
	 *  a <<= 8; b <<= 8;
	 */
	return (s32)a - (s32)b > 0;
}

static u32 seq_max(u32 a, u32 b)
{
	return seq_greater(a, b) ? a : b;
}

static void update_peer_seq(struct drbd_peer_device *peer_device, unsigned int peer_seq)
{
	unsigned int newest_peer_seq;

	if (test_bit(RESOLVE_CONFLICTS, &peer_device->connection->transport.flags)) {
		spin_lock(&peer_device->peer_seq_lock);
		newest_peer_seq = seq_max(peer_device->peer_seq, peer_seq);
		peer_device->peer_seq = newest_peer_seq;
		spin_unlock(&peer_device->peer_seq_lock);
		/* wake up only if we actually changed peer_device->peer_seq */
		if (peer_seq == newest_peer_seq)
			wake_up(&peer_device->device->seq_wait);
	}
}

/* Called from receive_Data.
 * Synchronize packets on sock with packets on msock.
 *
 * This is here so even when a P_DATA packet traveling via sock overtook an Ack
 * packet traveling on msock, they are still processed in the order they have
 * been sent.
 *
 * Note: we don't care for Ack packets overtaking P_DATA packets.
 *
 * In case packet_seq is larger than peer_device->peer_seq number, there are
 * outstanding packets on the msock. We wait for them to arrive.
 * In case we are the logically next packet, we update peer_device->peer_seq
 * ourselves. Correctly handles 32bit wrap around.
 *
 * Assume we have a 10 GBit connection, that is about 1<<30 byte per second,
 * about 1<<21 sectors per second. So "worst" case, we have 1<<3 == 8 seconds
 * for the 24bit wrap (historical atomic_t guarantee on some archs), and we have
 * 1<<9 == 512 seconds aka ages for the 32bit wrap around...
 *
 * returns 0 if we may process the packet,
 * -ERESTARTSYS if we were interrupted (by disconnect signal). */
static int wait_for_and_update_peer_seq(struct drbd_peer_device *peer_device, const u32 peer_seq)
{
	struct drbd_connection *connection = peer_device->connection;
	DEFINE_WAIT(wait);
	long timeout;
	int ret = 0, tp;

	if (!test_bit(RESOLVE_CONFLICTS, &connection->transport.flags))
		return 0;

	spin_lock(&peer_device->peer_seq_lock);
	for (;;) {
		if (!seq_greater(peer_seq - 1, peer_device->peer_seq)) {
			peer_device->peer_seq = seq_max(peer_device->peer_seq, peer_seq);
			break;
		}

		if (signal_pending(current)) {
			ret = -ERESTARTSYS;
			break;
		}

		rcu_read_lock();
		tp = rcu_dereference(connection->transport.net_conf)->two_primaries;
		rcu_read_unlock();

		if (!tp)
			break;

		/* Only need to wait if two_primaries is enabled */
		prepare_to_wait(&peer_device->device->seq_wait, &wait, TASK_INTERRUPTIBLE);
		spin_unlock(&peer_device->peer_seq_lock);
		rcu_read_lock();
		timeout = rcu_dereference(connection->transport.net_conf)->ping_timeo*HZ/10;
		rcu_read_unlock();
		timeout = schedule_timeout(timeout);
		spin_lock(&peer_device->peer_seq_lock);
		if (!timeout) {
			ret = -ETIMEDOUT;
			drbd_err(peer_device, "Timed out waiting for missing ack packets; disconnecting\n");
			break;
		}
	}
	spin_unlock(&peer_device->peer_seq_lock);
	finish_wait(&peer_device->device->seq_wait, &wait);
	return ret;
}

static unsigned long wire_flags_to_bio_op(u32 dpf)
{
	if (dpf & DP_ZEROES)
		return REQ_OP_WRITE_ZEROES;
	if (dpf & DP_DISCARD)
		return REQ_OP_DISCARD;
	if (dpf & DP_WSAME)
		return REQ_OP_WRITE_SAME;
	else
		return REQ_OP_WRITE;
}

/* see also bio_flags_to_wire() */
static unsigned long wire_flags_to_bio(struct drbd_connection *connection, u32 dpf)
{
	return wire_flags_to_bio_op(dpf) |
		(dpf & DP_RW_SYNC ? REQ_SYNC : 0) |
		(dpf & DP_FUA ? REQ_FUA : 0) |
		(dpf & DP_FLUSH ? REQ_PREFLUSH : 0);
}

static void fail_postponed_requests(struct drbd_peer_request *peer_req)
{
	struct drbd_device *device = peer_req->peer_device->device;
	struct drbd_interval *i;
	const sector_t sector = peer_req->i.sector;
	const unsigned int size = peer_req->i.size;

    repeat:
	drbd_for_each_overlap(i, &device->write_requests, sector, size) {
		struct drbd_request *req;

		if (!i->local)
			continue;
		req = container_of(i, struct drbd_request, i);
		if (!(req->local_rq_state & RQ_POSTPONED))
			continue;
		req->local_rq_state &= ~RQ_POSTPONED;
		spin_unlock_irq(&device->interval_lock);
		req_mod(req, NEG_ACKED, peer_req->peer_device);
		spin_lock_irq(&device->interval_lock);
		goto repeat;
	}
}

/**
 * wait_misc  -  wait for a request or peer request to make progress
 * @device:	device associated with the request or peer request
 * @peer_device: NULL when waiting for a request; the peer device of the peer
 *		 request when waiting for a peer request
 * @i:		the struct drbd_interval embedded in struct drbd_request or
 *		struct drbd_peer_request
 */
static int wait_misc(struct drbd_device *device, struct drbd_peer_device *peer_device, struct drbd_interval *i)
{
	DEFINE_WAIT(wait);
	long timeout;

	rcu_read_lock();
	if (peer_device) {
		struct net_conf *net_conf = rcu_dereference(peer_device->connection->transport.net_conf);
		if (!net_conf) {
			rcu_read_unlock();
			return -ETIMEDOUT;
		}
		timeout = net_conf->ko_count ? net_conf->timeout * HZ / 10 * net_conf->ko_count :
					       MAX_SCHEDULE_TIMEOUT;
	} else {
		struct disk_conf *disk_conf = rcu_dereference(device->ldev->disk_conf);
		timeout = disk_conf->disk_timeout * HZ / 10;
	}
	rcu_read_unlock();

	/* Indicate to wake up device->misc_wait on progress.  */
	i->waiting = true;
	prepare_to_wait(&device->misc_wait, &wait, TASK_INTERRUPTIBLE);
	spin_unlock_irq(&device->interval_lock);
	timeout = schedule_timeout(timeout);
	finish_wait(&device->misc_wait, &wait);
	spin_lock_irq(&device->interval_lock);
	if (!timeout || (peer_device && peer_device->repl_state[NOW] < L_ESTABLISHED))
		return -ETIMEDOUT;
	if (signal_pending(current))
		return -ERESTARTSYS;
	return 0;
}

static int handle_write_conflicts(struct drbd_peer_request *peer_req)
{
	struct drbd_peer_device *peer_device = peer_req->peer_device;
	struct drbd_device *device = peer_device->device;
	struct drbd_connection *connection = peer_device->connection;
	bool resolve_conflicts = test_bit(RESOLVE_CONFLICTS, &connection->transport.flags);
	sector_t sector = peer_req->i.sector;
	const unsigned int size = peer_req->i.size;
	struct drbd_interval *i;
	bool equal;
	int err;

	spin_lock_irq(&device->interval_lock);
	/*
	 * Inserting the peer request into the write_requests tree will prevent
	 * new conflicting local requests from being added.
	 */
	drbd_insert_interval(&device->write_requests, &peer_req->i);
	peer_req->flags |= EE_IN_INTERVAL_TREE;

    repeat:
	drbd_for_each_overlap(i, &device->write_requests, sector, size) {
		if (i == &peer_req->i)
			continue;
		if (i->completed)
			continue;

		if (!i->local) {
			/*
			 * Our peer has sent a conflicting remote request; this
			 * should not happen in a two-node setup.  Wait for the
			 * earlier peer request to complete.
			 */
			err = wait_misc(device, peer_device, i);
			if (err)
				goto out;
			goto repeat;
		}

		equal = i->sector == sector && i->size == size;
		if (resolve_conflicts) {
			/*
			 * If the peer request is fully contained within the
			 * overlapping request, it can be discarded; otherwise,
			 * it will be retried once all overlapping requests
			 * have completed.
			 */
			bool discard = i->sector <= sector && i->sector +
				       (i->size >> 9) >= sector + (size >> 9);

			if (!equal)
				drbd_alert(device, "Concurrent writes detected: "
					       "local=%llus +%u, remote=%llus +%u, "
					       "assuming %s came first\n",
					  (unsigned long long)i->sector, i->size,
					  (unsigned long long)sector, size,
					  discard ? "local" : "remote");

			peer_req->w.cb = discard ? e_send_discard_write :
						   e_send_retry_write;
			atomic_inc(&connection->done_ee_cnt);
			spin_lock(&connection->peer_reqs_lock);
			list_add_tail(&peer_req->w.list, &connection->done_ee);
			spin_unlock(&connection->peer_reqs_lock);
			queue_work(connection->ack_sender, &connection->send_acks_work);

			err = -ENOENT;
			goto out;
		} else {
			struct drbd_request *req = container_of(i, struct drbd_request, i);
			unsigned int local_rq_state;


			if (!equal)
				drbd_alert(device, "Concurrent writes detected: "
					       "local=%llus +%u, remote=%llus +%u\n",
					  (unsigned long long)i->sector, i->size,
					  (unsigned long long)sector, size);

			local_rq_state = READ_ONCE(req->local_rq_state);
			if (local_rq_state & RQ_LOCAL_PENDING ||
			    !(local_rq_state & RQ_POSTPONED)) {
				/*
				 * Wait for the node with the discard flag to
				 * decide if this request will be discarded or
				 * retried.  Requests that are discarded will
				 * disappear from the write_requests tree.
				 *
				 * In addition, wait for the conflicting
				 * request to finish locally before submitting
				 * the conflicting peer request.
				 */
				err = wait_misc(device, NULL, &req->i);
				if (err) {
					fail_postponed_requests(peer_req);
					goto out;
				}
				goto repeat;
			}
			/*
			 * Remember to restart the conflicting requests after
			 * the new peer request has completed.
			 */
			peer_req->flags |= EE_RESTART_REQUESTS;
		}
	}
	err = 0;

    out:
	if (err)
		drbd_remove_peer_req_interval(device, peer_req);

	spin_unlock_irq(&device->interval_lock);
	return err;
}

static void drbd_queue_peer_request(struct drbd_device *device, struct drbd_peer_request *peer_req)
{
	atomic_inc(&device->wait_for_actlog);
	spin_lock(&device->submit.lock);
	list_add_tail(&peer_req->wait_for_actlog, &device->submit.peer_writes);
	spin_unlock(&device->submit.lock);
	queue_work(device->submit.wq, &device->submit.worker);
	/* do_submit() may sleep internally on al_wait, too */
	wake_up(&device->al_wait);
}

/* FIXME
 * TODO grab the device->al_lock *once*, and check:
 *     if possible, non-blocking get the reference(s),
 *     if transaction is required, queue them up,
 *        AND account for the queued up worst-case slot consumption
 *     if available slots, corrected by other accounting, suggest
 *        that we might block on this now or later,
 *        *FIRST* drain, then flush, then send P_CONFIRM_STABLE,
 *        then wait for available slots to be sufficient.
 */
static enum { DRBD_PAL_QUEUE, DRBD_PAL_DISCONNECTED, DRBD_PAL_SUBMIT }
prepare_activity_log(struct drbd_peer_request *peer_req)
{
	struct drbd_peer_device *peer_device = peer_req->peer_device;
	struct drbd_connection *connection = peer_device->connection;
	struct drbd_device *device = peer_device->device;

	struct lru_cache *al;
	int nr_al_extents = interval_to_al_extents(&peer_req->i);
	int nr, used, ecnt;
	int ret = DRBD_PAL_SUBMIT;

	/* Let the activity log know we are about to use it.
	 * See also drbd_request_prepare() for the "request" entry point. */
	ecnt = atomic_add_return(nr_al_extents, &device->wait_for_actlog_ecnt);

	spin_lock_irq(&device->al_lock);
	al = device->act_log;
	nr = al->nr_elements;
	used = al->used;
	spin_unlock_irq(&device->al_lock);

	/* note: due to the slight delay between being accounted in "used" after
	 * being committed to the activity log with drbd_al_begin_io_commit(),
	 * and being subtracted from "wait_for_actlog_ecnt" in __drbd_submit_peer_request(),
	 * this can err, but only on the conservative side (overestimating ecnt). */
	if (ecnt > nr - used) {
		conn_wait_active_ee_empty_or_disconnect(connection);
		drbd_flush_after_epoch(connection, NULL);
		conn_wait_done_ee_empty_or_disconnect(connection);

		/* would this peer even understand me? */
		if (connection->agreed_pro_version >= 114)
			drbd_send_confirm_stable(peer_req);

		if  (drbd_al_begin_io_for_peer(peer_device, &peer_req->i))
			ret = DRBD_PAL_DISCONNECTED;
	} else if (nr_al_extents != 1 || !drbd_al_begin_io_fastpath(device, &peer_req->i)) {
		ret = DRBD_PAL_QUEUE;
	}
	if (ret == DRBD_PAL_SUBMIT)
		peer_req->flags |= EE_IN_ACTLOG;
	if (ret != DRBD_PAL_QUEUE)
		atomic_sub(nr_al_extents, &device->wait_for_actlog_ecnt);

	return ret;
}

/* mirrored write */
static int receive_Data(struct drbd_connection *connection, struct packet_info *pi)
{
	struct drbd_peer_device *peer_device;
	struct drbd_device *device;
	struct net_conf *nc;
	struct drbd_peer_request *peer_req;
	struct drbd_peer_request_details d;
	int err, tp;

	peer_device = conn_peer_device(connection, pi->vnr);
	if (!peer_device)
		return -EIO;
	device = peer_device->device;

	if (pi->cmd == P_TRIM)
		D_ASSERT(peer_device, pi->size == 0);

	p_req_detail_from_pi(connection, &d, pi);
	pi->data = NULL;

	if (!get_ldev(device)) {
		int err2;

		err = wait_for_and_update_peer_seq(peer_device, d.peer_seq);
		drbd_send_ack_dp(peer_device, P_NEG_ACK, &d);
		atomic_inc(&connection->current_epoch->epoch_size);
		err2 = ignore_remaining_packet(connection, pi->size);
		if (!err)
			err = err2;
		return err;
	}

	/*
	 * Corresponding put_ldev done either below (on various errors), or in
	 * drbd_peer_request_endio, if we successfully submit the data at the
	 * end of this function.
	 */

	peer_req = read_in_block(peer_device, &d);
	if (!peer_req) {
		put_ldev(device);
		return -EIO;
	}
	if (pi->cmd == P_TRIM)
		peer_req->flags |= EE_TRIM;
	else if (pi->cmd == P_ZEROES)
		peer_req->flags |= EE_ZEROOUT;
	else if (pi->cmd == P_WSAME)
		peer_req->flags |= EE_WRITE_SAME;

	peer_req->dagtag_sector = connection->last_dagtag_sector + (peer_req->i.size >> 9);
	connection->last_dagtag_sector = peer_req->dagtag_sector;

	peer_req->w.cb = e_end_block;
	peer_req->submit_jif = jiffies;
	peer_req->flags |= EE_APPLICATION;

	peer_req->opf = wire_flags_to_bio(connection, d.dp_flags);
	if (pi->cmd == P_TRIM) {
		D_ASSERT(peer_device, peer_req->i.size > 0);
		D_ASSERT(peer_device, d.dp_flags & DP_DISCARD);
		D_ASSERT(peer_device, peer_req_op(peer_req) == REQ_OP_DISCARD);
		D_ASSERT(peer_device, peer_req->page_chain.head == NULL);
		D_ASSERT(peer_device, peer_req->page_chain.nr_pages == 0);
		/* need to play safe: an older DRBD sender
		 * may mean zero-out while sending P_TRIM. */
		if (0 == (connection->agreed_features & DRBD_FF_WZEROES))
			peer_req->flags |= EE_ZEROOUT;
	} else if (pi->cmd == P_ZEROES) {
		D_ASSERT(peer_device, peer_req->i.size > 0);
		D_ASSERT(peer_device, d.dp_flags & DP_ZEROES);
		D_ASSERT(peer_device, peer_req_op(peer_req) == REQ_OP_WRITE_ZEROES);
		D_ASSERT(peer_device, peer_req->page_chain.head == NULL);
		D_ASSERT(peer_device, peer_req->page_chain.nr_pages == 0);
		/* Do (not) pass down BLKDEV_ZERO_NOUNMAP? */
		if (d.dp_flags & DP_DISCARD)
			peer_req->flags |= EE_TRIM;
	} else if (pi->cmd == P_WSAME) {
		D_ASSERT(peer_device, peer_req->i.size > 0);
		D_ASSERT(peer_device, peer_req_op(peer_req) == REQ_OP_WRITE_SAME);
		D_ASSERT(peer_device, peer_req->page_chain.head != NULL);
	} else if (peer_req->page_chain.head == NULL) {
		/* Actually, this must not happen anymore,
		 * "empty" flushes are mapped to P_BARRIER,
		 * and should never end up here.
		 * Compat with old DRBD? */
		D_ASSERT(device, peer_req->i.size == 0);
		D_ASSERT(device, d.dp_flags & DP_FLUSH);
	} else {
		D_ASSERT(peer_device, peer_req->i.size > 0);
		D_ASSERT(peer_device, peer_req_op(peer_req) == REQ_OP_WRITE);
	}

	if (d.dp_flags & DP_MAY_SET_IN_SYNC)
		peer_req->flags |= EE_MAY_SET_IN_SYNC;

	spin_lock(&connection->epoch_lock);
	peer_req->epoch = connection->current_epoch;
	atomic_inc(&peer_req->epoch->epoch_size);
	atomic_inc(&peer_req->epoch->active);
	if (peer_req->epoch->oldest_unconfirmed_peer_req == NULL)
		peer_req->epoch->oldest_unconfirmed_peer_req = peer_req;

	if (connection->resource->write_ordering == WO_BIO_BARRIER &&
	    atomic_read(&peer_req->epoch->epoch_size) == 1) {
		struct drbd_epoch *epoch;
		/* Issue a barrier if we start a new epoch, and the previous epoch
		   was not a epoch containing a single request which already was
		   a Barrier. */
		epoch = list_entry(peer_req->epoch->list.prev, struct drbd_epoch, list);
		if (epoch == peer_req->epoch) {
			set_bit(DE_CONTAINS_A_BARRIER, &peer_req->epoch->flags);
			peer_req->opf |= REQ_PREFLUSH | REQ_FUA;
			peer_req->flags |= EE_IS_BARRIER;
		} else {
			if (atomic_read(&epoch->epoch_size) > 1 ||
			    !test_bit(DE_CONTAINS_A_BARRIER, &epoch->flags)) {
				set_bit(DE_BARRIER_IN_NEXT_EPOCH_ISSUED, &epoch->flags);
				set_bit(DE_CONTAINS_A_BARRIER, &peer_req->epoch->flags);
				peer_req->opf |= REQ_PREFLUSH | REQ_FUA;
				peer_req->flags |= EE_IS_BARRIER;
			}
		}
	}
	spin_unlock(&connection->epoch_lock);

	rcu_read_lock();
	nc = rcu_dereference(connection->transport.net_conf);
	tp = nc->two_primaries;
	rcu_read_unlock();

	if (d.dp_flags & DP_SEND_WRITE_ACK) {
		peer_req->flags |= EE_SEND_WRITE_ACK;
		inc_unacked(peer_device);
		/* corresponding dec_unacked() in e_end_block()
		 * respective _drbd_clear_done_ee */
	}

	if (d.dp_flags & DP_SEND_RECEIVE_ACK) {
		/* I really don't like it that the receiver thread
		 * sends on the msock, but anyways */
		drbd_send_ack(peer_device, P_RECV_ACK, peer_req);
	}

	if (tp) {
		/* two primaries implies protocol C */
		D_ASSERT(device, d.dp_flags & DP_SEND_WRITE_ACK);
		err = wait_for_and_update_peer_seq(peer_device, d.peer_seq);
		if (err)
			goto out_interrupted;
		err = handle_write_conflicts(peer_req);
		if (err) {
			change_cstate(connection, C_TIMEOUT, CS_HARD);

			if (err == -ENOENT) {
				put_ldev(device);
				return 0;
			}
			goto out_interrupted;
		}
	} else {
		update_peer_seq(peer_device, d.peer_seq);
	}
	spin_lock_irq(&connection->peer_reqs_lock);
	/* Added to list here already, so debugfs can find it.
	 * NOTE: active_ee_cnt is only increased *after* we checked we won't
	 * need to wait for current activity to drain in prepare_activity_log()
	 */
	list_add_tail(&peer_req->w.list, &connection->active_ee);
	list_add_tail(&peer_req->recv_order, &connection->peer_requests);
	spin_unlock_irq(&connection->peer_reqs_lock);

	err = prepare_activity_log(peer_req);
	if (err == DRBD_PAL_DISCONNECTED)
		goto disconnect_during_al_begin_io;

	/* Note: this now may or may not be "hot" in the activity log.
	 * Still, it is the best time to record that we need to set the
	 * out-of-sync bit, if we delay that until drbd_submit_peer_request(),
	 * we may introduce a race with some re-attach on the peer.
	 * Unless we want to guarantee that we drain all in-flight IO
	 * whenever we receive a state change. Which I'm not sure about.
	 * Use the EE_SET_OUT_OF_SYNC flag, to be acted on just before
	 * the actual submit, when we can be sure it is "hot".
	 */
	if (peer_device->disk_state[NOW] < D_INCONSISTENT) {
		peer_req->flags &= ~EE_MAY_SET_IN_SYNC;
		peer_req->flags |= EE_SET_OUT_OF_SYNC;
	}

	atomic_inc(&connection->active_ee_cnt);

	if (err == DRBD_PAL_QUEUE) {
		drbd_queue_peer_request(device, peer_req);
		return 0;
	}

	err = drbd_submit_peer_request(peer_req);
	if (!err)
		return 0;

	/* don't care for the reason here */
	drbd_err(peer_device, "submit failed, triggering re-connect\n");
	drbd_al_complete_io(device, &peer_req->i);

disconnect_during_al_begin_io:
	spin_lock_irq(&connection->peer_reqs_lock);
	list_del(&peer_req->w.list);
	list_del_init(&peer_req->recv_order);
	spin_unlock(&connection->peer_reqs_lock);
	spin_lock(&device->interval_lock);
	drbd_remove_peer_req_interval(device, peer_req);
	spin_unlock_irq(&device->interval_lock);

out_interrupted:
	if (peer_req->flags & EE_SEND_WRITE_ACK)
		dec_unacked(peer_device);
	drbd_may_finish_epoch(connection, peer_req->epoch, EV_PUT + EV_CLEANUP);
	put_ldev(device);
	drbd_free_peer_req(peer_req);
	return err;
}

/*
 * To be called when __drbd_submit_peer_request() fails from submitter
 * workqueue context.  Mimic what happens in the receive_Data() error path,
 * when the submit happens directly in the receiver context.
 */
void drbd_cleanup_after_failed_submit_peer_request(struct drbd_peer_request *peer_req)
{
	struct drbd_peer_device *peer_device = peer_req->peer_device;
	struct drbd_device *device = peer_device->device;
	struct drbd_connection *connection = peer_device->connection;

	if (drbd_ratelimit())
		drbd_err(peer_device, "submit failed, triggering re-connect\n");

	drbd_al_complete_io(device, &peer_req->i);

	spin_lock_irq(&connection->peer_reqs_lock);
	list_del(&peer_req->w.list);
	list_del_init(&peer_req->recv_order);
	spin_unlock(&connection->peer_reqs_lock);
	spin_lock(&device->interval_lock);
	drbd_remove_peer_req_interval(device, peer_req);
	spin_unlock_irq(&device->interval_lock);

	drbd_may_finish_epoch(connection, peer_req->epoch, EV_PUT + EV_CLEANUP);
	put_ldev(device);
	drbd_free_peer_req(peer_req);
	change_cstate(connection, C_PROTOCOL_ERROR, CS_HARD);
}

/* Possibly "cancel" and forget about all peer_requests that had still been
 * waiting for the activity log (wfa) when the connection to their peer failed,
 * and pretend we never received them.
 */
void drbd_cleanup_peer_requests_wfa(struct drbd_device *device, struct list_head *cleanup)
{
	struct drbd_connection *connection;
	struct drbd_peer_request *peer_req, *pr_tmp;

	write_lock_irq(&device->resource->state_rwlock);
	list_for_each_entry(peer_req, cleanup, wait_for_actlog) {
		list_del(&peer_req->w.list); /* should be on the "->active_ee" list */
		atomic_dec(&peer_req->peer_device->connection->active_ee_cnt);
		list_del_init(&peer_req->recv_order);
		drbd_remove_peer_req_interval(device, peer_req);
	}
	write_unlock_irq(&device->resource->state_rwlock);

	list_for_each_entry_safe(peer_req, pr_tmp, cleanup, wait_for_actlog) {
		atomic_sub(interval_to_al_extents(&peer_req->i), &device->wait_for_actlog_ecnt);
		atomic_dec(&device->wait_for_actlog);
		if (peer_req->flags & EE_SEND_WRITE_ACK)
			dec_unacked(peer_req->peer_device);
		list_del_init(&peer_req->wait_for_actlog);
		drbd_may_finish_epoch(peer_req->peer_device->connection, peer_req->epoch, EV_PUT | EV_CLEANUP);
		drbd_free_peer_req(peer_req);
		put_ldev(device);
	}
	/* We changed (likely: cleared out) active_ee for "at least one" connection.
	 * We should wake potential waiters, just in case. */
	for_each_connection(connection, device->resource)
		wake_up(&connection->ee_wait);
}

/* We may throttle resync, if the lower device seems to be busy,
 * and current sync rate is above c_min_rate.
 *
 * To decide whether or not the lower device is busy, we use a scheme similar
 * to MD RAID is_mddev_idle(): if the partition stats reveal "significant"
 * (more than 64 sectors) of activity we cannot account for with our own resync
 * activity, it obviously is "busy".
 *
 * The current sync rate used here uses only the most recent two step marks,
 * to have a short time average so we can react faster.
 */
bool drbd_rs_should_slow_down(struct drbd_peer_device *peer_device, sector_t sector,
			      bool throttle_if_app_is_waiting)
{
	bool throttle = drbd_rs_c_min_rate_throttle(peer_device);

	if (!throttle || throttle_if_app_is_waiting)
		return throttle;

	return !drbd_sector_has_priority(peer_device, sector);
}

bool drbd_rs_c_min_rate_throttle(struct drbd_peer_device *peer_device)
{
	struct drbd_device *device = peer_device->device;
	struct gendisk *disk = device->ldev->backing_bdev->bd_disk;
	unsigned long db, dt, dbdt;
	unsigned int c_min_rate;
	int curr_events;

	rcu_read_lock();
	c_min_rate = rcu_dereference(peer_device->conf)->c_min_rate;
	rcu_read_unlock();

	/* feature disabled? */
	if (c_min_rate == 0)
		return false;

	curr_events = (int)part_stat_read_accum(disk->part0, sectors)
		- atomic_read(&device->rs_sect_ev);

	if (atomic_read(&device->ap_actlog_cnt) || curr_events - peer_device->rs_last_events > 64) {
		unsigned long rs_left;
		int i;

		peer_device->rs_last_events = curr_events;

		/* sync speed average over the last 2*DRBD_SYNC_MARK_STEP,
		 * approx. */
		i = (peer_device->rs_last_mark + DRBD_SYNC_MARKS-1) % DRBD_SYNC_MARKS;

		if (peer_device->repl_state[NOW] == L_VERIFY_S || peer_device->repl_state[NOW] == L_VERIFY_T)
			rs_left = peer_device->ov_left;
		else
			rs_left = drbd_bm_total_weight(peer_device) - peer_device->rs_failed;

		dt = ((long)jiffies - (long)peer_device->rs_mark_time[i]) / HZ;
		if (!dt)
			dt++;
		db = peer_device->rs_mark_left[i] - rs_left;
		dbdt = Bit2KB(db/dt);

		if (dbdt > c_min_rate)
			return true;
	}
	return false;
}

static void verify_skipped_block(struct drbd_peer_device *peer_device,
		const sector_t sector, const unsigned int size)
{
	++peer_device->ov_skipped;
	if (peer_device->ov_last_skipped_start + peer_device->ov_last_skipped_size == sector) {
		peer_device->ov_last_skipped_size += size>>9;
	} else {
		ov_skipped_print(peer_device);
		peer_device->ov_last_skipped_start = sector;
		peer_device->ov_last_skipped_size = size>>9;
	}
	verify_progress(peer_device, sector, size);
}

static int receive_DataRequest(struct drbd_connection *connection, struct packet_info *pi)
{
	struct drbd_peer_device *peer_device;
	struct drbd_device *device;
	sector_t sector;
	sector_t capacity;
	struct drbd_peer_request *peer_req;
	struct digest_info *di = NULL;
	int size, verb;
	struct p_block_req *p =	pi->data;
	enum drbd_disk_state min_d_state;
	int err;

	peer_device = conn_peer_device(connection, pi->vnr);
	if (!peer_device)
		return -EIO;
	device = peer_device->device;
	capacity = get_capacity(device->vdisk);

	sector = be64_to_cpu(p->sector);
	size   = be32_to_cpu(p->blksize);

	if (size <= 0 || !IS_ALIGNED(size, 512) || size > DRBD_MAX_BIO_SIZE) {
		drbd_err(peer_device, "%s:%d: sector: %llus, size: %u\n", __FILE__, __LINE__,
				(unsigned long long)sector, size);
		return -EINVAL;
	}
	if (sector + (size>>9) > capacity) {
		drbd_err(peer_device, "%s:%d: sector: %llus, size: %u\n", __FILE__, __LINE__,
				(unsigned long long)sector, size);
		return -EINVAL;
	}

	/* Tell target to have a retry, waiting for the rescheduled
	 * drbd_start_resync to complete. Otherwise the concurrency
	 * of send oos and resync may lead to a data lose. */
	if ((pi->cmd == P_RS_DATA_REQUEST || pi->cmd == P_CSUM_RS_REQUEST) &&
	    peer_device->repl_state[NOW] == L_WF_BITMAP_S) {
		drbd_send_ack_rp(peer_device, P_RS_CANCEL, p);
		return ignore_remaining_packet(connection, pi->size);
	}

	min_d_state = pi->cmd == P_DATA_REQUEST ? D_UP_TO_DATE : D_OUTDATED;
	if (!get_ldev_if_state(device, min_d_state)) {
		verb = 1;
		switch (pi->cmd) {
		case P_DATA_REQUEST:
			drbd_send_ack_rp(peer_device, P_NEG_DREPLY, p);
			break;
		case P_OV_REQUEST:
			verify_skipped_block(peer_device, sector, size);
			drbd_send_ack_rp(peer_device, P_RS_CANCEL, p);
			break;
		case P_RS_THIN_REQ:
		case P_RS_DATA_REQUEST:
		case P_CSUM_RS_REQUEST:
			if (peer_device->repl_state[NOW] == L_PAUSED_SYNC_S) {
				verb = 0;
				drbd_send_ack_rp(peer_device, P_RS_CANCEL, p);
			} else {
				drbd_send_ack_rp(peer_device, P_NEG_RS_DREPLY, p);
			}
			break;
		case P_OV_REPLY:
			verb = 0;
			dec_rs_pending(peer_device);
			drbd_send_ack_ex(peer_device, P_OV_RESULT, sector, size, ID_IN_SYNC);
			break;
		default:
			BUG();
		}
		if (verb && drbd_ratelimit())
			drbd_err(peer_device, "Can not satisfy peer's read request, "
			    "no local data.\n");

		/* drain possibly payload */
		return ignore_remaining_packet(connection, pi->size);
	}

	peer_req = drbd_alloc_peer_req(peer_device, GFP_TRY);
	err = -ENOMEM;
	if (!peer_req)
		goto fail;
	if (size) {
		drbd_alloc_page_chain(&peer_device->connection->transport,
			&peer_req->page_chain, DIV_ROUND_UP(size, PAGE_SIZE), GFP_TRY);
		if (!peer_req->page_chain.head)
			goto fail2;
	}
	peer_req->i.size = size;
	peer_req->i.sector = sector;
	peer_req->block_id = p->block_id;
	peer_req->opf = REQ_OP_READ;
	/* no longer valid, about to call drbd_recv again for the digest... */
	p = pi->data = NULL;


	if (peer_device->repl_state[NOW] == L_AHEAD) {
		if (pi->cmd == P_DATA_REQUEST) {
			/* P_DATA_REQUEST originates from a Primary,
			 * so if I am "Ahead", the Primary would be "Behind":
			 * Can not happen. */
			if (drbd_ratelimit())
				drbd_err(peer_device, "received P_DATA_REQUEST while L_AHEAD\n");
			err = -EINVAL;
			goto fail2;
		}
		if (connection->agreed_pro_version >= 115) {
			switch (pi->cmd) {
			/* case P_DATA_REQUEST: see above, not based on protocol version */
			case P_OV_REQUEST:
				verify_skipped_block(peer_device, sector, size);
				fallthrough;
			case P_RS_DATA_REQUEST:
			case P_RS_THIN_REQ:
			case P_CSUM_RS_REQUEST:
				err = drbd_send_ack(peer_device, P_RS_CANCEL_AHEAD, peer_req);
				goto fail2;
			case P_OV_REPLY:
				/* FIXME how can we cancel these?
				 * just ignore L_AHEAD for now */
				break;
			default:
				BUG();
			}
		}
	}

	switch (pi->cmd) {
	case P_DATA_REQUEST:
		peer_req->w.cb = w_e_end_data_req;
		/* application IO, don't drbd_rs_begin_io */
		peer_req->flags |= EE_APPLICATION;
		goto submit;

	case P_RS_THIN_REQ:
		/* If at some point in the future we have a smart way to
		   find out if this data block is completely deallocated,
		   then we would do something smarter here than reading
		   the block... */
		peer_req->flags |= EE_RS_THIN_REQ;
		fallthrough;
	case P_RS_DATA_REQUEST:
		peer_req->w.cb = w_e_end_rsdata_req;
		break;

	case P_OV_REPLY:
	case P_CSUM_RS_REQUEST:
		di = kmalloc(sizeof(*di) + pi->size, GFP_NOIO);
		err = -ENOMEM;
		if (!di)
			goto fail2;

		di->digest_size = pi->size;
		di->digest = (((char *)di)+sizeof(struct digest_info));

		peer_req->digest = di;
		peer_req->flags |= EE_HAS_DIGEST;

		err = drbd_recv_into(connection, di->digest, pi->size);
		if (err)
			goto fail2;

		if (pi->cmd == P_CSUM_RS_REQUEST) {
			peer_req->w.cb = w_e_end_csum_rs_req;
			/* remember to report stats in drbd_resync_finished */
			peer_device->use_csums = true;
		} else if (pi->cmd == P_OV_REPLY) {
			/* track progress, we may need to throttle */
			rs_sectors_came_in(peer_device, size);
			peer_req->w.cb = w_e_end_ov_reply;
			dec_rs_pending(peer_device);
			/* drbd_rs_begin_io done when we sent this request,
			 * but accounting still needs to be done. */
			goto submit_for_resync;
		}
		break;

	case P_OV_REQUEST:
		peer_device->ov_position = sector;
		if (peer_device->ov_start_sector == ~(sector_t)0) {
			unsigned long now = jiffies;
			int i;
			peer_device->ov_start_sector = sector;
			peer_device->ov_left = drbd_bm_bits(device) - BM_SECT_TO_BIT(sector);
			peer_device->ov_skipped = 0;
			peer_device->rs_total = peer_device->ov_left;
			peer_device->rs_last_writeout = now;
			for (i = 0; i < DRBD_SYNC_MARKS; i++) {
				peer_device->rs_mark_left[i] = peer_device->ov_left;
				peer_device->rs_mark_time[i] = now;
			}
			drbd_info(device, "Online Verify start sector: %llu\n",
					(unsigned long long)sector);
		}
		peer_req->w.cb = w_e_end_ov_req;
		break;

	default:
		BUG();
	}

	/* Throttle, drbd_rs_begin_io and submit should become asynchronous
	 * wrt the receiver, but it is not as straightforward as it may seem.
	 * Various places in the resync start and stop logic assume resync
	 * requests are processed in order, requeuing this on the worker thread
	 * introduces a bunch of new code for synchronization between threads.
	 *
	 * Unlimited throttling before drbd_rs_begin_io may stall the resync
	 * "forever", throttling after drbd_rs_begin_io will lock that extent
	 * for application writes for the same time.  For now, just throttle
	 * here, where the rest of the code expects the receiver to sleep for
	 * a while, anyways.
	 */

	/* Throttle before drbd_rs_begin_io, as that locks out application IO;
	 * this defers syncer requests for some time, before letting at least
	 * on request through.  The resync controller on the receiving side
	 * will adapt to the incoming rate accordingly.
	 *
	 * We cannot throttle here if remote is Primary/SyncTarget:
	 * we would also throttle its application reads.
	 * In that case, throttling is done on the SyncTarget only.
	 */

	/* Even though this may be a resync request, we do add to "read_ee";
	 * "sync_ee" is only used for resync WRITEs.
	 * Add to list early, so debugfs can find this request
	 * even if we have to sleep below. */
	spin_lock_irq(&connection->peer_reqs_lock);
	list_add_tail(&peer_req->w.list, &connection->read_ee);
	spin_unlock_irq(&connection->peer_reqs_lock);

	update_receiver_timing_details(connection, drbd_rs_should_slow_down);
	if (connection->peer_role[NOW] != R_PRIMARY &&
	    drbd_rs_should_slow_down(peer_device, sector, false))
		schedule_timeout_uninterruptible(HZ/10);

	/* We may not sleep here in order to avoid deadlocks.
	   Instruct the SyncSource to retry */
	err = drbd_try_rs_begin_io(peer_device, sector, false);
	if (err) {
		if (pi->cmd == P_OV_REQUEST)
			verify_skipped_block(peer_device, sector, size);
		err = drbd_send_ack(peer_device, P_RS_CANCEL, peer_req);
		/* If err is set, we will drop the connection... */
		goto fail3;
	}

submit_for_resync:
	atomic_add(size >> 9, &device->rs_sect_ev);

submit:
	update_receiver_timing_details(connection, drbd_submit_peer_request);
	inc_unacked(peer_device);
	if (drbd_submit_peer_request(peer_req) == 0)
		return 0;

	/* don't care for the reason here */
	drbd_err(device, "submit failed, triggering re-connect\n");
	err = -EIO;

fail3:
	spin_lock_irq(&connection->peer_reqs_lock);
	list_del(&peer_req->w.list);
	spin_unlock_irq(&connection->peer_reqs_lock);
	/* no drbd_rs_complete_io(), we are dropping the connection anyways */
fail2:
	drbd_free_peer_req(peer_req);
fail:
	put_ldev(device);
	return err;
}

/*
 * drbd_asb_recover_0p  -  Recover after split-brain with no remaining primaries
 */
static enum sync_strategy drbd_asb_recover_0p(struct drbd_peer_device *peer_device) __must_hold(local)
{
	const int node_id = peer_device->device->resource->res_opts.node_id;
	int self, peer;
	enum sync_strategy rv = SPLIT_BRAIN_DISCONNECT;
	unsigned long ch_self, ch_peer;
	enum drbd_after_sb_p after_sb_0p;

	self = drbd_bitmap_uuid(peer_device) & UUID_PRIMARY;
	peer = peer_device->bitmap_uuids[node_id] & UUID_PRIMARY;

	ch_peer = peer_device->dirty_bits;
	ch_self = peer_device->comm_bm_set;

	rcu_read_lock();
	after_sb_0p = rcu_dereference(peer_device->connection->transport.net_conf)->after_sb_0p;
	rcu_read_unlock();
	switch (after_sb_0p) {
	case ASB_CONSENSUS:
	case ASB_DISCARD_SECONDARY:
	case ASB_CALL_HELPER:
	case ASB_VIOLENTLY:
	case ASB_RETRY_CONNECT:
		drbd_err(peer_device, "Configuration error.\n");
		break;
	case ASB_DISCONNECT:
		break;
	case ASB_DISCARD_YOUNGER_PRI:
		if (self == 0 && peer == 1) {
			rv = SYNC_TARGET_USE_BITMAP;
			break;
		}
		if (self == 1 && peer == 0) {
			rv = SYNC_SOURCE_USE_BITMAP;
			break;
		}
		fallthrough;	/* to one of the other strategies */
	case ASB_DISCARD_OLDER_PRI:
		if (self == 0 && peer == 1) {
			rv = SYNC_SOURCE_USE_BITMAP;
			break;
		}
		if (self == 1 && peer == 0) {
			rv = SYNC_TARGET_USE_BITMAP;
			break;
		}
		drbd_warn(peer_device, "Discard younger/older primary did not find a decision\n"
			  "Using discard-least-changes instead\n");
		fallthrough;
	case ASB_DISCARD_ZERO_CHG:
		if (ch_peer == 0 && ch_self == 0) {
			rv = test_bit(RESOLVE_CONFLICTS, &peer_device->connection->transport.flags)
				? SYNC_TARGET_USE_BITMAP : SYNC_SOURCE_USE_BITMAP;
			break;
		} else {
			if (ch_peer == 0) { rv = SYNC_SOURCE_USE_BITMAP; break; }
			if (ch_self == 0) { rv = SYNC_TARGET_USE_BITMAP; break; }
		}
		if (after_sb_0p == ASB_DISCARD_ZERO_CHG)
			break;
		fallthrough;
	case ASB_DISCARD_LEAST_CHG:
		if	(ch_self < ch_peer)
			rv = SYNC_TARGET_USE_BITMAP;
		else if (ch_self > ch_peer)
			rv = SYNC_SOURCE_USE_BITMAP;
		else /* ( ch_self == ch_peer ) */
		     /* Well, then use something else. */
			rv = test_bit(RESOLVE_CONFLICTS, &peer_device->connection->transport.flags)
				? SYNC_TARGET_USE_BITMAP : SYNC_SOURCE_USE_BITMAP;
		break;
	case ASB_DISCARD_LOCAL:
		rv = SYNC_TARGET_USE_BITMAP;
		break;
	case ASB_DISCARD_REMOTE:
		rv = SYNC_SOURCE_USE_BITMAP;
	}

	return rv;
}

/*
 * drbd_asb_recover_1p  -  Recover after split-brain with one remaining primary
 */
static enum sync_strategy drbd_asb_recover_1p(struct drbd_peer_device *peer_device) __must_hold(local)
{
	struct drbd_device *device = peer_device->device;
	struct drbd_connection *connection = peer_device->connection;
	struct drbd_resource *resource = device->resource;
	enum sync_strategy strategy, rv = SPLIT_BRAIN_DISCONNECT;
	enum drbd_after_sb_p after_sb_1p;

	rcu_read_lock();
	after_sb_1p = rcu_dereference(connection->transport.net_conf)->after_sb_1p;
	rcu_read_unlock();
	switch (after_sb_1p) {
	case ASB_DISCARD_YOUNGER_PRI:
	case ASB_DISCARD_OLDER_PRI:
	case ASB_DISCARD_LEAST_CHG:
	case ASB_DISCARD_LOCAL:
	case ASB_DISCARD_REMOTE:
	case ASB_DISCARD_ZERO_CHG:
	case ASB_RETRY_CONNECT:
		drbd_err(device, "Configuration error.\n");
		break;
	case ASB_DISCONNECT:
		break;
	case ASB_CONSENSUS:
		strategy = drbd_asb_recover_0p(peer_device);
		if (strategy == SYNC_TARGET_USE_BITMAP && resource->role[NOW] == R_SECONDARY)
			rv = strategy;
		if (strategy == SYNC_SOURCE_USE_BITMAP && resource->role[NOW] == R_PRIMARY)
			rv = strategy;
		break;
	case ASB_VIOLENTLY:
		rv = drbd_asb_recover_0p(peer_device);
		break;
	case ASB_DISCARD_SECONDARY:
		return resource->role[NOW] == R_PRIMARY ? SYNC_SOURCE_USE_BITMAP : SYNC_TARGET_USE_BITMAP;
	case ASB_CALL_HELPER:
		strategy = drbd_asb_recover_0p(peer_device);
		if (strategy == SYNC_TARGET_USE_BITMAP && resource->role[NOW] == R_PRIMARY) {
			enum drbd_state_rv rv2;

			 /* drbd_change_state() does not sleep while in SS_IN_TRANSIENT_STATE,
			  * we might be here in L_OFF which is transient.
			  * we do not need to wait for the after state change work either. */
			rv2 = change_role(resource, R_SECONDARY, CS_VERBOSE, false, NULL);
			if (rv2 != SS_SUCCESS) {
				drbd_maybe_khelper(device, connection, "pri-lost-after-sb");
			} else {
				drbd_warn(device, "Successfully gave up primary role.\n");
				rv = strategy;
			}
		} else
			rv = strategy;
	}

	return rv;
}

/*
 * drbd_asb_recover_2p  -  Recover after split-brain with two remaining primaries
 */
static enum sync_strategy drbd_asb_recover_2p(struct drbd_peer_device *peer_device) __must_hold(local)
{
	struct drbd_device *device = peer_device->device;
	struct drbd_connection *connection = peer_device->connection;
	enum sync_strategy strategy, rv = SPLIT_BRAIN_DISCONNECT;
	enum drbd_after_sb_p after_sb_2p;

	rcu_read_lock();
	after_sb_2p = rcu_dereference(connection->transport.net_conf)->after_sb_2p;
	rcu_read_unlock();
	switch (after_sb_2p) {
	case ASB_DISCARD_YOUNGER_PRI:
	case ASB_DISCARD_OLDER_PRI:
	case ASB_DISCARD_LEAST_CHG:
	case ASB_DISCARD_LOCAL:
	case ASB_DISCARD_REMOTE:
	case ASB_CONSENSUS:
	case ASB_DISCARD_SECONDARY:
	case ASB_DISCARD_ZERO_CHG:
	case ASB_RETRY_CONNECT:
		drbd_err(device, "Configuration error.\n");
		break;
	case ASB_VIOLENTLY:
		rv = drbd_asb_recover_0p(peer_device);
		break;
	case ASB_DISCONNECT:
		break;
	case ASB_CALL_HELPER:
		strategy = drbd_asb_recover_0p(peer_device);
		if (strategy == SYNC_TARGET_USE_BITMAP) {
			enum drbd_state_rv rv2;

			 /* drbd_change_state() does not sleep while in SS_IN_TRANSIENT_STATE,
			  * we might be here in L_OFF which is transient.
			  * we do not need to wait for the after state change work either. */
			rv2 = change_role(device->resource, R_SECONDARY, CS_VERBOSE, false, NULL);
			if (rv2 != SS_SUCCESS) {
				drbd_maybe_khelper(device, connection, "pri-lost-after-sb");
			} else {
				drbd_warn(device, "Successfully gave up primary role.\n");
				rv = strategy;
			}
		} else
			rv = strategy;
	}

	return rv;
}

static void drbd_uuid_dump_self(struct drbd_peer_device *peer_device, u64 bits, u64 flags)
{
	struct drbd_device *device = peer_device->device;

	drbd_info(peer_device, "self %016llX:%016llX:%016llX:%016llX bits:%llu flags:%llX\n",
		  (unsigned long long)drbd_resolved_uuid(peer_device, NULL),
		  (unsigned long long)drbd_bitmap_uuid(peer_device),
		  (unsigned long long)drbd_history_uuid(device, 0),
		  (unsigned long long)drbd_history_uuid(device, 1),
		  (unsigned long long)bits,
		  (unsigned long long)flags);
}


static void drbd_uuid_dump_peer(struct drbd_peer_device *peer_device, u64 bits, u64 flags)
{
	const int node_id = peer_device->device->resource->res_opts.node_id;

	drbd_info(peer_device, "peer %016llX:%016llX:%016llX:%016llX bits:%llu flags:%llX\n",
	     (unsigned long long)peer_device->current_uuid,
	     (unsigned long long)peer_device->bitmap_uuids[node_id],
	     (unsigned long long)peer_device->history_uuids[0],
	     (unsigned long long)peer_device->history_uuids[1],
	     (unsigned long long)bits,
	     (unsigned long long)flags);
}

/* find the peer's bitmap slot for the given UUID, if they have one */
static int drbd_find_peer_bitmap_by_uuid(struct drbd_peer_device *peer_device, u64 uuid)
{
	u64 peer;
	int i;

	for (i = 0; i < DRBD_PEERS_MAX; i++) {
		peer = peer_device->bitmap_uuids[i] & ~UUID_PRIMARY;
		if (uuid == peer)
			return i;
	}

	return -1;
}

/* find our bitmap slot for the given UUID, if we have one */
static int drbd_find_bitmap_by_uuid(struct drbd_peer_device *peer_device, u64 uuid)
{
	struct drbd_connection *connection = peer_device->connection;
	struct drbd_device *device = peer_device->device;
	u64 self;
	int i;

	for (i = 0; i < DRBD_NODE_ID_MAX; i++) {
		if (i == device->ldev->md.node_id)
			continue;
		if (connection->agreed_pro_version < 116 &&
		    device->ldev->md.peers[i].bitmap_index == -1)
			continue;
		self = device->ldev->md.peers[i].bitmap_uuid & ~UUID_PRIMARY;
		if (self == uuid)
			return i;
	}

	return -1;
}

static enum sync_strategy drbd_uuid_compare(struct drbd_peer_device *peer_device,
			     enum sync_rule *rule, int *peer_node_id) __must_hold(local)
{
	struct drbd_connection *connection = peer_device->connection;
	struct drbd_device *device = peer_device->device;
	const int node_id = device->resource->res_opts.node_id;
	u64 resolved_uuid;
	bool my_current_in_peers_history;
	bool peers_current_in_my_history;
	bool bitmap_matches_initial;
	bool flags_matches_initial;
	bool uuid_matches_initial;
	bool initial_handshake;
	u64 local_uuid_flags = 0;
	u64 self, peer;
	int i, j;

	resolved_uuid = drbd_resolved_uuid(peer_device, &local_uuid_flags) & ~UUID_PRIMARY;

	self = resolved_uuid;
	peer = peer_device->current_uuid & ~UUID_PRIMARY;
	local_uuid_flags |= drbd_collect_local_uuid_flags(peer_device, NULL);

	initial_handshake =
		test_bit(INITIAL_STATE_SENT, &peer_device->flags) &&
		!test_bit(INITIAL_STATE_RECEIVED, &peer_device->flags);
	uuid_matches_initial = self == (peer_device->comm_current_uuid & ~UUID_PRIMARY);
	bitmap_matches_initial = drbd_bitmap_uuid(peer_device) == peer_device->comm_bitmap_uuid;
	flags_matches_initial = local_uuid_flags == peer_device->comm_uuid_flags;
	if (initial_handshake && (!uuid_matches_initial || !flags_matches_initial || !bitmap_matches_initial)) {
		*rule = RULE_INITIAL_HANDSHAKE_CHANGED;
		if (!uuid_matches_initial)
			drbd_warn(peer_device, "My current UUID changed during "
				  "handshake. Retry connecting.\n");
		if (!bitmap_matches_initial)
			drbd_warn(peer_device, "My bitmap UUID changed during "
				  "handshake. Retry connecting. 0x%llX to 0x%llX\n",
				  (unsigned long long)peer_device->comm_bitmap_uuid,
				  (unsigned long long)drbd_bitmap_uuid(peer_device));
		if (!flags_matches_initial)
			drbd_warn(peer_device, "My uuid_flags changed from 0x%llX to 0x%llX during "
				  "handshake. Retry connecting.\n",
				  (unsigned long long)peer_device->comm_uuid_flags,
				  (unsigned long long)local_uuid_flags);
		return RETRY_CONNECT;
	}

	/* Before DRBD 8.0.2 (from 2007), the uuid on sync targets was set to
	 * zero during resyncs for no good reason. */
	if (self == 0)
		self = UUID_JUST_CREATED;
	if (peer == 0)
		peer = UUID_JUST_CREATED;

	*rule = RULE_JUST_CREATED_BOTH;
	if (self == UUID_JUST_CREATED && peer == UUID_JUST_CREATED)
		return NO_SYNC;

	*rule = RULE_JUST_CREATED_SELF;
	if (self == UUID_JUST_CREATED)
		return SYNC_TARGET_SET_BITMAP;

	*rule = RULE_JUST_CREATED_PEER;
	if (peer == UUID_JUST_CREATED)
		return SYNC_SOURCE_SET_BITMAP;

	if (self == peer) {
		if (test_bit(RS_SOURCE_MISSED_END, &peer_device->flags)) {
			*rule = RULE_SYNC_SOURCE_MISSED_FINISH;
			return SYNC_SOURCE_USE_BITMAP;
		}
		if (test_bit(RS_PEER_MISSED_END, &peer_device->flags)) {
			*rule = RULE_SYNC_TARGET_PEER_MISSED_FINISH;
			return SYNC_TARGET_USE_BITMAP;
		}

		if (connection->agreed_pro_version >= 120) {
			*rule = RULE_RECONNECTED;
			if (peer_device->uuid_flags & UUID_FLAG_RECONNECT &&
			    local_uuid_flags & UUID_FLAG_RECONNECT)
				return NO_SYNC;
		}

		*rule = RULE_LOST_QUORUM;
		if (peer_device->uuid_flags & UUID_FLAG_PRIMARY_LOST_QUORUM &&
		    !test_bit(PRIMARY_LOST_QUORUM, &device->flags))
			return SYNC_TARGET_IF_BOTH_FAILED;

		if (!(peer_device->uuid_flags & UUID_FLAG_PRIMARY_LOST_QUORUM) &&
		    test_bit(PRIMARY_LOST_QUORUM, &device->flags))
			return SYNC_SOURCE_IF_BOTH_FAILED;

		if (peer_device->uuid_flags & UUID_FLAG_PRIMARY_LOST_QUORUM &&
		    test_bit(PRIMARY_LOST_QUORUM, &device->flags))
			return test_bit(RESOLVE_CONFLICTS, &connection->transport.flags) ?
				SYNC_SOURCE_IF_BOTH_FAILED :
				SYNC_TARGET_IF_BOTH_FAILED;

		if (connection->agreed_pro_version < 120) {
			*rule = RULE_RECONNECTED;
			if (peer_device->uuid_flags & UUID_FLAG_RECONNECT &&
			    local_uuid_flags & UUID_FLAG_RECONNECT)
				return NO_SYNC;
		}

		/* Peer crashed as primary, I survived, resync from me */
		if (peer_device->uuid_flags & UUID_FLAG_CRASHED_PRIMARY &&
		    local_uuid_flags & UUID_FLAG_RECONNECT)
			return SYNC_SOURCE_IF_BOTH_FAILED;

		/* I am a crashed primary, peer survived, resync to me */
		if (local_uuid_flags & UUID_FLAG_CRASHED_PRIMARY &&
		    peer_device->uuid_flags & UUID_FLAG_RECONNECT)
			return SYNC_TARGET_IF_BOTH_FAILED;

		/* One of us had a connection to the other node before.
		   i.e. this is not a common power failure. */
		if (peer_device->uuid_flags & UUID_FLAG_RECONNECT ||
		    local_uuid_flags & UUID_FLAG_RECONNECT)
			return NO_SYNC;

		/* Common power [off|failure]? */
		*rule = RULE_BOTH_OFF;
		if (local_uuid_flags & UUID_FLAG_CRASHED_PRIMARY) {
			if ((peer_device->uuid_flags & UUID_FLAG_CRASHED_PRIMARY) &&
			    test_bit(RESOLVE_CONFLICTS, &connection->transport.flags))
				return SYNC_TARGET_IF_BOTH_FAILED;
			return SYNC_SOURCE_IF_BOTH_FAILED;
		} else if (peer_device->uuid_flags & UUID_FLAG_CRASHED_PRIMARY)
				return SYNC_TARGET_IF_BOTH_FAILED;
		else
			return NO_SYNC;
	}

	*rule = RULE_BITMAP_PEER;
	peer = peer_device->bitmap_uuids[node_id] & ~UUID_PRIMARY;
	if (self == peer)
		return SYNC_TARGET_USE_BITMAP;

	*rule = RULE_BITMAP_PEER_OTHER;
	i = drbd_find_peer_bitmap_by_uuid(peer_device, self);
	if (i != -1) {
		*peer_node_id = i;
		return SYNC_TARGET_CLEAR_BITMAP;
	}

	*rule = RULE_BITMAP_SELF;
	self = drbd_bitmap_uuid(peer_device) & ~UUID_PRIMARY;
	peer = peer_device->current_uuid & ~UUID_PRIMARY;
	if (self == peer)
		return SYNC_SOURCE_USE_BITMAP;

	*rule = RULE_BITMAP_SELF_OTHER;
	i = drbd_find_bitmap_by_uuid(peer_device, peer);
	if (i != -1) {
		*peer_node_id = i;
		return SYNC_SOURCE_COPY_BITMAP;
	}

	my_current_in_peers_history = false;
	self = resolved_uuid;
	for (i = 0; i < ARRAY_SIZE(peer_device->history_uuids); i++) {
		peer = peer_device->history_uuids[i] & ~UUID_PRIMARY;
		if (self == peer) {
			my_current_in_peers_history = true;
			break;
		}
	}

	peers_current_in_my_history = false;
	peer = peer_device->current_uuid & ~UUID_PRIMARY;
	for (i = 0; i < HISTORY_UUIDS; i++) {
		self = drbd_history_uuid(device, i) & ~UUID_PRIMARY;
		if (self == peer) {
			peers_current_in_my_history = true;
			break;
		}
	}

	if (my_current_in_peers_history && !peers_current_in_my_history) {
		*rule = RULE_HISTORY_PEER;
		return SYNC_TARGET_SET_BITMAP;
	}
	if (!my_current_in_peers_history && peers_current_in_my_history) {
		*rule = RULE_HISTORY_SELF;
		return SYNC_SOURCE_SET_BITMAP;
	}

	*rule = RULE_BITMAP_BOTH;
	self = drbd_bitmap_uuid(peer_device) & ~UUID_PRIMARY;
	peer = peer_device->bitmap_uuids[node_id] & ~UUID_PRIMARY;
	if (self == peer && self != ((u64)0))
		return SPLIT_BRAIN_AUTO_RECOVER;

	*rule = RULE_HISTORY_BOTH;
	for (i = 0; i < HISTORY_UUIDS; i++) {
		self = drbd_history_uuid(device, i) & ~UUID_PRIMARY;
		/* Don't conclude to have "data divergence" from a "common ancestor"
		 * if that common ancestor is just a not used yet slot in the history,
		 * which is still initialized to zero on both peers. */
		if (self == 0)
			break;
		for (j = 0; j < ARRAY_SIZE(peer_device->history_uuids); j++) {
			peer = peer_device->history_uuids[j] & ~UUID_PRIMARY;
			if (peer == 0)
				break;
			if (self == peer)
				return SPLIT_BRAIN_DISCONNECT;
		}
	}

	return UNRELATED_DATA;
}

static void log_handshake(struct drbd_peer_device *peer_device)
{
	u64 uuid_flags = drbd_collect_local_uuid_flags(peer_device, NULL);

	drbd_info(peer_device, "drbd_sync_handshake:\n");
	drbd_uuid_dump_self(peer_device, peer_device->comm_bm_set, uuid_flags);
	drbd_uuid_dump_peer(peer_device, peer_device->dirty_bits, peer_device->uuid_flags);
}

static enum sync_strategy drbd_handshake(struct drbd_peer_device *peer_device,
			  enum sync_rule *rule,
			  int *peer_node_id,
			  bool always_verbose) __must_hold(local)
{
	struct drbd_device *device = peer_device->device;
	enum sync_strategy strategy;

	spin_lock_irq(&device->ldev->md.uuid_lock);
	if (always_verbose)
		log_handshake(peer_device);

	strategy = drbd_uuid_compare(peer_device, rule, peer_node_id);
	if (strategy != NO_SYNC && !always_verbose)
		log_handshake(peer_device);
	spin_unlock_irq(&device->ldev->md.uuid_lock);

	if (strategy != NO_SYNC || always_verbose)
		drbd_info(peer_device, "uuid_compare()=%s by rule=%s\n",
				strategy_descriptor(strategy).name,
				drbd_sync_rule_str(*rule));

	return strategy;
}

static bool is_resync_running(struct drbd_device *device)
{
	struct drbd_peer_device *peer_device;
	bool rv = false;

	rcu_read_lock();
	for_each_peer_device_rcu(peer_device, device) {
		enum drbd_repl_state repl_state = peer_device->repl_state[NOW];
		if (repl_state == L_SYNC_TARGET || repl_state == L_PAUSED_SYNC_T) {
			rv = true;
			break;
		}
	}
	rcu_read_unlock();

	return rv;
}

static int bitmap_mod_after_handshake(struct drbd_peer_device *peer_device, enum sync_strategy strategy, int peer_node_id)
{
	struct drbd_device *device = peer_device->device;

	/* reduce contention by giving up uuid_sem before taking bitmap locks */
	if (test_and_clear_bit(HOLDING_UUID_READ_LOCK, &peer_device->flags)) {
		struct drbd_transport *transport = &peer_device->connection->transport;
		up_read_non_owner(&device->uuid_sem);
		transport->ops->set_rcvtimeo(transport, DATA_STREAM, MAX_SCHEDULE_TIMEOUT);
	}

	if (strategy == SYNC_SOURCE_COPY_BITMAP) {
		int from = device->ldev->md.peers[peer_node_id].bitmap_index;

		if (from == -1)
			from = drbd_unallocated_index(device->ldev, device->bitmap->bm_max_peers);

		if (peer_device->bitmap_index == -1)
			return 0;

		if (from == -1)
			drbd_info(peer_device,
				  "Setting all bitmap bits, day0 bm not available node_id=%d\n",
				  peer_node_id);
		else
			drbd_info(peer_device,
				  "Copying bitmap of peer node_id=%d (bitmap_index=%d)\n",
				  peer_node_id, from);

		drbd_suspend_io(device, WRITE_ONLY);
		drbd_bm_slot_lock(peer_device, "copy_slot/set_many sync_handshake", BM_LOCK_BULK);
		if (from == -1)
			drbd_bm_set_many_bits(peer_device, 0, -1UL);
		else
			drbd_bm_copy_slot(device, from, peer_device->bitmap_index);
		drbd_bm_write(device, NULL);
		drbd_bm_slot_unlock(peer_device);
		drbd_resume_io(device);
	} else if (strategy == SYNC_TARGET_CLEAR_BITMAP) {
		drbd_info(peer_device, "Resync source provides bitmap (node_id=%d)\n", peer_node_id);
		drbd_suspend_io(device, WRITE_ONLY);
		drbd_bm_slot_lock(peer_device, "bm_clear_many_bits sync_handshake", BM_LOCK_BULK);
		drbd_bm_clear_many_bits(peer_device, 0, -1UL);
		drbd_bm_write(device, NULL);
		drbd_bm_slot_unlock(peer_device);
		drbd_resume_io(device);
	} else if (strategy == SYNC_SOURCE_SET_BITMAP || strategy == SYNC_TARGET_SET_BITMAP) {
		int (*io_func)(struct drbd_device *, struct drbd_peer_device *);
		int err;

		if (strategy == SYNC_TARGET_SET_BITMAP &&
		    drbd_current_uuid(device) == UUID_JUST_CREATED &&
		    is_resync_running(device))
			return 0;

		if (drbd_current_uuid(device) == UUID_JUST_CREATED) {
			drbd_info(peer_device, "Setting and writing the whole bitmap, fresh node\n");
			io_func = &drbd_bmio_set_allocated_n_write;
		} else {
			drbd_info(peer_device, "Setting and writing one bitmap slot, after drbd_sync_handshake\n");
			io_func = &drbd_bmio_set_n_write;
		}
		err = drbd_bitmap_io(device, io_func, "set_n_write sync_handshake",
				     BM_LOCK_CLEAR | BM_LOCK_BULK, peer_device);
		if (err)
			return -1;
	}
	return 0;
}

static enum drbd_repl_state strategy_to_repl_state(struct drbd_peer_device *peer_device,
						   enum drbd_role peer_role,
						   enum sync_strategy strategy)
{
	struct drbd_device *device = peer_device->device;
	enum drbd_role role = peer_device->device->resource->role[NOW];
	enum drbd_repl_state rv;

	if (strategy == SYNC_SOURCE_IF_BOTH_FAILED || strategy == SYNC_TARGET_IF_BOTH_FAILED) {
		if (role == R_PRIMARY || peer_role == R_PRIMARY) {
			/* We have at least one primary, follow that with the resync decision */
			rv = peer_role == R_SECONDARY ? L_WF_BITMAP_S :
				role == R_SECONDARY ? L_WF_BITMAP_T :
				L_ESTABLISHED;
			return rv;
		}
		/* No current primary. Handle it as a common power failure, consider the
		   roles at crash time */
	}

	if (strategy_descriptor(strategy).is_sync_source) {
		rv = L_WF_BITMAP_S;
	} else if (strategy_descriptor(strategy).is_sync_target) {
		rv = L_WF_BITMAP_T;
	} else {
		u64 peer_current_uuid = peer_device->current_uuid & ~UUID_PRIMARY;
		u64 my_current_uuid = drbd_current_uuid(device) & ~UUID_PRIMARY;

		rv = L_ESTABLISHED;
		if (peer_current_uuid == my_current_uuid && !(peer_device->uuid_flags & UUID_FLAG_SYNC_TARGET)) {
			if (drbd_bitmap_uuid(peer_device)) {
				drbd_info(peer_device, "clearing bitmap UUID and bitmap content (%lu bits)\n",
					  drbd_bm_total_weight(peer_device));
				down_write(&device->uuid_sem);
				drbd_uuid_set_bitmap(peer_device, 0);
				up_write(&device->uuid_sem);

			} else if (drbd_bm_total_weight(peer_device)) {
				drbd_info(peer_device, "bitmap content (%lu bits)\n",
					  drbd_bm_total_weight(peer_device));
			}
			drbd_bm_clear_many_bits(peer_device, 0, -1UL);
		}
	}

	return rv;
}

static enum sync_strategy drbd_disk_states_source_strategy(
		struct drbd_peer_device *peer_device,
		int *peer_node_id)
{
	struct drbd_device *device = peer_device->device;
	const int node_id = device->resource->res_opts.node_id;
	int i;

	if (!(peer_device->uuid_flags & UUID_FLAG_SYNC_TARGET))
		return SYNC_SOURCE_USE_BITMAP;

	/* When the peer is already a sync target, we actually see its
	 * current UUID in the bitmap UUID slot towards us. We may need
	 * to pick a different bitmap as a result. */
	i = drbd_find_bitmap_by_uuid(peer_device, peer_device->bitmap_uuids[node_id]);

	if (i == -1)
		return SYNC_SOURCE_SET_BITMAP;

	if (i == peer_device->node_id)
		return SYNC_SOURCE_USE_BITMAP;

	*peer_node_id = i;
	return SYNC_SOURCE_COPY_BITMAP;
}

static enum sync_strategy drbd_disk_states_target_strategy(
		struct drbd_peer_device *peer_device,
		int *peer_node_id)
{
	struct drbd_device *device = peer_device->device;
	const int node_id = device->resource->res_opts.node_id;
	int i;

	if (!(peer_device->comm_uuid_flags & UUID_FLAG_SYNC_TARGET))
		return SYNC_TARGET_USE_BITMAP;

	/* When we are already a sync target, we need to choose our
	 * strategy to mirror the peer's choice (see
	 * drbd_disk_states_source_strategy). */
	i = drbd_find_peer_bitmap_by_uuid(peer_device, drbd_bitmap_uuid(peer_device));

	if (i == -1)
		return SYNC_TARGET_SET_BITMAP;

	if (i == node_id)
		return SYNC_TARGET_USE_BITMAP;

	*peer_node_id = i;
	return SYNC_TARGET_CLEAR_BITMAP;
}

static void disk_states_to_strategy(struct drbd_peer_device *peer_device,
				    enum drbd_disk_state peer_disk_state,
				    enum sync_strategy *strategy, enum sync_rule rule,
				    int *peer_node_id)
{
	enum drbd_disk_state disk_state = peer_device->comm_state.disk;
	struct drbd_device *device = peer_device->device;
	bool decide_based_on_dstates = false;
	bool prefer_local, either_inconsistent;

	if (disk_state == D_NEGOTIATING)
		disk_state = disk_state_from_md(device);

	either_inconsistent =
		(disk_state == D_INCONSISTENT && peer_disk_state > D_INCONSISTENT) ||
		(peer_disk_state == D_INCONSISTENT && disk_state > D_INCONSISTENT);

	if (peer_device->connection->agreed_pro_version >= 119) {
		bool dstates_want_resync =
			disk_state != peer_disk_state && disk_state >= D_INCONSISTENT &&
			peer_disk_state >= D_INCONSISTENT && peer_disk_state != D_UNKNOWN;
		bool resync_direction_arbitrary =
			*strategy == SYNC_TARGET_IF_BOTH_FAILED ||
			*strategy == SYNC_SOURCE_IF_BOTH_FAILED;

		decide_based_on_dstates =
			dstates_want_resync &&
			(((rule == RULE_RECONNECTED || rule == RULE_LOST_QUORUM || rule == RULE_BOTH_OFF) &&
			  resync_direction_arbitrary) ||
			 (*strategy == NO_SYNC && either_inconsistent));

		prefer_local = disk_state > peer_disk_state;
		/* RULE_BOTH_OFF means that the current UUIDs are equal. The decision
		   was found by looking at the crashed_primary bits.
		   The current disk states might give a better basis for decision-making! */

		/* RULE_LOST_QUORUM means that the current UUIDs are equal. The resync direction
		   was found by looking if a node lost quorum while being primary */
	} else {
		decide_based_on_dstates =
			(rule == RULE_BOTH_OFF || *strategy == NO_SYNC) && either_inconsistent;

		prefer_local = disk_state > D_INCONSISTENT;
	}

	if (decide_based_on_dstates) {
		*strategy = prefer_local ?
			drbd_disk_states_source_strategy(peer_device, peer_node_id) :
			drbd_disk_states_target_strategy(peer_device, peer_node_id);
		drbd_info(peer_device, "strategy = %s due to disk states. (%s/%s)\n",
			  strategy_descriptor(*strategy).name,
			  drbd_disk_str(disk_state), drbd_disk_str(peer_disk_state));
	}
}

static enum drbd_repl_state drbd_attach_handshake(struct drbd_peer_device *peer_device,
						  enum drbd_disk_state peer_disk_state) __must_hold(local)
{
	enum sync_strategy strategy;
	enum sync_rule rule;
	int peer_node_id;

	strategy = drbd_handshake(peer_device, &rule, &peer_node_id, true);

	if (!is_strategy_determined(strategy))
		return -1;

	disk_states_to_strategy(peer_device, peer_disk_state, &strategy, rule, &peer_node_id);
	bitmap_mod_after_handshake(peer_device, strategy, peer_node_id);

	return strategy_to_repl_state(peer_device, peer_device->connection->peer_role[NOW], strategy);
}

/* drbd_sync_handshake() returns the new replication state on success, and -1
 * on failure.
 */
static enum drbd_repl_state drbd_sync_handshake(struct drbd_peer_device *peer_device,
						union drbd_state peer_state) __must_hold(local)
{
	struct drbd_device *device = peer_device->device;
	struct drbd_connection *connection = peer_device->connection;
	struct net_conf *nc;
	enum sync_strategy strategy;
	enum sync_rule rule;
	int rr_conflict, always_asbp, peer_node_id = 0, r;
	enum drbd_role peer_role = peer_state.role;
	enum drbd_disk_state peer_disk_state = peer_state.disk;
	int required_protocol;

	strategy = drbd_handshake(peer_device, &rule, &peer_node_id, true);

	if (strategy == RETRY_CONNECT)
		return -1; /* retry connect */

	if (strategy == UNRELATED_DATA) {
		drbd_alert(device, "Unrelated data, aborting!\n");
		return -2;
	}
	required_protocol = strategy_descriptor(strategy).required_protocol;
	if (required_protocol) {
		drbd_alert(device, "To resolve this both sides have to support at least protocol %d\n", required_protocol);
		return -2;
	}

	disk_states_to_strategy(peer_device, peer_disk_state, &strategy, rule, &peer_node_id);

	if (strategy == SPLIT_BRAIN_AUTO_RECOVER && (!drbd_device_stable(device, NULL) || !(peer_device->uuid_flags & UUID_FLAG_STABLE))) {
		drbd_warn(device, "Ignore Split-Brain, for now, at least one side unstable\n");
		strategy = NO_SYNC;
	}

	if (strategy_descriptor(strategy).is_split_brain)
		drbd_maybe_khelper(device, connection, "initial-split-brain");

	rcu_read_lock();
	nc = rcu_dereference(connection->transport.net_conf);
	always_asbp = nc->always_asbp;
	rr_conflict = nc->rr_conflict;
	rcu_read_unlock();

	if (strategy == SPLIT_BRAIN_AUTO_RECOVER || (strategy == SPLIT_BRAIN_DISCONNECT && always_asbp)) {
		int pcount = (device->resource->role[NOW] == R_PRIMARY)
			   + (peer_role == R_PRIMARY);
		int forced = (strategy == SPLIT_BRAIN_DISCONNECT);

		if (device->resource->res_opts.quorum != QOU_OFF &&
		    connection->agreed_pro_version >= 113) {
			if (device->have_quorum[NOW] && !peer_state.quorum)
				strategy = SYNC_SOURCE_USE_BITMAP;
			else if (!device->have_quorum[NOW] && peer_state.quorum)
				strategy = SYNC_TARGET_USE_BITMAP;
		}
		if (strategy_descriptor(strategy).is_split_brain) {
			switch (pcount) {
			case 0:
				strategy = drbd_asb_recover_0p(peer_device);
				break;
			case 1:
				strategy = drbd_asb_recover_1p(peer_device);
				break;
			case 2:
				strategy = drbd_asb_recover_2p(peer_device);
				break;
			}
		}
		if (!strategy_descriptor(strategy).is_split_brain) {
			drbd_warn(device, "Split-Brain detected, %d primaries, "
			     "automatically solved. Sync from %s node\n",
			     pcount, strategy_descriptor(strategy).is_sync_target ? "peer" : "this");
			if (forced) {
				if (!strategy_descriptor(strategy).full_sync_equivalent) {
					drbd_alert(device, "Want full sync but cannot decide direction, dropping connection!\n");
					return -2;
				}
				drbd_warn(device, "Doing a full sync, since"
				     " UUIDs where ambiguous.\n");
				strategy = strategy_descriptor(strategy).full_sync_equivalent;
			}
		}
	}

	if (strategy == SPLIT_BRAIN_DISCONNECT) {
		if (test_bit(DISCARD_MY_DATA, &peer_device->flags) &&
		    !(peer_device->uuid_flags & UUID_FLAG_DISCARD_MY_DATA))
			strategy = SYNC_TARGET_USE_BITMAP;
		if (!test_bit(DISCARD_MY_DATA, &peer_device->flags) &&
		    (peer_device->uuid_flags & UUID_FLAG_DISCARD_MY_DATA))
			strategy = SYNC_SOURCE_USE_BITMAP;

		if (!strategy_descriptor(strategy).is_split_brain)
			drbd_warn(device, "Split-Brain detected, manually solved. "
			     "Sync from %s node\n",
			     strategy_descriptor(strategy).is_sync_target ? "peer" : "this");
	}

	if (strategy_descriptor(strategy).is_split_brain) {
		drbd_alert(device, "Split-Brain detected but unresolved, dropping connection!\n");
		drbd_maybe_khelper(device, connection, "split-brain");
		return -2;
	}

	if (!is_strategy_determined(strategy)) {
		drbd_alert(device, "Failed to fully determine sync strategy, dropping connection!\n");
		return -2;
	}

	if (strategy_descriptor(strategy).is_sync_target &&
	    strategy != SYNC_TARGET_IF_BOTH_FAILED &&
	    device->resource->role[NOW] == R_PRIMARY && device->disk_state[NOW] >= D_CONSISTENT) {
		switch (rr_conflict) {
		case ASB_CALL_HELPER:
			drbd_maybe_khelper(device, connection, "pri-lost");
			fallthrough;
		case ASB_DISCONNECT:
		case ASB_RETRY_CONNECT:
			drbd_err(device, "I shall become SyncTarget, but I am primary!\n");
			return rr_conflict == ASB_RETRY_CONNECT ? -1 : -2;
		case ASB_VIOLENTLY:
			drbd_warn(device, "Becoming SyncTarget, violating the stable-data"
			     "assumption\n");
		}
	}

	if (test_bit(CONN_DRY_RUN, &connection->flags)) {
		if (strategy == NO_SYNC)
			drbd_info(device, "dry-run connect: No resync, would become Connected immediately.\n");
		else
			drbd_info(device, "dry-run connect: Would become %s, doing a %s resync.",
				 drbd_repl_str(strategy_descriptor(strategy).is_sync_target ? L_SYNC_TARGET : L_SYNC_SOURCE),
				 strategy_descriptor(strategy).name);
		return -2;
	}

	r = bitmap_mod_after_handshake(peer_device, strategy, peer_node_id);
	if (r)
		return r;

	return strategy_to_repl_state(peer_device, peer_role, strategy);
}

static enum drbd_after_sb_p convert_after_sb(enum drbd_after_sb_p peer)
{
	/* ASB_DISCARD_REMOTE - ASB_DISCARD_LOCAL is valid */
	if (peer == ASB_DISCARD_REMOTE)
		return ASB_DISCARD_LOCAL;

	/* any other things with ASB_DISCARD_REMOTE or ASB_DISCARD_LOCAL are invalid */
	if (peer == ASB_DISCARD_LOCAL)
		return ASB_DISCARD_REMOTE;

	/* everything else is valid if they are equal on both sides. */
	return peer;
}

static int receive_protocol(struct drbd_connection *connection, struct packet_info *pi)
{
	struct p_protocol *p = pi->data;
	enum drbd_after_sb_p p_after_sb_0p, p_after_sb_1p, p_after_sb_2p;
	int p_proto, p_discard_my_data, p_two_primaries, cf;
	struct net_conf *nc, *old_net_conf, *new_net_conf = NULL;
	char integrity_alg[SHARED_SECRET_MAX] = "";
	struct crypto_shash *peer_integrity_tfm = NULL;
	void *int_dig_in = NULL, *int_dig_vv = NULL;
	int err;

	p_proto		= be32_to_cpu(p->protocol);
	p_after_sb_0p	= be32_to_cpu(p->after_sb_0p);
	p_after_sb_1p	= be32_to_cpu(p->after_sb_1p);
	p_after_sb_2p	= be32_to_cpu(p->after_sb_2p);
	p_two_primaries = be32_to_cpu(p->two_primaries);
	cf		= be32_to_cpu(p->conn_flags);
	p_discard_my_data = cf & CF_DISCARD_MY_DATA;

	if (pi->size > sizeof(integrity_alg))
		return -EIO;
	err = drbd_recv_into(connection, integrity_alg, pi->size);
	if (err)
		return err;
	integrity_alg[SHARED_SECRET_MAX - 1] = 0;

	if (pi->cmd != P_PROTOCOL_UPDATE) {
		if (cf & CF_DRY_RUN)
			set_bit(CONN_DRY_RUN, &connection->flags);

		rcu_read_lock();
		nc = rcu_dereference(connection->transport.net_conf);

		if (p_proto != nc->wire_protocol) {
			drbd_err(connection, "incompatible %s settings\n", "protocol");
			goto disconnect_rcu_unlock;
		}

		if (convert_after_sb(p_after_sb_0p) != nc->after_sb_0p) {
			drbd_err(connection, "incompatible %s settings\n", "after-sb-0pri");
			goto disconnect_rcu_unlock;
		}

		if (convert_after_sb(p_after_sb_1p) != nc->after_sb_1p) {
			drbd_err(connection, "incompatible %s settings\n", "after-sb-1pri");
			goto disconnect_rcu_unlock;
		}

		if (convert_after_sb(p_after_sb_2p) != nc->after_sb_2p) {
			drbd_err(connection, "incompatible %s settings\n", "after-sb-2pri");
			goto disconnect_rcu_unlock;
		}

		if (p_discard_my_data && test_bit(CONN_DISCARD_MY_DATA, &connection->flags)) {
			drbd_err(connection, "incompatible %s settings\n", "discard-my-data");
			goto disconnect_rcu_unlock;
		}

		if (p_two_primaries != nc->two_primaries) {
			drbd_err(connection, "incompatible %s settings\n", "allow-two-primaries");
			goto disconnect_rcu_unlock;
		}

		if (strcmp(integrity_alg, nc->integrity_alg)) {
			drbd_err(connection, "incompatible %s settings\n", "data-integrity-alg");
			goto disconnect_rcu_unlock;
		}

		rcu_read_unlock();
	}

	if (integrity_alg[0]) {
		int hash_size;

		/*
		 * We can only change the peer data integrity algorithm
		 * here.  Changing our own data integrity algorithm
		 * requires that we send a P_PROTOCOL_UPDATE packet at
		 * the same time; otherwise, the peer has no way to
		 * tell between which packets the algorithm should
		 * change.
		 */

		peer_integrity_tfm = crypto_alloc_shash(integrity_alg, 0, 0);
		if (IS_ERR(peer_integrity_tfm)) {
			peer_integrity_tfm = NULL;
			drbd_err(connection, "peer data-integrity-alg %s not supported\n",
				 integrity_alg);
			goto disconnect;
		}

		hash_size = crypto_shash_digestsize(peer_integrity_tfm);
		int_dig_in = kmalloc(hash_size, GFP_KERNEL);
		int_dig_vv = kmalloc(hash_size, GFP_KERNEL);
		if (!(int_dig_in && int_dig_vv)) {
			drbd_err(connection, "Allocation of buffers for data integrity checking failed\n");
			goto disconnect;
		}
	}

	new_net_conf = kmalloc(sizeof(struct net_conf), GFP_KERNEL);
	if (!new_net_conf) {
		drbd_err(connection, "Allocation of new net_conf failed\n");
		goto disconnect;
	}

	if (mutex_lock_interruptible(&connection->resource->conf_update)) {
		drbd_err(connection, "Interrupted while waiting for conf_update\n");
		goto disconnect;
	}

	mutex_lock(&connection->mutex[DATA_STREAM]);
	old_net_conf = connection->transport.net_conf;
	*new_net_conf = *old_net_conf;

	new_net_conf->wire_protocol = p_proto;
	new_net_conf->after_sb_0p = convert_after_sb(p_after_sb_0p);
	new_net_conf->after_sb_1p = convert_after_sb(p_after_sb_1p);
	new_net_conf->after_sb_2p = convert_after_sb(p_after_sb_2p);
	new_net_conf->two_primaries = p_two_primaries;

	rcu_assign_pointer(connection->transport.net_conf, new_net_conf);
	mutex_unlock(&connection->mutex[DATA_STREAM]);
	mutex_unlock(&connection->resource->conf_update);

	crypto_free_shash(connection->peer_integrity_tfm);
	kfree(connection->int_dig_in);
	kfree(connection->int_dig_vv);
	connection->peer_integrity_tfm = peer_integrity_tfm;
	connection->int_dig_in = int_dig_in;
	connection->int_dig_vv = int_dig_vv;

	if (strcmp(old_net_conf->integrity_alg, integrity_alg))
		drbd_info(connection, "peer data-integrity-alg: %s\n",
			  integrity_alg[0] ? integrity_alg : "(none)");

	synchronize_rcu();
	kfree(old_net_conf);
	return 0;

disconnect_rcu_unlock:
	rcu_read_unlock();
disconnect:
	kfree(new_net_conf);
	crypto_free_shash(peer_integrity_tfm);
	kfree(int_dig_in);
	kfree(int_dig_vv);
	change_cstate(connection, C_DISCONNECTING, CS_HARD);
	return -EIO;
}

/* helper function
 * input: alg name, feature name
 * return: NULL (alg name was "")
 *         ERR_PTR(error) if something goes wrong
 *         or the crypto hash ptr, if it worked out ok. */
static struct crypto_shash *drbd_crypto_alloc_digest_safe(const struct drbd_device *device,
		const char *alg, const char *name)
{
	struct crypto_shash *tfm;

	if (!alg[0])
		return NULL;

	tfm = crypto_alloc_shash(alg, 0, 0);
	if (IS_ERR(tfm)) {
		drbd_err(device, "Can not allocate \"%s\" as %s (reason: %ld)\n",
			alg, name, PTR_ERR(tfm));
		return tfm;
	}
	return tfm;
}

/*
 * config_unknown_volume  -  device configuration command for unknown volume
 *
 * When a device is added to an existing connection, the node on which the
 * device is added first will send configuration commands to its peer but the
 * peer will not know about the device yet.  It will warn and ignore these
 * commands.  Once the device is added on the second node, the second node will
 * send the same device configuration commands, but in the other direction.
 *
 * (We can also end up here if drbd is misconfigured.)
 */
static int config_unknown_volume(struct drbd_connection *connection, struct packet_info *pi)
{
	drbd_warn(connection, "%s packet received for volume %d, which is not configured locally\n",
		  drbd_packet_name(pi->cmd), pi->vnr);
	return ignore_remaining_packet(connection, pi->size);
}

static int receive_SyncParam(struct drbd_connection *connection, struct packet_info *pi)
{
	struct drbd_peer_device *peer_device;
	struct drbd_device *device;
	struct p_rs_param_95 *p;
	unsigned int header_size, data_size, exp_max_sz;
	struct crypto_shash *verify_tfm = NULL;
	struct crypto_shash *csums_tfm = NULL;
	struct net_conf *old_net_conf, *new_net_conf = NULL;
	struct peer_device_conf *old_peer_device_conf = NULL, *new_peer_device_conf = NULL;
	struct fifo_buffer *old_plan = NULL, *new_plan = NULL;
	struct drbd_resource *resource = connection->resource;
	unsigned int fifo_size = 0;
	int err;

	peer_device = conn_peer_device(connection, pi->vnr);
	if (!peer_device)
		return config_unknown_volume(connection, pi);
	device = peer_device->device;

	exp_max_sz  = sizeof(struct p_rs_param_95);

	if (pi->size > exp_max_sz) {
		drbd_err(device, "SyncParam packet too long: received %u, expected <= %u bytes\n",
		    pi->size, exp_max_sz);
		return -EIO;
	}

	header_size = sizeof(struct p_rs_param_95);
	data_size = pi->size - header_size;
	D_ASSERT(device, data_size == 0);

	err = drbd_recv_all(connection, (void **)&p, header_size + data_size);
	if (err)
		return err;

	err = mutex_lock_interruptible(&resource->conf_update);
	if (err) {
		drbd_err(connection, "Interrupted while waiting for conf_update\n");
		return err;
	}
	old_net_conf = connection->transport.net_conf;
	if (get_ldev(device)) {
		new_peer_device_conf = kzalloc(sizeof(struct peer_device_conf), GFP_KERNEL);
		if (!new_peer_device_conf) {
			put_ldev(device);
			mutex_unlock(&resource->conf_update);
			drbd_err(device, "Allocation of new peer_device_conf failed\n");
			return -ENOMEM;
		}
		/* With a non-zero new_peer_device_conf, we will call put_ldev() below.  */

		old_peer_device_conf = peer_device->conf;
		*new_peer_device_conf = *old_peer_device_conf;

		new_peer_device_conf->resync_rate = be32_to_cpu(p->resync_rate);
	}

	/* we still expect NUL terminated strings */
	/* but just in case someone tries to be evil */
	D_ASSERT(device, p->verify_alg[SHARED_SECRET_MAX-1] == 0);
	D_ASSERT(device, p->csums_alg[SHARED_SECRET_MAX-1] == 0);
	p->verify_alg[SHARED_SECRET_MAX-1] = 0;
	p->csums_alg[SHARED_SECRET_MAX-1] = 0;

	if (strcmp(old_net_conf->verify_alg, p->verify_alg)) {
		if (peer_device->repl_state[NOW] == L_OFF) {
			drbd_err(device, "Different verify-alg settings. me=\"%s\" peer=\"%s\"\n",
					old_net_conf->verify_alg, p->verify_alg);
			goto disconnect;
		}
		verify_tfm = drbd_crypto_alloc_digest_safe(device,
				p->verify_alg, "verify-alg");
		if (IS_ERR(verify_tfm)) {
			verify_tfm = NULL;
			goto disconnect;
		}
	}

	if (strcmp(old_net_conf->csums_alg, p->csums_alg)) {
		if (peer_device->repl_state[NOW] == L_OFF) {
			drbd_err(device, "Different csums-alg settings. me=\"%s\" peer=\"%s\"\n",
					old_net_conf->csums_alg, p->csums_alg);
			goto disconnect;
		}
		csums_tfm = drbd_crypto_alloc_digest_safe(device,
				p->csums_alg, "csums-alg");
		if (IS_ERR(csums_tfm)) {
			csums_tfm = NULL;
			goto disconnect;
		}
	}

	if (new_peer_device_conf) {
		new_peer_device_conf->c_plan_ahead = be32_to_cpu(p->c_plan_ahead);
		new_peer_device_conf->c_delay_target = be32_to_cpu(p->c_delay_target);
		new_peer_device_conf->c_fill_target = be32_to_cpu(p->c_fill_target);
		new_peer_device_conf->c_max_rate = be32_to_cpu(p->c_max_rate);

		fifo_size = (new_peer_device_conf->c_plan_ahead * 10 * RS_MAKE_REQS_INTV) / HZ;
		old_plan = rcu_dereference_protected(peer_device->rs_plan_s,
				lockdep_is_held(&resource->conf_update));
		if (!old_plan || fifo_size != old_plan->size) {
			new_plan = fifo_alloc(fifo_size);
			if (!new_plan) {
				drbd_err(device, "kmalloc of fifo_buffer failed");
				goto disconnect;
			}
		}
	}

	if (verify_tfm || csums_tfm) {
		new_net_conf = kzalloc(sizeof(struct net_conf), GFP_KERNEL);
		if (!new_net_conf) {
			drbd_err(device, "Allocation of new net_conf failed\n");
			goto disconnect;
		}

		*new_net_conf = *old_net_conf;

		if (verify_tfm) {
			strcpy(new_net_conf->verify_alg, p->verify_alg);
			new_net_conf->verify_alg_len = strlen(p->verify_alg) + 1;
			crypto_free_shash(connection->verify_tfm);
			connection->verify_tfm = verify_tfm;
			drbd_info(device, "using verify-alg: \"%s\"\n", p->verify_alg);
		}
		if (csums_tfm) {
			strcpy(new_net_conf->csums_alg, p->csums_alg);
			new_net_conf->csums_alg_len = strlen(p->csums_alg) + 1;
			crypto_free_shash(connection->csums_tfm);
			connection->csums_tfm = csums_tfm;
			drbd_info(device, "using csums-alg: \"%s\"\n", p->csums_alg);
		}
		rcu_assign_pointer(connection->transport.net_conf, new_net_conf);
	}

	if (new_peer_device_conf) {
		rcu_assign_pointer(peer_device->conf, new_peer_device_conf);
		put_ldev(device);
	}

	if (new_plan)
		rcu_assign_pointer(peer_device->rs_plan_s, new_plan);

	mutex_unlock(&resource->conf_update);
	synchronize_rcu();
	if (new_net_conf)
		kfree(old_net_conf);
	kfree(old_peer_device_conf);
	if (new_plan)
		kfree(old_plan);

	return 0;

disconnect:
	kfree(new_plan);
	if (new_peer_device_conf) {
		put_ldev(device);
		kfree(new_peer_device_conf);
	}
	mutex_unlock(&resource->conf_update);
	/* just for completeness: actually not needed,
	 * as this is not reached if csums_tfm was ok. */
	crypto_free_shash(csums_tfm);
	/* but free the verify_tfm again, if csums_tfm did not work out */
	crypto_free_shash(verify_tfm);
	change_cstate(connection, C_DISCONNECTING, CS_HARD);
	return -EIO;
}

static void drbd_setup_order_type(struct drbd_device *device, int peer)
{
	/* sorry, we currently have no working implementation
	 * of distributed TCQ */
}

/* warn if the arguments differ by more than 12.5% */
static void warn_if_differ_considerably(struct drbd_peer_device *peer_device,
	const char *s, sector_t a, sector_t b)
{
	sector_t d;
	if (a == 0 || b == 0)
		return;
	d = (a > b) ? (a - b) : (b - a);
	if (d > (a>>3) || d > (b>>3))
		drbd_warn(peer_device, "Considerable difference in %s: %llus vs. %llus\n", s,
		     (unsigned long long)a, (unsigned long long)b);
}

static struct drbd_peer_device *get_neighbor_device(struct drbd_device *device,
		enum drbd_neighbor neighbor)
{
	s32 self_id, peer_id, pivot;
	struct drbd_peer_device *peer_device, *peer_device_ret = NULL;

	if (!get_ldev(device))
		return NULL;
	self_id = device->ldev->md.node_id;
	put_ldev(device);

	pivot = neighbor == NEXT_LOWER ? 0 : neighbor == NEXT_HIGHER ? S32_MAX : -1;
	if (pivot == -1)
		return NULL;

	rcu_read_lock();
	for_each_peer_device_rcu(peer_device, device) {
		bool found_new = false;
		peer_id = peer_device->node_id;

		if (neighbor == NEXT_LOWER && peer_id < self_id && peer_id >= pivot)
			found_new = true;
		else if (neighbor == NEXT_HIGHER && peer_id > self_id && peer_id <= pivot)
			found_new = true;

		if (found_new && peer_device->disk_state[NOW] >= D_INCONSISTENT) {
			pivot = peer_id;
			peer_device_ret = peer_device;
		}
	}
	rcu_read_unlock();

	return peer_device_ret;
}

static void maybe_trigger_resync(struct drbd_device *device, struct drbd_peer_device *peer_device, bool grew, bool skip)
{
	if (!peer_device)
		return;
	if (peer_device->repl_state[NOW] <= L_OFF)
		return;
	if (test_and_clear_bit(RESIZE_PENDING, &peer_device->flags) ||
	    (grew && peer_device->repl_state[NOW] == L_ESTABLISHED)) {
		if (peer_device->disk_state[NOW] >= D_INCONSISTENT &&
		    device->disk_state[NOW] >= D_INCONSISTENT) {
			if (skip)
				drbd_info(peer_device, "Resync of new storage suppressed with --assume-clean\n");
			else
				resync_after_online_grow(peer_device);
		} else
			set_bit(RESYNC_AFTER_NEG, &peer_device->flags);
	}
}

static int receive_sizes(struct drbd_connection *connection, struct packet_info *pi)
{
	struct drbd_peer_device *peer_device, *peer_device_it = NULL;
	struct drbd_device *device;
	struct p_sizes *p = pi->data;
	struct o_qlim *o = (connection->agreed_features & DRBD_FF_WSAME) ? p->qlim : NULL;
	uint64_t p_size, p_usize, p_csize;
	uint64_t my_usize, my_max_size, cur_size;
	enum determine_dev_size dd = DS_UNCHANGED;
	bool should_send_sizes = false;
	enum dds_flags ddsf;
	bool have_ldev = false;
	bool have_mutex = false;
	bool is_handshake;
	int err;
	u64 im;

	peer_device = conn_peer_device(connection, pi->vnr);
	if (!peer_device)
		return config_unknown_volume(connection, pi);
	device = peer_device->device;

	err = mutex_lock_interruptible(&connection->resource->conf_update);
	if (err) {
		drbd_err(connection, "Interrupted while waiting for conf_update\n");
		goto out;
	}
	have_mutex = true;

	/* just store the peer's disk size for now.
	 * we still need to figure out whether we accept that. */
	p_size = be64_to_cpu(p->d_size);
	p_usize = be64_to_cpu(p->u_size);
	p_csize = be64_to_cpu(p->c_size);

	peer_device->d_size = p_size;
	peer_device->u_size = p_usize;
	peer_device->c_size = p_csize;

	/* Ignore "current" size for calculating "max" size. */
	/* If it used to have a disk, but now is detached, don't revert back to zero. */
	if (p_size)
		peer_device->max_size = p_size;

	cur_size = get_capacity(device->vdisk);
	dynamic_drbd_dbg(device, "current_size: %llu\n", (unsigned long long)cur_size);
	dynamic_drbd_dbg(peer_device, "c_size: %llu u_size: %llu d_size: %llu max_size: %llu\n",
			(unsigned long long)p_csize,
			(unsigned long long)p_usize,
			(unsigned long long)p_size,
			(unsigned long long)peer_device->max_size);

	if ((p_size && p_csize > p_size) || (p_usize && p_csize > p_usize)) {
		drbd_warn(peer_device, "Peer sent bogus sizes, disconnecting\n");
		goto disconnect;
	}

	peer_device->max_bio_size = min(be32_to_cpu(p->max_bio_size), DRBD_MAX_BIO_SIZE);
	ddsf = be16_to_cpu(p->dds_flags);

	is_handshake = (peer_device->repl_state[NOW] == L_OFF);
	/* Maybe the peer knows something about peers I cannot currently see. */
	ddsf |= DDSF_IGNORE_PEER_CONSTRAINTS;

	set_bit(HAVE_SIZES, &peer_device->flags);

	if (get_ldev(device)) {
		sector_t new_size;

		have_ldev = true;

		rcu_read_lock();
		my_usize = rcu_dereference(device->ldev->disk_conf)->disk_size;
		rcu_read_unlock();

		my_max_size = drbd_get_max_capacity(device, device->ldev, false);
		dynamic_drbd_dbg(peer_device, "la_size: %llu my_usize: %llu my_max_size: %llu\n",
			(unsigned long long)device->ldev->md.effective_size,
			(unsigned long long)my_usize,
			(unsigned long long)my_max_size);

		if (peer_device->disk_state[NOW] > D_DISKLESS)
			warn_if_differ_considerably(peer_device, "lower level device sizes",
				   p_size, my_max_size);
		warn_if_differ_considerably(peer_device, "user requested size",
					    p_usize, my_usize);

		if (is_handshake)
			p_usize = min_not_zero(my_usize, p_usize);

		if (p_usize == 0) {
			/* Peer may reset usize to zero only if it has a backend.
			 * Because a diskless node has no disk config,
			 * and always sends zero. */
			if (p_size == 0)
				p_usize = my_usize;
		}

		new_size = drbd_new_dev_size(device, p_csize, p_usize, ddsf);

		/* Never shrink a device with usable data during connect,
		 * or "attach" on the peer.
		 * But allow online shrinking if we are connected. */
		if (new_size < cur_size &&
		    device->disk_state[NOW] >= D_OUTDATED &&
		    (peer_device->repl_state[NOW] < L_ESTABLISHED || peer_device->disk_state[NOW] == D_DISKLESS)) {
			drbd_err(peer_device, "The peer's disk size is too small! (%llu < %llu sectors)\n",
					(unsigned long long)new_size, (unsigned long long)cur_size);
			goto disconnect;
		}

		/* Disconnect, if we cannot grow to the peer's current size */
		if (my_max_size < p_csize && !is_handshake) {
			drbd_err(peer_device, "Peer's size larger than my maximum capacity (%llu < %llu sectors)\n",
					(unsigned long long)my_max_size, (unsigned long long)p_csize);
			goto disconnect;
		}

		if (my_usize != p_usize) {
			struct disk_conf *old_disk_conf, *new_disk_conf;

			new_disk_conf = kzalloc(sizeof(struct disk_conf), GFP_KERNEL);
			if (!new_disk_conf) {
				drbd_err(device, "Allocation of new disk_conf failed\n");
				err = -ENOMEM;
				goto out;
			}

			old_disk_conf = device->ldev->disk_conf;
			*new_disk_conf = *old_disk_conf;
			new_disk_conf->disk_size = p_usize;

			rcu_assign_pointer(device->ldev->disk_conf, new_disk_conf);
			synchronize_rcu();
			kfree(old_disk_conf);

			drbd_info(peer_device, "Peer sets u_size to %llu sectors (old: %llu)\n",
				 (unsigned long long)p_usize, (unsigned long long)my_usize);
			/* Do not set should_send_sizes here. That might cause packet storms */
		}
	}

	/* Leave drbd_reconsider_queue_parameters() before drbd_determine_dev_size().
	   In case we cleared the QUEUE_FLAG_DISCARD from our queue in
	   drbd_reconsider_queue_parameters(), we can be sure that after
	   drbd_determine_dev_size() no REQ_OP_DISCARDs are in the queue. */
	if (have_ldev) {
		enum dds_flags local_ddsf = ddsf;
		drbd_reconsider_queue_parameters(device, device->ldev, o);

		/* To support thinly provisioned nodes (partial resync) joining later,
		   clear all bitmap slots, including the unused ones. */
		if (device->ldev->md.effective_size == 0)
			local_ddsf |= DDSF_NO_RESYNC;

		dd = drbd_determine_dev_size(device, p_csize, local_ddsf, NULL);

		if (dd == DS_GREW || dd == DS_SHRUNK)
			should_send_sizes = true;

		if (dd == DS_ERROR) {
			err = -EIO;
			goto out;
		}
		drbd_md_sync_if_dirty(device);
	} else {
		uint64_t new_size = 0;

		drbd_reconsider_queue_parameters(device, NULL, o);
		/* In case I am diskless, need to accept the peer's *current* size.
		 *
		 * At this point, the peer knows more about my disk, or at
		 * least about what we last agreed upon, than myself.
		 * So if his c_size is less than his d_size, the most likely
		 * reason is that *my* d_size was smaller last time we checked,
		 * or some other peer does not (yet) have enough room.
		 *
		 * Unless of course he does not have a disk himself.
		 * In which case we ignore this completely.
		 */
		new_size = p_csize;
		new_size = min_not_zero(new_size, p_usize);
		new_size = min_not_zero(new_size, p_size);

		if (new_size == 0) {
			/* Ignore, peer does not know nothing. */
		} else if (new_size == cur_size) {
			/* nothing to do */
		} else if (cur_size != 0 && p_size == 0) {
			dynamic_drbd_dbg(peer_device,
					"Ignored diskless peer device size (peer:%llu != me:%llu sectors)!\n",
					(unsigned long long)new_size, (unsigned long long)cur_size);
		} else if (new_size < cur_size && device->resource->role[NOW] == R_PRIMARY) {
			drbd_err(peer_device,
				"The peer's device size is too small! (%llu < %llu sectors); demote me first!\n",
				(unsigned long long)new_size, (unsigned long long)cur_size);
			goto disconnect;

/* FIXME for each peer device: can I currently see any peer with attached disk
 * with a current size smaller than what that guy advertises? Then I better not
 * believe him.
 */
		} else {
			/* I believe the peer, if
			 *  - I don't have a current size myself
			 *  - we agree on the size anyways
			 *  - I do have a current size, am Secondary,
			 *    and he has the only disk
			 *  - I do have a current size, am Primary,
			 *    and he has the only disk,
			 *    which is larger than my current size
			 */
			should_send_sizes = true;
			drbd_set_my_capacity(device, new_size);
		}
	}

	if (have_ldev) {
		if (device->ldev->known_size != drbd_get_capacity(device->ldev->backing_bdev)) {
			device->ldev->known_size = drbd_get_capacity(device->ldev->backing_bdev);
			should_send_sizes = true;
		}

		drbd_setup_order_type(device, be16_to_cpu(p->queue_order_type));
	}

	cur_size = get_capacity(device->vdisk);

	for_each_peer_device_ref(peer_device_it, im, device) {
		struct drbd_connection *con_it = peer_device_it->connection;

		/* drop cached max_size, if we already grew beyond it */
		if (peer_device_it->max_size < cur_size)
			peer_device_it->max_size = 0;

		if (con_it->cstate[NOW] < C_CONNECTED)
			continue;

		/* Send size updates only if something relevant has changed.
		 * TODO: only tell the sender thread to do so,
		 * or we may end up in a distributed deadlock on congestion. */

		if (should_send_sizes)
			drbd_send_sizes(peer_device_it, p_usize, ddsf);
	}

	maybe_trigger_resync(device, get_neighbor_device(device, NEXT_HIGHER),
					dd == DS_GREW, ddsf & DDSF_NO_RESYNC);
	maybe_trigger_resync(device, get_neighbor_device(device, NEXT_LOWER),
					dd == DS_GREW, ddsf & DDSF_NO_RESYNC);
	err = 0;

out:
	if (have_ldev)
		put_ldev(device);
	if (have_mutex)
		mutex_unlock(&connection->resource->conf_update);
	return err;

disconnect:
	/* don't let a rejected peer confuse future handshakes with different peers. */
	peer_device->max_size = 0;
	change_cstate(connection, C_DISCONNECTING, CS_HARD);
	err = -EIO;
	goto out;
}

static enum sync_strategy resolve_splitbrain_from_disk_states(struct drbd_peer_device *peer_device)
{
	struct drbd_device *device = peer_device->device;
	enum drbd_disk_state peer_disk_state = peer_device->disk_state[NOW];
	enum drbd_disk_state disk_state = device->disk_state[NOW];

	return  disk_state <= D_UP_TO_DATE && peer_disk_state == D_UP_TO_DATE ? SYNC_TARGET_USE_BITMAP :
		disk_state == D_UP_TO_DATE && peer_disk_state <= D_UP_TO_DATE ? SYNC_SOURCE_USE_BITMAP :
		SPLIT_BRAIN_AUTO_RECOVER;
}

static void drbd_resync(struct drbd_peer_device *peer_device,
			enum resync_reason reason) __must_hold(local)
{
	enum drbd_role peer_role = peer_device->connection->peer_role[NOW];
	enum drbd_repl_state new_repl_state;
	enum drbd_disk_state peer_disk_state;
	enum sync_strategy strategy;
	enum sync_rule rule;
	int peer_node_id;
	enum drbd_state_rv rv;

	strategy = drbd_handshake(peer_device, &rule, &peer_node_id, reason == DISKLESS_PRIMARY);
	if (strategy == SPLIT_BRAIN_AUTO_RECOVER && reason == AFTER_UNSTABLE)
		strategy = resolve_splitbrain_from_disk_states(peer_device);

	if (!is_strategy_determined(strategy)) {
		drbd_info(peer_device, "Unexpected result of handshake() %s!\n", strategy_descriptor(strategy).name);
		return;
	}

	new_repl_state = strategy_to_repl_state(peer_device, peer_role, strategy);
	if (new_repl_state != L_ESTABLISHED) {
		bitmap_mod_after_handshake(peer_device, strategy, peer_node_id);
		drbd_info(peer_device, "Becoming %s %s\n", drbd_repl_str(new_repl_state),
			  reason == AFTER_UNSTABLE ? "after unstable" : "because primary is diskless");
	}

	peer_disk_state = peer_device->disk_state[NOW];
	if (new_repl_state == L_ESTABLISHED && peer_disk_state >= D_CONSISTENT &&
	    peer_device->device->disk_state[NOW] == D_OUTDATED) {
		/* No resync with up-to-date peer -> I should be consistent or up-to-date as well.
		   Note: Former unstable (but up-to-date) nodes become consistent for a short
		   time after loosing their primary peer. Therefore consider consistent here
		   as well. */
		drbd_info(peer_device, "Upgrading local disk to %s after unstable/weak (and no resync).\n",
			  drbd_disk_str(peer_disk_state));
		change_disk_state(peer_device->device, peer_disk_state, CS_VERBOSE, NULL);
		return;
	}

	rv = change_repl_state(peer_device, new_repl_state, CS_VERBOSE);
	if ((rv == SS_NOTHING_TO_DO || rv == SS_RESYNC_RUNNING) &&
	    (new_repl_state == L_WF_BITMAP_S || new_repl_state == L_WF_BITMAP_T)) {
		/* Those events might happen very quickly. In case we are still processing
		   the previous resync we need to re-enter that state. Schedule sending of
		   the bitmap here explicitly */
		peer_device->resync_again++;
		drbd_info(peer_device, "...postponing this until current resync finished\n");
	}
}

static void update_bitmap_slot_of_peer(struct drbd_peer_device *peer_device, int node_id, u64 bitmap_uuid)
{
	struct drbd_device *device = peer_device->device;

	if (peer_device->bitmap_uuids[node_id] && bitmap_uuid == 0) {
		/* If we learn from a neighbor that it no longer has a bitmap
		   against a third node, we need to deduce from that knowledge
		   that in the other direction the bitmap was cleared as well.
		 */
		struct drbd_peer_device *peer_device2;

		rcu_read_lock();
		peer_device2 = peer_device_by_node_id(peer_device->device, node_id);
		if (peer_device2) {
			int node_id2 = peer_device->connection->peer_node_id;
			peer_device2->bitmap_uuids[node_id2] = 0;
		}
		rcu_read_unlock();
	}

	if (node_id != device->resource->res_opts.node_id && bitmap_uuid != -1 && get_ldev(device)) {
		_drbd_uuid_push_history(device, bitmap_uuid);
		put_ldev(device);
	}
	peer_device->bitmap_uuids[node_id] = bitmap_uuid;
}

static int __receive_uuids(struct drbd_peer_device *peer_device, u64 node_mask)
{
	enum drbd_repl_state repl_state = peer_device->repl_state[NOW];
	struct drbd_device *device = peer_device->device;
	struct drbd_resource *resource = device->resource;
	int updated_uuids = 0, err = 0;

	if (get_ldev(device)) {
		int skip_initial_sync =
			repl_state == L_ESTABLISHED &&
			drbd_current_uuid(device) == UUID_JUST_CREATED &&
			(peer_device->uuid_flags & UUID_FLAG_SKIP_INITIAL_SYNC);
		if (skip_initial_sync) {
			unsigned long irq_flags;

			drbd_info(device, "Accepted new current UUID, preparing to skip initial sync\n");
			drbd_bitmap_io(device, &drbd_bmio_clear_all_n_write,
					"clear_n_write from receive_uuids",
					BM_LOCK_SET | BM_LOCK_CLEAR | BM_LOCK_BULK, NULL);
			_drbd_uuid_set_current(device, peer_device->current_uuid);
			peer_device->comm_current_uuid = peer_device->current_uuid;
			peer_device->comm_uuid_flags = peer_device->uuid_flags;
			_drbd_uuid_set_bitmap(peer_device, 0);
			begin_state_change(device->resource, &irq_flags, CS_VERBOSE);
			__change_disk_state(device, D_UP_TO_DATE);
			__change_peer_disk_state(peer_device, D_UP_TO_DATE);
			end_state_change(device->resource, &irq_flags);
			updated_uuids = 1;
		}

		if (peer_device->uuid_flags & UUID_FLAG_NEW_DATAGEN) {
			drbd_warn(peer_device, "received new current UUID: %016llX "
				  "weak_nodes=%016llX\n", peer_device->current_uuid, node_mask);
			drbd_uuid_received_new_current(peer_device, peer_device->current_uuid, node_mask);
		}

		if (device->disk_state[NOW] > D_OUTDATED) {
			enum sync_strategy strategy;
			enum sync_rule unused_rule;
			int unused_int;
			strategy = drbd_uuid_compare(peer_device, &unused_rule, &unused_int);

			if (strategy == SYNC_TARGET_SET_BITMAP || strategy == SYNC_TARGET_USE_BITMAP) {
				struct drbd_resource *resource = device->resource;
				unsigned long irq_flags;

				begin_state_change(resource, &irq_flags, CS_VERBOSE);
				if (device->disk_state[NEW] > D_OUTDATED)
					__change_disk_state(device, D_OUTDATED);
				end_state_change(resource, &irq_flags);
			}
		}

		drbd_uuid_detect_finished_resyncs(peer_device);

		drbd_md_sync_if_dirty(device);
		put_ldev(device);
	} else if (device->disk_state[NOW] < D_INCONSISTENT &&
		   repl_state >= L_ESTABLISHED &&
		   peer_device->disk_state[NOW] == D_UP_TO_DATE &&
		   (peer_device->current_uuid & ~UUID_PRIMARY) !=
		   (device->exposed_data_uuid & ~UUID_PRIMARY) &&
		   (resource->role[NOW] == R_SECONDARY ||
		    test_and_clear_bit(NEW_CUR_UUID, &device->flags))) {

		write_lock_irq(&resource->state_rwlock);
		if (resource->remote_state_change) {
			drbd_info(peer_device, "Delaying update of exposed data uuid\n");
			device->next_exposed_data_uuid = peer_device->current_uuid;
		} else
			updated_uuids = drbd_set_exposed_data_uuid(device, peer_device->current_uuid);
		write_unlock_irq(&resource->state_rwlock);

	}

	if (updated_uuids)
		drbd_print_uuids(peer_device, "receiver updated UUIDs to");

	peer_device->uuid_node_mask = node_mask;

	if ((repl_state == L_SYNC_TARGET || repl_state == L_PAUSED_SYNC_T) &&
	    !(peer_device->uuid_flags & UUID_FLAG_STABLE) &&
	    !drbd_stable_sync_source_present(peer_device, NOW))
		set_bit(UNSTABLE_RESYNC, &peer_device->flags);

	/* send notification in case UUID flags have changed */
	drbd_broadcast_peer_device_state(peer_device);

	return err;
}

static int receive_uuids110(struct drbd_connection *connection, struct packet_info *pi)
{
	struct drbd_peer_device *peer_device;
	struct p_uuids110 *p = pi->data;
	int bitmap_uuids, history_uuids, rest, i, pos, err;
	u64 bitmap_uuids_mask, node_mask;
	struct drbd_peer_md *peer_md = NULL;
	struct drbd_device *device;
	int not_allocated = -1;


	peer_device = conn_peer_device(connection, pi->vnr);
	if (!peer_device)
		return config_unknown_volume(connection, pi);

	device = peer_device->device;
	bitmap_uuids_mask = be64_to_cpu(p->bitmap_uuids_mask);
	if (bitmap_uuids_mask & ~(NODE_MASK(DRBD_PEERS_MAX) - 1))
		return -EIO;
	bitmap_uuids = hweight64(bitmap_uuids_mask);

	if (pi->size / sizeof(p->other_uuids[0]) < bitmap_uuids)
		return -EIO;
	history_uuids = pi->size / sizeof(p->other_uuids[0]) - bitmap_uuids;
	if (history_uuids > ARRAY_SIZE(peer_device->history_uuids))
		history_uuids = ARRAY_SIZE(peer_device->history_uuids);

	err = drbd_recv_into(connection, p->other_uuids,
			     (bitmap_uuids + history_uuids) *
			     sizeof(p->other_uuids[0]));
	if (err)
		return err;

	rest = pi->size - (bitmap_uuids + history_uuids) * sizeof(p->other_uuids[0]);
	if (rest) {
		err = ignore_remaining_packet(connection, rest);
		if (err)
			return err;
	}

	if (get_ldev(device)) {
		peer_md = device->ldev->md.peers;
		spin_lock_irq(&device->ldev->md.uuid_lock);
	}
	peer_device->current_uuid = be64_to_cpu(p->current_uuid);
	peer_device->dirty_bits = be64_to_cpu(p->dirty_bits);
	peer_device->uuid_flags = be64_to_cpu(p->uuid_flags);
	if (peer_device->uuid_flags & UUID_FLAG_HAS_UNALLOC) {
		not_allocated = peer_device->uuid_flags >> UUID_FLAG_UNALLOC_SHIFT;
		peer_device->uuid_flags &= ~UUID_FLAG_UNALLOC_MASK;
	}

	pos = 0;
	for (i = 0; i < ARRAY_SIZE(peer_device->bitmap_uuids); i++) {
		u64 bitmap_uuid;

		if (bitmap_uuids_mask & NODE_MASK(i)) {
			bitmap_uuid = be64_to_cpu(p->other_uuids[pos++]);

			if (peer_md && !(peer_md[i].flags & MDF_HAVE_BITMAP) &&
			    i != not_allocated)
				peer_md[i].flags |= MDF_NODE_EXISTS;
		} else {
			bitmap_uuid = -1;
		}

		update_bitmap_slot_of_peer(peer_device, i, bitmap_uuid);
	}

	for (i = 0; i < history_uuids; i++)
		peer_device->history_uuids[i] = be64_to_cpu(p->other_uuids[pos++]);
	while (i < ARRAY_SIZE(peer_device->history_uuids))
		peer_device->history_uuids[i++] = 0;
	peer_device->uuids_received = true;
	if (peer_md) {
		spin_unlock_irq(&device->ldev->md.uuid_lock);
		put_ldev(device);
	}

	node_mask = be64_to_cpu(p->node_mask);

	if (test_bit(INITIAL_STATE_PROCESSED, &peer_device->flags) &&
	    peer_device->connection->peer_role[NOW] == R_PRIMARY &&
	    peer_device->uuid_flags & UUID_FLAG_STABLE)
		check_resync_source(device, node_mask);

	err = __receive_uuids(peer_device, node_mask);

	if (!test_bit(RECONCILIATION_RESYNC, &peer_device->flags)) {
		if (peer_device->uuid_flags & UUID_FLAG_GOT_STABLE) {
			struct drbd_device *device = peer_device->device;

			if (peer_device->repl_state[NOW] == L_ESTABLISHED &&
			    drbd_device_stable(device, NULL) && get_ldev(device)) {
				drbd_send_uuids(peer_device, UUID_FLAG_RESYNC, 0);
				drbd_resync(peer_device, AFTER_UNSTABLE);
				put_ldev(device);
			}
		}

		if (peer_device->uuid_flags & UUID_FLAG_RESYNC) {
			if (get_ldev(device)) {
				bool dp = peer_device->uuid_flags & UUID_FLAG_DISKLESS_PRIMARY;
				drbd_resync(peer_device, dp ? DISKLESS_PRIMARY : AFTER_UNSTABLE);
				put_ldev(device);
			}
		}
	}

	return err;
}


/* If a primary looses connection to a SYNC_SOURCE node from us, then we
 * need to abort that resync. Why?
 *
 * When the primary sends a write we get that and write that as well. With
 * the peer_ack packet we will set that as out-of-sync towards the sync
 * source node.
 * When the resync process finds such bits we will request outdated
 * data from the sync source!
 *
 * -> better stop a resync from such a source.
 */
static void check_resync_source(struct drbd_device *device, u64 weak_nodes)
{
	struct drbd_peer_device *peer_device;

	rcu_read_lock();
	for_each_peer_device_rcu(peer_device, device) {
		enum drbd_repl_state repl_state = peer_device->repl_state[NOW];
		if ((repl_state == L_SYNC_TARGET || repl_state == L_PAUSED_SYNC_T) &&
		    NODE_MASK(peer_device->node_id) & weak_nodes) {
			rcu_read_unlock();
			goto abort;
		}
	}
	rcu_read_unlock();
	return;
abort:
	drbd_info(peer_device, "My sync source became a weak node, aborting resync!\n");
	change_repl_state(peer_device, L_ESTABLISHED, CS_VERBOSE);
	drbd_flush_workqueue(&device->resource->work);

	wait_event_interruptible(device->misc_wait,
				 peer_device->repl_state[NOW] <= L_ESTABLISHED  ||
				 atomic_read(&peer_device->rs_pending_cnt) == 0);

	drbd_rs_del_all(peer_device);
	peer_device->rs_total  = 0;
	peer_device->rs_failed = 0;
	peer_device->rs_paused = 0;
}

/**
 * convert_state() - Converts the peer's view of the cluster state to our point of view
 * @peer_state:	The state as seen by the peer.
 */
static union drbd_state convert_state(union drbd_state peer_state)
{
	union drbd_state state;

	static enum drbd_conn_state c_tab[] = {
		[L_OFF] = L_OFF,
		[L_ESTABLISHED] = L_ESTABLISHED,

		[L_STARTING_SYNC_S] = L_STARTING_SYNC_T,
		[L_STARTING_SYNC_T] = L_STARTING_SYNC_S,
		[L_WF_BITMAP_S] = L_WF_BITMAP_T,
		[L_WF_BITMAP_T] = L_WF_BITMAP_S,
		[C_DISCONNECTING] = C_TEAR_DOWN, /* C_NETWORK_FAILURE, */
		[C_CONNECTING] = C_CONNECTING,
		[L_VERIFY_S]       = L_VERIFY_T,
		[C_MASK]   = C_MASK,
	};

	state.i = peer_state.i;

	state.conn = c_tab[peer_state.conn];
	state.peer = peer_state.role;
	state.role = peer_state.peer;
	state.pdsk = peer_state.disk;
	state.disk = peer_state.pdsk;
	state.peer_isp = (peer_state.aftr_isp | peer_state.user_isp);

	return state;
}

static enum drbd_state_rv
__change_connection_state(struct drbd_connection *connection,
			  union drbd_state mask, union drbd_state val,
			  enum chg_state_flags flags)
{
	struct drbd_resource *resource = connection->resource;

	if (mask.role) {
		/* not allowed */
	}
	if (mask.susp) {
		mask.susp ^= -1;
		__change_io_susp_user(resource, val.susp);
	}
	if (mask.susp_nod) {
		mask.susp_nod ^= -1;
		__change_io_susp_no_data(resource, val.susp_nod);
	}
	if (mask.susp_fen) {
		mask.susp_fen ^= -1;
		__change_io_susp_fencing(connection, val.susp_fen);
	}
	if (mask.disk) {
		/* Handled in __change_peer_device_state(). */
		mask.disk ^= -1;
	}
	if (mask.conn) {
		mask.conn ^= -1;
		__change_cstate(connection,
				min_t(enum drbd_conn_state, val.conn, C_CONNECTED));
	}
	if (mask.pdsk) {
		/* Handled in __change_peer_device_state(). */
		mask.pdsk ^= -1;
	}
	if (mask.peer) {
		mask.peer ^= -1;
		__change_peer_role(connection, val.peer);
	}
	if (mask.i) {
		drbd_info(connection, "Remote state change: request %u/%u not "
		"understood\n", mask.i, val.i & mask.i);
		return SS_NOT_SUPPORTED;
	}
	return SS_SUCCESS;
}

static enum drbd_state_rv
__change_peer_device_state(struct drbd_peer_device *peer_device,
			   union drbd_state mask, union drbd_state val)
{
	struct drbd_device *device = peer_device->device;

	if (mask.peer) {
		/* Handled in __change_connection_state(). */
		mask.peer ^= -1;
	}
	if (mask.disk) {
		mask.disk ^= -1;
		__change_disk_state(device, val.disk);
	}

	if (mask.conn) {
		mask.conn ^= -1;
		__change_repl_state(peer_device,
				max_t(enum drbd_repl_state, val.conn, L_OFF));
	}
	if (mask.pdsk) {
		mask.pdsk ^= -1;
		__change_peer_disk_state(peer_device, val.pdsk);
	}
	if (mask.user_isp) {
		mask.user_isp ^= -1;
		__change_resync_susp_user(peer_device, val.user_isp);
	}
	if (mask.peer_isp) {
		mask.peer_isp ^= -1;
		__change_resync_susp_peer(peer_device, val.peer_isp);
	}
	if (mask.aftr_isp) {
		mask.aftr_isp ^= -1;
		__change_resync_susp_dependency(peer_device, val.aftr_isp);
	}
	if (mask.i) {
		drbd_info(peer_device, "Remote state change: request %u/%u not "
		"understood\n", mask.i, val.i & mask.i);
		return SS_NOT_SUPPORTED;
	}
	return SS_SUCCESS;
}

static union drbd_state
sanitize_outdate(struct drbd_peer_device *peer_device,
		 union drbd_state mask,
		 union drbd_state val)
{
	struct drbd_device *device = peer_device->device;
	union drbd_state result_mask = mask;

	if (val.pdsk == D_OUTDATED && peer_device->disk_state[NEW] < D_OUTDATED)
		result_mask.pdsk = 0;
	if (val.disk == D_OUTDATED && device->disk_state[NEW] < D_OUTDATED)
		result_mask.disk = 0;

	return result_mask;
}

static void log_openers(struct drbd_resource *resource)
{
	struct drbd_device *device;
	int vnr;

	rcu_read_lock();
	idr_for_each_entry(&resource->devices, device, vnr) {
		struct opener *opener;

		spin_lock(&device->openers_lock);
		opener = list_first_entry_or_null(&device->openers, struct opener, list);
		if (opener)
			drbd_warn(device, "Held open by %s(%d)\n", opener->comm, opener->pid);
		spin_unlock(&device->openers_lock);
	}
	rcu_read_unlock();
}

/**
 * change_connection_state()  -  change state of a connection and all its peer devices
 *
 * Also changes the state of the peer devices' devices and of the resource.
 * Cluster-wide state changes are not supported.
 */
static enum drbd_state_rv
change_connection_state(struct drbd_connection *connection,
			union drbd_state mask,
			union drbd_state val,
			struct twopc_reply *reply,
			enum chg_state_flags flags)
{
	struct drbd_resource *resource = connection->resource;
	long t = resource->res_opts.auto_promote_timeout * HZ / 10;
<<<<<<< HEAD
	bool is_disconnect = reply->is_disconnect;
	bool is_connect = reply->is_connect;
=======
	bool is_disconnect = false;
	bool is_connect = false;
	bool abort = flags & CS_ABORT;
>>>>>>> c0785912
	struct drbd_peer_device *peer_device;
	unsigned long irq_flags;
	enum drbd_state_rv rv;
	int vnr;

	mask = convert_state(mask);
	val = convert_state(val);

	if (is_connect && connection->agreed_pro_version >= 118) {
		if (flags & CS_PREPARE)
			conn_connect2(connection);
		if (abort)
			abort_connect(connection);
	}
retry:
	begin_state_change(resource, &irq_flags, flags & ~CS_VERBOSE);
	idr_for_each_entry(&connection->peer_devices, peer_device, vnr) {
		union drbd_state l_mask;
		l_mask = is_disconnect ? sanitize_outdate(peer_device, mask, val) : mask;
		rv = __change_peer_device_state(peer_device, l_mask, val);
		if (rv < SS_SUCCESS)
			goto fail;
	}
	rv = __change_connection_state(connection, mask, val, flags);
	if (rv < SS_SUCCESS)
		goto fail;

	if (reply && !abort) {
		u64 directly_reachable = directly_connected_nodes(resource, NEW) |
			NODE_MASK(resource->res_opts.node_id);

		if (reply->primary_nodes & ~directly_reachable)
			__outdate_myself(resource);
	}

	if (is_connect && connection->agreed_pro_version >= 117)
		apply_connect(connection, (flags & CS_PREPARED) && !abort);
	rv = end_state_change(resource, &irq_flags);
out:

	if ((rv == SS_NO_UP_TO_DATE_DISK && resource->role[NOW] != R_PRIMARY) ||
	    rv == SS_PRIMARY_READER) {
		/* Most probably udev opened it read-only. That might happen
		   if it was demoted very recently. Wait up to one second. */
		t = wait_event_interruptible_timeout(resource->state_wait,
						     drbd_open_ro_count(resource) == 0,
						     t);
		if (t > 0)
			goto retry;
	}

	if (rv < SS_SUCCESS) {
		drbd_err(resource, "State change failed: %s\n", drbd_set_st_err_str(rv));
		if (rv == SS_PRIMARY_READER)
			log_openers(resource);
	}

	return rv;
fail:
	abort_state_change(resource, &irq_flags);
	goto out;
}

/**
 * change_peer_device_state()  -  change state of a peer and its connection
 *
 * Also changes the state of the peer device's device and of the resource.
 * Cluster-wide state changes are not supported.
 */
static enum drbd_state_rv
change_peer_device_state(struct drbd_peer_device *peer_device,
			 union drbd_state mask,
			 union drbd_state val,
			 enum chg_state_flags flags)
{
	struct drbd_connection *connection = peer_device->connection;
	unsigned long irq_flags;
	enum drbd_state_rv rv;

	mask = convert_state(mask);
	val = convert_state(val);

	begin_state_change(connection->resource, &irq_flags, flags);
	rv = __change_peer_device_state(peer_device, mask, val);
	if (rv < SS_SUCCESS)
		goto fail;
	rv = __change_connection_state(connection, mask, val, flags);
	if (rv < SS_SUCCESS)
		goto fail;
	rv = end_state_change(connection->resource, &irq_flags);
out:
	return rv;
fail:
	abort_state_change(connection->resource, &irq_flags);
	goto out;
}

int abort_nested_twopc_work(struct drbd_work *work, int cancel)
{
	struct drbd_resource *resource =
		container_of(work, struct drbd_resource, twopc_work);
	bool prepared = false;

	write_lock_irq(&resource->state_rwlock);
	if (resource->twopc_reply.initiator_node_id != -1) {
		struct drbd_connection *connection, *tmp;
		resource->remote_state_change = false;
		resource->twopc_reply.initiator_node_id = -1;
		list_for_each_entry_safe(connection, tmp, &resource->twopc_parents, twopc_parent_list) {
			kref_debug_put(&connection->kref_debug, 9);
			kref_put(&connection->kref, drbd_destroy_connection);
		}
		INIT_LIST_HEAD(&resource->twopc_parents);

		prepared = true;
	}
	resource->twopc_work.cb = NULL;
	write_unlock_irq(&resource->state_rwlock);
	wake_up(&resource->twopc_wait);
	queue_queued_twopc(resource);

	if (prepared)
		abort_prepared_state_change(resource);
	return 0;
}

void twopc_timer_fn(struct timer_list *t)
{
	struct drbd_resource *resource = from_timer(resource, t, twopc_timer);
	unsigned long irq_flags;

	write_lock_irqsave(&resource->state_rwlock, irq_flags);
	if (resource->twopc_work.cb == NULL) {
		drbd_err(resource, "Two-phase commit %u timeout\n",
			   resource->twopc_reply.tid);
		resource->twopc_work.cb = abort_nested_twopc_work;
		drbd_queue_work(&resource->work, &resource->twopc_work);
	} else {
		mod_timer(&resource->twopc_timer, jiffies + HZ/10);
	}
	write_unlock_irqrestore(&resource->state_rwlock, irq_flags);
}

static enum drbd_state_rv outdate_if_weak(struct drbd_resource *resource,
					  struct twopc_reply *reply,
					  enum chg_state_flags flags)
{
	u64 directly_reachable = directly_connected_nodes(resource, NOW) |
		NODE_MASK(resource->res_opts.node_id);

	if (reply->primary_nodes & ~directly_reachable) {
		unsigned long irq_flags;

		begin_state_change(resource, &irq_flags, flags);
		__outdate_myself(resource);
		return end_state_change(resource, &irq_flags);
	}

	return SS_NOTHING_TO_DO;
}

bool drbd_have_local_disk(struct drbd_resource *resource)
{
	struct drbd_device *device;
	int vnr;

	rcu_read_lock();
	idr_for_each_entry(&resource->devices, device, vnr) {
		if (device->disk_state[NOW] > D_DISKLESS) {
			rcu_read_unlock();
			return true;
		}
	}
	rcu_read_unlock();
	return false;
}

static enum drbd_state_rv
far_away_change(struct drbd_connection *connection, union drbd_state mask,
		union drbd_state val, struct twopc_reply *reply,
		enum chg_state_flags flags)
{
	struct drbd_resource *resource = connection->resource;
	int vnr = resource->twopc_reply.vnr;

	if (mask.i == 0 && val.i == 0 &&
	    resource->role[NOW] == R_PRIMARY && vnr == -1) {
		/* A node far away test if there are primaries. I am the guy he
		   is concerned about... He learned about me in the CS_PREPARE phase.
		   Since he is committing it I know that he is outdated now... */
		struct drbd_connection *affected_connection;
		int initiator_node_id = resource->twopc_reply.initiator_node_id;

		affected_connection = drbd_get_connection_by_node_id(resource, initiator_node_id);
		if (affected_connection) {
			unsigned long irq_flags;
			enum drbd_state_rv rv;

			begin_state_change(resource, &irq_flags, flags);
			__downgrade_peer_disk_states(affected_connection, D_OUTDATED);
			rv = end_state_change(resource, &irq_flags);
			kref_put(&affected_connection->kref, drbd_destroy_connection);
			return rv;
		}
	}
	if (flags & CS_PREPARE && mask.role == role_MASK && val.role == R_PRIMARY &&
	    resource->role[NOW] == R_PRIMARY) {
		struct net_conf *nc;
		bool two_primaries_allowed = false;

		rcu_read_lock();
		nc = rcu_dereference(connection->transport.net_conf);
		if (nc)
			two_primaries_allowed = nc->two_primaries;
		rcu_read_unlock();
		if (!two_primaries_allowed)
			return SS_TWO_PRIMARIES;

		/* A node further away wants to become primary. In case I am
		   primary allow it only when I am diskless. See
		   also check_primaries_distances() in drbd_state.c */
		if (drbd_have_local_disk(resource))
			return SS_WEAKLY_CONNECTED;
	}
	return outdate_if_weak(resource, reply, flags);
}

enum csc_rv {
	CSC_CLEAR,
	CSC_REJECT,
	CSC_ABORT_LOCAL,
	CSC_QUEUE,
	CSC_TID_MISS,
	CSC_MATCH,
};

static enum csc_rv
check_concurrent_transactions(struct drbd_resource *resource, struct twopc_reply *new_r)
{
	struct twopc_reply *ongoing = &resource->twopc_reply;

	if (!resource->remote_state_change)
		return CSC_CLEAR;

	if (new_r->initiator_node_id < ongoing->initiator_node_id) {
		if (ongoing->initiator_node_id == resource->res_opts.node_id)
			return CSC_ABORT_LOCAL;
		else
			return CSC_QUEUE;
	} else if (new_r->initiator_node_id > ongoing->initiator_node_id) {
		return CSC_REJECT;
	}
	if (new_r->tid != ongoing->tid)
		return CSC_TID_MISS;

	return CSC_MATCH;
}


enum alt_rv {
	ALT_LOCKED,
	ALT_MATCH,
	ALT_TIMEOUT,
};

static enum alt_rv when_done_lock(struct drbd_resource *resource, unsigned int for_tid)
{
	write_lock_irq(&resource->state_rwlock);
	if (!resource->remote_state_change)
		return ALT_LOCKED;
	write_unlock_irq(&resource->state_rwlock);
	if (resource->twopc_reply.tid == for_tid)
		return ALT_MATCH;

	return ALT_TIMEOUT;
}
static enum alt_rv abort_local_transaction(struct drbd_resource *resource, unsigned int for_tid)
{
	long t = twopc_timeout(resource) / 8;
	enum alt_rv rv;

	set_bit(TWOPC_ABORT_LOCAL, &resource->flags);
	write_unlock_irq(&resource->state_rwlock);
	wake_up(&resource->state_wait);
	wait_event_timeout(resource->twopc_wait,
			   (rv = when_done_lock(resource, for_tid)) != ALT_TIMEOUT, t);
	clear_bit(TWOPC_ABORT_LOCAL, &resource->flags);
	return rv;
}

static void arm_queue_twopc_timer(struct drbd_resource *resource)
{
	struct queued_twopc *q;
	q = list_first_entry_or_null(&resource->queued_twopc, struct queued_twopc, w.list);

	if (q) {
		unsigned long t = twopc_timeout(resource) / 4;
		mod_timer(&resource->queued_twopc_timer, q->start_jif + t);
	} else {
		del_timer(&resource->queued_twopc_timer);
	}
}

static int queue_twopc(struct drbd_connection *connection, struct twopc_reply *twopc, struct packet_info *pi)
{
	struct drbd_resource *resource = connection->resource;
	struct queued_twopc *q;
	bool was_empty, already_queued = false;

	spin_lock_irq(&resource->queued_twopc_lock);
	list_for_each_entry(q, &resource->queued_twopc, w.list) {
		if (q->reply.tid == twopc->tid &&
		    q->reply.initiator_node_id == twopc->initiator_node_id &&
		    q->connection == connection)
			already_queued = true;
	}
	spin_unlock_irq(&resource->queued_twopc_lock);

	if (already_queued)
		return 0;

	q = kmalloc(sizeof(*q), GFP_NOIO);
	if (!q)
		return -ENOMEM;

	q->reply = *twopc;
	q->packet_data = *(struct p_twopc_request *)pi->data;
	q->packet_info = *pi;
	q->packet_info.data = &q->packet_data;
	kref_get(&connection->kref);
	kref_debug_get(&connection->kref_debug, 16);
	q->connection = connection;
	q->start_jif = jiffies;

	spin_lock_irq(&resource->queued_twopc_lock);
	was_empty = list_empty(&resource->queued_twopc);
	list_add_tail(&q->w.list, &resource->queued_twopc);
	if (was_empty)
		arm_queue_twopc_timer(resource);
	spin_unlock_irq(&resource->queued_twopc_lock);

	return 0;
}

static int queued_twopc_work(struct drbd_work *w, int cancel)
{
	struct queued_twopc *q = container_of(w, struct queued_twopc, w), *q2, *tmp;
	struct drbd_connection *connection = q->connection;
	struct drbd_resource *resource = connection->resource;
	unsigned long t = twopc_timeout(resource) / 4;
	LIST_HEAD(work_list);

	/* Look for more for the same TID... */
	spin_lock_irq(&resource->queued_twopc_lock);
	list_for_each_entry_safe(q2, tmp, &resource->queued_twopc, w.list) {
		if (q2->reply.tid == q->reply.tid &&
		    q2->reply.initiator_node_id == q->reply.initiator_node_id)
			list_move_tail(&q2->w.list, &work_list);
	}
	spin_unlock_irq(&resource->queued_twopc_lock);

	while (true) {
		if (jiffies - q->start_jif >= t || cancel) {
			if (!cancel)
				drbd_info(connection, "Rejecting concurrent "
					  "remote state change %u because of "
					  "state change %u takes too long\n",
					  q->reply.tid,
					  resource->twopc_reply.tid);
			drbd_send_twopc_reply(connection, P_TWOPC_RETRY, &q->reply);
		} else {
			process_twopc(connection, &q->reply, &q->packet_info, q->start_jif);
		}

		kref_debug_put(&connection->kref_debug, 16);
		kref_put(&connection->kref, drbd_destroy_connection);
		kfree(q);

		q = list_first_entry_or_null(&work_list, struct queued_twopc, w.list);
		if (q) {
			list_del(&q->w.list);
			connection = q->connection;
		} else
			break;
	}

	return 0;
}

void queued_twopc_timer_fn(struct timer_list *t)
{
	struct drbd_resource *resource = from_timer(resource, t, queued_twopc_timer);
	struct queued_twopc *q;
	unsigned long irq_flags;
	unsigned long time = twopc_timeout(resource) / 4;

	spin_lock_irqsave(&resource->queued_twopc_lock, irq_flags);
	q = list_first_entry_or_null(&resource->queued_twopc, struct queued_twopc, w.list);
	if (q) {
		if (jiffies - q->start_jif >= time) {
			resource->starting_queued_twopc = q;
			list_del(&q->w.list);
		}
	}
	spin_unlock_irqrestore(&resource->queued_twopc_lock, irq_flags);

	if (q) {
		q->w.cb = &queued_twopc_work;
		drbd_queue_work(&resource->work , &q->w);
	}
}

void queue_queued_twopc(struct drbd_resource *resource)
{
	struct queued_twopc *q;
	unsigned long irq_flags;

	spin_lock_irqsave(&resource->queued_twopc_lock, irq_flags);
	q = list_first_entry_or_null(&resource->queued_twopc, struct queued_twopc, w.list);
	if (q) {
		resource->starting_queued_twopc = q;
		list_del(&q->w.list);
		arm_queue_twopc_timer(resource);
	}
	spin_unlock_irqrestore(&resource->queued_twopc_lock, irq_flags);

	if (!q)
		return;

	q->w.cb = &queued_twopc_work;
	drbd_queue_work(&resource->work , &q->w);
}

static int abort_starting_twopc(struct drbd_resource *resource, struct twopc_reply *twopc)
{
	struct queued_twopc *q = resource->starting_queued_twopc;

	if (q && q->reply.tid == twopc->tid) {
		q->reply.is_aborted = 1;
		return 0;
	}

	return -ENOENT;
}

static int abort_queued_twopc(struct drbd_resource *resource, struct twopc_reply *twopc)
{
	struct queued_twopc *q;
	unsigned long irq_flags;

	spin_lock_irqsave(&resource->queued_twopc_lock, irq_flags);
	list_for_each_entry(q, &resource->queued_twopc, w.list) {
		if (q->reply.tid == twopc->tid) {
			list_del(&q->w.list);
			goto found;
		}
	}
	q = NULL;
found:
	spin_unlock_irqrestore(&resource->queued_twopc_lock, irq_flags);

	if (q) {
		kref_put(&q->connection->kref, drbd_destroy_connection);
		kfree(q);
		return 0;
	}

	return -ENOENT;
}

static int receive_twopc(struct drbd_connection *connection, struct packet_info *pi)
{
	struct drbd_resource *resource = connection->resource;
	struct p_twopc_request *p = pi->data;
	struct twopc_reply reply = {0};
	int rv;

	reply.vnr = pi->vnr;
	reply.tid = be32_to_cpu(p->tid);
	reply.initiator_node_id = be32_to_cpu(p->initiator_node_id);
	reply.target_node_id = be32_to_cpu(p->target_node_id);
	reply.reachable_nodes = directly_connected_nodes(resource, NOW) |
				NODE_MASK(resource->res_opts.node_id);

	if (pi->cmd == P_TWOPC_PREPARE &&
			reply.initiator_node_id == connection->peer_node_id &&
			reply.target_node_id == resource->res_opts.node_id) {
		/* Clear the relevant flags at the start of a connection
		 * attempt from this peer. They must be cleared before we
		 * receive any more packets, because the state packets follow
		 * after this one even when this two-phase commit is queued. If
		 * the two-phase commit is not a connection attempt, clearing
		 * the flags is harmless. The peer will never initiate a
		 * concurrent two-phase commit while a connection attempt is
		 * ongoing. */
		clear_bit(CONN_HANDSHAKE_DISCONNECT, &connection->flags);
		clear_bit(CONN_HANDSHAKE_RETRY, &connection->flags);
		clear_bit(CONN_HANDSHAKE_READY, &connection->flags);
	}

	rv = process_twopc(connection, &reply, pi, jiffies);

	return rv;
}

static void nested_twopc_abort(struct drbd_resource *resource, int vnr, enum drbd_packet cmd,
			       struct p_twopc_request *request)
{
	struct drbd_connection *connection;
	u64 nodes_to_reach, reach_immediately, im;

	read_lock_irq(&resource->state_rwlock);
	nodes_to_reach = be64_to_cpu(request->nodes_to_reach);
	reach_immediately = directly_connected_nodes(resource, NOW) & nodes_to_reach;
	nodes_to_reach &= ~(reach_immediately | NODE_MASK(resource->res_opts.node_id));
	request->nodes_to_reach = cpu_to_be64(nodes_to_reach);
	read_unlock_irq(&resource->state_rwlock);

	for_each_connection_ref(connection, im, resource) {
		u64 mask = NODE_MASK(connection->peer_node_id);
		if (reach_immediately & mask)
			conn_send_twopc_request(connection, vnr, cmd, request);
	}
}

static bool is_prepare(enum drbd_packet cmd)
{
	return cmd == P_TWOPC_PREP_RSZ || cmd == P_TWOPC_PREPARE;
}


enum determine_dev_size
drbd_commit_size_change(struct drbd_device *device, struct resize_parms *rs, u64 nodes_to_reach)
{
	struct twopc_resize *tr = &device->resource->twopc_resize;
	enum determine_dev_size dd;
	uint64_t my_usize;

	if (!get_ldev(device)) {
		drbd_set_my_capacity(device, tr->new_size);
		return DS_UNCHANGED; /* Not entirely true, but we are diskless... */
	}

	rcu_read_lock();
	my_usize = rcu_dereference(device->ldev->disk_conf)->disk_size;
	rcu_read_unlock();

	if (my_usize != tr->user_size) {
		struct disk_conf *old_disk_conf, *new_disk_conf;

		new_disk_conf = kzalloc(sizeof(struct disk_conf), GFP_KERNEL);
		if (!new_disk_conf) {
			drbd_err(device, "Allocation of new disk_conf failed\n");
			device->ldev->disk_conf->disk_size = tr->user_size;
			goto cont;
		}

		old_disk_conf = device->ldev->disk_conf;
		*new_disk_conf = *old_disk_conf;
		new_disk_conf->disk_size = tr->user_size;

		rcu_assign_pointer(device->ldev->disk_conf, new_disk_conf);
		synchronize_rcu();
		kfree(old_disk_conf);

		drbd_info(device, "New u_size %llu sectors\n",
			  (unsigned long long)tr->user_size);
	}
cont:
	dd = drbd_determine_dev_size(device, tr->new_size, tr->dds_flags | DDSF_2PC, rs);

	if (dd > DS_UNCHANGED) { /* DS_SHRUNK, DS_GREW, DS_GREW_FROM_ZERO */
		struct drbd_peer_device *peer_device;
		u64 im;

		for_each_peer_device_ref(peer_device, im, device) {
			if (peer_device->repl_state[NOW] != L_ESTABLISHED ||
			    peer_device->disk_state[NOW] < D_INCONSISTENT)
				continue;

			/* update cached sizes, relevant for the next handshake
			 * of a currently unconnected peer. */
			peer_device->c_size = tr->new_size;
			peer_device->u_size = tr->user_size;
			if (dd >= DS_GREW) {
				if (tr->new_size > peer_device->d_size)
					peer_device->d_size = tr->new_size;

				if (tr->new_size > peer_device->max_size)
					peer_device->max_size = tr->new_size;
			} else if (dd == DS_SHRUNK) {
				if (tr->new_size < peer_device->d_size)
					peer_device->d_size = tr->new_size;

				if (tr->new_size < peer_device->max_size)
					peer_device->max_size = tr->new_size;
			}
		}
	}

	if (dd == DS_GREW && !(tr->dds_flags & DDSF_NO_RESYNC)) {
		struct drbd_resource *resource = device->resource;
		const int my_node_id = resource->res_opts.node_id;
		struct drbd_peer_device *peer_device;
		u64 im;

		for_each_peer_device_ref(peer_device, im, device) {
			if (peer_device->repl_state[NOW] != L_ESTABLISHED ||
			    peer_device->disk_state[NOW] < D_INCONSISTENT)
				continue;

			if (tr->diskful_primary_nodes) {
				if (tr->diskful_primary_nodes & NODE_MASK(my_node_id)) {
					enum drbd_repl_state resync;
					if (peer_device->connection->peer_role[NOW] == R_SECONDARY) {
						resync = L_SYNC_SOURCE;
					} else /* peer == R_PRIMARY */ {
						resync = peer_device->node_id < my_node_id ?
							L_SYNC_TARGET : L_SYNC_SOURCE;
					}
					drbd_start_resync(peer_device, resync);
				} else {
					if (peer_device->connection->peer_role[NOW] == R_PRIMARY)
						drbd_start_resync(peer_device, L_SYNC_TARGET);
					/* else  no resync */
				}
			} else {
				if (resource->twopc_parent_nodes & NODE_MASK(peer_device->node_id))
					drbd_start_resync(peer_device, L_SYNC_TARGET);
				else if (nodes_to_reach & NODE_MASK(peer_device->node_id))
					drbd_start_resync(peer_device, L_SYNC_SOURCE);
				/* else  no resync */
			}
		}
	}

	put_ldev(device);
	return dd;
}

enum drbd_state_rv drbd_support_2pc_resize(struct drbd_resource *resource)
{
	struct drbd_connection *connection;
	enum drbd_state_rv rv = SS_SUCCESS;

	rcu_read_lock();
	for_each_connection_rcu(connection, resource) {
		if (connection->cstate[NOW] == C_CONNECTED &&
		    connection->agreed_pro_version < 112) {
			rv = SS_NOT_SUPPORTED;
			break;
		}
	}
	rcu_read_unlock();

	return rv;
}

static int process_twopc(struct drbd_connection *connection,
			 struct twopc_reply *reply,
			 struct packet_info *pi,
			 unsigned long receive_jif)
{
	struct drbd_connection *affected_connection = connection;
	struct drbd_resource *resource = connection->resource;
	struct drbd_peer_device *peer_device = NULL;
	struct p_twopc_request *p = pi->data;
	union drbd_state mask = {}, val = {};
	enum chg_state_flags flags = CS_VERBOSE | CS_LOCAL_ONLY;
	enum drbd_state_rv rv = SS_SUCCESS;
	enum csc_rv csc_rv;

	/* Check for concurrent transactions and duplicate packets. */
	write_lock_irq(&resource->state_rwlock);

	csc_rv = check_concurrent_transactions(resource, reply);

	if (csc_rv == CSC_CLEAR && pi->cmd != P_TWOPC_ABORT) {
		if (!is_prepare(pi->cmd)) {
			/* We have committed or aborted this transaction already. */
			write_unlock_irq(&resource->state_rwlock);
			drbd_debug(connection, "Ignoring %s packet %u\n",
				   drbd_packet_name(pi->cmd),
				   reply->tid);
			return 0;
		}
		if (reply->is_aborted) {
			write_unlock_irq(&resource->state_rwlock);
			return 0;
		}
		resource->starting_queued_twopc = NULL;
		resource->remote_state_change = true;
		resource->twopc_type = pi->cmd == P_TWOPC_PREPARE ? TWOPC_STATE_CHANGE : TWOPC_RESIZE;
		resource->twopc_prepare_reply_cmd = 0;
		resource->twopc_parent_nodes = NODE_MASK(connection->peer_node_id);
		clear_bit(TWOPC_EXECUTED, &resource->flags);
	} else if (csc_rv == CSC_MATCH && !is_prepare(pi->cmd)) {
		flags |= CS_PREPARED;

		if (test_and_set_bit(TWOPC_EXECUTED, &resource->flags)) {
			write_unlock_irq(&resource->state_rwlock);
			drbd_info(connection, "Ignoring redundant %s packet %u.\n",
				  drbd_packet_name(pi->cmd),
				  reply->tid);
			return 0;
		}
	} else if (csc_rv == CSC_ABORT_LOCAL && is_prepare(pi->cmd)) {
		enum alt_rv alt_rv;

		drbd_info(connection, "Aborting local state change %u to yield to remote "
			  "state change %u.\n",
			  resource->twopc_reply.tid,
			  reply->tid);
		alt_rv = abort_local_transaction(resource, reply->tid);
		if (alt_rv == ALT_MATCH) {
			/* abort_local_transaction() comes back unlocked in this case... */
			goto match;
		} else if (alt_rv == ALT_TIMEOUT) {
			/* abort_local_transaction() comes back unlocked in this case... */
			drbd_info(connection, "Aborting local state change %u "
				  "failed. Rejecting remote state change %u.\n",
				  resource->twopc_reply.tid,
				  reply->tid);
			drbd_send_twopc_reply(connection, P_TWOPC_RETRY, reply);
			return 0;
		}
		/* abort_local_transaction() returned with the state_rwlock write lock */
		if (reply->is_aborted) {
			write_unlock_irq(&resource->state_rwlock);
			return 0;
		}
		resource->starting_queued_twopc = NULL;
		resource->remote_state_change = true;
		resource->twopc_type = pi->cmd == P_TWOPC_PREPARE ? TWOPC_STATE_CHANGE : TWOPC_RESIZE;
		resource->twopc_parent_nodes = NODE_MASK(connection->peer_node_id);
		resource->twopc_prepare_reply_cmd = 0;
		clear_bit(TWOPC_EXECUTED, &resource->flags);
	} else if (pi->cmd == P_TWOPC_ABORT) {
		/* crc_rc != CRC_MATCH */
		int err;

		err = abort_starting_twopc(resource, reply);
		write_unlock_irq(&resource->state_rwlock);
		if (err) {
			err = abort_queued_twopc(resource, reply);
			if (err)
				drbd_info(connection, "Ignoring %s packet %u.\n",
					  drbd_packet_name(pi->cmd),
					  reply->tid);
		}

		nested_twopc_abort(resource, pi->vnr, pi->cmd, p);
		return 0;
	} else {
		write_unlock_irq(&resource->state_rwlock);

		if (csc_rv == CSC_REJECT) {
		reject:
			drbd_info(connection, "Rejecting concurrent "
				  "remote state change %u because of "
				  "state change %u\n",
				  reply->tid,
				  resource->twopc_reply.tid);
			drbd_send_twopc_reply(connection, P_TWOPC_RETRY, reply);
			return 0;
		}

		if (is_prepare(pi->cmd)) {
			if (csc_rv == CSC_QUEUE) {
				int err = queue_twopc(connection, reply, pi);
				if (err)
					goto reject;
			} else if (csc_rv == CSC_TID_MISS) {
				goto reject;
			} else if (csc_rv == CSC_MATCH) {
				/* We have prepared this transaction already. */
				enum drbd_packet reply_cmd;

			match:
				write_lock_irq(&resource->state_rwlock);
				resource->twopc_parent_nodes |= NODE_MASK(connection->peer_node_id);
				reply_cmd = resource->twopc_prepare_reply_cmd;
				if (!reply_cmd) {
					kref_get(&connection->kref);
					kref_debug_get(&connection->kref_debug, 9);
					list_add(&connection->twopc_parent_list,
						 &resource->twopc_parents);
				}
				write_unlock_irq(&resource->state_rwlock);

				if (reply_cmd) {
					drbd_send_twopc_reply(connection, reply_cmd,
							      &resource->twopc_reply);
				} else {
					/* if a node sends us a prepare, that means he has
					   prepared this himsilf successfully. */
					set_bit(TWOPC_YES, &connection->flags);

					if (cluster_wide_reply_ready(resource)) {
						if (resource->twopc_work.cb == NULL) {
							resource->twopc_work.cb = nested_twopc_work;
							drbd_queue_work(&resource->work, &resource->twopc_work);
						}
					}
				}
			}
		} else {
			drbd_info(connection, "Ignoring %s packet %u "
				  "current processing state change %u\n",
				  drbd_packet_name(pi->cmd),
				  reply->tid,
				  resource->twopc_reply.tid);
		}
		return 0;
	}

	if (reply->initiator_node_id != connection->peer_node_id) {
		/*
		 * This is an indirect request.  Unless we are directly
		 * connected to the initiator as well as indirectly, we don't
		 * have connection or peer device objects for this peer.
		 */
		affected_connection = drbd_connection_by_node_id(resource, reply->initiator_node_id);
	}

	if (reply->target_node_id != -1 &&
	    reply->target_node_id != resource->res_opts.node_id) {
		affected_connection = NULL;
	}

	if (resource->twopc_type == TWOPC_STATE_CHANGE) {
		mask.i = be32_to_cpu(p->mask);
		val.i = be32_to_cpu(p->val);
	}

	if (affected_connection && affected_connection->cstate[NOW] < C_CONNECTED &&
	    mask.conn == 0)
		affected_connection = NULL;

	if (pi->vnr != -1 && affected_connection) {
		peer_device = conn_peer_device(affected_connection, pi->vnr);
		/* If we do not know the peer_device, then we are fine with
		   whatever is going on in the cluster. E.g. detach and del-minor
		   one each node, one after the other */

		affected_connection = NULL; /* It is intended for a peer_device! */
	}

	if (mask.conn == conn_MASK) {
		u64 m = NODE_MASK(reply->initiator_node_id);

		if (val.conn == C_CONNECTED) {
			reply->reachable_nodes |= m;
			if (affected_connection)
				reply->is_connect = 1;
		}
		if (val.conn == C_DISCONNECTING) {
			reply->reachable_nodes &= ~m;
			reply->is_disconnect = 1;
		}
	}

	if (pi->cmd == P_TWOPC_PREPARE) {
		reply->primary_nodes = be64_to_cpu(p->primary_nodes);
		if (resource->role[NOW] == R_PRIMARY) {
			reply->primary_nodes |= NODE_MASK(resource->res_opts.node_id);
			reply->weak_nodes = ~reply->reachable_nodes;
		}
	}
	if (pi->cmd == P_TWOPC_PREP_RSZ) {
		struct drbd_device *device;

		device = (peer_device ?: conn_peer_device(connection, pi->vnr))->device;
		if (get_ldev(device)) {
			if (resource->role[NOW] == R_PRIMARY)
				reply->diskful_primary_nodes = NODE_MASK(resource->res_opts.node_id);
			reply->max_possible_size = drbd_local_max_size(device);
			put_ldev(device);
		} else {
			reply->max_possible_size = DRBD_MAX_SECTORS;
			reply->diskful_primary_nodes = 0;
		}
		resource->twopc_resize.dds_flags = be16_to_cpu(p->dds_flags);
		resource->twopc_resize.user_size = be64_to_cpu(p->user_size);
	}

	resource->twopc_reply = *reply;
	write_unlock_irq(&resource->state_rwlock);

	switch(pi->cmd) {
	case P_TWOPC_PREPARE:
		drbd_info(connection, "Preparing remote state change %u\n", reply->tid);
		flags |= CS_PREPARE;
		break;
	case P_TWOPC_PREP_RSZ:
		drbd_info(connection, "Preparing remote state change %u "
			  "(local_max_size = %llu KiB)\n",
			  reply->tid, (unsigned long long)reply->max_possible_size >> 1);
		flags |= CS_PREPARE;
		break;
	case P_TWOPC_ABORT:
		drbd_info(connection, "Aborting remote state change %u\n",
			  reply->tid);
		flags |= CS_ABORT;
		break;
	case P_TWOPC_COMMIT:
		drbd_info(connection, "Committing remote state change %u (primary_nodes=%llX)\n",
			  reply->tid, be64_to_cpu(p->primary_nodes));
		break;
	default:
		BUG();
	}

	switch (resource->twopc_type) {
	case TWOPC_STATE_CHANGE:
		if (flags & CS_PREPARED)
			reply->primary_nodes = be64_to_cpu(p->primary_nodes);

		if (peer_device)
			rv = change_peer_device_state(peer_device, mask, val, flags);
		else if (affected_connection)
			rv = change_connection_state(affected_connection,
						     mask, val, reply, flags | CS_IGN_OUTD_FAIL);
		else
			rv = far_away_change(connection, mask, val, reply, flags);
		break;
	case TWOPC_RESIZE:
		if (flags & CS_PREPARE)
			rv = drbd_support_2pc_resize(resource);
		break;
	}

	if (flags & CS_PREPARE) {
		write_lock_irq(&resource->state_rwlock);
		kref_get(&connection->kref);
		kref_debug_get(&connection->kref_debug, 9);
		list_add(&connection->twopc_parent_list, &resource->twopc_parents);
		mod_timer(&resource->twopc_timer, receive_jif + twopc_timeout(resource));
		write_unlock_irq(&resource->state_rwlock);

		/* Retry replies can be sent immediately. Otherwise use the
		 * nested twopc path. This waits for the state handshake to
		 * complete in the case of a twopc for transitioning to
		 * C_CONNECTED. */
		if (rv == SS_IN_TRANSIENT_STATE) {
			resource->twopc_prepare_reply_cmd = P_TWOPC_RETRY;
			drbd_send_twopc_reply(connection, P_TWOPC_RETRY, reply);
		} else {
			resource->twopc_reply.state_change_failed = rv < SS_SUCCESS;
			nested_twopc_request(resource, pi->vnr, pi->cmd, p);
		}
	} else {
		if (flags & CS_PREPARED) {
			if (rv < SS_SUCCESS)
				drbd_err(resource, "FATAL: Local commit of prepared %u failed! \n",
					 reply->tid);

			del_timer(&resource->twopc_timer);
		}

		nested_twopc_request(resource, pi->vnr, pi->cmd, p);

		if (resource->twopc_type == TWOPC_RESIZE && flags & CS_PREPARED && !(flags & CS_ABORT)) {
			struct twopc_resize *tr = &resource->twopc_resize;
			struct drbd_device *device;

			tr->diskful_primary_nodes = be64_to_cpu(p->diskful_primary_nodes);
			tr->new_size = be64_to_cpu(p->exposed_size);
			device = (peer_device ?: conn_peer_device(connection, pi->vnr))->device;

			drbd_commit_size_change(device, NULL, be64_to_cpu(p->nodes_to_reach));
			rv = SS_SUCCESS;
		}

		clear_remote_state_change(resource);

		if (peer_device && rv >= SS_SUCCESS && !(flags & CS_ABORT))
			drbd_md_sync_if_dirty(peer_device->device);

		if (connection->agreed_pro_version < 117 &&
		    rv >= SS_SUCCESS && !(flags & CS_ABORT) &&
		    affected_connection &&
		    mask.conn == conn_MASK && val.conn == C_CONNECTED)
			conn_connect2(connection);
	}

	return 0;
}

void drbd_try_to_get_resynced(struct drbd_device *device)
{
	int best_resync_peer_preference = 0;
	struct drbd_peer_device *best_peer_device = NULL;
	struct drbd_peer_device *peer_device;
	enum sync_strategy best_strategy = UNDETERMINED;

	if (!get_ldev(device))
		return;

	rcu_read_lock();
	for_each_peer_device_rcu(peer_device, device) {
		enum sync_strategy strategy;
		enum sync_rule rule;
		int peer_node_id;
		if (peer_device->disk_state[NOW] == D_UP_TO_DATE) {
			strategy = drbd_uuid_compare(peer_device, &rule, &peer_node_id);
			drbd_info(peer_device, "strategy = %s\n", strategy_descriptor(strategy).name);
			if (strategy_descriptor(strategy).resync_peer_preference > best_resync_peer_preference) {
				best_resync_peer_preference = strategy_descriptor(strategy).resync_peer_preference;
				best_peer_device = peer_device;
				best_strategy = strategy;
			}
		}
	}
	rcu_read_unlock();
	peer_device = best_peer_device;

	if (best_strategy == NO_SYNC) {
		change_disk_state(device, D_UP_TO_DATE, CS_VERBOSE, NULL);
	} else if (peer_device) {
		drbd_resync(peer_device, DISKLESS_PRIMARY);
		drbd_send_uuids(peer_device, UUID_FLAG_RESYNC | UUID_FLAG_DISKLESS_PRIMARY, 0);
	}
	put_ldev(device);
}

static void finish_nested_twopc(struct drbd_connection *connection)
{
	struct drbd_resource *resource = connection->resource;
	struct drbd_peer_device *peer_device;
	int vnr = 0;

	idr_for_each_entry(&connection->peer_devices, peer_device, vnr) {
		if (!test_bit(INITIAL_STATE_RECEIVED, &peer_device->flags))
			return;
	}

	set_bit(CONN_HANDSHAKE_READY, &connection->flags);

	wake_up(&resource->state_wait);

	if (!resource->remote_state_change)
		return;

	if (resource->twopc_parent_nodes == 0) /* we are the initiator, no nesting here */
		return;

	if (cluster_wide_reply_ready(resource) && resource->twopc_work.cb == NULL) {
		resource->twopc_work.cb = nested_twopc_work;
		drbd_queue_work(&resource->work, &resource->twopc_work);
	}
}

static int receive_state(struct drbd_connection *connection, struct packet_info *pi)
{
	struct drbd_resource *resource = connection->resource;
	struct drbd_peer_device *peer_device = NULL;
	enum drbd_repl_state *repl_state;
	struct drbd_device *device = NULL;
	struct p_state *p = pi->data;
	union drbd_state old_peer_state, peer_state;
	enum drbd_disk_state peer_disk_state, new_disk_state = D_MASK;
	enum drbd_repl_state new_repl_state;
	bool peer_was_resync_target;
	enum chg_state_flags begin_state_chg_flags = CS_VERBOSE;
	int rv;

	if (pi->vnr != -1) {
		peer_device = conn_peer_device(connection, pi->vnr);
		if (!peer_device)
			return config_unknown_volume(connection, pi);
		device = peer_device->device;
	}

	peer_state.i = be32_to_cpu(p->state);

	if (pi->vnr == -1) {
		if (peer_state.role == R_SECONDARY) {
			unsigned long irq_flags;

			begin_state_change(resource, &irq_flags, CS_HARD | CS_VERBOSE);
			__change_peer_role(connection, R_SECONDARY);
			rv = end_state_change(resource, &irq_flags);
			if (rv < SS_SUCCESS)
				goto fail;
		}
		return 0;
        }

	peer_disk_state = peer_state.disk;

	if (peer_disk_state > D_DISKLESS && !want_bitmap(peer_device)) {
		drbd_warn(peer_device, "The peer is configured to be diskless but presents %s\n",
			  drbd_disk_str(peer_disk_state));
		goto fail;
	}

	if (peer_state.disk == D_NEGOTIATING) {
		peer_disk_state = peer_device->uuid_flags & UUID_FLAG_INCONSISTENT ?
			D_INCONSISTENT : D_CONSISTENT;
		drbd_info(peer_device, "real peer disk state = %s\n", drbd_disk_str(peer_disk_state));
	}

	read_lock_irq(&resource->state_rwlock);
	old_peer_state = drbd_get_peer_device_state(peer_device, NOW);
	read_unlock_irq(&resource->state_rwlock);
 retry:
	new_repl_state = max_t(enum drbd_repl_state, old_peer_state.conn, L_OFF);

	/* If some other part of the code (ack_receiver thread, timeout)
	 * already decided to close the connection again,
	 * we must not "re-establish" it here. */
	if (old_peer_state.conn <= C_TEAR_DOWN)
		return -ECONNRESET;

	if (!test_bit(INITIAL_STATE_RECEIVED, &peer_device->flags) &&
	    peer_state.role == R_PRIMARY && peer_device->uuid_flags & UUID_FLAG_STABLE)
		check_resync_source(device, peer_device->uuid_node_mask);

	peer_was_resync_target =
		peer_device->last_repl_state == L_SYNC_TARGET ||
		peer_device->last_repl_state == L_PAUSED_SYNC_T;
	/* If this is the "end of sync" confirmation, usually the peer disk
	 * was D_INCONSISTENT or D_CONSISTENT. (Since the peer might be
	 * weak we do not know anything about its new disk state)
	 */
	if (peer_was_resync_target &&
	    (old_peer_state.pdsk == D_INCONSISTENT || old_peer_state.pdsk == D_CONSISTENT) &&
	    old_peer_state.conn > L_ESTABLISHED && old_peer_state.disk >= D_INCONSISTENT) {
		/* If we are (becoming) SyncSource, but peer is still in sync
		 * preparation, ignore its uptodate-ness to avoid flapping, it
		 * will change to inconsistent once the peer reaches active
		 * syncing states.
		 * It may have changed syncer-paused flags, however, so we
		 * cannot ignore this completely. */
		if (peer_state.conn > L_ESTABLISHED &&
		    peer_state.conn < L_SYNC_SOURCE)
			peer_disk_state = D_INCONSISTENT;

		/* if peer_state changes to connected at the same time,
		 * it explicitly notifies us that it finished resync.
		 * Maybe we should finish it up, too? */
		else if (peer_state.conn == L_ESTABLISHED) {
			bool finish_now = false;

			if (old_peer_state.conn == L_WF_BITMAP_S) {
				read_lock_irq(&resource->state_rwlock);
				if (peer_device->repl_state[NOW] == L_WF_BITMAP_S)
					peer_device->resync_finished_pdsk = peer_state.disk;
				else if (peer_device->repl_state[NOW] == L_SYNC_SOURCE)
					finish_now = true;
				read_unlock_irq(&resource->state_rwlock);
			}

			if (finish_now || old_peer_state.conn == L_SYNC_SOURCE ||
			    old_peer_state.conn == L_PAUSED_SYNC_S) {
				drbd_resync_finished(peer_device, peer_state.disk);
				peer_device->last_repl_state = peer_state.conn;
			}
			return 0;
		}
	}

	/* explicit verify finished notification, stop sector reached. */
	if (old_peer_state.conn == L_VERIFY_T && old_peer_state.disk == D_UP_TO_DATE &&
	    peer_state.conn == L_ESTABLISHED && peer_disk_state == D_UP_TO_DATE) {
		ov_out_of_sync_print(peer_device);
		drbd_resync_finished(peer_device, D_MASK);
		peer_device->last_repl_state = peer_state.conn;
		return 0;
	}

	/* Start resync after AHEAD/BEHIND */
	if (peer_state.conn == L_SYNC_SOURCE && old_peer_state.conn == L_BEHIND) {
		drbd_start_resync(peer_device, L_SYNC_TARGET);
		return 0;
	}

	/* peer says his disk is inconsistent, while we think it is uptodate,
	 * and this happens while the peer still thinks we have a sync going on,
	 * but we think we are already done with the sync.
	 * We ignore this to avoid flapping pdsk.
	 * This should not happen, if the peer is a recent version of drbd. */
	if (old_peer_state.pdsk == D_UP_TO_DATE && peer_disk_state == D_INCONSISTENT &&
	    old_peer_state.conn == L_ESTABLISHED && peer_state.conn > L_SYNC_SOURCE)
		peer_disk_state = D_UP_TO_DATE;

	if (new_repl_state == L_OFF)
		new_repl_state = L_ESTABLISHED;

	if (peer_state.conn == L_AHEAD)
		new_repl_state = L_BEHIND;

	if (peer_device->uuids_received &&
	    peer_state.disk >= D_NEGOTIATING &&
	    get_ldev_if_state(device, D_NEGOTIATING)) {
		bool consider_resync;

		/* clear CONN_DISCARD_MY_DATA so late, to not lose it if peer
		   gets aborted before we are able to do the resync handshake. */
		clear_bit(CONN_DISCARD_MY_DATA, &connection->flags);

		/* if we established a new connection */
		consider_resync = (old_peer_state.conn < L_ESTABLISHED);
		/* if we have both been inconsistent, and the peer has been
		 * forced to be UpToDate with --force */
		consider_resync |= test_bit(CONSIDER_RESYNC, &peer_device->flags);
		/* if we had been plain connected, and the admin requested to
		 * start a sync by "invalidate" or "invalidate-remote" */
		consider_resync |= (old_peer_state.conn == L_ESTABLISHED &&
				    (peer_state.conn == L_STARTING_SYNC_S ||
				     peer_state.conn == L_STARTING_SYNC_T));

		consider_resync |= peer_state.conn == L_WF_BITMAP_T &&
				   peer_device->flags & UUID_FLAG_CRASHED_PRIMARY;

		if (consider_resync) {
			new_repl_state = drbd_sync_handshake(peer_device, peer_state);
		} else if (old_peer_state.conn == L_ESTABLISHED &&
			   (peer_state.disk == D_NEGOTIATING ||
			    old_peer_state.disk == D_NEGOTIATING)) {
			new_repl_state = drbd_attach_handshake(peer_device, peer_disk_state);
			if (new_repl_state == L_ESTABLISHED && device->disk_state[NOW] == D_UP_TO_DATE)
				peer_disk_state = D_UP_TO_DATE;
		}

		put_ldev(device);
		if (new_repl_state == -1) { /* retry connect */
			if (connection->agreed_pro_version >= 118) {
				new_repl_state = L_OFF;
				set_bit(CONN_HANDSHAKE_RETRY, &connection->flags);
			} else {
				return -EIO; /* retry connect */
			}
		} else if (new_repl_state == -2) {
			new_repl_state = L_ESTABLISHED;
			if (device->disk_state[NOW] == D_NEGOTIATING) {
				new_repl_state = L_NEG_NO_RESULT;
			} else if (peer_state.disk == D_NEGOTIATING) {
				/* The peer will decide later and let us know... */
				peer_disk_state = D_NEGOTIATING;
			} else {
				if (test_and_clear_bit(CONN_DRY_RUN, &connection->flags))
					return -EIO;
				if (connection->agreed_pro_version >= 118) {
					new_repl_state = L_OFF;
					set_bit(CONN_HANDSHAKE_DISCONNECT, &connection->flags);
				} else {
					goto fail;
				}
			}
		}

		if (device->disk_state[NOW] == D_NEGOTIATING) {
			begin_state_chg_flags |= CS_FORCE_RECALC;
			peer_device->negotiation_result = new_repl_state;
		}
	}
	/* This is after the point where we did UUID comparison and joined with the
	   diskless case again. Releasing uuid_sem here */
	if (test_and_clear_bit(HOLDING_UUID_READ_LOCK, &peer_device->flags)) {
		struct drbd_transport *transport = &connection->transport;
		up_read_non_owner(&device->uuid_sem);
		/* Last packet of handshake received, disarm receive timeout */
		transport->ops->set_rcvtimeo(transport, DATA_STREAM, MAX_SCHEDULE_TIMEOUT);
	}

	if (new_repl_state == L_ESTABLISHED && peer_disk_state == D_CONSISTENT &&
	    drbd_suspended(device) && peer_device->repl_state[NOW] < L_ESTABLISHED &&
	    test_and_clear_bit(NEW_CUR_UUID, &device->flags)) {
		unsigned long irq_flags;

		/* Do not allow RESEND for a rebooted peer. We can only allow this
		   for temporary network outages! */
		drbd_err(peer_device, "Aborting Connect, can not thaw IO with an only Consistent peer\n");
		tl_walk(connection, CONNECTION_LOST_WHILE_PENDING);
		drbd_uuid_new_current(device, false);
		begin_state_change(resource, &irq_flags, CS_HARD);
		__change_cstate(connection, C_PROTOCOL_ERROR);
		__change_io_susp_user(resource, false);
		end_state_change(resource, &irq_flags);
		return -EIO;
	}

	clear_bit(RS_SOURCE_MISSED_END, &peer_device->flags);
	clear_bit(RS_PEER_MISSED_END, &peer_device->flags);

	if (connection->cstate[NOW] == C_CONNECTING) {
		/* Since protocol 117 state comes before change on the cstate */
		peer_device->connect_state = (union drbd_state)
			{ { .disk = new_disk_state,
			    .conn = new_repl_state,
			    .peer = peer_state.role,
			    .pdsk = peer_disk_state,
			    .peer_isp = peer_state.aftr_isp | peer_state.user_isp } };

		set_bit(INITIAL_STATE_RECEIVED, &peer_device->flags);
		wake_up(&connection->ee_wait);

		finish_nested_twopc(connection);
		return 0;
	}
	set_bit(INITIAL_STATE_RECEIVED, &peer_device->flags);

	write_lock_irq(&resource->state_rwlock);
	begin_state_change_locked(resource, begin_state_chg_flags);
	if (old_peer_state.i != drbd_get_peer_device_state(peer_device, NOW).i) {
		old_peer_state = drbd_get_peer_device_state(peer_device, NOW);
		abort_state_change_locked(resource);
		write_unlock_irq(&resource->state_rwlock);
		goto retry;
	}
	clear_bit(CONSIDER_RESYNC, &peer_device->flags);
	if (new_disk_state != D_MASK)
		__change_disk_state(device, new_disk_state);
	if (device->disk_state[NOW] != D_NEGOTIATING)
		__change_repl_state(peer_device, new_repl_state);
	if (connection->peer_role[NOW] == R_UNKNOWN || peer_state.role == R_SECONDARY)
		__change_peer_role(connection, peer_state.role);
	if (peer_state.disk != D_NEGOTIATING)
		__change_peer_disk_state(peer_device, peer_disk_state);
	__change_resync_susp_peer(peer_device, peer_state.aftr_isp | peer_state.user_isp);
	repl_state = peer_device->repl_state;
	if (repl_state[OLD] < L_ESTABLISHED && repl_state[NEW] >= L_ESTABLISHED)
		resource->state_change_flags |= CS_HARD;

	rv = end_state_change_locked(resource);
	new_repl_state = peer_device->repl_state[NOW];
	set_bit(INITIAL_STATE_PROCESSED, &peer_device->flags); /* Only relevant for agreed_pro_version < 117 */
	write_unlock_irq(&resource->state_rwlock);

	if (rv < SS_SUCCESS)
		goto fail;

	if (old_peer_state.conn > L_OFF) {
		if (new_repl_state > L_ESTABLISHED && peer_state.conn <= L_ESTABLISHED &&
		    peer_state.disk != D_NEGOTIATING ) {
			/* we want resync, peer has not yet decided to sync... */
			/* Nowadays only used when forcing a node into primary role and
			   setting its disk to UpToDate with that */
			drbd_send_uuids(peer_device, 0, 0);
			drbd_send_current_state(peer_device);
		}
	}

	clear_bit(DISCARD_MY_DATA, &peer_device->flags); /* Only relevant for agreed_pro_version < 117 */

	drbd_md_sync(device); /* update connected indicator, effective_size, ... */

	peer_device->last_repl_state = peer_state.conn;
	return 0;
fail:
	change_cstate(connection, C_DISCONNECTING, CS_HARD);
	return -EIO;
}

static int receive_sync_uuid(struct drbd_connection *connection, struct packet_info *pi)
{
	struct drbd_peer_device *peer_device;
	struct drbd_device *device;
	struct p_uuid *p = pi->data;

	peer_device = conn_peer_device(connection, pi->vnr);
	if (!peer_device)
		return -EIO;
	device = peer_device->device;

	wait_event(device->misc_wait,
		   peer_device->repl_state[NOW] == L_WF_SYNC_UUID ||
		   peer_device->repl_state[NOW] == L_BEHIND ||
		   peer_device->repl_state[NOW] < L_ESTABLISHED ||
		   device->disk_state[NOW] < D_NEGOTIATING);

	/* D_ASSERT(device,  peer_device->repl_state[NOW] == L_WF_SYNC_UUID ); */

	/* Here the _drbd_uuid_ functions are right, current should
	   _not_ be rotated into the history */
	if (get_ldev_if_state(device, D_NEGOTIATING)) {
		_drbd_uuid_set_current(device, be64_to_cpu(p->uuid));
		_drbd_uuid_set_bitmap(peer_device, 0UL);

		drbd_print_uuids(peer_device, "updated sync uuid");
		drbd_start_resync(peer_device, L_SYNC_TARGET);

		put_ldev(device);
	} else
		drbd_err(device, "Ignoring SyncUUID packet!\n");

	return 0;
}

/*
 * receive_bitmap_plain
 *
 * Return 0 when done, 1 when another iteration is needed, and a negative error
 * code upon failure.
 */
static int
receive_bitmap_plain(struct drbd_peer_device *peer_device, unsigned int size,
		     struct bm_xfer_ctx *c)
{
	unsigned long *p;
	unsigned int data_size = DRBD_SOCKET_BUFFER_SIZE -
				 drbd_header_size(peer_device->connection);
	unsigned int num_words = min_t(size_t, data_size / sizeof(*p),
				       c->bm_words - c->word_offset);
	unsigned int want = num_words * sizeof(*p);
	int err;

	if (want != size) {
		drbd_err(peer_device, "%s:want (%u) != size (%u)\n", __func__, want, size);
		return -EIO;
	}
	if (want == 0)
		return 0;
	err = drbd_recv_all(peer_device->connection, (void **)&p, want);
	if (err)
		return err;

	drbd_bm_merge_lel(peer_device, c->word_offset, num_words, p);

	c->word_offset += num_words;
	c->bit_offset = c->word_offset * BITS_PER_LONG;
	if (c->bit_offset > c->bm_bits)
		c->bit_offset = c->bm_bits;

	return 1;
}

static enum drbd_bitmap_code dcbp_get_code(struct p_compressed_bm *p)
{
	return (enum drbd_bitmap_code)(p->encoding & 0x0f);
}

static int dcbp_get_start(struct p_compressed_bm *p)
{
	return (p->encoding & 0x80) != 0;
}

static int dcbp_get_pad_bits(struct p_compressed_bm *p)
{
	return (p->encoding >> 4) & 0x7;
}

/*
 * recv_bm_rle_bits
 *
 * Return 0 when done, 1 when another iteration is needed, and a negative error
 * code upon failure.
 */
static int
recv_bm_rle_bits(struct drbd_peer_device *peer_device,
		struct p_compressed_bm *p,
		 struct bm_xfer_ctx *c,
		 unsigned int len)
{
	struct bitstream bs;
	u64 look_ahead;
	u64 rl;
	u64 tmp;
	unsigned long s = c->bit_offset;
	unsigned long e;
	int toggle = dcbp_get_start(p);
	int have;
	int bits;

	bitstream_init(&bs, p->code, len, dcbp_get_pad_bits(p));

	bits = bitstream_get_bits(&bs, &look_ahead, 64);
	if (bits < 0)
		return -EIO;

	for (have = bits; have > 0; s += rl, toggle = !toggle) {
		bits = vli_decode_bits(&rl, look_ahead);
		if (bits <= 0)
			return -EIO;

		if (toggle) {
			e = s + rl -1;
			if (e >= c->bm_bits) {
				drbd_err(peer_device, "bitmap overflow (e:%lu) while decoding bm RLE packet\n", e);
				return -EIO;
			}
			drbd_bm_set_many_bits(peer_device, s, e);
		}

		if (have < bits) {
			drbd_err(peer_device, "bitmap decoding error: h:%d b:%d la:0x%08llx l:%u/%u\n",
				have, bits, look_ahead,
				(unsigned int)(bs.cur.b - p->code),
				(unsigned int)bs.buf_len);
			return -EIO;
		}
		/* if we consumed all 64 bits, assign 0; >> 64 is "undefined"; */
		if (likely(bits < 64))
			look_ahead >>= bits;
		else
			look_ahead = 0;
		have -= bits;

		bits = bitstream_get_bits(&bs, &tmp, 64 - have);
		if (bits < 0)
			return -EIO;
		look_ahead |= tmp << have;
		have += bits;
	}

	c->bit_offset = s;
	bm_xfer_ctx_bit_to_word_offset(c);

	return (s != c->bm_bits);
}

/*
 * decode_bitmap_c
 *
 * Return 0 when done, 1 when another iteration is needed, and a negative error
 * code upon failure.
 */
static int
decode_bitmap_c(struct drbd_peer_device *peer_device,
		struct p_compressed_bm *p,
		struct bm_xfer_ctx *c,
		unsigned int len)
{
	if (dcbp_get_code(p) == RLE_VLI_Bits)
		return recv_bm_rle_bits(peer_device, p, c, len - sizeof(*p));

	/* other variants had been implemented for evaluation,
	 * but have been dropped as this one turned out to be "best"
	 * during all our tests. */

	drbd_err(peer_device, "receive_bitmap_c: unknown encoding %u\n", p->encoding);
	change_cstate(peer_device->connection, C_PROTOCOL_ERROR, CS_HARD);
	return -EIO;
}

void INFO_bm_xfer_stats(struct drbd_peer_device *peer_device,
		const char *direction, struct bm_xfer_ctx *c)
{
	/* what would it take to transfer it "plaintext" */
	unsigned int header_size = drbd_header_size(peer_device->connection);
	unsigned int data_size = DRBD_SOCKET_BUFFER_SIZE - header_size;
	unsigned int plain =
		header_size * (DIV_ROUND_UP(c->bm_words, data_size) + 1) +
		c->bm_words * sizeof(unsigned long);
	unsigned int total = c->bytes[0] + c->bytes[1];
	unsigned int r;

	/* total can not be zero. but just in case: */
	if (total == 0)
		return;

	/* don't report if not compressed */
	if (total >= plain)
		return;

	/* total < plain. check for overflow, still */
	r = (total > UINT_MAX/1000) ? (total / (plain/1000))
		                    : (1000 * total / plain);

	if (r > 1000)
		r = 1000;

	r = 1000 - r;
	drbd_info(peer_device, "%s bitmap stats [Bytes(packets)]: plain %u(%u), RLE %u(%u), "
	     "total %u; compression: %u.%u%%\n",
			direction,
			c->bytes[1], c->packets[1],
			c->bytes[0], c->packets[0],
			total, r/10, r % 10);
}

static bool ready_for_bitmap(struct drbd_device *device)
{
	struct drbd_resource *resource = device->resource;
	bool ready = true;

	read_lock_irq(&resource->state_rwlock);
	if (device->disk_state[NOW] == D_NEGOTIATING)
		ready = false;
	if (test_bit(TWOPC_STATE_CHANGE_PENDING, &resource->flags))
		ready = false;
	read_unlock_irq(&resource->state_rwlock);

	return ready;
}

/* Since we are processing the bitfield from lower addresses to higher,
   it does not matter if the process it in 32 bit chunks or 64 bit
   chunks as long as it is little endian. (Understand it as byte stream,
   beginning with the lowest byte...) If we would use big endian
   we would need to process it from the highest address to the lowest,
   in order to be agnostic to the 32 vs 64 bits issue.

   returns 0 on failure, 1 if we successfully received it. */
static int receive_bitmap(struct drbd_connection *connection, struct packet_info *pi)
{
	struct drbd_peer_device *peer_device;
	enum drbd_repl_state repl_state;
	struct drbd_device *device;
	struct bm_xfer_ctx c;
	int err;

	peer_device = conn_peer_device(connection, pi->vnr);
	if (!peer_device)
		return -EIO;
	if (peer_device->bitmap_index == -1) {
		drbd_err(peer_device, "No bitmap allocated in receive_bitmap()!\n");
		return -EIO;
	}
	device = peer_device->device;

	/* Final repl_states become visible when the disk leaves NEGOTIATING state */
	wait_event_interruptible(device->resource->state_wait,
				 ready_for_bitmap(device));

	drbd_bm_slot_lock(peer_device, "receive bitmap", BM_LOCK_CLEAR | BM_LOCK_BULK);
	/* you are supposed to send additional out-of-sync information
	 * if you actually set bits during this phase */

	c = (struct bm_xfer_ctx) {
		.bm_bits = drbd_bm_bits(device),
		.bm_words = drbd_bm_words(device),
	};

	for(;;) {
		if (pi->cmd == P_BITMAP)
			err = receive_bitmap_plain(peer_device, pi->size, &c);
		else if (pi->cmd == P_COMPRESSED_BITMAP) {
			/* MAYBE: sanity check that we speak proto >= 90,
			 * and the feature is enabled! */
			struct p_compressed_bm *p;

			if (pi->size > DRBD_SOCKET_BUFFER_SIZE - drbd_header_size(connection)) {
				drbd_err(device, "ReportCBitmap packet too large\n");
				err = -EIO;
				goto out;
			}
			if (pi->size <= sizeof(*p)) {
				drbd_err(device, "ReportCBitmap packet too small (l:%u)\n", pi->size);
				err = -EIO;
				goto out;
			}
			err = drbd_recv_all(connection, (void **)&p, pi->size);
			if (err)
			       goto out;
			err = decode_bitmap_c(peer_device, p, &c, pi->size);
		} else {
			drbd_warn(device, "receive_bitmap: cmd neither ReportBitMap nor ReportCBitMap (is 0x%x)", pi->cmd);
			err = -EIO;
			goto out;
		}

		c.packets[pi->cmd == P_BITMAP]++;
		c.bytes[pi->cmd == P_BITMAP] += drbd_header_size(connection) + pi->size;

		if (err <= 0) {
			if (err < 0)
				goto out;
			break;
		}
		err = drbd_recv_header(connection, pi);
		if (err)
			goto out;
	}

	INFO_bm_xfer_stats(peer_device, "receive", &c);

	repl_state = peer_device->repl_state[NOW];
	if (repl_state == L_WF_BITMAP_T) {
		err = drbd_send_bitmap(device, peer_device);
		if (err)
			goto out;
	}

	drbd_bm_slot_unlock(peer_device);

	if (repl_state == L_WF_BITMAP_S) {
		drbd_start_resync(peer_device, L_SYNC_SOURCE);
	} else if (repl_state == L_WF_BITMAP_T) {
		if (connection->agreed_pro_version < 110) {
			enum drbd_state_rv rv;

			/* Omit CS_WAIT_COMPLETE and CS_SERIALIZE with this state
			 * transition to avoid deadlocks. */
			rv = stable_change_repl_state(peer_device, L_WF_SYNC_UUID, CS_VERBOSE);
			D_ASSERT(device, rv == SS_SUCCESS);
		} else {
			drbd_start_resync(peer_device, L_SYNC_TARGET);
		}
	} else {
		/* admin may have requested C_DISCONNECTING,
		 * other threads may have noticed network errors */
		drbd_info(peer_device, "unexpected repl_state (%s) in receive_bitmap\n",
			  drbd_repl_str(repl_state));
	}

	return 0;
 out:
	drbd_bm_slot_unlock(peer_device);
	return err;
}

static int receive_skip(struct drbd_connection *connection, struct packet_info *pi)
{
	drbd_warn(connection, "skipping unknown optional packet type %d, l: %d!\n",
		 pi->cmd, pi->size);

	return ignore_remaining_packet(connection, pi->size);
}

static int receive_UnplugRemote(struct drbd_connection *connection, struct packet_info *pi)
{
	struct drbd_transport *transport = &connection->transport;

	/* Make sure we've acked all the data associated
	 * with the data requests being unplugged */
	transport->ops->hint(transport, DATA_STREAM, QUICKACK);

	/* just unplug all devices always, regardless which volume number */
	drbd_unplug_all_devices(connection);

	return 0;
}

static int receive_out_of_sync(struct drbd_connection *connection, struct packet_info *pi)
{
	struct drbd_peer_device *peer_device;
	struct p_block_desc *p = pi->data;
	sector_t sector;

	peer_device = conn_peer_device(connection, pi->vnr);
	if (!peer_device)
		return -EIO;

	sector = be64_to_cpu(p->sector);

	/* see also process_one_request(), before drbd_send_out_of_sync().
	 * Make sure any pending write requests that potentially may
	 * set in-sync have drained, before setting it out-of-sync.
	 * That should be implicit, because of the "epoch" and P_BARRIER logic,
	 * But let's just double-check.
	 */
	conn_wait_active_ee_empty_or_disconnect(connection);
	conn_wait_done_ee_empty_or_disconnect(connection);

	mutex_lock(&peer_device->resync_next_bit_mutex);

	if (peer_device->repl_state[NOW] == L_SYNC_TARGET) {
		unsigned long bit = BM_SECT_TO_BIT(sector);
		if (bit < peer_device->resync_next_bit)
			peer_device->resync_next_bit = bit;
	}

	drbd_set_out_of_sync(peer_device, sector, be32_to_cpu(p->blksize));

	mutex_unlock(&peer_device->resync_next_bit_mutex);

	return 0;
}

static int receive_dagtag(struct drbd_connection *connection, struct packet_info *pi)
{
	struct p_dagtag *p = pi->data;

	connection->last_dagtag_sector = be64_to_cpu(p->dagtag);
	return 0;
}

struct drbd_connection *drbd_connection_by_node_id(struct drbd_resource *resource, int node_id)
{
	/* Caller needs to hold rcu_read_lock(), conf_update */
	struct drbd_connection *connection;

	for_each_connection_rcu(connection, resource) {
		if (connection->peer_node_id == node_id)
			return connection;
	}

	return NULL;
}

struct drbd_connection *drbd_get_connection_by_node_id(struct drbd_resource *resource, int node_id)
{
	struct drbd_connection *connection;

	rcu_read_lock();
	connection = drbd_connection_by_node_id(resource, node_id);
	if (connection)
		kref_get(&connection->kref);
	rcu_read_unlock();

	return connection;
}

static int receive_peer_dagtag(struct drbd_connection *connection, struct packet_info *pi)
{
	struct drbd_resource *resource = connection->resource;
	struct drbd_peer_device *peer_device;
	enum drbd_repl_state new_repl_state;
	struct p_peer_dagtag *p = pi->data;
	struct drbd_connection *lost_peer;
	enum sync_strategy strategy = NO_SYNC;
	s64 dagtag_offset;
	int vnr = 0;

	lost_peer = drbd_get_connection_by_node_id(resource, be32_to_cpu(p->node_id));
	if (!lost_peer)
		return 0;

	kref_debug_get(&lost_peer->kref_debug, 12);

	if (lost_peer->cstate[NOW] == C_CONNECTED) {
		drbd_ping_peer(lost_peer);
		if (lost_peer->cstate[NOW] == C_CONNECTED)
			goto out;
	}

	idr_for_each_entry(&connection->peer_devices, peer_device, vnr) {
		enum sync_strategy ps;
		enum sync_rule rule;
		int unused;

		if (peer_device->repl_state[NOW] > L_ESTABLISHED)
			goto out;
		if (!get_ldev(peer_device->device))
			continue;
		ps = drbd_uuid_compare(peer_device, &rule, &unused);
		put_ldev(peer_device->device);

		if (strategy == NO_SYNC) {
			strategy = ps;
			if (strategy != NO_SYNC &&
			    strategy != SYNC_SOURCE_USE_BITMAP &&
			    strategy != SYNC_TARGET_USE_BITMAP) {
				drbd_info(peer_device,
					  "receive_peer_dagatg(): %s by rule=%s\n",
					  strategy_descriptor(strategy).name,
					  drbd_sync_rule_str(rule));
				goto out;
			}
		} else if (ps != strategy) {
			drbd_err(peer_device,
				 "receive_peer_dagatg(): Inconsistent resync directions %s %s\n",
				 strategy_descriptor(strategy).name, strategy_descriptor(ps).name);
			goto out;
		}
	}

	/* Need to wait until the other receiver thread has called the
	   cleanup_unacked_peer_requests() function */
	wait_event(resource->state_wait,
		   lost_peer->cstate[NOW] <= C_UNCONNECTED || lost_peer->cstate[NOW] == C_CONNECTING);

	dagtag_offset = (s64)lost_peer->last_dagtag_sector - (s64)be64_to_cpu(p->dagtag);
	if (strategy == SYNC_SOURCE_USE_BITMAP)  {
		new_repl_state = L_WF_BITMAP_S;
	} else if (strategy == SYNC_TARGET_USE_BITMAP)  {
		new_repl_state = L_WF_BITMAP_T;
	} else {
		if (dagtag_offset > 0)
			new_repl_state = L_WF_BITMAP_S;
		else if (dagtag_offset < 0)
			new_repl_state = L_WF_BITMAP_T;
		else
			new_repl_state = L_ESTABLISHED;
	}

	if (new_repl_state != L_ESTABLISHED) {
		unsigned long irq_flags;
		enum drbd_state_rv rv;

		if (new_repl_state == L_WF_BITMAP_T) {
			connection->after_reconciliation.dagtag_sector = be64_to_cpu(p->dagtag);
			connection->after_reconciliation.lost_node_id = be32_to_cpu(p->node_id);
		}

		begin_state_change(resource, &irq_flags, CS_VERBOSE);
		idr_for_each_entry(&connection->peer_devices, peer_device, vnr) {
			__change_repl_state(peer_device, new_repl_state);
			set_bit(RECONCILIATION_RESYNC, &peer_device->flags);
		}
		rv = end_state_change(resource, &irq_flags);
		if (rv == SS_SUCCESS)
			drbd_info(connection, "Reconciliation resync because \'%s\' disappeared. (o=%d)\n",
				  lost_peer->transport.net_conf->name, (int)dagtag_offset);
		else if (rv == SS_NOTHING_TO_DO)
			drbd_info(connection, "\'%s\' disappeared (o=%d), no reconciliation since one diskless\n",
				  lost_peer->transport.net_conf->name, (int)dagtag_offset);
			/* sanitize_state() silently removes the resync and the RECONCILIATION_RESYNC bit */
		else
			drbd_info(connection, "rv = %d", rv);
	} else {
		drbd_info(connection, "No reconciliation resync even though \'%s\' disappeared. (o=%d)\n",
			  lost_peer->transport.net_conf->name, (int)dagtag_offset);

		idr_for_each_entry(&connection->peer_devices, peer_device, vnr)
			drbd_bm_clear_many_bits(peer_device, 0, -1UL);
	}

out:
	kref_debug_put(&lost_peer->kref_debug, 12);
	kref_put(&lost_peer->kref, drbd_destroy_connection);
	return 0;
}

/* Accept a new current UUID generated on a diskless node, that just became primary
   (or during handshake) */
static int receive_current_uuid(struct drbd_connection *connection, struct packet_info *pi)
{
	struct drbd_resource *resource = connection->resource;
	struct drbd_peer_device *peer_device;
	struct drbd_device *device;
	struct p_current_uuid *p = pi->data;
	u64 current_uuid, weak_nodes;

	peer_device = conn_peer_device(connection, pi->vnr);
	if (!peer_device)
		return config_unknown_volume(connection, pi);
	device = peer_device->device;

	current_uuid = be64_to_cpu(p->uuid);
	weak_nodes = be64_to_cpu(p->weak_nodes);
	weak_nodes |= NODE_MASK(peer_device->node_id);
	peer_device->current_uuid = current_uuid;

	if (test_bit(INITIAL_STATE_PROCESSED, &peer_device->flags) &&
	    connection->peer_role[NOW] == R_PRIMARY)
		check_resync_source(device, weak_nodes);

	if (connection->peer_role[NOW] == R_UNKNOWN)
		return 0;

	if (current_uuid == drbd_current_uuid(device))
		return 0;

	if (test_bit(INITIAL_STATE_PROCESSED, &peer_device->flags) &&
	    get_ldev_if_state(device, D_UP_TO_DATE)) {
		if (connection->peer_role[NOW] == R_PRIMARY) {
			drbd_warn(peer_device, "received new current UUID: %016llX "
				  "weak_nodes=%016llX\n", current_uuid, weak_nodes);
			drbd_uuid_received_new_current(peer_device, current_uuid, weak_nodes);
			drbd_md_sync_if_dirty(device);
		}
		put_ldev(device);
	} else if (device->disk_state[NOW] == D_DISKLESS && resource->role[NOW] == R_PRIMARY) {
		drbd_set_exposed_data_uuid(device, peer_device->current_uuid);
	}

	return 0;
}

static int receive_rs_deallocated(struct drbd_connection *connection, struct packet_info *pi)
{
	struct drbd_peer_device *peer_device;
	struct p_block_desc *p = pi->data;
	struct drbd_device *device;
	sector_t sector;
	int size, err = 0;

	peer_device = conn_peer_device(connection, pi->vnr);
	if (!peer_device)
		return -EIO;
	device = peer_device->device;

	sector = be64_to_cpu(p->sector);
	size = be32_to_cpu(p->blksize);

	if (get_ldev(device)) {
		struct drbd_peer_request *peer_req;

		peer_req = drbd_alloc_peer_req(peer_device, GFP_NOIO);
		if (!peer_req) {
			put_ldev(device);
			return -ENOMEM;
		}

		dec_rs_pending(peer_device);

		inc_unacked(peer_device);

		peer_req->i.size = size;
		peer_req->i.sector = sector;
		peer_req->block_id = ID_SYNCER;
		peer_req->w.cb = e_end_resync_block;
		peer_req->opf = REQ_OP_DISCARD;
		peer_req->submit_jif = jiffies;
		peer_req->flags |= EE_TRIM;

		spin_lock_irq(&connection->peer_reqs_lock);
		list_add_tail(&peer_req->w.list, &connection->sync_ee);
		spin_unlock_irq(&connection->peer_reqs_lock);

		atomic_add(pi->size >> 9, &device->rs_sect_ev);
		err = drbd_submit_peer_request(peer_req);

		if (err) {
			drbd_err(device, "discard submit failed, triggering re-connect\n");
			spin_lock_irq(&connection->peer_reqs_lock);
			list_del(&peer_req->w.list);
			spin_unlock_irq(&connection->peer_reqs_lock);

			drbd_free_peer_req(peer_req);
			put_ldev(device);
		}

		/* No put_ldev() here. Gets called in drbd_endio_write_sec_final(),
		   as well as drbd_rs_complete_io() */
	} else {
		if (drbd_ratelimit())
			drbd_err(device, "Cannot discard on local disk.\n");

		drbd_send_ack_ex(peer_device, P_NEG_ACK, sector, size, ID_SYNCER);
	}

	rs_sectors_came_in(peer_device, size);

	return err;
}

static int receive_disconnect(struct drbd_connection *connection, struct packet_info *pi)
{
	change_cstate(connection, C_DISCONNECTING, CS_HARD);
	return 0;
}

struct data_cmd {
	int expect_payload;
	unsigned int pkt_size;
	int (*fn)(struct drbd_connection *, struct packet_info *);
};

static struct data_cmd drbd_cmd_handler[] = {
	[P_DATA]	    = { 1, sizeof(struct p_data), receive_Data },
	[P_DATA_REPLY]	    = { 1, sizeof(struct p_data), receive_DataReply },
	[P_RS_DATA_REPLY]   = { 1, sizeof(struct p_data), receive_RSDataReply } ,
	[P_BARRIER]	    = { 0, sizeof(struct p_barrier), receive_Barrier } ,
	[P_BITMAP]	    = { 1, 0, receive_bitmap } ,
	[P_COMPRESSED_BITMAP] = { 1, 0, receive_bitmap } ,
	[P_UNPLUG_REMOTE]   = { 0, 0, receive_UnplugRemote },
	[P_DATA_REQUEST]    = { 0, sizeof(struct p_block_req), receive_DataRequest },
	[P_RS_DATA_REQUEST] = { 0, sizeof(struct p_block_req), receive_DataRequest },
	[P_SYNC_PARAM89]    = { 1, 0, receive_SyncParam },
	[P_PROTOCOL]        = { 1, sizeof(struct p_protocol), receive_protocol },
	[P_SIZES]	    = { 0, sizeof(struct p_sizes), receive_sizes },
	[P_STATE]	    = { 0, sizeof(struct p_state), receive_state },
	[P_SYNC_UUID]       = { 0, sizeof(struct p_uuid), receive_sync_uuid },
	[P_OV_REQUEST]      = { 0, sizeof(struct p_block_req), receive_DataRequest },
	[P_OV_REPLY]        = { 1, sizeof(struct p_block_req), receive_DataRequest },
	[P_CSUM_RS_REQUEST] = { 1, sizeof(struct p_block_req), receive_DataRequest },
	[P_RS_THIN_REQ]     = { 0, sizeof(struct p_block_req), receive_DataRequest },
	[P_DELAY_PROBE]     = { 0, sizeof(struct p_delay_probe93), receive_skip },
	[P_OUT_OF_SYNC]     = { 0, sizeof(struct p_block_desc), receive_out_of_sync },
	[P_PROTOCOL_UPDATE] = { 1, sizeof(struct p_protocol), receive_protocol },
	[P_TWOPC_PREPARE] = { 0, sizeof(struct p_twopc_request), receive_twopc },
	[P_TWOPC_PREP_RSZ]  = { 0, sizeof(struct p_twopc_request), receive_twopc },
	[P_TWOPC_ABORT] = { 0, sizeof(struct p_twopc_request), receive_twopc },
	[P_DAGTAG]	    = { 0, sizeof(struct p_dagtag), receive_dagtag },
	[P_UUIDS110]	    = { 1, sizeof(struct p_uuids110), receive_uuids110 },
	[P_PEER_DAGTAG]     = { 0, sizeof(struct p_peer_dagtag), receive_peer_dagtag },
	[P_CURRENT_UUID]    = { 0, sizeof(struct p_current_uuid), receive_current_uuid },
	[P_TWOPC_COMMIT]    = { 0, sizeof(struct p_twopc_request), receive_twopc },
	[P_TRIM]	    = { 0, sizeof(struct p_trim), receive_Data },
	[P_ZEROES]	    = { 0, sizeof(struct p_trim), receive_Data },
	[P_RS_DEALLOCATED]  = { 0, sizeof(struct p_block_desc), receive_rs_deallocated },
	[P_WSAME]	    = { 1, sizeof(struct p_wsame), receive_Data },
	[P_DISCONNECT]      = { 0, 0, receive_disconnect },
};

static void drbdd(struct drbd_connection *connection)
{
	struct packet_info pi;
	size_t shs; /* sub header size */
	int err;

	while (get_t_state(&connection->receiver) == RUNNING) {
		struct data_cmd const *cmd;

		drbd_thread_current_set_cpu(&connection->receiver);
		update_receiver_timing_details(connection, drbd_recv_header_maybe_unplug);
		if (drbd_recv_header_maybe_unplug(connection, &pi))
			goto err_out;

		cmd = &drbd_cmd_handler[pi.cmd];
		if (unlikely(pi.cmd >= ARRAY_SIZE(drbd_cmd_handler) || !cmd->fn)) {
			drbd_err(connection, "Unexpected data packet %s (0x%04x)",
				 drbd_packet_name(pi.cmd), pi.cmd);
			goto err_out;
		}

		shs = cmd->pkt_size;
		if (pi.cmd == P_SIZES && connection->agreed_features & DRBD_FF_WSAME)
			shs += sizeof(struct o_qlim);
		if (pi.size > shs && !cmd->expect_payload) {
			drbd_err(connection, "No payload expected %s l:%d\n",
				 drbd_packet_name(pi.cmd), pi.size);
			goto err_out;
		}
		if (pi.size < shs) {
			drbd_err(connection, "%s: unexpected packet size, expected:%d received:%d\n",
				 drbd_packet_name(pi.cmd), (int)shs, pi.size);
			goto err_out;
		}

		if (shs) {
			update_receiver_timing_details(connection, drbd_recv_all_warn);
			err = drbd_recv_all_warn(connection, &pi.data, shs);
			if (err)
				goto err_out;
			pi.size -= shs;
		}

		update_receiver_timing_details(connection, cmd->fn);
		err = cmd->fn(connection, &pi);
		if (err) {
			drbd_err(connection, "error receiving %s, e: %d l: %d!\n",
				 drbd_packet_name(pi.cmd), err, pi.size);
			goto err_out;
		}
	}
	return;

    err_out:
	change_cstate(connection, C_PROTOCOL_ERROR, CS_HARD);
}

static void cleanup_resync_leftovers(struct drbd_peer_device *peer_device)
{
	/* We do not have data structures that would allow us to
	 * get the rs_pending_cnt down to 0 again.
	 *  * On L_SYNC_TARGET we do not have any data structures describing
	 *    the pending RSDataRequest's we have sent.
	 *  * On L_SYNC_SOURCE there is no data structure that tracks
	 *    the P_RS_DATA_REPLY blocks that we sent to the SyncTarget.
	 *  And no, it is not the sum of the reference counts in the
	 *  resync_LRU. The resync_LRU tracks the whole operation including
	 *  the disk-IO, while the rs_pending_cnt only tracks the blocks
	 *  on the fly. */
	drbd_rs_cancel_all(peer_device);
	peer_device->rs_total = 0;
	peer_device->rs_failed = 0;
	atomic_set(&peer_device->rs_pending_cnt, 0);
	wake_up(&peer_device->device->misc_wait);

	del_timer_sync(&peer_device->resync_timer);
	resync_timer_fn(&peer_device->resync_timer);
	del_timer_sync(&peer_device->start_resync_timer);
}

static void drain_resync_activity(struct drbd_connection *connection)
{
	struct drbd_peer_device *peer_device;
	int vnr;

	/* verify or resync related peer requests are read_ee or sync_ee,
	 * drain them first */

	conn_wait_ee_empty(connection, &connection->read_ee);
	conn_wait_ee_empty(connection, &connection->sync_ee);

	rcu_read_lock();
	idr_for_each_entry(&connection->peer_devices, peer_device, vnr) {
		struct drbd_device *device = peer_device->device;

		kref_get(&device->kref);
		rcu_read_unlock();

		cleanup_resync_leftovers(peer_device);

		kref_put(&device->kref, drbd_destroy_device);
		rcu_read_lock();
	}
	rcu_read_unlock();
}

static void peer_device_disconnected(struct drbd_peer_device *peer_device)
{
	struct drbd_device *device = peer_device->device;

	if (test_and_clear_bit(HOLDING_UUID_READ_LOCK, &peer_device->flags))
		up_read_non_owner(&device->uuid_sem);

	clear_bit(INITIAL_STATE_SENT, &peer_device->flags);
	clear_bit(INITIAL_STATE_RECEIVED, &peer_device->flags);
	clear_bit(INITIAL_STATE_PROCESSED, &peer_device->flags);
	clear_bit(HAVE_SIZES, &peer_device->flags);

	/* need to do it again, drbd_finish_peer_reqs() may have populated it
	 * again via drbd_try_clear_on_disk_bm(). */
	drbd_rs_cancel_all(peer_device);

	peer_device->uuids_received = false;

	if (!drbd_suspended(device)) {
		struct drbd_resource *resource = device->resource;

		/* We need to create the new UUID immediately when we finish
		   requests that did not reach the lost peer.
		   But when we lost quorum we are going to finish those
		   requests with error, therefore do not create the new UUID
		   immediately! */
		if (!list_empty(&resource->transfer_log) &&
		    drbd_data_accessible(device, NOW) &&
		    !test_bit(PRIMARY_LOST_QUORUM, &device->flags) &&
		    test_and_clear_bit(NEW_CUR_UUID, &device->flags))
			drbd_check_peers_new_current_uuid(device);

		tl_walk(peer_device->connection, CONNECTION_LOST_WHILE_PENDING);
	}

	drbd_md_sync(device);

	if (get_ldev(device)) {
		drbd_bitmap_io(device, &drbd_bm_write_copy_pages, "write from disconnected",
				BM_LOCK_BULK | BM_LOCK_SINGLE_SLOT, peer_device);
		put_ldev(device);
	}
}

static bool any_connection_up(struct drbd_resource *resource)
{
	struct drbd_connection *connection;
	bool rv = false;

	rcu_read_lock();
	for_each_connection_rcu(connection, resource) {
		struct drbd_transport *transport = &connection->transport;
		enum drbd_conn_state cstate = connection->cstate[NOW];

		if (cstate == C_CONNECTED ||
		    (cstate == C_CONNECTING &&
		     transport->ops->stream_ok(transport, DATA_STREAM) &&
		     transport->ops->stream_ok(transport, CONTROL_STREAM))) {
			rv = true;
			break;
		}
	}
	rcu_read_unlock();

	return rv;
}

static void cleanup_remote_state_change(struct drbd_connection *connection)
{
	struct drbd_resource *resource = connection->resource;
	struct twopc_reply *reply = &resource->twopc_reply;

	write_lock_irq(&resource->state_rwlock);
	if (resource->remote_state_change &&
	    (drbd_twopc_between_peer_and_me(connection) || !any_connection_up(resource))) {
		bool remote = reply->initiator_node_id != resource->res_opts.node_id;

		drbd_info(connection, "Aborting %s state change %u commit not possible\n",
			  remote ? "remote" : "local", reply->tid);
		if (remote) {
			__clear_remote_state_change(resource);
		} else {
			enum alt_rv alt_rv = abort_local_transaction(resource, 0);
			if (alt_rv != ALT_LOCKED)
				return;
		}
	}
	write_unlock_irq(&resource->state_rwlock);
}

static void conn_disconnect(struct drbd_connection *connection)
{
	struct drbd_resource *resource = connection->resource;
	struct drbd_peer_device *peer_device;
	enum drbd_conn_state oc;
	unsigned long irq_flags;
	int vnr, i;

	clear_bit(CONN_DRY_RUN, &connection->flags);
	clear_bit(CONN_CONGESTED, &connection->flags);

	if (connection->cstate[NOW] == C_STANDALONE)
		return;

	/* We are about to start the cleanup after connection loss.
	 * Make sure drbd_submit_bio knows about that.
	 * Usually we should be in some network failure state already,
	 * but just in case we are not, we fix it up here.
	 */
	change_cstate(connection, C_NETWORK_FAILURE, CS_HARD);

	del_connect_timer(connection);

	/* ack_receiver does not clean up anything. it must not interfere, either */
	drbd_thread_stop(&connection->ack_receiver);
	if (connection->ack_sender) {
		destroy_workqueue(connection->ack_sender);
		connection->ack_sender = NULL;
	}

	/* restart sender thread,
	 * potentially get it out of blocking network operations */
	drbd_thread_stop(&connection->sender);
	drbd_thread_start(&connection->sender);

	drbd_transport_shutdown(connection, CLOSE_CONNECTION);

	cleanup_remote_state_change(connection);

	drain_resync_activity(connection);

	connection->after_reconciliation.lost_node_id = -1;

	/* Wait for current activity to cease.  This includes waiting for
	 * peer_request queued to the submitter workqueue. */
	conn_wait_ee_empty(connection, &connection->active_ee);

	/* wait for all w_e_end_data_req, w_e_end_rsdata_req, w_send_barrier,
	 * w_make_resync_request etc. which may still be on the worker queue
	 * to be "canceled" */
	drbd_flush_workqueue(&connection->sender_work);

	drbd_finish_peer_reqs(connection);

	/* This second workqueue flush is necessary, since drbd_finish_peer_reqs()
	   might have issued a work again. The one before drbd_finish_peer_reqs() is
	   necessary to reclaim net_ee in drbd_finish_peer_reqs(). */
	drbd_flush_workqueue(&connection->sender_work);

	rcu_read_lock();
	idr_for_each_entry(&connection->peer_devices, peer_device, vnr) {
		struct drbd_device *device = peer_device->device;

		kref_get(&device->kref);
		rcu_read_unlock();

		peer_device_disconnected(peer_device);

		kref_put(&device->kref, drbd_destroy_device);
		rcu_read_lock();
	}
	rcu_read_unlock();

	i = drbd_free_peer_reqs(connection, &connection->read_ee, true);
	if (i)
		drbd_info(connection, "read_ee not empty, killed %u entries\n", i);
	i = drbd_free_peer_reqs(connection, &connection->active_ee, true);
	if (i)
		drbd_info(connection, "active_ee not empty, killed %u entries\n", i);
	i = drbd_free_peer_reqs(connection, &connection->sync_ee, true);
	if (i)
		drbd_info(connection, "sync_ee not empty, killed %u entries\n", i);
	i = drbd_free_peer_reqs(connection, &connection->net_ee, true);
	if (i)
		drbd_info(connection, "net_ee not empty, killed %u entries\n", i);

	cleanup_unacked_peer_requests(connection);
	cleanup_peer_ack_list(connection);

	i = atomic_read(&connection->pp_in_use);
	if (i)
		drbd_info(connection, "pp_in_use = %d, expected 0\n", i);
	i = atomic_read(&connection->pp_in_use_by_net);
	if (i)
		drbd_info(connection, "pp_in_use_by_net = %d, expected 0\n", i);

	if (!list_empty(&connection->current_epoch->list))
		drbd_err(connection, "ASSERTION FAILED: connection->current_epoch->list not empty\n");
	/* ok, no more ee's on the fly, it is safe to reset the epoch_size */
	atomic_set(&connection->current_epoch->epoch_size, 0);
	connection->send.seen_any_write_yet = false;

	drbd_info(connection, "Connection closed\n");

	if (resource->role[NOW] == R_PRIMARY && conn_highest_pdsk(connection) >= D_UNKNOWN)
		conn_try_outdate_peer_async(connection);

	drbd_maybe_khelper(NULL, connection, "disconnected");

	begin_state_change(resource, &irq_flags, CS_VERBOSE | CS_LOCAL_ONLY);
	oc = connection->cstate[NOW];
	if (oc >= C_UNCONNECTED) {
		__change_cstate(connection, C_UNCONNECTED);
		/* drbd_receiver() has to be restarted after it returns */
		drbd_thread_restart_nowait(&connection->receiver);
	}
	end_state_change(resource, &irq_flags);

	if (oc == C_DISCONNECTING)
		change_cstate(connection, C_STANDALONE, CS_VERBOSE | CS_HARD | CS_LOCAL_ONLY);
}

/*
 * We support PRO_VERSION_MIN to PRO_VERSION_MAX. The protocol version
 * we can agree on is stored in agreed_pro_version.
 *
 * feature flags and the reserved array should be enough room for future
 * enhancements of the handshake protocol, and possible plugins...
 *
 * for now, they are expected to be zero, but ignored.
 */
static int drbd_send_features(struct drbd_connection *connection)
{
	struct p_connection_features *p;

	p = __conn_prepare_command(connection, sizeof(*p), DATA_STREAM);
	if (!p)
		return -EIO;
	memset(p, 0, sizeof(*p));
	p->protocol_min = cpu_to_be32(drbd_protocol_version_min);
	p->protocol_max = cpu_to_be32(PRO_VERSION_MAX);
	p->sender_node_id = cpu_to_be32(connection->resource->res_opts.node_id);
	p->receiver_node_id = cpu_to_be32(connection->peer_node_id);
	p->feature_flags = cpu_to_be32(PRO_FEATURES);
	return __send_command(connection, -1, P_CONNECTION_FEATURES, DATA_STREAM);
}

/*
 * return values:
 *   1 yes, we have a valid connection
 *   0 oops, did not work out, please try again
 *  -1 peer talks different language,
 *     no point in trying again, please go standalone.
 */
int drbd_do_features(struct drbd_connection *connection)
{
	/* ASSERT current == connection->receiver ... */
	struct drbd_resource *resource = connection->resource;
	struct p_connection_features *p;
	const int expect = sizeof(struct p_connection_features);
	struct packet_info pi;
	int err;

	err = drbd_send_features(connection);
	if (err)
		return 0;

	err = drbd_recv_header(connection, &pi);
	if (err) {
		if (err == -EAGAIN)
			drbd_err(connection, "timeout while waiting for feature packet\n");
		return 0;
	}

	if (pi.cmd != P_CONNECTION_FEATURES) {
		drbd_err(connection, "expected ConnectionFeatures packet, received: %s (0x%04x)\n",
			 drbd_packet_name(pi.cmd), pi.cmd);
		return -1;
	}

	if (pi.size != expect) {
		drbd_err(connection, "expected ConnectionFeatures length: %u, received: %u\n",
		     expect, pi.size);
		return -1;
	}

	err = drbd_recv_all_warn(connection, (void **)&p, expect);
	if (err)
		return 0;

	p->protocol_min = be32_to_cpu(p->protocol_min);
	p->protocol_max = be32_to_cpu(p->protocol_max);
	if (p->protocol_max == 0)
		p->protocol_max = p->protocol_min;

	if (PRO_VERSION_MAX < p->protocol_min ||
	    drbd_protocol_version_min > p->protocol_max) {
		drbd_err(connection, "incompatible DRBD dialects: "
		    "I support %d-%d, peer supports %d-%d\n",
		    drbd_protocol_version_min, PRO_VERSION_MAX,
		    p->protocol_min, p->protocol_max);
		return -1;
	}

	connection->agreed_pro_version = min_t(int, PRO_VERSION_MAX, p->protocol_max);
	connection->agreed_features = PRO_FEATURES & be32_to_cpu(p->feature_flags);

	if (be32_to_cpu(p->sender_node_id) != connection->peer_node_id) {
		drbd_err(connection, "Peer presented a node_id of %d instead of %d\n",
				be32_to_cpu(p->sender_node_id), connection->peer_node_id);
		return 0;
	}
	if (be32_to_cpu(p->receiver_node_id) != resource->res_opts.node_id) {
		drbd_err(connection, "Peer expects me to have a node_id of %d instead of %d\n",
				be32_to_cpu(p->receiver_node_id), resource->res_opts.node_id);
		return 0;
	}

	drbd_info(connection, "Handshake to peer %d successful: "
			"Agreed network protocol version %d\n",
			connection->peer_node_id,
			connection->agreed_pro_version);

	drbd_info(connection, "Feature flags enabled on protocol level: 0x%x%s%s%s%s.\n",
		  connection->agreed_features,
		  connection->agreed_features & DRBD_FF_TRIM ? " TRIM" : "",
		  connection->agreed_features & DRBD_FF_THIN_RESYNC ? " THIN_RESYNC" : "",
		  connection->agreed_features & DRBD_FF_WSAME ? " WRITE_SAME" : "",
		  connection->agreed_features & DRBD_FF_WZEROES ? " WRITE_ZEROES" :
		  connection->agreed_features ? "" : " none");

	return 1;
}

#if !defined(CONFIG_CRYPTO_HMAC) && !defined(CONFIG_CRYPTO_HMAC_MODULE)
int drbd_do_auth(struct drbd_connection *connection)
{
	drbd_err(connection, "This kernel was build without CONFIG_CRYPTO_HMAC.\n");
	drbd_err(connection, "You need to disable 'cram-hmac-alg' in drbd.conf.\n");
	return -1;
}
#else
#define CHALLENGE_LEN 64 /* must be multiple of 4 */

/* Return value:
	1 - auth succeeded,
	0 - failed, try again (network error),
	-1 - auth failed, don't try again.
*/

struct auth_challenge {
	char d[CHALLENGE_LEN];
	u32 i;
} __attribute__((packed));

int drbd_do_auth(struct drbd_connection *connection)
{
	struct auth_challenge my_challenge, *peers_ch = NULL;
	void *response;
	char *right_response = NULL;
	unsigned int key_len;
	char secret[SHARED_SECRET_MAX]; /* 64 byte */
	unsigned int resp_size;
	struct shash_desc *desc;
	struct packet_info pi;
	struct net_conf *nc;
	int err, rv, dig_size;
	void *packet_body;

	rcu_read_lock();
	nc = rcu_dereference(connection->transport.net_conf);
	key_len = strlen(nc->shared_secret);
	memcpy(secret, nc->shared_secret, key_len);
	rcu_read_unlock();

	desc = kmalloc(sizeof(struct shash_desc) +
		       crypto_shash_descsize(connection->cram_hmac_tfm),
		       GFP_KERNEL);
	if (!desc) {
		rv = -1;
		goto fail;
	}
	desc->tfm = connection->cram_hmac_tfm;

	rv = crypto_shash_setkey(connection->cram_hmac_tfm, (u8 *)secret, key_len);
	if (rv) {
		drbd_err(connection, "crypto_shash_setkey() failed with %d\n", rv);
		rv = -1;
		goto fail;
	}

	get_random_bytes(my_challenge.d, sizeof(my_challenge.d));

	packet_body = __conn_prepare_command(connection, sizeof(my_challenge.d), DATA_STREAM);
	if (!packet_body) {
		rv = 0;
		goto fail;
	}
	memcpy(packet_body, my_challenge.d, sizeof(my_challenge.d));

	rv = !__send_command(connection, -1, P_AUTH_CHALLENGE, DATA_STREAM);
	if (!rv)
		goto fail;

	err = drbd_recv_header(connection, &pi);
	if (err) {
		rv = 0;
		goto fail;
	}

	if (pi.cmd != P_AUTH_CHALLENGE) {
		drbd_err(connection, "expected AuthChallenge packet, received: %s (0x%04x)\n",
			 drbd_packet_name(pi.cmd), pi.cmd);
		rv = -1;
		goto fail;
	}

	if (pi.size != sizeof(peers_ch->d)) {
		drbd_err(connection, "unexpected AuthChallenge payload.\n");
		rv = -1;
		goto fail;
	}

	peers_ch = kmalloc(sizeof(*peers_ch), GFP_NOIO);
	if (peers_ch == NULL) {
		drbd_err(connection, "kmalloc of peers_ch failed\n");
		rv = -1;
		goto fail;
	}

	err = drbd_recv_into(connection, peers_ch->d, sizeof(peers_ch->d));
	if (err) {
		rv = 0;
		goto fail;
	}

	if (!memcmp(my_challenge.d, peers_ch->d, sizeof(my_challenge.d))) {
		drbd_err(connection, "Peer presented the same challenge!\n");
		rv = -1;
		goto fail;
	}

	resp_size = crypto_shash_digestsize(connection->cram_hmac_tfm);
	response = __conn_prepare_command(connection, resp_size, DATA_STREAM);
	if (!response) {
		rv = 0;
		goto fail;
	}

	dig_size = pi.size;
	peers_ch->i = cpu_to_be32(connection->resource->res_opts.node_id);
	dig_size += sizeof(peers_ch->i);

	rv = crypto_shash_digest(desc, peers_ch->d, dig_size, response);
	if (rv) {
		drbd_err(connection, "crypto_shash_digest() failed with %d\n", rv);
		rv = -1;
		goto fail;
	}

	rv = !__send_command(connection, -1, P_AUTH_RESPONSE, DATA_STREAM);
	if (!rv)
		goto fail;

	err = drbd_recv_header(connection, &pi);
	if (err) {
		rv = 0;
		goto fail;
	}

	if (pi.cmd != P_AUTH_RESPONSE) {
		drbd_err(connection, "expected AuthResponse packet, received: %s (0x%04x)\n",
			 drbd_packet_name(pi.cmd), pi.cmd);
		rv = 0;
		goto fail;
	}

	if (pi.size != resp_size) {
		drbd_err(connection, "expected AuthResponse payload of %u bytes, received %u\n",
				resp_size, pi.size);
		rv = 0;
		goto fail;
	}

	err = drbd_recv_all(connection, &response, resp_size);
	if (err) {
		rv = 0;
		goto fail;
	}

	right_response = kmalloc(resp_size, GFP_NOIO);
	if (right_response == NULL) {
		drbd_err(connection, "kmalloc of right_response failed\n");
		rv = -1;
		goto fail;
	}

	dig_size = sizeof(my_challenge.d);
	my_challenge.i = cpu_to_be32(connection->peer_node_id);
	dig_size += sizeof(my_challenge.i);

	rv = crypto_shash_digest(desc, my_challenge.d, dig_size, right_response);
	if (rv) {
		drbd_err(connection, "crypto_shash_digest() failed with %d\n", rv);
		rv = -1;
		goto fail;
	}

	rv = !memcmp(response, right_response, resp_size);

	if (rv)
		drbd_info(connection, "Peer authenticated using %d bytes HMAC\n",
		     resp_size);
	else
		rv = -1;

 fail:
	kfree(peers_ch);
	kfree(right_response);
	if (desc) {
		shash_desc_zero(desc);
		kfree(desc);
	}

	return rv;
}
#endif

int drbd_receiver(struct drbd_thread *thi)
{
	struct drbd_connection *connection = thi->connection;

	if (conn_connect(connection)) {
		blk_start_plug(&connection->receiver_plug);
		drbdd(connection);
		blk_finish_plug(&connection->receiver_plug);
	}

	conn_disconnect(connection);
	return 0;
}

/* ********* acknowledge sender ******** */

static int process_peer_ack_list(struct drbd_connection *connection)
{
	struct drbd_resource *resource = connection->resource;
	struct drbd_peer_ack *peer_ack, *tmp;
	u64 node_id_mask;
	int err = 0;

	node_id_mask = NODE_MASK(connection->peer_node_id);

	spin_lock_irq(&resource->peer_ack_lock);
	peer_ack = list_first_entry(&resource->peer_ack_list, struct drbd_peer_ack, list);
	while (&peer_ack->list != &resource->peer_ack_list) {
		if (!(peer_ack->pending_mask & node_id_mask)) {
			peer_ack = list_next_entry(peer_ack, list);
			continue;
		}
		spin_unlock_irq(&resource->peer_ack_lock);

		err = drbd_send_peer_ack(connection, peer_ack);

		spin_lock_irq(&resource->peer_ack_lock);
		tmp = list_next_entry(peer_ack, list);
		peer_ack->pending_mask &= ~node_id_mask;
		drbd_destroy_peer_ack_if_done(peer_ack);
		if (err)
			break;
		peer_ack = tmp;
	}
	spin_unlock_irq(&resource->peer_ack_lock);
	return err;
}

static int got_peers_in_sync(struct drbd_connection *connection, struct packet_info *pi)
{
	struct drbd_peer_device *peer_device;
	struct drbd_device *device;
	struct p_peer_block_desc *p = pi->data;
	sector_t sector;
	u64 in_sync_b;
	int size;

	peer_device = conn_peer_device(connection, pi->vnr);
	if (!peer_device)
		return -EIO;

	device = peer_device->device;

	if (get_ldev(device)) {
		sector = be64_to_cpu(p->sector);
		size = be32_to_cpu(p->size);
		in_sync_b = node_ids_to_bitmap(device, be64_to_cpu(p->mask));

		drbd_set_sync(device, sector, size, 0, in_sync_b);
		put_ldev(device);
	}

	return 0;
}

static int got_twopc_reply(struct drbd_connection *connection, struct packet_info *pi)
{
	struct drbd_resource *resource = connection->resource;
	struct p_twopc_reply *p = pi->data;

	write_lock_irq(&resource->state_rwlock);
	if (resource->twopc_reply.initiator_node_id == be32_to_cpu(p->initiator_node_id) &&
	    resource->twopc_reply.tid == be32_to_cpu(p->tid)) {
		drbd_debug(connection, "Got a %s reply for state change %u\n",
			   drbd_packet_name(pi->cmd),
			   resource->twopc_reply.tid);

		if (pi->cmd == P_TWOPC_YES) {
			struct drbd_peer_device *peer_device;
			u64 reachable_nodes;
			u64 max_size;

			switch (resource->twopc_type) {
			case TWOPC_STATE_CHANGE:
				reachable_nodes =
					be64_to_cpu(p->reachable_nodes);

				if (resource->res_opts.node_id ==
				    resource->twopc_reply.initiator_node_id &&
				    connection->peer_node_id ==
				    resource->twopc_reply.target_node_id) {
					resource->twopc_reply.target_reachable_nodes |=
						reachable_nodes;
				} else {
					resource->twopc_reply.reachable_nodes |=
						reachable_nodes;
				}
				resource->twopc_reply.primary_nodes |=
					be64_to_cpu(p->primary_nodes);
				resource->twopc_reply.weak_nodes |=
					be64_to_cpu(p->weak_nodes);
				break;
			case TWOPC_RESIZE:
				resource->twopc_reply.diskful_primary_nodes |=
					be64_to_cpu(p->diskful_primary_nodes);
				max_size = be64_to_cpu(p->max_possible_size);
				resource->twopc_reply.max_possible_size =
					min_t(sector_t, resource->twopc_reply.max_possible_size,
					      max_size);
				peer_device = conn_peer_device(connection, resource->twopc_reply.vnr);
				if (peer_device)
					peer_device->max_size = max_size;
				break;
			}
		}

		if (pi->cmd == P_TWOPC_YES)
			set_bit(TWOPC_YES, &connection->flags);
		else if (pi->cmd == P_TWOPC_NO)
			set_bit(TWOPC_NO, &connection->flags);
		else if (pi->cmd == P_TWOPC_RETRY)
			set_bit(TWOPC_RETRY, &connection->flags);
		if (cluster_wide_reply_ready(resource)) {
			int my_node_id = resource->res_opts.node_id;
			if (resource->twopc_reply.initiator_node_id == my_node_id) {
				wake_up(&resource->state_wait);
			} else if (resource->twopc_work.cb == NULL) {
				/* in case the timeout timer was not quicker in queuing the work... */
				resource->twopc_work.cb = nested_twopc_work;
				drbd_queue_work(&resource->work, &resource->twopc_work);
			}
		}
	} else {
		drbd_debug(connection, "Ignoring %s reply for state change %u\n",
			   drbd_packet_name(pi->cmd),
			   be32_to_cpu(p->tid));
	}
	write_unlock_irq(&resource->state_rwlock);

	return 0;
}

void twopc_connection_down(struct drbd_connection *connection)
{
	struct drbd_resource *resource = connection->resource;

	if (resource->twopc_reply.initiator_node_id != -1 &&
	    test_bit(TWOPC_PREPARED, &connection->flags)) {
		set_bit(TWOPC_RETRY, &connection->flags);
		if (cluster_wide_reply_ready(resource)) {
			int my_node_id = resource->res_opts.node_id;
			if (resource->twopc_reply.initiator_node_id == my_node_id) {
				wake_up(&resource->state_wait);
			} else if (resource->twopc_work.cb == NULL) {
				/* in case the timeout timer was not quicker in queuing the work... */
				resource->twopc_work.cb = nested_twopc_work;
				drbd_queue_work(&resource->work, &resource->twopc_work);
			}
		}
	}
}

static int got_Ping(struct drbd_connection *connection, struct packet_info *pi)
{
	return drbd_send_ping_ack(connection);

}

static int got_PingAck(struct drbd_connection *connection, struct packet_info *pi)
{
	if (!test_bit(GOT_PING_ACK, &connection->flags)) {
		set_bit(GOT_PING_ACK, &connection->flags);
		wake_up(&connection->resource->state_wait);
	}

	return 0;
}

static int got_IsInSync(struct drbd_connection *connection, struct packet_info *pi)
{
	struct drbd_peer_device *peer_device;
	struct drbd_device *device;
	struct p_block_ack *p = pi->data;
	sector_t sector = be64_to_cpu(p->sector);
	int blksize = be32_to_cpu(p->blksize);

	peer_device = conn_peer_device(connection, pi->vnr);
	if (!peer_device)
		return -EIO;
	device = peer_device->device;

	update_peer_seq(peer_device, be32_to_cpu(p->seq_num));

	if (get_ldev(device)) {
		drbd_rs_complete_io(peer_device, sector);
		drbd_set_in_sync(peer_device, sector, blksize);
		/* rs_same_csums is supposed to count in units of BM_BLOCK_SIZE */
		peer_device->rs_same_csum += (blksize >> BM_BLOCK_SHIFT);
		put_ldev(device);
	}
	dec_rs_pending(peer_device);
	rs_sectors_came_in(peer_device, blksize);

	return 0;
}

static int
validate_req_change_req_state(struct drbd_peer_device *peer_device, u64 id, sector_t sector,
			      struct rb_root *root, const char *func,
			      enum drbd_req_event what, bool missing_ok)
{
	struct drbd_device *device = peer_device->device;
	struct drbd_request *req;

	spin_lock_irq(&device->interval_lock);
	req = find_request(device, root, id, sector, missing_ok, func);
	spin_unlock_irq(&device->interval_lock);
	if (unlikely(!req))
		return -EIO;
	req_mod(req, what, peer_device);

	return 0;
}

static int got_BlockAck(struct drbd_connection *connection, struct packet_info *pi)
{
	struct drbd_peer_device *peer_device;
	struct drbd_device *device;
	struct p_block_ack *p = pi->data;
	sector_t sector = be64_to_cpu(p->sector);
	int blksize = be32_to_cpu(p->blksize);
	enum drbd_req_event what;

	peer_device = conn_peer_device(connection, pi->vnr);
	if (!peer_device)
		return -EIO;
	device = peer_device->device;

	update_peer_seq(peer_device, be32_to_cpu(p->seq_num));

	if (p->block_id == ID_SYNCER) {
		drbd_set_in_sync(peer_device, sector, blksize);
		dec_rs_pending(peer_device);
		atomic_sub(blksize >> 9, &connection->rs_in_flight);
		return 0;
	}
	switch (pi->cmd) {
	case P_RS_WRITE_ACK:
		what = WRITE_ACKED_BY_PEER_AND_SIS;
		break;
	case P_WRITE_ACK:
		what = WRITE_ACKED_BY_PEER;
		break;
	case P_RECV_ACK:
		what = RECV_ACKED_BY_PEER;
		break;
	case P_SUPERSEDED:
		what = DISCARD_WRITE;
		break;
	case P_RETRY_WRITE:
		what = POSTPONE_WRITE;
		break;
	default:
		BUG();
	}

	return validate_req_change_req_state(peer_device, p->block_id, sector,
					     &device->write_requests, __func__,
					     what, false);
}

static int got_NegAck(struct drbd_connection *connection, struct packet_info *pi)
{
	struct drbd_peer_device *peer_device;
	struct drbd_device *device;
	struct p_block_ack *p = pi->data;
	sector_t sector = be64_to_cpu(p->sector);
	int size = be32_to_cpu(p->blksize);
	int err;

	peer_device = conn_peer_device(connection, pi->vnr);
	if (!peer_device)
		return -EIO;
	device = peer_device->device;

	update_peer_seq(peer_device, be32_to_cpu(p->seq_num));

	if (peer_device->disk_state[NOW] == D_UP_TO_DATE)
		set_bit(GOT_NEG_ACK, &peer_device->flags);

	if (p->block_id == ID_SYNCER) {
		dec_rs_pending(peer_device);
		drbd_rs_failed_io(peer_device, sector, size);
		return 0;
	}

	err = validate_req_change_req_state(peer_device, p->block_id, sector,
					    &device->write_requests, __func__,
					    NEG_ACKED, true);
	if (err) {
		/* Protocol A has no P_WRITE_ACKs, but has P_NEG_ACKs.
		   The master bio might already be completed, therefore the
		   request is no longer in the collision hash. */
		/* In Protocol B we might already have got a P_RECV_ACK
		   but then get a P_NEG_ACK afterwards. */
		drbd_set_out_of_sync(peer_device, sector, size);
	}
	return 0;
}

static int got_NegDReply(struct drbd_connection *connection, struct packet_info *pi)
{
	struct drbd_peer_device *peer_device;
	struct drbd_device *device;
	struct p_block_ack *p = pi->data;
	sector_t sector = be64_to_cpu(p->sector);

	peer_device = conn_peer_device(connection, pi->vnr);
	if (!peer_device)
		return -EIO;
	device = peer_device->device;

	update_peer_seq(peer_device, be32_to_cpu(p->seq_num));

	drbd_err(device, "Got NegDReply; Sector %llus, len %u.\n",
		 (unsigned long long)sector, be32_to_cpu(p->blksize));

	return validate_req_change_req_state(peer_device, p->block_id, sector,
					     &device->read_requests, __func__,
					     NEG_ACKED, false);
}

static int got_NegRSDReply(struct drbd_connection *connection, struct packet_info *pi)
{
	struct drbd_peer_device *peer_device;
	struct drbd_device *device;
	sector_t sector;
	int size;
	struct p_block_ack *p = pi->data;
	unsigned long bit;

	peer_device = conn_peer_device(connection, pi->vnr);
	if (!peer_device)
		return -EIO;
	device = peer_device->device;

	sector = be64_to_cpu(p->sector);
	size = be32_to_cpu(p->blksize);

	update_peer_seq(peer_device, be32_to_cpu(p->seq_num));

	dec_rs_pending(peer_device);

	if (get_ldev_if_state(device, D_DETACHING)) {
		drbd_rs_complete_io(peer_device, sector);
		switch (pi->cmd) {
		case P_NEG_RS_DREPLY:
			drbd_rs_failed_io(peer_device, sector, size);
			break;
		case P_RS_CANCEL_AHEAD:
			set_bit(SYNC_TARGET_TO_BEHIND, &peer_device->flags);
			fallthrough;
		case P_RS_CANCEL:
			if (peer_device->repl_state[NOW] == L_VERIFY_S) {
				verify_skipped_block(peer_device, sector, size);
			} else {
				bit = BM_SECT_TO_BIT(sector);
				mutex_lock(&peer_device->resync_next_bit_mutex);
				peer_device->resync_next_bit = min(peer_device->resync_next_bit, bit);
				mutex_unlock(&peer_device->resync_next_bit_mutex);
			}

			break;
		default:
			BUG();
		}
		rs_sectors_came_in(peer_device, size);
		mod_timer(&peer_device->resync_timer, jiffies + RS_MAKE_REQS_INTV);
		put_ldev(device);
	}

	return 0;
}

static int got_BarrierAck(struct drbd_connection *connection, struct packet_info *pi)
{
	struct p_barrier_ack *p = pi->data;

	tl_release(connection, 0, 0, p->barrier, be32_to_cpu(p->set_size));

	return 0;
}

static int got_confirm_stable(struct drbd_connection *connection, struct packet_info *pi)
{
	struct p_confirm_stable *p = pi->data;

	tl_release(connection, p->oldest_block_id, p->youngest_block_id, 0, be32_to_cpu(p->set_size));

	return 0;
}

static int got_OVResult(struct drbd_connection *connection, struct packet_info *pi)
{
	struct drbd_peer_device *peer_device;
	struct drbd_device *device;
	struct p_block_ack *p = pi->data;
	sector_t sector;
	int size;

	peer_device = conn_peer_device(connection, pi->vnr);
	if (!peer_device)
		return -EIO;
	device = peer_device->device;

	sector = be64_to_cpu(p->sector);
	size = be32_to_cpu(p->blksize);

	update_peer_seq(peer_device, be32_to_cpu(p->seq_num));

	if (be64_to_cpu(p->block_id) == ID_OUT_OF_SYNC)
		drbd_ov_out_of_sync_found(peer_device, sector, size);
	else
		ov_out_of_sync_print(peer_device);

	if (!get_ldev(device))
		return 0;

	drbd_rs_complete_io(peer_device, sector);
	dec_rs_pending(peer_device);

	verify_progress(peer_device, sector, size);

	put_ldev(device);
	return 0;
}

static int got_skip(struct drbd_connection *connection, struct packet_info *pi)
{
	return 0;
}

static u64 node_id_to_mask(struct drbd_peer_md *peer_md, int node_id) __must_hold(local)
{
	int bitmap_bit = peer_md[node_id].bitmap_index;
	return (bitmap_bit >= 0) ? NODE_MASK(bitmap_bit) : 0;
}

static u64 node_ids_to_bitmap(struct drbd_device *device, u64 node_ids) __must_hold(local)
{
	struct drbd_peer_md *peer_md = device->ldev->md.peers;
	u64 bitmap_bits = 0;
	int node_id;

	for_each_set_bit(node_id, (unsigned long *)&node_ids, DRBD_NODE_ID_MAX)
		bitmap_bits |= node_id_to_mask(peer_md, node_id);
	return bitmap_bits;
}


static bool is_sync_source(struct drbd_peer_device *peer_device)
{
	return is_sync_source_state(peer_device, NOW) ||
		peer_device->repl_state[NOW] == L_WF_BITMAP_S;
}

static int w_send_out_of_sync(struct drbd_work *w, int cancel)
{
	struct drbd_peer_request *peer_req =
		container_of(w, struct drbd_peer_request, w);
	struct drbd_peer_device *peer_device = peer_req->send_oos_peer_device;
	struct drbd_device *device = peer_device->device;
	u64 in_sync = peer_req->send_oos_in_sync;
	int err;

	err = drbd_send_out_of_sync(peer_device, peer_req->i.sector, peer_req->i.size);
	peer_req->sent_oos_nodes |= NODE_MASK(peer_device->node_id);

	rcu_read_lock();
	for_each_peer_device_rcu(peer_device, device) {
		if (!(NODE_MASK(peer_device->node_id) & in_sync) &&
		    is_sync_source(peer_device) &&
		    !(peer_req->sent_oos_nodes & NODE_MASK(peer_device->node_id))) {
			rcu_read_unlock();
			peer_req->send_oos_peer_device = peer_device;
			drbd_queue_work(&peer_device->connection->sender_work,
					&peer_req->w);
			return err;
		}
	}
	rcu_read_unlock();
	drbd_free_peer_req(peer_req);

	return err;
}

static void notify_sync_targets_or_free(struct drbd_peer_request *peer_req, u64 in_sync)
{
	struct drbd_device *device = peer_req->peer_device->device;
	struct drbd_peer_device *peer_device;

	rcu_read_lock();
	for_each_peer_device_rcu(peer_device, device) {
		if (!(NODE_MASK(peer_device->node_id) & in_sync) &&
		    is_sync_source(peer_device)) {
			rcu_read_unlock();
			peer_req->sent_oos_nodes = 0;
			peer_req->send_oos_peer_device = peer_device;
			peer_req->send_oos_in_sync = in_sync;
			peer_req->w.cb = w_send_out_of_sync;
			drbd_queue_work(&peer_device->connection->sender_work,
					&peer_req->w);
			return;
		}
	}
	rcu_read_unlock();
	drbd_free_peer_req(peer_req);
}

static int got_peer_ack(struct drbd_connection *connection, struct packet_info *pi)
{
	struct p_peer_ack *p = pi->data;
	u64 dagtag, in_sync;
	struct drbd_peer_request *peer_req, *tmp;
	struct list_head work_list;

	dagtag = be64_to_cpu(p->dagtag);
	in_sync = be64_to_cpu(p->mask);

	spin_lock_irq(&connection->peer_reqs_lock);
	list_for_each_entry(peer_req, &connection->peer_requests, recv_order) {
		if (dagtag == peer_req->dagtag_sector)
			goto found;
	}
	spin_unlock_irq(&connection->peer_reqs_lock);

	drbd_err(connection, "peer request with dagtag %llu not found\n", dagtag);
	return -EIO;

found:
	list_cut_position(&work_list, &connection->peer_requests, &peer_req->recv_order);
	spin_unlock_irq(&connection->peer_reqs_lock);

	list_for_each_entry_safe(peer_req, tmp, &work_list, recv_order) {
		struct drbd_peer_device *peer_device = peer_req->peer_device;
		struct drbd_device *device = peer_device->device;
		u64 in_sync_b, mask;

		D_ASSERT(peer_device, peer_req->flags & EE_IN_ACTLOG);

		if (get_ldev(device)) {
			if ((peer_req->flags & EE_WAS_ERROR) == 0)
				in_sync_b = node_ids_to_bitmap(device, in_sync);
			else
				in_sync_b = 0;
			mask = ~node_id_to_mask(device->ldev->md.peers,
						connection->peer_node_id);

			drbd_set_sync(device, peer_req->i.sector,
				      peer_req->i.size, ~in_sync_b, mask);
			drbd_al_complete_io(device, &peer_req->i);
			put_ldev(device);
		}
		list_del(&peer_req->recv_order);
		notify_sync_targets_or_free(peer_req, in_sync);
	}
	return 0;
}

void apply_unacked_peer_requests(struct drbd_connection *connection)
{
	struct drbd_peer_request *peer_req;

	list_for_each_entry(peer_req, &connection->peer_requests, recv_order) {
		struct drbd_peer_device *peer_device = peer_req->peer_device;
		struct drbd_device *device = peer_device->device;
		int bitmap_index = peer_device->bitmap_index;
		u64 mask = ~(bitmap_index != -1 ? 1UL << bitmap_index : 0UL);

		drbd_set_sync(device, peer_req->i.sector, peer_req->i.size,
			      mask, mask);
	}
}

static void cleanup_unacked_peer_requests(struct drbd_connection *connection)
{
	struct drbd_peer_request *peer_req, *tmp;
	LIST_HEAD(work_list);

	spin_lock_irq(&connection->peer_reqs_lock);
	list_splice_init(&connection->peer_requests, &work_list);
	spin_unlock_irq(&connection->peer_reqs_lock);

	list_for_each_entry_safe(peer_req, tmp, &work_list, recv_order) {
		struct drbd_peer_device *peer_device = peer_req->peer_device;
		struct drbd_device *device = peer_device->device;
		int bitmap_index = peer_device->bitmap_index;
		u64 mask = ~(bitmap_index != -1 ? 1UL << bitmap_index : 0UL);

		if (get_ldev(device)) {
			drbd_set_sync(device, peer_req->i.sector, peer_req->i.size,
				      mask, mask);
			drbd_al_complete_io(device, &peer_req->i);
			put_ldev(device);
		}
		list_del(&peer_req->recv_order);
		notify_sync_targets_or_free(peer_req, 0);
	}
}

static void cleanup_peer_ack_list(struct drbd_connection *connection)
{
	struct drbd_resource *resource = connection->resource;
	struct drbd_peer_ack *peer_ack, *tmp;
	struct drbd_request *req;
	int idx = connection->peer_node_id;
	u64 node_id_mask = NODE_MASK(idx);

	spin_lock_irq(&resource->peer_ack_lock);
	list_for_each_entry_safe(peer_ack, tmp, &resource->peer_ack_list, list) {
		if (!(peer_ack->pending_mask & node_id_mask))
			continue;
		peer_ack->pending_mask &= ~node_id_mask;
		drbd_destroy_peer_ack_if_done(peer_ack);
	}
	req = resource->peer_ack_req;
	if (req)
		req->net_rq_state[idx] &= ~RQ_NET_SENT;
	spin_unlock_irq(&resource->peer_ack_lock);
}

struct meta_sock_cmd {
	size_t pkt_size;
	int (*fn)(struct drbd_connection *connection, struct packet_info *);
};

static void set_rcvtimeo(struct drbd_connection *connection, bool ping_timeout)
{
	long t;
	struct net_conf *nc;
	struct drbd_transport *transport = &connection->transport;
	struct drbd_transport_ops *tr_ops = transport->ops;


	rcu_read_lock();
	nc = rcu_dereference(transport->net_conf);
	t = ping_timeout ? nc->ping_timeo : nc->ping_int;
	rcu_read_unlock();

	t *= HZ;
	if (ping_timeout)
		t /= 10;

	tr_ops->set_rcvtimeo(transport, CONTROL_STREAM, t);
}

static void set_ping_timeout(struct drbd_connection *connection)
{
	set_rcvtimeo(connection, 1);
}

static void set_idle_timeout(struct drbd_connection *connection)
{
	set_rcvtimeo(connection, 0);
}

static struct meta_sock_cmd ack_receiver_tbl[] = {
	[P_PING]	    = { 0, got_Ping },
	[P_PING_ACK]	    = { 0, got_PingAck },
	[P_RECV_ACK]	    = { sizeof(struct p_block_ack), got_BlockAck },
	[P_WRITE_ACK]	    = { sizeof(struct p_block_ack), got_BlockAck },
	[P_RS_WRITE_ACK]    = { sizeof(struct p_block_ack), got_BlockAck },
	[P_SUPERSEDED]      = { sizeof(struct p_block_ack), got_BlockAck },
	[P_NEG_ACK]	    = { sizeof(struct p_block_ack), got_NegAck },
	[P_NEG_DREPLY]	    = { sizeof(struct p_block_ack), got_NegDReply },
	[P_NEG_RS_DREPLY]   = { sizeof(struct p_block_ack), got_NegRSDReply },
	[P_OV_RESULT]	    = { sizeof(struct p_block_ack), got_OVResult },
	[P_BARRIER_ACK]	    = { sizeof(struct p_barrier_ack), got_BarrierAck },
	[P_CONFIRM_STABLE]  = { sizeof(struct p_confirm_stable), got_confirm_stable },
	[P_RS_IS_IN_SYNC]   = { sizeof(struct p_block_ack), got_IsInSync },
	[P_DELAY_PROBE]     = { sizeof(struct p_delay_probe93), got_skip },
	[P_RS_CANCEL]       = { sizeof(struct p_block_ack), got_NegRSDReply },
	[P_RS_CANCEL_AHEAD] = { sizeof(struct p_block_ack), got_NegRSDReply },
	[P_RETRY_WRITE]	    = { sizeof(struct p_block_ack), got_BlockAck },
	[P_PEER_ACK]	    = { sizeof(struct p_peer_ack), got_peer_ack },
	[P_PEERS_IN_SYNC]   = { sizeof(struct p_peer_block_desc), got_peers_in_sync },
	[P_TWOPC_YES]       = { sizeof(struct p_twopc_reply), got_twopc_reply },
	[P_TWOPC_NO]        = { sizeof(struct p_twopc_reply), got_twopc_reply },
	[P_TWOPC_RETRY]     = { sizeof(struct p_twopc_reply), got_twopc_reply },
};

int drbd_ack_receiver(struct drbd_thread *thi)
{
	struct drbd_connection *connection = thi->connection;
	struct meta_sock_cmd *cmd = NULL;
	struct packet_info pi;
	unsigned long pre_recv_jif;
	int rv;
	void *buffer;
	int received = 0, rflags = 0;
	unsigned int header_size = drbd_header_size(connection);
	int expect   = header_size;
	bool ping_timeout_active = false;
	struct drbd_transport *transport = &connection->transport;
	struct drbd_transport_ops *tr_ops = transport->ops;

	sched_set_fifo_low(current);

	while (get_t_state(thi) == RUNNING) {
		drbd_thread_current_set_cpu(thi);

		drbd_reclaim_net_peer_reqs(connection);

		if (test_bit(SEND_PING, &connection->flags)) {
			clear_bit(SEND_PING, &connection->flags);
			if (drbd_send_ping(connection)) {
				drbd_err(connection, "drbd_send_ping has failed\n");
				goto reconnect;
			}
			set_ping_timeout(connection);
			ping_timeout_active = true;
		}

		pre_recv_jif = jiffies;
		rv = tr_ops->recv(transport, CONTROL_STREAM, &buffer, expect - received, rflags);

		/* Note:
		 * -EINTR	 (on meta) we got a signal
		 * -EAGAIN	 (on meta) rcvtimeo expired
		 * -ECONNRESET	 other side closed the connection
		 * -ERESTARTSYS  (on data) we got a signal
		 * rv <  0	 other than above: unexpected error!
		 * rv == expected: full header or command
		 * rv <  expected: "woken" by signal during receive
		 * rv == 0	 : "connection shut down by peer"
		 */
		if (likely(rv > 0)) {
			received += rv;

			if (received < expect)
				rflags = GROW_BUFFER;

		} else if (rv == 0) {
			long t;

			rcu_read_lock();
			t = rcu_dereference(connection->transport.net_conf)->ping_timeo * HZ/10;
			rcu_read_unlock();

			t = wait_event_timeout(connection->resource->state_wait,
					       connection->cstate[NOW] < C_CONNECTING,
					       t);
			if (t)
				break;

			drbd_err(connection, "meta connection shut down by peer.\n");
			goto reconnect;
		} else if (rv == -EAGAIN) {
			/* If the data socket received something meanwhile,
			 * that is good enough: peer is still alive. */

			if (time_after(connection->last_received, pre_recv_jif))
				continue;
			if (ping_timeout_active) {
				drbd_err(connection, "PingAck did not arrive in time.\n");
				goto reconnect;
			}
			set_bit(SEND_PING, &connection->flags);
			continue;
		} else if (rv == -EINTR) {
			/* maybe drbd_thread_stop(): the while condition will notice.
			 * maybe woken for send_ping: we'll send a ping above,
			 * and change the rcvtimeo */
			flush_signals(current);
			continue;
		} else {
			drbd_err(connection, "sock_recvmsg returned %d\n", rv);
			goto reconnect;
		}

		if (received == expect && cmd == NULL) {
			if (decode_header(connection, buffer, &pi))
				goto reconnect;

			cmd = &ack_receiver_tbl[pi.cmd];
			if (pi.cmd >= ARRAY_SIZE(ack_receiver_tbl) || !cmd->fn) {
				drbd_err(connection, "Unexpected meta packet %s (0x%04x)\n",
					 drbd_packet_name(pi.cmd), pi.cmd);
				goto disconnect;
			}
			expect = header_size + cmd->pkt_size;
			if (pi.size != expect - header_size) {
				drbd_err(connection, "Wrong packet size on meta (c: %d, l: %d)\n",
					pi.cmd, pi.size);
				goto reconnect;
			}
			rflags = 0;
		}
		if (received == expect) {
			bool err;

			pi.data = buffer;
			err = cmd->fn(connection, &pi);
			if (err) {
				drbd_err(connection, "%ps failed\n", cmd->fn);
				goto reconnect;
			}

			connection->last_received = jiffies;

			if (cmd == &ack_receiver_tbl[P_PING_ACK]) {
				set_idle_timeout(connection);
				ping_timeout_active = false;
			}

			received = 0;
			expect = header_size;
			cmd = NULL;
			rflags = 0;
		}
	}

	if (0) {
reconnect:
		change_cstate(connection, C_NETWORK_FAILURE, CS_HARD);
	}
	if (0) {
disconnect:
		change_cstate(connection, C_DISCONNECTING, CS_HARD);
	}

	drbd_info(connection, "ack_receiver terminated\n");

	return 0;
}

void drbd_send_acks_wf(struct work_struct *ws)
{
	struct drbd_connection *connection =
		container_of(ws, struct drbd_connection, send_acks_work);
	struct drbd_transport *transport = &connection->transport;
	struct net_conf *nc;
	int tcp_cork, err;

	rcu_read_lock();
	nc = rcu_dereference(transport->net_conf);
	tcp_cork = nc->tcp_cork;
	rcu_read_unlock();

	/* TODO: conditionally cork; it may hurt latency if we cork without
	   much to send */
	if (tcp_cork)
		drbd_cork(connection, CONTROL_STREAM);
	err = drbd_finish_peer_reqs(connection);

	/* but unconditionally uncork unless disabled */
	if (tcp_cork)
		drbd_uncork(connection, CONTROL_STREAM);

	if (err)
		change_cstate(connection, C_NETWORK_FAILURE, CS_HARD);
}

void drbd_send_peer_ack_wf(struct work_struct *ws)
{
	struct drbd_connection *connection =
		container_of(ws, struct drbd_connection, peer_ack_work);

	if (process_peer_ack_list(connection))
		change_cstate(connection, C_NETWORK_FAILURE, CS_HARD);
}

EXPORT_SYMBOL(drbd_alloc_pages); /* for transports */
EXPORT_SYMBOL(drbd_free_pages);<|MERGE_RESOLUTION|>--- conflicted
+++ resolved
@@ -5711,14 +5711,9 @@
 {
 	struct drbd_resource *resource = connection->resource;
 	long t = resource->res_opts.auto_promote_timeout * HZ / 10;
-<<<<<<< HEAD
 	bool is_disconnect = reply->is_disconnect;
 	bool is_connect = reply->is_connect;
-=======
-	bool is_disconnect = false;
-	bool is_connect = false;
 	bool abort = flags & CS_ABORT;
->>>>>>> c0785912
 	struct drbd_peer_device *peer_device;
 	unsigned long irq_flags;
 	enum drbd_state_rv rv;
