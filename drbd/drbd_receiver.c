// SPDX-License-Identifier: GPL-2.0-or-later
/*
   drbd_receiver.c

   This file is part of DRBD by Philipp Reisner and Lars Ellenberg.

   Copyright (C) 2001-2008, LINBIT Information Technologies GmbH.
   Copyright (C) 1999-2008, Philipp Reisner <philipp.reisner@linbit.com>.
   Copyright (C) 2002-2008, Lars Ellenberg <lars.ellenberg@linbit.com>.

 */


#include <linux/module.h>

#include <linux/uaccess.h>
#include <net/sock.h>

#include <linux/drbd.h>
#include <linux/fs.h>
#include <linux/file.h>
#include <linux/in.h>
#include <linux/mm.h>
#include <linux/memcontrol.h>
#include <linux/mm_inline.h>
#include <linux/slab.h>
#include <linux/pkt_sched.h>
#include <uapi/linux/sched/types.h>
#define __KERNEL_SYSCALLS__
#include <linux/unistd.h>
#include <linux/vmalloc.h>
#include <linux/random.h>
#include <net/ipv6.h>
#include <linux/scatterlist.h>
#include <linux/part_stat.h>

#include "drbd_int.h"
#include "drbd_protocol.h"
#include "drbd_req.h"
#include "drbd_vli.h"

#define PRO_FEATURES (DRBD_FF_TRIM|DRBD_FF_THIN_RESYNC|DRBD_FF_WSAME|DRBD_FF_WZEROES)

struct flush_work {
	struct drbd_work w;
	struct drbd_epoch *epoch;
};

enum epoch_event {
	EV_PUT,
	EV_GOT_BARRIER_NR,
	EV_BARRIER_DONE,
	EV_BECAME_LAST,
	EV_CLEANUP = 32, /* used as flag */
};

enum finish_epoch {
	FE_STILL_LIVE,
	FE_DESTROYED,
	FE_RECYCLED,
};

enum resync_reason {
	AFTER_UNSTABLE,
	DISKLESS_PRIMARY,
};

enum sync_rule {
	RULE_SYNC_SOURCE_MISSED_FINISH,
	RULE_SYNC_SOURCE_PEER_MISSED_FINISH,
	RULE_SYNC_TARGET_MISSED_FINISH,
	RULE_SYNC_TARGET_PEER_MISSED_FINISH,
	RULE_SYNC_TARGET_MISSED_START,
	RULE_SYNC_SOURCE_MISSED_START,
	RULE_INITIAL_HANDSHAKE_CHANGED,
	RULE_JUST_CREATED_PEER,
	RULE_JUST_CREATED_SELF,
	RULE_JUST_CREATED_BOTH,
	RULE_CRASHED_PRIMARY,
	RULE_LOST_QUORUM,
	RULE_RECONNECTED,
	RULE_BOTH_OFF,
	RULE_BITMAP_PEER,
	RULE_BITMAP_PEER_OTHER,
	RULE_BITMAP_SELF,
	RULE_BITMAP_SELF_OTHER,
	RULE_BITMAP_BOTH,
	RULE_HISTORY_PEER,
	RULE_HISTORY_SELF,
	RULE_HISTORY_BOTH,
};

static const char * const sync_rule_names[] = {
	[RULE_SYNC_SOURCE_MISSED_FINISH] = "sync-source-missed-finish",
	[RULE_SYNC_SOURCE_PEER_MISSED_FINISH] = "sync-source-peer-missed-finish",
	[RULE_SYNC_TARGET_MISSED_FINISH] = "sync-target-missed-finish",
	[RULE_SYNC_TARGET_PEER_MISSED_FINISH] = "sync-target-peer-missed-finish",
	[RULE_SYNC_TARGET_MISSED_START] = "sync-target-missed-start",
	[RULE_SYNC_SOURCE_MISSED_START] = "sync-source-missed-start",
	[RULE_INITIAL_HANDSHAKE_CHANGED] = "initial-handshake-changed",
	[RULE_JUST_CREATED_PEER] = "just-created-peer",
	[RULE_JUST_CREATED_SELF] = "just-created-self",
	[RULE_JUST_CREATED_BOTH] = "just-created-both",
	[RULE_CRASHED_PRIMARY] = "crashed-primary",
	[RULE_LOST_QUORUM] = "lost-quorum",
	[RULE_RECONNECTED] = "reconnected",
	[RULE_BOTH_OFF] = "both-off",
	[RULE_BITMAP_PEER] = "bitmap-peer",
	[RULE_BITMAP_PEER_OTHER] = "bitmap-peer-other",
	[RULE_BITMAP_SELF] = "bitmap-self",
	[RULE_BITMAP_SELF_OTHER] = "bitmap-self-other",
	[RULE_BITMAP_BOTH] = "bitmap-both",
	[RULE_HISTORY_PEER] = "history-peer",
	[RULE_HISTORY_SELF] = "history-self",
	[RULE_HISTORY_BOTH] = "history-both",
};

enum sync_strategy {
	UNDETERMINED = 0,
	NO_SYNC,
	SYNC_SOURCE_IF_BOTH_FAILED,
	SYNC_SOURCE_USE_BITMAP,
	SYNC_SOURCE_SET_BITMAP,
	SYNC_SOURCE_COPY_BITMAP,
	SYNC_TARGET_IF_BOTH_FAILED,
	SYNC_TARGET_USE_BITMAP,
	SYNC_TARGET_SET_BITMAP,
	SYNC_TARGET_CLEAR_BITMAP,
	SPLIT_BRAIN_AUTO_RECOVER,
	SPLIT_BRAIN_DISCONNECT,
	UNRELATED_DATA,
	RETRY_CONNECT,
	REQUIRES_PROTO_91,
	REQUIRES_PROTO_96,
};

struct sync_descriptor {
	char * const name;
	int required_protocol;
	bool is_split_brain;
	bool is_sync_source;
	bool is_sync_target;
	int resync_peer_preference;
	enum sync_strategy full_sync_equivalent;
	enum sync_strategy reverse;
};

static const struct sync_descriptor sync_descriptors[] = {
	[UNDETERMINED] = {
		.name = "?",
	},
	[NO_SYNC] = {
		.name = "no-sync",
		.resync_peer_preference = 5,
	},
	[SYNC_SOURCE_IF_BOTH_FAILED] = {
		.name = "source-if-both-failed",
		.is_sync_source = true,
		.reverse = SYNC_TARGET_IF_BOTH_FAILED,
	},
	[SYNC_SOURCE_USE_BITMAP] = {
		.name = "source-use-bitmap",
		.is_sync_source = true,
		.full_sync_equivalent = SYNC_SOURCE_SET_BITMAP,
		.reverse = SYNC_TARGET_USE_BITMAP,
	},
	[SYNC_SOURCE_SET_BITMAP] = {
		.name = "source-set-bitmap",
		.is_sync_source = true,
		.reverse = SYNC_TARGET_SET_BITMAP,
	},
	[SYNC_SOURCE_COPY_BITMAP] = {
		.name = "source-copy-other-bitmap",
		.is_sync_source = true,
	},
	[SYNC_TARGET_IF_BOTH_FAILED] = {
		.name = "target-if-both-failed",
		.is_sync_target = true,
		.resync_peer_preference = 4,
		.reverse = SYNC_SOURCE_IF_BOTH_FAILED,
	},
	[SYNC_TARGET_USE_BITMAP] = {
		.name = "target-use-bitmap",
		.is_sync_target = true,
		.full_sync_equivalent = SYNC_TARGET_SET_BITMAP,
		.resync_peer_preference = 3,
		.reverse = SYNC_SOURCE_USE_BITMAP,
	},
	[SYNC_TARGET_SET_BITMAP] = {
		.name = "target-set-bitmap",
		.is_sync_target = true,
		.resync_peer_preference = 2,
		.reverse = SYNC_SOURCE_SET_BITMAP,
	},
	[SYNC_TARGET_CLEAR_BITMAP] = {
		.name = "target-clear-bitmap",
		.is_sync_target = true,
		.resync_peer_preference = 1,
	},
	[SPLIT_BRAIN_AUTO_RECOVER] = {
		.name = "split-brain-auto-recover",
		.is_split_brain = true,
	},
	[SPLIT_BRAIN_DISCONNECT] = {
		.name = "split-brain-disconnect",
		.is_split_brain = true,
	},
	[UNRELATED_DATA] = {
		.name = "unrelated-data",
	},
	[RETRY_CONNECT] = {
		.name = "retry-connect",
	},
	[REQUIRES_PROTO_91] = {
		.name = "requires-proto-91",
		.required_protocol = 91,
	},
	[REQUIRES_PROTO_96] = {
		.name = "requires-proto-96",
		.required_protocol = 96,
	},
};

int drbd_do_features(struct drbd_connection *connection);
int drbd_do_auth(struct drbd_connection *connection);
static void conn_disconnect(struct drbd_connection *connection);

static enum finish_epoch drbd_may_finish_epoch(struct drbd_connection *, struct drbd_epoch *, enum epoch_event);
static int e_end_block(struct drbd_work *, int);
static void cleanup_unacked_peer_requests(struct drbd_connection *connection);
static void cleanup_peer_ack_list(struct drbd_connection *connection);
static u64 node_ids_to_bitmap(struct drbd_device *device, u64 node_ids);
static int process_twopc(struct drbd_connection *, struct twopc_reply *, struct packet_info *, unsigned long);
static void drbd_resync(struct drbd_peer_device *, enum resync_reason) __must_hold(local);
static void drbd_unplug_all_devices(struct drbd_connection *connection);
static int decode_header(struct drbd_connection *, void *, struct packet_info *);
static void check_resync_source(struct drbd_device *device, u64 weak_nodes);

static const char *drbd_sync_rule_str(enum sync_rule rule)
{
	if (rule < 0 || rule > ARRAY_SIZE(sync_rule_names)) {
		WARN_ON(true);
		return "?";
	}
	return sync_rule_names[rule];
}

static const struct sync_descriptor strategy_descriptor(enum sync_strategy strategy)
{
	if (strategy < 0 || strategy > ARRAY_SIZE(sync_descriptors)) {
		WARN_ON(true);
		return sync_descriptors[UNDETERMINED];
	}
	return sync_descriptors[strategy];
}

static bool is_strategy_determined(enum sync_strategy strategy)
{
	return strategy == NO_SYNC ||
			strategy_descriptor(strategy).is_sync_source ||
			strategy_descriptor(strategy).is_sync_target;
}

static struct drbd_epoch *previous_epoch(struct drbd_connection *connection, struct drbd_epoch *epoch)
{
	struct drbd_epoch *prev;
	spin_lock(&connection->epoch_lock);
	prev = list_entry(epoch->list.prev, struct drbd_epoch, list);
	if (prev == epoch || prev == connection->current_epoch)
		prev = NULL;
	spin_unlock(&connection->epoch_lock);
	return prev;
}

/*
 * some helper functions to deal with single linked page lists,
 * page->private being our "next" pointer.
 */

/* If at least n pages are linked at head, get n pages off.
 * Otherwise, don't modify head, and return NULL.
 */
static struct page *page_chain_del(struct page **head, int count)
{
	struct page *page, *tmp, *rv_head, *rv_tail;
	int n;

	BUG_ON(!count);
	BUG_ON(!head);

	page = READ_ONCE(*head);
	if (!page)
		return NULL;

	do {
		n = count;
		rv_head = page;
		while (true) {
			tmp = page_chain_next(page);
			if (--n == 0)
				break; /* found sufficient pages */
			if (tmp == NULL)
				/* insufficient pages, don't use any of them. */
				return NULL;
			page = tmp;
		}
		rv_tail = page;
		/* adjustment of head */
		page = cmpxchg(head, rv_head, tmp);
		if (page == NULL)
			return NULL;  /* someone else took all of them */
	} while (page != rv_head);

	/* add end of list marker for the returned list */
	set_page_chain_next(rv_tail, NULL);

	/* cleanup page chain before returning it */
	page = rv_head;
	do {
		set_page_chain_offset(page, 0);
		set_page_chain_size(page, 0);
		page = page_chain_next(page);
	} while (page);

	return rv_head;
}

/* may be used outside of locks to find the tail of a (usually short)
 * "private" page chain, before adding it back to a chain head
 * with page_chain_add(). */
static struct page *page_chain_tail(struct page *page, int *len)
{
	struct page *tmp;
	int i = 1;
	while ((tmp = page_chain_next(page))) {
		++i;
		page = tmp;
	}
	if (len)
		*len = i;
	return page;
}

static int page_chain_free(struct page *page)
{
	struct page *tmp;
	int i = 0;
	page_chain_for_each_safe(page, tmp) {
		set_page_chain_next_offset_size(page, NULL, 0, 0);
		put_page(page);
		++i;
	}
	return i;
}

static void page_chain_add(struct page **head,
		struct page *chain_first, struct page *chain_last)
{
	struct page *first, *try;

	first = READ_ONCE(*head);
	do {
		try = first;
		set_page_chain_next(chain_last, try);
		first = cmpxchg(head, try, chain_first);
	} while (first != try);
}

static struct page *__drbd_alloc_pages(struct drbd_resource *resource, unsigned int number, gfp_t gfp_mask)
{
	struct page *page = NULL;
	struct page *tmp = NULL;
	unsigned int i = 0;

	if (atomic_read(&resource->pp_vacant) >= number) {
		page = page_chain_del(&resource->pp_pool, number);
		if (page) {
			atomic_sub(number, &resource->pp_vacant);
			return page;
		}
	}

	for (i = 0; i < number; i++) {
		tmp = alloc_page(gfp_mask);
		if (!tmp)
			break;
		set_page_chain_next_offset_size(tmp, page, 0, 0);
		page = tmp;
	}

	if (i == number)
		return page;

	/* Not enough pages immediately available this time.
	 * No need to jump around here, drbd_alloc_pages will retry this
	 * function "soon". */
	if (page) {
		tmp = page_chain_tail(page, NULL);
		page_chain_add(&resource->pp_pool, page, tmp);
		atomic_add(i, &resource->pp_vacant);
	}
	return NULL;
}

static void rs_sectors_came_in(struct drbd_peer_device *peer_device, int size)
{
	int rs_sect_in = atomic_add_return(size >> 9, &peer_device->rs_sect_in);

	/* In case resync runs faster than anticipated, run the resync_work early */
	if (rs_sect_in >= peer_device->rs_in_flight)
		drbd_queue_work_if_unqueued(
			&peer_device->connection->sender_work,
			&peer_device->resync_work);
}

static void reclaim_finished_net_peer_reqs(struct drbd_connection *connection,
					   struct list_head *to_be_freed)
{
	struct drbd_peer_request *peer_req, *tmp;

	/* The EEs are always appended to the end of the list. Since
	   they are sent in order over the wire, they have to finish
	   in order. As soon as we see the first not finished we can
	   stop to examine the list... */

	list_for_each_entry_safe(peer_req, tmp, &connection->net_ee, w.list) {
		if (drbd_peer_req_has_active_page(peer_req))
			break;
		list_move(&peer_req->w.list, to_be_freed);
	}
}

static void drbd_reclaim_net_peer_reqs(struct drbd_connection *connection)
{
	LIST_HEAD(reclaimed);
	struct drbd_peer_request *peer_req, *t;

	spin_lock_irq(&connection->peer_reqs_lock);
	reclaim_finished_net_peer_reqs(connection, &reclaimed);
	spin_unlock_irq(&connection->peer_reqs_lock);

	list_for_each_entry_safe(peer_req, t, &reclaimed, w.list)
		drbd_free_net_peer_req(peer_req);
}

/**
 * drbd_alloc_pages() - Returns @number pages, retries forever (or until signalled)
 * @transport:	DRBD transport.
 * @number:	number of pages requested
 * @gfp_mask:	how to allocate and whether to loop until we succeed
 *
 * Tries to allocate number pages, first from our own page pool, then from
 * the kernel.
 * Possibly retry until DRBD frees sufficient pages somewhere else.
 *
 * If this allocation would exceed the max_buffers setting, we throttle
 * allocation (schedule_timeout) to give the system some room to breathe.
 *
 * We do not use max-buffers as hard limit, because it could lead to
 * congestion and further to a distributed deadlock during online-verify or
 * (checksum based) resync, if the max-buffers, socket buffer sizes and
 * resync-rate settings are mis-configured.
 *
 * Returns a page chain linked via (struct drbd_page_chain*)&page->lru.
 */
struct page *drbd_alloc_pages(struct drbd_transport *transport, unsigned int number,
			      gfp_t gfp_mask)
{
	struct drbd_connection *connection =
		container_of(transport, struct drbd_connection, transport);
	struct drbd_resource *resource = connection->resource;
	struct page *page = NULL;
	DEFINE_WAIT(wait);
	unsigned int mxb;

	rcu_read_lock();
	mxb = rcu_dereference(transport->net_conf)->max_buffers;
	rcu_read_unlock();

	if (atomic_read(&connection->pp_in_use) < mxb)
		page = __drbd_alloc_pages(resource, number, gfp_mask & ~__GFP_RECLAIM);

	/* Try to keep the fast path fast, but occasionally we need
	 * to reclaim the pages we lent to the network stack. */
	if (page && atomic_read(&connection->pp_in_use_by_net) > 512)
		drbd_reclaim_net_peer_reqs(connection);

	while (page == NULL) {
		prepare_to_wait(&resource->pp_wait, &wait, TASK_INTERRUPTIBLE);

		drbd_reclaim_net_peer_reqs(connection);

		if (atomic_read(&connection->pp_in_use) < mxb) {
			page = __drbd_alloc_pages(resource, number, gfp_mask);
			if (page)
				break;
		}

		if (!(gfp_mask & __GFP_RECLAIM))
			break;

		if (signal_pending(current)) {
			drbd_warn(connection, "drbd_alloc_pages interrupted!\n");
			break;
		}

		if (schedule_timeout(HZ/10) == 0)
			mxb = UINT_MAX;
	}
	finish_wait(&resource->pp_wait, &wait);

	if (page)
		atomic_add(number, &connection->pp_in_use);
	return page;
}

/* Must not be used from irq, as that may deadlock: see drbd_alloc_pages.
 * Either links the page chain back to the pool of free pages,
 * or returns all pages to the system. */
void drbd_free_pages(struct drbd_transport *transport, struct page *page, int is_net)
{
	struct drbd_connection *connection =
		container_of(transport, struct drbd_connection, transport);
	struct drbd_resource *resource = connection->resource;
	atomic_t *a = is_net ? &connection->pp_in_use_by_net : &connection->pp_in_use;
	int i;

	if (page == NULL)
		return;

	if (atomic_read(&resource->pp_vacant) > DRBD_MAX_BIO_SIZE/PAGE_SIZE) {
		i = page_chain_free(page);
	} else {
		struct page *tmp;
		tmp = page_chain_tail(page, &i);
		page_chain_add(&resource->pp_pool, page, tmp);
		atomic_add(i, &resource->pp_vacant);
	}
	i = atomic_sub_return(i, a);
	if (i < 0)
		drbd_warn(connection, "ASSERTION FAILED: %s: %d < 0\n",
			is_net ? "pp_in_use_by_net" : "pp_in_use", i);
	wake_up(&resource->pp_wait);
}

/* normal: payload_size == request size (bi_size)
 * w_same: payload_size == logical_block_size
 * trim: payload_size == 0 */
struct drbd_peer_request *
drbd_alloc_peer_req(struct drbd_peer_device *peer_device, gfp_t gfp_mask) __must_hold(local)
{
	struct drbd_device *device = peer_device->device;
	struct drbd_peer_request *peer_req;

	if (drbd_insert_fault(device, DRBD_FAULT_AL_EE))
		return NULL;

	peer_req = mempool_alloc(&drbd_ee_mempool, gfp_mask & ~__GFP_HIGHMEM);
	if (!peer_req) {
		if (!(gfp_mask & __GFP_NOWARN))
			drbd_err(device, "%s: allocation failed\n", __func__);
		return NULL;
	}

	memset(peer_req, 0, sizeof(*peer_req));
	INIT_LIST_HEAD(&peer_req->w.list);
	drbd_clear_interval(&peer_req->i);
	INIT_LIST_HEAD(&peer_req->recv_order);
	INIT_LIST_HEAD(&peer_req->wait_for_actlog);
	peer_req->submit_jif = jiffies;
	peer_req->peer_device = peer_device;

	return peer_req;
}

void __drbd_free_peer_req(struct drbd_peer_request *peer_req, int is_net)
{
	struct drbd_peer_device *peer_device = peer_req->peer_device;

	might_sleep();
	if (peer_req->flags & EE_HAS_DIGEST)
		kfree(peer_req->digest);
	D_ASSERT(peer_device, atomic_read(&peer_req->pending_bios) == 0);
	D_ASSERT(peer_device, drbd_interval_empty(&peer_req->i));
	drbd_free_page_chain(&peer_device->connection->transport, &peer_req->page_chain, is_net);
	mempool_free(peer_req, &drbd_ee_mempool);
}

int drbd_free_peer_reqs(struct drbd_connection *connection, struct list_head *list, bool is_net_ee)
{
	LIST_HEAD(work_list);
	struct drbd_peer_request *peer_req, *t;
	int count = 0;

	spin_lock_irq(&connection->peer_reqs_lock);
	list_splice_init(list, &work_list);
	spin_unlock_irq(&connection->peer_reqs_lock);

	list_for_each_entry_safe(peer_req, t, &work_list, w.list) {
		__drbd_free_peer_req(peer_req, is_net_ee);
		count++;
	}
	return count;
}

/*
 * See also comments in _req_mod(,BARRIER_ACKED) and receive_Barrier.
 */
static int drbd_finish_peer_reqs(struct drbd_connection *connection)
{
	LIST_HEAD(work_list);
	LIST_HEAD(reclaimed);
	struct drbd_peer_request *peer_req, *t;
	int err = 0;
	int n = 0;

	spin_lock_irq(&connection->peer_reqs_lock);
	reclaim_finished_net_peer_reqs(connection, &reclaimed);
	list_splice_init(&connection->done_ee, &work_list);
	spin_unlock_irq(&connection->peer_reqs_lock);

	list_for_each_entry_safe(peer_req, t, &reclaimed, w.list)
		drbd_free_net_peer_req(peer_req);

	/* possible callbacks here:
	 * e_end_block, and e_end_resync_block.
	 * all ignore the last argument.
	 */
	list_for_each_entry_safe(peer_req, t, &work_list, w.list) {
		int err2;

		++n;
		/* list_del not necessary, next/prev members not touched */
		/* The callback may free peer_req. */
		err2 = peer_req->w.cb(&peer_req->w, !!err);
		if (!err)
			err = err2;
	}
	if (atomic_sub_and_test(n, &connection->done_ee_cnt))
		wake_up(&connection->ee_wait);

	return err;
}

static int drbd_recv(struct drbd_connection *connection, void **buf, size_t size, int flags)
{
	struct drbd_transport_ops *tr_ops = connection->transport.ops;
	int rv;

	rv = tr_ops->recv(&connection->transport, DATA_STREAM, buf, size, flags);

	if (rv < 0) {
		if (rv == -ECONNRESET)
			drbd_info(connection, "sock was reset by peer\n");
		else if (rv != -ERESTARTSYS)
			drbd_info(connection, "sock_recvmsg returned %d\n", rv);
	} else if (rv == 0) {
		if (test_bit(DISCONNECT_EXPECTED, &connection->flags)) {
			long t;
			rcu_read_lock();
			t = rcu_dereference(connection->transport.net_conf)->ping_timeo * HZ/10;
			rcu_read_unlock();

			t = wait_event_timeout(connection->resource->state_wait,
					       connection->cstate[NOW] < C_CONNECTED, t);

			if (t)
				goto out;
		}
		drbd_info(connection, "sock was shut down by peer\n");
	}

	if (rv != size)
		change_cstate(connection, C_BROKEN_PIPE, CS_HARD);

out:
	return rv;
}

static int drbd_recv_into(struct drbd_connection *connection, void *buf, size_t size)
{
	int err;

	err = drbd_recv(connection, &buf, size, CALLER_BUFFER);

	if (err != size) {
		if (err >= 0)
			err = -EIO;
	} else
		err = 0;
	return err;
}

static int drbd_recv_all(struct drbd_connection *connection, void **buf, size_t size)
{
	int err;

	err = drbd_recv(connection, buf, size, 0);

	if (err != size) {
		if (err >= 0)
			err = -EIO;
	} else
		err = 0;
	return err;
}

static int drbd_recv_all_warn(struct drbd_connection *connection, void **buf, size_t size)
{
	int err;

	err = drbd_recv_all(connection, buf, size);
	if (err && !signal_pending(current))
		drbd_warn(connection, "short read (expected size %d)\n", (int)size);
	return err;
}

static int drbd_send_disconnect(struct drbd_connection *connection)
{
	if (connection->agreed_pro_version < 118)
		return 0;

	if (!conn_prepare_command(connection, 0, DATA_STREAM))
		return -EIO;
	return send_command(connection, -1, P_DISCONNECT, DATA_STREAM);
}

static void initialize_send_buffer(struct drbd_connection *connection, enum drbd_stream drbd_stream)
{
	struct drbd_send_buffer *sbuf = &connection->send_buffer[drbd_stream];

	sbuf->unsent =
	sbuf->pos = page_address(sbuf->page);
	sbuf->allocated_size = 0;
	sbuf->additional_size = 0;
}

/* Gets called if a connection is established, or if a new minor gets created
   in a connection */
int drbd_connected(struct drbd_peer_device *peer_device)
{
	struct drbd_device *device = peer_device->device;
	u64 weak_nodes = 0;
	int err;

	atomic_set(&peer_device->packet_seq, 0);
	peer_device->peer_seq = 0;

	if (device->resource->role[NOW] == R_PRIMARY)
		weak_nodes = drbd_weak_nodes_device(device);

	err = drbd_send_sync_param(peer_device);
	if (!err)
		err = drbd_send_sizes(peer_device, 0, 0);
	if (!err)
		err = drbd_send_uuids(peer_device, 0, weak_nodes);
	if (!err) {
		set_bit(INITIAL_STATE_SENT, &peer_device->flags);
		err = drbd_send_current_state(peer_device);
	}

	clear_bit(USE_DEGR_WFC_T, &peer_device->flags);
	clear_bit(RESIZE_PENDING, &peer_device->flags);
	mod_timer(&device->request_timer, jiffies + HZ); /* just start it here. */
	return err;
}

void conn_connect2(struct drbd_connection *connection)
{
	struct drbd_peer_device *peer_device;
	int vnr;

	rcu_read_lock();
	idr_for_each_entry(&connection->peer_devices, peer_device, vnr) {
		struct drbd_device *device = peer_device->device;
		kref_get(&device->kref);
		/* connection cannot go away: caller holds a reference. */
		rcu_read_unlock();

		down_read_non_owner(&device->uuid_sem);
		set_bit(HOLDING_UUID_READ_LOCK, &peer_device->flags);
		/* since drbd_connected() is also called from drbd_create_device()
		   aquire lock here before calling drbd_connected(). */
		drbd_connected(peer_device);

		rcu_read_lock();
		kref_put(&device->kref, drbd_destroy_device);
	}
	rcu_read_unlock();
	drbd_uncork(connection, DATA_STREAM);
}

static bool initial_states_received(struct drbd_connection *connection)
{
	struct drbd_peer_device *peer_device;
	int vnr;
	bool rv = true;

	rcu_read_lock();
	idr_for_each_entry(&connection->peer_devices, peer_device, vnr) {
		if (!test_bit(INITIAL_STATE_RECEIVED, &peer_device->flags)) {
			rv = false;
			break;
		}
	}
	rcu_read_unlock();

	return rv;
}

void wait_initial_states_received(struct drbd_connection *connection)
{
	struct net_conf *nc;
	long timeout;

	rcu_read_lock();
	nc = rcu_dereference(connection->transport.net_conf);
	timeout = nc->ping_timeo * 4 * HZ/10;
	rcu_read_unlock();
	wait_event_interruptible_timeout(connection->ee_wait,
					 initial_states_received(connection),
					 timeout);
}

void connect_timer_fn(struct timer_list *t)
{
	struct drbd_connection *connection = from_timer(connection, t, connect_timer);

	drbd_queue_work(&connection->sender_work, &connection->connect_timer_work);
}

static void arm_connect_timer(struct drbd_connection *connection, unsigned long expires)
{
	bool was_pending = mod_timer(&connection->connect_timer, expires);

	if (was_pending) {
		kref_debug_put(&connection->kref_debug, 11);
		kref_put(&connection->kref, drbd_destroy_connection);
	}
}

static bool retry_by_rr_conflict(struct drbd_connection *connection)
{
	enum drbd_after_sb_p rr_conflict;
	struct net_conf *nc;

	rcu_read_lock();
	nc = rcu_dereference(connection->transport.net_conf);
	rr_conflict = nc->rr_conflict;
	rcu_read_unlock();

	return rr_conflict == ASB_RETRY_CONNECT;
}

static int connect_work(struct drbd_work *work, int cancel)
{
	struct drbd_connection *connection =
		container_of(work, struct drbd_connection, connect_timer_work);
	struct drbd_resource *resource = connection->resource;
	enum drbd_state_rv rv;
	long t = resource->res_opts.auto_promote_timeout * HZ / 10;
	bool retry = retry_by_rr_conflict(connection);
	bool incompat_states;

	if (connection->cstate[NOW] != C_CONNECTING)
		goto out_put;

	if (connection->agreed_pro_version == 117)
		wait_initial_states_received(connection);

	do {
		/* Carefully check if it is okay to do a two_phase_commit from sender context */
		if (down_trylock(&resource->state_sem)) {
			rv = SS_CONCURRENT_ST_CHG;
			break;
		}
		rv = change_cstate(connection, C_CONNECTED, CS_SERIALIZE |
				   CS_ALREADY_SERIALIZED | CS_VERBOSE | CS_DONT_RETRY);
		up(&resource->state_sem);
		if (rv != SS_PRIMARY_READER)
			break;

		/* We have a connection established, peer is primary. On my side is a
		   read-only opener, probably udev or some other scanning after device creating.
		   This short lived read-only open prevents now that we can continue.
		   Better retry after the read-only opener goes away. */

		t = wait_event_interruptible_timeout(resource->state_wait,
						     !drbd_open_ro_count(resource),
						     t);
	} while (t > 0);

	incompat_states = (rv == SS_CW_FAILED_BY_PEER || rv == SS_TWO_PRIMARIES);

	if (rv >= SS_SUCCESS) {
		if (connection->agreed_pro_version < 117)
			conn_connect2(connection);
	} else if (rv == SS_TIMEOUT || rv == SS_CONCURRENT_ST_CHG) {
		if (connection->cstate[NOW] != C_CONNECTING)
			goto out_put;
		arm_connect_timer(connection, jiffies + HZ/20);
		return 0; /* Return early. Keep the reference on the connection! */
	} else if (rv == SS_HANDSHAKE_RETRY || (incompat_states && retry)) {
		arm_connect_timer(connection, jiffies + HZ);
		return 0; /* Keep reference */
	} else if (rv == SS_HANDSHAKE_DISCONNECT || (incompat_states && !retry)) {
		drbd_send_disconnect(connection);
		change_cstate(connection, C_DISCONNECTING, CS_HARD);
	} else {
		drbd_info(connection, "Failure to connect %d %s; retrying\n",
			  rv, drbd_set_st_err_str(rv));
		change_cstate(connection, C_NETWORK_FAILURE, CS_HARD);
	}

 out_put:
	kref_debug_put(&connection->kref_debug, 11);
	kref_put(&connection->kref, drbd_destroy_connection);
	return 0;
}

/*
 * Returns true if we have a valid connection.
 */
static bool conn_connect(struct drbd_connection *connection)
{
	struct drbd_transport *transport = &connection->transport;
	struct drbd_resource *resource = connection->resource;
	int ping_timeo, ping_int, h, err, vnr, timeout;
	struct drbd_peer_device *peer_device;
	enum drbd_stream stream;
	struct net_conf *nc;
	bool discard_my_data;
	bool have_mutex;
	bool no_addr = false;

start:
	have_mutex = false;
	clear_bit(DISCONNECT_EXPECTED, &connection->flags);
	if (change_cstate(connection, C_CONNECTING, CS_VERBOSE) < SS_SUCCESS) {
		/* We do not have a network config. */
		return false;
	}

	/* Assume that the peer only understands our handshake
	 * protocol version; until we know better. */
	connection->agreed_pro_version = PRO_VERSION_HANDSHAKE;

	err = transport->ops->connect(transport);
	if (err == -EAGAIN) {
		enum drbd_conn_state cstate;
		read_lock_irq(&resource->state_rwlock); /* See commit message */
		cstate = connection->cstate[NOW];
		read_unlock_irq(&resource->state_rwlock);
		if (cstate == C_DISCONNECTING)
			return false;
		goto retry;
	} else if (err == -EADDRNOTAVAIL) {
		struct net_conf *nc;
		int connect_int;
		long t;

		rcu_read_lock();
		nc = rcu_dereference(transport->net_conf);
		connect_int = nc ? nc->connect_int : 10;
		rcu_read_unlock();

		if (!no_addr) {
			drbd_warn(connection,
				  "Configured local address not found, retrying every %d sec, "
				  "err=%d\n", connect_int, err);
			no_addr = true;
		}

		t = schedule_timeout_interruptible(connect_int * HZ);
		if (t || connection->cstate[NOW] == C_DISCONNECTING)
			return false;
		goto start;
	} else if (err < 0) {
		drbd_warn(connection, "Failed to initiate connection, err=%d\n", err);
		goto abort;
	}

	connection->last_received = jiffies;

	rcu_read_lock();
	nc = rcu_dereference(connection->transport.net_conf);
	ping_timeo = nc->ping_timeo;
	ping_int = nc->ping_int;
	rcu_read_unlock();

	/* Make sure we are "uncorked", otherwise we risk timeouts,
	 * in case this is a reconnect and we had been corked before. */
	for (stream = DATA_STREAM; stream <= CONTROL_STREAM; stream++) {
		initialize_send_buffer(connection, stream);
		drbd_uncork(connection, stream);
	}

	/* Make sure the handshake happens without interference from other threads,
	 * or the challenge response authentication could be garbled. */
	mutex_lock(&connection->mutex[DATA_STREAM]);
	have_mutex = true;
	transport->ops->set_rcvtimeo(transport, DATA_STREAM, ping_timeo * 4 * HZ/10);
	transport->ops->set_rcvtimeo(transport, CONTROL_STREAM, ping_int * HZ);

	h = drbd_do_features(connection);
	if (h < 0)
		goto abort;
	if (h == 0)
		goto retry;

	if (connection->cram_hmac_tfm) {
		switch (drbd_do_auth(connection)) {
		case -1:
			drbd_err(connection, "Authentication of peer failed\n");
			goto abort;
		case 0:
			drbd_err(connection, "Authentication of peer failed, trying again.\n");
			goto retry;
		}
	}

	discard_my_data = test_bit(CONN_DISCARD_MY_DATA, &connection->flags);

	if (__drbd_send_protocol(connection, P_PROTOCOL) == -EOPNOTSUPP)
		goto abort;

	rcu_read_lock();
	idr_for_each_entry(&connection->peer_devices, peer_device, vnr) {
		if (discard_my_data)
			set_bit(DISCARD_MY_DATA, &peer_device->flags);
		else
			clear_bit(DISCARD_MY_DATA, &peer_device->flags);
	}
	rcu_read_unlock();
	mutex_unlock(&connection->mutex[DATA_STREAM]);
	have_mutex = false;

	drbd_thread_start(&connection->ack_receiver);
	connection->ack_sender =
		alloc_ordered_workqueue("drbd_as_%s", WQ_MEM_RECLAIM, connection->resource->name);
	if (!connection->ack_sender) {
		drbd_err(connection, "Failed to create workqueue ack_sender\n");
		schedule_timeout_uninterruptible(HZ);
		goto retry;
	}

	atomic_set(&connection->ap_in_flight, 0);
	atomic_set(&connection->rs_in_flight, 0);

	/* Allow 5 seconds for the two-phase commits */
	transport->ops->set_rcvtimeo(transport, DATA_STREAM, ping_timeo * 10 * HZ);

	if (connection->agreed_pro_version == 117)
		conn_connect2(connection);

	if (resource->res_opts.node_id < connection->peer_node_id) {
		kref_get(&connection->kref);
		kref_debug_get(&connection->kref_debug, 11);
		connection->connect_timer_work.cb = connect_work;
		timeout = twopc_retry_timeout(resource, 0);
		dynamic_drbd_dbg(connection, "Waiting for %ums to avoid transaction "
				"conflicts\n", jiffies_to_msecs(timeout));
		arm_connect_timer(connection, jiffies + timeout);
	}
	return true;

retry:
	if (have_mutex)
		mutex_unlock(&connection->mutex[DATA_STREAM]);
	conn_disconnect(connection);
	schedule_timeout_interruptible(HZ);
	goto start;

abort:
	if (have_mutex)
		mutex_unlock(&connection->mutex[DATA_STREAM]);
	change_cstate(connection, C_DISCONNECTING, CS_HARD);
	return false;
}

static int decode_header(struct drbd_connection *connection, void *header, struct packet_info *pi)
{
	unsigned int header_size = drbd_header_size(connection);

	if (header_size == sizeof(struct p_header100) &&
	    *(__be32 *)header == cpu_to_be32(DRBD_MAGIC_100)) {
		struct p_header100 *h = header;
		u16 vnr = be16_to_cpu(h->volume);

		if (h->pad != 0) {
			drbd_err(connection, "Header padding is not zero\n");
			return -EINVAL;
		}
		pi->vnr = vnr == ((u16) 0xFFFF) ? -1 : vnr;

		pi->cmd = be16_to_cpu(h->command);
		pi->size = be32_to_cpu(h->length);
	} else if (header_size == sizeof(struct p_header95) &&
		   *(__be16 *)header == cpu_to_be16(DRBD_MAGIC_BIG)) {
		struct p_header95 *h = header;
		pi->cmd = be16_to_cpu(h->command);
		pi->size = be32_to_cpu(h->length);
		pi->vnr = 0;
	} else if (header_size == sizeof(struct p_header80) &&
		   *(__be32 *)header == cpu_to_be32(DRBD_MAGIC)) {
		struct p_header80 *h = header;
		pi->cmd = be16_to_cpu(h->command);
		pi->size = be16_to_cpu(h->length);
		pi->vnr = 0;
	} else {
		drbd_err(connection, "Wrong magic value 0x%08x in protocol version %d\n",
			 be32_to_cpu(*(__be32 *)header),
			 connection->agreed_pro_version);
		return -EINVAL;
	}
	pi->data = header + header_size;
	return 0;
}

static void drbd_unplug_all_devices(struct drbd_connection *connection)
{
	if (current->plug == &connection->receiver_plug) {
		blk_finish_plug(&connection->receiver_plug);
		blk_start_plug(&connection->receiver_plug);
	} /* else: maybe just schedule() ?? */
}

static int drbd_recv_header(struct drbd_connection *connection, struct packet_info *pi)
{
	void *buffer;
	int err;

	err = drbd_recv_all_warn(connection, &buffer, drbd_header_size(connection));
	if (err)
		return err;

	err = decode_header(connection, buffer, pi);
	connection->last_received = jiffies;

	return err;
}

static int drbd_recv_header_maybe_unplug(struct drbd_connection *connection, struct packet_info *pi)
{
	struct drbd_transport_ops *tr_ops = connection->transport.ops;
	unsigned int size = drbd_header_size(connection);
	void *buffer;
	int err;

	err = tr_ops->recv(&connection->transport, DATA_STREAM, &buffer,
			   size, MSG_NOSIGNAL | MSG_DONTWAIT);
	if (err != size) {
		int rflags = 0;

		/* If we have nothing in the receive buffer now, to reduce
		 * application latency, try to drain the backend queues as
		 * quickly as possible, and let remote TCP know what we have
		 * received so far. */
		if (err == -EAGAIN) {
			tr_ops->hint(&connection->transport, DATA_STREAM, QUICKACK);
			drbd_unplug_all_devices(connection);
		} else if (err > 0) {
			size -= err;
			rflags |= GROW_BUFFER;
		}

		err = drbd_recv(connection, &buffer, size, rflags);
		if (err != size) {
			if (err >= 0)
				err = -EIO;
		} else
			err = 0;

		if (err)
			return err;
	}

	err = decode_header(connection, buffer, pi);
	connection->last_received = jiffies;

	return err;
}

/* This is blkdev_issue_flush, but asynchronous.
 * We want to submit to all component volumes in parallel,
 * then wait for all completions.
 */
struct issue_flush_context {
	atomic_t pending;
	int error;
	struct completion done;
};
struct one_flush_context {
	struct drbd_device *device;
	struct issue_flush_context *ctx;
};

static void one_flush_endio(struct bio *bio)
{
	struct one_flush_context *octx = bio->bi_private;
	struct drbd_device *device = octx->device;
	struct issue_flush_context *ctx = octx->ctx;

	blk_status_t status = bio->bi_status;

	if (status) {
		ctx->error = blk_status_to_errno(status);
		drbd_info(device, "local disk FLUSH FAILED with status %d\n", status);
	}
	kfree(octx);
	bio_put(bio);

	clear_bit(FLUSH_PENDING, &device->flags);
	put_ldev(device);
	kref_debug_put(&device->kref_debug, 7);
	kref_put(&device->kref, drbd_destroy_device);

	if (atomic_dec_and_test(&ctx->pending))
		complete(&ctx->done);
}

static void submit_one_flush(struct drbd_device *device, struct issue_flush_context *ctx)
{
	struct bio *bio = bio_alloc(GFP_NOIO, 0);
	struct one_flush_context *octx = kmalloc(sizeof(*octx), GFP_NOIO);
	if (!bio || !octx) {
		drbd_warn(device, "Could not allocate a bio, CANNOT ISSUE FLUSH\n");
		/* FIXME: what else can I do now?  disconnecting or detaching
		 * really does not help to improve the state of the world, either.
		 */
		kfree(octx);
		if (bio)
			bio_put(bio);

		ctx->error = -ENOMEM;
		put_ldev(device);
		kref_debug_put(&device->kref_debug, 7);
		kref_put(&device->kref, drbd_destroy_device);
		return;
	}

	octx->device = device;
	octx->ctx = ctx;
	bio_set_dev(bio, device->ldev->backing_bdev);
	bio->bi_private = octx;
	bio->bi_end_io = one_flush_endio;

	device->flush_jif = jiffies;
	set_bit(FLUSH_PENDING, &device->flags);
	atomic_inc(&ctx->pending);
	bio->bi_opf = REQ_OP_FLUSH | REQ_PREFLUSH;
	submit_bio(bio);
}

static enum finish_epoch drbd_flush_after_epoch(struct drbd_connection *connection, struct drbd_epoch *epoch)
{
	struct drbd_resource *resource = connection->resource;

	if (resource->write_ordering >= WO_BDEV_FLUSH) {
		struct drbd_device *device;
		struct issue_flush_context ctx;
		int vnr;

		atomic_set(&ctx.pending, 1);
		ctx.error = 0;
		init_completion(&ctx.done);

		rcu_read_lock();
		idr_for_each_entry(&resource->devices, device, vnr) {
			if (!get_ldev(device))
				continue;
			kref_get(&device->kref);
			kref_debug_get(&device->kref_debug, 7);
			rcu_read_unlock();

			submit_one_flush(device, &ctx);

			rcu_read_lock();
		}
		rcu_read_unlock();

		/* Do we want to add a timeout,
		 * if disk-timeout is set? */
		if (!atomic_dec_and_test(&ctx.pending))
			wait_for_completion(&ctx.done);

		if (ctx.error) {
			/* would rather check on EOPNOTSUPP, but that is not reliable.
			 * don't try again for ANY return value != 0
			 * if (rv == -EOPNOTSUPP) */
			/* Any error is already reported by bio_endio callback. */
			drbd_bump_write_ordering(connection->resource, NULL, WO_DRAIN_IO);
		}
	}

	/* If called before sending P_CONFIRM_STABLE, we don't have the epoch
	 * (and must not finish it yet, anyways) */
	if (epoch == NULL)
		return FE_STILL_LIVE;
	return drbd_may_finish_epoch(connection, epoch, EV_BARRIER_DONE);
}

static int w_flush(struct drbd_work *w, int cancel)
{
	struct flush_work *fw = container_of(w, struct flush_work, w);
	struct drbd_epoch *epoch = fw->epoch;
	struct drbd_connection *connection = epoch->connection;

	kfree(fw);

	if (!test_and_set_bit(DE_BARRIER_IN_NEXT_EPOCH_ISSUED, &epoch->flags))
		drbd_flush_after_epoch(connection, epoch);

	drbd_may_finish_epoch(connection, epoch, EV_PUT |
			      (connection->cstate[NOW] < C_CONNECTED ? EV_CLEANUP : 0));

	return 0;
}

static void drbd_send_b_ack(struct drbd_connection *connection, u32 barrier_nr, u32 set_size)
{
	struct p_barrier_ack *p;

	if (connection->cstate[NOW] < C_CONNECTED)
		return;

	p = conn_prepare_command(connection, sizeof(*p), CONTROL_STREAM);
	if (!p)
		return;
	p->barrier = barrier_nr;
	p->set_size = cpu_to_be32(set_size);
	send_command(connection, -1, P_BARRIER_ACK, CONTROL_STREAM);
}

static void drbd_send_confirm_stable(struct drbd_peer_request *peer_req)
{
	struct drbd_connection *connection = peer_req->peer_device->connection;
	struct drbd_epoch *epoch = peer_req->epoch;
	struct drbd_peer_request *oldest, *youngest;
	struct p_confirm_stable *p;
	int count;

	if (connection->cstate[NOW] < C_CONNECTED)
		return;

	/* peer_req is not on stable storage yet, but the only one in this epoch.
	 * Nothing to confirm, just wait for the normal barrier_ack and peer_ack
	 * to do their work. */
	oldest = epoch->oldest_unconfirmed_peer_req;
	if (oldest == peer_req)
		return;

	p = conn_prepare_command(connection, sizeof(*p), CONTROL_STREAM);
	if (!p)
		return;

	/* receive_Data() does a list_add_tail() for every requests, which
	 * means the oldest is .next, the currently blocked one that triggered
	 * this code path is .prev, and the youngest that now should be on
	 * stable storage is .prev->prev */
	spin_lock_irq(&connection->peer_reqs_lock);
	youngest = list_entry(peer_req->recv_order.prev, struct drbd_peer_request, recv_order);
	spin_unlock_irq(&connection->peer_reqs_lock);

	count = atomic_read(&epoch->epoch_size) - atomic_read(&epoch->confirmed) - 1;
	atomic_add(count, &epoch->confirmed);
	epoch->oldest_unconfirmed_peer_req = peer_req;

	D_ASSERT(connection, oldest->epoch == youngest->epoch);
	D_ASSERT(connection, count > 0);

	p->oldest_block_id = oldest->block_id;
	p->youngest_block_id = youngest->block_id;
	p->set_size = cpu_to_be32(count);
	p->pad = 0;

	send_command(connection, -1, P_CONFIRM_STABLE, CONTROL_STREAM);
}

/**
 * drbd_may_finish_epoch() - Applies an epoch_event to the epoch's state, eventually finishes it.
 * @connection:	DRBD connection.
 * @epoch:	Epoch object.
 * @ev:		Epoch event.
 */
static enum finish_epoch drbd_may_finish_epoch(struct drbd_connection *connection,
					       struct drbd_epoch *epoch,
					       enum epoch_event ev)
{
	int finish, epoch_size;
	struct drbd_epoch *next_epoch;
	int schedule_flush = 0;
	enum finish_epoch rv = FE_STILL_LIVE;
	struct drbd_resource *resource = connection->resource;

	spin_lock(&connection->epoch_lock);
	do {
		next_epoch = NULL;
		finish = 0;

		epoch_size = atomic_read(&epoch->epoch_size);

		switch (ev & ~EV_CLEANUP) {
		case EV_PUT:
			atomic_dec(&epoch->active);
			break;
		case EV_GOT_BARRIER_NR:
			set_bit(DE_HAVE_BARRIER_NUMBER, &epoch->flags);

			/* Special case: If we just switched from WO_BIO_BARRIER to
			   WO_BDEV_FLUSH we should not finish the current epoch */
			if (test_bit(DE_CONTAINS_A_BARRIER, &epoch->flags) && epoch_size == 1 &&
			    resource->write_ordering != WO_BIO_BARRIER &&
			    epoch == connection->current_epoch)
				clear_bit(DE_CONTAINS_A_BARRIER, &epoch->flags);
			break;
		case EV_BARRIER_DONE:
			set_bit(DE_BARRIER_IN_NEXT_EPOCH_DONE, &epoch->flags);
			break;
		case EV_BECAME_LAST:
			/* nothing to do*/
			break;
		}

		if (epoch_size != 0 &&
		    atomic_read(&epoch->active) == 0 &&
		    (test_bit(DE_HAVE_BARRIER_NUMBER, &epoch->flags) || ev & EV_CLEANUP) &&
		    epoch->list.prev == &connection->current_epoch->list &&
		    !test_bit(DE_IS_FINISHING, &epoch->flags)) {
			/* Nearly all conditions are met to finish that epoch... */
			if (test_bit(DE_BARRIER_IN_NEXT_EPOCH_DONE, &epoch->flags) ||
			    resource->write_ordering == WO_NONE ||
			    (epoch_size == 1 && test_bit(DE_CONTAINS_A_BARRIER, &epoch->flags)) ||
			    ev & EV_CLEANUP) {
				finish = 1;
				set_bit(DE_IS_FINISHING, &epoch->flags);
			} else if (!test_bit(DE_BARRIER_IN_NEXT_EPOCH_ISSUED, &epoch->flags) &&
				 resource->write_ordering == WO_BIO_BARRIER) {
				atomic_inc(&epoch->active);
				schedule_flush = 1;
			}
		}
		if (finish) {
			if (!(ev & EV_CLEANUP)) {
				/* adjust for nr requests already confirmed via P_CONFIRM_STABLE, if any. */
				epoch_size -= atomic_read(&epoch->confirmed);
				spin_unlock(&connection->epoch_lock);
				drbd_send_b_ack(epoch->connection, epoch->barrier_nr, epoch_size);
				spin_lock(&connection->epoch_lock);
			}

			if (connection->current_epoch != epoch) {
				next_epoch = list_entry(epoch->list.next, struct drbd_epoch, list);
				list_del(&epoch->list);
				ev = EV_BECAME_LAST | (ev & EV_CLEANUP);
				connection->epochs--;
				kfree(epoch);

				if (rv == FE_STILL_LIVE)
					rv = FE_DESTROYED;
			} else {
				epoch->oldest_unconfirmed_peer_req = NULL;
				epoch->flags = 0;
				atomic_set(&epoch->epoch_size, 0);
				atomic_set(&epoch->confirmed, 0);
				/* atomic_set(&epoch->active, 0); is alrady zero */
				if (rv == FE_STILL_LIVE)
					rv = FE_RECYCLED;
			}
		}

		if (!next_epoch)
			break;

		epoch = next_epoch;
	} while (1);

	spin_unlock(&connection->epoch_lock);

	if (schedule_flush) {
		struct flush_work *fw;
		fw = kmalloc(sizeof(*fw), GFP_ATOMIC);
		if (fw) {
			fw->w.cb = w_flush;
			fw->epoch = epoch;
			drbd_queue_work(&resource->work, &fw->w);
		} else {
			drbd_warn(resource, "Could not kmalloc a flush_work obj\n");
			set_bit(DE_BARRIER_IN_NEXT_EPOCH_ISSUED, &epoch->flags);
			/* That is not a recursion, only one level */
			drbd_may_finish_epoch(connection, epoch, EV_BARRIER_DONE);
			drbd_may_finish_epoch(connection, epoch, EV_PUT);
		}
	}

	return rv;
}

static enum write_ordering_e
max_allowed_wo(struct drbd_backing_dev *bdev, enum write_ordering_e wo)
{
	struct disk_conf *dc;

	dc = rcu_dereference(bdev->disk_conf);

	if (wo == WO_BIO_BARRIER && !dc->disk_barrier)
		wo = WO_BDEV_FLUSH;
	if (wo == WO_BDEV_FLUSH && !dc->disk_flushes)
		wo = WO_DRAIN_IO;
	if (wo == WO_DRAIN_IO && !dc->disk_drain)
		wo = WO_NONE;

	return wo;
}

/*
 * drbd_bump_write_ordering() - Fall back to an other write ordering method
 * @wo:		Write ordering method to try.
 */
void drbd_bump_write_ordering(struct drbd_resource *resource, struct drbd_backing_dev *bdev,
			      enum write_ordering_e wo) __must_hold(local)
{
	struct drbd_device *device;
	enum write_ordering_e pwo;
	int vnr, i = 0;
	static char *write_ordering_str[] = {
		[WO_NONE] = "none",
		[WO_DRAIN_IO] = "drain",
		[WO_BDEV_FLUSH] = "flush",
		[WO_BIO_BARRIER] = "barrier",
	};

	pwo = resource->write_ordering;
	if (wo != WO_BIO_BARRIER)
		wo = min(pwo, wo);
	rcu_read_lock();
	idr_for_each_entry(&resource->devices, device, vnr) {
		if (i++ == 1 && wo == WO_BIO_BARRIER)
			wo = WO_BDEV_FLUSH; /* WO = barrier does not handle multiple volumes */

		if (get_ldev(device)) {
			wo = max_allowed_wo(device->ldev, wo);
			if (device->ldev == bdev)
				bdev = NULL;
			put_ldev(device);
		}
	}

	if (bdev)
		wo = max_allowed_wo(bdev, wo);

	rcu_read_unlock();

	resource->write_ordering = wo;
	if (pwo != resource->write_ordering || wo == WO_BIO_BARRIER)
		drbd_info(resource, "Method to ensure write ordering: %s\n", write_ordering_str[resource->write_ordering]);
}

/*
 * We *may* ignore the discard-zeroes-data setting, if so configured.
 *
 * Assumption is that this "discard_zeroes_data=0" is only because the backend
 * may ignore partial unaligned discards.
 *
 * LVM/DM thin as of at least
 *   LVM version:     2.02.115(2)-RHEL7 (2015-01-28)
 *   Library version: 1.02.93-RHEL7 (2015-01-28)
 *   Driver version:  4.29.0
 * still behaves this way.
 *
 * For unaligned (wrt. alignment and granularity) or too small discards,
 * we zero-out the initial (and/or) trailing unaligned partial chunks,
 * but discard all the aligned full chunks.
 *
 * At least for LVM/DM thin, with skip_block_zeroing=false,
 * the result is effectively "discard_zeroes_data=1".
 */
/* flags: EE_TRIM|EE_ZEROOUT */
int drbd_issue_discard_or_zero_out(struct drbd_device *device, sector_t start, unsigned int nr_sectors, int flags)
{
	struct block_device *bdev = device->ldev->backing_bdev;
	struct request_queue *q = bdev_get_queue(bdev);
	sector_t tmp, nr;
	unsigned int max_discard_sectors, granularity;
	int alignment;
	int err = 0;

	if ((flags & EE_ZEROOUT) || !(flags & EE_TRIM))
		goto zero_out;

	/* Zero-sector (unknown) and one-sector granularities are the same.  */
	granularity = max(q->limits.discard_granularity >> 9, 1U);
	alignment = (bdev_discard_alignment(bdev) >> 9) % granularity;

	max_discard_sectors = min(q->limits.max_discard_sectors, (1U << 22));
	max_discard_sectors -= max_discard_sectors % granularity;
	if (unlikely(!max_discard_sectors))
		goto zero_out;

	if (nr_sectors < granularity)
		goto zero_out;

	tmp = start;
	if (sector_div(tmp, granularity) != alignment) {
		if (nr_sectors < 2*granularity)
			goto zero_out;
		/* start + gran - (start + gran - align) % gran */
		tmp = start + granularity - alignment;
		tmp = start + granularity - sector_div(tmp, granularity);

		nr = tmp - start;
		/* don't flag BLKDEV_ZERO_NOUNMAP, we don't know how many
		 * layers are below us, some may have smaller granularity */
		err |= blkdev_issue_zeroout(bdev, start, nr, GFP_NOIO, 0);
		nr_sectors -= nr;
		start = tmp;
	}
	while (nr_sectors >= max_discard_sectors) {
		err |= blkdev_issue_discard(bdev, start, max_discard_sectors, GFP_NOIO, 0);
		nr_sectors -= max_discard_sectors;
		start += max_discard_sectors;
	}
	if (nr_sectors) {
		/* max_discard_sectors is unsigned int (and a multiple of
		 * granularity, we made sure of that above already);
		 * nr is < max_discard_sectors;
		 * I don't need sector_div here, even though nr is sector_t */
		nr = nr_sectors;
		nr -= (unsigned int)nr % granularity;
		if (nr) {
			err |= blkdev_issue_discard(bdev, start, nr, GFP_NOIO, 0);
			nr_sectors -= nr;
			start += nr;
		}
	}
 zero_out:
	if (nr_sectors) {
		err |= blkdev_issue_zeroout(bdev, start, nr_sectors, GFP_NOIO,
				(flags & EE_TRIM) ? 0 : BLKDEV_ZERO_NOUNMAP);
	}
	return err != 0;
}

static bool can_do_reliable_discards(struct drbd_device *device)
{
	struct request_queue *q = bdev_get_queue(device->ldev->backing_bdev);
	struct disk_conf *dc;
	bool can_do;

	if (!blk_queue_discard(q))
		return false;

	if (queue_discard_zeroes_data(q))
		return true;

	rcu_read_lock();
	dc = rcu_dereference(device->ldev->disk_conf);
	can_do = dc->discard_zeroes_if_aligned;
	rcu_read_unlock();
	return can_do;
}

static void drbd_issue_peer_discard_or_zero_out(struct drbd_device *device, struct drbd_peer_request *peer_req)
{
	/* If the backend cannot discard, or does not guarantee
	 * read-back zeroes in discarded ranges, we fall back to
	 * zero-out.  Unless configuration specifically requested
	 * otherwise. */
	if (!can_do_reliable_discards(device))
		peer_req->flags |= EE_ZEROOUT;

	if (drbd_issue_discard_or_zero_out(device, peer_req->i.sector,
	    peer_req->i.size >> 9, peer_req->flags & (EE_ZEROOUT|EE_TRIM)))
		peer_req->flags |= EE_WAS_ERROR;
	drbd_endio_write_sec_final(peer_req);
}

static void drbd_issue_peer_wsame(struct drbd_device *device,
				  struct drbd_peer_request *peer_req)
{
	struct block_device *bdev = device->ldev->backing_bdev;
	sector_t s = peer_req->i.sector;
	sector_t nr = peer_req->i.size >> 9;
	if (blkdev_issue_write_same(bdev, s, nr, GFP_NOIO, peer_req->page_chain.head))
		peer_req->flags |= EE_WAS_ERROR;
	drbd_endio_write_sec_final(peer_req);
}

static bool conn_wait_ee_cond(struct drbd_connection *connection, struct list_head *head)
{
	bool done;

	spin_lock_irq(&connection->peer_reqs_lock);
	done = list_empty(head);
	spin_unlock_irq(&connection->peer_reqs_lock);

	if (!done)
		drbd_unplug_all_devices(connection);

	return done;
}

static void conn_wait_ee_empty(struct drbd_connection *connection, struct list_head *head)
{
	wait_event(connection->ee_wait, conn_wait_ee_cond(connection, head));
}

static int peer_request_fault_type(struct drbd_peer_request *peer_req)
{
	if (peer_req_op(peer_req) == REQ_OP_READ) {
		return peer_req->flags & EE_APPLICATION ?
			DRBD_FAULT_DT_RD : DRBD_FAULT_RS_RD;
	} else {
		return peer_req->flags & EE_APPLICATION ?
			DRBD_FAULT_DT_WR : DRBD_FAULT_RS_WR;
	}
}

/**
 * drbd_submit_peer_request()
 * @peer_req:	peer request
 *
 * May spread the pages to multiple bios,
 * depending on bio_add_page restrictions.
 *
 * Returns 0 if all bios have been submitted,
 * -ENOMEM if we could not allocate enough bios,
 * -ENOSPC (any better suggestion?) if we have not been able to bio_add_page a
 *  single page to an empty bio (which should never happen and likely indicates
 *  that the lower level IO stack is in some way broken). This has been observed
 *  on certain Xen deployments.
 *
 *  When this function returns 0, it "consumes" an ldev reference; the
 *  reference is released when the request completes.
 */
/* TODO allocate from our own bio_set. */
int drbd_submit_peer_request(struct drbd_peer_request *peer_req)
{
	struct drbd_device *device = peer_req->peer_device->device;
	struct bio *bios = NULL;
	struct bio *bio;
	struct page *page = peer_req->page_chain.head;
	sector_t sector = peer_req->i.sector;
	unsigned data_size = peer_req->i.size;
	unsigned n_bios = 0;
	unsigned nr_pages = peer_req->page_chain.nr_pages;
	int err = -ENOMEM;

	if (peer_req->flags & EE_SET_OUT_OF_SYNC)
		drbd_set_out_of_sync(peer_req->peer_device,
				peer_req->i.sector, peer_req->i.size);

	/* TRIM/DISCARD: for now, always use the helper function
	 * blkdev_issue_zeroout(..., discard=true).
	 * It's synchronous, but it does the right thing wrt. bio splitting.
	 * Correctness first, performance later.  Next step is to code an
	 * asynchronous variant of the same.
	 */
	if (peer_req->flags & (EE_TRIM|EE_WRITE_SAME|EE_ZEROOUT)) {
		peer_req->submit_jif = jiffies;
		peer_req->flags |= EE_SUBMITTED;

		if (peer_req->flags & (EE_TRIM|EE_ZEROOUT))
			drbd_issue_peer_discard_or_zero_out(device, peer_req);
		else /* EE_WRITE_SAME */
			drbd_issue_peer_wsame(device, peer_req);
		return 0;
	}

	/* In most cases, we will only need one bio.  But in case the lower
	 * level restrictions happen to be different at this offset on this
	 * side than those of the sending peer, we may need to submit the
	 * request in more than one bio.
	 *
	 * Plain bio_alloc is good enough here, this is no DRBD internally
	 * generated bio, but a bio allocated on behalf of the peer.
	 */
next_bio:
	/* REQ_OP_WRITE_SAME, _DISCARD, _WRITE_ZEROES handled above.
	 * REQ_OP_FLUSH (empty flush) not expected,
	 * should have been mapped to a "drbd protocol barrier".
	 * REQ_OP_SECURE_ERASE: I don't see how we could ever support that.
	 */
	if (!(peer_req_op(peer_req) == REQ_OP_WRITE ||
				peer_req_op(peer_req) == REQ_OP_READ)) {
		drbd_err(device, "Invalid bio op received: 0x%x\n", peer_req->opf);
		err = -EINVAL;
		goto fail;
	}

	bio = bio_alloc(GFP_NOIO, nr_pages);
	if (!bio) {
		drbd_err(device, "submit_ee: Allocation of a bio failed (nr_pages=%u)\n", nr_pages);
		goto fail;
	}
	/* > peer_req->i.sector, unless this is the first bio */
	bio->bi_iter.bi_sector = sector;
	bio_set_dev(bio, device->ldev->backing_bdev);
	/* we special case some flags in the multi-bio case, see below
	 * (REQ_PREFLUSH, or BIO_RW_BARRIER in older kernels) */
	bio->bi_opf = peer_req->opf;
	bio->bi_private = peer_req;
	bio->bi_end_io = drbd_peer_request_endio;

	bio->bi_next = bios;
	bios = bio;
	++n_bios;

	page_chain_for_each(page) {
		unsigned off, len;
		int res;

		if (peer_req_op(peer_req) == REQ_OP_READ) {
			set_page_chain_offset(page, 0);
			set_page_chain_size(page, min_t(unsigned, data_size, PAGE_SIZE));
		}
		off = page_chain_offset(page);
		len = page_chain_size(page);

		if (off > PAGE_SIZE || len > PAGE_SIZE - off || len > data_size || len == 0) {
			drbd_err(device, "invalid page chain: offset %u size %u remaining data_size %u\n",
					off, len, data_size);
			err = -EINVAL;
			goto fail;
		}

		res = bio_add_page(bio, page, len, off);
		if (res <= 0) {
			/* A single page must always be possible!
			 * But in case it fails anyways,
			 * we deal with it, and complain (below). */
			if (bio->bi_vcnt == 0) {
				drbd_err(device,
					"bio_add_page(%p, %p, %u, %u): %d (bi_vcnt %u bi_max_vecs %u bi_sector %llu, bi_flags 0x%lx)\n",
					bio, page, len, off, res, bio->bi_vcnt, bio->bi_max_vecs, (uint64_t)bio->bi_iter.bi_sector,
					 (unsigned long)bio->bi_flags);
				err = -ENOSPC;
				goto fail;
			}
			goto next_bio;
		}
		data_size -= len;
		sector += len >> 9;
		--nr_pages;
	}
	D_ASSERT(device, data_size == 0);
	D_ASSERT(device, page == NULL);

	atomic_set(&peer_req->pending_bios, n_bios);
	/* for debugfs: update timestamp, mark as submitted */
	peer_req->submit_jif = jiffies;
	peer_req->flags |= EE_SUBMITTED;
	do {
		bio = bios;
		bios = bios->bi_next;
		bio->bi_next = NULL;

		drbd_submit_bio_noacct(device, peer_request_fault_type(peer_req), bio);

		/* strip off REQ_PREFLUSH,
		 * unless it is the first or last bio */
		if (bios && bios->bi_next)
			bios->bi_opf &= ~REQ_PREFLUSH;
	} while (bios);
	return 0;

fail:
	while (bios) {
		bio = bios;
		bios = bios->bi_next;
		bio_put(bio);
	}
	return err;
}

static void drbd_remove_peer_req_interval(struct drbd_device *device,
					  struct drbd_peer_request *peer_req)
{
	struct drbd_interval *i = &peer_req->i;

	drbd_remove_interval(&device->write_requests, i);
	drbd_clear_interval(i);
	peer_req->flags &= ~EE_IN_INTERVAL_TREE;

	/* Wake up any processes waiting for this peer request to complete.  */
	if (i->waiting)
		wake_up(&device->misc_wait);
}

/**
 * w_e_reissue() - Worker callback; Resubmit a bio
 * @device:	DRBD device.
 * @dw:		work object.
 * @cancel:	The connection will be closed anyways (unused in this callback)
 */
int w_e_reissue(struct drbd_work *w, int cancel) __releases(local)
{
	struct drbd_peer_request *peer_req =
		container_of(w, struct drbd_peer_request, w);
	struct drbd_peer_device *peer_device = peer_req->peer_device;
	struct drbd_connection *connection = peer_device->connection;
	struct drbd_device *device = peer_device->device;
	int err;
	/* We leave DE_CONTAINS_A_BARRIER and EE_IS_BARRIER in place,
	   (and DE_BARRIER_IN_NEXT_EPOCH_ISSUED in the previous Epoch)
	   so that we can finish that epoch in drbd_may_finish_epoch().
	   That is necessary if we already have a long chain of Epochs, before
	   we realize that BARRIER is actually not supported */

	/* As long as the -ENOTSUPP on the barrier is reported immediately
	   that will never trigger. If it is reported late, we will just
	   print that warning and continue correctly for all future requests
	   with WO_BDEV_FLUSH */
	if (previous_epoch(connection, peer_req->epoch))
		drbd_warn(device, "Write ordering was not enforced (one time event)\n");

	/* we still have a local reference,
	 * get_ldev was done in receive_Data. */

	peer_req->w.cb = e_end_block;
	err = drbd_submit_peer_request(peer_req);
	switch (err) {
	case -ENOMEM:
		peer_req->w.cb = w_e_reissue;
		drbd_queue_work(&connection->sender_work,
				&peer_req->w);
		/* retry later */
		fallthrough;
	case 0:
		/* keep worker happy and connection up */
		return 0;

	case -ENOSPC:
		/* no other error expected, but anyways: */
	default:
		/* forget the object,
		 * and cause a "Network failure" */
		spin_lock_irq(&connection->peer_reqs_lock);
		list_del(&peer_req->w.list);
		spin_unlock(&connection->peer_reqs_lock);
		spin_lock(&device->interval_lock);
		drbd_remove_peer_req_interval(device, peer_req);
		spin_unlock_irq(&device->interval_lock);
		drbd_al_complete_io(device, &peer_req->i);
		drbd_may_finish_epoch(connection, peer_req->epoch, EV_PUT | EV_CLEANUP);
		drbd_free_peer_req(peer_req);
		drbd_err(device, "submit failed, triggering re-connect\n");
		return err;
	}
}

static void conn_wait_done_ee_empty_or_disconnect(struct drbd_connection *connection)
{
	wait_event(connection->ee_wait,
		atomic_read(&connection->done_ee_cnt) == 0
		|| connection->cstate[NOW] < C_CONNECTED);
}

static void conn_wait_active_ee_empty_or_disconnect(struct drbd_connection *connection)
{
	if (atomic_read(&connection->active_ee_cnt) == 0)
		return;

	drbd_unplug_all_devices(connection);

	wait_event(connection->ee_wait,
		atomic_read(&connection->active_ee_cnt) == 0
		|| connection->cstate[NOW] < C_CONNECTED);
}

static int receive_Barrier(struct drbd_connection *connection, struct packet_info *pi)
{
	struct drbd_transport_ops *tr_ops = connection->transport.ops;
	int rv, issue_flush;
	struct p_barrier *p = pi->data;
	struct drbd_epoch *epoch;

	tr_ops->hint(&connection->transport, DATA_STREAM, QUICKACK);
	drbd_unplug_all_devices(connection);

	/* FIXME these are unacked on connection,
	 * not a specific (peer)device.
	 */
	connection->current_epoch->barrier_nr = p->barrier;
	connection->current_epoch->connection = connection;
	rv = drbd_may_finish_epoch(connection, connection->current_epoch, EV_GOT_BARRIER_NR);

	/* P_BARRIER_ACK may imply that the corresponding extent is dropped from
	 * the activity log, which means it would not be resynced in case the
	 * R_PRIMARY crashes now.
	 * Therefore we must send the barrier_ack after the barrier request was
	 * completed. */
	switch (connection->resource->write_ordering) {
	case WO_BIO_BARRIER:
	case WO_NONE:
		if (rv == FE_RECYCLED)
			return 0;
		break;

	case WO_BDEV_FLUSH:
	case WO_DRAIN_IO:
		if (rv == FE_STILL_LIVE) {
			set_bit(DE_BARRIER_IN_NEXT_EPOCH_ISSUED, &connection->current_epoch->flags);
			conn_wait_active_ee_empty_or_disconnect(connection);
			rv = drbd_flush_after_epoch(connection, connection->current_epoch);
		}
		if (rv == FE_RECYCLED)
			return 0;

		/* The ack_sender will send all the ACKs and barrier ACKs out, since
		   all EEs moved from the active_ee to the done_ee. We need to
		   provide a new epoch object for the EEs that come in soon */
		break;
	}

	/* receiver context, in the writeout path of the other node.
	 * avoid potential distributed deadlock */
	epoch = kzalloc(sizeof(struct drbd_epoch), GFP_NOIO);
	if (!epoch) {
		drbd_warn(connection, "Allocation of an epoch failed, slowing down\n");
		issue_flush = !test_and_set_bit(DE_BARRIER_IN_NEXT_EPOCH_ISSUED, &connection->current_epoch->flags);
		conn_wait_active_ee_empty_or_disconnect(connection);
		if (issue_flush) {
			rv = drbd_flush_after_epoch(connection, connection->current_epoch);
			if (rv == FE_RECYCLED)
				return 0;
		}

		conn_wait_done_ee_empty_or_disconnect(connection);

		return 0;
	}

	spin_lock(&connection->epoch_lock);
	if (atomic_read(&connection->current_epoch->epoch_size)) {
		list_add(&epoch->list, &connection->current_epoch->list);
		connection->current_epoch = epoch;
		connection->epochs++;
	} else {
		/* The current_epoch got recycled while we allocated this one... */
		kfree(epoch);
	}
	spin_unlock(&connection->epoch_lock);

	return 0;
}

/* pi->data points into some recv buffer, which may be
 * re-used/recycled/overwritten by the next receive operation.
 * (read_in_block via recv_resync_read) */
static void p_req_detail_from_pi(struct drbd_connection *connection,
		struct drbd_peer_request_details *d, struct packet_info *pi)
{
	struct p_trim *p = pi->data;
	bool is_trim_or_wsame = pi->cmd == P_TRIM || pi->cmd == P_WSAME || pi->cmd == P_ZEROES;
	unsigned int digest_size =
		pi->cmd != P_TRIM && connection->peer_integrity_tfm ?
		crypto_shash_digestsize(connection->peer_integrity_tfm) : 0;

	d->sector = be64_to_cpu(p->p_data.sector);
	d->block_id = p->p_data.block_id;
	d->peer_seq = be64_to_cpu(p->p_data.seq_num);
	d->dp_flags = be32_to_cpu(p->p_data.dp_flags);
	d->length = pi->size;
	d->bi_size = is_trim_or_wsame ? be32_to_cpu(p->size) : pi->size - digest_size;
	d->digest_size = digest_size;
}

/* used from receive_RSDataReply (recv_resync_read)
 * and from receive_Data.
 * data_size: actual payload ("data in")
 * 	for normal writes that is bi_size.
 * 	for discards, that is zero.
 * 	for write same, it is logical_block_size.
 * both trim and write same have the bi_size ("data len to be affected")
 * as extra argument in the packet header.
 */
static struct drbd_peer_request *
read_in_block(struct drbd_peer_device *peer_device, struct drbd_peer_request_details *d) __must_hold(local)
{
	struct drbd_device *device = peer_device->device;
	const uint64_t capacity = get_capacity(device->vdisk);
	struct drbd_peer_request *peer_req;
	int err;
	void *dig_in = peer_device->connection->int_dig_in;
	void *dig_vv = peer_device->connection->int_dig_vv;
	struct drbd_transport *transport = &peer_device->connection->transport;
	struct drbd_transport_ops *tr_ops = transport->ops;

	if (d->digest_size) {
		err = drbd_recv_into(peer_device->connection, dig_in, d->digest_size);
		if (err)
			return NULL;
	}

	if (!expect(peer_device, IS_ALIGNED(d->bi_size, 512)))
		return NULL;
	if (d->dp_flags & (DP_WSAME|DP_DISCARD|DP_ZEROES)) {
		if (!expect(peer_device, d->bi_size <= (DRBD_MAX_BBIO_SECTORS << 9)))
			return NULL;
	} else if (!expect(peer_device, d->bi_size <= DRBD_MAX_BIO_SIZE))
		return NULL;

	/* even though we trust our peer,
	 * we sometimes have to double check. */
	if (d->sector + (d->bi_size>>9) > capacity) {
		drbd_err(device, "request from peer beyond end of local disk: "
			"capacity: %llus < sector: %llus + size: %u\n",
			capacity, d->sector, d->bi_size);
		return NULL;
	}

	peer_req = drbd_alloc_peer_req(peer_device, GFP_TRY);
	if (!peer_req)
		return NULL;
	peer_req->i.size = d->bi_size; /* storage size */
	peer_req->i.sector = d->sector;
	peer_req->block_id = d->block_id;

	peer_req->flags |= EE_WRITE;
	if (d->length == 0)
		return peer_req;

	err = tr_ops->recv_pages(transport, &peer_req->page_chain, d->length - d->digest_size);
	if (err)
		goto fail;

	if (drbd_insert_fault(device, DRBD_FAULT_RECEIVE)) {
		struct page *page;
		unsigned long *data;
		drbd_err(device, "Fault injection: Corrupting data on receive, sector %llu\n",
				d->sector);
		page = peer_req->page_chain.head;
		data = kmap(page) + page_chain_offset(page);
		data[0] = ~data[0];
		kunmap(page);
	}

	if (d->digest_size) {
		drbd_csum_pages(peer_device->connection->peer_integrity_tfm, peer_req->page_chain.head, dig_vv);
		if (memcmp(dig_in, dig_vv, d->digest_size)) {
			drbd_err(device, "Digest integrity check FAILED: %llus +%u\n",
				d->sector, d->bi_size);
			goto fail;
		}
	}
	peer_device->recv_cnt += d->bi_size >> 9;
	return peer_req;

fail:
	drbd_free_peer_req(peer_req);
	return NULL;
}

static int ignore_remaining_packet(struct drbd_connection *connection, int size)
{
	void *data_to_ignore;

	while (size) {
		int s = min_t(int, size, DRBD_SOCKET_BUFFER_SIZE);
		int rv = drbd_recv(connection, &data_to_ignore, s, 0);
		if (rv < 0)
			return rv;

		size -= rv;
	}

	return 0;
}

static int recv_dless_read(struct drbd_peer_device *peer_device, struct drbd_request *req,
			   sector_t sector, int data_size)
{
	struct bio_vec bvec;
	struct bvec_iter iter;
	struct bio *bio;
	int digest_size, err, expect;
	void *dig_in = peer_device->connection->int_dig_in;
	void *dig_vv = peer_device->connection->int_dig_vv;

	digest_size = 0;
	if (peer_device->connection->peer_integrity_tfm) {
		digest_size = crypto_shash_digestsize(peer_device->connection->peer_integrity_tfm);
		err = drbd_recv_into(peer_device->connection, dig_in, digest_size);
		if (err)
			return err;
		data_size -= digest_size;
	}

	/* optimistically update recv_cnt.  if receiving fails below,
	 * we disconnect anyways, and counters will be reset. */
	peer_device->recv_cnt += data_size >> 9;

	bio = req->master_bio;
	D_ASSERT(peer_device->device, sector == bio->bi_iter.bi_sector);

	bio_for_each_segment(bvec, bio, iter) {
		void *mapped = kmap(bvec.bv_page) + bvec.bv_offset;
		expect = min_t(int, data_size, bvec.bv_len);
		err = drbd_recv_into(peer_device->connection, mapped, expect);
		kunmap(bvec.bv_page);
		if (err)
			return err;
		data_size -= expect;
	}

	if (digest_size) {
		drbd_csum_bio(peer_device->connection->peer_integrity_tfm, bio, dig_vv);
		if (memcmp(dig_in, dig_vv, digest_size)) {
			drbd_err(peer_device, "Digest integrity check FAILED. Broken NICs?\n");
			return -EINVAL;
		}
	}

	D_ASSERT(peer_device->device, data_size == 0);
	return 0;
}

/*
 * e_end_resync_block() is called in ack_sender context via
 * drbd_finish_peer_reqs().
 */
static int e_end_resync_block(struct drbd_work *w, int unused)
{
	struct drbd_peer_request *peer_req =
		container_of(w, struct drbd_peer_request, w);
	struct drbd_peer_device *peer_device = peer_req->peer_device;
	struct drbd_device *device = peer_device->device;
	sector_t sector = peer_req->i.sector;
	int err;

	D_ASSERT(device, drbd_interval_empty(&peer_req->i));

	if (likely((peer_req->flags & EE_WAS_ERROR) == 0)) {
		drbd_set_in_sync(peer_device, sector, peer_req->i.size);
		err = drbd_send_ack(peer_device, P_RS_WRITE_ACK, peer_req);
	} else {
		/* Record failure to sync */
		drbd_rs_failed_io(peer_device, sector, peer_req->i.size);

		err  = drbd_send_ack(peer_device, P_NEG_ACK, peer_req);
	}
	dec_unacked(peer_device);

	drbd_free_peer_req(peer_req);
	return err;
}

static int recv_resync_read(struct drbd_peer_device *peer_device,
			    struct drbd_peer_request_details *d) __releases(local)
{
	struct drbd_connection *connection = peer_device->connection;
	struct drbd_device *device = peer_device->device;
	struct drbd_peer_request *peer_req;
	unsigned int size;
	sector_t sector;
	int err;
	u64 im;

	peer_req = read_in_block(peer_device, d);
	if (!peer_req)
		return -EIO;

	if (test_bit(UNSTABLE_RESYNC, &peer_device->flags))
		clear_bit(STABLE_RESYNC, &device->flags);

	dec_rs_pending(peer_device);

	inc_unacked(peer_device);
	/* corresponding dec_unacked() in e_end_resync_block()
	 * respective _drbd_clear_done_ee */

	peer_req->w.cb = e_end_resync_block;
	peer_req->opf = REQ_OP_WRITE;
	peer_req->submit_jif = jiffies;

	spin_lock_irq(&connection->peer_reqs_lock);
	list_add_tail(&peer_req->w.list, &connection->sync_ee);
	spin_unlock_irq(&connection->peer_reqs_lock);

	atomic_add(d->bi_size >> 9, &device->rs_sect_ev);

	/* Setting all peer out of sync here. Sync source peer will be set
	   in sync when the write completes. Other peers will be set in
	   sync by the sync source with a P_PEERS_IN_SYNC packet soon. */
	sector = peer_req->i.sector;
	size = peer_req->i.size;
	drbd_set_all_out_of_sync(device, sector, size);

	err = drbd_submit_peer_request(peer_req);
	if (err)
		goto out;
	peer_req = NULL; /* since submitted, might be destroyed already */

	for_each_peer_device_ref(peer_device, im, device) {
		enum drbd_repl_state repl_state = peer_device->repl_state[NOW];
		if (repl_state == L_WF_BITMAP_S || repl_state == L_SYNC_SOURCE || repl_state == L_PAUSED_SYNC_S)
			drbd_send_out_of_sync(peer_device, sector, size);
	}
	return 0;
out:
	/* don't care for the reason here */
	drbd_err(device, "submit failed, triggering re-connect\n");
	spin_lock_irq(&connection->peer_reqs_lock);
	list_del(&peer_req->w.list);
	spin_unlock_irq(&connection->peer_reqs_lock);

	drbd_free_peer_req(peer_req);
	return err;
}

/* caller must hold interval_lock */
static struct drbd_request *
find_request(struct drbd_device *device, struct rb_root *root, u64 id,
	     sector_t sector, bool missing_ok, const char *func)
{
	struct drbd_request *req;

	/* Request object according to our peer */
	req = (struct drbd_request *)(unsigned long)id;
	if (drbd_contains_interval(root, sector, &req->i) && req->i.local)
		return req;
	if (!missing_ok) {
		drbd_err(device, "%s: failed to find request 0x%lx, sector %llus\n", func,
			(unsigned long)id, (unsigned long long)sector);
	}
	return NULL;
}

static int receive_DataReply(struct drbd_connection *connection, struct packet_info *pi)
{
	struct drbd_peer_device *peer_device;
	struct drbd_device *device;
	struct drbd_request *req;
	sector_t sector;
	int err;
	struct p_data *p = pi->data;

	peer_device = conn_peer_device(connection, pi->vnr);
	if (!peer_device)
		return -EIO;
	device = peer_device->device;

	sector = be64_to_cpu(p->sector);

	spin_lock_irq(&device->interval_lock);
	req = find_request(device, &device->read_requests, p->block_id, sector, false, __func__);
	spin_unlock_irq(&device->interval_lock);
	if (unlikely(!req))
		return -EIO;

	err = recv_dless_read(peer_device, req, sector, pi->size);
	if (!err)
		req_mod(req, DATA_RECEIVED, peer_device);
	/* else: nothing. handled from drbd_disconnect...
	 * I don't think we may complete this just yet
	 * in case we are "on-disconnect: freeze" */

	return err;
}

/**
 * _drbd_send_ack() - Sends an ack packet
 * @device:	DRBD device.
 * @cmd:	Packet command code.
 * @sector:	sector, needs to be in big endian byte order
 * @blksize:	size in byte, needs to be in big endian byte order
 * @block_id:	Id, big endian byte order
 */
static int _drbd_send_ack(struct drbd_peer_device *peer_device, enum drbd_packet cmd,
			  u64 sector, u32 blksize, u64 block_id)
{
	struct p_block_ack *p;

	if (peer_device->repl_state[NOW] < L_ESTABLISHED)
		return -EIO;

	p = drbd_prepare_command(peer_device, sizeof(*p), CONTROL_STREAM);
	if (!p)
		return -EIO;
	p->sector = sector;
	p->block_id = block_id;
	p->blksize = blksize;
	p->seq_num = cpu_to_be32(atomic_inc_return(&peer_device->packet_seq));
	return drbd_send_command(peer_device, cmd, CONTROL_STREAM);
}

static int drbd_send_ack_dp(struct drbd_peer_device *peer_device, enum drbd_packet cmd,
		  struct drbd_peer_request_details *d)
{
	return _drbd_send_ack(peer_device, cmd,
			      cpu_to_be64(d->sector),
			      cpu_to_be32(d->bi_size),
			      d->block_id);
}

static void drbd_send_ack_rp(struct drbd_peer_device *peer_device, enum drbd_packet cmd,
		      struct p_block_req *rp)
{
	_drbd_send_ack(peer_device, cmd, rp->sector, rp->blksize, rp->block_id);
}

/**
 * drbd_send_ack() - Sends an ack packet
 * @device:	DRBD device
 * @cmd:	packet command code
 * @peer_req:	peer request
 */
int drbd_send_ack(struct drbd_peer_device *peer_device, enum drbd_packet cmd,
		  struct drbd_peer_request *peer_req)
{
	return _drbd_send_ack(peer_device, cmd,
			      cpu_to_be64(peer_req->i.sector),
			      cpu_to_be32(peer_req->i.size),
			      peer_req->block_id);
}

/* This function misuses the block_id field to signal if the blocks
 * are is sync or not. */
int drbd_send_ack_ex(struct drbd_peer_device *peer_device, enum drbd_packet cmd,
		     sector_t sector, int blksize, u64 block_id)
{
	return _drbd_send_ack(peer_device, cmd,
			      cpu_to_be64(sector),
			      cpu_to_be32(blksize),
			      cpu_to_be64(block_id));
}

static int receive_RSDataReply(struct drbd_connection *connection, struct packet_info *pi)
{
	struct drbd_peer_request_details d;
	struct drbd_peer_device *peer_device;
	struct drbd_device *device;
	int err;

	p_req_detail_from_pi(connection, &d, pi);
	pi->data = NULL;

	peer_device = conn_peer_device(connection, pi->vnr);
	if (!peer_device)
		return -EIO;
	device = peer_device->device;

	D_ASSERT(device, d.block_id == ID_SYNCER);

	if (get_ldev(device)) {
		err = recv_resync_read(peer_device, &d);
		if (err)
			put_ldev(device);
	} else {
		if (drbd_ratelimit())
			drbd_err(device, "Cannot write resync data to local disk.\n");

		err = ignore_remaining_packet(connection, pi->size);

		drbd_send_ack_dp(peer_device, P_NEG_ACK, &d);
	}

	rs_sectors_came_in(peer_device, d.bi_size);

	return err;
}

/*
 * e_end_block() is called in ack_sender context via drbd_finish_peer_reqs().
 */
static int e_end_block(struct drbd_work *w, int cancel)
{
	struct drbd_peer_request *peer_req =
		container_of(w, struct drbd_peer_request, w);
	struct drbd_peer_device *peer_device = peer_req->peer_device;
	struct drbd_device *device = peer_device->device;
	sector_t sector = peer_req->i.sector;
	struct drbd_epoch *epoch;
	int err = 0, pcmd;

	if (peer_req->flags & EE_IS_BARRIER) {
		epoch = previous_epoch(peer_device->connection, peer_req->epoch);
		if (epoch)
			drbd_may_finish_epoch(peer_device->connection, epoch, EV_BARRIER_DONE + (cancel ? EV_CLEANUP : 0));
	}

	if (peer_req->flags & EE_SEND_WRITE_ACK) {
		if (unlikely(peer_req->flags & EE_WAS_ERROR)) {
			pcmd = P_NEG_ACK;
			/* we expect it to be marked out of sync anyways...
			 * maybe assert this?  */
		} else if (peer_device->repl_state[NOW] >= L_SYNC_SOURCE &&
			   peer_device->repl_state[NOW] <= L_PAUSED_SYNC_T &&
			   peer_req->flags & EE_MAY_SET_IN_SYNC) {
			pcmd = P_RS_WRITE_ACK;
			drbd_set_in_sync(peer_device, sector, peer_req->i.size);
		} else
			pcmd = P_WRITE_ACK;
		err = drbd_send_ack(peer_device, pcmd, peer_req);
		dec_unacked(peer_device);
	}

	/* we delete from the conflict detection hash _after_ we sent out the
	 * P_WRITE_ACK / P_NEG_ACK, to get the sequence number right.  */
	if (peer_req->flags & EE_IN_INTERVAL_TREE) {
		read_lock_irq(&device->resource->state_rwlock);
		spin_lock(&device->interval_lock);
		D_ASSERT(device, !drbd_interval_empty(&peer_req->i));
		drbd_remove_peer_req_interval(device, peer_req);
		spin_unlock(&device->interval_lock);
		read_unlock_irq(&device->resource->state_rwlock);
	} else
		D_ASSERT(device, drbd_interval_empty(&peer_req->i));

	drbd_may_finish_epoch(peer_device->connection, peer_req->epoch, EV_PUT + (cancel ? EV_CLEANUP : 0));

	drbd_free_page_chain(&peer_device->connection->transport, &peer_req->page_chain, 0);
	return err;
}

static bool seq_greater(u32 a, u32 b)
{
	/*
	 * We assume 32-bit wrap-around here.
	 * For 24-bit wrap-around, we would have to shift:
	 *  a <<= 8; b <<= 8;
	 */
	return (s32)a - (s32)b > 0;
}

static u32 seq_max(u32 a, u32 b)
{
	return seq_greater(a, b) ? a : b;
}

static void update_peer_seq(struct drbd_peer_device *peer_device, unsigned int peer_seq)
{
	unsigned int newest_peer_seq;

	if (test_bit(RESOLVE_CONFLICTS, &peer_device->connection->transport.flags)) {
		spin_lock(&peer_device->peer_seq_lock);
		newest_peer_seq = seq_max(peer_device->peer_seq, peer_seq);
		peer_device->peer_seq = newest_peer_seq;
		spin_unlock(&peer_device->peer_seq_lock);
		/* wake up only if we actually changed peer_device->peer_seq */
		if (peer_seq == newest_peer_seq)
			wake_up(&peer_device->device->seq_wait);
	}
}

/* Called from receive_Data.
 * Synchronize packets on sock with packets on msock.
 *
 * This is here so even when a P_DATA packet traveling via sock overtook an Ack
 * packet traveling on msock, they are still processed in the order they have
 * been sent.
 *
 * Note: we don't care for Ack packets overtaking P_DATA packets.
 *
 * In case packet_seq is larger than peer_device->peer_seq number, there are
 * outstanding packets on the msock. We wait for them to arrive.
 * In case we are the logically next packet, we update peer_device->peer_seq
 * ourselves. Correctly handles 32bit wrap around.
 *
 * Assume we have a 10 GBit connection, that is about 1<<30 byte per second,
 * about 1<<21 sectors per second. So "worst" case, we have 1<<3 == 8 seconds
 * for the 24bit wrap (historical atomic_t guarantee on some archs), and we have
 * 1<<9 == 512 seconds aka ages for the 32bit wrap around...
 *
 * returns 0 if we may process the packet,
 * -ERESTARTSYS if we were interrupted (by disconnect signal). */
static int wait_for_and_update_peer_seq(struct drbd_peer_device *peer_device, const u32 peer_seq)
{
	struct drbd_connection *connection = peer_device->connection;
	DEFINE_WAIT(wait);
	long timeout;
	int ret = 0, tp;

	if (!test_bit(RESOLVE_CONFLICTS, &connection->transport.flags))
		return 0;

	spin_lock(&peer_device->peer_seq_lock);
	for (;;) {
		if (!seq_greater(peer_seq - 1, peer_device->peer_seq)) {
			peer_device->peer_seq = seq_max(peer_device->peer_seq, peer_seq);
			break;
		}

		if (signal_pending(current)) {
			ret = -ERESTARTSYS;
			break;
		}

		rcu_read_lock();
		tp = rcu_dereference(connection->transport.net_conf)->two_primaries;
		rcu_read_unlock();

		if (!tp)
			break;

		/* Only need to wait if two_primaries is enabled */
		prepare_to_wait(&peer_device->device->seq_wait, &wait, TASK_INTERRUPTIBLE);
		spin_unlock(&peer_device->peer_seq_lock);
		rcu_read_lock();
		timeout = rcu_dereference(connection->transport.net_conf)->ping_timeo*HZ/10;
		rcu_read_unlock();
		timeout = schedule_timeout(timeout);
		spin_lock(&peer_device->peer_seq_lock);
		if (!timeout) {
			ret = -ETIMEDOUT;
			drbd_err(peer_device, "Timed out waiting for missing ack packets; disconnecting\n");
			break;
		}
	}
	spin_unlock(&peer_device->peer_seq_lock);
	finish_wait(&peer_device->device->seq_wait, &wait);
	return ret;
}

static unsigned long wire_flags_to_bio_op(u32 dpf)
{
	if (dpf & DP_ZEROES)
		return REQ_OP_WRITE_ZEROES;
	if (dpf & DP_DISCARD)
		return REQ_OP_DISCARD;
	if (dpf & DP_WSAME)
		return REQ_OP_WRITE_SAME;
	else
		return REQ_OP_WRITE;
}

/* see also bio_flags_to_wire() */
static unsigned long wire_flags_to_bio(struct drbd_connection *connection, u32 dpf)
{
	return wire_flags_to_bio_op(dpf) |
		(dpf & DP_RW_SYNC ? REQ_SYNC : 0) |
		(dpf & DP_FUA ? REQ_FUA : 0) |
		(dpf & DP_FLUSH ? REQ_PREFLUSH : 0);
}

static int handle_write_conflicts(struct drbd_peer_request *peer_req)
{
	struct drbd_peer_device *peer_device = peer_req->peer_device;
	struct drbd_device *device = peer_device->device;
	sector_t sector = peer_req->i.sector;
	const unsigned int size = peer_req->i.size;
	struct drbd_interval *i;
	int err = 0;

	spin_lock_irq(&device->interval_lock);
	/*
	 * Inserting the peer request into the write_requests tree will prevent
	 * new conflicting local requests from being added.
	 */
	drbd_insert_interval(&device->write_requests, &peer_req->i);
	peer_req->flags |= EE_IN_INTERVAL_TREE;

	drbd_for_each_overlap(i, &device->write_requests, sector, size) {
		if (i == &peer_req->i)
			continue;

		/* Ignore, if already completed to upper layers. */
		if (i->completed)
			continue;

		drbd_alert(device, "Concurrent writes detected: "
				"local=%llus +%u, remote=%llus +%u\n",
				(unsigned long long) i->sector, i->size,
				(unsigned long long) sector, size);
		err = -EBUSY;
		break;
	}
	spin_unlock_irq(&device->interval_lock);
	return err;
}

static void drbd_queue_peer_request(struct drbd_device *device, struct drbd_peer_request *peer_req)
{
	atomic_inc(&device->wait_for_actlog);
	spin_lock(&device->submit.lock);
	list_add_tail(&peer_req->wait_for_actlog, &device->submit.peer_writes);
	spin_unlock(&device->submit.lock);
	queue_work(device->submit.wq, &device->submit.worker);
	/* do_submit() may sleep internally on al_wait, too */
	wake_up(&device->al_wait);
}

/* FIXME
 * TODO grab the device->al_lock *once*, and check:
 *     if possible, non-blocking get the reference(s),
 *     if transaction is required, queue them up,
 *        AND account for the queued up worst-case slot consumption
 *     if available slots, corrected by other accounting, suggest
 *        that we might block on this now or later,
 *        *FIRST* drain, then flush, then send P_CONFIRM_STABLE,
 *        then wait for available slots to be sufficient.
 */
static enum { DRBD_PAL_QUEUE, DRBD_PAL_DISCONNECTED, DRBD_PAL_SUBMIT }
prepare_activity_log(struct drbd_peer_request *peer_req)
{
	struct drbd_peer_device *peer_device = peer_req->peer_device;
	struct drbd_connection *connection = peer_device->connection;
	struct drbd_device *device = peer_device->device;

	struct lru_cache *al;
	int nr_al_extents = interval_to_al_extents(&peer_req->i);
	int nr, used, ecnt;
	int ret = DRBD_PAL_SUBMIT;

	/* Let the activity log know we are about to use it.
	 * See also drbd_request_prepare() for the "request" entry point. */
	ecnt = atomic_add_return(nr_al_extents, &device->wait_for_actlog_ecnt);

	spin_lock_irq(&device->al_lock);
	al = device->act_log;
	nr = al->nr_elements;
	used = al->used;
	spin_unlock_irq(&device->al_lock);

	/* note: due to the slight delay between being accounted in "used" after
	 * being committed to the activity log with drbd_al_begin_io_commit(),
	 * and being subtracted from "wait_for_actlog_ecnt" in __drbd_submit_peer_request(),
	 * this can err, but only on the conservative side (overestimating ecnt). */
	if (ecnt > nr - used) {
		conn_wait_active_ee_empty_or_disconnect(connection);
		drbd_flush_after_epoch(connection, NULL);
		conn_wait_done_ee_empty_or_disconnect(connection);

		/* would this peer even understand me? */
		if (connection->agreed_pro_version >= 114)
			drbd_send_confirm_stable(peer_req);

		if  (drbd_al_begin_io_for_peer(peer_device, &peer_req->i))
			ret = DRBD_PAL_DISCONNECTED;
	} else if (nr_al_extents != 1 || !drbd_al_begin_io_fastpath(device, &peer_req->i)) {
		ret = DRBD_PAL_QUEUE;
	}
	if (ret == DRBD_PAL_SUBMIT)
		peer_req->flags |= EE_IN_ACTLOG;
	if (ret != DRBD_PAL_QUEUE)
		atomic_sub(nr_al_extents, &device->wait_for_actlog_ecnt);

	return ret;
}

/* mirrored write */
static int receive_Data(struct drbd_connection *connection, struct packet_info *pi)
{
	struct drbd_peer_device *peer_device;
	struct drbd_device *device;
	struct net_conf *nc;
	struct drbd_peer_request *peer_req;
	struct drbd_peer_request_details d;
	int err, tp;

	peer_device = conn_peer_device(connection, pi->vnr);
	if (!peer_device)
		return -EIO;
	device = peer_device->device;

	if (pi->cmd == P_TRIM)
		D_ASSERT(peer_device, pi->size == 0);

	p_req_detail_from_pi(connection, &d, pi);
	pi->data = NULL;

	if (!get_ldev(device)) {
		int err2;

		err = wait_for_and_update_peer_seq(peer_device, d.peer_seq);
		drbd_send_ack_dp(peer_device, P_NEG_ACK, &d);
		atomic_inc(&connection->current_epoch->epoch_size);
		err2 = ignore_remaining_packet(connection, pi->size);
		if (!err)
			err = err2;
		return err;
	}

	/*
	 * Corresponding put_ldev done either below (on various errors), or in
	 * drbd_peer_request_endio, if we successfully submit the data at the
	 * end of this function.
	 */

	peer_req = read_in_block(peer_device, &d);
	if (!peer_req) {
		put_ldev(device);
		return -EIO;
	}
	if (pi->cmd == P_TRIM)
		peer_req->flags |= EE_TRIM;
	else if (pi->cmd == P_ZEROES)
		peer_req->flags |= EE_ZEROOUT;
	else if (pi->cmd == P_WSAME)
		peer_req->flags |= EE_WRITE_SAME;

	peer_req->dagtag_sector = connection->last_dagtag_sector + (peer_req->i.size >> 9);
	connection->last_dagtag_sector = peer_req->dagtag_sector;

	peer_req->w.cb = e_end_block;
	peer_req->submit_jif = jiffies;
	peer_req->flags |= EE_APPLICATION;

	peer_req->opf = wire_flags_to_bio(connection, d.dp_flags);
	if (pi->cmd == P_TRIM) {
		D_ASSERT(peer_device, peer_req->i.size > 0);
		D_ASSERT(peer_device, d.dp_flags & DP_DISCARD);
		D_ASSERT(peer_device, peer_req_op(peer_req) == REQ_OP_DISCARD);
		D_ASSERT(peer_device, peer_req->page_chain.head == NULL);
		D_ASSERT(peer_device, peer_req->page_chain.nr_pages == 0);
		/* need to play safe: an older DRBD sender
		 * may mean zero-out while sending P_TRIM. */
		if (0 == (connection->agreed_features & DRBD_FF_WZEROES))
			peer_req->flags |= EE_ZEROOUT;
	} else if (pi->cmd == P_ZEROES) {
		D_ASSERT(peer_device, peer_req->i.size > 0);
		D_ASSERT(peer_device, d.dp_flags & DP_ZEROES);
		D_ASSERT(peer_device, peer_req_op(peer_req) == REQ_OP_WRITE_ZEROES);
		D_ASSERT(peer_device, peer_req->page_chain.head == NULL);
		D_ASSERT(peer_device, peer_req->page_chain.nr_pages == 0);
		/* Do (not) pass down BLKDEV_ZERO_NOUNMAP? */
		if (d.dp_flags & DP_DISCARD)
			peer_req->flags |= EE_TRIM;
	} else if (pi->cmd == P_WSAME) {
		D_ASSERT(peer_device, peer_req->i.size > 0);
		D_ASSERT(peer_device, peer_req_op(peer_req) == REQ_OP_WRITE_SAME);
		D_ASSERT(peer_device, peer_req->page_chain.head != NULL);
	} else if (peer_req->page_chain.head == NULL) {
		/* Actually, this must not happen anymore,
		 * "empty" flushes are mapped to P_BARRIER,
		 * and should never end up here.
		 * Compat with old DRBD? */
		D_ASSERT(device, peer_req->i.size == 0);
		D_ASSERT(device, d.dp_flags & DP_FLUSH);
	} else {
		D_ASSERT(peer_device, peer_req->i.size > 0);
		D_ASSERT(peer_device, peer_req_op(peer_req) == REQ_OP_WRITE);
	}

	if (d.dp_flags & DP_MAY_SET_IN_SYNC)
		peer_req->flags |= EE_MAY_SET_IN_SYNC;

	spin_lock(&connection->epoch_lock);
	peer_req->epoch = connection->current_epoch;
	atomic_inc(&peer_req->epoch->epoch_size);
	atomic_inc(&peer_req->epoch->active);
	if (peer_req->epoch->oldest_unconfirmed_peer_req == NULL)
		peer_req->epoch->oldest_unconfirmed_peer_req = peer_req;

	if (connection->resource->write_ordering == WO_BIO_BARRIER &&
	    atomic_read(&peer_req->epoch->epoch_size) == 1) {
		struct drbd_epoch *epoch;
		/* Issue a barrier if we start a new epoch, and the previous epoch
		   was not a epoch containing a single request which already was
		   a Barrier. */
		epoch = list_entry(peer_req->epoch->list.prev, struct drbd_epoch, list);
		if (epoch == peer_req->epoch) {
			set_bit(DE_CONTAINS_A_BARRIER, &peer_req->epoch->flags);
			peer_req->opf |= REQ_PREFLUSH | REQ_FUA;
			peer_req->flags |= EE_IS_BARRIER;
		} else {
			if (atomic_read(&epoch->epoch_size) > 1 ||
			    !test_bit(DE_CONTAINS_A_BARRIER, &epoch->flags)) {
				set_bit(DE_BARRIER_IN_NEXT_EPOCH_ISSUED, &epoch->flags);
				set_bit(DE_CONTAINS_A_BARRIER, &peer_req->epoch->flags);
				peer_req->opf |= REQ_PREFLUSH | REQ_FUA;
				peer_req->flags |= EE_IS_BARRIER;
			}
		}
	}
	spin_unlock(&connection->epoch_lock);

	rcu_read_lock();
	nc = rcu_dereference(connection->transport.net_conf);
	tp = nc->two_primaries;
	rcu_read_unlock();

	if (d.dp_flags & DP_SEND_WRITE_ACK) {
		peer_req->flags |= EE_SEND_WRITE_ACK;
		inc_unacked(peer_device);
		/* corresponding dec_unacked() in e_end_block()
		 * respective _drbd_clear_done_ee */
	}

	if (d.dp_flags & DP_SEND_RECEIVE_ACK) {
		/* I really don't like it that the receiver thread
		 * sends on the msock, but anyways */
		drbd_send_ack(peer_device, P_RECV_ACK, peer_req);
	}

	if (tp) {
		/* two primaries implies protocol C */
		D_ASSERT(device, d.dp_flags & DP_SEND_WRITE_ACK);
		err = wait_for_and_update_peer_seq(peer_device, d.peer_seq);
		if (err)
			goto out;

		err = handle_write_conflicts(peer_req);
		if (err)
			goto out_remove_interval;
	} else {
		update_peer_seq(peer_device, d.peer_seq);
	}
	spin_lock_irq(&connection->peer_reqs_lock);
	/* Added to list here already, so debugfs can find it.
	 * NOTE: active_ee_cnt is only increased *after* we checked we won't
	 * need to wait for current activity to drain in prepare_activity_log()
	 */
	list_add_tail(&peer_req->w.list, &connection->active_ee);
	list_add_tail(&peer_req->recv_order, &connection->peer_requests);
	spin_unlock_irq(&connection->peer_reqs_lock);

	err = prepare_activity_log(peer_req);
	if (err == DRBD_PAL_DISCONNECTED)
		goto disconnect_during_al_begin_io;

	/* Note: this now may or may not be "hot" in the activity log.
	 * Still, it is the best time to record that we need to set the
	 * out-of-sync bit, if we delay that until drbd_submit_peer_request(),
	 * we may introduce a race with some re-attach on the peer.
	 * Unless we want to guarantee that we drain all in-flight IO
	 * whenever we receive a state change. Which I'm not sure about.
	 * Use the EE_SET_OUT_OF_SYNC flag, to be acted on just before
	 * the actual submit, when we can be sure it is "hot".
	 */
	if (peer_device->disk_state[NOW] < D_INCONSISTENT) {
		peer_req->flags &= ~EE_MAY_SET_IN_SYNC;
		peer_req->flags |= EE_SET_OUT_OF_SYNC;
	}

	atomic_inc(&connection->active_ee_cnt);

	if (err == DRBD_PAL_QUEUE) {
		drbd_queue_peer_request(device, peer_req);
		return 0;
	}

	err = drbd_submit_peer_request(peer_req);
	if (!err)
		return 0;

	/* don't care for the reason here */
	drbd_err(peer_device, "submit failed, triggering re-connect\n");
	drbd_al_complete_io(device, &peer_req->i);

disconnect_during_al_begin_io:
	spin_lock_irq(&connection->peer_reqs_lock);
	list_del(&peer_req->w.list);
	list_del_init(&peer_req->recv_order);
	spin_unlock_irq(&connection->peer_reqs_lock);

out_remove_interval:
	spin_lock_irq(&device->interval_lock);
	drbd_remove_peer_req_interval(device, peer_req);
	spin_unlock_irq(&device->interval_lock);

out:
	if (peer_req->flags & EE_SEND_WRITE_ACK)
		dec_unacked(peer_device);
	drbd_may_finish_epoch(connection, peer_req->epoch, EV_PUT + EV_CLEANUP);
	put_ldev(device);
	drbd_free_peer_req(peer_req);
	return err;
}

/*
 * To be called when __drbd_submit_peer_request() fails from submitter
 * workqueue context.  Mimic what happens in the receive_Data() error path,
 * when the submit happens directly in the receiver context.
 */
void drbd_cleanup_after_failed_submit_peer_request(struct drbd_peer_request *peer_req)
{
	struct drbd_peer_device *peer_device = peer_req->peer_device;
	struct drbd_device *device = peer_device->device;
	struct drbd_connection *connection = peer_device->connection;

	if (drbd_ratelimit())
		drbd_err(peer_device, "submit failed, triggering re-connect\n");

	drbd_al_complete_io(device, &peer_req->i);

	spin_lock_irq(&connection->peer_reqs_lock);
	list_del(&peer_req->w.list);
	list_del_init(&peer_req->recv_order);
	spin_unlock(&connection->peer_reqs_lock);
	spin_lock(&device->interval_lock);
	drbd_remove_peer_req_interval(device, peer_req);
	spin_unlock_irq(&device->interval_lock);

	drbd_may_finish_epoch(connection, peer_req->epoch, EV_PUT + EV_CLEANUP);
	put_ldev(device);
	drbd_free_peer_req(peer_req);
	change_cstate(connection, C_PROTOCOL_ERROR, CS_HARD);
}

/* Possibly "cancel" and forget about all peer_requests that had still been
 * waiting for the activity log (wfa) when the connection to their peer failed,
 * and pretend we never received them.
 */
void drbd_cleanup_peer_requests_wfa(struct drbd_device *device, struct list_head *cleanup)
{
	struct drbd_connection *connection;
	struct drbd_peer_request *peer_req, *pr_tmp;

	write_lock_irq(&device->resource->state_rwlock);
	list_for_each_entry(peer_req, cleanup, wait_for_actlog) {
		list_del(&peer_req->w.list); /* should be on the "->active_ee" list */
		atomic_dec(&peer_req->peer_device->connection->active_ee_cnt);
		list_del_init(&peer_req->recv_order);
		drbd_remove_peer_req_interval(device, peer_req);
	}
	write_unlock_irq(&device->resource->state_rwlock);

	list_for_each_entry_safe(peer_req, pr_tmp, cleanup, wait_for_actlog) {
		atomic_sub(interval_to_al_extents(&peer_req->i), &device->wait_for_actlog_ecnt);
		atomic_dec(&device->wait_for_actlog);
		if (peer_req->flags & EE_SEND_WRITE_ACK)
			dec_unacked(peer_req->peer_device);
		list_del_init(&peer_req->wait_for_actlog);
		drbd_may_finish_epoch(peer_req->peer_device->connection, peer_req->epoch, EV_PUT | EV_CLEANUP);
		drbd_free_peer_req(peer_req);
		put_ldev(device);
	}
	/* We changed (likely: cleared out) active_ee for "at least one" connection.
	 * We should wake potential waiters, just in case. */
	for_each_connection(connection, device->resource)
		wake_up(&connection->ee_wait);
}

/* We may throttle resync, if the lower device seems to be busy,
 * and current sync rate is above c_min_rate.
 *
 * To decide whether or not the lower device is busy, we use a scheme similar
 * to MD RAID is_mddev_idle(): if the partition stats reveal "significant"
 * (more than 64 sectors) of activity we cannot account for with our own resync
 * activity, it obviously is "busy".
 *
 * The current sync rate used here uses only the most recent two step marks,
 * to have a short time average so we can react faster.
 */
bool drbd_rs_should_slow_down(struct drbd_peer_device *peer_device, sector_t sector,
			      bool throttle_if_app_is_waiting)
{
	bool throttle = drbd_rs_c_min_rate_throttle(peer_device);

	if (!throttle || throttle_if_app_is_waiting)
		return throttle;

	return !drbd_sector_has_priority(peer_device, sector);
}

bool drbd_rs_c_min_rate_throttle(struct drbd_peer_device *peer_device)
{
	struct drbd_device *device = peer_device->device;
	struct gendisk *disk = device->ldev->backing_bdev->bd_disk;
	unsigned long db, dt, dbdt;
	unsigned int c_min_rate;
	int curr_events;

	rcu_read_lock();
	c_min_rate = rcu_dereference(peer_device->conf)->c_min_rate;
	rcu_read_unlock();

	/* feature disabled? */
	if (c_min_rate == 0)
		return false;

	curr_events = (int)part_stat_read_accum(disk->part0, sectors)
		- atomic_read(&device->rs_sect_ev);

	if (atomic_read(&device->ap_actlog_cnt) || curr_events - peer_device->rs_last_events > 64) {
		unsigned long rs_left;
		int i;

		peer_device->rs_last_events = curr_events;

		/* sync speed average over the last 2*DRBD_SYNC_MARK_STEP,
		 * approx. */
		i = (peer_device->rs_last_mark + DRBD_SYNC_MARKS-1) % DRBD_SYNC_MARKS;

		if (peer_device->repl_state[NOW] == L_VERIFY_S || peer_device->repl_state[NOW] == L_VERIFY_T)
			rs_left = peer_device->ov_left;
		else
			rs_left = drbd_bm_total_weight(peer_device) - peer_device->rs_failed;

		dt = ((long)jiffies - (long)peer_device->rs_mark_time[i]) / HZ;
		if (!dt)
			dt++;
		db = peer_device->rs_mark_left[i] - rs_left;
		dbdt = Bit2KB(db/dt);

		if (dbdt > c_min_rate)
			return true;
	}
	return false;
}

static void verify_skipped_block(struct drbd_peer_device *peer_device,
		const sector_t sector, const unsigned int size)
{
	++peer_device->ov_skipped;
	if (peer_device->ov_last_skipped_start + peer_device->ov_last_skipped_size == sector) {
		peer_device->ov_last_skipped_size += size>>9;
	} else {
		ov_skipped_print(peer_device);
		peer_device->ov_last_skipped_start = sector;
		peer_device->ov_last_skipped_size = size>>9;
	}
	verify_progress(peer_device, sector, size);
}

static int receive_DataRequest(struct drbd_connection *connection, struct packet_info *pi)
{
	struct drbd_peer_device *peer_device;
	struct drbd_device *device;
	sector_t sector;
	sector_t capacity;
	struct drbd_peer_request *peer_req;
	struct digest_info *di = NULL;
	int size, verb;
	struct p_block_req *p =	pi->data;
	enum drbd_disk_state min_d_state;
	int err;

	peer_device = conn_peer_device(connection, pi->vnr);
	if (!peer_device)
		return -EIO;
	device = peer_device->device;
	capacity = get_capacity(device->vdisk);

	sector = be64_to_cpu(p->sector);
	size   = be32_to_cpu(p->blksize);

	if (size <= 0 || !IS_ALIGNED(size, 512) || size > DRBD_MAX_BIO_SIZE) {
		drbd_err(peer_device, "%s:%d: sector: %llus, size: %u\n", __FILE__, __LINE__,
				(unsigned long long)sector, size);
		return -EINVAL;
	}
	if (sector + (size>>9) > capacity) {
		drbd_err(peer_device, "%s:%d: sector: %llus, size: %u\n", __FILE__, __LINE__,
				(unsigned long long)sector, size);
		return -EINVAL;
	}

	/* Tell target to have a retry, waiting for the rescheduled
	 * drbd_start_resync to complete. Otherwise the concurrency
	 * of send oos and resync may lead to a data lose. */
	if ((pi->cmd == P_RS_DATA_REQUEST || pi->cmd == P_CSUM_RS_REQUEST) &&
	    peer_device->repl_state[NOW] == L_WF_BITMAP_S) {
		drbd_send_ack_rp(peer_device, P_RS_CANCEL, p);
		return ignore_remaining_packet(connection, pi->size);
	}

	min_d_state = pi->cmd == P_DATA_REQUEST ? D_UP_TO_DATE : D_OUTDATED;
	if (!get_ldev_if_state(device, min_d_state)) {
		verb = 1;
		switch (pi->cmd) {
		case P_DATA_REQUEST:
			drbd_send_ack_rp(peer_device, P_NEG_DREPLY, p);
			break;
		case P_OV_REQUEST:
			verify_skipped_block(peer_device, sector, size);
			drbd_send_ack_rp(peer_device, P_RS_CANCEL, p);
			break;
		case P_RS_THIN_REQ:
		case P_RS_DATA_REQUEST:
		case P_CSUM_RS_REQUEST:
			if (peer_device->repl_state[NOW] == L_PAUSED_SYNC_S) {
				verb = 0;
				drbd_send_ack_rp(peer_device, P_RS_CANCEL, p);
			} else {
				drbd_send_ack_rp(peer_device, P_NEG_RS_DREPLY, p);
			}
			break;
		case P_OV_REPLY:
			verb = 0;
			dec_rs_pending(peer_device);
			drbd_send_ack_ex(peer_device, P_OV_RESULT, sector, size, ID_IN_SYNC);
			break;
		default:
			BUG();
		}
		if (verb && drbd_ratelimit())
			drbd_err(peer_device, "Can not satisfy peer's read request, "
			    "no local data.\n");

		/* drain possibly payload */
		return ignore_remaining_packet(connection, pi->size);
	}

	peer_req = drbd_alloc_peer_req(peer_device, GFP_TRY);
	err = -ENOMEM;
	if (!peer_req)
		goto fail;
	if (size) {
		drbd_alloc_page_chain(&peer_device->connection->transport,
			&peer_req->page_chain, DIV_ROUND_UP(size, PAGE_SIZE), GFP_TRY);
		if (!peer_req->page_chain.head)
			goto fail2;
	}
	peer_req->i.size = size;
	peer_req->i.sector = sector;
	peer_req->block_id = p->block_id;
	peer_req->opf = REQ_OP_READ;
	/* no longer valid, about to call drbd_recv again for the digest... */
	p = pi->data = NULL;


	if (peer_device->repl_state[NOW] == L_AHEAD) {
		if (pi->cmd == P_DATA_REQUEST) {
			/* P_DATA_REQUEST originates from a Primary,
			 * so if I am "Ahead", the Primary would be "Behind":
			 * Can not happen. */
			if (drbd_ratelimit())
				drbd_err(peer_device, "received P_DATA_REQUEST while L_AHEAD\n");
			err = -EINVAL;
			goto fail2;
		}
		if (connection->agreed_pro_version >= 115) {
			switch (pi->cmd) {
			/* case P_DATA_REQUEST: see above, not based on protocol version */
			case P_OV_REQUEST:
				verify_skipped_block(peer_device, sector, size);
				fallthrough;
			case P_RS_DATA_REQUEST:
			case P_RS_THIN_REQ:
			case P_CSUM_RS_REQUEST:
				err = drbd_send_ack(peer_device, P_RS_CANCEL_AHEAD, peer_req);
				goto fail2;
			case P_OV_REPLY:
				/* FIXME how can we cancel these?
				 * just ignore L_AHEAD for now */
				break;
			default:
				BUG();
			}
		}
	}

	switch (pi->cmd) {
	case P_DATA_REQUEST:
		peer_req->w.cb = w_e_end_data_req;
		/* application IO, don't drbd_rs_begin_io */
		peer_req->flags |= EE_APPLICATION;
		goto submit;

	case P_RS_THIN_REQ:
		/* If at some point in the future we have a smart way to
		   find out if this data block is completely deallocated,
		   then we would do something smarter here than reading
		   the block... */
		peer_req->flags |= EE_RS_THIN_REQ;
		fallthrough;
	case P_RS_DATA_REQUEST:
		peer_req->w.cb = w_e_end_rsdata_req;
		break;

	case P_OV_REPLY:
	case P_CSUM_RS_REQUEST:
		di = kmalloc(sizeof(*di) + pi->size, GFP_NOIO);
		err = -ENOMEM;
		if (!di)
			goto fail2;

		di->digest_size = pi->size;
		di->digest = (((char *)di)+sizeof(struct digest_info));

		peer_req->digest = di;
		peer_req->flags |= EE_HAS_DIGEST;

		err = drbd_recv_into(connection, di->digest, pi->size);
		if (err)
			goto fail2;

		if (pi->cmd == P_CSUM_RS_REQUEST) {
			peer_req->w.cb = w_e_end_rsdata_req;
			/* remember to report stats in drbd_resync_finished */
			peer_device->use_csums = true;
		} else if (pi->cmd == P_OV_REPLY) {
			/* track progress, we may need to throttle */
			rs_sectors_came_in(peer_device, size);
			peer_req->w.cb = w_e_end_ov_reply;
			dec_rs_pending(peer_device);
			/* drbd_rs_begin_io done when we sent this request,
			 * but accounting still needs to be done. */
			goto submit_for_resync;
		}
		break;

	case P_OV_REQUEST:
		peer_device->ov_position = sector;
		if (peer_device->ov_start_sector == ~(sector_t)0) {
			unsigned long now = jiffies;
			int i;
			peer_device->ov_start_sector = sector;
			peer_device->ov_left = drbd_bm_bits(device) - BM_SECT_TO_BIT(sector);
			peer_device->ov_skipped = 0;
			peer_device->rs_total = peer_device->ov_left;
			peer_device->rs_last_writeout = now;
			for (i = 0; i < DRBD_SYNC_MARKS; i++) {
				peer_device->rs_mark_left[i] = peer_device->ov_left;
				peer_device->rs_mark_time[i] = now;
			}
			drbd_info(device, "Online Verify start sector: %llu\n",
					(unsigned long long)sector);
		}
		peer_req->w.cb = w_e_end_ov_req;
		break;

	default:
		BUG();
	}

	/* Throttle, drbd_rs_begin_io and submit should become asynchronous
	 * wrt the receiver, but it is not as straightforward as it may seem.
	 * Various places in the resync start and stop logic assume resync
	 * requests are processed in order, requeuing this on the worker thread
	 * introduces a bunch of new code for synchronization between threads.
	 *
	 * Unlimited throttling before drbd_rs_begin_io may stall the resync
	 * "forever", throttling after drbd_rs_begin_io will lock that extent
	 * for application writes for the same time.  For now, just throttle
	 * here, where the rest of the code expects the receiver to sleep for
	 * a while, anyways.
	 */

	/* Throttle before drbd_rs_begin_io, as that locks out application IO;
	 * this defers syncer requests for some time, before letting at least
	 * on request through.  The resync controller on the receiving side
	 * will adapt to the incoming rate accordingly.
	 *
	 * We cannot throttle here if remote is Primary/SyncTarget:
	 * we would also throttle its application reads.
	 * In that case, throttling is done on the SyncTarget only.
	 */

	/* Even though this may be a resync request, we do add to "read_ee";
	 * "sync_ee" is only used for resync WRITEs.
	 * Add to list early, so debugfs can find this request
	 * even if we have to sleep below. */
	spin_lock_irq(&connection->peer_reqs_lock);
	list_add_tail(&peer_req->w.list, &connection->read_ee);
	spin_unlock_irq(&connection->peer_reqs_lock);

	update_receiver_timing_details(connection, drbd_rs_should_slow_down);
	if (connection->peer_role[NOW] != R_PRIMARY &&
	    drbd_rs_should_slow_down(peer_device, sector, false))
		schedule_timeout_uninterruptible(HZ/10);

	/* We may not sleep here in order to avoid deadlocks.
	   Instruct the SyncSource to retry */
	err = drbd_try_rs_begin_io(peer_device, sector, false);
	if (err) {
		if (pi->cmd == P_OV_REQUEST)
			verify_skipped_block(peer_device, sector, size);
		err = drbd_send_ack(peer_device, P_RS_CANCEL, peer_req);
		/* If err is set, we will drop the connection... */
		goto fail3;
	}

submit_for_resync:
	atomic_add(size >> 9, &device->rs_sect_ev);

submit:
	update_receiver_timing_details(connection, drbd_submit_peer_request);
	inc_unacked(peer_device);
	if (drbd_submit_peer_request(peer_req) == 0)
		return 0;

	/* don't care for the reason here */
	drbd_err(device, "submit failed, triggering re-connect\n");
	err = -EIO;

fail3:
	spin_lock_irq(&connection->peer_reqs_lock);
	list_del(&peer_req->w.list);
	spin_unlock_irq(&connection->peer_reqs_lock);
	/* no drbd_rs_complete_io(), we are dropping the connection anyways */
fail2:
	drbd_free_peer_req(peer_req);
fail:
	put_ldev(device);
	return err;
}

/*
 * drbd_asb_recover_0p  -  Recover after split-brain with no remaining primaries
 */
static enum sync_strategy drbd_asb_recover_0p(struct drbd_peer_device *peer_device) __must_hold(local)
{
	const int node_id = peer_device->device->resource->res_opts.node_id;
	int self, peer;
	enum sync_strategy rv = SPLIT_BRAIN_DISCONNECT;
	unsigned long ch_self, ch_peer;
	enum drbd_after_sb_p after_sb_0p;

	self = drbd_bitmap_uuid(peer_device) & UUID_PRIMARY;
	peer = peer_device->bitmap_uuids[node_id] & UUID_PRIMARY;

	ch_peer = peer_device->dirty_bits;
	ch_self = peer_device->comm_bm_set;

	rcu_read_lock();
	after_sb_0p = rcu_dereference(peer_device->connection->transport.net_conf)->after_sb_0p;
	rcu_read_unlock();
	switch (after_sb_0p) {
	case ASB_CONSENSUS:
	case ASB_DISCARD_SECONDARY:
	case ASB_CALL_HELPER:
	case ASB_VIOLENTLY:
	case ASB_RETRY_CONNECT:
	case ASB_AUTO_DISCARD:
		drbd_err(peer_device, "Configuration error.\n");
		break;
	case ASB_DISCONNECT:
		break;
	case ASB_DISCARD_YOUNGER_PRI:
		if (self == 0 && peer == 1) {
			rv = SYNC_TARGET_USE_BITMAP;
			break;
		}
		if (self == 1 && peer == 0) {
			rv = SYNC_SOURCE_USE_BITMAP;
			break;
		}
		fallthrough;	/* to one of the other strategies */
	case ASB_DISCARD_OLDER_PRI:
		if (self == 0 && peer == 1) {
			rv = SYNC_SOURCE_USE_BITMAP;
			break;
		}
		if (self == 1 && peer == 0) {
			rv = SYNC_TARGET_USE_BITMAP;
			break;
		}
		drbd_warn(peer_device, "Discard younger/older primary did not find a decision\n"
			  "Using discard-least-changes instead\n");
		fallthrough;
	case ASB_DISCARD_ZERO_CHG:
		if (ch_peer == 0 && ch_self == 0) {
			rv = test_bit(RESOLVE_CONFLICTS, &peer_device->connection->transport.flags)
				? SYNC_TARGET_USE_BITMAP : SYNC_SOURCE_USE_BITMAP;
			break;
		} else {
			if (ch_peer == 0) { rv = SYNC_SOURCE_USE_BITMAP; break; }
			if (ch_self == 0) { rv = SYNC_TARGET_USE_BITMAP; break; }
		}
		if (after_sb_0p == ASB_DISCARD_ZERO_CHG)
			break;
		fallthrough;
	case ASB_DISCARD_LEAST_CHG:
		if	(ch_self < ch_peer)
			rv = SYNC_TARGET_USE_BITMAP;
		else if (ch_self > ch_peer)
			rv = SYNC_SOURCE_USE_BITMAP;
		else /* ( ch_self == ch_peer ) */
		     /* Well, then use something else. */
			rv = test_bit(RESOLVE_CONFLICTS, &peer_device->connection->transport.flags)
				? SYNC_TARGET_USE_BITMAP : SYNC_SOURCE_USE_BITMAP;
		break;
	case ASB_DISCARD_LOCAL:
		rv = SYNC_TARGET_USE_BITMAP;
		break;
	case ASB_DISCARD_REMOTE:
		rv = SYNC_SOURCE_USE_BITMAP;
	}

	return rv;
}

/*
 * drbd_asb_recover_1p  -  Recover after split-brain with one remaining primary
 */
static enum sync_strategy drbd_asb_recover_1p(struct drbd_peer_device *peer_device) __must_hold(local)
{
	struct drbd_device *device = peer_device->device;
	struct drbd_connection *connection = peer_device->connection;
	struct drbd_resource *resource = device->resource;
	enum sync_strategy strategy, rv = SPLIT_BRAIN_DISCONNECT;
	enum drbd_after_sb_p after_sb_1p;

	rcu_read_lock();
	after_sb_1p = rcu_dereference(connection->transport.net_conf)->after_sb_1p;
	rcu_read_unlock();
	switch (after_sb_1p) {
	case ASB_DISCARD_YOUNGER_PRI:
	case ASB_DISCARD_OLDER_PRI:
	case ASB_DISCARD_LEAST_CHG:
	case ASB_DISCARD_LOCAL:
	case ASB_DISCARD_REMOTE:
	case ASB_DISCARD_ZERO_CHG:
	case ASB_RETRY_CONNECT:
	case ASB_AUTO_DISCARD:
		drbd_err(device, "Configuration error.\n");
		break;
	case ASB_DISCONNECT:
		break;
	case ASB_CONSENSUS:
		strategy = drbd_asb_recover_0p(peer_device);
		if (strategy == SYNC_TARGET_USE_BITMAP && resource->role[NOW] == R_SECONDARY)
			rv = strategy;
		if (strategy == SYNC_SOURCE_USE_BITMAP && resource->role[NOW] == R_PRIMARY)
			rv = strategy;
		break;
	case ASB_VIOLENTLY:
		rv = drbd_asb_recover_0p(peer_device);
		break;
	case ASB_DISCARD_SECONDARY:
		return resource->role[NOW] == R_PRIMARY ? SYNC_SOURCE_USE_BITMAP : SYNC_TARGET_USE_BITMAP;
	case ASB_CALL_HELPER:
		strategy = drbd_asb_recover_0p(peer_device);
		if (strategy == SYNC_TARGET_USE_BITMAP && resource->role[NOW] == R_PRIMARY) {
			enum drbd_state_rv rv2;

			 /* drbd_change_state() does not sleep while in SS_IN_TRANSIENT_STATE,
			  * we might be here in L_OFF which is transient.
			  * we do not need to wait for the after state change work either. */
			rv2 = change_role(resource, R_SECONDARY, CS_VERBOSE, false, NULL);
			if (rv2 != SS_SUCCESS) {
				drbd_maybe_khelper(device, connection, "pri-lost-after-sb");
			} else {
				drbd_warn(device, "Successfully gave up primary role.\n");
				rv = strategy;
			}
		} else
			rv = strategy;
	}

	return rv;
}

/*
 * drbd_asb_recover_2p  -  Recover after split-brain with two remaining primaries
 */
static enum sync_strategy drbd_asb_recover_2p(struct drbd_peer_device *peer_device) __must_hold(local)
{
	struct drbd_device *device = peer_device->device;
	struct drbd_connection *connection = peer_device->connection;
	enum sync_strategy strategy, rv = SPLIT_BRAIN_DISCONNECT;
	enum drbd_after_sb_p after_sb_2p;

	rcu_read_lock();
	after_sb_2p = rcu_dereference(connection->transport.net_conf)->after_sb_2p;
	rcu_read_unlock();
	switch (after_sb_2p) {
	case ASB_DISCARD_YOUNGER_PRI:
	case ASB_DISCARD_OLDER_PRI:
	case ASB_DISCARD_LEAST_CHG:
	case ASB_DISCARD_LOCAL:
	case ASB_DISCARD_REMOTE:
	case ASB_CONSENSUS:
	case ASB_DISCARD_SECONDARY:
	case ASB_DISCARD_ZERO_CHG:
	case ASB_RETRY_CONNECT:
	case ASB_AUTO_DISCARD:
		drbd_err(device, "Configuration error.\n");
		break;
	case ASB_VIOLENTLY:
		rv = drbd_asb_recover_0p(peer_device);
		break;
	case ASB_DISCONNECT:
		break;
	case ASB_CALL_HELPER:
		strategy = drbd_asb_recover_0p(peer_device);
		if (strategy == SYNC_TARGET_USE_BITMAP) {
			enum drbd_state_rv rv2;

			 /* drbd_change_state() does not sleep while in SS_IN_TRANSIENT_STATE,
			  * we might be here in L_OFF which is transient.
			  * we do not need to wait for the after state change work either. */
			rv2 = change_role(device->resource, R_SECONDARY, CS_VERBOSE, false, NULL);
			if (rv2 != SS_SUCCESS) {
				drbd_maybe_khelper(device, connection, "pri-lost-after-sb");
			} else {
				drbd_warn(device, "Successfully gave up primary role.\n");
				rv = strategy;
			}
		} else
			rv = strategy;
	}

	return rv;
}

static void drbd_uuid_dump_self(struct drbd_peer_device *peer_device, u64 bits, u64 flags)
{
	struct drbd_device *device = peer_device->device;

	drbd_info(peer_device, "self %016llX:%016llX:%016llX:%016llX bits:%llu flags:%llX\n",
		  (unsigned long long)drbd_resolved_uuid(peer_device, NULL),
		  (unsigned long long)drbd_bitmap_uuid(peer_device),
		  (unsigned long long)drbd_history_uuid(device, 0),
		  (unsigned long long)drbd_history_uuid(device, 1),
		  (unsigned long long)bits,
		  (unsigned long long)flags);
}


static void drbd_uuid_dump_peer(struct drbd_peer_device *peer_device, u64 bits, u64 flags)
{
	const int node_id = peer_device->device->resource->res_opts.node_id;

	drbd_info(peer_device, "peer %016llX:%016llX:%016llX:%016llX bits:%llu flags:%llX\n",
	     (unsigned long long)peer_device->current_uuid,
	     (unsigned long long)peer_device->bitmap_uuids[node_id],
	     (unsigned long long)peer_device->history_uuids[0],
	     (unsigned long long)peer_device->history_uuids[1],
	     (unsigned long long)bits,
	     (unsigned long long)flags);
}

/* find the peer's bitmap slot for the given UUID, if they have one */
static int drbd_find_peer_bitmap_by_uuid(struct drbd_peer_device *peer_device, u64 uuid)
{
	u64 peer;
	int i;

	for (i = 0; i < DRBD_PEERS_MAX; i++) {
		peer = peer_device->bitmap_uuids[i] & ~UUID_PRIMARY;
		if (uuid == peer)
			return i;
	}

	return -1;
}

/* find our bitmap slot for the given UUID, if we have one */
static int drbd_find_bitmap_by_uuid(struct drbd_peer_device *peer_device, u64 uuid)
{
	struct drbd_connection *connection = peer_device->connection;
	struct drbd_device *device = peer_device->device;
	u64 self;
	int i;

	for (i = 0; i < DRBD_NODE_ID_MAX; i++) {
		if (i == device->ldev->md.node_id)
			continue;
		if (connection->agreed_pro_version < 116 &&
		    device->ldev->md.peers[i].bitmap_index == -1)
			continue;
		self = device->ldev->md.peers[i].bitmap_uuid & ~UUID_PRIMARY;
		if (self == uuid)
			return i;
	}

	return -1;
}

static enum sync_strategy drbd_uuid_compare(struct drbd_peer_device *peer_device,
			     enum sync_rule *rule, int *peer_node_id) __must_hold(local)
{
	struct drbd_connection *connection = peer_device->connection;
	struct drbd_device *device = peer_device->device;
	const int node_id = device->resource->res_opts.node_id;
	u64 resolved_uuid;
	bool my_current_in_peers_history;
	bool peers_current_in_my_history;
	bool bitmap_matches_initial;
	bool flags_matches_initial;
	bool uuid_matches_initial;
	bool initial_handshake;
	u64 local_uuid_flags = 0;
	u64 self, peer;
	int i, j;

	resolved_uuid = drbd_resolved_uuid(peer_device, &local_uuid_flags) & ~UUID_PRIMARY;

	self = resolved_uuid;
	peer = peer_device->current_uuid & ~UUID_PRIMARY;
	local_uuid_flags |= drbd_collect_local_uuid_flags(peer_device, NULL);

	initial_handshake =
		test_bit(INITIAL_STATE_SENT, &peer_device->flags) &&
		!test_bit(INITIAL_STATE_RECEIVED, &peer_device->flags);
	uuid_matches_initial = self == (peer_device->comm_current_uuid & ~UUID_PRIMARY);
	bitmap_matches_initial = drbd_bitmap_uuid(peer_device) == peer_device->comm_bitmap_uuid;
	flags_matches_initial = local_uuid_flags == peer_device->comm_uuid_flags;
	if (initial_handshake && (!uuid_matches_initial || !flags_matches_initial || !bitmap_matches_initial)) {
		*rule = RULE_INITIAL_HANDSHAKE_CHANGED;
		if (!uuid_matches_initial)
			drbd_warn(peer_device, "My current UUID changed during "
				  "handshake. Retry connecting.\n");
		if (!bitmap_matches_initial)
			drbd_warn(peer_device, "My bitmap UUID changed during "
				  "handshake. Retry connecting. 0x%llX to 0x%llX\n",
				  (unsigned long long)peer_device->comm_bitmap_uuid,
				  (unsigned long long)drbd_bitmap_uuid(peer_device));
		if (!flags_matches_initial)
			drbd_warn(peer_device, "My uuid_flags changed from 0x%llX to 0x%llX during "
				  "handshake. Retry connecting.\n",
				  (unsigned long long)peer_device->comm_uuid_flags,
				  (unsigned long long)local_uuid_flags);
		return RETRY_CONNECT;
	}

	/* Before DRBD 8.0.2 (from 2007), the uuid on sync targets was set to
	 * zero during resyncs for no good reason. */
	if (self == 0)
		self = UUID_JUST_CREATED;
	if (peer == 0)
		peer = UUID_JUST_CREATED;

	*rule = RULE_JUST_CREATED_BOTH;
	if (self == UUID_JUST_CREATED && peer == UUID_JUST_CREATED)
		return NO_SYNC;

	*rule = RULE_JUST_CREATED_SELF;
	if (self == UUID_JUST_CREATED)
		return SYNC_TARGET_SET_BITMAP;

	*rule = RULE_JUST_CREATED_PEER;
	if (peer == UUID_JUST_CREATED)
		return SYNC_SOURCE_SET_BITMAP;

	if (self == peer) {
		struct net_conf *nc;
		int wire_protocol;

		rcu_read_lock();
		nc = rcu_dereference(connection->transport.net_conf);
		wire_protocol = nc->wire_protocol;
		rcu_read_unlock();

		if (test_bit(RS_SOURCE_MISSED_END, &peer_device->flags)) {
			*rule = RULE_SYNC_SOURCE_MISSED_FINISH;
			return SYNC_SOURCE_USE_BITMAP;
		}
		if (test_bit(RS_PEER_MISSED_END, &peer_device->flags)) {
			*rule = RULE_SYNC_TARGET_PEER_MISSED_FINISH;
			return SYNC_TARGET_USE_BITMAP;
		}

		if (connection->agreed_pro_version >= 120) {
			*rule = RULE_RECONNECTED;
			if (peer_device->uuid_flags & UUID_FLAG_RECONNECT &&
			    local_uuid_flags & UUID_FLAG_RECONNECT)
				return NO_SYNC;
		}

		if (connection->agreed_pro_version >= 121 &&
		    (wire_protocol == DRBD_PROT_A || wire_protocol == DRBD_PROT_B)) {
			*rule = RULE_CRASHED_PRIMARY;
			if (local_uuid_flags & UUID_FLAG_CRASHED_PRIMARY &&
			    !(peer_device->uuid_flags & UUID_FLAG_CRASHED_PRIMARY))
				return SYNC_SOURCE_USE_BITMAP;

			if (peer_device->uuid_flags & UUID_FLAG_CRASHED_PRIMARY &&
			    !(local_uuid_flags & UUID_FLAG_CRASHED_PRIMARY))
				return SYNC_TARGET_USE_BITMAP;
		}

		*rule = RULE_LOST_QUORUM;
		if (peer_device->uuid_flags & UUID_FLAG_PRIMARY_LOST_QUORUM &&
		    !test_bit(PRIMARY_LOST_QUORUM, &device->flags))
			return SYNC_TARGET_IF_BOTH_FAILED;

		if (!(peer_device->uuid_flags & UUID_FLAG_PRIMARY_LOST_QUORUM) &&
		    test_bit(PRIMARY_LOST_QUORUM, &device->flags))
			return SYNC_SOURCE_IF_BOTH_FAILED;

		if (peer_device->uuid_flags & UUID_FLAG_PRIMARY_LOST_QUORUM &&
		    test_bit(PRIMARY_LOST_QUORUM, &device->flags))
			return test_bit(RESOLVE_CONFLICTS, &connection->transport.flags) ?
				SYNC_SOURCE_IF_BOTH_FAILED :
				SYNC_TARGET_IF_BOTH_FAILED;

		if (connection->agreed_pro_version < 120) {
			*rule = RULE_RECONNECTED;
			if (peer_device->uuid_flags & UUID_FLAG_RECONNECT &&
			    local_uuid_flags & UUID_FLAG_RECONNECT)
				return NO_SYNC;
		}

		/* Peer crashed as primary, I survived, resync from me */
		if (peer_device->uuid_flags & UUID_FLAG_CRASHED_PRIMARY &&
		    local_uuid_flags & UUID_FLAG_RECONNECT)
			return SYNC_SOURCE_IF_BOTH_FAILED;

		/* I am a crashed primary, peer survived, resync to me */
		if (local_uuid_flags & UUID_FLAG_CRASHED_PRIMARY &&
		    peer_device->uuid_flags & UUID_FLAG_RECONNECT)
			return SYNC_TARGET_IF_BOTH_FAILED;

		/* One of us had a connection to the other node before.
		   i.e. this is not a common power failure. */
		if (peer_device->uuid_flags & UUID_FLAG_RECONNECT ||
		    local_uuid_flags & UUID_FLAG_RECONNECT)
			return NO_SYNC;

		/* Common power [off|failure]? */
		*rule = RULE_BOTH_OFF;
		if (local_uuid_flags & UUID_FLAG_CRASHED_PRIMARY) {
			if ((peer_device->uuid_flags & UUID_FLAG_CRASHED_PRIMARY) &&
			    test_bit(RESOLVE_CONFLICTS, &connection->transport.flags))
				return SYNC_TARGET_IF_BOTH_FAILED;
			return SYNC_SOURCE_IF_BOTH_FAILED;
		} else if (peer_device->uuid_flags & UUID_FLAG_CRASHED_PRIMARY)
				return SYNC_TARGET_IF_BOTH_FAILED;
		else
			return NO_SYNC;
	}

	*rule = RULE_BITMAP_PEER;
	peer = peer_device->bitmap_uuids[node_id] & ~UUID_PRIMARY;
	if (self == peer)
		return SYNC_TARGET_USE_BITMAP;

	*rule = RULE_BITMAP_PEER_OTHER;
	i = drbd_find_peer_bitmap_by_uuid(peer_device, self);
	if (i != -1) {
		*peer_node_id = i;
		return SYNC_TARGET_CLEAR_BITMAP;
	}

	*rule = RULE_BITMAP_SELF;
	self = drbd_bitmap_uuid(peer_device) & ~UUID_PRIMARY;
	peer = peer_device->current_uuid & ~UUID_PRIMARY;
	if (self == peer)
		return SYNC_SOURCE_USE_BITMAP;

	*rule = RULE_BITMAP_SELF_OTHER;
	i = drbd_find_bitmap_by_uuid(peer_device, peer);
	if (i != -1) {
		*peer_node_id = i;
		return SYNC_SOURCE_COPY_BITMAP;
	}

	my_current_in_peers_history = false;
	self = resolved_uuid;
	for (i = 0; i < ARRAY_SIZE(peer_device->history_uuids); i++) {
		peer = peer_device->history_uuids[i] & ~UUID_PRIMARY;
		if (self == peer) {
			my_current_in_peers_history = true;
			break;
		}
	}

	peers_current_in_my_history = false;
	peer = peer_device->current_uuid & ~UUID_PRIMARY;
	for (i = 0; i < HISTORY_UUIDS; i++) {
		self = drbd_history_uuid(device, i) & ~UUID_PRIMARY;
		if (self == peer) {
			peers_current_in_my_history = true;
			break;
		}
	}

	if (my_current_in_peers_history && !peers_current_in_my_history) {
		*rule = RULE_HISTORY_PEER;
		return SYNC_TARGET_SET_BITMAP;
	}
	if (!my_current_in_peers_history && peers_current_in_my_history) {
		*rule = RULE_HISTORY_SELF;
		return SYNC_SOURCE_SET_BITMAP;
	}

	*rule = RULE_BITMAP_BOTH;
	self = drbd_bitmap_uuid(peer_device) & ~UUID_PRIMARY;
	peer = peer_device->bitmap_uuids[node_id] & ~UUID_PRIMARY;
	if (self == peer && self != ((u64)0))
		return SPLIT_BRAIN_AUTO_RECOVER;

	*rule = RULE_HISTORY_BOTH;
	for (i = 0; i < HISTORY_UUIDS; i++) {
		self = drbd_history_uuid(device, i) & ~UUID_PRIMARY;
		/* Don't conclude to have "data divergence" from a "common ancestor"
		 * if that common ancestor is just a not used yet slot in the history,
		 * which is still initialized to zero on both peers. */
		if (self == 0)
			break;
		for (j = 0; j < ARRAY_SIZE(peer_device->history_uuids); j++) {
			peer = peer_device->history_uuids[j] & ~UUID_PRIMARY;
			if (peer == 0)
				break;
			if (self == peer)
				return SPLIT_BRAIN_DISCONNECT;
		}
	}

	return UNRELATED_DATA;
}

static void log_handshake(struct drbd_peer_device *peer_device)
{
	u64 uuid_flags = drbd_collect_local_uuid_flags(peer_device, NULL);

	drbd_info(peer_device, "drbd_sync_handshake:\n");
	drbd_uuid_dump_self(peer_device, peer_device->comm_bm_set, uuid_flags);
	drbd_uuid_dump_peer(peer_device, peer_device->dirty_bits, peer_device->uuid_flags);
}

static enum sync_strategy drbd_handshake(struct drbd_peer_device *peer_device,
			  enum sync_rule *rule,
			  int *peer_node_id,
			  bool always_verbose) __must_hold(local)
{
	struct drbd_device *device = peer_device->device;
	enum sync_strategy strategy;

	spin_lock_irq(&device->ldev->md.uuid_lock);
	if (always_verbose)
		log_handshake(peer_device);

	strategy = drbd_uuid_compare(peer_device, rule, peer_node_id);
	if (strategy != NO_SYNC && !always_verbose)
		log_handshake(peer_device);
	spin_unlock_irq(&device->ldev->md.uuid_lock);

	if (strategy != NO_SYNC || always_verbose)
		drbd_info(peer_device, "uuid_compare()=%s by rule=%s\n",
				strategy_descriptor(strategy).name,
				drbd_sync_rule_str(*rule));

	return strategy;
}

static bool is_resync_running(struct drbd_device *device)
{
	struct drbd_peer_device *peer_device;
	bool rv = false;

	rcu_read_lock();
	for_each_peer_device_rcu(peer_device, device) {
		enum drbd_repl_state repl_state = peer_device->repl_state[NOW];
		if (repl_state == L_SYNC_TARGET || repl_state == L_PAUSED_SYNC_T) {
			rv = true;
			break;
		}
	}
	rcu_read_unlock();

	return rv;
}

static int bitmap_mod_after_handshake(struct drbd_peer_device *peer_device, enum sync_strategy strategy, int peer_node_id)
{
	struct drbd_device *device = peer_device->device;

	/* reduce contention by giving up uuid_sem before taking bitmap locks */
	if (test_and_clear_bit(HOLDING_UUID_READ_LOCK, &peer_device->flags)) {
		struct drbd_transport *transport = &peer_device->connection->transport;
		up_read_non_owner(&device->uuid_sem);
		transport->ops->set_rcvtimeo(transport, DATA_STREAM, MAX_SCHEDULE_TIMEOUT);
	}

	if (strategy == SYNC_SOURCE_COPY_BITMAP) {
		int from = device->ldev->md.peers[peer_node_id].bitmap_index;

		if (from == -1)
			from = drbd_unallocated_index(device->ldev, device->bitmap->bm_max_peers);

		if (peer_device->bitmap_index == -1)
			return 0;

		if (from == -1)
			drbd_info(peer_device,
				  "Setting all bitmap bits, day0 bm not available node_id=%d\n",
				  peer_node_id);
		else
			drbd_info(peer_device,
				  "Copying bitmap of peer node_id=%d (bitmap_index=%d)\n",
				  peer_node_id, from);

		drbd_suspend_io(device, WRITE_ONLY);
		drbd_bm_slot_lock(peer_device, "copy_slot/set_many sync_handshake", BM_LOCK_BULK);
		if (from == -1)
			drbd_bm_set_many_bits(peer_device, 0, -1UL);
		else
			drbd_bm_copy_slot(device, from, peer_device->bitmap_index);
		drbd_bm_write(device, NULL);
		drbd_bm_slot_unlock(peer_device);
		drbd_resume_io(device);
	} else if (strategy == SYNC_TARGET_CLEAR_BITMAP) {
		drbd_info(peer_device, "Resync source provides bitmap (node_id=%d)\n", peer_node_id);
		drbd_suspend_io(device, WRITE_ONLY);
		drbd_bm_slot_lock(peer_device, "bm_clear_many_bits sync_handshake", BM_LOCK_BULK);
		drbd_bm_clear_many_bits(peer_device, 0, -1UL);
		drbd_bm_write(device, NULL);
		drbd_bm_slot_unlock(peer_device);
		drbd_resume_io(device);
	} else if (strategy == SYNC_SOURCE_SET_BITMAP || strategy == SYNC_TARGET_SET_BITMAP) {
		int (*io_func)(struct drbd_device *, struct drbd_peer_device *);
		int err;

		if (strategy == SYNC_TARGET_SET_BITMAP &&
		    drbd_current_uuid(device) == UUID_JUST_CREATED &&
		    is_resync_running(device))
			return 0;

		if (drbd_current_uuid(device) == UUID_JUST_CREATED) {
			drbd_info(peer_device, "Setting and writing the whole bitmap, fresh node\n");
			io_func = &drbd_bmio_set_allocated_n_write;
		} else {
			drbd_info(peer_device, "Setting and writing one bitmap slot, after drbd_sync_handshake\n");
			io_func = &drbd_bmio_set_n_write;
		}
		err = drbd_bitmap_io(device, io_func, "set_n_write sync_handshake",
				     BM_LOCK_CLEAR | BM_LOCK_BULK, peer_device);
		if (err)
			return -1;
	}
	return 0;
}

static enum drbd_repl_state strategy_to_repl_state(struct drbd_peer_device *peer_device,
						   enum drbd_role peer_role,
						   enum sync_strategy strategy)
{
	struct drbd_device *device = peer_device->device;
	enum drbd_role role = peer_device->device->resource->role[NOW];
	enum drbd_repl_state rv;

	if (strategy == SYNC_SOURCE_IF_BOTH_FAILED || strategy == SYNC_TARGET_IF_BOTH_FAILED) {
		if (role == R_PRIMARY || peer_role == R_PRIMARY) {
			/* We have at least one primary, follow that with the resync decision */
			rv = peer_role == R_SECONDARY ? L_WF_BITMAP_S :
				role == R_SECONDARY ? L_WF_BITMAP_T :
				L_ESTABLISHED;
			return rv;
		}
		/* No current primary. Handle it as a common power failure, consider the
		   roles at crash time */
	}

	if (strategy_descriptor(strategy).is_sync_source) {
		rv = L_WF_BITMAP_S;
	} else if (strategy_descriptor(strategy).is_sync_target) {
		rv = L_WF_BITMAP_T;
	} else {
		u64 peer_current_uuid = peer_device->current_uuid & ~UUID_PRIMARY;
		u64 my_current_uuid = drbd_current_uuid(device) & ~UUID_PRIMARY;

		rv = L_ESTABLISHED;
		if (peer_current_uuid == my_current_uuid &&
				!(peer_device->uuid_flags & UUID_FLAG_SYNC_TARGET) &&
				device->disk_state[NOW] >= D_OUTDATED &&
				peer_device->disk_state[NOW] >= D_OUTDATED) {
			if (drbd_bitmap_uuid(peer_device)) {
				drbd_info(peer_device, "clearing bitmap UUID and bitmap content (%lu bits)\n",
					  drbd_bm_total_weight(peer_device));
				down_write(&device->uuid_sem);
				drbd_uuid_set_bitmap(peer_device, 0);
				up_write(&device->uuid_sem);

			} else if (drbd_bm_total_weight(peer_device)) {
				drbd_info(peer_device, "bitmap content (%lu bits)\n",
					  drbd_bm_total_weight(peer_device));
			}
			drbd_bm_clear_many_bits(peer_device, 0, -1UL);
		}
	}

	return rv;
}

static enum sync_strategy drbd_disk_states_source_strategy(
		struct drbd_peer_device *peer_device,
		int *peer_node_id)
{
	struct drbd_device *device = peer_device->device;
	const int node_id = device->resource->res_opts.node_id;
	int i = -1;

	if (!(peer_device->uuid_flags & UUID_FLAG_SYNC_TARGET))
		return SYNC_SOURCE_USE_BITMAP;

	/* When the peer is already a sync target, we actually see its
	 * current UUID in the bitmap UUID slot towards us. We may need
	 * to pick a different bitmap as a result. */
	if (peer_device->bitmap_uuids[node_id])
		i = drbd_find_bitmap_by_uuid(peer_device, peer_device->bitmap_uuids[node_id]);

	if (i == -1)
		return SYNC_SOURCE_SET_BITMAP;

	if (i == peer_device->node_id)
		return SYNC_SOURCE_USE_BITMAP;

	*peer_node_id = i;
	return SYNC_SOURCE_COPY_BITMAP;
}

static enum sync_strategy drbd_disk_states_target_strategy(
		struct drbd_peer_device *peer_device,
		int *peer_node_id)
{
	struct drbd_device *device = peer_device->device;
	const int node_id = device->resource->res_opts.node_id;
	int i;

	if (!(peer_device->comm_uuid_flags & UUID_FLAG_SYNC_TARGET))
		return SYNC_TARGET_USE_BITMAP;

	/* When we are already a sync target, we need to choose our
	 * strategy to mirror the peer's choice (see
	 * drbd_disk_states_source_strategy). */
	i = drbd_find_peer_bitmap_by_uuid(peer_device, drbd_bitmap_uuid(peer_device));

	if (i == -1)
		return SYNC_TARGET_SET_BITMAP;

	if (i == node_id)
		return SYNC_TARGET_USE_BITMAP;

	*peer_node_id = i;
	return SYNC_TARGET_CLEAR_BITMAP;
}

static void disk_states_to_strategy(struct drbd_peer_device *peer_device,
				    enum drbd_disk_state peer_disk_state,
				    enum sync_strategy *strategy, enum sync_rule rule,
				    int *peer_node_id)
{
	enum drbd_disk_state disk_state = peer_device->comm_state.disk;
	struct drbd_device *device = peer_device->device;
	bool decide_based_on_dstates = false;
	bool prefer_local, either_inconsistent;

	if (disk_state == D_NEGOTIATING)
		disk_state = disk_state_from_md(device);

	either_inconsistent =
		(disk_state == D_INCONSISTENT && peer_disk_state > D_INCONSISTENT) ||
		(peer_disk_state == D_INCONSISTENT && disk_state > D_INCONSISTENT);

	if (peer_device->connection->agreed_pro_version >= 119) {
		bool dstates_want_resync =
			disk_state != peer_disk_state && disk_state >= D_INCONSISTENT &&
			peer_disk_state >= D_INCONSISTENT && peer_disk_state != D_UNKNOWN;
		bool resync_direction_arbitrary =
			*strategy == SYNC_TARGET_IF_BOTH_FAILED ||
			*strategy == SYNC_SOURCE_IF_BOTH_FAILED;

		decide_based_on_dstates =
			dstates_want_resync &&
			(((rule == RULE_RECONNECTED || rule == RULE_LOST_QUORUM || rule == RULE_BOTH_OFF) &&
			  resync_direction_arbitrary) ||
			 (*strategy == NO_SYNC && either_inconsistent));

		prefer_local = disk_state > peer_disk_state;
		/* RULE_BOTH_OFF means that the current UUIDs are equal. The decision
		   was found by looking at the crashed_primary bits.
		   The current disk states might give a better basis for decision-making! */

		/* RULE_LOST_QUORUM means that the current UUIDs are equal. The resync direction
		   was found by looking if a node lost quorum while being primary */
	} else {
		decide_based_on_dstates =
			(rule == RULE_BOTH_OFF || *strategy == NO_SYNC) && either_inconsistent;

		prefer_local = disk_state > D_INCONSISTENT;
	}

	if (decide_based_on_dstates) {
		*strategy = prefer_local ?
			drbd_disk_states_source_strategy(peer_device, peer_node_id) :
			drbd_disk_states_target_strategy(peer_device, peer_node_id);
		drbd_info(peer_device, "strategy = %s due to disk states. (%s/%s)\n",
			  strategy_descriptor(*strategy).name,
			  drbd_disk_str(disk_state), drbd_disk_str(peer_disk_state));
	}
}

static enum drbd_repl_state drbd_attach_handshake(struct drbd_peer_device *peer_device,
						  enum drbd_disk_state peer_disk_state) __must_hold(local)
{
	enum sync_strategy strategy;
	enum sync_rule rule;
	int peer_node_id;

	strategy = drbd_handshake(peer_device, &rule, &peer_node_id, true);

	if (!is_strategy_determined(strategy))
		return -1;

	disk_states_to_strategy(peer_device, peer_disk_state, &strategy, rule, &peer_node_id);
	bitmap_mod_after_handshake(peer_device, strategy, peer_node_id);

	return strategy_to_repl_state(peer_device, peer_device->connection->peer_role[NOW], strategy);
}

static enum sync_strategy discard_my_data_to_strategy(struct drbd_peer_device *peer_device)
{
	enum sync_strategy strategy = UNDETERMINED;

	if (test_bit(DISCARD_MY_DATA, &peer_device->flags) &&
	    !(peer_device->uuid_flags & UUID_FLAG_DISCARD_MY_DATA))
		strategy = SYNC_TARGET_USE_BITMAP;

	if (!test_bit(DISCARD_MY_DATA, &peer_device->flags) &&
	    (peer_device->uuid_flags & UUID_FLAG_DISCARD_MY_DATA))
		strategy = SYNC_SOURCE_USE_BITMAP;

	return strategy;
}

/* drbd_sync_handshake() returns the new replication state on success, and -1
 * on failure.
 */
static enum drbd_repl_state drbd_sync_handshake(struct drbd_peer_device *peer_device,
						union drbd_state peer_state) __must_hold(local)
{
	struct drbd_device *device = peer_device->device;
	struct drbd_connection *connection = peer_device->connection;
	struct net_conf *nc;
	enum sync_strategy strategy;
	enum sync_rule rule;
	int rr_conflict, always_asbp, peer_node_id = 0, r;
	enum drbd_role peer_role = peer_state.role;
	enum drbd_disk_state peer_disk_state = peer_state.disk;
	int required_protocol;
	enum sync_strategy strategy_from_user = discard_my_data_to_strategy(peer_device);

	strategy = drbd_handshake(peer_device, &rule, &peer_node_id, true);

	if (strategy == RETRY_CONNECT)
		return -1; /* retry connect */

	if (strategy == UNRELATED_DATA) {
		drbd_alert(peer_device, "Unrelated data, aborting!\n");
		return -2;
	}
	required_protocol = strategy_descriptor(strategy).required_protocol;
	if (required_protocol) {
		drbd_alert(peer_device, "To resolve this both sides have to support at least protocol %d\n", required_protocol);
		return -2;
	}

	disk_states_to_strategy(peer_device, peer_disk_state, &strategy, rule, &peer_node_id);

	if (strategy == SPLIT_BRAIN_AUTO_RECOVER && (!drbd_device_stable(device, NULL) || !(peer_device->uuid_flags & UUID_FLAG_STABLE))) {
		drbd_warn(peer_device, "Ignore Split-Brain, for now, at least one side unstable\n");
		strategy = NO_SYNC;
	}

	if (strategy_descriptor(strategy).is_split_brain)
		drbd_maybe_khelper(device, connection, "initial-split-brain");

	rcu_read_lock();
	nc = rcu_dereference(connection->transport.net_conf);
	always_asbp = nc->always_asbp;
	rr_conflict = nc->rr_conflict;
	rcu_read_unlock();

	if (strategy == SPLIT_BRAIN_AUTO_RECOVER || (strategy == SPLIT_BRAIN_DISCONNECT && always_asbp)) {
		int pcount = (device->resource->role[NOW] == R_PRIMARY)
			   + (peer_role == R_PRIMARY);
		int forced = (strategy == SPLIT_BRAIN_DISCONNECT);

		if (device->resource->res_opts.quorum != QOU_OFF &&
		    connection->agreed_pro_version >= 113) {
			if (device->have_quorum[NOW] && !peer_state.quorum)
				strategy = SYNC_SOURCE_USE_BITMAP;
			else if (!device->have_quorum[NOW] && peer_state.quorum)
				strategy = SYNC_TARGET_USE_BITMAP;
		}
		if (strategy_descriptor(strategy).is_split_brain) {
			switch (pcount) {
			case 0:
				strategy = drbd_asb_recover_0p(peer_device);
				break;
			case 1:
				strategy = drbd_asb_recover_1p(peer_device);
				break;
			case 2:
				strategy = drbd_asb_recover_2p(peer_device);
				break;
			}
		}
		if (!strategy_descriptor(strategy).is_split_brain) {
			drbd_warn(peer_device, "Split-Brain detected, %d primaries, "
			     "automatically solved. Sync from %s node\n",
			     pcount, strategy_descriptor(strategy).is_sync_target ? "peer" : "this");
			if (forced) {
				if (!strategy_descriptor(strategy).full_sync_equivalent) {
					drbd_alert(peer_device, "Want full sync but cannot decide direction, dropping connection!\n");
					return -2;
				}
				drbd_warn(peer_device, "Doing a full sync, since"
				     " UUIDs where ambiguous.\n");
				strategy = strategy_descriptor(strategy).full_sync_equivalent;
			}
		}
	}

	if (strategy == SPLIT_BRAIN_DISCONNECT && strategy_from_user != UNDETERMINED) {
		strategy = strategy_from_user;
		drbd_warn(peer_device, "Split-Brain detected, manually solved. "
			  "Sync from %s node\n",
			  strategy_descriptor(strategy).is_sync_target ? "peer" : "this");
	}

	if (strategy_descriptor(strategy).is_split_brain) {
		drbd_alert(peer_device, "Split-Brain detected but unresolved, dropping connection!\n");
		drbd_maybe_khelper(device, connection, "split-brain");
		return -2;
	}

	if (!is_strategy_determined(strategy)) {
		drbd_alert(peer_device, "Failed to fully determine sync strategy, dropping connection!\n");
		return -2;
	}

	if (connection->agreed_pro_version >= 121 && strategy != NO_SYNC &&
	    strategy_from_user != UNDETERMINED &&
	    strategy_descriptor(strategy).is_sync_source != strategy_descriptor(strategy_from_user).is_sync_source) {
		if (strategy_descriptor(strategy).reverse != UNDETERMINED) {
			enum sync_strategy reversed = strategy_descriptor(strategy).reverse;
			enum drbd_disk_state resync_source_disk_state =
				strategy_descriptor(reversed).is_sync_source ? device->disk_state[NOW] : peer_disk_state;
			if (resync_source_disk_state > D_INCONSISTENT) {
				strategy = reversed;
				drbd_warn(peer_device, "Resync direction reversed by --discard-my-data. Reverting to older data!\n");
			} else {
				drbd_warn(peer_device, "Ignoring --discard-my-data\n");
			}
		} else {
			drbd_warn(peer_device, "Can not reverse resync direction (requested via --discard-my-data)\n");
		}
	}

	if (strategy_descriptor(strategy).is_sync_target &&
	    strategy != SYNC_TARGET_IF_BOTH_FAILED &&
	    device->resource->role[NOW] == R_PRIMARY && device->disk_state[NOW] >= D_CONSISTENT) {
		switch (rr_conflict) {
		case ASB_CALL_HELPER:
			drbd_maybe_khelper(device, connection, "pri-lost");
			fallthrough;
		case ASB_DISCONNECT:
		case ASB_RETRY_CONNECT:
			drbd_err(peer_device, "I shall become SyncTarget, but I am primary!\n");
			return rr_conflict == ASB_RETRY_CONNECT ? -1 : -2;
		case ASB_VIOLENTLY:
			drbd_warn(peer_device, "Becoming SyncTarget, violating the stable-data"
			     "assumption\n");
			break;
		case ASB_AUTO_DISCARD:
			if (strategy == SYNC_TARGET_USE_BITMAP && rule == RULE_CRASHED_PRIMARY) {
				drbd_warn(peer_device, "reversing resync by auto-discard\n");
				strategy = SYNC_SOURCE_USE_BITMAP;
			}
		}
	}
	if (strategy == SYNC_SOURCE_USE_BITMAP && rule == RULE_CRASHED_PRIMARY &&
	    peer_role == R_PRIMARY && peer_disk_state >= D_CONSISTENT &&
	    rr_conflict == ASB_AUTO_DISCARD) {
		drbd_warn(peer_device, "reversing resync by auto-discard\n");
		strategy = SYNC_TARGET_USE_BITMAP;
	}

	if (test_bit(CONN_DRY_RUN, &connection->flags)) {
		if (strategy == NO_SYNC)
			drbd_info(peer_device, "dry-run connect: No resync, would become Connected immediately.\n");
		else
			drbd_info(peer_device, "dry-run connect: Would become %s, doing a %s resync.",
				 drbd_repl_str(strategy_descriptor(strategy).is_sync_target ? L_SYNC_TARGET : L_SYNC_SOURCE),
				 strategy_descriptor(strategy).name);
		return -2;
	}

	r = bitmap_mod_after_handshake(peer_device, strategy, peer_node_id);
	if (r)
		return r;

	return strategy_to_repl_state(peer_device, peer_role, strategy);
}

static enum drbd_after_sb_p convert_after_sb(enum drbd_after_sb_p peer)
{
	/* ASB_DISCARD_REMOTE - ASB_DISCARD_LOCAL is valid */
	if (peer == ASB_DISCARD_REMOTE)
		return ASB_DISCARD_LOCAL;

	/* any other things with ASB_DISCARD_REMOTE or ASB_DISCARD_LOCAL are invalid */
	if (peer == ASB_DISCARD_LOCAL)
		return ASB_DISCARD_REMOTE;

	/* everything else is valid if they are equal on both sides. */
	return peer;
}

static int receive_protocol(struct drbd_connection *connection, struct packet_info *pi)
{
	struct p_protocol *p = pi->data;
	enum drbd_after_sb_p p_after_sb_0p, p_after_sb_1p, p_after_sb_2p;
	int p_proto, p_discard_my_data, p_two_primaries, cf;
	struct net_conf *nc, *old_net_conf, *new_net_conf = NULL;
	char integrity_alg[SHARED_SECRET_MAX] = "";
	struct crypto_shash *peer_integrity_tfm = NULL;
	void *int_dig_in = NULL, *int_dig_vv = NULL;
	int err;

	p_proto		= be32_to_cpu(p->protocol);
	p_after_sb_0p	= be32_to_cpu(p->after_sb_0p);
	p_after_sb_1p	= be32_to_cpu(p->after_sb_1p);
	p_after_sb_2p	= be32_to_cpu(p->after_sb_2p);
	p_two_primaries = be32_to_cpu(p->two_primaries);
	cf		= be32_to_cpu(p->conn_flags);
	p_discard_my_data = cf & CF_DISCARD_MY_DATA;

	if (pi->size > sizeof(integrity_alg))
		return -EIO;
	err = drbd_recv_into(connection, integrity_alg, pi->size);
	if (err)
		return err;
	integrity_alg[SHARED_SECRET_MAX - 1] = 0;

	if (pi->cmd != P_PROTOCOL_UPDATE) {
		if (cf & CF_DRY_RUN)
			set_bit(CONN_DRY_RUN, &connection->flags);

		rcu_read_lock();
		nc = rcu_dereference(connection->transport.net_conf);

		if (p_proto != nc->wire_protocol) {
			drbd_err(connection, "incompatible %s settings\n", "protocol");
			goto disconnect_rcu_unlock;
		}

		if (convert_after_sb(p_after_sb_0p) != nc->after_sb_0p) {
			drbd_err(connection, "incompatible %s settings\n", "after-sb-0pri");
			goto disconnect_rcu_unlock;
		}

		if (convert_after_sb(p_after_sb_1p) != nc->after_sb_1p) {
			drbd_err(connection, "incompatible %s settings\n", "after-sb-1pri");
			goto disconnect_rcu_unlock;
		}

		if (convert_after_sb(p_after_sb_2p) != nc->after_sb_2p) {
			drbd_err(connection, "incompatible %s settings\n", "after-sb-2pri");
			goto disconnect_rcu_unlock;
		}

		if (p_discard_my_data && test_bit(CONN_DISCARD_MY_DATA, &connection->flags)) {
			drbd_err(connection, "incompatible %s settings\n", "discard-my-data");
			goto disconnect_rcu_unlock;
		}

		if (p_two_primaries != nc->two_primaries) {
			drbd_err(connection, "incompatible %s settings\n", "allow-two-primaries");
			goto disconnect_rcu_unlock;
		}

		if (strcmp(integrity_alg, nc->integrity_alg)) {
			drbd_err(connection, "incompatible %s settings\n", "data-integrity-alg");
			goto disconnect_rcu_unlock;
		}

		rcu_read_unlock();
	}

	if (integrity_alg[0]) {
		int hash_size;

		/*
		 * We can only change the peer data integrity algorithm
		 * here.  Changing our own data integrity algorithm
		 * requires that we send a P_PROTOCOL_UPDATE packet at
		 * the same time; otherwise, the peer has no way to
		 * tell between which packets the algorithm should
		 * change.
		 */

		peer_integrity_tfm = crypto_alloc_shash(integrity_alg, 0, 0);
		if (IS_ERR(peer_integrity_tfm)) {
			peer_integrity_tfm = NULL;
			drbd_err(connection, "peer data-integrity-alg %s not supported\n",
				 integrity_alg);
			goto disconnect;
		}

		hash_size = crypto_shash_digestsize(peer_integrity_tfm);
		int_dig_in = kmalloc(hash_size, GFP_KERNEL);
		int_dig_vv = kmalloc(hash_size, GFP_KERNEL);
		if (!(int_dig_in && int_dig_vv)) {
			drbd_err(connection, "Allocation of buffers for data integrity checking failed\n");
			goto disconnect;
		}
	}

	new_net_conf = kmalloc(sizeof(struct net_conf), GFP_KERNEL);
	if (!new_net_conf) {
		drbd_err(connection, "Allocation of new net_conf failed\n");
		goto disconnect;
	}

	if (mutex_lock_interruptible(&connection->resource->conf_update)) {
		drbd_err(connection, "Interrupted while waiting for conf_update\n");
		goto disconnect;
	}

	mutex_lock(&connection->mutex[DATA_STREAM]);
	old_net_conf = connection->transport.net_conf;
	*new_net_conf = *old_net_conf;

	new_net_conf->wire_protocol = p_proto;
	new_net_conf->after_sb_0p = convert_after_sb(p_after_sb_0p);
	new_net_conf->after_sb_1p = convert_after_sb(p_after_sb_1p);
	new_net_conf->after_sb_2p = convert_after_sb(p_after_sb_2p);
	new_net_conf->two_primaries = p_two_primaries;

	rcu_assign_pointer(connection->transport.net_conf, new_net_conf);
	mutex_unlock(&connection->mutex[DATA_STREAM]);
	mutex_unlock(&connection->resource->conf_update);

	crypto_free_shash(connection->peer_integrity_tfm);
	kfree(connection->int_dig_in);
	kfree(connection->int_dig_vv);
	connection->peer_integrity_tfm = peer_integrity_tfm;
	connection->int_dig_in = int_dig_in;
	connection->int_dig_vv = int_dig_vv;

	if (strcmp(old_net_conf->integrity_alg, integrity_alg))
		drbd_info(connection, "peer data-integrity-alg: %s\n",
			  integrity_alg[0] ? integrity_alg : "(none)");

	synchronize_rcu();
	kfree(old_net_conf);
	return 0;

disconnect_rcu_unlock:
	rcu_read_unlock();
disconnect:
	kfree(new_net_conf);
	crypto_free_shash(peer_integrity_tfm);
	kfree(int_dig_in);
	kfree(int_dig_vv);
	change_cstate(connection, C_DISCONNECTING, CS_HARD);
	return -EIO;
}

/* helper function
 * input: alg name, feature name
 * return: NULL (alg name was "")
 *         ERR_PTR(error) if something goes wrong
 *         or the crypto hash ptr, if it worked out ok. */
static struct crypto_shash *drbd_crypto_alloc_digest_safe(const struct drbd_device *device,
		const char *alg, const char *name)
{
	struct crypto_shash *tfm;

	if (!alg[0])
		return NULL;

	tfm = crypto_alloc_shash(alg, 0, 0);
	if (IS_ERR(tfm)) {
		drbd_err(device, "Can not allocate \"%s\" as %s (reason: %ld)\n",
			alg, name, PTR_ERR(tfm));
		return tfm;
	}
	return tfm;
}

/*
 * config_unknown_volume  -  device configuration command for unknown volume
 *
 * When a device is added to an existing connection, the node on which the
 * device is added first will send configuration commands to its peer but the
 * peer will not know about the device yet.  It will warn and ignore these
 * commands.  Once the device is added on the second node, the second node will
 * send the same device configuration commands, but in the other direction.
 *
 * (We can also end up here if drbd is misconfigured.)
 */
static int config_unknown_volume(struct drbd_connection *connection, struct packet_info *pi)
{
	drbd_warn(connection, "%s packet received for volume %d, which is not configured locally\n",
		  drbd_packet_name(pi->cmd), pi->vnr);
	return ignore_remaining_packet(connection, pi->size);
}

static int receive_SyncParam(struct drbd_connection *connection, struct packet_info *pi)
{
	struct drbd_peer_device *peer_device;
	struct drbd_device *device;
	struct p_rs_param_95 *p;
	unsigned int header_size, data_size, exp_max_sz;
	struct crypto_shash *verify_tfm = NULL;
	struct crypto_shash *csums_tfm = NULL;
	struct net_conf *old_net_conf, *new_net_conf = NULL;
	struct peer_device_conf *old_peer_device_conf = NULL, *new_peer_device_conf = NULL;
	struct fifo_buffer *old_plan = NULL, *new_plan = NULL;
	struct drbd_resource *resource = connection->resource;
	unsigned int fifo_size = 0;
	int err;

	peer_device = conn_peer_device(connection, pi->vnr);
	if (!peer_device)
		return config_unknown_volume(connection, pi);
	device = peer_device->device;

	exp_max_sz  = sizeof(struct p_rs_param_95);

	if (pi->size > exp_max_sz) {
		drbd_err(device, "SyncParam packet too long: received %u, expected <= %u bytes\n",
		    pi->size, exp_max_sz);
		return -EIO;
	}

	header_size = sizeof(struct p_rs_param_95);
	data_size = pi->size - header_size;
	D_ASSERT(device, data_size == 0);

	err = drbd_recv_all(connection, (void **)&p, header_size + data_size);
	if (err)
		return err;

	err = mutex_lock_interruptible(&resource->conf_update);
	if (err) {
		drbd_err(connection, "Interrupted while waiting for conf_update\n");
		return err;
	}
	old_net_conf = connection->transport.net_conf;
	if (get_ldev(device)) {
		new_peer_device_conf = kzalloc(sizeof(struct peer_device_conf), GFP_KERNEL);
		if (!new_peer_device_conf) {
			put_ldev(device);
			mutex_unlock(&resource->conf_update);
			drbd_err(device, "Allocation of new peer_device_conf failed\n");
			return -ENOMEM;
		}
		/* With a non-zero new_peer_device_conf, we will call put_ldev() below.  */

		old_peer_device_conf = peer_device->conf;
		*new_peer_device_conf = *old_peer_device_conf;

		new_peer_device_conf->resync_rate = be32_to_cpu(p->resync_rate);
	}

	/* we still expect NUL terminated strings */
	/* but just in case someone tries to be evil */
	D_ASSERT(device, p->verify_alg[SHARED_SECRET_MAX-1] == 0);
	D_ASSERT(device, p->csums_alg[SHARED_SECRET_MAX-1] == 0);
	p->verify_alg[SHARED_SECRET_MAX-1] = 0;
	p->csums_alg[SHARED_SECRET_MAX-1] = 0;

	if (strcmp(old_net_conf->verify_alg, p->verify_alg)) {
		if (peer_device->repl_state[NOW] == L_OFF) {
			drbd_err(device, "Different verify-alg settings. me=\"%s\" peer=\"%s\"\n",
					old_net_conf->verify_alg, p->verify_alg);
			goto disconnect;
		}
		verify_tfm = drbd_crypto_alloc_digest_safe(device,
				p->verify_alg, "verify-alg");
		if (IS_ERR(verify_tfm)) {
			verify_tfm = NULL;
			goto disconnect;
		}
	}

	if (strcmp(old_net_conf->csums_alg, p->csums_alg)) {
		if (peer_device->repl_state[NOW] == L_OFF) {
			drbd_err(device, "Different csums-alg settings. me=\"%s\" peer=\"%s\"\n",
					old_net_conf->csums_alg, p->csums_alg);
			goto disconnect;
		}
		csums_tfm = drbd_crypto_alloc_digest_safe(device,
				p->csums_alg, "csums-alg");
		if (IS_ERR(csums_tfm)) {
			csums_tfm = NULL;
			goto disconnect;
		}
	}

	if (new_peer_device_conf) {
		new_peer_device_conf->c_plan_ahead = be32_to_cpu(p->c_plan_ahead);
		new_peer_device_conf->c_delay_target = be32_to_cpu(p->c_delay_target);
		new_peer_device_conf->c_fill_target = be32_to_cpu(p->c_fill_target);
		new_peer_device_conf->c_max_rate = be32_to_cpu(p->c_max_rate);

		fifo_size = (new_peer_device_conf->c_plan_ahead * 10 * RS_MAKE_REQS_INTV) / HZ;
		old_plan = rcu_dereference_protected(peer_device->rs_plan_s,
				lockdep_is_held(&resource->conf_update));
		if (!old_plan || fifo_size != old_plan->size) {
			new_plan = fifo_alloc(fifo_size);
			if (!new_plan) {
				drbd_err(device, "kmalloc of fifo_buffer failed");
				goto disconnect;
			}
		}
	}

	if (verify_tfm || csums_tfm) {
		new_net_conf = kzalloc(sizeof(struct net_conf), GFP_KERNEL);
		if (!new_net_conf) {
			drbd_err(device, "Allocation of new net_conf failed\n");
			goto disconnect;
		}

		*new_net_conf = *old_net_conf;

		if (verify_tfm) {
			strcpy(new_net_conf->verify_alg, p->verify_alg);
			new_net_conf->verify_alg_len = strlen(p->verify_alg) + 1;
			crypto_free_shash(connection->verify_tfm);
			connection->verify_tfm = verify_tfm;
			drbd_info(device, "using verify-alg: \"%s\"\n", p->verify_alg);
		}
		if (csums_tfm) {
			strcpy(new_net_conf->csums_alg, p->csums_alg);
			new_net_conf->csums_alg_len = strlen(p->csums_alg) + 1;
			crypto_free_shash(connection->csums_tfm);
			connection->csums_tfm = csums_tfm;
			drbd_info(device, "using csums-alg: \"%s\"\n", p->csums_alg);
		}
		rcu_assign_pointer(connection->transport.net_conf, new_net_conf);
	}

	if (new_peer_device_conf) {
		rcu_assign_pointer(peer_device->conf, new_peer_device_conf);
		put_ldev(device);
	}

	if (new_plan)
		rcu_assign_pointer(peer_device->rs_plan_s, new_plan);

	mutex_unlock(&resource->conf_update);
	synchronize_rcu();
	if (new_net_conf)
		kfree(old_net_conf);
	kfree(old_peer_device_conf);
	if (new_plan)
		kfree(old_plan);

	return 0;

disconnect:
	kfree(new_plan);
	if (new_peer_device_conf) {
		put_ldev(device);
		kfree(new_peer_device_conf);
	}
	mutex_unlock(&resource->conf_update);
	/* just for completeness: actually not needed,
	 * as this is not reached if csums_tfm was ok. */
	crypto_free_shash(csums_tfm);
	/* but free the verify_tfm again, if csums_tfm did not work out */
	crypto_free_shash(verify_tfm);
	change_cstate(connection, C_DISCONNECTING, CS_HARD);
	return -EIO;
}

static void drbd_setup_order_type(struct drbd_device *device, int peer)
{
	/* sorry, we currently have no working implementation
	 * of distributed TCQ */
}

/* warn if the arguments differ by more than 12.5% */
static void warn_if_differ_considerably(struct drbd_peer_device *peer_device,
	const char *s, sector_t a, sector_t b)
{
	sector_t d;
	if (a == 0 || b == 0)
		return;
	d = (a > b) ? (a - b) : (b - a);
	if (d > (a>>3) || d > (b>>3))
		drbd_warn(peer_device, "Considerable difference in %s: %llus vs. %llus\n", s,
		     (unsigned long long)a, (unsigned long long)b);
}

static bool drbd_other_peer_smaller(struct drbd_peer_device *reference_peer_device, uint64_t new_size)
{
	struct drbd_device *device = reference_peer_device->device;
	struct drbd_peer_device *peer_device;
	bool smaller = false;

	rcu_read_lock();
	for_each_peer_device_rcu(peer_device, device) {
		if (peer_device == reference_peer_device)
			continue;

		/* Ignore peers without an attached disk. */
		if (peer_device->disk_state[NOW] < D_INCONSISTENT)
			continue;

		if (peer_device->d_size != 0 && peer_device->d_size < new_size)
			smaller = true;
	}
	rcu_read_unlock();

	return smaller;
}

static struct drbd_peer_device *get_neighbor_device(struct drbd_device *device,
		enum drbd_neighbor neighbor)
{
	s32 self_id, peer_id, pivot;
	struct drbd_peer_device *peer_device, *peer_device_ret = NULL;

	if (!get_ldev(device))
		return NULL;
	self_id = device->ldev->md.node_id;
	put_ldev(device);

	pivot = neighbor == NEXT_LOWER ? 0 : neighbor == NEXT_HIGHER ? S32_MAX : -1;
	if (pivot == -1)
		return NULL;

	rcu_read_lock();
	for_each_peer_device_rcu(peer_device, device) {
		bool found_new = false;
		peer_id = peer_device->node_id;

		if (neighbor == NEXT_LOWER && peer_id < self_id && peer_id >= pivot)
			found_new = true;
		else if (neighbor == NEXT_HIGHER && peer_id > self_id && peer_id <= pivot)
			found_new = true;

		if (found_new && peer_device->disk_state[NOW] >= D_INCONSISTENT) {
			pivot = peer_id;
			peer_device_ret = peer_device;
		}
	}
	rcu_read_unlock();

	return peer_device_ret;
}

static void maybe_trigger_resync(struct drbd_device *device, struct drbd_peer_device *peer_device, bool grew, bool skip)
{
	if (!peer_device)
		return;
	if (peer_device->repl_state[NOW] <= L_OFF)
		return;
	if (test_and_clear_bit(RESIZE_PENDING, &peer_device->flags) ||
	    (grew && peer_device->repl_state[NOW] == L_ESTABLISHED)) {
		if (peer_device->disk_state[NOW] >= D_INCONSISTENT &&
		    device->disk_state[NOW] >= D_INCONSISTENT) {
			if (skip)
				drbd_info(peer_device, "Resync of new storage suppressed with --assume-clean\n");
			else
				resync_after_online_grow(peer_device);
		} else
			set_bit(RESYNC_AFTER_NEG, &peer_device->flags);
	}
}

static int receive_sizes(struct drbd_connection *connection, struct packet_info *pi)
{
	struct drbd_peer_device *peer_device, *peer_device_it = NULL;
	struct drbd_device *device;
	struct p_sizes *p = pi->data;
	struct o_qlim *o = (connection->agreed_features & DRBD_FF_WSAME) ? p->qlim : NULL;
	uint64_t p_size, p_usize, p_csize;
	uint64_t my_usize, my_max_size, cur_size;
	enum determine_dev_size dd = DS_UNCHANGED;
	bool should_send_sizes = false;
	enum dds_flags ddsf;
	bool have_ldev = false;
	bool have_mutex = false;
	bool is_handshake;
	int err;
	u64 im;

	peer_device = conn_peer_device(connection, pi->vnr);
	if (!peer_device)
		return config_unknown_volume(connection, pi);
	device = peer_device->device;

	err = mutex_lock_interruptible(&connection->resource->conf_update);
	if (err) {
		drbd_err(connection, "Interrupted while waiting for conf_update\n");
		goto out;
	}
	have_mutex = true;

	/* just store the peer's disk size for now.
	 * we still need to figure out whether we accept that. */
	p_size = be64_to_cpu(p->d_size);
	p_usize = be64_to_cpu(p->u_size);
	p_csize = be64_to_cpu(p->c_size);

	peer_device->d_size = p_size;
	peer_device->u_size = p_usize;
	peer_device->c_size = p_csize;

	/* Ignore "current" size for calculating "max" size. */
	/* If it used to have a disk, but now is detached, don't revert back to zero. */
	if (p_size)
		peer_device->max_size = p_size;

	cur_size = get_capacity(device->vdisk);
	dynamic_drbd_dbg(device, "current_size: %llu\n", (unsigned long long)cur_size);
	dynamic_drbd_dbg(peer_device, "c_size: %llu u_size: %llu d_size: %llu max_size: %llu\n",
			(unsigned long long)p_csize,
			(unsigned long long)p_usize,
			(unsigned long long)p_size,
			(unsigned long long)peer_device->max_size);

	if ((p_size && p_csize > p_size) || (p_usize && p_csize > p_usize)) {
		drbd_warn(peer_device, "Peer sent bogus sizes, disconnecting\n");
		goto disconnect;
	}

	peer_device->max_bio_size = min(be32_to_cpu(p->max_bio_size), DRBD_MAX_BIO_SIZE);
	ddsf = be16_to_cpu(p->dds_flags);

	is_handshake = (peer_device->repl_state[NOW] == L_OFF);
	/* Maybe the peer knows something about peers I cannot currently see. */
	ddsf |= DDSF_IGNORE_PEER_CONSTRAINTS;

	set_bit(HAVE_SIZES, &peer_device->flags);

	if (get_ldev(device)) {
		sector_t new_size;

		have_ldev = true;

		rcu_read_lock();
		my_usize = rcu_dereference(device->ldev->disk_conf)->disk_size;
		rcu_read_unlock();

		my_max_size = drbd_get_max_capacity(device, device->ldev, false);
		dynamic_drbd_dbg(peer_device, "la_size: %llu my_usize: %llu my_max_size: %llu\n",
			(unsigned long long)device->ldev->md.effective_size,
			(unsigned long long)my_usize,
			(unsigned long long)my_max_size);

		if (peer_device->disk_state[NOW] > D_DISKLESS)
			warn_if_differ_considerably(peer_device, "lower level device sizes",
				   p_size, my_max_size);
		warn_if_differ_considerably(peer_device, "user requested size",
					    p_usize, my_usize);

		if (is_handshake)
			p_usize = min_not_zero(my_usize, p_usize);

		if (p_usize == 0) {
			/* Peer may reset usize to zero only if it has a backend.
			 * Because a diskless node has no disk config,
			 * and always sends zero. */
			if (p_size == 0)
				p_usize = my_usize;
		}

		new_size = drbd_new_dev_size(device, p_csize, p_usize, ddsf);

		/* Never shrink a device with usable data during connect,
		 * or "attach" on the peer.
		 * But allow online shrinking if we are connected. */
		if (new_size < cur_size &&
		    device->disk_state[NOW] >= D_OUTDATED &&
		    (peer_device->repl_state[NOW] < L_ESTABLISHED || peer_device->disk_state[NOW] == D_DISKLESS)) {
			drbd_err(peer_device, "The peer's disk size is too small! (%llu < %llu sectors)\n",
					(unsigned long long)new_size, (unsigned long long)cur_size);
			goto disconnect;
		}

		/* Disconnect, if we cannot grow to the peer's current size */
		if (my_max_size < p_csize && !is_handshake) {
			drbd_err(peer_device, "Peer's size larger than my maximum capacity (%llu < %llu sectors)\n",
					(unsigned long long)my_max_size, (unsigned long long)p_csize);
			goto disconnect;
		}

		if (my_usize != p_usize) {
			struct disk_conf *old_disk_conf, *new_disk_conf;

			new_disk_conf = kzalloc(sizeof(struct disk_conf), GFP_KERNEL);
			if (!new_disk_conf) {
				drbd_err(device, "Allocation of new disk_conf failed\n");
				err = -ENOMEM;
				goto out;
			}

			old_disk_conf = device->ldev->disk_conf;
			*new_disk_conf = *old_disk_conf;
			new_disk_conf->disk_size = p_usize;

			rcu_assign_pointer(device->ldev->disk_conf, new_disk_conf);
			synchronize_rcu();
			kfree(old_disk_conf);

			drbd_info(peer_device, "Peer sets u_size to %llu sectors (old: %llu)\n",
				 (unsigned long long)p_usize, (unsigned long long)my_usize);
			/* Do not set should_send_sizes here. That might cause packet storms */
		}
	}

	/* Leave drbd_reconsider_queue_parameters() before drbd_determine_dev_size().
	   In case we cleared the QUEUE_FLAG_DISCARD from our queue in
	   drbd_reconsider_queue_parameters(), we can be sure that after
	   drbd_determine_dev_size() no REQ_OP_DISCARDs are in the queue. */
	if (have_ldev) {
		enum dds_flags local_ddsf = ddsf;
		drbd_reconsider_queue_parameters(device, device->ldev, o);

		/* To support thinly provisioned nodes (partial resync) joining later,
		   clear all bitmap slots, including the unused ones. */
		if (device->ldev->md.effective_size == 0)
			local_ddsf |= DDSF_NO_RESYNC;

		dd = drbd_determine_dev_size(device, p_csize, local_ddsf, NULL);

		if (dd == DS_GREW || dd == DS_SHRUNK)
			should_send_sizes = true;

		if (dd == DS_ERROR) {
			err = -EIO;
			goto out;
		}
		drbd_md_sync_if_dirty(device);
	} else {
		uint64_t new_size = 0;

		drbd_reconsider_queue_parameters(device, NULL, o);
		/* In case I am diskless, need to accept the peer's *current* size.
		 *
		 * At this point, the peer knows more about my disk, or at
		 * least about what we last agreed upon, than myself.
		 * So if his c_size is less than his d_size, the most likely
		 * reason is that *my* d_size was smaller last time we checked,
		 * or some other peer does not (yet) have enough room.
		 *
		 * Unless of course he does not have a disk himself.
		 * In which case we ignore this completely.
		 */
		new_size = p_csize;
		new_size = min_not_zero(new_size, p_usize);
		new_size = min_not_zero(new_size, p_size);

		if (new_size == 0) {
			/* Ignore, peer does not know nothing. */
		} else if (new_size == cur_size) {
			/* nothing to do */
		} else if (cur_size != 0 && p_size == 0) {
			dynamic_drbd_dbg(peer_device,
					"Ignored diskless peer device size (peer:%llu != me:%llu sectors)!\n",
					(unsigned long long)new_size, (unsigned long long)cur_size);
		} else if (new_size < cur_size && device->resource->role[NOW] == R_PRIMARY) {
			drbd_err(peer_device,
				"The peer's device size is too small! (%llu < %llu sectors); demote me first!\n",
				(unsigned long long)new_size, (unsigned long long)cur_size);
			goto disconnect;
		} else if (drbd_other_peer_smaller(peer_device, new_size)) {
			dynamic_drbd_dbg(peer_device,
					"Ignored peer device size (peer:%llu sectors); other peer smaller!\n",
					(unsigned long long)new_size);
		} else {
			/* I believe the peer, if
			 *  - I don't have a current size myself
			 *  - we agree on the size anyways
			 *  - I do have a current size, am Secondary,
			 *    and he has the only disk
			 *  - I do have a current size, am Primary,
			 *    and he has the only disk,
			 *    which is larger than my current size
			 */
			should_send_sizes = true;
			drbd_set_my_capacity(device, new_size);
		}
	}

	if (have_ldev) {
		if (device->ldev->known_size != drbd_get_capacity(device->ldev->backing_bdev)) {
			device->ldev->known_size = drbd_get_capacity(device->ldev->backing_bdev);
			should_send_sizes = true;
		}

		drbd_setup_order_type(device, be16_to_cpu(p->queue_order_type));
	}

	cur_size = get_capacity(device->vdisk);

	for_each_peer_device_ref(peer_device_it, im, device) {
		struct drbd_connection *con_it = peer_device_it->connection;

		/* drop cached max_size, if we already grew beyond it */
		if (peer_device_it->max_size < cur_size)
			peer_device_it->max_size = 0;

		if (con_it->cstate[NOW] < C_CONNECTED)
			continue;

		/* Send size updates only if something relevant has changed.
		 * TODO: only tell the sender thread to do so,
		 * or we may end up in a distributed deadlock on congestion. */

		if (should_send_sizes)
			drbd_send_sizes(peer_device_it, p_usize, ddsf);
	}

	maybe_trigger_resync(device, get_neighbor_device(device, NEXT_HIGHER),
					dd == DS_GREW, ddsf & DDSF_NO_RESYNC);
	maybe_trigger_resync(device, get_neighbor_device(device, NEXT_LOWER),
					dd == DS_GREW, ddsf & DDSF_NO_RESYNC);
	err = 0;

out:
	if (have_ldev)
		put_ldev(device);
	if (have_mutex)
		mutex_unlock(&connection->resource->conf_update);
	return err;

disconnect:
	/* don't let a rejected peer confuse future handshakes with different peers. */
	peer_device->max_size = 0;
	change_cstate(connection, C_DISCONNECTING, CS_HARD);
	err = -EIO;
	goto out;
}

static enum sync_strategy resolve_splitbrain_from_disk_states(struct drbd_peer_device *peer_device)
{
	struct drbd_device *device = peer_device->device;
	enum drbd_disk_state peer_disk_state = peer_device->disk_state[NOW];
	enum drbd_disk_state disk_state = device->disk_state[NOW];

	return  disk_state <= D_UP_TO_DATE && peer_disk_state == D_UP_TO_DATE ? SYNC_TARGET_USE_BITMAP :
		disk_state == D_UP_TO_DATE && peer_disk_state <= D_UP_TO_DATE ? SYNC_SOURCE_USE_BITMAP :
		SPLIT_BRAIN_AUTO_RECOVER;
}

static void drbd_resync(struct drbd_peer_device *peer_device,
			enum resync_reason reason) __must_hold(local)
{
	enum drbd_role peer_role = peer_device->connection->peer_role[NOW];
	enum drbd_repl_state new_repl_state;
	enum drbd_disk_state peer_disk_state;
	enum sync_strategy strategy;
	enum sync_rule rule;
	int peer_node_id;
	enum drbd_state_rv rv;

	strategy = drbd_handshake(peer_device, &rule, &peer_node_id, reason == DISKLESS_PRIMARY);
	if (strategy == SPLIT_BRAIN_AUTO_RECOVER && reason == AFTER_UNSTABLE)
		strategy = resolve_splitbrain_from_disk_states(peer_device);

	if (!is_strategy_determined(strategy)) {
		drbd_info(peer_device, "Unexpected result of handshake() %s!\n", strategy_descriptor(strategy).name);
		return;
	}

	peer_disk_state = peer_device->disk_state[NOW];
	if (reason == DISKLESS_PRIMARY)
		disk_states_to_strategy(peer_device, peer_disk_state, &strategy, rule, &peer_node_id);

	new_repl_state = strategy_to_repl_state(peer_device, peer_role, strategy);
	if (new_repl_state != L_ESTABLISHED) {
		bitmap_mod_after_handshake(peer_device, strategy, peer_node_id);
		drbd_info(peer_device, "Becoming %s %s\n", drbd_repl_str(new_repl_state),
			  reason == AFTER_UNSTABLE ? "after unstable" : "because primary is diskless");
	}

	if (new_repl_state == L_ESTABLISHED && peer_disk_state >= D_CONSISTENT &&
	    peer_device->device->disk_state[NOW] == D_OUTDATED) {
		/* No resync with up-to-date peer -> I should be consistent or up-to-date as well.
		   Note: Former unstable (but up-to-date) nodes become consistent for a short
		   time after loosing their primary peer. Therefore consider consistent here
		   as well. */
		drbd_info(peer_device, "Upgrading local disk to %s after unstable/weak (and no resync).\n",
			  drbd_disk_str(peer_disk_state));
		change_disk_state(peer_device->device, peer_disk_state, CS_VERBOSE, NULL);
		return;
	}

	rv = change_repl_state(peer_device, new_repl_state, CS_VERBOSE);
	if ((rv == SS_NOTHING_TO_DO || rv == SS_RESYNC_RUNNING) &&
	    (new_repl_state == L_WF_BITMAP_S || new_repl_state == L_WF_BITMAP_T)) {
		/* Those events might happen very quickly. In case we are still processing
		   the previous resync we need to re-enter that state. Schedule sending of
		   the bitmap here explicitly */
		peer_device->resync_again++;
		drbd_info(peer_device, "...postponing this until current resync finished\n");
	}
}

static void update_bitmap_slot_of_peer(struct drbd_peer_device *peer_device, int node_id, u64 bitmap_uuid)
{
	struct drbd_device *device = peer_device->device;

	if (peer_device->bitmap_uuids[node_id] && bitmap_uuid == 0) {
		/* If we learn from a neighbor that it no longer has a bitmap
		   against a third node, we need to deduce from that knowledge
		   that in the other direction the bitmap was cleared as well.
		 */
		struct drbd_peer_device *peer_device2;

		rcu_read_lock();
		peer_device2 = peer_device_by_node_id(peer_device->device, node_id);
		if (peer_device2) {
			int node_id2 = peer_device->connection->peer_node_id;
			peer_device2->bitmap_uuids[node_id2] = 0;
		}
		rcu_read_unlock();
	}

	if (node_id != device->resource->res_opts.node_id && bitmap_uuid != -1 && get_ldev(device)) {
		_drbd_uuid_push_history(device, bitmap_uuid);
		put_ldev(device);
	}
	peer_device->bitmap_uuids[node_id] = bitmap_uuid;
}

static int __receive_uuids(struct drbd_peer_device *peer_device, u64 node_mask)
{
	enum drbd_repl_state repl_state = peer_device->repl_state[NOW];
	struct drbd_device *device = peer_device->device;
	struct drbd_resource *resource = device->resource;
	int updated_uuids = 0, err = 0;

	if (get_ldev(device)) {
		int skip_initial_sync =
			repl_state == L_ESTABLISHED &&
			drbd_current_uuid(device) == UUID_JUST_CREATED &&
			(peer_device->uuid_flags & UUID_FLAG_SKIP_INITIAL_SYNC);
		if (skip_initial_sync) {
			unsigned long irq_flags;

			drbd_info(device, "Accepted new current UUID, preparing to skip initial sync\n");
			drbd_bitmap_io(device, &drbd_bmio_clear_all_n_write,
					"clear_n_write from receive_uuids",
					BM_LOCK_SET | BM_LOCK_CLEAR | BM_LOCK_BULK, NULL);
			_drbd_uuid_set_current(device, peer_device->current_uuid);
			peer_device->comm_current_uuid = peer_device->current_uuid;
			peer_device->comm_uuid_flags = peer_device->uuid_flags;
			peer_device->comm_bitmap_uuid = 0;
			_drbd_uuid_set_bitmap(peer_device, 0);
			begin_state_change(device->resource, &irq_flags, CS_VERBOSE);
			__change_disk_state(device, D_UP_TO_DATE);
			__change_peer_disk_state(peer_device, D_UP_TO_DATE);
			end_state_change(device->resource, &irq_flags);
			updated_uuids = 1;
		}

		if (peer_device->uuid_flags & UUID_FLAG_NEW_DATAGEN) {
			drbd_warn(peer_device, "received new current UUID: %016llX "
				  "weak_nodes=%016llX\n", peer_device->current_uuid, node_mask);
			drbd_uuid_received_new_current(peer_device, peer_device->current_uuid, node_mask);
		}

		drbd_uuid_detect_finished_resyncs(peer_device);

		drbd_md_sync_if_dirty(device);
		put_ldev(device);
	} else if (device->disk_state[NOW] < D_INCONSISTENT &&
		   repl_state >= L_ESTABLISHED &&
		   peer_device->disk_state[NOW] == D_UP_TO_DATE &&
		   (peer_device->current_uuid & ~UUID_PRIMARY) !=
		   (device->exposed_data_uuid & ~UUID_PRIMARY) &&
		   (resource->role[NOW] == R_SECONDARY ||
		    test_and_clear_bit(NEW_CUR_UUID, &device->flags))) {

		write_lock_irq(&resource->state_rwlock);
		if (resource->remote_state_change) {
			drbd_info(peer_device, "Delaying update of exposed data uuid\n");
			device->next_exposed_data_uuid = peer_device->current_uuid;
		} else
			updated_uuids = drbd_set_exposed_data_uuid(device, peer_device->current_uuid);
		write_unlock_irq(&resource->state_rwlock);

	}

	if (updated_uuids)
		drbd_print_uuids(peer_device, "receiver updated UUIDs to");

	peer_device->uuid_node_mask = node_mask;

	if ((repl_state == L_SYNC_TARGET || repl_state == L_PAUSED_SYNC_T) &&
	    !(peer_device->uuid_flags & UUID_FLAG_STABLE) &&
	    !drbd_stable_sync_source_present(peer_device, NOW))
		set_bit(UNSTABLE_RESYNC, &peer_device->flags);

	/* send notification in case UUID flags have changed */
	drbd_broadcast_peer_device_state(peer_device);

	return err;
}

<<<<<<< HEAD
=======
/* drbd 8.4 compat */
static int receive_uuids(struct drbd_connection *connection, struct packet_info *pi)
{
	const int node_id = connection->resource->res_opts.node_id;
	struct drbd_peer_device *peer_device;
	struct p_uuids *p = pi->data;
	int history_uuids, i;

	peer_device = conn_peer_device(connection, pi->vnr);
	if (!peer_device)
		return config_unknown_volume(connection, pi);

	history_uuids = min_t(int, HISTORY_UUIDS_V08,
			      ARRAY_SIZE(peer_device->history_uuids));

	peer_device->current_uuid = be64_to_cpu(p->current_uuid);
	peer_device->bitmap_uuids[node_id] = be64_to_cpu(p->bitmap_uuid);
	for (i = 0; i < history_uuids; i++)
		peer_device->history_uuids[i] = be64_to_cpu(p->history_uuids[i]);
	for (; i < ARRAY_SIZE(peer_device->history_uuids); i++)
		peer_device->history_uuids[i] = 0;
	peer_device->dirty_bits = be64_to_cpu(p->dirty_bits);
	peer_device->uuid_flags = be64_to_cpu(p->uuid_flags) | UUID_FLAG_STABLE;
	set_bit(UUIDS_RECEIVED, &peer_device->flags);

	return __receive_uuids(peer_device, 0);
}

>>>>>>> 140e6c50
static int receive_uuids110(struct drbd_connection *connection, struct packet_info *pi)
{
	struct drbd_peer_device *peer_device;
	struct p_uuids110 *p = pi->data;
	int bitmap_uuids, history_uuids, rest, i, pos, err;
	u64 bitmap_uuids_mask, node_mask;
	struct drbd_peer_md *peer_md = NULL;
	struct drbd_device *device;
	int not_allocated = -1;


	peer_device = conn_peer_device(connection, pi->vnr);
	if (!peer_device)
		return config_unknown_volume(connection, pi);

	device = peer_device->device;
	bitmap_uuids_mask = be64_to_cpu(p->bitmap_uuids_mask);
	if (bitmap_uuids_mask & ~(NODE_MASK(DRBD_PEERS_MAX) - 1))
		return -EIO;
	bitmap_uuids = hweight64(bitmap_uuids_mask);

	if (pi->size / sizeof(p->other_uuids[0]) < bitmap_uuids)
		return -EIO;
	history_uuids = pi->size / sizeof(p->other_uuids[0]) - bitmap_uuids;
	if (history_uuids > ARRAY_SIZE(peer_device->history_uuids))
		history_uuids = ARRAY_SIZE(peer_device->history_uuids);

	err = drbd_recv_into(connection, p->other_uuids,
			     (bitmap_uuids + history_uuids) *
			     sizeof(p->other_uuids[0]));
	if (err)
		return err;

	rest = pi->size - (bitmap_uuids + history_uuids) * sizeof(p->other_uuids[0]);
	if (rest) {
		err = ignore_remaining_packet(connection, rest);
		if (err)
			return err;
	}

	if (get_ldev(device)) {
		peer_md = device->ldev->md.peers;
		spin_lock_irq(&device->ldev->md.uuid_lock);
	}
	peer_device->current_uuid = be64_to_cpu(p->current_uuid);
	peer_device->dirty_bits = be64_to_cpu(p->dirty_bits);
	peer_device->uuid_flags = be64_to_cpu(p->uuid_flags);
	if (peer_device->uuid_flags & UUID_FLAG_HAS_UNALLOC) {
		not_allocated = peer_device->uuid_flags >> UUID_FLAG_UNALLOC_SHIFT;
		peer_device->uuid_flags &= ~UUID_FLAG_UNALLOC_MASK;
	}

	pos = 0;
	for (i = 0; i < ARRAY_SIZE(peer_device->bitmap_uuids); i++) {
		u64 bitmap_uuid;

		if (bitmap_uuids_mask & NODE_MASK(i)) {
			bitmap_uuid = be64_to_cpu(p->other_uuids[pos++]);

			if (peer_md && !(peer_md[i].flags & MDF_HAVE_BITMAP) &&
			    i != not_allocated)
				peer_md[i].flags |= MDF_NODE_EXISTS;
		} else {
			bitmap_uuid = -1;
		}

		update_bitmap_slot_of_peer(peer_device, i, bitmap_uuid);
	}

	for (i = 0; i < history_uuids; i++)
		peer_device->history_uuids[i] = be64_to_cpu(p->other_uuids[pos++]);
	while (i < ARRAY_SIZE(peer_device->history_uuids))
		peer_device->history_uuids[i++] = 0;
	set_bit(UUIDS_RECEIVED, &peer_device->flags);
	if (peer_md) {
		spin_unlock_irq(&device->ldev->md.uuid_lock);
		put_ldev(device);
	}

	node_mask = be64_to_cpu(p->node_mask);

	if (test_bit(INITIAL_STATE_PROCESSED, &peer_device->flags) &&
	    peer_device->connection->peer_role[NOW] == R_PRIMARY &&
	    peer_device->uuid_flags & UUID_FLAG_STABLE)
		check_resync_source(device, node_mask);

	err = __receive_uuids(peer_device, node_mask);

	if (!test_bit(RECONCILIATION_RESYNC, &peer_device->flags)) {
		if (peer_device->uuid_flags & UUID_FLAG_GOT_STABLE) {
			struct drbd_device *device = peer_device->device;

			if (peer_device->repl_state[NOW] == L_ESTABLISHED &&
			    drbd_device_stable(device, NULL) && get_ldev(device)) {
				drbd_send_uuids(peer_device, UUID_FLAG_RESYNC, 0);
				drbd_resync(peer_device, AFTER_UNSTABLE);
				put_ldev(device);
			}
		}

		if (peer_device->uuid_flags & UUID_FLAG_RESYNC) {
			if (get_ldev(device)) {
				bool dp = peer_device->uuid_flags & UUID_FLAG_DISKLESS_PRIMARY;
				drbd_resync(peer_device, dp ? DISKLESS_PRIMARY : AFTER_UNSTABLE);
				put_ldev(device);
			}
		}
	}

	return err;
}


/* If a primary looses connection to a SYNC_SOURCE node from us, then we
 * need to abort that resync. Why?
 *
 * When the primary sends a write we get that and write that as well. With
 * the peer_ack packet we will set that as out-of-sync towards the sync
 * source node.
 * When the resync process finds such bits we will request outdated
 * data from the sync source!
 *
 * -> better stop a resync from such a source.
 */
static void check_resync_source(struct drbd_device *device, u64 weak_nodes)
{
	struct drbd_peer_device *peer_device;

	rcu_read_lock();
	for_each_peer_device_rcu(peer_device, device) {
		enum drbd_repl_state repl_state = peer_device->repl_state[NOW];
		if ((repl_state == L_SYNC_TARGET || repl_state == L_PAUSED_SYNC_T) &&
		    NODE_MASK(peer_device->node_id) & weak_nodes) {
			rcu_read_unlock();
			goto abort;
		}
	}
	rcu_read_unlock();
	return;
abort:
	drbd_info(peer_device, "My sync source became a weak node, aborting resync!\n");
	change_repl_state(peer_device, L_ESTABLISHED, CS_VERBOSE);
	drbd_flush_workqueue(&device->resource->work);

	wait_event_interruptible(device->misc_wait,
				 peer_device->repl_state[NOW] <= L_ESTABLISHED  ||
				 atomic_read(&peer_device->rs_pending_cnt) == 0);

	drbd_rs_del_all(peer_device);
	peer_device->rs_total  = 0;
	peer_device->rs_failed = 0;
	peer_device->rs_paused = 0;
}

/**
 * convert_state() - Converts the peer's view of the cluster state to our point of view
 * @peer_state:	The state as seen by the peer.
 */
static union drbd_state convert_state(union drbd_state peer_state)
{
	union drbd_state state;

	static enum drbd_conn_state c_tab[] = {
		[L_OFF] = L_OFF,
		[L_ESTABLISHED] = L_ESTABLISHED,

		[L_STARTING_SYNC_S] = L_STARTING_SYNC_T,
		[L_STARTING_SYNC_T] = L_STARTING_SYNC_S,
		[L_WF_BITMAP_S] = L_WF_BITMAP_T,
		[L_WF_BITMAP_T] = L_WF_BITMAP_S,
		[C_DISCONNECTING] = C_TEAR_DOWN, /* C_NETWORK_FAILURE, */
		[C_CONNECTING] = C_CONNECTING,
		[L_VERIFY_S]       = L_VERIFY_T,
		[C_MASK]   = C_MASK,
	};

	state.i = peer_state.i;

	state.conn = c_tab[peer_state.conn];
	state.peer = peer_state.role;
	state.role = peer_state.peer;
	state.pdsk = peer_state.disk;
	state.disk = peer_state.pdsk;
	state.peer_isp = (peer_state.aftr_isp | peer_state.user_isp);

	return state;
}

static enum drbd_state_rv
__change_connection_state(struct drbd_connection *connection,
			  union drbd_state mask, union drbd_state val,
			  enum chg_state_flags flags)
{
	struct drbd_resource *resource = connection->resource;

	if (mask.role) {
		/* not allowed */
	}
	if (mask.susp) {
		mask.susp ^= -1;
		__change_io_susp_user(resource, val.susp);
	}
	if (mask.susp_nod) {
		mask.susp_nod ^= -1;
		__change_io_susp_no_data(resource, val.susp_nod);
	}
	if (mask.susp_fen) {
		mask.susp_fen ^= -1;
		__change_io_susp_fencing(connection, val.susp_fen);
	}
	if (mask.disk) {
		/* Handled in __change_peer_device_state(). */
		mask.disk ^= -1;
	}
	if (mask.conn) {
		mask.conn ^= -1;
		__change_cstate(connection,
				min_t(enum drbd_conn_state, val.conn, C_CONNECTED));
	}
	if (mask.pdsk) {
		/* Handled in __change_peer_device_state(). */
		mask.pdsk ^= -1;
	}
	if (mask.peer) {
		mask.peer ^= -1;
		__change_peer_role(connection, val.peer);
	}
	if (mask.i) {
		drbd_info(connection, "Remote state change: request %u/%u not "
		"understood\n", mask.i, val.i & mask.i);
		return SS_NOT_SUPPORTED;
	}
	return SS_SUCCESS;
}

static enum drbd_state_rv
__change_peer_device_state(struct drbd_peer_device *peer_device,
			   union drbd_state mask, union drbd_state val)
{
	struct drbd_device *device = peer_device->device;

	if (mask.peer) {
		/* Handled in __change_connection_state(). */
		mask.peer ^= -1;
	}
	if (mask.disk) {
		mask.disk ^= -1;
		__change_disk_state(device, val.disk);
	}

	if (mask.conn) {
		mask.conn ^= -1;
		__change_repl_state(peer_device,
				max_t(enum drbd_repl_state, val.conn, L_OFF));
	}
	if (mask.pdsk) {
		mask.pdsk ^= -1;
		__change_peer_disk_state(peer_device, val.pdsk);
	}
	if (mask.user_isp) {
		mask.user_isp ^= -1;
		__change_resync_susp_user(peer_device, val.user_isp);
	}
	if (mask.peer_isp) {
		mask.peer_isp ^= -1;
		__change_resync_susp_peer(peer_device, val.peer_isp);
	}
	if (mask.aftr_isp) {
		mask.aftr_isp ^= -1;
		__change_resync_susp_dependency(peer_device, val.aftr_isp);
	}
	if (mask.i) {
		drbd_info(peer_device, "Remote state change: request %u/%u not "
		"understood\n", mask.i, val.i & mask.i);
		return SS_NOT_SUPPORTED;
	}
	return SS_SUCCESS;
}

static union drbd_state
sanitize_outdate(struct drbd_peer_device *peer_device,
		 union drbd_state mask,
		 union drbd_state val)
{
	struct drbd_device *device = peer_device->device;
	union drbd_state result_mask = mask;

	if (val.pdsk == D_OUTDATED && peer_device->disk_state[NEW] < D_OUTDATED)
		result_mask.pdsk = 0;
	if (val.disk == D_OUTDATED && device->disk_state[NEW] < D_OUTDATED)
		result_mask.disk = 0;

	return result_mask;
}

static void log_openers(struct drbd_resource *resource)
{
	struct drbd_device *device;
	int vnr;

	rcu_read_lock();
	idr_for_each_entry(&resource->devices, device, vnr) {
		struct opener *opener;

		spin_lock(&device->openers_lock);
		opener = list_first_entry_or_null(&device->openers, struct opener, list);
		if (opener)
			drbd_warn(device, "Held open by %s(%d)\n", opener->comm, opener->pid);
		spin_unlock(&device->openers_lock);
	}
	rcu_read_unlock();
}

/**
 * change_connection_state()  -  change state of a connection and all its peer devices
 *
 * Also changes the state of the peer devices' devices and of the resource.
 * Cluster-wide state changes are not supported.
 */
static enum drbd_state_rv
change_connection_state(struct drbd_connection *connection,
			union drbd_state mask,
			union drbd_state val,
			struct twopc_reply *reply,
			enum chg_state_flags flags)
{
	struct drbd_resource *resource = connection->resource;
	long t = resource->res_opts.auto_promote_timeout * HZ / 10;
	bool is_disconnect = reply->is_disconnect;
	bool is_connect = reply->is_connect;
	bool abort = flags & CS_ABORT;
	struct drbd_peer_device *peer_device;
	unsigned long irq_flags;
	enum drbd_state_rv rv;
	int vnr;

	mask = convert_state(mask);
	val = convert_state(val);

	if (is_connect && connection->agreed_pro_version >= 118) {
		if (flags & CS_PREPARE)
			conn_connect2(connection);
		if (abort)
			abort_connect(connection);
	}
retry:
	begin_state_change(resource, &irq_flags, flags & ~CS_VERBOSE);
	idr_for_each_entry(&connection->peer_devices, peer_device, vnr) {
		union drbd_state l_mask;
		l_mask = is_disconnect ? sanitize_outdate(peer_device, mask, val) : mask;
		rv = __change_peer_device_state(peer_device, l_mask, val);
		if (rv < SS_SUCCESS)
			goto fail;
	}
	rv = __change_connection_state(connection, mask, val, flags);
	if (rv < SS_SUCCESS)
		goto fail;

	if (reply && !abort) {
		u64 directly_reachable = directly_connected_nodes(resource, NEW) |
			NODE_MASK(resource->res_opts.node_id);

		if (reply->primary_nodes & ~directly_reachable)
			__outdate_myself(resource);
	}

	if (is_connect && connection->agreed_pro_version >= 117)
		apply_connect(connection, (flags & CS_PREPARED) && !abort);
	rv = end_state_change(resource, &irq_flags);
out:

	if ((rv == SS_NO_UP_TO_DATE_DISK && resource->role[NOW] != R_PRIMARY) ||
	    rv == SS_PRIMARY_READER) {
		/* Most probably udev opened it read-only. That might happen
		   if it was demoted very recently. Wait up to one second. */
		t = wait_event_interruptible_timeout(resource->state_wait,
						     drbd_open_ro_count(resource) == 0,
						     t);
		if (t > 0)
			goto retry;
	}

	if (rv < SS_SUCCESS) {
		drbd_err(resource, "State change failed: %s\n", drbd_set_st_err_str(rv));
		if (rv == SS_PRIMARY_READER)
			log_openers(resource);
	}

	return rv;
fail:
	abort_state_change(resource, &irq_flags);
	goto out;
}

/**
 * change_peer_device_state()  -  change state of a peer and its connection
 *
 * Also changes the state of the peer device's device and of the resource.
 * Cluster-wide state changes are not supported.
 */
static enum drbd_state_rv
change_peer_device_state(struct drbd_peer_device *peer_device,
			 union drbd_state mask,
			 union drbd_state val,
			 enum chg_state_flags flags)
{
	struct drbd_connection *connection = peer_device->connection;
	unsigned long irq_flags;
	enum drbd_state_rv rv;

	mask = convert_state(mask);
	val = convert_state(val);

	begin_state_change(connection->resource, &irq_flags, flags);
	rv = __change_peer_device_state(peer_device, mask, val);
	if (rv < SS_SUCCESS)
		goto fail;
	rv = __change_connection_state(connection, mask, val, flags);
	if (rv < SS_SUCCESS)
		goto fail;
	rv = end_state_change(connection->resource, &irq_flags);
out:
	return rv;
fail:
	abort_state_change(connection->resource, &irq_flags);
	goto out;
}

int abort_nested_twopc_work(struct drbd_work *work, int cancel)
{
	struct drbd_resource *resource =
		container_of(work, struct drbd_resource, twopc_work);
	bool prepared = false;

	write_lock_irq(&resource->state_rwlock);
	if (resource->twopc_reply.initiator_node_id != -1) {
		struct drbd_connection *connection, *tmp;
		resource->remote_state_change = false;
		resource->twopc_reply.initiator_node_id = -1;
		list_for_each_entry_safe(connection, tmp, &resource->twopc_parents, twopc_parent_list) {
			kref_debug_put(&connection->kref_debug, 9);
			kref_put(&connection->kref, drbd_destroy_connection);
		}
		INIT_LIST_HEAD(&resource->twopc_parents);

		prepared = true;
	}
	resource->twopc_work.cb = NULL;
	write_unlock_irq(&resource->state_rwlock);
	wake_up(&resource->twopc_wait);

	if (prepared)
		abort_prepared_state_change(resource);
	return 0;
}

void twopc_timer_fn(struct timer_list *t)
{
	struct drbd_resource *resource = from_timer(resource, t, twopc_timer);
	unsigned long irq_flags;

	write_lock_irqsave(&resource->state_rwlock, irq_flags);
	if (resource->twopc_work.cb == NULL) {
		drbd_err(resource, "Two-phase commit %u timeout\n",
			   resource->twopc_reply.tid);
		resource->twopc_work.cb = abort_nested_twopc_work;
		drbd_queue_work(&resource->work, &resource->twopc_work);
	} else {
		mod_timer(&resource->twopc_timer, jiffies + HZ/10);
	}
	write_unlock_irqrestore(&resource->state_rwlock, irq_flags);
}

static enum drbd_state_rv outdate_if_weak(struct drbd_resource *resource,
					  struct twopc_reply *reply,
					  enum chg_state_flags flags)
{
	u64 directly_reachable = directly_connected_nodes(resource, NOW) |
		NODE_MASK(resource->res_opts.node_id);

	if (reply->primary_nodes & ~directly_reachable) {
		unsigned long irq_flags;

		begin_state_change(resource, &irq_flags, flags);
		__outdate_myself(resource);
		return end_state_change(resource, &irq_flags);
	}

	return SS_NOTHING_TO_DO;
}

bool drbd_have_local_disk(struct drbd_resource *resource)
{
	struct drbd_device *device;
	int vnr;

	rcu_read_lock();
	idr_for_each_entry(&resource->devices, device, vnr) {
		if (device->disk_state[NOW] > D_DISKLESS) {
			rcu_read_unlock();
			return true;
		}
	}
	rcu_read_unlock();
	return false;
}

static enum drbd_state_rv
far_away_change(struct drbd_connection *connection, union drbd_state mask,
		union drbd_state val, struct twopc_reply *reply,
		enum chg_state_flags flags)
{
	struct drbd_resource *resource = connection->resource;
	int vnr = resource->twopc_reply.vnr;

	if (mask.i == 0 && val.i == 0 &&
	    resource->role[NOW] == R_PRIMARY && vnr == -1) {
		/* A node far away test if there are primaries. I am the guy he
		   is concerned about... He learned about me in the CS_PREPARE phase.
		   Since he is committing it I know that he is outdated now... */
		struct drbd_connection *affected_connection;
		int initiator_node_id = resource->twopc_reply.initiator_node_id;

		affected_connection = drbd_get_connection_by_node_id(resource, initiator_node_id);
		if (affected_connection) {
			unsigned long irq_flags;
			enum drbd_state_rv rv;

			begin_state_change(resource, &irq_flags, flags);
			__downgrade_peer_disk_states(affected_connection, D_OUTDATED);
			rv = end_state_change(resource, &irq_flags);
			kref_put(&affected_connection->kref, drbd_destroy_connection);
			return rv;
		}
	}
	if (flags & CS_PREPARE && mask.role == role_MASK && val.role == R_PRIMARY &&
	    resource->role[NOW] == R_PRIMARY) {
		struct net_conf *nc;
		bool two_primaries_allowed = false;

		rcu_read_lock();
		nc = rcu_dereference(connection->transport.net_conf);
		if (nc)
			two_primaries_allowed = nc->two_primaries;
		rcu_read_unlock();
		if (!two_primaries_allowed)
			return SS_TWO_PRIMARIES;

		/* A node further away wants to become primary. In case I am
		   primary allow it only when I am diskless. See
		   also check_primaries_distances() in drbd_state.c */
		if (drbd_have_local_disk(resource))
			return SS_WEAKLY_CONNECTED;
	}
	return outdate_if_weak(resource, reply, flags);
}

enum csc_rv {
	CSC_CLEAR,
	CSC_REJECT,
	CSC_ABORT_LOCAL,
	CSC_TID_MISS,
	CSC_MATCH,
};

static enum csc_rv
check_concurrent_transactions(struct drbd_resource *resource, struct twopc_reply *new_r)
{
	struct twopc_reply *ongoing = &resource->twopc_reply;

	if (!resource->remote_state_change)
		return CSC_CLEAR;

	if (new_r->initiator_node_id < ongoing->initiator_node_id) {
		if (ongoing->initiator_node_id == resource->res_opts.node_id)
			return CSC_ABORT_LOCAL;
		else
			return CSC_REJECT;
	} else if (new_r->initiator_node_id > ongoing->initiator_node_id) {
		return CSC_REJECT;
	}
	if (new_r->tid != ongoing->tid)
		return CSC_TID_MISS;

	return CSC_MATCH;
}


enum alt_rv {
	ALT_LOCKED,
	ALT_MATCH,
	ALT_TIMEOUT,
};

static enum alt_rv when_done_lock(struct drbd_resource *resource, unsigned int for_tid)
{
	write_lock_irq(&resource->state_rwlock);
	if (!resource->remote_state_change)
		return ALT_LOCKED;
	write_unlock_irq(&resource->state_rwlock);
	if (resource->twopc_reply.tid == for_tid)
		return ALT_MATCH;

	return ALT_TIMEOUT;
}
static enum alt_rv abort_local_transaction(struct drbd_resource *resource, unsigned int for_tid)
{
	long t = twopc_timeout(resource) / 8;
	enum alt_rv rv;

	set_bit(TWOPC_ABORT_LOCAL, &resource->flags);
	write_unlock_irq(&resource->state_rwlock);
	wake_up(&resource->state_wait);
	wait_event_timeout(resource->twopc_wait,
			   (rv = when_done_lock(resource, for_tid)) != ALT_TIMEOUT, t);
	clear_bit(TWOPC_ABORT_LOCAL, &resource->flags);
	return rv;
}

static int receive_twopc(struct drbd_connection *connection, struct packet_info *pi)
{
	struct drbd_resource *resource = connection->resource;
	struct p_twopc_request *p = pi->data;
	struct twopc_reply reply = {0};
	int rv;

	reply.vnr = pi->vnr;
	reply.tid = be32_to_cpu(p->tid);
	reply.initiator_node_id = be32_to_cpu(p->initiator_node_id);
	reply.target_node_id = be32_to_cpu(p->target_node_id);
	reply.reachable_nodes = directly_connected_nodes(resource, NOW) |
				NODE_MASK(resource->res_opts.node_id);

	if (pi->cmd == P_TWOPC_PREPARE &&
			reply.initiator_node_id == connection->peer_node_id &&
			reply.target_node_id == resource->res_opts.node_id) {
		/* Clear the relevant flags at the start of a connection
		 * attempt from this peer. They must be cleared before we
		 * receive any more packets, because the state packets follow
		 * after this one even when this two-phase commit is queued. If
		 * the two-phase commit is not a connection attempt, clearing
		 * the flags is harmless. The peer will never initiate a
		 * concurrent two-phase commit while a connection attempt is
		 * ongoing. */
		clear_bit(CONN_HANDSHAKE_DISCONNECT, &connection->flags);
		clear_bit(CONN_HANDSHAKE_RETRY, &connection->flags);
		clear_bit(CONN_HANDSHAKE_READY, &connection->flags);
	}

	rv = process_twopc(connection, &reply, pi, jiffies);

	return rv;
}

static void nested_twopc_abort(struct drbd_resource *resource, int vnr, enum drbd_packet cmd,
			       struct p_twopc_request *request)
{
	struct drbd_connection *connection;
	u64 nodes_to_reach, reach_immediately, im;

	read_lock_irq(&resource->state_rwlock);
	nodes_to_reach = be64_to_cpu(request->nodes_to_reach);
	reach_immediately = directly_connected_nodes(resource, NOW) & nodes_to_reach;
	nodes_to_reach &= ~(reach_immediately | NODE_MASK(resource->res_opts.node_id));
	request->nodes_to_reach = cpu_to_be64(nodes_to_reach);
	read_unlock_irq(&resource->state_rwlock);

	for_each_connection_ref(connection, im, resource) {
		u64 mask = NODE_MASK(connection->peer_node_id);
		if (reach_immediately & mask)
			conn_send_twopc_request(connection, vnr, cmd, request);
	}
}

static bool is_prepare(enum drbd_packet cmd)
{
	return cmd == P_TWOPC_PREP_RSZ || cmd == P_TWOPC_PREPARE;
}


enum determine_dev_size
drbd_commit_size_change(struct drbd_device *device, struct resize_parms *rs, u64 nodes_to_reach)
{
	struct twopc_resize *tr = &device->resource->twopc_resize;
	enum determine_dev_size dd;
	uint64_t my_usize;

	if (!get_ldev(device)) {
		drbd_set_my_capacity(device, tr->new_size);
		return DS_UNCHANGED; /* Not entirely true, but we are diskless... */
	}

	rcu_read_lock();
	my_usize = rcu_dereference(device->ldev->disk_conf)->disk_size;
	rcu_read_unlock();

	if (my_usize != tr->user_size) {
		struct disk_conf *old_disk_conf, *new_disk_conf;

		new_disk_conf = kzalloc(sizeof(struct disk_conf), GFP_KERNEL);
		if (!new_disk_conf) {
			drbd_err(device, "Allocation of new disk_conf failed\n");
			device->ldev->disk_conf->disk_size = tr->user_size;
			goto cont;
		}

		old_disk_conf = device->ldev->disk_conf;
		*new_disk_conf = *old_disk_conf;
		new_disk_conf->disk_size = tr->user_size;

		rcu_assign_pointer(device->ldev->disk_conf, new_disk_conf);
		synchronize_rcu();
		kfree(old_disk_conf);

		drbd_info(device, "New u_size %llu sectors\n",
			  (unsigned long long)tr->user_size);
	}
cont:
	dd = drbd_determine_dev_size(device, tr->new_size, tr->dds_flags | DDSF_2PC, rs);

	if (dd > DS_UNCHANGED) { /* DS_SHRUNK, DS_GREW, DS_GREW_FROM_ZERO */
		struct drbd_peer_device *peer_device;
		u64 im;

		for_each_peer_device_ref(peer_device, im, device) {
			if (peer_device->repl_state[NOW] != L_ESTABLISHED ||
			    peer_device->disk_state[NOW] < D_INCONSISTENT)
				continue;

			/* update cached sizes, relevant for the next handshake
			 * of a currently unconnected peer. */
			peer_device->c_size = tr->new_size;
			peer_device->u_size = tr->user_size;
			if (dd >= DS_GREW) {
				if (tr->new_size > peer_device->d_size)
					peer_device->d_size = tr->new_size;

				if (tr->new_size > peer_device->max_size)
					peer_device->max_size = tr->new_size;
			} else if (dd == DS_SHRUNK) {
				if (tr->new_size < peer_device->d_size)
					peer_device->d_size = tr->new_size;

				if (tr->new_size < peer_device->max_size)
					peer_device->max_size = tr->new_size;
			}
		}
	}

	if (dd == DS_GREW && !(tr->dds_flags & DDSF_NO_RESYNC)) {
		struct drbd_resource *resource = device->resource;
		const int my_node_id = resource->res_opts.node_id;
		struct drbd_peer_device *peer_device;
		u64 im;

		for_each_peer_device_ref(peer_device, im, device) {
			if (peer_device->repl_state[NOW] != L_ESTABLISHED ||
			    peer_device->disk_state[NOW] < D_INCONSISTENT)
				continue;

			if (tr->diskful_primary_nodes) {
				if (tr->diskful_primary_nodes & NODE_MASK(my_node_id)) {
					enum drbd_repl_state resync;
					if (tr->diskful_primary_nodes & NODE_MASK(peer_device->node_id)) {
						/* peer is also primary */
						resync = peer_device->node_id < my_node_id ?
							L_SYNC_TARGET : L_SYNC_SOURCE;
					} else {
						/* peer is secondary */
						resync = L_SYNC_SOURCE;
					}
					drbd_start_resync(peer_device, resync);
				} else {
					if (tr->diskful_primary_nodes & NODE_MASK(peer_device->node_id))
						drbd_start_resync(peer_device, L_SYNC_TARGET);
					/* else  no resync */
				}
			} else {
				if (resource->twopc_parent_nodes & NODE_MASK(peer_device->node_id))
					drbd_start_resync(peer_device, L_SYNC_TARGET);
				else if (nodes_to_reach & NODE_MASK(peer_device->node_id))
					drbd_start_resync(peer_device, L_SYNC_SOURCE);
				/* else  no resync */
			}
		}
	}

	put_ldev(device);
	return dd;
}

enum drbd_state_rv drbd_support_2pc_resize(struct drbd_resource *resource)
{
	struct drbd_connection *connection;
	enum drbd_state_rv rv = SS_SUCCESS;

	rcu_read_lock();
	for_each_connection_rcu(connection, resource) {
		if (connection->cstate[NOW] == C_CONNECTED &&
		    connection->agreed_pro_version < 112) {
			rv = SS_NOT_SUPPORTED;
			break;
		}
	}
	rcu_read_unlock();

	return rv;
}

static int process_twopc(struct drbd_connection *connection,
			 struct twopc_reply *reply,
			 struct packet_info *pi,
			 unsigned long receive_jif)
{
	struct drbd_connection *affected_connection = connection;
	struct drbd_resource *resource = connection->resource;
	struct drbd_peer_device *peer_device = NULL;
	struct p_twopc_request *p = pi->data;
	union drbd_state mask = {}, val = {};
	enum chg_state_flags flags = CS_VERBOSE | CS_LOCAL_ONLY;
	enum drbd_state_rv rv = SS_SUCCESS;
	enum csc_rv csc_rv;

	/* Check for concurrent transactions and duplicate packets. */
	write_lock_irq(&resource->state_rwlock);

	csc_rv = check_concurrent_transactions(resource, reply);

	if (csc_rv == CSC_CLEAR && pi->cmd != P_TWOPC_ABORT) {
		if (!is_prepare(pi->cmd)) {
			/* We have committed or aborted this transaction already. */
			write_unlock_irq(&resource->state_rwlock);
			dynamic_drbd_dbg(connection, "Ignoring %s packet %u\n",
				   drbd_packet_name(pi->cmd),
				   reply->tid);
			return 0;
		}
		if (reply->is_aborted) {
			write_unlock_irq(&resource->state_rwlock);
			return 0;
		}
		resource->remote_state_change = true;
		resource->twopc_type = pi->cmd == P_TWOPC_PREPARE ? TWOPC_STATE_CHANGE : TWOPC_RESIZE;
		resource->twopc_prepare_reply_cmd = 0;
		resource->twopc_parent_nodes = NODE_MASK(connection->peer_node_id);
		clear_bit(TWOPC_EXECUTED, &resource->flags);
	} else if (csc_rv == CSC_MATCH && !is_prepare(pi->cmd)) {
		flags |= CS_PREPARED;

		if (test_and_set_bit(TWOPC_EXECUTED, &resource->flags)) {
			write_unlock_irq(&resource->state_rwlock);
			drbd_info(connection, "Ignoring redundant %s packet %u.\n",
				  drbd_packet_name(pi->cmd),
				  reply->tid);
			return 0;
		}
	} else if (csc_rv == CSC_ABORT_LOCAL && is_prepare(pi->cmd)) {
		enum alt_rv alt_rv;

		drbd_info(connection, "Aborting local state change %u to yield to remote "
			  "state change %u.\n",
			  resource->twopc_reply.tid,
			  reply->tid);
		alt_rv = abort_local_transaction(resource, reply->tid);
		if (alt_rv == ALT_MATCH) {
			/* abort_local_transaction() comes back unlocked in this case... */
			goto match;
		} else if (alt_rv == ALT_TIMEOUT) {
			/* abort_local_transaction() comes back unlocked in this case... */
			drbd_info(connection, "Aborting local state change %u "
				  "failed. Rejecting remote state change %u.\n",
				  resource->twopc_reply.tid,
				  reply->tid);
			drbd_send_twopc_reply(connection, P_TWOPC_RETRY, reply);
			return 0;
		}
		/* abort_local_transaction() returned with the state_rwlock write lock */
		if (reply->is_aborted) {
			write_unlock_irq(&resource->state_rwlock);
			return 0;
		}
		resource->remote_state_change = true;
		resource->twopc_type = pi->cmd == P_TWOPC_PREPARE ? TWOPC_STATE_CHANGE : TWOPC_RESIZE;
		resource->twopc_parent_nodes = NODE_MASK(connection->peer_node_id);
		resource->twopc_prepare_reply_cmd = 0;
		clear_bit(TWOPC_EXECUTED, &resource->flags);
	} else if (pi->cmd == P_TWOPC_ABORT) {
		/* crc_rc != CRC_MATCH */
		write_unlock_irq(&resource->state_rwlock);
		nested_twopc_abort(resource, pi->vnr, pi->cmd, p);
		return 0;
	} else {
		write_unlock_irq(&resource->state_rwlock);

		if (csc_rv == CSC_REJECT) {
		reject:
			drbd_info(connection, "Rejecting concurrent "
				  "remote state change %u because of "
				  "state change %u\n",
				  reply->tid,
				  resource->twopc_reply.tid);
			drbd_send_twopc_reply(connection, P_TWOPC_RETRY, reply);
			return 0;
		}

		if (is_prepare(pi->cmd)) {
			if (csc_rv == CSC_TID_MISS) {
				goto reject;
			} else if (csc_rv == CSC_MATCH) {
				/* We have prepared this transaction already. */
				enum drbd_packet reply_cmd;

			match:
				write_lock_irq(&resource->state_rwlock);
				resource->twopc_parent_nodes |= NODE_MASK(connection->peer_node_id);
				reply_cmd = resource->twopc_prepare_reply_cmd;
				if (!reply_cmd) {
					kref_get(&connection->kref);
					kref_debug_get(&connection->kref_debug, 9);
					list_add(&connection->twopc_parent_list,
						 &resource->twopc_parents);
				}
				write_unlock_irq(&resource->state_rwlock);

				if (reply_cmd) {
					drbd_send_twopc_reply(connection, reply_cmd,
							      &resource->twopc_reply);
				} else {
					/* if a node sends us a prepare, that means he has
					   prepared this himsilf successfully. */
					set_bit(TWOPC_YES, &connection->flags);

					if (cluster_wide_reply_ready(resource)) {
						if (resource->twopc_work.cb == NULL) {
							resource->twopc_work.cb = nested_twopc_work;
							drbd_queue_work(&resource->work, &resource->twopc_work);
						}
					}
				}
			}
		} else {
			drbd_info(connection, "Ignoring %s packet %u "
				  "current processing state change %u\n",
				  drbd_packet_name(pi->cmd),
				  reply->tid,
				  resource->twopc_reply.tid);
		}
		return 0;
	}

	if (reply->initiator_node_id != connection->peer_node_id) {
		/*
		 * This is an indirect request.  Unless we are directly
		 * connected to the initiator as well as indirectly, we don't
		 * have connection or peer device objects for this peer.
		 */
		affected_connection = drbd_connection_by_node_id(resource, reply->initiator_node_id);
	}

	if (reply->target_node_id != -1 &&
	    reply->target_node_id != resource->res_opts.node_id) {
		affected_connection = NULL;
	}

	if (resource->twopc_type == TWOPC_STATE_CHANGE) {
		mask.i = be32_to_cpu(p->mask);
		val.i = be32_to_cpu(p->val);
	}

	if (affected_connection && affected_connection->cstate[NOW] < C_CONNECTED &&
	    mask.conn == 0)
		affected_connection = NULL;

	if (pi->vnr != -1 && affected_connection) {
		peer_device = conn_peer_device(affected_connection, pi->vnr);
		/* If we do not know the peer_device, then we are fine with
		   whatever is going on in the cluster. E.g. detach and del-minor
		   one each node, one after the other */

		affected_connection = NULL; /* It is intended for a peer_device! */
	}

	if (mask.conn == conn_MASK) {
		u64 m = NODE_MASK(reply->initiator_node_id);

		if (val.conn == C_CONNECTED) {
			reply->reachable_nodes |= m;
			if (affected_connection)
				reply->is_connect = 1;
		}
		if (val.conn == C_DISCONNECTING) {
			reply->reachable_nodes &= ~m;
			reply->is_disconnect = 1;
		}
	}

	if (pi->cmd == P_TWOPC_PREPARE) {
		reply->primary_nodes = be64_to_cpu(p->primary_nodes);
		if (resource->role[NOW] == R_PRIMARY) {
			reply->primary_nodes |= NODE_MASK(resource->res_opts.node_id);
			reply->weak_nodes = ~reply->reachable_nodes;
		}
	}
	if (pi->cmd == P_TWOPC_PREP_RSZ) {
		struct drbd_device *device;

		device = (peer_device ?: conn_peer_device(connection, pi->vnr))->device;
		if (get_ldev(device)) {
			if (resource->role[NOW] == R_PRIMARY)
				reply->diskful_primary_nodes = NODE_MASK(resource->res_opts.node_id);
			reply->max_possible_size = drbd_local_max_size(device);
			put_ldev(device);
		} else {
			reply->max_possible_size = DRBD_MAX_SECTORS;
			reply->diskful_primary_nodes = 0;
		}
		resource->twopc_resize.dds_flags = be16_to_cpu(p->dds_flags);
		resource->twopc_resize.user_size = be64_to_cpu(p->user_size);
	}

	resource->twopc_reply = *reply;
	write_unlock_irq(&resource->state_rwlock);

	switch(pi->cmd) {
	case P_TWOPC_PREPARE:
		drbd_info(connection, "Preparing remote state change %u\n", reply->tid);
		flags |= CS_PREPARE;
		break;
	case P_TWOPC_PREP_RSZ:
		drbd_info(connection, "Preparing remote state change %u "
			  "(local_max_size = %llu KiB)\n",
			  reply->tid, (unsigned long long)reply->max_possible_size >> 1);
		flags |= CS_PREPARE;
		break;
	case P_TWOPC_ABORT:
		drbd_info(connection, "Aborting remote state change %u\n",
			  reply->tid);
		flags |= CS_ABORT;
		break;
	case P_TWOPC_COMMIT:
		drbd_info(connection, "Committing remote state change %u (primary_nodes=%llX)\n",
			  reply->tid, be64_to_cpu(p->primary_nodes));
		break;
	default:
		BUG();
	}

	switch (resource->twopc_type) {
	case TWOPC_STATE_CHANGE:
		if (flags & CS_PREPARED)
			reply->primary_nodes = be64_to_cpu(p->primary_nodes);

		if (peer_device)
			rv = change_peer_device_state(peer_device, mask, val, flags);
		else if (affected_connection)
			rv = change_connection_state(affected_connection,
						     mask, val, reply, flags | CS_IGN_OUTD_FAIL);
		else
			rv = far_away_change(connection, mask, val, reply, flags);
		break;
	case TWOPC_RESIZE:
		if (flags & CS_PREPARE)
			rv = drbd_support_2pc_resize(resource);
		break;
	}

	if (flags & CS_PREPARE) {
		write_lock_irq(&resource->state_rwlock);
		kref_get(&connection->kref);
		kref_debug_get(&connection->kref_debug, 9);
		list_add(&connection->twopc_parent_list, &resource->twopc_parents);
		mod_timer(&resource->twopc_timer, receive_jif + twopc_timeout(resource));
		write_unlock_irq(&resource->state_rwlock);

		/* Retry replies can be sent immediately. Otherwise use the
		 * nested twopc path. This waits for the state handshake to
		 * complete in the case of a twopc for transitioning to
		 * C_CONNECTED. */
		if (rv == SS_IN_TRANSIENT_STATE) {
			resource->twopc_prepare_reply_cmd = P_TWOPC_RETRY;
			drbd_send_twopc_reply(connection, P_TWOPC_RETRY, reply);
		} else {
			resource->twopc_reply.state_change_failed = rv < SS_SUCCESS;
			nested_twopc_request(resource, pi->vnr, pi->cmd, p);
		}
	} else {
		if (flags & CS_PREPARED) {
			if (rv < SS_SUCCESS)
				drbd_err(resource, "FATAL: Local commit of prepared %u failed! \n",
					 reply->tid);

			del_timer(&resource->twopc_timer);
		}

		nested_twopc_request(resource, pi->vnr, pi->cmd, p);

		if (resource->twopc_type == TWOPC_RESIZE && flags & CS_PREPARED && !(flags & CS_ABORT)) {
			struct twopc_resize *tr = &resource->twopc_resize;
			struct drbd_device *device;

			tr->diskful_primary_nodes = be64_to_cpu(p->diskful_primary_nodes);
			tr->new_size = be64_to_cpu(p->exposed_size);
			device = (peer_device ?: conn_peer_device(connection, pi->vnr))->device;

			drbd_commit_size_change(device, NULL, be64_to_cpu(p->nodes_to_reach));
			rv = SS_SUCCESS;
		}

		clear_remote_state_change(resource);

		if (peer_device && rv >= SS_SUCCESS && !(flags & CS_ABORT))
			drbd_md_sync_if_dirty(peer_device->device);

		if (connection->agreed_pro_version < 117 &&
		    rv >= SS_SUCCESS && !(flags & CS_ABORT) &&
		    affected_connection &&
		    mask.conn == conn_MASK && val.conn == C_CONNECTED)
			conn_connect2(connection);
	}

	return 0;
}

void drbd_try_to_get_resynced(struct drbd_device *device)
{
	int best_resync_peer_preference = 0;
	struct drbd_peer_device *best_peer_device = NULL;
	struct drbd_peer_device *peer_device;
	enum sync_strategy best_strategy = UNDETERMINED;

	if (!get_ldev(device))
		return;

	rcu_read_lock();
	for_each_peer_device_rcu(peer_device, device) {
		enum sync_strategy strategy;
		enum sync_rule rule;
		int peer_node_id;
		if (peer_device->disk_state[NOW] == D_UP_TO_DATE) {
			strategy = drbd_uuid_compare(peer_device, &rule, &peer_node_id);
			disk_states_to_strategy(peer_device, peer_device->disk_state[NOW], &strategy, rule, &peer_node_id);
			drbd_info(peer_device, "strategy = %s\n", strategy_descriptor(strategy).name);
			if (strategy_descriptor(strategy).resync_peer_preference > best_resync_peer_preference) {
				best_resync_peer_preference = strategy_descriptor(strategy).resync_peer_preference;
				best_peer_device = peer_device;
				best_strategy = strategy;
			}
		}
	}
	rcu_read_unlock();
	peer_device = best_peer_device;

	if (best_strategy == NO_SYNC) {
		change_disk_state(device, D_UP_TO_DATE, CS_VERBOSE, NULL);
	} else if (peer_device) {
		drbd_resync(peer_device, DISKLESS_PRIMARY);
		drbd_send_uuids(peer_device, UUID_FLAG_RESYNC | UUID_FLAG_DISKLESS_PRIMARY, 0);
	}
	put_ldev(device);
}

static void finish_nested_twopc(struct drbd_connection *connection)
{
	struct drbd_resource *resource = connection->resource;
	struct drbd_peer_device *peer_device;
	int vnr = 0;

	idr_for_each_entry(&connection->peer_devices, peer_device, vnr) {
		if (!test_bit(INITIAL_STATE_RECEIVED, &peer_device->flags))
			return;
	}

	set_bit(CONN_HANDSHAKE_READY, &connection->flags);

	wake_up(&resource->state_wait);

	if (!resource->remote_state_change)
		return;

	if (resource->twopc_parent_nodes == 0) /* we are the initiator, no nesting here */
		return;

	if (cluster_wide_reply_ready(resource) && resource->twopc_work.cb == NULL) {
		resource->twopc_work.cb = nested_twopc_work;
		drbd_queue_work(&resource->work, &resource->twopc_work);
	}
}

static int receive_state(struct drbd_connection *connection, struct packet_info *pi)
{
	struct drbd_resource *resource = connection->resource;
	struct drbd_peer_device *peer_device = NULL;
	enum drbd_repl_state *repl_state;
	struct drbd_device *device = NULL;
	struct p_state *p = pi->data;
	union drbd_state old_peer_state, peer_state;
	enum drbd_disk_state peer_disk_state, new_disk_state = D_MASK;
	enum drbd_repl_state new_repl_state;
	bool peer_was_resync_target;
	enum chg_state_flags begin_state_chg_flags = CS_VERBOSE;
	int rv;

	if (pi->vnr != -1) {
		peer_device = conn_peer_device(connection, pi->vnr);
		if (!peer_device)
			return config_unknown_volume(connection, pi);
		device = peer_device->device;
	}

	peer_state.i = be32_to_cpu(p->state);

	if (pi->vnr == -1) {
		if (peer_state.role == R_SECONDARY) {
			unsigned long irq_flags;

			begin_state_change(resource, &irq_flags, CS_HARD | CS_VERBOSE);
			__change_peer_role(connection, R_SECONDARY);
			rv = end_state_change(resource, &irq_flags);
			if (rv < SS_SUCCESS)
				goto fail;
		}
		return 0;
        }

	peer_disk_state = peer_state.disk;

	if (peer_disk_state > D_DISKLESS && !want_bitmap(peer_device)) {
		drbd_warn(peer_device, "The peer is configured to be diskless but presents %s\n",
			  drbd_disk_str(peer_disk_state));
		goto fail;
	}

	if (peer_state.disk == D_NEGOTIATING) {
		peer_disk_state = peer_device->uuid_flags & UUID_FLAG_INCONSISTENT ?
			D_INCONSISTENT : D_CONSISTENT;
		drbd_info(peer_device, "real peer disk state = %s\n", drbd_disk_str(peer_disk_state));
	}

	read_lock_irq(&resource->state_rwlock);
	old_peer_state = drbd_get_peer_device_state(peer_device, NOW);
	read_unlock_irq(&resource->state_rwlock);
 retry:
	new_repl_state = max_t(enum drbd_repl_state, old_peer_state.conn, L_OFF);

	/* If some other part of the code (ack_receiver thread, timeout)
	 * already decided to close the connection again,
	 * we must not "re-establish" it here. */
	if (old_peer_state.conn <= C_TEAR_DOWN)
		return -ECONNRESET;

	if (!test_bit(INITIAL_STATE_RECEIVED, &peer_device->flags) &&
	    peer_state.role == R_PRIMARY && peer_device->uuid_flags & UUID_FLAG_STABLE)
		check_resync_source(device, peer_device->uuid_node_mask);

	peer_was_resync_target =
		peer_device->last_repl_state == L_SYNC_TARGET ||
		peer_device->last_repl_state == L_PAUSED_SYNC_T;
	/* If this is the "end of sync" confirmation, usually the peer disk
	 * was D_INCONSISTENT or D_CONSISTENT. (Since the peer might be
	 * weak we do not know anything about its new disk state)
	 */
	if (peer_was_resync_target &&
	    (old_peer_state.pdsk == D_INCONSISTENT || old_peer_state.pdsk == D_CONSISTENT) &&
	    old_peer_state.conn > L_ESTABLISHED && old_peer_state.disk >= D_INCONSISTENT) {
		/* If we are (becoming) SyncSource, but peer is still in sync
		 * preparation, ignore its uptodate-ness to avoid flapping, it
		 * will change to inconsistent once the peer reaches active
		 * syncing states.
		 * It may have changed syncer-paused flags, however, so we
		 * cannot ignore this completely. */
		if (peer_state.conn > L_ESTABLISHED &&
		    peer_state.conn < L_SYNC_SOURCE)
			peer_disk_state = D_INCONSISTENT;

		/* if peer_state changes to connected at the same time,
		 * it explicitly notifies us that it finished resync.
		 * Maybe we should finish it up, too? */
		else if (peer_state.conn == L_ESTABLISHED) {
			bool finish_now = false;

			if (old_peer_state.conn == L_WF_BITMAP_S) {
				read_lock_irq(&resource->state_rwlock);
				if (peer_device->repl_state[NOW] == L_WF_BITMAP_S)
					peer_device->resync_finished_pdsk = peer_state.disk;
				else if (peer_device->repl_state[NOW] == L_SYNC_SOURCE)
					finish_now = true;
				read_unlock_irq(&resource->state_rwlock);
			}

			if (finish_now || old_peer_state.conn == L_SYNC_SOURCE ||
			    old_peer_state.conn == L_PAUSED_SYNC_S) {
				drbd_resync_finished(peer_device, peer_state.disk);
				peer_device->last_repl_state = peer_state.conn;
			}
			return 0;
		}
	}

	/* explicit verify finished notification, stop sector reached. */
	if (old_peer_state.conn == L_VERIFY_T && old_peer_state.disk == D_UP_TO_DATE &&
	    peer_state.conn == L_ESTABLISHED && peer_disk_state == D_UP_TO_DATE) {
		ov_out_of_sync_print(peer_device);
		drbd_resync_finished(peer_device, D_MASK);
		peer_device->last_repl_state = peer_state.conn;
		return 0;
	}

	/* Start resync after AHEAD/BEHIND */
	if (peer_state.conn == L_SYNC_SOURCE && old_peer_state.conn == L_BEHIND) {
		drbd_start_resync(peer_device, L_SYNC_TARGET);
		return 0;
	}

	/* peer says his disk is inconsistent, while we think it is uptodate,
	 * and this happens while the peer still thinks we have a sync going on,
	 * but we think we are already done with the sync.
	 * We ignore this to avoid flapping pdsk.
	 * This should not happen, if the peer is a recent version of drbd. */
	if (old_peer_state.pdsk == D_UP_TO_DATE && peer_disk_state == D_INCONSISTENT &&
	    old_peer_state.conn == L_ESTABLISHED && peer_state.conn > L_SYNC_SOURCE)
		peer_disk_state = D_UP_TO_DATE;

	if (new_repl_state == L_OFF)
		new_repl_state = L_ESTABLISHED;

	if (peer_state.conn == L_AHEAD)
		new_repl_state = L_BEHIND;

	if (test_bit(UUIDS_RECEIVED, &peer_device->flags) &&
	    peer_state.disk >= D_NEGOTIATING &&
	    get_ldev_if_state(device, D_NEGOTIATING)) {
		bool consider_resync;

		/* clear CONN_DISCARD_MY_DATA so late, to not lose it if peer
		   gets aborted before we are able to do the resync handshake. */
		clear_bit(CONN_DISCARD_MY_DATA, &connection->flags);

		/* if we established a new connection */
		consider_resync = (old_peer_state.conn < L_ESTABLISHED);
		/* if we have both been inconsistent, and the peer has been
		 * forced to be UpToDate with --force */
		consider_resync |= test_bit(CONSIDER_RESYNC, &peer_device->flags);
		/* if we had been plain connected, and the admin requested to
		 * start a sync by "invalidate" or "invalidate-remote" */
		consider_resync |= (old_peer_state.conn == L_ESTABLISHED &&
				    (peer_state.conn == L_STARTING_SYNC_S ||
				     peer_state.conn == L_STARTING_SYNC_T));

		consider_resync |= peer_state.conn == L_WF_BITMAP_T &&
				   peer_device->flags & UUID_FLAG_CRASHED_PRIMARY;

		if (consider_resync) {
			new_repl_state = drbd_sync_handshake(peer_device, peer_state);
		} else if (old_peer_state.conn == L_ESTABLISHED &&
			   (peer_state.disk == D_NEGOTIATING ||
			    old_peer_state.disk == D_NEGOTIATING)) {
			new_repl_state = drbd_attach_handshake(peer_device, peer_disk_state);
			if (new_repl_state == L_ESTABLISHED && device->disk_state[NOW] == D_UP_TO_DATE)
				peer_disk_state = D_UP_TO_DATE;
		}

		put_ldev(device);
		if (new_repl_state == -1) { /* retry connect */
			if (connection->agreed_pro_version >= 118) {
				new_repl_state = L_OFF;
				set_bit(CONN_HANDSHAKE_RETRY, &connection->flags);
			} else {
				return -EIO; /* retry connect */
			}
		} else if (new_repl_state == -2) {
			new_repl_state = L_ESTABLISHED;
			if (device->disk_state[NOW] == D_NEGOTIATING) {
				new_repl_state = L_NEG_NO_RESULT;
			} else if (peer_state.disk == D_NEGOTIATING) {
				/* The peer will decide later and let us know... */
				peer_disk_state = D_NEGOTIATING;
			} else {
				if (test_and_clear_bit(CONN_DRY_RUN, &connection->flags))
					return -EIO;
				if (connection->agreed_pro_version >= 118) {
					new_repl_state = L_OFF;
					set_bit(CONN_HANDSHAKE_DISCONNECT, &connection->flags);
				} else {
					goto fail;
				}
			}
		}

		if (device->disk_state[NOW] == D_NEGOTIATING) {
			begin_state_chg_flags |= CS_FORCE_RECALC;
			peer_device->negotiation_result = new_repl_state;
		}
	}
	/* This is after the point where we did UUID comparison and joined with the
	   diskless case again. Releasing uuid_sem here */
	if (test_and_clear_bit(HOLDING_UUID_READ_LOCK, &peer_device->flags)) {
		struct drbd_transport *transport = &connection->transport;
		up_read_non_owner(&device->uuid_sem);
		/* Last packet of handshake received, disarm receive timeout */
		transport->ops->set_rcvtimeo(transport, DATA_STREAM, MAX_SCHEDULE_TIMEOUT);
	}

	if (new_repl_state == L_ESTABLISHED && peer_disk_state == D_CONSISTENT &&
	    drbd_suspended(device) && peer_device->repl_state[NOW] < L_ESTABLISHED &&
	    test_and_clear_bit(NEW_CUR_UUID, &device->flags)) {
		unsigned long irq_flags;

		/* Do not allow RESEND for a rebooted peer. We can only allow this
		   for temporary network outages! */
		drbd_err(peer_device, "Aborting Connect, can not thaw IO with an only Consistent peer\n");
		tl_walk(connection, CONNECTION_LOST_WHILE_PENDING);
		drbd_uuid_new_current(device, false);
		begin_state_change(resource, &irq_flags, CS_HARD);
		__change_cstate(connection, C_PROTOCOL_ERROR);
		__change_io_susp_user(resource, false);
		end_state_change(resource, &irq_flags);
		return -EIO;
	}

	clear_bit(RS_SOURCE_MISSED_END, &peer_device->flags);
	clear_bit(RS_PEER_MISSED_END, &peer_device->flags);

	if (connection->cstate[NOW] == C_CONNECTING) {
		/* Since protocol 117 state comes before change on the cstate */
		peer_device->connect_state = (union drbd_state)
			{ { .disk = new_disk_state,
			    .conn = new_repl_state,
			    .peer = peer_state.role,
			    .pdsk = peer_disk_state,
			    .peer_isp = peer_state.aftr_isp | peer_state.user_isp } };

		set_bit(INITIAL_STATE_RECEIVED, &peer_device->flags);
		wake_up(&connection->ee_wait);

		finish_nested_twopc(connection);
		return 0;
	}
	set_bit(INITIAL_STATE_RECEIVED, &peer_device->flags);

	write_lock_irq(&resource->state_rwlock);
	begin_state_change_locked(resource, begin_state_chg_flags);
	if (old_peer_state.i != drbd_get_peer_device_state(peer_device, NOW).i) {
		old_peer_state = drbd_get_peer_device_state(peer_device, NOW);
		abort_state_change_locked(resource);
		write_unlock_irq(&resource->state_rwlock);
		goto retry;
	}
	clear_bit(CONSIDER_RESYNC, &peer_device->flags);
	if (new_disk_state != D_MASK)
		__change_disk_state(device, new_disk_state);
	if (device->disk_state[NOW] != D_NEGOTIATING)
		__change_repl_state(peer_device, new_repl_state);
	if (connection->peer_role[NOW] == R_UNKNOWN || peer_state.role == R_SECONDARY)
		__change_peer_role(connection, peer_state.role);
	if (peer_state.disk != D_NEGOTIATING)
		__change_peer_disk_state(peer_device, peer_disk_state);
	__change_resync_susp_peer(peer_device, peer_state.aftr_isp | peer_state.user_isp);
	repl_state = peer_device->repl_state;
	if (repl_state[OLD] < L_ESTABLISHED && repl_state[NEW] >= L_ESTABLISHED)
		resource->state_change_flags |= CS_HARD;

	rv = end_state_change_locked(resource);
	new_repl_state = peer_device->repl_state[NOW];
	set_bit(INITIAL_STATE_PROCESSED, &peer_device->flags); /* Only relevant for agreed_pro_version < 117 */
	write_unlock_irq(&resource->state_rwlock);

	if (rv < SS_SUCCESS)
		goto fail;

	if (old_peer_state.conn > L_OFF) {
		if (new_repl_state > L_ESTABLISHED && peer_state.conn <= L_ESTABLISHED &&
		    peer_state.disk != D_NEGOTIATING ) {
			/* we want resync, peer has not yet decided to sync... */
			/* Nowadays only used when forcing a node into primary role and
			   setting its disk to UpToDate with that */
			drbd_send_uuids(peer_device, 0, 0);
			drbd_send_current_state(peer_device);
		}
	}

	clear_bit(DISCARD_MY_DATA, &peer_device->flags); /* Only relevant for agreed_pro_version < 117 */

	drbd_md_sync(device); /* update connected indicator, effective_size, ... */

	peer_device->last_repl_state = peer_state.conn;
	return 0;
fail:
	change_cstate(connection, C_DISCONNECTING, CS_HARD);
	return -EIO;
}

static int receive_sync_uuid(struct drbd_connection *connection, struct packet_info *pi)
{
	struct drbd_peer_device *peer_device;
	struct drbd_device *device;
	struct p_uuid *p = pi->data;

	peer_device = conn_peer_device(connection, pi->vnr);
	if (!peer_device)
		return -EIO;
	device = peer_device->device;

	wait_event(device->misc_wait,
		   peer_device->repl_state[NOW] == L_WF_SYNC_UUID ||
		   peer_device->repl_state[NOW] == L_BEHIND ||
		   peer_device->repl_state[NOW] < L_ESTABLISHED ||
		   device->disk_state[NOW] < D_NEGOTIATING);

	/* D_ASSERT(device,  peer_device->repl_state[NOW] == L_WF_SYNC_UUID ); */

	/* Here the _drbd_uuid_ functions are right, current should
	   _not_ be rotated into the history */
	if (get_ldev_if_state(device, D_NEGOTIATING)) {
		_drbd_uuid_set_current(device, be64_to_cpu(p->uuid));
		_drbd_uuid_set_bitmap(peer_device, 0UL);

		drbd_print_uuids(peer_device, "updated sync uuid");
		drbd_start_resync(peer_device, L_SYNC_TARGET);

		put_ldev(device);
	} else
		drbd_err(device, "Ignoring SyncUUID packet!\n");

	return 0;
}

/*
 * receive_bitmap_plain
 *
 * Return 0 when done, 1 when another iteration is needed, and a negative error
 * code upon failure.
 */
static int
receive_bitmap_plain(struct drbd_peer_device *peer_device, unsigned int size,
		     struct bm_xfer_ctx *c)
{
	unsigned long *p;
	unsigned int data_size = DRBD_SOCKET_BUFFER_SIZE -
				 drbd_header_size(peer_device->connection);
	unsigned int num_words = min_t(size_t, data_size / sizeof(*p),
				       c->bm_words - c->word_offset);
	unsigned int want = num_words * sizeof(*p);
	int err;

	if (want != size) {
		drbd_err(peer_device, "%s:want (%u) != size (%u)\n", __func__, want, size);
		return -EIO;
	}
	if (want == 0)
		return 0;
	err = drbd_recv_all(peer_device->connection, (void **)&p, want);
	if (err)
		return err;

	drbd_bm_merge_lel(peer_device, c->word_offset, num_words, p);

	c->word_offset += num_words;
	c->bit_offset = c->word_offset * BITS_PER_LONG;
	if (c->bit_offset > c->bm_bits)
		c->bit_offset = c->bm_bits;

	return 1;
}

static enum drbd_bitmap_code dcbp_get_code(struct p_compressed_bm *p)
{
	return (enum drbd_bitmap_code)(p->encoding & 0x0f);
}

static int dcbp_get_start(struct p_compressed_bm *p)
{
	return (p->encoding & 0x80) != 0;
}

static int dcbp_get_pad_bits(struct p_compressed_bm *p)
{
	return (p->encoding >> 4) & 0x7;
}

/*
 * recv_bm_rle_bits
 *
 * Return 0 when done, 1 when another iteration is needed, and a negative error
 * code upon failure.
 */
static int
recv_bm_rle_bits(struct drbd_peer_device *peer_device,
		struct p_compressed_bm *p,
		 struct bm_xfer_ctx *c,
		 unsigned int len)
{
	struct bitstream bs;
	u64 look_ahead;
	u64 rl;
	u64 tmp;
	unsigned long s = c->bit_offset;
	unsigned long e;
	int toggle = dcbp_get_start(p);
	int have;
	int bits;

	bitstream_init(&bs, p->code, len, dcbp_get_pad_bits(p));

	bits = bitstream_get_bits(&bs, &look_ahead, 64);
	if (bits < 0)
		return -EIO;

	for (have = bits; have > 0; s += rl, toggle = !toggle) {
		bits = vli_decode_bits(&rl, look_ahead);
		if (bits <= 0)
			return -EIO;

		if (toggle) {
			e = s + rl -1;
			if (e >= c->bm_bits) {
				drbd_err(peer_device, "bitmap overflow (e:%lu) while decoding bm RLE packet\n", e);
				return -EIO;
			}
			drbd_bm_set_many_bits(peer_device, s, e);
		}

		if (have < bits) {
			drbd_err(peer_device, "bitmap decoding error: h:%d b:%d la:0x%08llx l:%u/%u\n",
				have, bits, look_ahead,
				(unsigned int)(bs.cur.b - p->code),
				(unsigned int)bs.buf_len);
			return -EIO;
		}
		/* if we consumed all 64 bits, assign 0; >> 64 is "undefined"; */
		if (likely(bits < 64))
			look_ahead >>= bits;
		else
			look_ahead = 0;
		have -= bits;

		bits = bitstream_get_bits(&bs, &tmp, 64 - have);
		if (bits < 0)
			return -EIO;
		look_ahead |= tmp << have;
		have += bits;
	}

	c->bit_offset = s;
	bm_xfer_ctx_bit_to_word_offset(c);

	return (s != c->bm_bits);
}

/*
 * decode_bitmap_c
 *
 * Return 0 when done, 1 when another iteration is needed, and a negative error
 * code upon failure.
 */
static int
decode_bitmap_c(struct drbd_peer_device *peer_device,
		struct p_compressed_bm *p,
		struct bm_xfer_ctx *c,
		unsigned int len)
{
	if (dcbp_get_code(p) == RLE_VLI_Bits)
		return recv_bm_rle_bits(peer_device, p, c, len - sizeof(*p));

	/* other variants had been implemented for evaluation,
	 * but have been dropped as this one turned out to be "best"
	 * during all our tests. */

	drbd_err(peer_device, "receive_bitmap_c: unknown encoding %u\n", p->encoding);
	change_cstate(peer_device->connection, C_PROTOCOL_ERROR, CS_HARD);
	return -EIO;
}

void INFO_bm_xfer_stats(struct drbd_peer_device *peer_device,
		const char *direction, struct bm_xfer_ctx *c)
{
	/* what would it take to transfer it "plaintext" */
	unsigned int header_size = drbd_header_size(peer_device->connection);
	unsigned int data_size = DRBD_SOCKET_BUFFER_SIZE - header_size;
	unsigned int plain =
		header_size * (DIV_ROUND_UP(c->bm_words, data_size) + 1) +
		c->bm_words * sizeof(unsigned long);
	unsigned int total = c->bytes[0] + c->bytes[1];
	unsigned int r;

	/* total can not be zero. but just in case: */
	if (total == 0)
		return;

	/* don't report if not compressed */
	if (total >= plain)
		return;

	/* total < plain. check for overflow, still */
	r = (total > UINT_MAX/1000) ? (total / (plain/1000))
		                    : (1000 * total / plain);

	if (r > 1000)
		r = 1000;

	r = 1000 - r;
	drbd_info(peer_device, "%s bitmap stats [Bytes(packets)]: plain %u(%u), RLE %u(%u), "
	     "total %u; compression: %u.%u%%\n",
			direction,
			c->bytes[1], c->packets[1],
			c->bytes[0], c->packets[0],
			total, r/10, r % 10);
}

static bool ready_for_bitmap(struct drbd_device *device)
{
	struct drbd_resource *resource = device->resource;
	bool ready = true;

	read_lock_irq(&resource->state_rwlock);
	if (device->disk_state[NOW] == D_NEGOTIATING)
		ready = false;
	if (test_bit(TWOPC_STATE_CHANGE_PENDING, &resource->flags))
		ready = false;
	read_unlock_irq(&resource->state_rwlock);

	return ready;
}

/* Since we are processing the bitfield from lower addresses to higher,
   it does not matter if the process it in 32 bit chunks or 64 bit
   chunks as long as it is little endian. (Understand it as byte stream,
   beginning with the lowest byte...) If we would use big endian
   we would need to process it from the highest address to the lowest,
   in order to be agnostic to the 32 vs 64 bits issue.

   returns 0 on failure, 1 if we successfully received it. */
static int receive_bitmap(struct drbd_connection *connection, struct packet_info *pi)
{
	struct drbd_peer_device *peer_device;
	enum drbd_repl_state repl_state;
	struct drbd_device *device;
	struct bm_xfer_ctx c;
	int err;

	peer_device = conn_peer_device(connection, pi->vnr);
	if (!peer_device)
		return -EIO;
	if (peer_device->bitmap_index == -1) {
		drbd_err(peer_device, "No bitmap allocated in receive_bitmap()!\n");
		return -EIO;
	}
	device = peer_device->device;

	/* Final repl_states become visible when the disk leaves NEGOTIATING state */
	wait_event_interruptible(device->resource->state_wait,
				 ready_for_bitmap(device));

	drbd_bm_slot_lock(peer_device, "receive bitmap", BM_LOCK_CLEAR | BM_LOCK_BULK);
	/* you are supposed to send additional out-of-sync information
	 * if you actually set bits during this phase */

	c = (struct bm_xfer_ctx) {
		.bm_bits = drbd_bm_bits(device),
		.bm_words = drbd_bm_words(device),
	};

	for(;;) {
		if (pi->cmd == P_BITMAP)
			err = receive_bitmap_plain(peer_device, pi->size, &c);
		else if (pi->cmd == P_COMPRESSED_BITMAP) {
			/* MAYBE: sanity check that we speak proto >= 90,
			 * and the feature is enabled! */
			struct p_compressed_bm *p;

			if (pi->size > DRBD_SOCKET_BUFFER_SIZE - drbd_header_size(connection)) {
				drbd_err(device, "ReportCBitmap packet too large\n");
				err = -EIO;
				goto out;
			}
			if (pi->size <= sizeof(*p)) {
				drbd_err(device, "ReportCBitmap packet too small (l:%u)\n", pi->size);
				err = -EIO;
				goto out;
			}
			err = drbd_recv_all(connection, (void **)&p, pi->size);
			if (err)
			       goto out;
			err = decode_bitmap_c(peer_device, p, &c, pi->size);
		} else {
			drbd_warn(device, "receive_bitmap: cmd neither ReportBitMap nor ReportCBitMap (is 0x%x)", pi->cmd);
			err = -EIO;
			goto out;
		}

		c.packets[pi->cmd == P_BITMAP]++;
		c.bytes[pi->cmd == P_BITMAP] += drbd_header_size(connection) + pi->size;

		if (err <= 0) {
			if (err < 0)
				goto out;
			break;
		}
		err = drbd_recv_header(connection, pi);
		if (err)
			goto out;
	}

	INFO_bm_xfer_stats(peer_device, "receive", &c);

	repl_state = peer_device->repl_state[NOW];
	if (repl_state == L_WF_BITMAP_T) {
		err = drbd_send_bitmap(device, peer_device);
		if (err)
			goto out;
	}

	drbd_bm_slot_unlock(peer_device);

	if (repl_state == L_WF_BITMAP_S) {
		drbd_start_resync(peer_device, L_SYNC_SOURCE);
	} else if (repl_state == L_WF_BITMAP_T) {
		if (connection->agreed_pro_version < 110) {
			enum drbd_state_rv rv;

			/* Omit CS_WAIT_COMPLETE and CS_SERIALIZE with this state
			 * transition to avoid deadlocks. */
			rv = stable_change_repl_state(peer_device, L_WF_SYNC_UUID, CS_VERBOSE);
			D_ASSERT(device, rv == SS_SUCCESS);
		} else {
			drbd_start_resync(peer_device, L_SYNC_TARGET);
		}
	} else {
		/* admin may have requested C_DISCONNECTING,
		 * other threads may have noticed network errors */
		drbd_info(peer_device, "unexpected repl_state (%s) in receive_bitmap\n",
			  drbd_repl_str(repl_state));
	}

	return 0;
 out:
	drbd_bm_slot_unlock(peer_device);
	return err;
}

static int receive_skip(struct drbd_connection *connection, struct packet_info *pi)
{
	drbd_warn(connection, "skipping unknown optional packet type %d, l: %d!\n",
		 pi->cmd, pi->size);

	return ignore_remaining_packet(connection, pi->size);
}

static int receive_UnplugRemote(struct drbd_connection *connection, struct packet_info *pi)
{
	struct drbd_transport *transport = &connection->transport;

	/* Make sure we've acked all the data associated
	 * with the data requests being unplugged */
	transport->ops->hint(transport, DATA_STREAM, QUICKACK);

	/* just unplug all devices always, regardless which volume number */
	drbd_unplug_all_devices(connection);

	return 0;
}

static int receive_out_of_sync(struct drbd_connection *connection, struct packet_info *pi)
{
	struct drbd_peer_device *peer_device;
	struct p_block_desc *p = pi->data;
	sector_t sector;

	peer_device = conn_peer_device(connection, pi->vnr);
	if (!peer_device)
		return -EIO;

	sector = be64_to_cpu(p->sector);

	/* see also process_one_request(), before drbd_send_out_of_sync().
	 * Make sure any pending write requests that potentially may
	 * set in-sync have drained, before setting it out-of-sync.
	 * That should be implicit, because of the "epoch" and P_BARRIER logic,
	 * But let's just double-check.
	 */
	conn_wait_active_ee_empty_or_disconnect(connection);
	conn_wait_done_ee_empty_or_disconnect(connection);

	mutex_lock(&peer_device->resync_next_bit_mutex);

	if (peer_device->repl_state[NOW] == L_SYNC_TARGET) {
		unsigned long bit = BM_SECT_TO_BIT(sector);
		if (bit < peer_device->resync_next_bit)
			peer_device->resync_next_bit = bit;
	}

	drbd_set_out_of_sync(peer_device, sector, be32_to_cpu(p->blksize));

	mutex_unlock(&peer_device->resync_next_bit_mutex);

	return 0;
}

static int receive_dagtag(struct drbd_connection *connection, struct packet_info *pi)
{
	struct p_dagtag *p = pi->data;

	connection->last_dagtag_sector = be64_to_cpu(p->dagtag);
	return 0;
}

struct drbd_connection *drbd_connection_by_node_id(struct drbd_resource *resource, int node_id)
{
	/* Caller needs to hold rcu_read_lock(), conf_update */
	struct drbd_connection *connection;

	for_each_connection_rcu(connection, resource) {
		if (connection->peer_node_id == node_id)
			return connection;
	}

	return NULL;
}

struct drbd_connection *drbd_get_connection_by_node_id(struct drbd_resource *resource, int node_id)
{
	struct drbd_connection *connection;

	rcu_read_lock();
	connection = drbd_connection_by_node_id(resource, node_id);
	if (connection)
		kref_get(&connection->kref);
	rcu_read_unlock();

	return connection;
}

static int receive_peer_dagtag(struct drbd_connection *connection, struct packet_info *pi)
{
	struct drbd_resource *resource = connection->resource;
	struct drbd_peer_device *peer_device;
	enum drbd_repl_state new_repl_state;
	struct p_peer_dagtag *p = pi->data;
	struct drbd_connection *lost_peer;
	enum sync_strategy strategy = NO_SYNC;
	s64 dagtag_offset;
	int vnr = 0;

	lost_peer = drbd_get_connection_by_node_id(resource, be32_to_cpu(p->node_id));
	if (!lost_peer)
		return 0;

	kref_debug_get(&lost_peer->kref_debug, 12);

	if (lost_peer->cstate[NOW] == C_CONNECTED) {
		drbd_ping_peer(lost_peer);
		if (lost_peer->cstate[NOW] == C_CONNECTED)
			goto out;
	}

	idr_for_each_entry(&connection->peer_devices, peer_device, vnr) {
		enum sync_strategy ps;
		enum sync_rule rule;
		int unused;

		if (peer_device->repl_state[NOW] > L_ESTABLISHED)
			goto out;
		if (!get_ldev(peer_device->device))
			continue;
		ps = drbd_uuid_compare(peer_device, &rule, &unused);
		put_ldev(peer_device->device);

		if (strategy == NO_SYNC) {
			strategy = ps;
			if (strategy != NO_SYNC &&
			    strategy != SYNC_SOURCE_USE_BITMAP &&
			    strategy != SYNC_TARGET_USE_BITMAP) {
				drbd_info(peer_device,
					  "receive_peer_dagatg(): %s by rule=%s\n",
					  strategy_descriptor(strategy).name,
					  drbd_sync_rule_str(rule));
				goto out;
			}
		} else if (ps != strategy) {
			drbd_err(peer_device,
				 "receive_peer_dagatg(): Inconsistent resync directions %s %s\n",
				 strategy_descriptor(strategy).name, strategy_descriptor(ps).name);
			goto out;
		}
	}

	/* Need to wait until the other receiver thread has called the
	   cleanup_unacked_peer_requests() function */
	wait_event(resource->state_wait,
		   lost_peer->cstate[NOW] <= C_UNCONNECTED || lost_peer->cstate[NOW] == C_CONNECTING);

	dagtag_offset = (s64)lost_peer->last_dagtag_sector - (s64)be64_to_cpu(p->dagtag);
	if (strategy == SYNC_SOURCE_USE_BITMAP)  {
		new_repl_state = L_WF_BITMAP_S;
	} else if (strategy == SYNC_TARGET_USE_BITMAP)  {
		new_repl_state = L_WF_BITMAP_T;
	} else {
		if (dagtag_offset > 0)
			new_repl_state = L_WF_BITMAP_S;
		else if (dagtag_offset < 0)
			new_repl_state = L_WF_BITMAP_T;
		else
			new_repl_state = L_ESTABLISHED;
	}

	if (new_repl_state != L_ESTABLISHED) {
		unsigned long irq_flags;
		enum drbd_state_rv rv;

		if (new_repl_state == L_WF_BITMAP_T) {
			connection->after_reconciliation.dagtag_sector = be64_to_cpu(p->dagtag);
			connection->after_reconciliation.lost_node_id = be32_to_cpu(p->node_id);
		}

		begin_state_change(resource, &irq_flags, CS_VERBOSE);
		idr_for_each_entry(&connection->peer_devices, peer_device, vnr) {
			__change_repl_state(peer_device, new_repl_state);
			set_bit(RECONCILIATION_RESYNC, &peer_device->flags);
		}
		rv = end_state_change(resource, &irq_flags);
		if (rv == SS_SUCCESS)
			drbd_info(connection, "Reconciliation resync because \'%s\' disappeared. (o=%d)\n",
				  lost_peer->transport.net_conf->name, (int)dagtag_offset);
		else if (rv == SS_NOTHING_TO_DO)
			drbd_info(connection, "\'%s\' disappeared (o=%d), no reconciliation since one diskless\n",
				  lost_peer->transport.net_conf->name, (int)dagtag_offset);
			/* sanitize_state() silently removes the resync and the RECONCILIATION_RESYNC bit */
		else
			drbd_info(connection, "rv = %d", rv);
	} else {
		drbd_info(connection, "No reconciliation resync even though \'%s\' disappeared. (o=%d)\n",
			  lost_peer->transport.net_conf->name, (int)dagtag_offset);

		idr_for_each_entry(&connection->peer_devices, peer_device, vnr)
			drbd_bm_clear_many_bits(peer_device, 0, -1UL);
	}

out:
	kref_debug_put(&lost_peer->kref_debug, 12);
	kref_put(&lost_peer->kref, drbd_destroy_connection);
	return 0;
}

/* Accept a new current UUID generated on a diskless node, that just became primary
   (or during handshake) */
static int receive_current_uuid(struct drbd_connection *connection, struct packet_info *pi)
{
	struct drbd_resource *resource = connection->resource;
	struct drbd_peer_device *peer_device;
	struct drbd_device *device;
	struct p_current_uuid *p = pi->data;
	u64 current_uuid, weak_nodes;

	peer_device = conn_peer_device(connection, pi->vnr);
	if (!peer_device)
		return config_unknown_volume(connection, pi);
	device = peer_device->device;

	current_uuid = be64_to_cpu(p->uuid);
	weak_nodes = be64_to_cpu(p->weak_nodes);
	weak_nodes |= NODE_MASK(peer_device->node_id);
	peer_device->current_uuid = current_uuid;

	if (test_bit(INITIAL_STATE_PROCESSED, &peer_device->flags) &&
	    connection->peer_role[NOW] == R_PRIMARY)
		check_resync_source(device, weak_nodes);

	if (connection->peer_role[NOW] == R_UNKNOWN)
		return 0;

	if (current_uuid == drbd_current_uuid(device))
		return 0;

	if (test_bit(INITIAL_STATE_PROCESSED, &peer_device->flags) &&
	    get_ldev_if_state(device, D_UP_TO_DATE)) {
		if (connection->peer_role[NOW] == R_PRIMARY) {
			drbd_warn(peer_device, "received new current UUID: %016llX "
				  "weak_nodes=%016llX\n", current_uuid, weak_nodes);
			drbd_uuid_received_new_current(peer_device, current_uuid, weak_nodes);
			drbd_md_sync_if_dirty(device);
		}
		put_ldev(device);
	} else if (device->disk_state[NOW] == D_DISKLESS && resource->role[NOW] == R_PRIMARY) {
		drbd_set_exposed_data_uuid(device, peer_device->current_uuid);
	}

	return 0;
}

static int receive_rs_deallocated(struct drbd_connection *connection, struct packet_info *pi)
{
	struct drbd_peer_device *peer_device;
	struct p_block_desc *p = pi->data;
	struct drbd_device *device;
	sector_t sector;
	int size, err = 0;

	peer_device = conn_peer_device(connection, pi->vnr);
	if (!peer_device)
		return -EIO;
	device = peer_device->device;

	sector = be64_to_cpu(p->sector);
	size = be32_to_cpu(p->blksize);

	if (get_ldev(device)) {
		struct drbd_peer_request *peer_req;

		peer_req = drbd_alloc_peer_req(peer_device, GFP_NOIO);
		if (!peer_req) {
			put_ldev(device);
			return -ENOMEM;
		}

		dec_rs_pending(peer_device);

		inc_unacked(peer_device);

		peer_req->i.size = size;
		peer_req->i.sector = sector;
		peer_req->block_id = ID_SYNCER;
		peer_req->w.cb = e_end_resync_block;
		peer_req->opf = REQ_OP_DISCARD;
		peer_req->submit_jif = jiffies;
		peer_req->flags |= EE_TRIM;

		spin_lock_irq(&connection->peer_reqs_lock);
		list_add_tail(&peer_req->w.list, &connection->sync_ee);
		spin_unlock_irq(&connection->peer_reqs_lock);

		atomic_add(pi->size >> 9, &device->rs_sect_ev);
		err = drbd_submit_peer_request(peer_req);

		if (err) {
			drbd_err(device, "discard submit failed, triggering re-connect\n");
			spin_lock_irq(&connection->peer_reqs_lock);
			list_del(&peer_req->w.list);
			spin_unlock_irq(&connection->peer_reqs_lock);

			drbd_free_peer_req(peer_req);
			put_ldev(device);
		}

		/* No put_ldev() here. Gets called in drbd_endio_write_sec_final(),
		   as well as drbd_rs_complete_io() */
	} else {
		if (drbd_ratelimit())
			drbd_err(device, "Cannot discard on local disk.\n");

		drbd_send_ack_ex(peer_device, P_NEG_ACK, sector, size, ID_SYNCER);
	}

	rs_sectors_came_in(peer_device, size);

	return err;
}

static int receive_disconnect(struct drbd_connection *connection, struct packet_info *pi)
{
	change_cstate(connection, C_DISCONNECTING, CS_HARD);
	return 0;
}

struct data_cmd {
	int expect_payload;
	unsigned int pkt_size;
	int (*fn)(struct drbd_connection *, struct packet_info *);
};

static struct data_cmd drbd_cmd_handler[] = {
	[P_DATA]	    = { 1, sizeof(struct p_data), receive_Data },
	[P_DATA_REPLY]	    = { 1, sizeof(struct p_data), receive_DataReply },
	[P_RS_DATA_REPLY]   = { 1, sizeof(struct p_data), receive_RSDataReply } ,
	[P_BARRIER]	    = { 0, sizeof(struct p_barrier), receive_Barrier } ,
	[P_BITMAP]	    = { 1, 0, receive_bitmap } ,
	[P_COMPRESSED_BITMAP] = { 1, 0, receive_bitmap } ,
	[P_UNPLUG_REMOTE]   = { 0, 0, receive_UnplugRemote },
	[P_DATA_REQUEST]    = { 0, sizeof(struct p_block_req), receive_DataRequest },
	[P_RS_DATA_REQUEST] = { 0, sizeof(struct p_block_req), receive_DataRequest },
	[P_SYNC_PARAM89]    = { 1, 0, receive_SyncParam },
	[P_PROTOCOL]        = { 1, sizeof(struct p_protocol), receive_protocol },
	[P_SIZES]	    = { 0, sizeof(struct p_sizes), receive_sizes },
	[P_STATE]	    = { 0, sizeof(struct p_state), receive_state },
	[P_SYNC_UUID]       = { 0, sizeof(struct p_uuid), receive_sync_uuid },
	[P_OV_REQUEST]      = { 0, sizeof(struct p_block_req), receive_DataRequest },
	[P_OV_REPLY]        = { 1, sizeof(struct p_block_req), receive_DataRequest },
	[P_CSUM_RS_REQUEST] = { 1, sizeof(struct p_block_req), receive_DataRequest },
	[P_RS_THIN_REQ]     = { 0, sizeof(struct p_block_req), receive_DataRequest },
	[P_DELAY_PROBE]     = { 0, sizeof(struct p_delay_probe93), receive_skip },
	[P_OUT_OF_SYNC]     = { 0, sizeof(struct p_block_desc), receive_out_of_sync },
	[P_PROTOCOL_UPDATE] = { 1, sizeof(struct p_protocol), receive_protocol },
	[P_TWOPC_PREPARE] = { 0, sizeof(struct p_twopc_request), receive_twopc },
	[P_TWOPC_PREP_RSZ]  = { 0, sizeof(struct p_twopc_request), receive_twopc },
	[P_TWOPC_ABORT] = { 0, sizeof(struct p_twopc_request), receive_twopc },
	[P_DAGTAG]	    = { 0, sizeof(struct p_dagtag), receive_dagtag },
	[P_UUIDS110]	    = { 1, sizeof(struct p_uuids110), receive_uuids110 },
	[P_PEER_DAGTAG]     = { 0, sizeof(struct p_peer_dagtag), receive_peer_dagtag },
	[P_CURRENT_UUID]    = { 0, sizeof(struct p_current_uuid), receive_current_uuid },
	[P_TWOPC_COMMIT]    = { 0, sizeof(struct p_twopc_request), receive_twopc },
	[P_TRIM]	    = { 0, sizeof(struct p_trim), receive_Data },
	[P_ZEROES]	    = { 0, sizeof(struct p_trim), receive_Data },
	[P_RS_DEALLOCATED]  = { 0, sizeof(struct p_block_desc), receive_rs_deallocated },
	[P_WSAME]	    = { 1, sizeof(struct p_wsame), receive_Data },
	[P_DISCONNECT]      = { 0, 0, receive_disconnect },
};

static void drbdd(struct drbd_connection *connection)
{
	struct packet_info pi;
	size_t shs; /* sub header size */
	int err;

	while (get_t_state(&connection->receiver) == RUNNING) {
		struct data_cmd const *cmd;

		drbd_thread_current_set_cpu(&connection->receiver);
		update_receiver_timing_details(connection, drbd_recv_header_maybe_unplug);
		if (drbd_recv_header_maybe_unplug(connection, &pi))
			goto err_out;

		cmd = &drbd_cmd_handler[pi.cmd];
		if (unlikely(pi.cmd >= ARRAY_SIZE(drbd_cmd_handler) || !cmd->fn)) {
			drbd_err(connection, "Unexpected data packet %s (0x%04x)",
				 drbd_packet_name(pi.cmd), pi.cmd);
			goto err_out;
		}

		shs = cmd->pkt_size;
		if (pi.cmd == P_SIZES && connection->agreed_features & DRBD_FF_WSAME)
			shs += sizeof(struct o_qlim);
		if (pi.size > shs && !cmd->expect_payload) {
			drbd_err(connection, "No payload expected %s l:%d\n",
				 drbd_packet_name(pi.cmd), pi.size);
			goto err_out;
		}
		if (pi.size < shs) {
			drbd_err(connection, "%s: unexpected packet size, expected:%d received:%d\n",
				 drbd_packet_name(pi.cmd), (int)shs, pi.size);
			goto err_out;
		}

		if (shs) {
			update_receiver_timing_details(connection, drbd_recv_all_warn);
			err = drbd_recv_all_warn(connection, &pi.data, shs);
			if (err)
				goto err_out;
			pi.size -= shs;
		}

		update_receiver_timing_details(connection, cmd->fn);
		err = cmd->fn(connection, &pi);
		if (err) {
			drbd_err(connection, "error receiving %s, e: %d l: %d!\n",
				 drbd_packet_name(pi.cmd), err, pi.size);
			goto err_out;
		}
	}
	return;

    err_out:
	change_cstate(connection, C_PROTOCOL_ERROR, CS_HARD);
}

static void cleanup_resync_leftovers(struct drbd_peer_device *peer_device)
{
	/* We do not have data structures that would allow us to
	 * get the rs_pending_cnt down to 0 again.
	 *  * On L_SYNC_TARGET we do not have any data structures describing
	 *    the pending RSDataRequest's we have sent.
	 *  * On L_SYNC_SOURCE there is no data structure that tracks
	 *    the P_RS_DATA_REPLY blocks that we sent to the SyncTarget.
	 *  And no, it is not the sum of the reference counts in the
	 *  resync_LRU. The resync_LRU tracks the whole operation including
	 *  the disk-IO, while the rs_pending_cnt only tracks the blocks
	 *  on the fly. */
	drbd_rs_cancel_all(peer_device);
	peer_device->rs_total = 0;
	peer_device->rs_failed = 0;
	atomic_set(&peer_device->rs_pending_cnt, 0);
	wake_up(&peer_device->device->misc_wait);

	del_timer_sync(&peer_device->resync_timer);
	resync_timer_fn(&peer_device->resync_timer);
	del_timer_sync(&peer_device->start_resync_timer);
}

static void drain_resync_activity(struct drbd_connection *connection)
{
	struct drbd_peer_device *peer_device;
	int vnr;

	/* verify or resync related peer requests are read_ee or sync_ee,
	 * drain them first */

	conn_wait_ee_empty(connection, &connection->read_ee);
	conn_wait_ee_empty(connection, &connection->sync_ee);

	rcu_read_lock();
	idr_for_each_entry(&connection->peer_devices, peer_device, vnr) {
		struct drbd_device *device = peer_device->device;

		kref_get(&device->kref);
		rcu_read_unlock();

		cleanup_resync_leftovers(peer_device);

		kref_put(&device->kref, drbd_destroy_device);
		rcu_read_lock();
	}
	rcu_read_unlock();
}

static void peer_device_disconnected(struct drbd_peer_device *peer_device)
{
	struct drbd_device *device = peer_device->device;

	if (test_and_clear_bit(HOLDING_UUID_READ_LOCK, &peer_device->flags))
		up_read_non_owner(&device->uuid_sem);

	clear_bit(INITIAL_STATE_SENT, &peer_device->flags);
	clear_bit(INITIAL_STATE_RECEIVED, &peer_device->flags);
	clear_bit(INITIAL_STATE_PROCESSED, &peer_device->flags);
	clear_bit(HAVE_SIZES, &peer_device->flags);
	clear_bit(UUIDS_RECEIVED, &peer_device->flags);

	/* need to do it again, drbd_finish_peer_reqs() may have populated it
	 * again via drbd_try_clear_on_disk_bm(). */
	drbd_rs_cancel_all(peer_device);

	if (!drbd_suspended(device)) {
		struct drbd_resource *resource = device->resource;

		/* We need to create the new UUID immediately when we finish
		   requests that did not reach the lost peer.
		   But when we lost quorum we are going to finish those
		   requests with error, therefore do not create the new UUID
		   immediately! */
		if (!list_empty(&resource->transfer_log) &&
		    drbd_data_accessible(device, NOW) &&
		    !test_bit(PRIMARY_LOST_QUORUM, &device->flags) &&
		    test_and_clear_bit(NEW_CUR_UUID, &device->flags))
			drbd_check_peers_new_current_uuid(device);

		tl_walk(peer_device->connection, CONNECTION_LOST_WHILE_PENDING);
	}

	drbd_md_sync(device);

	if (get_ldev(device)) {
		drbd_bitmap_io(device, &drbd_bm_write_copy_pages, "write from disconnected",
				BM_LOCK_BULK | BM_LOCK_SINGLE_SLOT, peer_device);
		put_ldev(device);
	}
}

static bool any_connection_up(struct drbd_resource *resource)
{
	struct drbd_connection *connection;
	bool rv = false;

	rcu_read_lock();
	for_each_connection_rcu(connection, resource) {
		struct drbd_transport *transport = &connection->transport;
		enum drbd_conn_state cstate = connection->cstate[NOW];

		if (cstate == C_CONNECTED ||
		    (cstate == C_CONNECTING &&
		     transport->ops->stream_ok(transport, DATA_STREAM) &&
		     transport->ops->stream_ok(transport, CONTROL_STREAM))) {
			rv = true;
			break;
		}
	}
	rcu_read_unlock();

	return rv;
}

static void cleanup_remote_state_change(struct drbd_connection *connection)
{
	struct drbd_resource *resource = connection->resource;
	struct twopc_reply *reply = &resource->twopc_reply;

	write_lock_irq(&resource->state_rwlock);
	if (resource->remote_state_change &&
	    (drbd_twopc_between_peer_and_me(connection) || !any_connection_up(resource))) {
		bool remote = reply->initiator_node_id != resource->res_opts.node_id;

		drbd_info(connection, "Aborting %s state change %u commit not possible\n",
			  remote ? "remote" : "local", reply->tid);
		if (remote) {
			__clear_remote_state_change(resource);
		} else {
			enum alt_rv alt_rv = abort_local_transaction(resource, 0);
			if (alt_rv != ALT_LOCKED)
				return;
		}
	}
	write_unlock_irq(&resource->state_rwlock);
}

static void conn_disconnect(struct drbd_connection *connection)
{
	struct drbd_resource *resource = connection->resource;
	struct drbd_peer_device *peer_device;
	enum drbd_conn_state oc;
	unsigned long irq_flags;
	int vnr, i;

	clear_bit(CONN_DRY_RUN, &connection->flags);
	clear_bit(CONN_CONGESTED, &connection->flags);

	if (connection->cstate[NOW] == C_STANDALONE)
		return;

	/* We are about to start the cleanup after connection loss.
	 * Make sure drbd_submit_bio knows about that.
	 * Usually we should be in some network failure state already,
	 * but just in case we are not, we fix it up here.
	 */
	change_cstate(connection, C_NETWORK_FAILURE, CS_HARD);

	del_connect_timer(connection);

	/* ack_receiver does not clean up anything. it must not interfere, either */
	drbd_thread_stop(&connection->ack_receiver);
	if (connection->ack_sender) {
		destroy_workqueue(connection->ack_sender);
		connection->ack_sender = NULL;
	}

	/* restart sender thread,
	 * potentially get it out of blocking network operations */
	drbd_thread_stop(&connection->sender);
	drbd_thread_start(&connection->sender);

	drbd_transport_shutdown(connection, CLOSE_CONNECTION);

	cleanup_remote_state_change(connection);

	drain_resync_activity(connection);

	connection->after_reconciliation.lost_node_id = -1;

	/* Wait for current activity to cease.  This includes waiting for
	 * peer_request queued to the submitter workqueue. */
	conn_wait_ee_empty(connection, &connection->active_ee);

	/* wait for all w_e_end_data_req, w_e_end_rsdata_req, w_send_barrier,
	 * w_make_resync_request etc. which may still be on the worker queue
	 * to be "canceled" */
	drbd_flush_workqueue(&connection->sender_work);

	drbd_finish_peer_reqs(connection);

	/* This second workqueue flush is necessary, since drbd_finish_peer_reqs()
	   might have issued a work again. The one before drbd_finish_peer_reqs() is
	   necessary to reclaim net_ee in drbd_finish_peer_reqs(). */
	drbd_flush_workqueue(&connection->sender_work);

	rcu_read_lock();
	idr_for_each_entry(&connection->peer_devices, peer_device, vnr) {
		struct drbd_device *device = peer_device->device;

		kref_get(&device->kref);
		rcu_read_unlock();

		peer_device_disconnected(peer_device);

		kref_put(&device->kref, drbd_destroy_device);
		rcu_read_lock();
	}
	rcu_read_unlock();

	i = drbd_free_peer_reqs(connection, &connection->read_ee, true);
	if (i)
		drbd_info(connection, "read_ee not empty, killed %u entries\n", i);
	i = drbd_free_peer_reqs(connection, &connection->active_ee, true);
	if (i)
		drbd_info(connection, "active_ee not empty, killed %u entries\n", i);
	i = drbd_free_peer_reqs(connection, &connection->sync_ee, true);
	if (i)
		drbd_info(connection, "sync_ee not empty, killed %u entries\n", i);
	i = drbd_free_peer_reqs(connection, &connection->net_ee, true);
	if (i)
		drbd_info(connection, "net_ee not empty, killed %u entries\n", i);

	cleanup_unacked_peer_requests(connection);
	cleanup_peer_ack_list(connection);

	i = atomic_read(&connection->pp_in_use);
	if (i)
		drbd_info(connection, "pp_in_use = %d, expected 0\n", i);
	i = atomic_read(&connection->pp_in_use_by_net);
	if (i)
		drbd_info(connection, "pp_in_use_by_net = %d, expected 0\n", i);

	if (!list_empty(&connection->current_epoch->list))
		drbd_err(connection, "ASSERTION FAILED: connection->current_epoch->list not empty\n");
	/* ok, no more ee's on the fly, it is safe to reset the epoch_size */
	atomic_set(&connection->current_epoch->epoch_size, 0);
	connection->send.seen_any_write_yet = false;

	drbd_info(connection, "Connection closed\n");

	if (resource->role[NOW] == R_PRIMARY && conn_highest_pdsk(connection) >= D_UNKNOWN)
		conn_try_outdate_peer_async(connection);

	drbd_maybe_khelper(NULL, connection, "disconnected");

	begin_state_change(resource, &irq_flags, CS_VERBOSE | CS_LOCAL_ONLY);
	oc = connection->cstate[NOW];
	if (oc >= C_UNCONNECTED) {
		__change_cstate(connection, C_UNCONNECTED);
		/* drbd_receiver() has to be restarted after it returns */
		drbd_thread_restart_nowait(&connection->receiver);
	}
	end_state_change(resource, &irq_flags);

	if (oc == C_DISCONNECTING)
		change_cstate(connection, C_STANDALONE, CS_VERBOSE | CS_HARD | CS_LOCAL_ONLY);
}

/*
 * We support PRO_VERSION_MIN to PRO_VERSION_MAX. The protocol version
 * we can agree on is stored in agreed_pro_version.
 *
 * feature flags and the reserved array should be enough room for future
 * enhancements of the handshake protocol, and possible plugins...
 *
 * for now, they are expected to be zero, but ignored.
 */
static int drbd_send_features(struct drbd_connection *connection)
{
	struct p_connection_features *p;

	p = __conn_prepare_command(connection, sizeof(*p), DATA_STREAM);
	if (!p)
		return -EIO;
	memset(p, 0, sizeof(*p));
	p->protocol_min = cpu_to_be32(drbd_protocol_version_min);
	p->protocol_max = cpu_to_be32(PRO_VERSION_MAX);
	p->sender_node_id = cpu_to_be32(connection->resource->res_opts.node_id);
	p->receiver_node_id = cpu_to_be32(connection->peer_node_id);
	p->feature_flags = cpu_to_be32(PRO_FEATURES);
	return __send_command(connection, -1, P_CONNECTION_FEATURES, DATA_STREAM);
}

/*
 * return values:
 *   1 yes, we have a valid connection
 *   0 oops, did not work out, please try again
 *  -1 peer talks different language,
 *     no point in trying again, please go standalone.
 */
int drbd_do_features(struct drbd_connection *connection)
{
	/* ASSERT current == connection->receiver ... */
	struct drbd_resource *resource = connection->resource;
	struct p_connection_features *p;
	const int expect = sizeof(struct p_connection_features);
	struct packet_info pi;
	int err;

	err = drbd_send_features(connection);
	if (err)
		return 0;

	err = drbd_recv_header(connection, &pi);
	if (err) {
		if (err == -EAGAIN)
			drbd_err(connection, "timeout while waiting for feature packet\n");
		return 0;
	}

	if (pi.cmd != P_CONNECTION_FEATURES) {
		drbd_err(connection, "expected ConnectionFeatures packet, received: %s (0x%04x)\n",
			 drbd_packet_name(pi.cmd), pi.cmd);
		return -1;
	}

	if (pi.size != expect) {
		drbd_err(connection, "expected ConnectionFeatures length: %u, received: %u\n",
		     expect, pi.size);
		return -1;
	}

	err = drbd_recv_all_warn(connection, (void **)&p, expect);
	if (err)
		return 0;

	p->protocol_min = be32_to_cpu(p->protocol_min);
	p->protocol_max = be32_to_cpu(p->protocol_max);
	if (p->protocol_max == 0)
		p->protocol_max = p->protocol_min;

	if (PRO_VERSION_MAX < p->protocol_min ||
	    drbd_protocol_version_min > p->protocol_max) {
		drbd_err(connection, "incompatible DRBD dialects: "
		    "I support %d-%d, peer supports %d-%d\n",
		    drbd_protocol_version_min, PRO_VERSION_MAX,
		    p->protocol_min, p->protocol_max);
		return -1;
	}

	connection->agreed_pro_version = min_t(int, PRO_VERSION_MAX, p->protocol_max);
	connection->agreed_features = PRO_FEATURES & be32_to_cpu(p->feature_flags);

	if (be32_to_cpu(p->sender_node_id) != connection->peer_node_id) {
		drbd_err(connection, "Peer presented a node_id of %d instead of %d\n",
				be32_to_cpu(p->sender_node_id), connection->peer_node_id);
		return 0;
	}
	if (be32_to_cpu(p->receiver_node_id) != resource->res_opts.node_id) {
		drbd_err(connection, "Peer expects me to have a node_id of %d instead of %d\n",
				be32_to_cpu(p->receiver_node_id), resource->res_opts.node_id);
		return 0;
	}

	drbd_info(connection, "Handshake to peer %d successful: "
			"Agreed network protocol version %d\n",
			connection->peer_node_id,
			connection->agreed_pro_version);

	drbd_info(connection, "Feature flags enabled on protocol level: 0x%x%s%s%s%s.\n",
		  connection->agreed_features,
		  connection->agreed_features & DRBD_FF_TRIM ? " TRIM" : "",
		  connection->agreed_features & DRBD_FF_THIN_RESYNC ? " THIN_RESYNC" : "",
		  connection->agreed_features & DRBD_FF_WSAME ? " WRITE_SAME" : "",
		  connection->agreed_features & DRBD_FF_WZEROES ? " WRITE_ZEROES" :
		  connection->agreed_features ? "" : " none");

	return 1;
}

#if !defined(CONFIG_CRYPTO_HMAC) && !defined(CONFIG_CRYPTO_HMAC_MODULE)
int drbd_do_auth(struct drbd_connection *connection)
{
	drbd_err(connection, "This kernel was build without CONFIG_CRYPTO_HMAC.\n");
	drbd_err(connection, "You need to disable 'cram-hmac-alg' in drbd.conf.\n");
	return -1;
}
#else
#define CHALLENGE_LEN 64 /* must be multiple of 4 */

/* Return value:
	1 - auth succeeded,
	0 - failed, try again (network error),
	-1 - auth failed, don't try again.
*/

struct auth_challenge {
	char d[CHALLENGE_LEN];
	u32 i;
} __attribute__((packed));

int drbd_do_auth(struct drbd_connection *connection)
{
	struct auth_challenge my_challenge, *peers_ch = NULL;
	void *response;
	char *right_response = NULL;
	unsigned int key_len;
	char secret[SHARED_SECRET_MAX]; /* 64 byte */
	unsigned int resp_size;
	struct shash_desc *desc;
	struct packet_info pi;
	struct net_conf *nc;
	int err, rv, dig_size;
	void *packet_body;

	rcu_read_lock();
	nc = rcu_dereference(connection->transport.net_conf);
	key_len = strlen(nc->shared_secret);
	memcpy(secret, nc->shared_secret, key_len);
	rcu_read_unlock();

	desc = kmalloc(sizeof(struct shash_desc) +
		       crypto_shash_descsize(connection->cram_hmac_tfm),
		       GFP_KERNEL);
	if (!desc) {
		rv = -1;
		goto fail;
	}
	desc->tfm = connection->cram_hmac_tfm;

	rv = crypto_shash_setkey(connection->cram_hmac_tfm, (u8 *)secret, key_len);
	if (rv) {
		drbd_err(connection, "crypto_shash_setkey() failed with %d\n", rv);
		rv = -1;
		goto fail;
	}

	get_random_bytes(my_challenge.d, sizeof(my_challenge.d));

	packet_body = __conn_prepare_command(connection, sizeof(my_challenge.d), DATA_STREAM);
	if (!packet_body) {
		rv = 0;
		goto fail;
	}
	memcpy(packet_body, my_challenge.d, sizeof(my_challenge.d));

	rv = !__send_command(connection, -1, P_AUTH_CHALLENGE, DATA_STREAM);
	if (!rv)
		goto fail;

	err = drbd_recv_header(connection, &pi);
	if (err) {
		rv = 0;
		goto fail;
	}

	if (pi.cmd != P_AUTH_CHALLENGE) {
		drbd_err(connection, "expected AuthChallenge packet, received: %s (0x%04x)\n",
			 drbd_packet_name(pi.cmd), pi.cmd);
		rv = -1;
		goto fail;
	}

	if (pi.size != sizeof(peers_ch->d)) {
		drbd_err(connection, "unexpected AuthChallenge payload.\n");
		rv = -1;
		goto fail;
	}

	peers_ch = kmalloc(sizeof(*peers_ch), GFP_NOIO);
	if (peers_ch == NULL) {
		drbd_err(connection, "kmalloc of peers_ch failed\n");
		rv = -1;
		goto fail;
	}

	err = drbd_recv_into(connection, peers_ch->d, sizeof(peers_ch->d));
	if (err) {
		rv = 0;
		goto fail;
	}

	if (!memcmp(my_challenge.d, peers_ch->d, sizeof(my_challenge.d))) {
		drbd_err(connection, "Peer presented the same challenge!\n");
		rv = -1;
		goto fail;
	}

	resp_size = crypto_shash_digestsize(connection->cram_hmac_tfm);
	response = __conn_prepare_command(connection, resp_size, DATA_STREAM);
	if (!response) {
		rv = 0;
		goto fail;
	}

	dig_size = pi.size;
	peers_ch->i = cpu_to_be32(connection->resource->res_opts.node_id);
	dig_size += sizeof(peers_ch->i);

	rv = crypto_shash_digest(desc, peers_ch->d, dig_size, response);
	if (rv) {
		drbd_err(connection, "crypto_shash_digest() failed with %d\n", rv);
		rv = -1;
		goto fail;
	}

	rv = !__send_command(connection, -1, P_AUTH_RESPONSE, DATA_STREAM);
	if (!rv)
		goto fail;

	err = drbd_recv_header(connection, &pi);
	if (err) {
		rv = 0;
		goto fail;
	}

	if (pi.cmd != P_AUTH_RESPONSE) {
		drbd_err(connection, "expected AuthResponse packet, received: %s (0x%04x)\n",
			 drbd_packet_name(pi.cmd), pi.cmd);
		rv = 0;
		goto fail;
	}

	if (pi.size != resp_size) {
		drbd_err(connection, "expected AuthResponse payload of %u bytes, received %u\n",
				resp_size, pi.size);
		rv = 0;
		goto fail;
	}

	err = drbd_recv_all(connection, &response, resp_size);
	if (err) {
		rv = 0;
		goto fail;
	}

	right_response = kmalloc(resp_size, GFP_NOIO);
	if (right_response == NULL) {
		drbd_err(connection, "kmalloc of right_response failed\n");
		rv = -1;
		goto fail;
	}

	dig_size = sizeof(my_challenge.d);
	my_challenge.i = cpu_to_be32(connection->peer_node_id);
	dig_size += sizeof(my_challenge.i);

	rv = crypto_shash_digest(desc, my_challenge.d, dig_size, right_response);
	if (rv) {
		drbd_err(connection, "crypto_shash_digest() failed with %d\n", rv);
		rv = -1;
		goto fail;
	}

	rv = !memcmp(response, right_response, resp_size);

	if (rv)
		drbd_info(connection, "Peer authenticated using %d bytes HMAC\n",
		     resp_size);
	else
		rv = -1;

 fail:
	kfree(peers_ch);
	kfree(right_response);
	if (desc) {
		shash_desc_zero(desc);
		kfree(desc);
	}

	return rv;
}
#endif

int drbd_receiver(struct drbd_thread *thi)
{
	struct drbd_connection *connection = thi->connection;

	if (conn_connect(connection)) {
		blk_start_plug(&connection->receiver_plug);
		drbdd(connection);
		blk_finish_plug(&connection->receiver_plug);
	}

	conn_disconnect(connection);
	return 0;
}

/* ********* acknowledge sender ******** */

static int process_peer_ack_list(struct drbd_connection *connection)
{
	struct drbd_resource *resource = connection->resource;
	struct drbd_peer_ack *peer_ack, *tmp;
	u64 node_id_mask;
	int err = 0;

	node_id_mask = NODE_MASK(connection->peer_node_id);

	spin_lock_irq(&resource->peer_ack_lock);
	peer_ack = list_first_entry(&resource->peer_ack_list, struct drbd_peer_ack, list);
	while (&peer_ack->list != &resource->peer_ack_list) {
		if (!(peer_ack->pending_mask & node_id_mask)) {
			peer_ack = list_next_entry(peer_ack, list);
			continue;
		}
		spin_unlock_irq(&resource->peer_ack_lock);

		err = drbd_send_peer_ack(connection, peer_ack);

		spin_lock_irq(&resource->peer_ack_lock);
		tmp = list_next_entry(peer_ack, list);
		peer_ack->pending_mask &= ~node_id_mask;
		drbd_destroy_peer_ack_if_done(peer_ack);
		if (err)
			break;
		peer_ack = tmp;
	}
	spin_unlock_irq(&resource->peer_ack_lock);
	return err;
}

static int got_peers_in_sync(struct drbd_connection *connection, struct packet_info *pi)
{
	struct drbd_peer_device *peer_device;
	struct drbd_device *device;
	struct p_peer_block_desc *p = pi->data;
	sector_t sector;
	u64 in_sync_b;
	int size;

	peer_device = conn_peer_device(connection, pi->vnr);
	if (!peer_device)
		return -EIO;

	device = peer_device->device;

	if (get_ldev(device)) {
		sector = be64_to_cpu(p->sector);
		size = be32_to_cpu(p->size);
		in_sync_b = node_ids_to_bitmap(device, be64_to_cpu(p->mask));

		drbd_set_sync(device, sector, size, 0, in_sync_b);
		put_ldev(device);
	}

	return 0;
}

static int got_twopc_reply(struct drbd_connection *connection, struct packet_info *pi)
{
	struct drbd_resource *resource = connection->resource;
	struct p_twopc_reply *p = pi->data;

	write_lock_irq(&resource->state_rwlock);
	if (resource->twopc_reply.initiator_node_id == be32_to_cpu(p->initiator_node_id) &&
	    resource->twopc_reply.tid == be32_to_cpu(p->tid)) {
		dynamic_drbd_dbg(connection, "Got a %s reply for state change %u\n",
			   drbd_packet_name(pi->cmd),
			   resource->twopc_reply.tid);

		if (pi->cmd == P_TWOPC_YES) {
			struct drbd_peer_device *peer_device;
			u64 reachable_nodes;
			u64 max_size;

			switch (resource->twopc_type) {
			case TWOPC_STATE_CHANGE:
				reachable_nodes =
					be64_to_cpu(p->reachable_nodes);

				if (resource->res_opts.node_id ==
				    resource->twopc_reply.initiator_node_id &&
				    connection->peer_node_id ==
				    resource->twopc_reply.target_node_id) {
					resource->twopc_reply.target_reachable_nodes |=
						reachable_nodes;
				} else {
					resource->twopc_reply.reachable_nodes |=
						reachable_nodes;
				}
				resource->twopc_reply.primary_nodes |=
					be64_to_cpu(p->primary_nodes);
				resource->twopc_reply.weak_nodes |=
					be64_to_cpu(p->weak_nodes);
				break;
			case TWOPC_RESIZE:
				resource->twopc_reply.diskful_primary_nodes |=
					be64_to_cpu(p->diskful_primary_nodes);
				max_size = be64_to_cpu(p->max_possible_size);
				resource->twopc_reply.max_possible_size =
					min_t(sector_t, resource->twopc_reply.max_possible_size,
					      max_size);
				peer_device = conn_peer_device(connection, resource->twopc_reply.vnr);
				if (peer_device)
					peer_device->max_size = max_size;
				break;
			}
		}

		if (pi->cmd == P_TWOPC_YES)
			set_bit(TWOPC_YES, &connection->flags);
		else if (pi->cmd == P_TWOPC_NO)
			set_bit(TWOPC_NO, &connection->flags);
		else if (pi->cmd == P_TWOPC_RETRY)
			set_bit(TWOPC_RETRY, &connection->flags);
		if (cluster_wide_reply_ready(resource)) {
			int my_node_id = resource->res_opts.node_id;
			if (resource->twopc_reply.initiator_node_id == my_node_id) {
				wake_up(&resource->state_wait);
			} else if (resource->twopc_work.cb == NULL) {
				/* in case the timeout timer was not quicker in queuing the work... */
				resource->twopc_work.cb = nested_twopc_work;
				drbd_queue_work(&resource->work, &resource->twopc_work);
			}
		}
	} else {
		dynamic_drbd_dbg(connection, "Ignoring %s reply for state change %u\n",
			   drbd_packet_name(pi->cmd),
			   be32_to_cpu(p->tid));
	}
	write_unlock_irq(&resource->state_rwlock);

	return 0;
}

void twopc_connection_down(struct drbd_connection *connection)
{
	struct drbd_resource *resource = connection->resource;

	if (resource->twopc_reply.initiator_node_id != -1 &&
	    test_bit(TWOPC_PREPARED, &connection->flags)) {
		set_bit(TWOPC_RETRY, &connection->flags);
		if (cluster_wide_reply_ready(resource)) {
			int my_node_id = resource->res_opts.node_id;
			if (resource->twopc_reply.initiator_node_id == my_node_id) {
				wake_up(&resource->state_wait);
			} else if (resource->twopc_work.cb == NULL) {
				/* in case the timeout timer was not quicker in queuing the work... */
				resource->twopc_work.cb = nested_twopc_work;
				drbd_queue_work(&resource->work, &resource->twopc_work);
			}
		}
	}
}

static int got_Ping(struct drbd_connection *connection, struct packet_info *pi)
{
	return drbd_send_ping_ack(connection);

}

static int got_PingAck(struct drbd_connection *connection, struct packet_info *pi)
{
	if (!test_bit(GOT_PING_ACK, &connection->flags)) {
		set_bit(GOT_PING_ACK, &connection->flags);
		wake_up(&connection->resource->state_wait);
	}

	return 0;
}

static int got_IsInSync(struct drbd_connection *connection, struct packet_info *pi)
{
	struct drbd_peer_device *peer_device;
	struct drbd_device *device;
	struct p_block_ack *p = pi->data;
	sector_t sector = be64_to_cpu(p->sector);
	int blksize = be32_to_cpu(p->blksize);

	peer_device = conn_peer_device(connection, pi->vnr);
	if (!peer_device)
		return -EIO;
	device = peer_device->device;

	update_peer_seq(peer_device, be32_to_cpu(p->seq_num));

	if (get_ldev(device)) {
		drbd_rs_complete_io(peer_device, sector);
		drbd_set_in_sync(peer_device, sector, blksize);
		/* rs_same_csums is supposed to count in units of BM_BLOCK_SIZE */
		peer_device->rs_same_csum += (blksize >> BM_BLOCK_SHIFT);
		put_ldev(device);
	}
	dec_rs_pending(peer_device);
	rs_sectors_came_in(peer_device, blksize);

	return 0;
}

static int
validate_req_change_req_state(struct drbd_peer_device *peer_device, u64 id, sector_t sector,
			      struct rb_root *root, const char *func,
			      enum drbd_req_event what, bool missing_ok)
{
	struct drbd_device *device = peer_device->device;
	struct drbd_request *req;

	spin_lock_irq(&device->interval_lock);
	req = find_request(device, root, id, sector, missing_ok, func);
	spin_unlock_irq(&device->interval_lock);
	if (unlikely(!req))
		return -EIO;
	req_mod(req, what, peer_device);

	return 0;
}

static int got_BlockAck(struct drbd_connection *connection, struct packet_info *pi)
{
	struct drbd_peer_device *peer_device;
	struct drbd_device *device;
	struct p_block_ack *p = pi->data;
	sector_t sector = be64_to_cpu(p->sector);
	int blksize = be32_to_cpu(p->blksize);
	enum drbd_req_event what;

	peer_device = conn_peer_device(connection, pi->vnr);
	if (!peer_device)
		return -EIO;
	device = peer_device->device;

	update_peer_seq(peer_device, be32_to_cpu(p->seq_num));

	if (p->block_id == ID_SYNCER) {
		drbd_set_in_sync(peer_device, sector, blksize);
		dec_rs_pending(peer_device);
		atomic_sub(blksize >> 9, &connection->rs_in_flight);
		return 0;
	}
	switch (pi->cmd) {
	case P_RS_WRITE_ACK:
		what = WRITE_ACKED_BY_PEER_AND_SIS;
		break;
	case P_WRITE_ACK:
		what = WRITE_ACKED_BY_PEER;
		break;
	case P_RECV_ACK:
		what = RECV_ACKED_BY_PEER;
		break;
	default:
		BUG();
	}

	return validate_req_change_req_state(peer_device, p->block_id, sector,
					     &device->write_requests, __func__,
					     what, false);
}

static int got_NegAck(struct drbd_connection *connection, struct packet_info *pi)
{
	struct drbd_peer_device *peer_device;
	struct drbd_device *device;
	struct p_block_ack *p = pi->data;
	sector_t sector = be64_to_cpu(p->sector);
	int size = be32_to_cpu(p->blksize);
	int err;

	peer_device = conn_peer_device(connection, pi->vnr);
	if (!peer_device)
		return -EIO;
	device = peer_device->device;

	update_peer_seq(peer_device, be32_to_cpu(p->seq_num));

	if (peer_device->disk_state[NOW] == D_UP_TO_DATE)
		set_bit(GOT_NEG_ACK, &peer_device->flags);

	if (p->block_id == ID_SYNCER) {
		dec_rs_pending(peer_device);
		drbd_rs_failed_io(peer_device, sector, size);
		return 0;
	}

	err = validate_req_change_req_state(peer_device, p->block_id, sector,
					    &device->write_requests, __func__,
					    NEG_ACKED, true);
	if (err) {
		/* Protocol A has no P_WRITE_ACKs, but has P_NEG_ACKs.
		   The master bio might already be completed, therefore the
		   request is no longer in the collision hash. */
		/* In Protocol B we might already have got a P_RECV_ACK
		   but then get a P_NEG_ACK afterwards. */
		drbd_set_out_of_sync(peer_device, sector, size);
	}
	return 0;
}

static int got_NegDReply(struct drbd_connection *connection, struct packet_info *pi)
{
	struct drbd_peer_device *peer_device;
	struct drbd_device *device;
	struct p_block_ack *p = pi->data;
	sector_t sector = be64_to_cpu(p->sector);

	peer_device = conn_peer_device(connection, pi->vnr);
	if (!peer_device)
		return -EIO;
	device = peer_device->device;

	update_peer_seq(peer_device, be32_to_cpu(p->seq_num));

	drbd_err(device, "Got NegDReply; Sector %llus, len %u.\n",
		 (unsigned long long)sector, be32_to_cpu(p->blksize));

	return validate_req_change_req_state(peer_device, p->block_id, sector,
					     &device->read_requests, __func__,
					     NEG_ACKED, false);
}

static int got_NegRSDReply(struct drbd_connection *connection, struct packet_info *pi)
{
	struct drbd_peer_device *peer_device;
	struct drbd_device *device;
	sector_t sector;
	int size;
	struct p_block_ack *p = pi->data;
	unsigned long bit;

	peer_device = conn_peer_device(connection, pi->vnr);
	if (!peer_device)
		return -EIO;
	device = peer_device->device;

	sector = be64_to_cpu(p->sector);
	size = be32_to_cpu(p->blksize);

	update_peer_seq(peer_device, be32_to_cpu(p->seq_num));

	dec_rs_pending(peer_device);

	if (get_ldev_if_state(device, D_DETACHING)) {
		drbd_rs_complete_io(peer_device, sector);
		switch (pi->cmd) {
		case P_NEG_RS_DREPLY:
			drbd_rs_failed_io(peer_device, sector, size);
			break;
		case P_RS_CANCEL_AHEAD:
			set_bit(SYNC_TARGET_TO_BEHIND, &peer_device->flags);
			fallthrough;
		case P_RS_CANCEL:
			if (peer_device->repl_state[NOW] == L_VERIFY_S) {
				verify_skipped_block(peer_device, sector, size);
			} else {
				bit = BM_SECT_TO_BIT(sector);
				mutex_lock(&peer_device->resync_next_bit_mutex);
				peer_device->resync_next_bit = min(peer_device->resync_next_bit, bit);
				mutex_unlock(&peer_device->resync_next_bit_mutex);
			}

			break;
		default:
			BUG();
		}
		rs_sectors_came_in(peer_device, size);
		mod_timer(&peer_device->resync_timer, jiffies + RS_MAKE_REQS_INTV);
		put_ldev(device);
	}

	return 0;
}

static int got_BarrierAck(struct drbd_connection *connection, struct packet_info *pi)
{
	struct p_barrier_ack *p = pi->data;

	tl_release(connection, 0, 0, p->barrier, be32_to_cpu(p->set_size));

	return 0;
}

static int got_confirm_stable(struct drbd_connection *connection, struct packet_info *pi)
{
	struct p_confirm_stable *p = pi->data;

	tl_release(connection, p->oldest_block_id, p->youngest_block_id, 0, be32_to_cpu(p->set_size));

	return 0;
}

static int got_OVResult(struct drbd_connection *connection, struct packet_info *pi)
{
	struct drbd_peer_device *peer_device;
	struct drbd_device *device;
	struct p_block_ack *p = pi->data;
	sector_t sector;
	int size;

	peer_device = conn_peer_device(connection, pi->vnr);
	if (!peer_device)
		return -EIO;
	device = peer_device->device;

	sector = be64_to_cpu(p->sector);
	size = be32_to_cpu(p->blksize);

	update_peer_seq(peer_device, be32_to_cpu(p->seq_num));

	if (be64_to_cpu(p->block_id) == ID_OUT_OF_SYNC)
		drbd_ov_out_of_sync_found(peer_device, sector, size);
	else
		ov_out_of_sync_print(peer_device);

	if (!get_ldev(device))
		return 0;

	drbd_rs_complete_io(peer_device, sector);
	dec_rs_pending(peer_device);

	verify_progress(peer_device, sector, size);

	put_ldev(device);
	return 0;
}

static int got_skip(struct drbd_connection *connection, struct packet_info *pi)
{
	return 0;
}

static u64 node_id_to_mask(struct drbd_peer_md *peer_md, int node_id) __must_hold(local)
{
	int bitmap_bit = peer_md[node_id].bitmap_index;
	return (bitmap_bit >= 0) ? NODE_MASK(bitmap_bit) : 0;
}

static u64 node_ids_to_bitmap(struct drbd_device *device, u64 node_ids) __must_hold(local)
{
	struct drbd_peer_md *peer_md = device->ldev->md.peers;
	u64 bitmap_bits = 0;
	int node_id;

	for_each_set_bit(node_id, (unsigned long *)&node_ids, DRBD_NODE_ID_MAX)
		bitmap_bits |= node_id_to_mask(peer_md, node_id);
	return bitmap_bits;
}


static bool is_sync_source(struct drbd_peer_device *peer_device)
{
	return is_sync_source_state(peer_device, NOW) ||
		peer_device->repl_state[NOW] == L_WF_BITMAP_S;
}

static int w_send_out_of_sync(struct drbd_work *w, int cancel)
{
	struct drbd_peer_request *peer_req =
		container_of(w, struct drbd_peer_request, w);
	struct drbd_peer_device *peer_device = peer_req->send_oos_peer_device;
	struct drbd_device *device = peer_device->device;
	u64 in_sync = peer_req->send_oos_in_sync;
	int err;

	err = drbd_send_out_of_sync(peer_device, peer_req->i.sector, peer_req->i.size);
	peer_req->sent_oos_nodes |= NODE_MASK(peer_device->node_id);

	rcu_read_lock();
	for_each_peer_device_rcu(peer_device, device) {
		if (!(NODE_MASK(peer_device->node_id) & in_sync) &&
		    is_sync_source(peer_device) &&
		    !(peer_req->sent_oos_nodes & NODE_MASK(peer_device->node_id))) {
			rcu_read_unlock();
			peer_req->send_oos_peer_device = peer_device;
			drbd_queue_work(&peer_device->connection->sender_work,
					&peer_req->w);
			return err;
		}
	}
	rcu_read_unlock();
	drbd_free_peer_req(peer_req);

	return err;
}

static void notify_sync_targets_or_free(struct drbd_peer_request *peer_req, u64 in_sync)
{
	struct drbd_device *device = peer_req->peer_device->device;
	struct drbd_peer_device *peer_device;

	rcu_read_lock();
	for_each_peer_device_rcu(peer_device, device) {
		if (!(NODE_MASK(peer_device->node_id) & in_sync) &&
		    is_sync_source(peer_device)) {
			rcu_read_unlock();
			peer_req->sent_oos_nodes = 0;
			peer_req->send_oos_peer_device = peer_device;
			peer_req->send_oos_in_sync = in_sync;
			peer_req->w.cb = w_send_out_of_sync;
			drbd_queue_work(&peer_device->connection->sender_work,
					&peer_req->w);
			return;
		}
	}
	rcu_read_unlock();
	drbd_free_peer_req(peer_req);
}

static int got_peer_ack(struct drbd_connection *connection, struct packet_info *pi)
{
	struct p_peer_ack *p = pi->data;
	u64 dagtag, in_sync;
	struct drbd_peer_request *peer_req, *tmp;
	struct list_head work_list;

	dagtag = be64_to_cpu(p->dagtag);
	in_sync = be64_to_cpu(p->mask);

	spin_lock_irq(&connection->peer_reqs_lock);
	list_for_each_entry(peer_req, &connection->peer_requests, recv_order) {
		if (dagtag == peer_req->dagtag_sector)
			goto found;
	}
	spin_unlock_irq(&connection->peer_reqs_lock);

	drbd_err(connection, "peer request with dagtag %llu not found\n", dagtag);
	return -EIO;

found:
	list_cut_position(&work_list, &connection->peer_requests, &peer_req->recv_order);
	spin_unlock_irq(&connection->peer_reqs_lock);

	list_for_each_entry_safe(peer_req, tmp, &work_list, recv_order) {
		struct drbd_peer_device *peer_device = peer_req->peer_device;
		struct drbd_device *device = peer_device->device;
		u64 in_sync_b, mask;

		D_ASSERT(peer_device, peer_req->flags & EE_IN_ACTLOG);

		if (get_ldev(device)) {
			if ((peer_req->flags & EE_WAS_ERROR) == 0)
				in_sync_b = node_ids_to_bitmap(device, in_sync);
			else
				in_sync_b = 0;
			mask = ~node_id_to_mask(device->ldev->md.peers,
						connection->peer_node_id);

			drbd_set_sync(device, peer_req->i.sector,
				      peer_req->i.size, ~in_sync_b, mask);
			drbd_al_complete_io(device, &peer_req->i);
			put_ldev(device);
		}
		list_del(&peer_req->recv_order);
		notify_sync_targets_or_free(peer_req, in_sync);
	}
	return 0;
}

void apply_unacked_peer_requests(struct drbd_connection *connection)
{
	struct drbd_peer_request *peer_req;

	list_for_each_entry(peer_req, &connection->peer_requests, recv_order) {
		struct drbd_peer_device *peer_device = peer_req->peer_device;
		struct drbd_device *device = peer_device->device;
		int bitmap_index = peer_device->bitmap_index;
		u64 mask = ~(bitmap_index != -1 ? 1UL << bitmap_index : 0UL);

		drbd_set_sync(device, peer_req->i.sector, peer_req->i.size,
			      mask, mask);
	}
}

static void cleanup_unacked_peer_requests(struct drbd_connection *connection)
{
	struct drbd_peer_request *peer_req, *tmp;
	LIST_HEAD(work_list);

	spin_lock_irq(&connection->peer_reqs_lock);
	list_splice_init(&connection->peer_requests, &work_list);
	spin_unlock_irq(&connection->peer_reqs_lock);

	list_for_each_entry_safe(peer_req, tmp, &work_list, recv_order) {
		struct drbd_peer_device *peer_device = peer_req->peer_device;
		struct drbd_device *device = peer_device->device;
		int bitmap_index = peer_device->bitmap_index;
		u64 mask = ~(bitmap_index != -1 ? 1UL << bitmap_index : 0UL);

		if (get_ldev(device)) {
			drbd_set_sync(device, peer_req->i.sector, peer_req->i.size,
				      mask, mask);
			drbd_al_complete_io(device, &peer_req->i);
			put_ldev(device);
		}
		list_del(&peer_req->recv_order);
		notify_sync_targets_or_free(peer_req, 0);
	}
}

static void cleanup_peer_ack_list(struct drbd_connection *connection)
{
	struct drbd_resource *resource = connection->resource;
	struct drbd_peer_ack *peer_ack, *tmp;
	struct drbd_request *req;
	int idx = connection->peer_node_id;
	u64 node_id_mask = NODE_MASK(idx);

	spin_lock_irq(&resource->peer_ack_lock);
	list_for_each_entry_safe(peer_ack, tmp, &resource->peer_ack_list, list) {
		if (!(peer_ack->pending_mask & node_id_mask))
			continue;
		peer_ack->pending_mask &= ~node_id_mask;
		drbd_destroy_peer_ack_if_done(peer_ack);
	}
	req = resource->peer_ack_req;
	if (req)
		req->net_rq_state[idx] &= ~RQ_NET_SENT;
	spin_unlock_irq(&resource->peer_ack_lock);
}

struct meta_sock_cmd {
	size_t pkt_size;
	int (*fn)(struct drbd_connection *connection, struct packet_info *);
};

static void set_rcvtimeo(struct drbd_connection *connection, bool ping_timeout)
{
	long t;
	struct net_conf *nc;
	struct drbd_transport *transport = &connection->transport;
	struct drbd_transport_ops *tr_ops = transport->ops;


	rcu_read_lock();
	nc = rcu_dereference(transport->net_conf);
	t = ping_timeout ? nc->ping_timeo : nc->ping_int;
	rcu_read_unlock();

	t *= HZ;
	if (ping_timeout)
		t /= 10;

	tr_ops->set_rcvtimeo(transport, CONTROL_STREAM, t);
}

static void set_ping_timeout(struct drbd_connection *connection)
{
	set_rcvtimeo(connection, 1);
}

static void set_idle_timeout(struct drbd_connection *connection)
{
	set_rcvtimeo(connection, 0);
}

static struct meta_sock_cmd ack_receiver_tbl[] = {
	[P_PING]	    = { 0, got_Ping },
	[P_PING_ACK]	    = { 0, got_PingAck },
	[P_RECV_ACK]	    = { sizeof(struct p_block_ack), got_BlockAck },
	[P_WRITE_ACK]	    = { sizeof(struct p_block_ack), got_BlockAck },
	[P_RS_WRITE_ACK]    = { sizeof(struct p_block_ack), got_BlockAck },
	[P_NEG_ACK]	    = { sizeof(struct p_block_ack), got_NegAck },
	[P_NEG_DREPLY]	    = { sizeof(struct p_block_ack), got_NegDReply },
	[P_NEG_RS_DREPLY]   = { sizeof(struct p_block_ack), got_NegRSDReply },
	[P_OV_RESULT]	    = { sizeof(struct p_block_ack), got_OVResult },
	[P_BARRIER_ACK]	    = { sizeof(struct p_barrier_ack), got_BarrierAck },
	[P_CONFIRM_STABLE]  = { sizeof(struct p_confirm_stable), got_confirm_stable },
	[P_RS_IS_IN_SYNC]   = { sizeof(struct p_block_ack), got_IsInSync },
	[P_DELAY_PROBE]     = { sizeof(struct p_delay_probe93), got_skip },
	[P_RS_CANCEL]       = { sizeof(struct p_block_ack), got_NegRSDReply },
	[P_RS_CANCEL_AHEAD] = { sizeof(struct p_block_ack), got_NegRSDReply },
	[P_PEER_ACK]	    = { sizeof(struct p_peer_ack), got_peer_ack },
	[P_PEERS_IN_SYNC]   = { sizeof(struct p_peer_block_desc), got_peers_in_sync },
	[P_TWOPC_YES]       = { sizeof(struct p_twopc_reply), got_twopc_reply },
	[P_TWOPC_NO]        = { sizeof(struct p_twopc_reply), got_twopc_reply },
	[P_TWOPC_RETRY]     = { sizeof(struct p_twopc_reply), got_twopc_reply },
};

int drbd_ack_receiver(struct drbd_thread *thi)
{
	struct drbd_connection *connection = thi->connection;
	struct meta_sock_cmd *cmd = NULL;
	struct packet_info pi;
	unsigned long pre_recv_jif;
	int rv;
	void *buffer;
	int received = 0, rflags = 0;
	unsigned int header_size = drbd_header_size(connection);
	int expect   = header_size;
	bool ping_timeout_active = false;
	struct drbd_transport *transport = &connection->transport;
	struct drbd_transport_ops *tr_ops = transport->ops;

	sched_set_fifo_low(current);

	while (get_t_state(thi) == RUNNING) {
		drbd_thread_current_set_cpu(thi);

		drbd_reclaim_net_peer_reqs(connection);

		if (test_bit(SEND_PING, &connection->flags)) {
			clear_bit(SEND_PING, &connection->flags);
			if (drbd_send_ping(connection)) {
				drbd_err(connection, "drbd_send_ping has failed\n");
				goto reconnect;
			}
			set_ping_timeout(connection);
			ping_timeout_active = true;
		}

		pre_recv_jif = jiffies;
		rv = tr_ops->recv(transport, CONTROL_STREAM, &buffer, expect - received, rflags);

		/* Note:
		 * -EINTR	 (on meta) we got a signal
		 * -EAGAIN	 (on meta) rcvtimeo expired
		 * -ECONNRESET	 other side closed the connection
		 * -ERESTARTSYS  (on data) we got a signal
		 * rv <  0	 other than above: unexpected error!
		 * rv == expected: full header or command
		 * rv <  expected: "woken" by signal during receive
		 * rv == 0	 : "connection shut down by peer"
		 */
		if (likely(rv > 0)) {
			received += rv;

			if (received < expect)
				rflags = GROW_BUFFER;

		} else if (rv == 0) {
			long t;

			rcu_read_lock();
			t = rcu_dereference(connection->transport.net_conf)->ping_timeo * HZ/10;
			rcu_read_unlock();

			t = wait_event_timeout(connection->resource->state_wait,
					       connection->cstate[NOW] < C_CONNECTING,
					       t);
			if (t)
				break;

			drbd_err(connection, "meta connection shut down by peer.\n");
			goto reconnect;
		} else if (rv == -EAGAIN) {
			/* If the data socket received something meanwhile,
			 * that is good enough: peer is still alive. */

			if (time_after(connection->last_received, pre_recv_jif))
				continue;
			if (ping_timeout_active) {
				drbd_err(connection, "PingAck did not arrive in time.\n");
				goto reconnect;
			}
			set_bit(SEND_PING, &connection->flags);
			continue;
		} else if (rv == -EINTR) {
			/* maybe drbd_thread_stop(): the while condition will notice.
			 * maybe woken for send_ping: we'll send a ping above,
			 * and change the rcvtimeo */
			flush_signals(current);
			continue;
		} else {
			drbd_err(connection, "sock_recvmsg returned %d\n", rv);
			goto reconnect;
		}

		if (received == expect && cmd == NULL) {
			if (decode_header(connection, buffer, &pi))
				goto reconnect;

			cmd = &ack_receiver_tbl[pi.cmd];
			if (pi.cmd >= ARRAY_SIZE(ack_receiver_tbl) || !cmd->fn) {
				drbd_err(connection, "Unexpected meta packet %s (0x%04x)\n",
					 drbd_packet_name(pi.cmd), pi.cmd);
				goto disconnect;
			}
			expect = header_size + cmd->pkt_size;
			if (pi.size != expect - header_size) {
				drbd_err(connection, "Wrong packet size on meta (c: %d, l: %d)\n",
					pi.cmd, pi.size);
				goto reconnect;
			}
			rflags = 0;
		}
		if (received == expect) {
			bool err;

			pi.data = buffer;
			err = cmd->fn(connection, &pi);
			if (err) {
				drbd_err(connection, "%ps failed\n", cmd->fn);
				goto reconnect;
			}

			connection->last_received = jiffies;

			if (cmd == &ack_receiver_tbl[P_PING_ACK]) {
				set_idle_timeout(connection);
				ping_timeout_active = false;
			}

			received = 0;
			expect = header_size;
			cmd = NULL;
			rflags = 0;
		}
	}

	if (0) {
reconnect:
		change_cstate(connection, C_NETWORK_FAILURE, CS_HARD);
	}
	if (0) {
disconnect:
		change_cstate(connection, C_DISCONNECTING, CS_HARD);
	}

	drbd_info(connection, "ack_receiver terminated\n");

	return 0;
}

void drbd_send_acks_wf(struct work_struct *ws)
{
	struct drbd_connection *connection =
		container_of(ws, struct drbd_connection, send_acks_work);
	struct drbd_transport *transport = &connection->transport;
	struct net_conf *nc;
	int tcp_cork, err;

	rcu_read_lock();
	nc = rcu_dereference(transport->net_conf);
	tcp_cork = nc->tcp_cork;
	rcu_read_unlock();

	/* TODO: conditionally cork; it may hurt latency if we cork without
	   much to send */
	if (tcp_cork)
		drbd_cork(connection, CONTROL_STREAM);
	err = drbd_finish_peer_reqs(connection);

	/* but unconditionally uncork unless disabled */
	if (tcp_cork)
		drbd_uncork(connection, CONTROL_STREAM);

	if (err)
		change_cstate(connection, C_NETWORK_FAILURE, CS_HARD);
}

void drbd_send_peer_ack_wf(struct work_struct *ws)
{
	struct drbd_connection *connection =
		container_of(ws, struct drbd_connection, peer_ack_work);

	if (process_peer_ack_list(connection))
		change_cstate(connection, C_NETWORK_FAILURE, CS_HARD);
}

EXPORT_SYMBOL(drbd_alloc_pages); /* for transports */
EXPORT_SYMBOL(drbd_free_pages);<|MERGE_RESOLUTION|>--- conflicted
+++ resolved
@@ -5266,37 +5266,6 @@
 	return err;
 }
 
-<<<<<<< HEAD
-=======
-/* drbd 8.4 compat */
-static int receive_uuids(struct drbd_connection *connection, struct packet_info *pi)
-{
-	const int node_id = connection->resource->res_opts.node_id;
-	struct drbd_peer_device *peer_device;
-	struct p_uuids *p = pi->data;
-	int history_uuids, i;
-
-	peer_device = conn_peer_device(connection, pi->vnr);
-	if (!peer_device)
-		return config_unknown_volume(connection, pi);
-
-	history_uuids = min_t(int, HISTORY_UUIDS_V08,
-			      ARRAY_SIZE(peer_device->history_uuids));
-
-	peer_device->current_uuid = be64_to_cpu(p->current_uuid);
-	peer_device->bitmap_uuids[node_id] = be64_to_cpu(p->bitmap_uuid);
-	for (i = 0; i < history_uuids; i++)
-		peer_device->history_uuids[i] = be64_to_cpu(p->history_uuids[i]);
-	for (; i < ARRAY_SIZE(peer_device->history_uuids); i++)
-		peer_device->history_uuids[i] = 0;
-	peer_device->dirty_bits = be64_to_cpu(p->dirty_bits);
-	peer_device->uuid_flags = be64_to_cpu(p->uuid_flags) | UUID_FLAG_STABLE;
-	set_bit(UUIDS_RECEIVED, &peer_device->flags);
-
-	return __receive_uuids(peer_device, 0);
-}
-
->>>>>>> 140e6c50
 static int receive_uuids110(struct drbd_connection *connection, struct packet_info *pi)
 {
 	struct drbd_peer_device *peer_device;
