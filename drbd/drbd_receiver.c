/*
   drbd_receiver.c

   This file is part of DRBD by Philipp Reisner and Lars Ellenberg.

   Copyright (C) 2001-2008, LINBIT Information Technologies GmbH.
   Copyright (C) 1999-2008, Philipp Reisner <philipp.reisner@linbit.com>.
   Copyright (C) 2002-2008, Lars Ellenberg <lars.ellenberg@linbit.com>.

   drbd is free software; you can redistribute it and/or modify
   it under the terms of the GNU General Public License as published by
   the Free Software Foundation; either version 2, or (at your option)
   any later version.

   drbd is distributed in the hope that it will be useful,
   but WITHOUT ANY WARRANTY; without even the implied warranty of
   MERCHANTABILITY or FITNESS FOR A PARTICULAR PURPOSE.  See the
   GNU General Public License for more details.

   You should have received a copy of the GNU General Public License
   along with drbd; see the file COPYING.  If not, write to
   the Free Software Foundation, 675 Mass Ave, Cambridge, MA 02139, USA.
 */


#include <linux/module.h>

#include <asm/uaccess.h>
#include <net/sock.h>

#include <linux/drbd.h>
#include <linux/fs.h>
#include <linux/file.h>
#include <linux/in.h>
#include <linux/mm.h>
#include <linux/memcontrol.h>
#include <linux/mm_inline.h>
#include <linux/slab.h>
#include <linux/pkt_sched.h>
#define __KERNEL_SYSCALLS__
#include <linux/unistd.h>
#include <linux/vmalloc.h>
#include <linux/random.h>
#include <net/ipv6.h>
#include "drbd_int.h"
#include "drbd_protocol.h"
#include "drbd_req.h"
#include "drbd_vli.h"
#include <linux/scatterlist.h>

#define PRO_FEATURES (FF_TRIM | FF_THIN_RESYNC)

struct flush_work {
	struct drbd_work w;
	struct drbd_device *device;
	struct drbd_epoch *epoch;
};

enum finish_epoch {
	FE_STILL_LIVE,
	FE_DESTROYED,
	FE_RECYCLED,
};

enum resync_reason {
	AFTER_UNSTABLE,
	DISKLESS_PRIMARY,
};

int drbd_do_features(struct drbd_connection *connection);
int drbd_do_auth(struct drbd_connection *connection);
static int drbd_disconnected(struct drbd_peer_device *);

static enum finish_epoch drbd_may_finish_epoch(struct drbd_connection *, struct drbd_epoch *, enum epoch_event);
static int e_end_block(struct drbd_work *, int);
static void cleanup_unacked_peer_requests(struct drbd_connection *connection);
static void cleanup_peer_ack_list(struct drbd_connection *connection);
static u64 node_ids_to_bitmap(struct drbd_device *device, u64 node_ids);
static int process_twopc(struct drbd_connection *, struct twopc_reply *, struct packet_info *, unsigned long);
static void drbd_resync(struct drbd_peer_device *, enum resync_reason) __must_hold(local);

static struct drbd_epoch *previous_epoch(struct drbd_connection *connection, struct drbd_epoch *epoch)
{
	struct drbd_epoch *prev;
	spin_lock(&connection->epoch_lock);
	prev = list_entry(epoch->list.prev, struct drbd_epoch, list);
	if (prev == epoch || prev == connection->current_epoch)
		prev = NULL;
	spin_unlock(&connection->epoch_lock);
	return prev;
}

/*
 * some helper functions to deal with single linked page lists,
 * page->private being our "next" pointer.
 */

/* If at least n pages are linked at head, get n pages off.
 * Otherwise, don't modify head, and return NULL.
 * Locking is the responsibility of the caller.
 */
static struct page *page_chain_del(struct page **head, int n)
{
	struct page *page;
	struct page *tmp;

	BUG_ON(!n);
	BUG_ON(!head);

	page = *head;

	if (!page)
		return NULL;

	while (page) {
		tmp = page_chain_next(page);
		set_page_chain_offset(page, 0);
		set_page_chain_size(page, 0);
		if (--n == 0)
			break; /* found sufficient pages */
		if (tmp == NULL)
			/* insufficient pages, don't use any of them. */
			return NULL;
		page = tmp;
	}

	/* add end of list marker for the returned list */
	set_page_chain_next(page, NULL);
	/* actual return value, and adjustment of head */
	page = *head;
	*head = tmp;
	return page;
}

/* may be used outside of locks to find the tail of a (usually short)
 * "private" page chain, before adding it back to a global chain head
 * with page_chain_add() under a spinlock. */
static struct page *page_chain_tail(struct page *page, int *len)
{
	struct page *tmp;
	int i = 1;
	while ((tmp = page_chain_next(page)))
		++i, page = tmp;
	if (len)
		*len = i;
	return page;
}

static int page_chain_free(struct page *page)
{
	struct page *tmp;
	int i = 0;
	page_chain_for_each_safe(page, tmp) {
		set_page_chain_next_offset_size(page, NULL, 0, 0);
		put_page(page);
		++i;
	}
	return i;
}

static void page_chain_add(struct page **head,
		struct page *chain_first, struct page *chain_last)
{
#if 1
	struct page *tmp;
	tmp = page_chain_tail(chain_first, NULL);
	BUG_ON(tmp != chain_last);
#endif

	/* add chain to head */
	set_page_chain_next(chain_last, *head);
	*head = chain_first;
}

static struct page *__drbd_alloc_pages(unsigned int number, gfp_t gfp_mask)
{
	struct page *page = NULL;
	struct page *tmp = NULL;
	unsigned int i = 0;

	/* Yes, testing drbd_pp_vacant outside the lock is racy.
	 * So what. It saves a spin_lock. */
	if (drbd_pp_vacant >= number) {
		spin_lock(&drbd_pp_lock);
		page = page_chain_del(&drbd_pp_pool, number);
		if (page)
			drbd_pp_vacant -= number;
		spin_unlock(&drbd_pp_lock);
		if (page)
			return page;
	}

	for (i = 0; i < number; i++) {
		tmp = alloc_page(gfp_mask);
		if (!tmp)
			break;
		set_page_chain_next_offset_size(tmp, page, 0, 0);
		page = tmp;
	}

	if (i == number)
		return page;

	/* Not enough pages immediately available this time.
	 * No need to jump around here, drbd_alloc_pages will retry this
	 * function "soon". */
	if (page) {
		tmp = page_chain_tail(page, NULL);
		spin_lock(&drbd_pp_lock);
		page_chain_add(&drbd_pp_pool, page, tmp);
		drbd_pp_vacant += i;
		spin_unlock(&drbd_pp_lock);
	}
	return NULL;
}

/* kick lower level device, if we have more than (arbitrary number)
 * reference counts on it, which typically are locally submitted io
 * requests.  don't use unacked_cnt, so we speed up proto A and B, too. */
static void maybe_kick_lo(struct drbd_device *device)
{
	struct disk_conf *dc;
	unsigned int watermark = 1000000;

	rcu_read_lock();
	dc = rcu_dereference(device->ldev->disk_conf);
	if (dc)
		min_not_zero(dc->unplug_watermark, watermark);
	rcu_read_unlock();

	if (atomic_read(&device->local_cnt) >= watermark)
		drbd_kick_lo(device);
}

static void reclaim_finished_net_peer_reqs(struct drbd_connection *connection,
					   struct list_head *to_be_freed)
{
	struct drbd_peer_request *peer_req, *tmp;

	/* The EEs are always appended to the end of the list. Since
	   they are sent in order over the wire, they have to finish
	   in order. As soon as we see the first not finished we can
	   stop to examine the list... */

	list_for_each_entry_safe(peer_req, tmp, &connection->net_ee, w.list) {
		if (drbd_peer_req_has_active_page(peer_req))
			break;
		list_move(&peer_req->w.list, to_be_freed);
	}
}

static void drbd_reclaim_net_peer_reqs(struct drbd_connection *connection)
{
	LIST_HEAD(reclaimed);
	struct drbd_peer_request *peer_req, *t;
	struct drbd_resource *resource = connection->resource;

	spin_lock_irq(&resource->req_lock);
	reclaim_finished_net_peer_reqs(connection, &reclaimed);
	spin_unlock_irq(&resource->req_lock);

	list_for_each_entry_safe(peer_req, t, &reclaimed, w.list)
		drbd_free_net_peer_req(peer_req);
}

static void conn_maybe_kick_lo(struct drbd_connection *connection)
{
	struct drbd_resource *resource = connection->resource;
	struct drbd_device *device;
	int vnr;

	idr_for_each_entry(&resource->devices, device, vnr)
		maybe_kick_lo(device);
}

/**
 * drbd_alloc_pages() - Returns @number pages, retries forever (or until signalled)
 * @device:	DRBD device.
 * @number:	number of pages requested
 * @gfp_mask:	how to allocate and whether to loop until we succeed
 *
 * Tries to allocate number pages, first from our own page pool, then from
 * the kernel.
 * Possibly retry until DRBD frees sufficient pages somewhere else.
 *
 * If this allocation would exceed the max_buffers setting, we throttle
 * allocation (schedule_timeout) to give the system some room to breathe.
 *
 * We do not use max-buffers as hard limit, because it could lead to
 * congestion and further to a distributed deadlock during online-verify or
 * (checksum based) resync, if the max-buffers, socket buffer sizes and
 * resync-rate settings are mis-configured.
 *
 * Returns a page chain linked via (struct drbd_page_chain*)&page->lru.
 */
struct page *drbd_alloc_pages(struct drbd_transport *transport, unsigned int number,
			      gfp_t gfp_mask)
{
	struct drbd_connection *connection =
		container_of(transport, struct drbd_connection, transport);
	struct page *page = NULL;
	DEFINE_WAIT(wait);
	unsigned int mxb;

	rcu_read_lock();
	mxb = rcu_dereference(transport->net_conf)->max_buffers;
	rcu_read_unlock();

	if (atomic_read(&connection->pp_in_use) < mxb)
		page = __drbd_alloc_pages(number, gfp_mask & ~__GFP_WAIT);

	/* Try to keep the fast path fast, but occasionally we need
	 * to reclaim the pages we lended to the network stack. */
	if (page && atomic_read(&connection->pp_in_use_by_net) > 512)
		drbd_reclaim_net_peer_reqs(connection);

	while (page == NULL) {
		prepare_to_wait(&drbd_pp_wait, &wait, TASK_INTERRUPTIBLE);

		conn_maybe_kick_lo(connection);
		drbd_reclaim_net_peer_reqs(connection);

		if (atomic_read(&connection->pp_in_use) < mxb) {
			page = __drbd_alloc_pages(number, gfp_mask);
			if (page)
				break;
		}

		if (!(gfp_mask & __GFP_WAIT))
			break;

		if (signal_pending(current)) {
			drbd_warn(connection, "drbd_alloc_pages interrupted!\n");
			break;
		}

		if (schedule_timeout(HZ/10) == 0)
			mxb = UINT_MAX;
	}
	finish_wait(&drbd_pp_wait, &wait);

	if (page)
		atomic_add(number, &connection->pp_in_use);
	return page;
}

/* Must not be used from irq, as that may deadlock: see drbd_alloc_pages.
 * Is also used from inside an other spin_lock_irq(&resource->req_lock);
 * Either links the page chain back to the global pool,
 * or returns all pages to the system. */
void drbd_free_pages(struct drbd_transport *transport, struct page *page, int is_net)
{
	struct drbd_connection *connection =
		container_of(transport, struct drbd_connection, transport);
	atomic_t *a = is_net ? &connection->pp_in_use_by_net : &connection->pp_in_use;
	int i;

	if (page == NULL)
		return;

	if (drbd_pp_vacant > (DRBD_MAX_BIO_SIZE/PAGE_SIZE) * minor_count)
		i = page_chain_free(page);
	else {
		struct page *tmp;
		tmp = page_chain_tail(page, &i);
		spin_lock(&drbd_pp_lock);
		page_chain_add(&drbd_pp_pool, page, tmp);
		drbd_pp_vacant += i;
		spin_unlock(&drbd_pp_lock);
	}
	i = atomic_sub_return(i, a);
	if (i < 0)
		drbd_warn(connection, "ASSERTION FAILED: %s: %d < 0\n",
			is_net ? "pp_in_use_by_net" : "pp_in_use", i);
	wake_up(&drbd_pp_wait);
}

/*
You need to hold the req_lock:
 _drbd_wait_ee_list_empty()

You must not have the req_lock:
 drbd_free_peer_req()
 drbd_alloc_peer_req()
 drbd_free_peer_reqs()
 drbd_ee_fix_bhs()
 drbd_finish_peer_reqs()
 drbd_clear_done_ee()
 drbd_wait_ee_list_empty()
*/

struct drbd_peer_request *
drbd_alloc_peer_req(struct drbd_peer_device *peer_device, gfp_t gfp_mask) __must_hold(local)
{
	struct drbd_device *device = peer_device->device;
	struct drbd_peer_request *peer_req;

	if (drbd_insert_fault(device, DRBD_FAULT_AL_EE))
		return NULL;

	peer_req = mempool_alloc(drbd_ee_mempool, gfp_mask & ~__GFP_HIGHMEM);
	if (!peer_req) {
		if (!(gfp_mask & __GFP_NOWARN))
			drbd_err(device, "%s: allocation failed\n", __func__);
		return NULL;
	}

	memset(peer_req, 0, sizeof(*peer_req));
	INIT_LIST_HEAD(&peer_req->w.list);
	drbd_clear_interval(&peer_req->i);
	INIT_LIST_HEAD(&peer_req->recv_order);
	peer_req->submit_jif = jiffies;
	peer_req->peer_device = peer_device;

	return peer_req;
}

void __drbd_free_peer_req(struct drbd_peer_request *peer_req, int is_net)
{
	struct drbd_peer_device *peer_device = peer_req->peer_device;

	might_sleep();
	if (peer_req->flags & EE_HAS_DIGEST)
		kfree(peer_req->digest);
	D_ASSERT(peer_device, atomic_read(&peer_req->pending_bios) == 0);
	D_ASSERT(peer_device, drbd_interval_empty(&peer_req->i));
	drbd_free_page_chain(&peer_device->connection->transport, &peer_req->page_chain, is_net);
	mempool_free(peer_req, drbd_ee_mempool);
}

int drbd_free_peer_reqs(struct drbd_resource *resource, struct list_head *list, bool is_net_ee)
{
	LIST_HEAD(work_list);
	struct drbd_peer_request *peer_req, *t;
	int count = 0;

	spin_lock_irq(&resource->req_lock);
	list_splice_init(list, &work_list);
	spin_unlock_irq(&resource->req_lock);

	list_for_each_entry_safe(peer_req, t, &work_list, w.list) {
		__drbd_free_peer_req(peer_req, is_net_ee);
		count++;
	}
	return count;
}

/*
 * See also comments in _req_mod(,BARRIER_ACKED) and receive_Barrier.
 */
static int drbd_finish_peer_reqs(struct drbd_peer_device *peer_device)
{
	struct drbd_connection *connection = peer_device->connection;
	struct drbd_device *device = peer_device->device;
	LIST_HEAD(work_list);
	LIST_HEAD(reclaimed);
	struct drbd_peer_request *peer_req, *t;
	int err = 0;

	spin_lock_irq(&device->resource->req_lock);
	reclaim_finished_net_peer_reqs(connection, &reclaimed);
	list_splice_init(&device->done_ee, &work_list);
	spin_unlock_irq(&device->resource->req_lock);

	list_for_each_entry_safe(peer_req, t, &reclaimed, w.list)
		drbd_free_net_peer_req(peer_req);

	/* possible callbacks here:
	 * e_end_block, and e_end_resync_block, e_send_discard_write.
	 * all ignore the last argument.
	 */
	list_for_each_entry_safe(peer_req, t, &work_list, w.list) {
		int err2;

		/* list_del not necessary, next/prev members not touched */
		err2 = peer_req->w.cb(&peer_req->w, !!err);
		if (!err)
			err = err2;
		if (!list_empty(&peer_req->recv_order)) {
			drbd_free_page_chain(&connection->transport, &peer_req->page_chain, 0);
		} else
			drbd_free_peer_req(peer_req);
	}
	wake_up(&device->ee_wait);

	return err;
}

static void _drbd_wait_ee_list_empty(struct drbd_device *device,
				     struct list_head *head)
{
	DEFINE_WAIT(wait);

	/* avoids spin_lock/unlock
	 * and calling prepare_to_wait in the fast path */
	while (!list_empty(head)) {
		prepare_to_wait(&device->ee_wait, &wait, TASK_UNINTERRUPTIBLE);
		spin_unlock_irq(&device->resource->req_lock);
		drbd_kick_lo(device);
		schedule();
		finish_wait(&device->ee_wait, &wait);
		spin_lock_irq(&device->resource->req_lock);
	}
}

static void drbd_wait_ee_list_empty(struct drbd_device *device,
				    struct list_head *head)
{
	spin_lock_irq(&device->resource->req_lock);
	_drbd_wait_ee_list_empty(device, head);
	spin_unlock_irq(&device->resource->req_lock);
}

static int drbd_recv(struct drbd_connection *connection, void **buf, size_t size, int flags)
{
	struct drbd_transport_ops *tr_ops = connection->transport.ops;
	int rv;

	rv = tr_ops->recv(&connection->transport, DATA_STREAM, buf, size, flags);

	if (rv < 0) {
		if (rv == -ECONNRESET)
			drbd_info(connection, "sock was reset by peer\n");
		else if (rv != -ERESTARTSYS)
			drbd_info(connection, "sock_recvmsg returned %d\n", rv);
	} else if (rv == 0) {
		if (test_bit(DISCONNECT_EXPECTED, &connection->flags)) {
			long t;
			rcu_read_lock();
			t = rcu_dereference(connection->transport.net_conf)->ping_timeo * HZ/10;
			rcu_read_unlock();

			t = wait_event_timeout(connection->ping_wait, connection->cstate[NOW] < C_CONNECTED, t);

			if (t)
				goto out;
		}
		drbd_info(connection, "sock was shut down by peer\n");
	}

	if (rv != size)
		change_cstate(connection, C_BROKEN_PIPE, CS_HARD);

out:
	return rv;
}

static int drbd_recv_into(struct drbd_connection *connection, void *buf, size_t size)
{
	int err;

	err = drbd_recv(connection, &buf, size, CALLER_BUFFER);

	if (err != size) {
		if (err >= 0)
			err = -EIO;
	} else
		err = 0;
	return err;
}

static int drbd_recv_all(struct drbd_connection *connection, void **buf, size_t size)
{
	int err;

	err = drbd_recv(connection, buf, size, 0);

	if (err != size) {
		if (err >= 0)
			err = -EIO;
	} else
		err = 0;
	return err;
}

static int drbd_recv_all_warn(struct drbd_connection *connection, void **buf, size_t size)
{
	int err;

	err = drbd_recv_all(connection, buf, size);
	if (err && !signal_pending(current))
		drbd_warn(connection, "short read (expected size %d)\n", (int)size);
	return err;
}

static int decode_header(struct drbd_connection *, void *, struct packet_info *);

/* Gets called if a connection is established, or if a new minor gets created
   in a connection */
int drbd_connected(struct drbd_peer_device *peer_device)
{
	struct drbd_device *device = peer_device->device;
	int err;

	atomic_set(&peer_device->packet_seq, 0);
	peer_device->peer_seq = 0;

	err = drbd_send_sync_param(peer_device);
	if (!err)
		err = drbd_send_sizes(peer_device, 0, 0);
	if (!err && device->disk_state[NOW] > D_DISKLESS)
		err = drbd_send_uuids(peer_device, 0, 0);
	if (!err) {
		set_bit(INITIAL_STATE_SENT, &peer_device->flags);
		err = drbd_send_current_state(peer_device);
	}

	clear_bit(USE_DEGR_WFC_T, &peer_device->flags);
	clear_bit(RESIZE_PENDING, &peer_device->flags);
	mod_timer(&device->request_timer, jiffies + HZ); /* just start it here. */
	return err;
}

void connect_timer_fn(unsigned long data)
{
	struct drbd_connection *connection = (struct drbd_connection *) data;
	struct drbd_resource *resource = connection->resource;
	unsigned long irq_flags;

	spin_lock_irqsave(&resource->req_lock, irq_flags);
	drbd_queue_work(&connection->sender_work, &connection->connect_timer_work);
	spin_unlock_irqrestore(&resource->req_lock, irq_flags);
}

void conn_connect2(struct drbd_connection *connection)
{
	struct drbd_peer_device *peer_device;
	int vnr;

	atomic_set(&connection->ap_in_flight, 0);

	rcu_read_lock();
	idr_for_each_entry(&connection->peer_devices, peer_device, vnr) {
		struct drbd_device *device = peer_device->device;
		kref_get(&device->kref);
		/* connection cannot go away: caller holds a reference. */
		rcu_read_unlock();
		drbd_connected(peer_device);
		rcu_read_lock();
		kref_put(&device->kref, drbd_destroy_device);
	}
	rcu_read_unlock();
}

void conn_disconnect(struct drbd_connection *connection);

int connect_work(struct drbd_work *work, int cancel)
{
	struct drbd_connection *connection =
		container_of(work, struct drbd_connection, connect_timer_work);
	enum drbd_state_rv rv;

	rv = change_cstate(connection, C_CONNECTED, CS_SERIALIZE | CS_VERBOSE | CS_DONT_RETRY);

	if (rv >= SS_SUCCESS) {
		conn_connect2(connection);
	} else if (rv == SS_TIMEOUT || rv == SS_CONCURRENT_ST_CHG) {
		connection->connect_timer.expires = jiffies + HZ/20;
		add_timer(&connection->connect_timer);
		return 0; /* Return early. Keep the reference on the connection! */
	} else {
		drbd_info(connection, "Failure to connect; retrying\n");
		change_cstate(connection, C_NETWORK_FAILURE, CS_HARD);
	}

	kref_debug_put(&connection->kref_debug, 11);
	kref_put(&connection->kref, drbd_destroy_connection);
	return 0;
}

/*
 * Returns true if we have a valid connection.
 */
static bool conn_connect(struct drbd_connection *connection)
{
	struct drbd_transport *transport = &connection->transport;
	struct drbd_resource *resource = connection->resource;
	int ping_timeo, ping_int, h, err, vnr, timeout;
	struct drbd_peer_device *peer_device;
	bool discard_my_data;
	struct net_conf *nc;

start:
	clear_bit(DISCONNECT_EXPECTED, &connection->flags);
	if (change_cstate(connection, C_CONNECTING, CS_VERBOSE) < SS_SUCCESS) {
		/* We do not have a network config. */
		return false;
	}

	/* Assume that the peer only understands protocol 80 until we know better.  */
	connection->agreed_pro_version = 80;

	err = transport->ops->connect(transport);
	if (err == -EAGAIN)
		goto retry;
	else if (err < 0) {
		drbd_warn(connection, "Failed to initiate connection, err=%d\n", err);
		goto abort;
	}

	connection->last_received = jiffies;

	rcu_read_lock();
	nc = rcu_dereference(connection->transport.net_conf);
	ping_timeo = nc->ping_timeo;
	ping_int = nc->ping_int;
	rcu_read_unlock();

	transport->ops->set_rcvtimeo(transport, DATA_STREAM, ping_timeo * 4 * HZ/10);
	transport->ops->set_rcvtimeo(transport, CONTROL_STREAM, ping_int * HZ);

	h = drbd_do_features(connection);
	if (h < 0)
		goto abort;
	if (h == 0)
		goto retry;

	if (connection->cram_hmac_tfm) {
		switch (drbd_do_auth(connection)) {
		case -1:
			drbd_err(connection, "Authentication of peer failed\n");
			goto abort;
		case 0:
			drbd_err(connection, "Authentication of peer failed, trying again.\n");
			goto retry;
		}
	}

	transport->ops->set_rcvtimeo(transport, DATA_STREAM, MAX_SCHEDULE_TIMEOUT);

	discard_my_data = test_bit(CONN_DISCARD_MY_DATA, &connection->flags);

	if (drbd_send_protocol(connection) == -EOPNOTSUPP)
		goto abort;

	rcu_read_lock();
	idr_for_each_entry(&connection->peer_devices, peer_device, vnr) {
		clear_bit(INITIAL_STATE_SENT, &peer_device->flags);
		clear_bit(INITIAL_STATE_RECEIVED, &peer_device->flags);
	}
	idr_for_each_entry(&connection->peer_devices, peer_device, vnr) {
		struct drbd_device *device = peer_device->device;

		if (discard_my_data)
			set_bit(DISCARD_MY_DATA, &device->flags);
		else
			clear_bit(DISCARD_MY_DATA, &device->flags);
	}
	rcu_read_unlock();

	drbd_thread_start(&connection->ack_receiver);
	connection->ack_sender =
#if LINUX_VERSION_CODE >= KERNEL_VERSION(3,3,0)
		alloc_ordered_workqueue("drbd_as_%s", WQ_MEM_RECLAIM, connection->resource->name);
#else
		create_singlethread_workqueue("drbd_ack_sender");
#endif
	if (!connection->ack_sender) {
		drbd_err(connection, "Failed to create workqueue ack_sender\n");
		goto abort;
	}

	if (connection->agreed_pro_version >= 110) {
		if (resource->res_opts.node_id < connection->peer_node_id) {
			kref_get(&connection->kref);
			kref_debug_get(&connection->kref_debug, 11);
			connection->connect_timer_work.cb = connect_work;
			timeout = twopc_retry_timeout(resource, 0);
			drbd_debug(connection, "Waiting for %ums to avoid transaction "
				   "conflicts\n", jiffies_to_msecs(timeout));
			connection->connect_timer.expires = jiffies + timeout;
			add_timer(&connection->connect_timer);
		}
	} else {
		enum drbd_state_rv rv;
		rv = change_cstate(connection, C_CONNECTED,
				   CS_VERBOSE | CS_WAIT_COMPLETE | CS_SERIALIZE | CS_LOCAL_ONLY);
		if (rv < SS_SUCCESS || connection->cstate[NOW] != C_CONNECTED)
			goto retry;
		conn_connect2(connection);
	}
	return true;

retry:
	conn_disconnect(connection);
	schedule_timeout_interruptible(HZ);
	goto start;

abort:
	change_cstate(connection, C_DISCONNECTING, CS_HARD);
	return false;
}

int decode_header(struct drbd_connection *connection, void *header, struct packet_info *pi)
{
	unsigned int header_size = drbd_header_size(connection);

	if (header_size == sizeof(struct p_header100) &&
	    *(__be32 *)header == cpu_to_be32(DRBD_MAGIC_100)) {
		struct p_header100 *h = header;
		if (h->pad != 0) {
			drbd_err(connection, "Header padding is not zero\n");
			return -EINVAL;
		}
		pi->vnr = (s16)be16_to_cpu(h->volume);
		pi->cmd = be16_to_cpu(h->command);
		pi->size = be32_to_cpu(h->length);
	} else if (header_size == sizeof(struct p_header95) &&
		   *(__be16 *)header == cpu_to_be16(DRBD_MAGIC_BIG)) {
		struct p_header95 *h = header;
		pi->cmd = be16_to_cpu(h->command);
		pi->size = be32_to_cpu(h->length);
		pi->vnr = 0;
	} else if (header_size == sizeof(struct p_header80) &&
		   *(__be32 *)header == cpu_to_be32(DRBD_MAGIC)) {
		struct p_header80 *h = header;
		pi->cmd = be16_to_cpu(h->command);
		pi->size = be16_to_cpu(h->length);
		pi->vnr = 0;
	} else {
		drbd_err(connection, "Wrong magic value 0x%08x in protocol version %d\n",
			 be32_to_cpu(*(__be32 *)header),
			 connection->agreed_pro_version);
		return -EINVAL;
	}
	pi->data = header + header_size;
	return 0;
}

static int drbd_recv_header(struct drbd_connection *connection, struct packet_info *pi)
{
	void *buffer;
	int err;

	err = drbd_recv_all_warn(connection, &buffer, drbd_header_size(connection));
	if (err)
		return err;

	err = decode_header(connection, buffer, pi);
	connection->last_received = jiffies;

	return err;
}

/* This is blkdev_issue_flush, but asynchronous.
 * We want to submit to all component volumes in parallel,
 * then wait for all completions.
 */
struct issue_flush_context {
	atomic_t pending;
	int error;
	struct completion done;
};
struct one_flush_context {
	struct drbd_device *device;
	struct issue_flush_context *ctx;
};

BIO_ENDIO_TYPE one_flush_endio BIO_ENDIO_ARGS(struct bio *bio, int error)
{
	struct one_flush_context *octx = bio->bi_private;
	struct drbd_device *device = octx->device;
	struct issue_flush_context *ctx = octx->ctx;

	BIO_ENDIO_FN_START;

	if (error) {
		ctx->error = error;
		drbd_info(device, "local disk FLUSH FAILED with status %d\n", error);
	}
	kfree(octx);
	bio_put(bio);

	clear_bit(FLUSH_PENDING, &device->flags);
	put_ldev(device);
	kref_put(&device->kref, drbd_destroy_device);

	if (atomic_dec_and_test(&ctx->pending))
		complete(&ctx->done);

	BIO_ENDIO_FN_RETURN;
}

static int submit_one_flush(struct drbd_device *device, struct issue_flush_context *ctx)
{
	struct bio *bio = bio_alloc(GFP_NOIO, 0);
	struct one_flush_context *octx = kmalloc(sizeof(*octx), GFP_NOIO);
	if (!bio || !octx) {
		drbd_warn(device, "Could not allocate a bio, CANNOT ISSUE FLUSH\n");
		/* FIXME: what else can I do now?  disconnecting or detaching
		 * really does not help to improve the state of the world, either.
		 */
		kfree(octx);
		if (bio)
			bio_put(bio);
		return -ENOMEM;
	}

	octx->device = device;
	octx->ctx = ctx;
	bio->bi_bdev = device->ldev->backing_bdev;
	bio->bi_private = octx;
	bio->bi_end_io = one_flush_endio;

	BUG_ON(test_bit(FLUSH_PENDING, &device->flags));

	device->flush_jif = jiffies;
	set_bit(FLUSH_PENDING, &device->flags);
	atomic_inc(&ctx->pending);
	submit_bio(WRITE_FLUSH, bio);
	return 0;
}

static enum finish_epoch drbd_flush_after_epoch(struct drbd_connection *connection, struct drbd_epoch *epoch)
{
<<<<<<< HEAD
	struct drbd_resource *resource = connection->resource;

	if (resource->write_ordering >= WO_BDEV_FLUSH) {
		struct drbd_device *device;
		struct completion done;
=======
	if (connection->resource->write_ordering >= WO_BDEV_FLUSH) {
		struct drbd_peer_device *peer_device;
>>>>>>> ba18acd7
		struct issue_flush_context ctx;
		int vnr;

		atomic_set(&ctx.pending, 1);
		ctx.error = 0;
		init_completion(&ctx.done);

		rcu_read_lock();
		idr_for_each_entry(&resource->devices, device, vnr) {
			if (!get_ldev(device))
				continue;
			kref_get(&device->kref);
			rcu_read_unlock();

			submit_one_flush(device, &ctx);

			rcu_read_lock();
		}
		rcu_read_unlock();

		/* Do we want to add a timeout,
		 * if disk-timeout is set? */
		if (!atomic_dec_and_test(&ctx.pending))
			wait_for_completion(&ctx.done);

		if (ctx.error) {
			/* would rather check on EOPNOTSUPP, but that is not reliable.
			 * don't try again for ANY return value != 0
			 * if (rv == -EOPNOTSUPP) */
			/* Any error is already reported by bio_endio callback. */
			drbd_bump_write_ordering(connection->resource, NULL, WO_DRAIN_IO);
		}
	}

	return drbd_may_finish_epoch(connection, epoch, EV_BARRIER_DONE);
}

static int w_flush(struct drbd_work *w, int cancel)
{
	struct flush_work *fw = container_of(w, struct flush_work, w);
	struct drbd_epoch *epoch = fw->epoch;
	struct drbd_connection *connection = epoch->connection;

	kfree(fw);

	if (!test_and_set_bit(DE_BARRIER_IN_NEXT_EPOCH_ISSUED, &epoch->flags))
		drbd_flush_after_epoch(connection, epoch);

	drbd_may_finish_epoch(connection, epoch, EV_PUT |
			      (connection->cstate[NOW] < C_CONNECTED ? EV_CLEANUP : 0));

	return 0;
}

/**
 * drbd_may_finish_epoch() - Applies an epoch_event to the epoch's state, eventually finishes it.
 * @connection:	DRBD connection.
 * @epoch:	Epoch object.
 * @ev:		Epoch event.
 */
static enum finish_epoch drbd_may_finish_epoch(struct drbd_connection *connection,
					       struct drbd_epoch *epoch,
					       enum epoch_event ev)
{
	int finish, epoch_size;
	struct drbd_epoch *next_epoch;
	int schedule_flush = 0;
	enum finish_epoch rv = FE_STILL_LIVE;
	struct drbd_resource *resource = connection->resource;

	spin_lock(&connection->epoch_lock);
	do {
		next_epoch = NULL;
		finish = 0;

		epoch_size = atomic_read(&epoch->epoch_size);

		switch (ev & ~EV_CLEANUP) {
		case EV_PUT:
			atomic_dec(&epoch->active);
			break;
		case EV_GOT_BARRIER_NR:
			set_bit(DE_HAVE_BARRIER_NUMBER, &epoch->flags);

			/* Special case: If we just switched from WO_BIO_BARRIER to
			   WO_BDEV_FLUSH we should not finish the current epoch */
			if (test_bit(DE_CONTAINS_A_BARRIER, &epoch->flags) && epoch_size == 1 &&
			    resource->write_ordering != WO_BIO_BARRIER &&
			    epoch == connection->current_epoch)
				clear_bit(DE_CONTAINS_A_BARRIER, &epoch->flags);
			break;
		case EV_BARRIER_DONE:
			set_bit(DE_BARRIER_IN_NEXT_EPOCH_DONE, &epoch->flags);
			break;
		case EV_BECAME_LAST:
			/* nothing to do*/
			break;
		}

		if (epoch_size != 0 &&
		    atomic_read(&epoch->active) == 0 &&
		    (test_bit(DE_HAVE_BARRIER_NUMBER, &epoch->flags) || ev & EV_CLEANUP) &&
		    epoch->list.prev == &connection->current_epoch->list &&
		    !test_bit(DE_IS_FINISHING, &epoch->flags)) {
			/* Nearly all conditions are met to finish that epoch... */
			if (test_bit(DE_BARRIER_IN_NEXT_EPOCH_DONE, &epoch->flags) ||
			    resource->write_ordering == WO_NONE ||
			    (epoch_size == 1 && test_bit(DE_CONTAINS_A_BARRIER, &epoch->flags)) ||
			    ev & EV_CLEANUP) {
				finish = 1;
				set_bit(DE_IS_FINISHING, &epoch->flags);
			} else if (!test_bit(DE_BARRIER_IN_NEXT_EPOCH_ISSUED, &epoch->flags) &&
				 resource->write_ordering == WO_BIO_BARRIER) {
				atomic_inc(&epoch->active);
				schedule_flush = 1;
			}
		}
		if (finish) {
			if (!(ev & EV_CLEANUP)) {
				spin_unlock(&connection->epoch_lock);
				drbd_send_b_ack(epoch->connection, epoch->barrier_nr, epoch_size);
				spin_lock(&connection->epoch_lock);
			}
#if 0
			/* FIXME: dec unacked on connection, once we have
			 * something to count pending connection packets in. */
			if (test_bit(DE_HAVE_BARRIER_NUMBER, &epoch->flags))
				dec_unacked(epoch->connection);
#endif

			if (connection->current_epoch != epoch) {
				next_epoch = list_entry(epoch->list.next, struct drbd_epoch, list);
				list_del(&epoch->list);
				ev = EV_BECAME_LAST | (ev & EV_CLEANUP);
				connection->epochs--;
				kfree(epoch);

				if (rv == FE_STILL_LIVE)
					rv = FE_DESTROYED;
			} else {
				epoch->flags = 0;
				atomic_set(&epoch->epoch_size, 0);
				/* atomic_set(&epoch->active, 0); is alrady zero */
				if (rv == FE_STILL_LIVE)
					rv = FE_RECYCLED;
			}
		}

		if (!next_epoch)
			break;

		epoch = next_epoch;
	} while (1);

	spin_unlock(&connection->epoch_lock);

	if (schedule_flush) {
		struct flush_work *fw;
		fw = kmalloc(sizeof(*fw), GFP_ATOMIC);
		if (fw) {
			fw->w.cb = w_flush;
			fw->epoch = epoch;
			fw->device = NULL; /* FIXME drop this member, it is unused. */
			drbd_queue_work(&resource->work, &fw->w);
		} else {
			drbd_warn(resource, "Could not kmalloc a flush_work obj\n");
			set_bit(DE_BARRIER_IN_NEXT_EPOCH_ISSUED, &epoch->flags);
			/* That is not a recursion, only one level */
			drbd_may_finish_epoch(connection, epoch, EV_BARRIER_DONE);
			drbd_may_finish_epoch(connection, epoch, EV_PUT);
		}
	}

	return rv;
}

static enum write_ordering_e
max_allowed_wo(struct drbd_backing_dev *bdev, enum write_ordering_e wo)
{
	struct disk_conf *dc;

	dc = rcu_dereference(bdev->disk_conf);

	if (wo == WO_BIO_BARRIER && !dc->disk_barrier)
		wo = WO_BDEV_FLUSH;
	if (wo == WO_BDEV_FLUSH && !dc->disk_flushes)
		wo = WO_DRAIN_IO;
	if (wo == WO_DRAIN_IO && !dc->disk_drain)
		wo = WO_NONE;

	return wo;
}

/**
 * drbd_bump_write_ordering() - Fall back to an other write ordering method
 * @resource:	DRBD resource.
 * @wo:		Write ordering method to try.
 */
void drbd_bump_write_ordering(struct drbd_resource *resource, struct drbd_backing_dev *bdev,
			      enum write_ordering_e wo) __must_hold(local)
{
	struct drbd_device *device;
	enum write_ordering_e pwo;
	int vnr, i = 0;
	static char *write_ordering_str[] = {
		[WO_NONE] = "none",
		[WO_DRAIN_IO] = "drain",
		[WO_BDEV_FLUSH] = "flush",
		[WO_BIO_BARRIER] = "barrier",
	};

	pwo = resource->write_ordering;
	if (wo != WO_BIO_BARRIER)
		wo = min(pwo, wo);
	rcu_read_lock();
	idr_for_each_entry(&resource->devices, device, vnr) {
		if (i++ == 1 && wo == WO_BIO_BARRIER)
			wo = WO_BDEV_FLUSH; /* WO = barrier does not handle multiple volumes */

		if (get_ldev(device)) {
			wo = max_allowed_wo(device->ldev, wo);
			if (device->ldev == bdev)
				bdev = NULL;
			put_ldev(device);
		}
	}

	if (bdev)
		wo = max_allowed_wo(bdev, wo);

	rcu_read_unlock();

	resource->write_ordering = wo;
	if (pwo != resource->write_ordering || wo == WO_BIO_BARRIER)
		drbd_info(resource, "Method to ensure write ordering: %s\n", write_ordering_str[resource->write_ordering]);
}

void conn_wait_active_ee_empty(struct drbd_connection *connection);

/*
 * We *may* ignore the discard-zeroes-data setting, if so configured.
 *
 * Assumption is that it "discard_zeroes_data=0" is only because the backend
 * may ignore partial unaligned discards.
 *
 * LVM/DM thin as of at least
 *   LVM version:     2.02.115(2)-RHEL7 (2015-01-28)
 *   Library version: 1.02.93-RHEL7 (2015-01-28)
 *   Driver version:  4.29.0
 * still behaves this way.
 *
 * For unaligned (wrt. alignment and granularity) or too small discards,
 * we zero-out the initial (and/or) trailing unaligned partial chunks,
 * but discard all the aligned full chunks.
 *
 * At least for LVM/DM thin, the result is effectively "discard_zeroes_data=1".
 */
int drbd_issue_discard_or_zero_out(struct drbd_device *device, sector_t start, unsigned int nr_sectors, bool discard)
{
	struct block_device *bdev = device->ldev->backing_bdev;
	struct request_queue *q = bdev_get_queue(bdev);
	sector_t tmp, nr;
	unsigned int max_discard_sectors, granularity;
	int alignment;
	int err = 0;

	if (!discard)
		goto zero_out;

	/* Zero-sector (unknown) and one-sector granularities are the same.  */
	granularity = max(q->limits.discard_granularity >> 9, 1U);
	alignment = (bdev_discard_alignment(bdev) >> 9) % granularity;

	max_discard_sectors = min(q->limits.max_discard_sectors, (1U << 22));
	max_discard_sectors -= max_discard_sectors % granularity;
	if (unlikely(!max_discard_sectors))
		goto zero_out;

	if (nr_sectors < granularity)
		goto zero_out;

	tmp = start;
	if (sector_div(tmp, granularity) != alignment) {
		if (nr_sectors < 2*granularity)
			goto zero_out;
		/* start + gran - (start + gran - align) % gran */
		tmp = start + granularity - alignment;
		tmp = start + granularity - sector_div(tmp, granularity);

		nr = tmp - start;
		err |= blkdev_issue_zeroout(bdev, start, nr, GFP_NOIO, 0);
		nr_sectors -= nr;
		start = tmp;
	}
	while (nr_sectors >= granularity) {
		nr = min_t(sector_t, nr_sectors, max_discard_sectors);
		err |= blkdev_issue_discard(bdev, start, nr, GFP_NOIO, 0);
		nr_sectors -= nr;
		start += nr;
	}
 zero_out:
	if (nr_sectors) {
		err |= blkdev_issue_zeroout(bdev, start, nr_sectors, GFP_NOIO, 0);
	}
	return err != 0;
}

static bool can_do_reliable_discards(struct drbd_device *device)
{
#ifdef QUEUE_FLAG_DISCARD
	struct request_queue *q = bdev_get_queue(device->ldev->backing_bdev);
	struct disk_conf *dc;
	bool can_do;

	if (blk_queue_discard(q) && q->limits.discard_zeroes_data)
		return true;

	rcu_read_lock();
	dc = rcu_dereference(device->ldev->disk_conf);
	can_do = dc->discard_zeroes_if_aligned;
	rcu_read_unlock();
	return can_do;
#else
	return false;
#endif
}

void drbd_issue_peer_discard(struct drbd_device *device, struct drbd_peer_request *peer_req)
{
	/* If the backend cannot discard, or does not guarantee
	 * read-back zeroes in discarded ranges, we fall back to
	 * zero-out.  Unless configuration specifically requested
	 * otherwise. */
	if (!can_do_reliable_discards(device))
		peer_req->flags |= EE_IS_TRIM_USE_ZEROOUT;

	if (drbd_issue_discard_or_zero_out(device, peer_req->i.sector,
	    peer_req->i.size >> 9, !(peer_req->flags & EE_IS_TRIM_USE_ZEROOUT)))
		peer_req->flags |= EE_WAS_ERROR;
	drbd_endio_write_sec_final(peer_req);
}


/**
 * drbd_submit_peer_request()
 * @device:	DRBD device.
 * @peer_req:	peer request
 * @rw:		flag field, see bio->bi_rw
 *
 * May spread the pages to multiple bios,
 * depending on bio_add_page restrictions.
 *
 * Returns 0 if all bios have been submitted,
 * -ENOMEM if we could not allocate enough bios,
 * -ENOSPC (any better suggestion?) if we have not been able to bio_add_page a
 *  single page to an empty bio (which should never happen and likely indicates
 *  that the lower level IO stack is in some way broken). This has been observed
 *  on certain Xen deployments.
 *
 *  When this function returns 0, it "consumes" an ldev reference; the
 *  reference is released when the request completes.
 */
/* TODO allocate from our own bio_set. */
int drbd_submit_peer_request(struct drbd_device *device,
			     struct drbd_peer_request *peer_req,
			     const unsigned rw, const int fault_type)
{
	struct bio *bios = NULL;
	struct bio *bio;
	struct page *page = peer_req->page_chain.head;
	sector_t sector = peer_req->i.sector;
	unsigned data_size = peer_req->i.size;
	unsigned n_bios = 0;
	unsigned nr_pages = peer_req->page_chain.nr_pages;
	int err = -ENOMEM;

	/* TRIM/DISCARD: for now, always use the helper function
	 * blkdev_issue_zeroout(..., discard=true).
	 * It's synchronous, but it does the right thing wrt. bio splitting.
	 * Correctness first, performance later.  Next step is to code an
	 * asynchronous variant of the same.
	 */
	if (peer_req->flags & EE_IS_TRIM) {
		/* wait for all pending IO completions, before we start
		 * zeroing things out. */
		conn_wait_active_ee_empty(peer_req->peer_device->connection);
		/* add it to the active list now,
		 * so we can find it to present it in debugfs */
		peer_req->submit_jif = jiffies;
		peer_req->flags |= EE_SUBMITTED;

		/* If this was a resync request from receive_rs_deallocated(),
		 * it is already on the sync_ee list */
		if (list_empty(&peer_req->w.list)) {
			spin_lock_irq(&device->resource->req_lock);
			list_add_tail(&peer_req->w.list, &device->active_ee);
			spin_unlock_irq(&device->resource->req_lock);
		}

		drbd_issue_peer_discard(device, peer_req);
		return 0;
	}

	/* In most cases, we will only need one bio.  But in case the lower
	 * level restrictions happen to be different at this offset on this
	 * side than those of the sending peer, we may need to submit the
	 * request in more than one bio.
	 *
	 * Plain bio_alloc is good enough here, this is no DRBD internally
	 * generated bio, but a bio allocated on behalf of the peer.
	 */
next_bio:
	bio = bio_alloc(GFP_NOIO, nr_pages);
	if (!bio) {
		drbd_err(device, "submit_ee: Allocation of a bio failed (nr_pages=%u)\n", nr_pages);
		goto fail;
	}
	/* > peer_req->i.sector, unless this is the first bio */
	DRBD_BIO_BI_SECTOR(bio) = sector;
	bio->bi_bdev = device->ldev->backing_bdev;
	/* we special case some flags in the multi-bio case, see below
	 * (REQ_UNPLUG, REQ_FLUSH, or BIO_RW_BARRIER in older kernels) */
	bio->bi_rw = rw;
	bio->bi_private = peer_req;
	bio->bi_end_io = drbd_peer_request_endio;

	bio->bi_next = bios;
	bios = bio;
	++n_bios;

	page_chain_for_each(page) {
		unsigned off, len;
		int res;

		if (rw == READ) {
			set_page_chain_offset(page, 0);
			set_page_chain_size(page, min_t(unsigned, data_size, PAGE_SIZE));
		}
		off = page_chain_offset(page);
		len = page_chain_size(page);

		if (off > PAGE_SIZE || len > PAGE_SIZE - off || len > data_size || len == 0) {
			drbd_err(device, "invalid page chain: offset %u size %u remaining data_size %u\n",
					off, len, data_size);
			err = -EINVAL;
			goto fail;
		}

		res = bio_add_page(bio, page, len, off);
		if (res <= 0) {
			/* A single page must always be possible!
			 * But in case it fails anyways,
			 * we deal with it, and complain (below). */
			if (bio->bi_vcnt == 0) {
				drbd_err(device,
					"bio_add_page(%p, %p, %u, %u): %d (bi_vcnt %u bi_max_vecs %u bi_sector %llu, bi_flags 0x%lx)\n",
					bio, page, len, off, res, bio->bi_vcnt, bio->bi_max_vecs, (uint64_t)DRBD_BIO_BI_SECTOR(bio),
					 (unsigned long)bio->bi_flags);
				err = -ENOSPC;
				goto fail;
			}
			goto next_bio;
		}
		data_size -= len;
		sector += len >> 9;
		--nr_pages;
	}
	D_ASSERT(device, data_size == 0);
	D_ASSERT(device, page == NULL);

	atomic_set(&peer_req->pending_bios, n_bios);
	/* for debugfs: update timestamp, mark as submitted */
	peer_req->submit_jif = jiffies;
	peer_req->flags |= EE_SUBMITTED;
	do {
		bio = bios;
		bios = bios->bi_next;
		bio->bi_next = NULL;

		/* strip off REQ_UNPLUG unless it is the last bio */
		if (bios)
			bio->bi_rw &= ~DRBD_REQ_UNPLUG;
		drbd_generic_make_request(device, fault_type, bio);

		/* strip off REQ_FLUSH,
		 * unless it is the first or last bio */
		if (bios && bios->bi_next)
			bios->bi_rw &= ~DRBD_REQ_FLUSH;
	} while (bios);
	maybe_kick_lo(device);
	return 0;

fail:
	while (bios) {
		bio = bios;
		bios = bios->bi_next;
		bio_put(bio);
	}
	return err;
}

static void drbd_remove_peer_req_interval(struct drbd_device *device,
					  struct drbd_peer_request *peer_req)
{
	struct drbd_interval *i = &peer_req->i;

	drbd_remove_interval(&device->write_requests, i);
	drbd_clear_interval(i);

	/* Wake up any processes waiting for this peer request to complete.  */
	if (i->waiting)
		wake_up(&device->misc_wait);
}

/**
 * w_e_reissue() - Worker callback; Resubmit a bio, without REQ_HARDBARRIER set
 * @device:	DRBD device.
 * @dw:		work object.
 * @cancel:	The connection will be closed anyways (unused in this callback)
 */
int w_e_reissue(struct drbd_work *w, int cancel) __releases(local)
{
	struct drbd_peer_request *peer_req =
		container_of(w, struct drbd_peer_request, w);
	struct drbd_peer_device *peer_device = peer_req->peer_device;
	struct drbd_device *device = peer_device->device;
	int err;
	/* We leave DE_CONTAINS_A_BARRIER and EE_IS_BARRIER in place,
	   (and DE_BARRIER_IN_NEXT_EPOCH_ISSUED in the previous Epoch)
	   so that we can finish that epoch in drbd_may_finish_epoch().
	   That is necessary if we already have a long chain of Epochs, before
	   we realize that BARRIER is actually not supported */

	/* As long as the -ENOTSUPP on the barrier is reported immediately
	   that will never trigger. If it is reported late, we will just
	   print that warning and continue correctly for all future requests
	   with WO_BDEV_FLUSH */
	if (previous_epoch(peer_device->connection, peer_req->epoch))
		drbd_warn(device, "Write ordering was not enforced (one time event)\n");

	/* we still have a local reference,
	 * get_ldev was done in receive_Data. */

	peer_req->w.cb = e_end_block;
	err = drbd_submit_peer_request(device, peer_req, WRITE, DRBD_FAULT_DT_WR);
	switch (err) {
	case -ENOMEM:
		peer_req->w.cb = w_e_reissue;
		drbd_queue_work(&peer_device->connection->sender_work,
				&peer_req->w);
		/* retry later; fall through */
	case 0:
		/* keep worker happy and connection up */
		return 0;

	case -ENOSPC:
		/* no other error expected, but anyways: */
	default:
		/* forget the object,
		 * and cause a "Network failure" */
		spin_lock_irq(&device->resource->req_lock);
		list_del(&peer_req->w.list);
		drbd_remove_peer_req_interval(device, peer_req);
		spin_unlock_irq(&device->resource->req_lock);
		drbd_al_complete_io(device, &peer_req->i);
		drbd_may_finish_epoch(peer_device->connection, peer_req->epoch, EV_PUT + EV_CLEANUP);
		drbd_free_peer_req(peer_req);
		drbd_err(device, "submit failed, triggering re-connect\n");
		return err;
	}
}

void conn_wait_active_ee_empty(struct drbd_connection *connection)
{
	struct drbd_peer_device *peer_device;
	int vnr;

	rcu_read_lock();
	idr_for_each_entry(&connection->peer_devices, peer_device, vnr) {
		struct drbd_device *device = peer_device->device;

		kref_get(&device->kref);
		rcu_read_unlock();
		drbd_wait_ee_list_empty(device, &device->active_ee);
		kref_put(&device->kref, drbd_destroy_device);
		rcu_read_lock();
	}
	rcu_read_unlock();
}

static void conn_wait_done_ee_empty(struct drbd_connection *connection)
{
	struct drbd_peer_device *peer_device;
	int vnr;

	rcu_read_lock();
	idr_for_each_entry(&connection->peer_devices, peer_device, vnr) {
		struct drbd_device *device = peer_device->device;

		kref_get(&device->kref);
		rcu_read_unlock();
		drbd_wait_ee_list_empty(device, &device->done_ee);
		kref_put(&device->kref, drbd_destroy_device);
		rcu_read_lock();
	}
	rcu_read_unlock();
}

#ifdef blk_queue_plugged
void drbd_unplug_all_devices(struct drbd_resource *resource)
{
	struct drbd_device *device;
	int vnr;

	rcu_read_lock();
	idr_for_each_entry(&resource->devices, device, vnr) {
		kref_get(&device->kref);
		rcu_read_unlock();
		drbd_kick_lo(device);
		kref_put(&device->kref, drbd_destroy_device);
		rcu_read_lock();
	}
	rcu_read_unlock();
}
#else
void drbd_unplug_all_devices(struct drbd_resource *resource)
{
}
#endif

static int receive_Barrier(struct drbd_connection *connection, struct packet_info *pi)
{
	int rv, issue_flush;
	struct p_barrier *p = pi->data;
	struct drbd_epoch *epoch;

	drbd_unplug_all_devices(connection->resource);

	/* FIXME these are unacked on connection,
	 * not a specific (peer)device.
	 */
	connection->current_epoch->barrier_nr = p->barrier;
	connection->current_epoch->connection = connection;
	rv = drbd_may_finish_epoch(connection, connection->current_epoch, EV_GOT_BARRIER_NR);

	/* P_BARRIER_ACK may imply that the corresponding extent is dropped from
	 * the activity log, which means it would not be resynced in case the
	 * R_PRIMARY crashes now.
	 * Therefore we must send the barrier_ack after the barrier request was
	 * completed. */
	switch (connection->resource->write_ordering) {
	case WO_BIO_BARRIER:
	case WO_NONE:
		if (rv == FE_RECYCLED)
			return 0;
		break;

	case WO_BDEV_FLUSH:
	case WO_DRAIN_IO:
		if (rv == FE_STILL_LIVE) {
			set_bit(DE_BARRIER_IN_NEXT_EPOCH_ISSUED, &connection->current_epoch->flags);
			conn_wait_active_ee_empty(connection);
			rv = drbd_flush_after_epoch(connection, connection->current_epoch);
		}
		if (rv == FE_RECYCLED)
			return 0;

		/* The ack_sender will send all the ACKs and barrier ACKs out, since
		   all EEs moved from the active_ee to the done_ee. We need to
		   provide a new epoch object for the EEs that come in soon */
		break;
	}

	/* receiver context, in the writeout path of the other node.
	 * avoid potential distributed deadlock */
	epoch = kmalloc(sizeof(struct drbd_epoch), GFP_NOIO);
	if (!epoch) {
		drbd_warn(connection, "Allocation of an epoch failed, slowing down\n");
		issue_flush = !test_and_set_bit(DE_BARRIER_IN_NEXT_EPOCH_ISSUED, &connection->current_epoch->flags);
		conn_wait_active_ee_empty(connection);
		if (issue_flush) {
			rv = drbd_flush_after_epoch(connection, connection->current_epoch);
			if (rv == FE_RECYCLED)
				return 0;
		}

		conn_wait_done_ee_empty(connection);

		return 0;
	}

	epoch->flags = 0;
	atomic_set(&epoch->epoch_size, 0);
	atomic_set(&epoch->active, 0);

	spin_lock(&connection->epoch_lock);
	if (atomic_read(&connection->current_epoch->epoch_size)) {
		list_add(&epoch->list, &connection->current_epoch->list);
		connection->current_epoch = epoch;
		connection->epochs++;
	} else {
		/* The current_epoch got recycled while we allocated this one... */
		kfree(epoch);
	}
	spin_unlock(&connection->epoch_lock);

	return 0;
}

/* pi->data points into some recv buffer, which may be
 * re-used/recycled/overwritten by the next receive operation.
 * (read_in_block via recv_resync_read) */
static void p_req_detail_from_pi(struct drbd_connection *connection,
		struct drbd_peer_request_details *d, struct packet_info *pi)
{
	struct p_trim *p = pi->data;
	bool is_trim = pi->cmd == P_TRIM;
	unsigned int digest_size =
		connection->peer_integrity_tfm ?
		crypto_hash_digestsize(connection->peer_integrity_tfm) : 0;

	d->sector = be64_to_cpu(p->p_data.sector);
	d->block_id = p->p_data.block_id;
	d->peer_seq = be64_to_cpu(p->p_data.seq_num);
	d->dp_flags = be32_to_cpu(p->p_data.dp_flags);
	d->length = pi->size;
	d->bi_size = is_trim ? be32_to_cpu(p->size) : pi->size - digest_size;
}

/* used from receive_RSDataReply (recv_resync_read)
 * and from receive_Data */
static struct drbd_peer_request *
read_in_block(struct drbd_peer_device *peer_device, struct drbd_peer_request_details *d) __must_hold(local)
{
	struct drbd_device *device = peer_device->device;
	const uint64_t capacity = drbd_get_capacity(device->this_bdev);
	struct drbd_peer_request *peer_req;
	int digest_size, err;
	void *dig_in = peer_device->connection->int_dig_in;
	void *dig_vv = peer_device->connection->int_dig_vv;
	struct drbd_transport *transport = &peer_device->connection->transport;
	struct drbd_transport_ops *tr_ops = transport->ops;

	digest_size = d->length ? d->length - d->bi_size : 0;
	if (digest_size) {
		err = drbd_recv_into(peer_device->connection, dig_in, digest_size);
		if (err)
			return NULL;
	}

	if (!expect(peer_device, IS_ALIGNED(d->bi_size, 512)))
		return NULL;
	/* All "normal" requests should be smaller than DRBD_MAX_BIO_SIZE.
	 * TRIM (does not carry any payload: d->length == 0) maybe be bigger. */
	if (d->length && !expect(peer_device, d->bi_size <= DRBD_MAX_BIO_SIZE))
		return NULL;

	/* even though we trust our peer,
	 * we sometimes have to double check. */
	if (d->sector + (d->bi_size>>9) > capacity) {
		drbd_err(device, "request from peer beyond end of local disk: "
			"capacity: %llus < sector: %llus + size: %u\n",
			capacity, d->sector, d->bi_size);
		return NULL;
	}

	peer_req = drbd_alloc_peer_req(peer_device, GFP_TRY);
	if (!peer_req)
		return NULL;
	peer_req->i.size = d->bi_size;
	peer_req->i.sector = d->sector;
	peer_req->block_id = d->block_id;

	peer_req->flags |= EE_WRITE;
	if (d->length == 0)
		return peer_req;

	err = tr_ops->recv_pages(transport, &peer_req->page_chain, d->bi_size);
	if (err)
		goto fail;

	if (drbd_insert_fault(device, DRBD_FAULT_RECEIVE)) {
		struct page *page;
		unsigned long *data;
		drbd_err(device, "Fault injection: Corrupting data on receive, sector %llu\n",
				d->sector);
		page = peer_req->page_chain.head;
		data = kmap(page) + page_chain_offset(page);
		data[0] = ~data[0];
		kunmap(page);
	}

	if (digest_size) {
		drbd_csum_pages(peer_device->connection->peer_integrity_tfm, peer_req->page_chain.head, dig_vv);
		if (memcmp(dig_in, dig_vv, digest_size)) {
			drbd_err(device, "Digest integrity check FAILED: %llus +%u\n",
				d->sector, d->bi_size);
			goto fail;
		}
	}
	peer_device->recv_cnt += d->bi_size >> 9;
	return peer_req;

fail:
	drbd_free_peer_req(peer_req);
	return NULL;
}

static int ignore_remaining_packet(struct drbd_connection *connection, int size)
{
	void *data_to_ignore;

	while (size) {
		int s = min_t(int, size, DRBD_SOCKET_BUFFER_SIZE);
		int rv = drbd_recv(connection, &data_to_ignore, s, 0);
		if (rv < 0)
			return rv;

		size -= rv;
	}

	return 0;
}

static int recv_dless_read(struct drbd_peer_device *peer_device, struct drbd_request *req,
			   sector_t sector, int data_size)
{
	DRBD_BIO_VEC_TYPE bvec;
	DRBD_ITER_TYPE iter;
	struct bio *bio;
	int digest_size, err, expect;
	void *dig_in = peer_device->connection->int_dig_in;
	void *dig_vv = peer_device->connection->int_dig_vv;

	digest_size = 0;
	if (peer_device->connection->peer_integrity_tfm) {
		digest_size = crypto_hash_digestsize(peer_device->connection->peer_integrity_tfm);
		err = drbd_recv_into(peer_device->connection, dig_in, digest_size);
		if (err)
			return err;
		data_size -= digest_size;
	}

	/* optimistically update recv_cnt.  if receiving fails below,
	 * we disconnect anyways, and counters will be reset. */
	peer_device->recv_cnt += data_size >> 9;

	bio = req->master_bio;
	D_ASSERT(peer_device->device, sector == DRBD_BIO_BI_SECTOR(bio));

	bio_for_each_segment(bvec, bio, iter) {
		void *mapped = kmap(bvec BVD bv_page) + bvec BVD bv_offset;
		expect = min_t(int, data_size, bvec BVD bv_len);
		err = drbd_recv_into(peer_device->connection, mapped, expect);
		kunmap(bvec BVD bv_page);
		if (err)
			return err;
		data_size -= expect;
	}

	if (digest_size) {
		drbd_csum_bio(peer_device->connection->peer_integrity_tfm, bio, dig_vv);
		if (memcmp(dig_in, dig_vv, digest_size)) {
			drbd_err(peer_device, "Digest integrity check FAILED. Broken NICs?\n");
			return -EINVAL;
		}
	}

	D_ASSERT(peer_device->device, data_size == 0);
	return 0;
}

/*
 * e_end_resync_block() is called in ack_sender context via
 * drbd_finish_peer_reqs().
 */
static int e_end_resync_block(struct drbd_work *w, int unused)
{
	struct drbd_peer_request *peer_req =
		container_of(w, struct drbd_peer_request, w);
	struct drbd_peer_device *peer_device = peer_req->peer_device;
	struct drbd_device *device = peer_device->device;
	sector_t sector = peer_req->i.sector;
	int err;

	D_ASSERT(device, drbd_interval_empty(&peer_req->i));

	if (likely((peer_req->flags & EE_WAS_ERROR) == 0)) {
		drbd_set_in_sync(peer_device, sector, peer_req->i.size);
		err = drbd_send_ack(peer_device, P_RS_WRITE_ACK, peer_req);
	} else {
		/* Record failure to sync */
		drbd_rs_failed_io(peer_device, sector, peer_req->i.size);

		err  = drbd_send_ack(peer_device, P_NEG_ACK, peer_req);
	}
	dec_unacked(peer_device);

	return err;
}

static int recv_resync_read(struct drbd_peer_device *peer_device,
			    struct drbd_peer_request_details *d) __releases(local)
{
	struct drbd_device *device = peer_device->device;
	struct drbd_peer_request *peer_req;

	peer_req = read_in_block(peer_device, d);
	if (!peer_req)
		return -EIO;

	if (test_bit(UNSTABLE_RESYNC, &peer_device->flags))
		clear_bit(STABLE_RESYNC, &device->flags);

	dec_rs_pending(peer_device);

	inc_unacked(peer_device);
	/* corresponding dec_unacked() in e_end_resync_block()
	 * respective _drbd_clear_done_ee */

	peer_req->w.cb = e_end_resync_block;
	peer_req->submit_jif = jiffies;

	spin_lock_irq(&device->resource->req_lock);
	list_add_tail(&peer_req->w.list, &device->sync_ee);
	spin_unlock_irq(&device->resource->req_lock);

	atomic_add(d->bi_size >> 9, &device->rs_sect_ev);

	/* Seting all peer out of sync here. Sync source peer will be set
	   in sync when the write completes. Other peers will be set in
	   sync by the sync source with a P_PEERS_IN_SYNC packet soon. */
	drbd_set_all_out_of_sync(device, peer_req->i.sector, peer_req->i.size);

	if (drbd_submit_peer_request(device, peer_req, WRITE, DRBD_FAULT_RS_WR) == 0)
		return 0;

	/* don't care for the reason here */
	drbd_err(device, "submit failed, triggering re-connect\n");
	spin_lock_irq(&device->resource->req_lock);
	list_del(&peer_req->w.list);
	spin_unlock_irq(&device->resource->req_lock);

	drbd_free_peer_req(peer_req);
	return -EIO;
}

static struct drbd_request *
find_request(struct drbd_device *device, struct rb_root *root, u64 id,
	     sector_t sector, bool missing_ok, const char *func)
{
	struct drbd_request *req;

	/* Request object according to our peer */
	req = (struct drbd_request *)(unsigned long)id;
	if (drbd_contains_interval(root, sector, &req->i) && req->i.local)
		return req;
	if (!missing_ok) {
		drbd_err(device, "%s: failed to find request 0x%lx, sector %llus\n", func,
			(unsigned long)id, (unsigned long long)sector);
	}
	return NULL;
}

static int receive_DataReply(struct drbd_connection *connection, struct packet_info *pi)
{
	struct drbd_peer_device *peer_device;
	struct drbd_device *device;
	struct drbd_request *req;
	sector_t sector;
	int err;
	struct p_data *p = pi->data;

	peer_device = conn_peer_device(connection, pi->vnr);
	if (!peer_device)
		return -EIO;
	device = peer_device->device;

	sector = be64_to_cpu(p->sector);

	spin_lock_irq(&device->resource->req_lock);
	req = find_request(device, &device->read_requests, p->block_id, sector, false, __func__);
	spin_unlock_irq(&device->resource->req_lock);
	if (unlikely(!req))
		return -EIO;

	/* drbd_remove_request_interval() is done in _req_may_be_done, to avoid
	 * special casing it there for the various failure cases.
	 * still no race with drbd_fail_pending_reads */
	err = recv_dless_read(peer_device, req, sector, pi->size);
	if (!err)
		req_mod(req, DATA_RECEIVED, peer_device);
	/* else: nothing. handled from drbd_disconnect...
	 * I don't think we may complete this just yet
	 * in case we are "on-disconnect: freeze" */

	return err;
}

/**
 * _drbd_send_ack() - Sends an ack packet
 * @device:	DRBD device.
 * @cmd:	Packet command code.
 * @sector:	sector, needs to be in big endian byte order
 * @blksize:	size in byte, needs to be in big endian byte order
 * @block_id:	Id, big endian byte order
 */
static int _drbd_send_ack(struct drbd_peer_device *peer_device, enum drbd_packet cmd,
			  u64 sector, u32 blksize, u64 block_id)
{
	struct p_block_ack *p;

	if (peer_device->repl_state[NOW] < L_ESTABLISHED)
		return -EIO;

	p = drbd_prepare_command(peer_device, sizeof(*p), CONTROL_STREAM);
	if (!p)
		return -EIO;
	p->sector = sector;
	p->block_id = block_id;
	p->blksize = blksize;
	p->seq_num = cpu_to_be32(atomic_inc_return(&peer_device->packet_seq));
	return drbd_send_command(peer_device, cmd, CONTROL_STREAM);
}

static int drbd_send_ack_dp(struct drbd_peer_device *peer_device, enum drbd_packet cmd,
		  struct drbd_peer_request_details *d)
{
	return _drbd_send_ack(peer_device, cmd,
			      cpu_to_be64(d->sector),
			      cpu_to_be32(d->bi_size),
			      d->block_id);
}

static void drbd_send_ack_rp(struct drbd_peer_device *peer_device, enum drbd_packet cmd,
		      struct p_block_req *rp)
{
	_drbd_send_ack(peer_device, cmd, rp->sector, rp->blksize, rp->block_id);
}

/**
 * drbd_send_ack() - Sends an ack packet
 * @device:	DRBD device
 * @cmd:	packet command code
 * @peer_req:	peer request
 */
int drbd_send_ack(struct drbd_peer_device *peer_device, enum drbd_packet cmd,
		  struct drbd_peer_request *peer_req)
{
	return _drbd_send_ack(peer_device, cmd,
			      cpu_to_be64(peer_req->i.sector),
			      cpu_to_be32(peer_req->i.size),
			      peer_req->block_id);
}

/* This function misuses the block_id field to signal if the blocks
 * are is sync or not. */
int drbd_send_ack_ex(struct drbd_peer_device *peer_device, enum drbd_packet cmd,
		     sector_t sector, int blksize, u64 block_id)
{
	return _drbd_send_ack(peer_device, cmd,
			      cpu_to_be64(sector),
			      cpu_to_be32(blksize),
			      cpu_to_be64(block_id));
}

static int receive_RSDataReply(struct drbd_connection *connection, struct packet_info *pi)
{
	struct drbd_peer_request_details d;
	struct drbd_peer_device *peer_device;
	struct drbd_device *device;
	int err;

	p_req_detail_from_pi(connection, &d, pi);
	pi->data = NULL;

	peer_device = conn_peer_device(connection, pi->vnr);
	if (!peer_device)
		return -EIO;
	device = peer_device->device;

	D_ASSERT(device, d.block_id == ID_SYNCER);

	if (get_ldev(device)) {
		err = recv_resync_read(peer_device, &d);
		if (err)
			put_ldev(device);
	} else {
		if (drbd_ratelimit())
			drbd_err(device, "Can not write resync data to local disk.\n");

		err = ignore_remaining_packet(connection, pi->size);

		drbd_send_ack_dp(peer_device, P_NEG_ACK, &d);
	}

	atomic_add(d.bi_size >> 9, &peer_device->rs_sect_in);

	return err;
}

static void restart_conflicting_writes(struct drbd_peer_request *peer_req)
{
	struct drbd_interval *i;
	struct drbd_request *req;
	struct drbd_device *device = peer_req->peer_device->device;
	const sector_t sector = peer_req->i.sector;
	const unsigned int size = peer_req->i.size;

	drbd_for_each_overlap(i, &device->write_requests, sector, size) {
		if (!i->local)
			continue;
		req = container_of(i, struct drbd_request, i);
		if ((req->rq_state[0] & RQ_LOCAL_PENDING) ||
		   !(req->rq_state[0] & RQ_POSTPONED))
			continue;
		/* as it is RQ_POSTPONED, this will cause it to
		 * be queued on the retry workqueue. */
		__req_mod(req, DISCARD_WRITE, peer_req->peer_device, NULL);
	}
}

/*
 * e_end_block() is called in ack_sender context via drbd_finish_peer_reqs().
 */
static int e_end_block(struct drbd_work *w, int cancel)
{
	struct drbd_peer_request *peer_req =
		container_of(w, struct drbd_peer_request, w);
	struct drbd_peer_device *peer_device = peer_req->peer_device;
	struct drbd_device *device = peer_device->device;
	sector_t sector = peer_req->i.sector;
	struct drbd_epoch *epoch;
	int err = 0, pcmd;

	if (peer_req->flags & EE_IS_BARRIER) {
		epoch = previous_epoch(peer_device->connection, peer_req->epoch);
		if (epoch)
			drbd_may_finish_epoch(peer_device->connection, epoch, EV_BARRIER_DONE + (cancel ? EV_CLEANUP : 0));
	}

	if (peer_req->flags & EE_SEND_WRITE_ACK) {
		if (likely((peer_req->flags & EE_WAS_ERROR) == 0)) {
			pcmd = (peer_device->repl_state[NOW] >= L_SYNC_SOURCE &&
				peer_device->repl_state[NOW] <= L_PAUSED_SYNC_T &&
				peer_req->flags & EE_MAY_SET_IN_SYNC) ?
				P_RS_WRITE_ACK : P_WRITE_ACK;
			err = drbd_send_ack(peer_device, pcmd, peer_req);
			if (pcmd == P_RS_WRITE_ACK)
				drbd_set_in_sync(peer_device, sector, peer_req->i.size);
		} else {
			err = drbd_send_ack(peer_device, P_NEG_ACK, peer_req);
			/* we expect it to be marked out of sync anyways...
			 * maybe assert this?  */
		}
		dec_unacked(peer_device);
	}

	/* we delete from the conflict detection hash _after_ we sent out the
	 * P_WRITE_ACK / P_NEG_ACK, to get the sequence number right.  */
	if (peer_req->flags & EE_IN_INTERVAL_TREE) {
		spin_lock_irq(&device->resource->req_lock);
		D_ASSERT(device, !drbd_interval_empty(&peer_req->i));
		drbd_remove_peer_req_interval(device, peer_req);
		if (peer_req->flags & EE_RESTART_REQUESTS)
			restart_conflicting_writes(peer_req);
		spin_unlock_irq(&device->resource->req_lock);
	} else
		D_ASSERT(device, drbd_interval_empty(&peer_req->i));

	drbd_may_finish_epoch(peer_device->connection, peer_req->epoch, EV_PUT + (cancel ? EV_CLEANUP : 0));

	return err;
}

static int e_send_ack(struct drbd_work *w, enum drbd_packet ack)
{
	struct drbd_peer_request *peer_req =
		container_of(w, struct drbd_peer_request, w);
	struct drbd_peer_device *peer_device = peer_req->peer_device;
	int err;

	err = drbd_send_ack(peer_device, ack, peer_req);
	dec_unacked(peer_device);

	return err;
}

static int e_send_discard_write(struct drbd_work *w, int unused)
{
	return e_send_ack(w, P_SUPERSEDED);
}

static int e_send_retry_write(struct drbd_work *w, int unused)
{

	struct drbd_peer_request *peer_request =
		container_of(w, struct drbd_peer_request, w);
	struct drbd_connection *connection = peer_request->peer_device->connection;

	return e_send_ack(w, connection->agreed_pro_version >= 100 ?
			     P_RETRY_WRITE : P_SUPERSEDED);
}

static bool seq_greater(u32 a, u32 b)
{
	/*
	 * We assume 32-bit wrap-around here.
	 * For 24-bit wrap-around, we would have to shift:
	 *  a <<= 8; b <<= 8;
	 */
	return (s32)a - (s32)b > 0;
}

static u32 seq_max(u32 a, u32 b)
{
	return seq_greater(a, b) ? a : b;
}

static void update_peer_seq(struct drbd_peer_device *peer_device, unsigned int peer_seq)
{
	unsigned int newest_peer_seq;

	if (test_bit(RESOLVE_CONFLICTS, &peer_device->connection->transport.flags)) {
		spin_lock(&peer_device->peer_seq_lock);
		newest_peer_seq = seq_max(peer_device->peer_seq, peer_seq);
		peer_device->peer_seq = newest_peer_seq;
		spin_unlock(&peer_device->peer_seq_lock);
		/* wake up only if we actually changed peer_device->peer_seq */
		if (peer_seq == newest_peer_seq)
			wake_up(&peer_device->device->seq_wait);
	}
}

static inline int overlaps(sector_t s1, int l1, sector_t s2, int l2)
{
	return !((s1 + (l1>>9) <= s2) || (s1 >= s2 + (l2>>9)));
}

/* maybe change sync_ee into interval trees as well? */
static bool overlapping_resync_write(struct drbd_device *device, struct drbd_peer_request *peer_req)
{
	struct drbd_peer_request *rs_req;
	bool rv = 0;

	spin_lock_irq(&device->resource->req_lock);
	list_for_each_entry(rs_req, &device->sync_ee, w.list) {
		if (overlaps(peer_req->i.sector, peer_req->i.size,
			     rs_req->i.sector, rs_req->i.size)) {
			rv = 1;
			break;
		}
	}
	spin_unlock_irq(&device->resource->req_lock);

	return rv;
}

/* Called from receive_Data.
 * Synchronize packets on sock with packets on msock.
 *
 * This is here so even when a P_DATA packet traveling via sock overtook an Ack
 * packet traveling on msock, they are still processed in the order they have
 * been sent.
 *
 * Note: we don't care for Ack packets overtaking P_DATA packets.
 *
 * In case packet_seq is larger than peer_device->peer_seq number, there are
 * outstanding packets on the msock. We wait for them to arrive.
 * In case we are the logically next packet, we update peer_device->peer_seq
 * ourselves. Correctly handles 32bit wrap around.
 *
 * Assume we have a 10 GBit connection, that is about 1<<30 byte per second,
 * about 1<<21 sectors per second. So "worst" case, we have 1<<3 == 8 seconds
 * for the 24bit wrap (historical atomic_t guarantee on some archs), and we have
 * 1<<9 == 512 seconds aka ages for the 32bit wrap around...
 *
 * returns 0 if we may process the packet,
 * -ERESTARTSYS if we were interrupted (by disconnect signal). */
static int wait_for_and_update_peer_seq(struct drbd_peer_device *peer_device, const u32 peer_seq)
{
	struct drbd_connection *connection = peer_device->connection;
	DEFINE_WAIT(wait);
	long timeout;
	int ret = 0, tp;

	if (!test_bit(RESOLVE_CONFLICTS, &connection->transport.flags))
		return 0;

	spin_lock(&peer_device->peer_seq_lock);
	for (;;) {
		if (!seq_greater(peer_seq - 1, peer_device->peer_seq)) {
			peer_device->peer_seq = seq_max(peer_device->peer_seq, peer_seq);
			break;
		}

		if (signal_pending(current)) {
			ret = -ERESTARTSYS;
			break;
		}

		rcu_read_lock();
		tp = rcu_dereference(connection->transport.net_conf)->two_primaries;
		rcu_read_unlock();

		if (!tp)
			break;

		/* Only need to wait if two_primaries is enabled */
		prepare_to_wait(&peer_device->device->seq_wait, &wait, TASK_INTERRUPTIBLE);
		spin_unlock(&peer_device->peer_seq_lock);
		rcu_read_lock();
		timeout = rcu_dereference(connection->transport.net_conf)->ping_timeo*HZ/10;
		rcu_read_unlock();
		timeout = schedule_timeout(timeout);
		spin_lock(&peer_device->peer_seq_lock);
		if (!timeout) {
			ret = -ETIMEDOUT;
			drbd_err(peer_device, "Timed out waiting for missing ack packets; disconnecting\n");
			break;
		}
	}
	spin_unlock(&peer_device->peer_seq_lock);
	finish_wait(&peer_device->device->seq_wait, &wait);
	return ret;
}

/* see also bio_flags_to_wire()
 * DRBD_REQ_*, because we need to semantically map the flags to data packet
 * flags and back. We may replicate to other kernel versions. */
static unsigned long wire_flags_to_bio(struct drbd_connection *connection, u32 dpf)
{
	if (connection->agreed_pro_version >= 95)
		return  (dpf & DP_RW_SYNC ? DRBD_REQ_SYNC : 0) |
			(dpf & DP_UNPLUG ? DRBD_REQ_UNPLUG : 0) |
			(dpf & DP_FUA ? DRBD_REQ_FUA : 0) |
			(dpf & DP_FLUSH ? DRBD_REQ_FLUSH : 0) |
			(dpf & DP_DISCARD ? DRBD_REQ_DISCARD : 0);

	/* else: we used to communicate one bit only in older DRBD */
	return dpf & DP_RW_SYNC ? (DRBD_REQ_SYNC | DRBD_REQ_UNPLUG) : 0;
}

static void fail_postponed_requests(struct drbd_peer_request *peer_req)
{
	struct drbd_device *device = peer_req->peer_device->device;
	struct drbd_interval *i;
	const sector_t sector = peer_req->i.sector;
	const unsigned int size = peer_req->i.size;

    repeat:
	drbd_for_each_overlap(i, &device->write_requests, sector, size) {
		struct drbd_request *req;
		struct bio_and_error m;

		if (!i->local)
			continue;
		req = container_of(i, struct drbd_request, i);
		if (!(req->rq_state[0] & RQ_POSTPONED))
			continue;
		req->rq_state[0] &= ~RQ_POSTPONED;
		__req_mod(req, NEG_ACKED, peer_req->peer_device, &m);
		spin_unlock_irq(&device->resource->req_lock);
		if (m.bio)
			complete_master_bio(device, &m);
		spin_lock_irq(&device->resource->req_lock);
		goto repeat;
	}
}

static int handle_write_conflicts(struct drbd_peer_request *peer_req)
{
	struct drbd_peer_device *peer_device = peer_req->peer_device;
	struct drbd_device *device = peer_device->device;
	struct drbd_connection *connection = peer_device->connection;
	bool resolve_conflicts = test_bit(RESOLVE_CONFLICTS, &connection->transport.flags);
	sector_t sector = peer_req->i.sector;
	const unsigned int size = peer_req->i.size;
	struct drbd_interval *i;
	bool equal;
	int err;

	/*
	 * Inserting the peer request into the write_requests tree will prevent
	 * new conflicting local requests from being added.
	 */
	drbd_insert_interval(&device->write_requests, &peer_req->i);

    repeat:
	drbd_for_each_overlap(i, &device->write_requests, sector, size) {
		if (i == &peer_req->i)
			continue;
		if (i->completed)
			continue;

		if (!i->local) {
			/*
			 * Our peer has sent a conflicting remote request; this
			 * should not happen in a two-node setup.  Wait for the
			 * earlier peer request to complete.
			 */
			err = drbd_wait_misc(device, peer_device, i);
			if (err)
				goto out;
			goto repeat;
		}

		equal = i->sector == sector && i->size == size;
		if (resolve_conflicts) {
			/*
			 * If the peer request is fully contained within the
			 * overlapping request, it can be discarded; otherwise,
			 * it will be retried once all overlapping requests
			 * have completed.
			 */
			bool discard = i->sector <= sector && i->sector +
				       (i->size >> 9) >= sector + (size >> 9);

			if (!equal)
				drbd_alert(device, "Concurrent writes detected: "
					       "local=%llus +%u, remote=%llus +%u, "
					       "assuming %s came first\n",
					  (unsigned long long)i->sector, i->size,
					  (unsigned long long)sector, size,
					  discard ? "local" : "remote");

			peer_req->w.cb = discard ? e_send_discard_write :
						   e_send_retry_write;
			list_add_tail(&peer_req->w.list, &device->done_ee);
			queue_work(connection->ack_sender, &peer_req->peer_device->send_acks_work);

			err = -ENOENT;
			goto out;
		} else {
			struct drbd_request *req =
				container_of(i, struct drbd_request, i);

			if (!equal)
				drbd_alert(device, "Concurrent writes detected: "
					       "local=%llus +%u, remote=%llus +%u\n",
					  (unsigned long long)i->sector, i->size,
					  (unsigned long long)sector, size);

			if (req->rq_state[0] & RQ_LOCAL_PENDING ||
			    !(req->rq_state[0] & RQ_POSTPONED)) {
				/*
				 * Wait for the node with the discard flag to
				 * decide if this request will be discarded or
				 * retried.  Requests that are discarded will
				 * disappear from the write_requests tree.
				 *
				 * In addition, wait for the conflicting
				 * request to finish locally before submitting
				 * the conflicting peer request.
				 */
				err = drbd_wait_misc(device, NULL, &req->i);
				if (err) {
					begin_state_change_locked(connection->resource, CS_HARD);
					__change_cstate(connection, C_TIMEOUT);
					end_state_change_locked(connection->resource);
					fail_postponed_requests(peer_req);
					goto out;
				}
				goto repeat;
			}
			/*
			 * Remember to restart the conflicting requests after
			 * the new peer request has completed.
			 */
			peer_req->flags |= EE_RESTART_REQUESTS;
		}
	}
	err = 0;

    out:
	if (err)
		drbd_remove_peer_req_interval(device, peer_req);
	return err;
}

/* mirrored write */
static int receive_Data(struct drbd_connection *connection, struct packet_info *pi)
{
	struct drbd_peer_device *peer_device;
	struct drbd_device *device;
	struct net_conf *nc;
	struct drbd_peer_request *peer_req;
	struct drbd_peer_request_details d;
	int rw = WRITE;
	int err, tp;

	peer_device = conn_peer_device(connection, pi->vnr);
	if (!peer_device)
		return -EIO;
	device = peer_device->device;

	if (pi->cmd == P_TRIM)
		D_ASSERT(peer_device, pi->size == 0);

	p_req_detail_from_pi(connection, &d, pi);
	pi->data = NULL;

	if (!get_ldev(device)) {
		int err2;

		err = wait_for_and_update_peer_seq(peer_device, d.peer_seq);
		drbd_send_ack_dp(peer_device, P_NEG_ACK, &d);
		atomic_inc(&connection->current_epoch->epoch_size);
		err2 = ignore_remaining_packet(connection, pi->size);
		if (!err)
			err = err2;
		return err;
	}

	/*
	 * Corresponding put_ldev done either below (on various errors), or in
	 * drbd_peer_request_endio, if we successfully submit the data at the
	 * end of this function.
	 */

	peer_req = read_in_block(peer_device, &d);
	if (!peer_req) {
		put_ldev(device);
		return -EIO;
	}

	peer_req->dagtag_sector = connection->last_dagtag_sector + (peer_req->i.size >> 9);
	connection->last_dagtag_sector = peer_req->dagtag_sector;

	peer_req->w.cb = e_end_block;
	peer_req->submit_jif = jiffies;
	peer_req->flags |= EE_APPLICATION;

	rw |= wire_flags_to_bio(connection, d.dp_flags);
	if (pi->cmd == P_TRIM) {
		peer_req->flags |= EE_IS_TRIM;
		D_ASSERT(peer_device, peer_req->i.size > 0);
		D_ASSERT(peer_device, d.dp_flags & DP_DISCARD);
		D_ASSERT(peer_device, peer_req->page_chain.head == NULL);
		D_ASSERT(peer_device, peer_req->page_chain.nr_pages == 0);
	} else if (peer_req->page_chain.head == NULL) {
		/* Actually, this must not happen anymore,
		 * "empty" flushes are mapped to P_BARRIER,
		 * and should never end up here.
		 * Compat with old DRBD? */
		D_ASSERT(device, peer_req->i.size == 0);
		D_ASSERT(device, d.dp_flags & DP_FLUSH);
	}

	if (d.dp_flags & DP_MAY_SET_IN_SYNC)
		peer_req->flags |= EE_MAY_SET_IN_SYNC;

	/* last "fixes" to rw flags.
	 * Strip off BIO_RW_BARRIER unconditionally,
	 * it is not supposed to be here anyways.
	 * (Was FUA or FLUSH on the peer,
	 * and got translated to BARRIER on this side).
	 * Note that the epoch handling code below
	 * may add it again, though.
	 */
	rw &= ~DRBD_REQ_HARDBARRIER;

	spin_lock(&connection->epoch_lock);
	peer_req->epoch = connection->current_epoch;
	atomic_inc(&peer_req->epoch->epoch_size);
	atomic_inc(&peer_req->epoch->active);

	if (connection->resource->write_ordering == WO_BIO_BARRIER &&
	    atomic_read(&peer_req->epoch->epoch_size) == 1) {
		struct drbd_epoch *epoch;
		/* Issue a barrier if we start a new epoch, and the previous epoch
		   was not a epoch containing a single request which already was
		   a Barrier. */
		epoch = list_entry(peer_req->epoch->list.prev, struct drbd_epoch, list);
		if (epoch == peer_req->epoch) {
			set_bit(DE_CONTAINS_A_BARRIER, &peer_req->epoch->flags);
			rw |= DRBD_REQ_FLUSH | DRBD_REQ_FUA;
			peer_req->flags |= EE_IS_BARRIER;
		} else {
			if (atomic_read(&epoch->epoch_size) > 1 ||
			    !test_bit(DE_CONTAINS_A_BARRIER, &epoch->flags)) {
				set_bit(DE_BARRIER_IN_NEXT_EPOCH_ISSUED, &epoch->flags);
				set_bit(DE_CONTAINS_A_BARRIER, &peer_req->epoch->flags);
				rw |= DRBD_REQ_FLUSH | DRBD_REQ_FUA;
				peer_req->flags |= EE_IS_BARRIER;
			}
		}
	}
	spin_unlock(&connection->epoch_lock);

	rcu_read_lock();
	nc = rcu_dereference(connection->transport.net_conf);
	tp = nc->two_primaries;
	if (connection->agreed_pro_version < 100) {
		switch (nc->wire_protocol) {
		case DRBD_PROT_C:
			d.dp_flags |= DP_SEND_WRITE_ACK;
			break;
		case DRBD_PROT_B:
			d.dp_flags |= DP_SEND_RECEIVE_ACK;
			break;
		}
	}
	rcu_read_unlock();

	if (d.dp_flags & DP_SEND_WRITE_ACK) {
		peer_req->flags |= EE_SEND_WRITE_ACK;
		inc_unacked(peer_device);
		/* corresponding dec_unacked() in e_end_block()
		 * respective _drbd_clear_done_ee */
	}

	if (d.dp_flags & DP_SEND_RECEIVE_ACK) {
		/* I really don't like it that the receiver thread
		 * sends on the msock, but anyways */
		drbd_send_ack(peer_device, P_RECV_ACK, peer_req);
	}

	if (tp) {
		/* two primaries implies protocol C */
		D_ASSERT(device, d.dp_flags & DP_SEND_WRITE_ACK);
		peer_req->flags |= EE_IN_INTERVAL_TREE;
		err = wait_for_and_update_peer_seq(peer_device, d.peer_seq);
		if (err)
			goto out_interrupted;
		spin_lock_irq(&device->resource->req_lock);
		err = handle_write_conflicts(peer_req);
		if (err) {
			spin_unlock_irq(&device->resource->req_lock);
			if (err == -ENOENT) {
				put_ldev(device);
				return 0;
			}
			goto out_interrupted;
		}
	} else {
		update_peer_seq(peer_device, d.peer_seq);
		spin_lock_irq(&device->resource->req_lock);
	}
	/* if we use the zeroout fallback code, we process synchronously
	 * and we wait for all pending requests, respectively wait for
	 * active_ee to become empty in drbd_submit_peer_request();
	 * better not add ourselves here. */
	if ((peer_req->flags & EE_IS_TRIM) == 0)
		list_add_tail(&peer_req->w.list, &device->active_ee);
	if (connection->agreed_pro_version >= 110)
		list_add_tail(&peer_req->recv_order, &connection->peer_requests);
	spin_unlock_irq(&device->resource->req_lock);

	if (peer_device->repl_state[NOW] == L_SYNC_TARGET)
		wait_event(device->ee_wait, !overlapping_resync_write(device, peer_req));

	/* In protocol < 110 (which is compat mode 8.4 <-> 9.0),
	 * we must not block in the activity log here, that would
	 * deadlock during an ongoing resync with the drbd_rs_begin_io
	 * we did when receiving the resync request.
	 *
	 * We still need to update the activity log, if ours is the
	 * only remaining disk, in which case there cannot be a resync,
	 * and the deadlock paths cannot be taken.
	 */
	if (connection->agreed_pro_version >= 110 ||
	    peer_device->disk_state[NOW] < D_INCONSISTENT) {
		err = drbd_al_begin_io_for_peer(peer_device, &peer_req->i);
		if (err)
			goto disconnect_during_al_begin_io;
	}

	err = drbd_submit_peer_request(device, peer_req, rw, DRBD_FAULT_DT_WR);
	if (!err)
		return 0;

	/* don't care for the reason here */
	drbd_err(device, "submit failed, triggering re-connect\n");
	drbd_al_complete_io(device, &peer_req->i);

disconnect_during_al_begin_io:
	spin_lock_irq(&device->resource->req_lock);
	list_del(&peer_req->w.list);
	list_del_init(&peer_req->recv_order);
	drbd_remove_peer_req_interval(device, peer_req);
	spin_unlock_irq(&device->resource->req_lock);

out_interrupted:
	drbd_may_finish_epoch(connection, peer_req->epoch, EV_PUT + EV_CLEANUP);
	put_ldev(device);
	drbd_free_peer_req(peer_req);
	return err;
}

/* We may throttle resync, if the lower device seems to be busy,
 * and current sync rate is above c_min_rate.
 *
 * To decide whether or not the lower device is busy, we use a scheme similar
 * to MD RAID is_mddev_idle(): if the partition stats reveal "significant"
 * (more than 64 sectors) of activity we cannot account for with our own resync
 * activity, it obviously is "busy".
 *
 * The current sync rate used here uses only the most recent two step marks,
 * to have a short time average so we can react faster.
 */
bool drbd_rs_should_slow_down(struct drbd_peer_device *peer_device, sector_t sector,
			      bool throttle_if_app_is_waiting)
{
	bool throttle = drbd_rs_c_min_rate_throttle(peer_device);

	if (!throttle || throttle_if_app_is_waiting)
		return throttle;

	return !drbd_sector_has_priority(peer_device, sector);
}

bool drbd_rs_c_min_rate_throttle(struct drbd_peer_device *peer_device)
{
	struct drbd_device *device = peer_device->device;
	unsigned long db, dt, dbdt;
	unsigned int c_min_rate;
	int curr_events;

	rcu_read_lock();
	c_min_rate = rcu_dereference(peer_device->conf)->c_min_rate;
	rcu_read_unlock();

	/* feature disabled? */
	if (c_min_rate == 0)
		return false;

	curr_events = drbd_backing_bdev_events(device->ldev->backing_bdev->bd_contains->bd_disk)
		    - atomic_read(&device->rs_sect_ev);

	if (atomic_read(&device->ap_actlog_cnt) || curr_events - peer_device->rs_last_events > 64) {
		unsigned long rs_left;
		int i;

		peer_device->rs_last_events = curr_events;

		/* sync speed average over the last 2*DRBD_SYNC_MARK_STEP,
		 * approx. */
		i = (peer_device->rs_last_mark + DRBD_SYNC_MARKS-1) % DRBD_SYNC_MARKS;

		if (peer_device->repl_state[NOW] == L_VERIFY_S || peer_device->repl_state[NOW] == L_VERIFY_T)
			rs_left = peer_device->ov_left;
		else
			rs_left = drbd_bm_total_weight(peer_device) - peer_device->rs_failed;

		dt = ((long)jiffies - (long)peer_device->rs_mark_time[i]) / HZ;
		if (!dt)
			dt++;
		db = peer_device->rs_mark_left[i] - rs_left;
		dbdt = Bit2KB(db/dt);

		if (dbdt > c_min_rate)
			return true;
	}
	return false;
}

static int receive_DataRequest(struct drbd_connection *connection, struct packet_info *pi)
{
	struct drbd_peer_device *peer_device;
	struct drbd_device *device;
	sector_t sector;
	sector_t capacity;
	struct drbd_peer_request *peer_req;
	struct digest_info *di = NULL;
	int size, verb;
	unsigned int fault_type;
	struct p_block_req *p =	pi->data;
	enum drbd_disk_state min_d_state;
	int err;

	peer_device = conn_peer_device(connection, pi->vnr);
	if (!peer_device)
		return -EIO;
	device = peer_device->device;
	capacity = drbd_get_capacity(device->this_bdev);

	sector = be64_to_cpu(p->sector);
	size   = be32_to_cpu(p->blksize);

	if (size <= 0 || !IS_ALIGNED(size, 512) || size > DRBD_MAX_BIO_SIZE) {
		drbd_err(device, "%s:%d: sector: %llus, size: %u\n", __FILE__, __LINE__,
				(unsigned long long)sector, size);
		return -EINVAL;
	}
	if (sector + (size>>9) > capacity) {
		drbd_err(device, "%s:%d: sector: %llus, size: %u\n", __FILE__, __LINE__,
				(unsigned long long)sector, size);
		return -EINVAL;
	}

	min_d_state = pi->cmd == P_DATA_REQUEST ? D_UP_TO_DATE : D_OUTDATED;
	if (!get_ldev_if_state(device, min_d_state)) {
		verb = 1;
		switch (pi->cmd) {
		case P_DATA_REQUEST:
			drbd_send_ack_rp(peer_device, P_NEG_DREPLY, p);
			break;
		case P_RS_THIN_REQ:
		case P_RS_DATA_REQUEST:
		case P_CSUM_RS_REQUEST:
		case P_OV_REQUEST:
			drbd_send_ack_rp(peer_device, P_NEG_RS_DREPLY , p);
			break;
		case P_OV_REPLY:
			verb = 0;
			dec_rs_pending(peer_device);
			drbd_send_ack_ex(peer_device, P_OV_RESULT, sector, size, ID_IN_SYNC);
			break;
		default:
			BUG();
		}
		if (verb && drbd_ratelimit())
			drbd_err(device, "Can not satisfy peer's read request, "
			    "no local data.\n");

		/* drain possibly payload */
		return ignore_remaining_packet(connection, pi->size);
	}

	peer_req = drbd_alloc_peer_req(peer_device, GFP_TRY);
	err = -ENOMEM;
	if (!peer_req)
		goto fail;
	if (size) {
		drbd_alloc_page_chain(&peer_device->connection->transport,
			&peer_req->page_chain, DIV_ROUND_UP(size, PAGE_SIZE), GFP_TRY);
		if (!peer_req->page_chain.head)
			goto fail2;
	}
	peer_req->i.size = size;
	peer_req->i.sector = sector;
	peer_req->block_id = p->block_id;
	/* no longer valid, about to call drbd_recv again for the digest... */
	p = pi->data = NULL;

	switch (pi->cmd) {
	case P_DATA_REQUEST:
		peer_req->w.cb = w_e_end_data_req;
		fault_type = DRBD_FAULT_DT_RD;
		/* application IO, don't drbd_rs_begin_io */
		peer_req->flags |= EE_APPLICATION;
		goto submit;

	case P_RS_THIN_REQ:
		/* If at some point in the future we have a smart way to
		   find out if this data block is completely deallocated,
		   then we would do something smarter here than reading
		   the block... */
		peer_req->flags |= EE_RS_THIN_REQ;
	case P_RS_DATA_REQUEST:
		peer_req->w.cb = w_e_end_rsdata_req;
		fault_type = DRBD_FAULT_RS_RD;
		break;

	case P_OV_REPLY:
	case P_CSUM_RS_REQUEST:
		fault_type = DRBD_FAULT_RS_RD;
		di = kmalloc(sizeof(*di) + pi->size, GFP_NOIO);
		err = -ENOMEM;
		if (!di)
			goto fail2;

		di->digest_size = pi->size;
		di->digest = (((char *)di)+sizeof(struct digest_info));

		peer_req->digest = di;
		peer_req->flags |= EE_HAS_DIGEST;

		err = drbd_recv_into(connection, di->digest, pi->size);
		if (err)
			goto fail2;

		if (pi->cmd == P_CSUM_RS_REQUEST) {
			D_ASSERT(device, connection->agreed_pro_version >= 89);
			peer_req->w.cb = w_e_end_csum_rs_req;
			/* remember to report stats in drbd_resync_finished */
			peer_device->use_csums = true;
		} else if (pi->cmd == P_OV_REPLY) {
			/* track progress, we may need to throttle */
			atomic_add(size >> 9, &peer_device->rs_sect_in);
			peer_req->w.cb = w_e_end_ov_reply;
			dec_rs_pending(peer_device);
			/* drbd_rs_begin_io done when we sent this request,
			 * but accounting still needs to be done. */
			goto submit_for_resync;
		}
		break;

	case P_OV_REQUEST:
		if (peer_device->ov_start_sector == ~(sector_t)0 &&
		    connection->agreed_pro_version >= 90) {
			unsigned long now = jiffies;
			int i;
			peer_device->ov_start_sector = sector;
			peer_device->ov_position = sector;
			peer_device->ov_left = drbd_bm_bits(device) - BM_SECT_TO_BIT(sector);
			peer_device->rs_total = peer_device->ov_left;
			for (i = 0; i < DRBD_SYNC_MARKS; i++) {
				peer_device->rs_mark_left[i] = peer_device->ov_left;
				peer_device->rs_mark_time[i] = now;
			}
			drbd_info(device, "Online Verify start sector: %llu\n",
					(unsigned long long)sector);
		}
		peer_req->w.cb = w_e_end_ov_req;
		fault_type = DRBD_FAULT_RS_RD;
		break;

	default:
		BUG();
	}

	/* Throttle, drbd_rs_begin_io and submit should become asynchronous
	 * wrt the receiver, but it is not as straightforward as it may seem.
	 * Various places in the resync start and stop logic assume resync
	 * requests are processed in order, requeuing this on the worker thread
	 * introduces a bunch of new code for synchronization between threads.
	 *
	 * Unlimited throttling before drbd_rs_begin_io may stall the resync
	 * "forever", throttling after drbd_rs_begin_io will lock that extent
	 * for application writes for the same time.  For now, just throttle
	 * here, where the rest of the code expects the receiver to sleep for
	 * a while, anyways.
	 */

	/* Throttle before drbd_rs_begin_io, as that locks out application IO;
	 * this defers syncer requests for some time, before letting at least
	 * on request through.  The resync controller on the receiving side
	 * will adapt to the incoming rate accordingly.
	 *
	 * We cannot throttle here if remote is Primary/SyncTarget:
	 * we would also throttle its application reads.
	 * In that case, throttling is done on the SyncTarget only.
	 */

	/* Even though this may be a resync request, we do add to "read_ee";
	 * "sync_ee" is only used for resync WRITEs.
	 * Add to list early, so debugfs can find this request
	 * even if we have to sleep below. */
	spin_lock_irq(&device->resource->req_lock);
	list_add_tail(&peer_req->w.list, &device->read_ee);
	spin_unlock_irq(&device->resource->req_lock);

	update_receiver_timing_details(connection, drbd_rs_should_slow_down);
	if (connection->peer_role[NOW] != R_PRIMARY &&
	    drbd_rs_should_slow_down(peer_device, sector, false))
		schedule_timeout_uninterruptible(HZ/10);

	if (connection->agreed_pro_version >= 110) {
		/* In DRBD9 we may not sleep here in order to avoid deadlocks.
		   Instruct the SyncSource to retry */
		err = drbd_try_rs_begin_io(peer_device, sector, false);
		if (err) {
			err = drbd_send_ack(peer_device, P_RS_CANCEL, peer_req);
			/* If err is set, we will drop the connection... */
			goto fail3;
		}
	} else {
		update_receiver_timing_details(connection, drbd_rs_begin_io);
		if (drbd_rs_begin_io(peer_device, sector)) {
			err = -EIO;
			goto fail3;
		}
	}

submit_for_resync:
	atomic_add(size >> 9, &device->rs_sect_ev);

submit:
	update_receiver_timing_details(connection, drbd_submit_peer_request);
	inc_unacked(peer_device);
	if (drbd_submit_peer_request(device, peer_req, READ, fault_type) == 0)
		return 0;

	/* don't care for the reason here */
	drbd_err(device, "submit failed, triggering re-connect\n");
	err = -EIO;

fail3:
	spin_lock_irq(&device->resource->req_lock);
	list_del(&peer_req->w.list);
	spin_unlock_irq(&device->resource->req_lock);
	/* no drbd_rs_complete_io(), we are dropping the connection anyways */
fail2:
	drbd_free_peer_req(peer_req);
fail:
	put_ldev(device);
	return err;
}

/**
 * drbd_asb_recover_0p  -  Recover after split-brain with no remaining primaries
 */
static int drbd_asb_recover_0p(struct drbd_peer_device *peer_device) __must_hold(local)
{
	const int node_id = peer_device->device->resource->res_opts.node_id;
	int self, peer, rv = -100;
	unsigned long ch_self, ch_peer;
	enum drbd_after_sb_p after_sb_0p;

	self = drbd_bitmap_uuid(peer_device) & UUID_PRIMARY;
	peer = peer_device->bitmap_uuids[node_id] & UUID_PRIMARY;

	ch_peer = peer_device->dirty_bits;
	ch_self = peer_device->comm_bm_set;

	rcu_read_lock();
	after_sb_0p = rcu_dereference(peer_device->connection->transport.net_conf)->after_sb_0p;
	rcu_read_unlock();
	switch (after_sb_0p) {
	case ASB_CONSENSUS:
	case ASB_DISCARD_SECONDARY:
	case ASB_CALL_HELPER:
	case ASB_VIOLENTLY:
		drbd_err(peer_device, "Configuration error.\n");
		break;
	case ASB_DISCONNECT:
		break;
	case ASB_DISCARD_YOUNGER_PRI:
		if (self == 0 && peer == 1) {
			rv = -2;
			break;
		}
		if (self == 1 && peer == 0) {
			rv =  2;
			break;
		}
		/* Else fall through to one of the other strategies... */
	case ASB_DISCARD_OLDER_PRI:
		if (self == 0 && peer == 1) {
			rv = 2;
			break;
		}
		if (self == 1 && peer == 0) {
			rv = -2;
			break;
		}
		/* Else fall through to one of the other strategies... */
		drbd_warn(peer_device, "Discard younger/older primary did not find a decision\n"
			  "Using discard-least-changes instead\n");
	case ASB_DISCARD_ZERO_CHG:
		if (ch_peer == 0 && ch_self == 0) {
			rv = test_bit(RESOLVE_CONFLICTS, &peer_device->connection->transport.flags)
				? -2 : 2;
			break;
		} else {
			if (ch_peer == 0) { rv =  2; break; }
			if (ch_self == 0) { rv = -2; break; }
		}
		if (after_sb_0p == ASB_DISCARD_ZERO_CHG)
			break;
	case ASB_DISCARD_LEAST_CHG:
		if	(ch_self < ch_peer)
			rv = -2;
		else if (ch_self > ch_peer)
			rv =  2;
		else /* ( ch_self == ch_peer ) */
		     /* Well, then use something else. */
			rv = test_bit(RESOLVE_CONFLICTS, &peer_device->connection->transport.flags)
				? -2 : 2;
		break;
	case ASB_DISCARD_LOCAL:
		rv = -2;
		break;
	case ASB_DISCARD_REMOTE:
		rv =  2;
	}

	return rv;
}

/**
 * drbd_asb_recover_1p  -  Recover after split-brain with one remaining primary
 */
static int drbd_asb_recover_1p(struct drbd_peer_device *peer_device) __must_hold(local)
{
	struct drbd_device *device = peer_device->device;
	struct drbd_connection *connection = peer_device->connection;
	struct drbd_resource *resource = device->resource;
	int hg, rv = -100;
	enum drbd_after_sb_p after_sb_1p;

	rcu_read_lock();
	after_sb_1p = rcu_dereference(connection->transport.net_conf)->after_sb_1p;
	rcu_read_unlock();
	switch (after_sb_1p) {
	case ASB_DISCARD_YOUNGER_PRI:
	case ASB_DISCARD_OLDER_PRI:
	case ASB_DISCARD_LEAST_CHG:
	case ASB_DISCARD_LOCAL:
	case ASB_DISCARD_REMOTE:
	case ASB_DISCARD_ZERO_CHG:
		drbd_err(device, "Configuration error.\n");
		break;
	case ASB_DISCONNECT:
		break;
	case ASB_CONSENSUS:
		hg = drbd_asb_recover_0p(peer_device);
		if (hg == -2 && resource->role[NOW] == R_SECONDARY)
			rv = hg;
		if (hg ==  2 && resource->role[NOW] == R_PRIMARY)
			rv = hg;
		break;
	case ASB_VIOLENTLY:
		rv = drbd_asb_recover_0p(peer_device);
		break;
	case ASB_DISCARD_SECONDARY:
		return resource->role[NOW] == R_PRIMARY ? 2 : -2;
	case ASB_CALL_HELPER:
		hg = drbd_asb_recover_0p(peer_device);
		if (hg == -2 && resource->role[NOW] == R_PRIMARY) {
			enum drbd_state_rv rv2;

			 /* drbd_change_state() does not sleep while in SS_IN_TRANSIENT_STATE,
			  * we might be here in L_OFF which is transient.
			  * we do not need to wait for the after state change work either. */
			rv2 = change_role(resource, R_SECONDARY, CS_VERBOSE, false);
			if (rv2 != SS_SUCCESS) {
				drbd_khelper(device, connection, "pri-lost-after-sb");
			} else {
				drbd_warn(device, "Successfully gave up primary role.\n");
				rv = hg;
			}
		} else
			rv = hg;
	}

	return rv;
}

/**
 * drbd_asb_recover_2p  -  Recover after split-brain with two remaining primaries
 */
static int drbd_asb_recover_2p(struct drbd_peer_device *peer_device) __must_hold(local)
{
	struct drbd_device *device = peer_device->device;
	struct drbd_connection *connection = peer_device->connection;
	int hg, rv = -100;
	enum drbd_after_sb_p after_sb_2p;

	rcu_read_lock();
	after_sb_2p = rcu_dereference(connection->transport.net_conf)->after_sb_2p;
	rcu_read_unlock();
	switch (after_sb_2p) {
	case ASB_DISCARD_YOUNGER_PRI:
	case ASB_DISCARD_OLDER_PRI:
	case ASB_DISCARD_LEAST_CHG:
	case ASB_DISCARD_LOCAL:
	case ASB_DISCARD_REMOTE:
	case ASB_CONSENSUS:
	case ASB_DISCARD_SECONDARY:
	case ASB_DISCARD_ZERO_CHG:
		drbd_err(device, "Configuration error.\n");
		break;
	case ASB_VIOLENTLY:
		rv = drbd_asb_recover_0p(peer_device);
		break;
	case ASB_DISCONNECT:
		break;
	case ASB_CALL_HELPER:
		hg = drbd_asb_recover_0p(peer_device);
		if (hg == -2) {
			enum drbd_state_rv rv2;

			 /* drbd_change_state() does not sleep while in SS_IN_TRANSIENT_STATE,
			  * we might be here in L_OFF which is transient.
			  * we do not need to wait for the after state change work either. */
			rv2 = change_role(device->resource, R_SECONDARY, CS_VERBOSE, false);
			if (rv2 != SS_SUCCESS) {
				drbd_khelper(device, connection, "pri-lost-after-sb");
			} else {
				drbd_warn(device, "Successfully gave up primary role.\n");
				rv = hg;
			}
		} else
			rv = hg;
	}

	return rv;
}

static void drbd_uuid_dump_self(struct drbd_peer_device *peer_device, u64 bits, u64 flags)
{
	struct drbd_device *device = peer_device->device;

	drbd_info(peer_device, "self %016llX:%016llX:%016llX:%016llX bits:%llu flags:%llX\n",
		  (unsigned long long)drbd_current_uuid(peer_device->device),
		  (unsigned long long)drbd_bitmap_uuid(peer_device),
		  (unsigned long long)drbd_history_uuid(device, 0),
		  (unsigned long long)drbd_history_uuid(device, 1),
		  (unsigned long long)bits,
		  (unsigned long long)flags);
}


static void drbd_uuid_dump_peer(struct drbd_peer_device *peer_device, u64 bits, u64 flags)
{
	const int node_id = peer_device->device->resource->res_opts.node_id;

	drbd_info(peer_device, "peer %016llX:%016llX:%016llX:%016llX bits:%llu flags:%llX\n",
	     (unsigned long long)peer_device->current_uuid,
	     (unsigned long long)peer_device->bitmap_uuids[node_id],
	     (unsigned long long)peer_device->history_uuids[0],
	     (unsigned long long)peer_device->history_uuids[1],
	     (unsigned long long)bits,
	     (unsigned long long)flags);
}

static int uuid_fixup_resync_end(struct drbd_peer_device *peer_device, int *rule_nr) __must_hold(local)
{
	struct drbd_device *device = peer_device->device;
	const int node_id = device->resource->res_opts.node_id;

	if (peer_device->bitmap_uuids[node_id] == (u64)0 && drbd_bitmap_uuid(peer_device) != (u64)0) {

		if (peer_device->connection->agreed_pro_version < 91)
			return -1091;

		if ((drbd_bitmap_uuid(peer_device) & ~UUID_PRIMARY) ==
		    (peer_device->history_uuids[0] & ~UUID_PRIMARY) &&
		    (drbd_history_uuid(device, 0) & ~UUID_PRIMARY) ==
		    (peer_device->history_uuids[0] & ~UUID_PRIMARY)) {
			struct drbd_peer_md *peer_md = &device->ldev->md.peers[peer_device->node_id];

			drbd_info(device, "was SyncSource, missed the resync finished event, corrected myself:\n");
			_drbd_uuid_push_history(device, peer_md->bitmap_uuid);
			peer_md->bitmap_uuid = 0;

			drbd_uuid_dump_self(peer_device,
					    device->disk_state[NOW] >= D_NEGOTIATING ? drbd_bm_total_weight(peer_device) : 0, 0);
			*rule_nr = 34;
		} else {
			drbd_info(device, "was SyncSource (peer failed to write sync_uuid)\n");
			*rule_nr = 36;
		}

		return 2;
	}

	if (drbd_bitmap_uuid(peer_device) == (u64)0 && peer_device->bitmap_uuids[node_id] != (u64)0) {

		if (peer_device->connection->agreed_pro_version < 91)
			return -1091;

		if ((drbd_history_uuid(device, 0) & ~UUID_PRIMARY) ==
		    (peer_device->bitmap_uuids[node_id] & ~UUID_PRIMARY) &&
		    (drbd_history_uuid(device, 1) & ~UUID_PRIMARY) ==
		    (peer_device->history_uuids[0] & ~UUID_PRIMARY)) {
			int i;

			drbd_info(device, "was SyncTarget, peer missed the resync finished event, corrected peer:\n");

			for (i = ARRAY_SIZE(peer_device->history_uuids) - 1; i > 0; i--)
				peer_device->history_uuids[i] = peer_device->history_uuids[i - 1];
			peer_device->history_uuids[i] = peer_device->bitmap_uuids[node_id];
			peer_device->bitmap_uuids[node_id] = 0;

			drbd_uuid_dump_peer(peer_device, peer_device->dirty_bits, peer_device->uuid_flags);
			*rule_nr = 35;
		} else {
			drbd_info(device, "was SyncTarget (failed to write sync_uuid)\n");
			*rule_nr = 37;
		}

		return -2;
	}

	return -2000;
}

static int uuid_fixup_resync_start1(struct drbd_peer_device *peer_device, int *rule_nr) __must_hold(local)
{
	struct drbd_device *device = peer_device->device;
	const int node_id = peer_device->device->resource->res_opts.node_id;
	u64 self, peer;

	self = drbd_current_uuid(device) & ~UUID_PRIMARY;
	peer = peer_device->history_uuids[0] & ~UUID_PRIMARY;

	if (self == peer) {
		if (peer_device->connection->agreed_pro_version < 96 ?
		    (drbd_history_uuid(device, 0) & ~UUID_PRIMARY) ==
		    (peer_device->history_uuids[1] & ~UUID_PRIMARY) :
		    peer + UUID_NEW_BM_OFFSET == (peer_device->bitmap_uuids[node_id] & ~UUID_PRIMARY)) {
			int i;

			/* The last P_SYNC_UUID did not get though. Undo the last start of
			   resync as sync source modifications of the peer's UUIDs. */
			*rule_nr = 51;

			if (peer_device->connection->agreed_pro_version < 91)
				return -1091;

			peer_device->bitmap_uuids[node_id] = peer_device->history_uuids[0];
			for (i = 0; i < ARRAY_SIZE(peer_device->history_uuids) - 1; i++)
				peer_device->history_uuids[i] = peer_device->history_uuids[i + 1];
			peer_device->history_uuids[i] = 0;

			drbd_info(device, "Lost last syncUUID packet, corrected:\n");
			drbd_uuid_dump_peer(peer_device, peer_device->dirty_bits, peer_device->uuid_flags);

			return -2;
		}
	}

	return -2000;
}

static int uuid_fixup_resync_start2(struct drbd_peer_device *peer_device, int *rule_nr) __must_hold(local)
{
	struct drbd_device *device = peer_device->device;
	u64 self, peer;

	self = drbd_history_uuid(device, 0) & ~UUID_PRIMARY;
	peer = peer_device->current_uuid & ~UUID_PRIMARY;

	if (self == peer) {
		if (peer_device->connection->agreed_pro_version < 96 ?
		    (drbd_history_uuid(device, 1) & ~UUID_PRIMARY) ==
		    (peer_device->history_uuids[0] & ~UUID_PRIMARY) :
		    self + UUID_NEW_BM_OFFSET == (drbd_bitmap_uuid(peer_device) & ~UUID_PRIMARY)) {
			u64 bitmap_uuid;

			/* The last P_SYNC_UUID did not get though. Undo the last start of
			   resync as sync source modifications of our UUIDs. */
			*rule_nr = 71;

			if (peer_device->connection->agreed_pro_version < 91)
				return -1091;

			bitmap_uuid = _drbd_uuid_pull_history(peer_device);
			__drbd_uuid_set_bitmap(peer_device, bitmap_uuid);

			drbd_info(device, "Last syncUUID did not get through, corrected:\n");
			drbd_uuid_dump_self(peer_device,
					    device->disk_state[NOW] >= D_NEGOTIATING ? drbd_bm_total_weight(peer_device) : 0, 0);

			return 2;
		}
	}

	return -2000;
}

/*
  100	after split brain try auto recover
    4   L_SYNC_SOURCE copy BitMap from
    3	L_SYNC_SOURCE set BitMap
    2	L_SYNC_SOURCE use BitMap
    1   L_SYNC_SOURCE use BitMap, if it was a common power failure
    0	no Sync
   -1   L_SYNC_TARGET use BitMap, it if was a common power failure
   -2	L_SYNC_TARGET use BitMap
   -3	L_SYNC_TARGET set BitMap
   -4   L_SYNC_TARGET clear BitMap
 -100	after split brain, disconnect
-1000	unrelated data
-1091   requires proto 91
-1096   requires proto 96
 */
static int drbd_uuid_compare(struct drbd_peer_device *peer_device,
			     int *rule_nr, int *peer_node_id) __must_hold(local)
{
	struct drbd_connection *connection = peer_device->connection;
	struct drbd_device *device = peer_device->device;
	const int node_id = device->resource->res_opts.node_id;
	u64 self, peer;
	int i, j;

	self = drbd_current_uuid(device) & ~UUID_PRIMARY;
	peer = peer_device->current_uuid & ~UUID_PRIMARY;

	/* Before DRBD 8.0.2 (from 2007), the uuid on sync targets was set to
	 * zero during resyncs for no good reason. */
	if (self == 0)
		self = UUID_JUST_CREATED;
	if (peer == 0)
		peer = UUID_JUST_CREATED;

	*rule_nr = 10;
	if (self == UUID_JUST_CREATED && peer == UUID_JUST_CREATED)
		return 0;

	*rule_nr = 20;
	if (self == UUID_JUST_CREATED)
		return -3;

	*rule_nr = 30;
	if (peer == UUID_JUST_CREATED)
		return 3;

	if (self == peer) {
		if (connection->agreed_pro_version < 110) {
			int rv = uuid_fixup_resync_end(peer_device, rule_nr);
			if (rv > -2000)
				return rv;
		}

		*rule_nr = 35;
		/* Peer crashed as primary, I survived, resync from me */
		if (peer_device->uuid_flags & UUID_FLAG_CRASHED_PRIMARY &&
		    test_bit(RECONNECT, &peer_device->connection->flags))
			return 1;

		/* I am a crashed primary, peer survived, resync to me */
		if (test_bit(CRASHED_PRIMARY, &device->flags) &&
		    peer_device->uuid_flags & UUID_FLAG_RECONNECT)
			return -1;

		/* One of us had a connection to the other node before.
		   i.e. this is not a common power failure. */
		if (peer_device->uuid_flags & UUID_FLAG_RECONNECT ||
		    test_bit(RECONNECT, &peer_device->connection->flags))
			return 0;

		/* Common power [off|failure]? */
		*rule_nr = 40;
		if (test_bit(CRASHED_PRIMARY, &device->flags)) {
			if ((peer_device->uuid_flags & UUID_FLAG_CRASHED_PRIMARY) &&
			    test_bit(RESOLVE_CONFLICTS, &connection->transport.flags))
				return -1;
			return 1;
		} else if (peer_device->uuid_flags & UUID_FLAG_CRASHED_PRIMARY)
				return -1;
		else
			return 0;
	}

	*rule_nr = 50;
	peer = peer_device->bitmap_uuids[node_id] & ~UUID_PRIMARY;
	if (self == peer)
		return -2;

	*rule_nr = 52;
	for (i = 0; i < DRBD_PEERS_MAX; i++) {
		peer = peer_device->bitmap_uuids[i] & ~UUID_PRIMARY;
		if (self == peer) {
			*peer_node_id = i;
			return -4;
		}
	}

	if (connection->agreed_pro_version < 110) {
		int rv = uuid_fixup_resync_start1(peer_device, rule_nr);
		if (rv > -2000)
			return rv;
	}

	*rule_nr = 60;
	self = drbd_current_uuid(device) & ~UUID_PRIMARY;
	for (i = 0; i < ARRAY_SIZE(peer_device->history_uuids); i++) {
		peer = peer_device->history_uuids[i] & ~UUID_PRIMARY;
		if (self == peer)
			return -3;
	}

	*rule_nr = 70;
	self = drbd_bitmap_uuid(peer_device) & ~UUID_PRIMARY;
	peer = peer_device->current_uuid & ~UUID_PRIMARY;
	if (self == peer)
		return 2;

	*rule_nr = 72;
	for (i = 0; i < DRBD_NODE_ID_MAX; i++) {
		if (i == peer_device->node_id)
			continue;
		if (i == device->ldev->md.node_id)
			continue;
		self = device->ldev->md.peers[i].bitmap_uuid & ~UUID_PRIMARY;
		if (self == peer) {
			*peer_node_id = i;
			return 4;
		}
	}

	if (connection->agreed_pro_version < 110) {
		int rv = uuid_fixup_resync_start2(peer_device, rule_nr);
		if (rv > -2000)
			return rv;
	}

	*rule_nr = 80;
	peer = peer_device->current_uuid & ~UUID_PRIMARY;
	for (i = 0; i < HISTORY_UUIDS; i++) {
		self = drbd_history_uuid(device, i) & ~UUID_PRIMARY;
		if (self == peer)
			return 3;
	}

	*rule_nr = 90;
	self = drbd_bitmap_uuid(peer_device) & ~UUID_PRIMARY;
	peer = peer_device->bitmap_uuids[node_id] & ~UUID_PRIMARY;
	if (self == peer && self != ((u64)0))
		return 100;

	*rule_nr = 100;
	for (i = 0; i < HISTORY_UUIDS; i++) {
		self = drbd_history_uuid(device, i) & ~UUID_PRIMARY;
		for (j = 0; j < ARRAY_SIZE(peer_device->history_uuids); j++) {
			peer = peer_device->history_uuids[j] & ~UUID_PRIMARY;
			if (self == peer)
				return -100;
		}
	}

	return -1000;
}

static void log_handshake(struct drbd_peer_device *peer_device)
{
	drbd_info(peer_device, "drbd_sync_handshake:\n");
	drbd_uuid_dump_self(peer_device, peer_device->comm_bm_set, 0);
	drbd_uuid_dump_peer(peer_device, peer_device->dirty_bits, peer_device->uuid_flags);
}

static int drbd_handshake(struct drbd_peer_device *peer_device,
			  int *rule_nr,
			  int *peer_node_id,
			  bool always_verbose) __must_hold(local)
{
	struct drbd_device *device = peer_device->device;
	int hg;

	spin_lock_irq(&device->ldev->md.uuid_lock);
	if (always_verbose)
		log_handshake(peer_device);

	hg = drbd_uuid_compare(peer_device, rule_nr, peer_node_id);
	if (hg && !always_verbose)
		log_handshake(peer_device);
	spin_unlock_irq(&device->ldev->md.uuid_lock);

	if (hg || always_verbose)
		drbd_info(peer_device, "uuid_compare()=%d by rule %d\n", hg, *rule_nr);

	return hg;
}

static bool is_resync_running(struct drbd_device *device)
{
	struct drbd_peer_device *peer_device;
	bool rv = false;

	rcu_read_lock();
	for_each_peer_device_rcu(peer_device, device) {
		enum drbd_repl_state repl_state = peer_device->repl_state[NOW];
		if (repl_state == L_SYNC_TARGET || repl_state == L_PAUSED_SYNC_T) {
			rv = true;
			break;
		}
	}
	rcu_read_unlock();

	return rv;
}

static int bitmap_mod_after_handshake(struct drbd_peer_device *peer_device, int hg, int peer_node_id)
{
	struct drbd_device *device = peer_device->device;

	if (hg == 4) {
		int from = device->ldev->md.peers[peer_node_id].bitmap_index;

		if (from == -1)
			return 0;

		drbd_info(peer_device, "Peer synced up with node %d, copying bitmap\n", peer_node_id);
		drbd_suspend_io(device, WRITE_ONLY);
		drbd_bm_slot_lock(peer_device, "bm_copy_slot from sync_handshake", BM_LOCK_BULK);
		drbd_bm_copy_slot(device, from, peer_device->bitmap_index);
		drbd_bm_write(device, NULL);
		drbd_bm_slot_unlock(peer_device);
		drbd_resume_io(device);
	} else if (hg == -4) {
		drbd_info(peer_device, "synced up with node %d in the mean time\n", peer_node_id);
		drbd_suspend_io(device, WRITE_ONLY);
		drbd_bm_slot_lock(peer_device, "bm_clear_many_bits from sync_handshake", BM_LOCK_BULK);
		drbd_bm_clear_many_bits(peer_device, 0, -1UL);
		drbd_bm_write(device, NULL);
		drbd_bm_slot_unlock(peer_device);
		drbd_resume_io(device);
	} else if (abs(hg) >= 3) {
		if (hg == -3 &&
		    drbd_current_uuid(device) == UUID_JUST_CREATED &&
		    is_resync_running(device))
			return 0;

		drbd_info(peer_device,
			  "Writing the whole bitmap, full sync required after drbd_sync_handshake.\n");
		if (drbd_bitmap_io(device, &drbd_bmio_set_n_write, "set_n_write from sync_handshake",
					BM_LOCK_CLEAR | BM_LOCK_BULK, peer_device))
			return -1;
	}
	return 0;
}

static enum drbd_repl_state goodness_to_repl_state(struct drbd_peer_device *peer_device,
						   enum drbd_role peer_role,
						   int hg)
{
	struct drbd_device *device = peer_device->device;
	enum drbd_role role = peer_device->device->resource->role[NOW];
	enum drbd_repl_state rv;

	if (hg == 1 || hg == -1) {
		if (role == R_PRIMARY || peer_role == R_PRIMARY) {
			/* We have at least one primary, follow that with the resync decision */
			rv = peer_role == R_SECONDARY ? L_WF_BITMAP_S :
				role == R_SECONDARY ? L_WF_BITMAP_T :
				L_ESTABLISHED;
			return rv;
		}
		/* No current primary. Handle it as a common power failure, consider the
		   roles at crash time */
	}

	if (hg > 0) { /* become sync source. */
		rv = L_WF_BITMAP_S;
	} else if (hg < 0) { /* become sync target */
		rv = L_WF_BITMAP_T;
	} else {
		rv = L_ESTABLISHED;
		if (drbd_bitmap_uuid(peer_device)) {
			drbd_info(peer_device, "clearing bitmap UUID and bitmap content (%lu bits)\n",
				  drbd_bm_total_weight(peer_device));
			drbd_uuid_set_bitmap(peer_device, 0);
			drbd_bm_clear_many_bits(peer_device, 0, -1UL);
		} else if (drbd_bm_total_weight(peer_device)) {
			drbd_info(device, "No resync, but %lu bits in bitmap!\n",
				  drbd_bm_total_weight(peer_device));
		}
	}

	return rv;
}

static void disk_states_to_goodness(struct drbd_device *device,
				    enum drbd_disk_state peer_disk_state,
				    int *hg)
{
	enum drbd_disk_state disk_state = device->disk_state[NOW];

	if (*hg != 0)
		return;

	if (disk_state == D_NEGOTIATING)
		disk_state = disk_state_from_md(device);

	if ((disk_state == D_INCONSISTENT && peer_disk_state > D_INCONSISTENT) ||
	    (peer_disk_state == D_INCONSISTENT && disk_state > D_INCONSISTENT)) {
		*hg = disk_state > D_INCONSISTENT ? 1 : -1;
		drbd_info(device, "Becoming sync %s due to disk states.\n",
			  *hg > 0 ? "source" : "target");
	}
}

static enum drbd_repl_state drbd_attach_handshake(struct drbd_peer_device *peer_device,
						  enum drbd_disk_state peer_disk_state) __must_hold(local)
{
	int hg, rule_nr, peer_node_id;

	hg = drbd_handshake(peer_device, &rule_nr, &peer_node_id, true);

	if (hg < -4 || hg > 4)
		return -1;

	bitmap_mod_after_handshake(peer_device, hg, peer_node_id);
	disk_states_to_goodness(peer_device->device, peer_disk_state, &hg);

	return goodness_to_repl_state(peer_device, peer_device->connection->peer_role[NOW], hg);
}

/* drbd_sync_handshake() returns the new replication state on success, and -1
 * on failure.
 */
static enum drbd_repl_state drbd_sync_handshake(struct drbd_peer_device *peer_device,
						enum drbd_role peer_role,
						enum drbd_disk_state peer_disk_state) __must_hold(local)
{
	struct drbd_device *device = peer_device->device;
	struct drbd_connection *connection = peer_device->connection;
	enum drbd_disk_state disk_state;
	struct net_conf *nc;
	int hg, rule_nr, rr_conflict, peer_node_id = 0, r;

	hg = drbd_handshake(peer_device, &rule_nr, &peer_node_id, true);

	disk_state = device->disk_state[NOW];
	if (disk_state == D_NEGOTIATING)
		disk_state = disk_state_from_md(device);

	if (hg == -1000) {
		drbd_alert(device, "Unrelated data, aborting!\n");
		return -1;
	}
	if (hg < -1000) {
		drbd_alert(device, "To resolve this both sides have to support at least protocol %d\n", -hg - 1000);
		return -1;
	}

	disk_states_to_goodness(device, peer_disk_state, &hg);

	if (abs(hg) == 100)
		drbd_khelper(device, connection, "initial-split-brain");

	rcu_read_lock();
	nc = rcu_dereference(connection->transport.net_conf);

	if (hg == 100 || (hg == -100 && nc->always_asbp)) {
		int pcount = (device->resource->role[NOW] == R_PRIMARY)
			   + (peer_role == R_PRIMARY);
		int forced = (hg == -100);

		switch (pcount) {
		case 0:
			hg = drbd_asb_recover_0p(peer_device);
			break;
		case 1:
			hg = drbd_asb_recover_1p(peer_device);
			break;
		case 2:
			hg = drbd_asb_recover_2p(peer_device);
			break;
		}
		if (abs(hg) < 100) {
			drbd_warn(device, "Split-Brain detected, %d primaries, "
			     "automatically solved. Sync from %s node\n",
			     pcount, (hg < 0) ? "peer" : "this");
			if (forced) {
				drbd_warn(device, "Doing a full sync, since"
				     " UUIDs where ambiguous.\n");
				hg = hg + (hg > 0 ? 1 : -1);
			}
		}
	}

	if (hg == -100) {
		if (test_bit(DISCARD_MY_DATA, &device->flags) &&
		    !(peer_device->uuid_flags & UUID_FLAG_DISCARD_MY_DATA))
			hg = -2;
		if (!test_bit(DISCARD_MY_DATA, &device->flags) &&
		    (peer_device->uuid_flags & UUID_FLAG_DISCARD_MY_DATA))
			hg = 2;

		if (abs(hg) < 100)
			drbd_warn(device, "Split-Brain detected, manually solved. "
			     "Sync from %s node\n",
			     (hg < 0) ? "peer" : "this");
	}
	rr_conflict = nc->rr_conflict;
	rcu_read_unlock();

	if (hg == -100) {
		drbd_alert(device, "Split-Brain detected but unresolved, dropping connection!\n");
		drbd_khelper(device, connection, "split-brain");
		return -1;
	}

	if (hg <= -2 && /* by intention we do not use disk_state here. */
	    device->resource->role[NOW] == R_PRIMARY && device->disk_state[NOW] >= D_CONSISTENT) {
		switch (rr_conflict) {
		case ASB_CALL_HELPER:
			drbd_khelper(device, connection, "pri-lost");
			/* fall through */
		case ASB_DISCONNECT:
			drbd_err(device, "I shall become SyncTarget, but I am primary!\n");
			return -1;
		case ASB_VIOLENTLY:
			drbd_warn(device, "Becoming SyncTarget, violating the stable-data"
			     "assumption\n");
		}
	}

	if (test_bit(CONN_DRY_RUN, &connection->flags)) {
		if (hg == 0)
			drbd_info(device, "dry-run connect: No resync, would become Connected immediately.\n");
		else
			drbd_info(device, "dry-run connect: Would become %s, doing a %s resync.",
				 drbd_repl_str(hg > 0 ? L_SYNC_SOURCE : L_SYNC_TARGET),
				 abs(hg) >= 2 ? "full" : "bit-map based");
		return -1;
	}

	r = bitmap_mod_after_handshake(peer_device, hg, peer_node_id);
	if (r)
		return r;

	return goodness_to_repl_state(peer_device, peer_role, hg);
}

static enum drbd_after_sb_p convert_after_sb(enum drbd_after_sb_p peer)
{
	/* ASB_DISCARD_REMOTE - ASB_DISCARD_LOCAL is valid */
	if (peer == ASB_DISCARD_REMOTE)
		return ASB_DISCARD_LOCAL;

	/* any other things with ASB_DISCARD_REMOTE or ASB_DISCARD_LOCAL are invalid */
	if (peer == ASB_DISCARD_LOCAL)
		return ASB_DISCARD_REMOTE;

	/* everything else is valid if they are equal on both sides. */
	return peer;
}

static int receive_protocol(struct drbd_connection *connection, struct packet_info *pi)
{
	struct p_protocol *p = pi->data;
	enum drbd_after_sb_p p_after_sb_0p, p_after_sb_1p, p_after_sb_2p;
	int p_proto, p_discard_my_data, p_two_primaries, cf;
	struct net_conf *nc, *old_net_conf, *new_net_conf = NULL;
	char integrity_alg[SHARED_SECRET_MAX] = "";
	struct crypto_hash *peer_integrity_tfm = NULL;
	void *int_dig_in = NULL, *int_dig_vv = NULL;

	p_proto		= be32_to_cpu(p->protocol);
	p_after_sb_0p	= be32_to_cpu(p->after_sb_0p);
	p_after_sb_1p	= be32_to_cpu(p->after_sb_1p);
	p_after_sb_2p	= be32_to_cpu(p->after_sb_2p);
	p_two_primaries = be32_to_cpu(p->two_primaries);
	cf		= be32_to_cpu(p->conn_flags);
	p_discard_my_data = cf & CF_DISCARD_MY_DATA;

	if (connection->agreed_pro_version >= 87) {
		int err;

		if (pi->size > sizeof(integrity_alg))
			return -EIO;
		err = drbd_recv_into(connection, integrity_alg, pi->size);
		if (err)
			return err;
		integrity_alg[SHARED_SECRET_MAX - 1] = 0;
	}

	if (pi->cmd != P_PROTOCOL_UPDATE) {
		if (cf & CF_DRY_RUN)
			set_bit(CONN_DRY_RUN, &connection->flags);

		rcu_read_lock();
		nc = rcu_dereference(connection->transport.net_conf);

		if (p_proto != nc->wire_protocol) {
			drbd_err(connection, "incompatible %s settings\n", "protocol");
			goto disconnect_rcu_unlock;
		}

		if (convert_after_sb(p_after_sb_0p) != nc->after_sb_0p) {
			drbd_err(connection, "incompatible %s settings\n", "after-sb-0pri");
			goto disconnect_rcu_unlock;
		}

		if (convert_after_sb(p_after_sb_1p) != nc->after_sb_1p) {
			drbd_err(connection, "incompatible %s settings\n", "after-sb-1pri");
			goto disconnect_rcu_unlock;
		}

		if (convert_after_sb(p_after_sb_2p) != nc->after_sb_2p) {
			drbd_err(connection, "incompatible %s settings\n", "after-sb-2pri");
			goto disconnect_rcu_unlock;
		}

		if (p_discard_my_data && test_bit(CONN_DISCARD_MY_DATA, &connection->flags)) {
			drbd_err(connection, "incompatible %s settings\n", "discard-my-data");
			goto disconnect_rcu_unlock;
		}

		if (p_two_primaries != nc->two_primaries) {
			drbd_err(connection, "incompatible %s settings\n", "allow-two-primaries");
			goto disconnect_rcu_unlock;
		}

		if (strcmp(integrity_alg, nc->integrity_alg)) {
			drbd_err(connection, "incompatible %s settings\n", "data-integrity-alg");
			goto disconnect_rcu_unlock;
		}

		rcu_read_unlock();
	}

	if (integrity_alg[0]) {
		int hash_size;

		/*
		 * We can only change the peer data integrity algorithm
		 * here.  Changing our own data integrity algorithm
		 * requires that we send a P_PROTOCOL_UPDATE packet at
		 * the same time; otherwise, the peer has no way to
		 * tell between which packets the algorithm should
		 * change.
		 */

		peer_integrity_tfm = crypto_alloc_hash(integrity_alg, 0, CRYPTO_ALG_ASYNC);
		if (!peer_integrity_tfm) {
			drbd_err(connection, "peer data-integrity-alg %s not supported\n",
				 integrity_alg);
			goto disconnect;
		}

		hash_size = crypto_hash_digestsize(peer_integrity_tfm);
		int_dig_in = kmalloc(hash_size, GFP_KERNEL);
		int_dig_vv = kmalloc(hash_size, GFP_KERNEL);
		if (!(int_dig_in && int_dig_vv)) {
			drbd_err(connection, "Allocation of buffers for data integrity checking failed\n");
			goto disconnect;
		}
	}

	new_net_conf = kmalloc(sizeof(struct net_conf), GFP_KERNEL);
	if (!new_net_conf) {
		drbd_err(connection, "Allocation of new net_conf failed\n");
		goto disconnect;
	}

	if (mutex_lock_interruptible(&connection->resource->conf_update)) {
		drbd_err(connection, "Interrupted while waiting for conf_update\n");
		goto disconnect;
	}

	mutex_lock(&connection->mutex[DATA_STREAM]);
	old_net_conf = connection->transport.net_conf;
	*new_net_conf = *old_net_conf;

	new_net_conf->wire_protocol = p_proto;
	new_net_conf->after_sb_0p = convert_after_sb(p_after_sb_0p);
	new_net_conf->after_sb_1p = convert_after_sb(p_after_sb_1p);
	new_net_conf->after_sb_2p = convert_after_sb(p_after_sb_2p);
	new_net_conf->two_primaries = p_two_primaries;

	rcu_assign_pointer(connection->transport.net_conf, new_net_conf);
	mutex_unlock(&connection->mutex[DATA_STREAM]);
	mutex_unlock(&connection->resource->conf_update);

	crypto_free_hash(connection->peer_integrity_tfm);
	kfree(connection->int_dig_in);
	kfree(connection->int_dig_vv);
	connection->peer_integrity_tfm = peer_integrity_tfm;
	connection->int_dig_in = int_dig_in;
	connection->int_dig_vv = int_dig_vv;

	if (strcmp(old_net_conf->integrity_alg, integrity_alg))
		drbd_info(connection, "peer data-integrity-alg: %s\n",
			  integrity_alg[0] ? integrity_alg : "(none)");

	synchronize_rcu();
	kfree(old_net_conf);
	return 0;

disconnect_rcu_unlock:
	rcu_read_unlock();
disconnect:
	crypto_free_hash(peer_integrity_tfm);
	kfree(int_dig_in);
	kfree(int_dig_vv);
	change_cstate(connection, C_DISCONNECTING, CS_HARD);
	return -EIO;
}

/* helper function
 * input: alg name, feature name
 * return: NULL (alg name was "")
 *         ERR_PTR(error) if something goes wrong
 *         or the crypto hash ptr, if it worked out ok. */
static struct crypto_hash *drbd_crypto_alloc_digest_safe(const struct drbd_device *device,
		const char *alg, const char *name)
{
	struct crypto_hash *tfm;

	if (!alg[0])
		return NULL;

	tfm = crypto_alloc_hash(alg, 0, CRYPTO_ALG_ASYNC);
	if (IS_ERR(tfm)) {
		drbd_err(device, "Can not allocate \"%s\" as %s (reason: %ld)\n",
			alg, name, PTR_ERR(tfm));
		return tfm;
	}
	return tfm;
}

/*
 * config_unknown_volume  -  device configuration command for unknown volume
 *
 * When a device is added to an existing connection, the node on which the
 * device is added first will send configuration commands to its peer but the
 * peer will not know about the device yet.  It will warn and ignore these
 * commands.  Once the device is added on the second node, the second node will
 * send the same device configuration commands, but in the other direction.
 *
 * (We can also end up here if drbd is misconfigured.)
 */
static int config_unknown_volume(struct drbd_connection *connection, struct packet_info *pi)
{
	drbd_warn(connection, "%s packet received for volume %d, which is not configured locally\n",
		  drbd_packet_name(pi->cmd), pi->vnr);
	return ignore_remaining_packet(connection, pi->size);
}

static int receive_SyncParam(struct drbd_connection *connection, struct packet_info *pi)
{
	struct drbd_peer_device *peer_device;
	struct drbd_device *device;
	struct p_rs_param_95 *p;
	unsigned int header_size, data_size, exp_max_sz;
	struct crypto_hash *verify_tfm = NULL;
	struct crypto_hash *csums_tfm = NULL;
	struct net_conf *old_net_conf, *new_net_conf = NULL;
	struct peer_device_conf *old_peer_device_conf = NULL, *new_peer_device_conf = NULL;
	const int apv = connection->agreed_pro_version;
	struct fifo_buffer *old_plan = NULL, *new_plan = NULL;
	struct drbd_resource *resource = connection->resource;
	int fifo_size = 0;
	int err;

	peer_device = conn_peer_device(connection, pi->vnr);
	if (!peer_device)
		return config_unknown_volume(connection, pi);
	device = peer_device->device;

	exp_max_sz  = apv <= 87 ? sizeof(struct p_rs_param)
		    : apv == 88 ? sizeof(struct p_rs_param)
					+ SHARED_SECRET_MAX
		    : apv <= 94 ? sizeof(struct p_rs_param_89)
		    : /* apv >= 95 */ sizeof(struct p_rs_param_95);

	if (pi->size > exp_max_sz) {
		drbd_err(device, "SyncParam packet too long: received %u, expected <= %u bytes\n",
		    pi->size, exp_max_sz);
		return -EIO;
	}

	if (apv <= 88) {
		header_size = sizeof(struct p_rs_param);
		data_size = pi->size - header_size;
	} else if (apv <= 94) {
		header_size = sizeof(struct p_rs_param_89);
		data_size = pi->size - header_size;
		D_ASSERT(device, data_size == 0);
	} else {
		header_size = sizeof(struct p_rs_param_95);
		data_size = pi->size - header_size;
		D_ASSERT(device, data_size == 0);
	}

	err = drbd_recv_all(connection, (void **)&p, header_size + data_size);
	if (err)
		return err;

	err = mutex_lock_interruptible(&resource->conf_update);
	if (err) {
		drbd_err(connection, "Interrupted while waiting for conf_update\n");
		return err;
	}
	old_net_conf = connection->transport.net_conf;
	if (get_ldev(device)) {
		new_peer_device_conf = kzalloc(sizeof(struct peer_device_conf), GFP_KERNEL);
		if (!new_peer_device_conf) {
			put_ldev(device);
			mutex_unlock(&resource->conf_update);
			drbd_err(device, "Allocation of new peer_device_conf failed\n");
			return -ENOMEM;
		}
		/* With a non-zero new_peer_device_conf, we will call put_ldev() below.  */

		old_peer_device_conf = peer_device->conf;
		*new_peer_device_conf = *old_peer_device_conf;

		new_peer_device_conf->resync_rate = be32_to_cpu(p->resync_rate);
	}

	if (apv >= 88) {
		if (apv == 88) {
			if (data_size > SHARED_SECRET_MAX || data_size == 0) {
				drbd_err(device, "verify-alg too long, "
					 "peer wants %u, accepting only %u byte\n",
					 data_size, SHARED_SECRET_MAX);
				err = -EIO;
				goto reconnect;
			}
			p->verify_alg[data_size] = 0;

		} else /* apv >= 89 */ {
			/* we still expect NUL terminated strings */
			/* but just in case someone tries to be evil */
			D_ASSERT(device, p->verify_alg[SHARED_SECRET_MAX-1] == 0);
			D_ASSERT(device, p->csums_alg[SHARED_SECRET_MAX-1] == 0);
			p->verify_alg[SHARED_SECRET_MAX-1] = 0;
			p->csums_alg[SHARED_SECRET_MAX-1] = 0;
		}

		if (strcmp(old_net_conf->verify_alg, p->verify_alg)) {
			if (peer_device->repl_state[NOW] == L_OFF) {
				drbd_err(device, "Different verify-alg settings. me=\"%s\" peer=\"%s\"\n",
				    old_net_conf->verify_alg, p->verify_alg);
				goto disconnect;
			}
			verify_tfm = drbd_crypto_alloc_digest_safe(device,
					p->verify_alg, "verify-alg");
			if (IS_ERR(verify_tfm)) {
				verify_tfm = NULL;
				goto disconnect;
			}
		}

		if (apv >= 89 && strcmp(old_net_conf->csums_alg, p->csums_alg)) {
			if (peer_device->repl_state[NOW] == L_OFF) {
				drbd_err(device, "Different csums-alg settings. me=\"%s\" peer=\"%s\"\n",
				    old_net_conf->csums_alg, p->csums_alg);
				goto disconnect;
			}
			csums_tfm = drbd_crypto_alloc_digest_safe(device,
					p->csums_alg, "csums-alg");
			if (IS_ERR(csums_tfm)) {
				csums_tfm = NULL;
				goto disconnect;
			}
		}

		if (apv > 94 && new_peer_device_conf) {
			new_peer_device_conf->c_plan_ahead = be32_to_cpu(p->c_plan_ahead);
			new_peer_device_conf->c_delay_target = be32_to_cpu(p->c_delay_target);
			new_peer_device_conf->c_fill_target = be32_to_cpu(p->c_fill_target);
			new_peer_device_conf->c_max_rate = be32_to_cpu(p->c_max_rate);

			fifo_size = (new_peer_device_conf->c_plan_ahead * 10 * SLEEP_TIME) / HZ;
			old_plan = rcu_dereference_protected(peer_device->rs_plan_s,
				lockdep_is_held(&resource->conf_update));
			if (!old_plan || fifo_size != old_plan->size) {
				new_plan = fifo_alloc(fifo_size);
				if (!new_plan) {
					drbd_err(device, "kmalloc of fifo_buffer failed");
					goto disconnect;
				}
			}
		}

		if (verify_tfm || csums_tfm) {
			new_net_conf = kzalloc(sizeof(struct net_conf), GFP_KERNEL);
			if (!new_net_conf) {
				drbd_err(device, "Allocation of new net_conf failed\n");
				goto disconnect;
			}

			*new_net_conf = *old_net_conf;

			if (verify_tfm) {
				strcpy(new_net_conf->verify_alg, p->verify_alg);
				new_net_conf->verify_alg_len = strlen(p->verify_alg) + 1;
				crypto_free_hash(connection->verify_tfm);
				connection->verify_tfm = verify_tfm;
				drbd_info(device, "using verify-alg: \"%s\"\n", p->verify_alg);
			}
			if (csums_tfm) {
				strcpy(new_net_conf->csums_alg, p->csums_alg);
				new_net_conf->csums_alg_len = strlen(p->csums_alg) + 1;
				crypto_free_hash(connection->csums_tfm);
				connection->csums_tfm = csums_tfm;
				drbd_info(device, "using csums-alg: \"%s\"\n", p->csums_alg);
			}
			rcu_assign_pointer(connection->transport.net_conf, new_net_conf);
		}
	}

	if (new_peer_device_conf) {
		rcu_assign_pointer(peer_device->conf, new_peer_device_conf);
		put_ldev(device);
	}

	if (new_plan)
		rcu_assign_pointer(peer_device->rs_plan_s, new_plan);

	mutex_unlock(&resource->conf_update);
	synchronize_rcu();
	if (new_net_conf)
		kfree(old_net_conf);
	kfree(old_peer_device_conf);
	if (new_plan)
		kfree(old_plan);

	return 0;

reconnect:
	if (new_peer_device_conf) {
		put_ldev(device);
		kfree(new_peer_device_conf);
	}
	mutex_unlock(&resource->conf_update);
	return -EIO;

disconnect:
	kfree(new_plan);
	if (new_peer_device_conf) {
		put_ldev(device);
		kfree(new_peer_device_conf);
	}
	mutex_unlock(&resource->conf_update);
	/* just for completeness: actually not needed,
	 * as this is not reached if csums_tfm was ok. */
	crypto_free_hash(csums_tfm);
	/* but free the verify_tfm again, if csums_tfm did not work out */
	crypto_free_hash(verify_tfm);
	change_cstate(connection, C_DISCONNECTING, CS_HARD);
	return -EIO;
}

static void drbd_setup_order_type(struct drbd_device *device, int peer)
{
	/* sorry, we currently have no working implementation
	 * of distributed TCQ */
}

/* warn if the arguments differ by more than 12.5% */
static void warn_if_differ_considerably(struct drbd_device *device,
	const char *s, sector_t a, sector_t b)
{
	sector_t d;
	if (a == 0 || b == 0)
		return;
	d = (a > b) ? (a - b) : (b - a);
	if (d > (a>>3) || d > (b>>3))
		drbd_warn(device, "Considerable difference in %s: %llus vs. %llus\n", s,
		     (unsigned long long)a, (unsigned long long)b);
}

/* Maximum bio size that a protocol version supports. */
static unsigned int conn_max_bio_size(struct drbd_connection *connection)
{
	if (connection->agreed_pro_version >= 100)
		return DRBD_MAX_BIO_SIZE;
	else if (connection->agreed_pro_version >= 95)
		return DRBD_MAX_BIO_SIZE_P95;
	else
		return DRBD_MAX_SIZE_H80_PACKET;
}

static int receive_sizes(struct drbd_connection *connection, struct packet_info *pi)
{
	struct drbd_peer_device *peer_device;
	struct drbd_device *device;
	struct p_sizes *p = pi->data;
	enum determine_dev_size dd = DS_UNCHANGED;
	int ldsc = 0; /* local disk size changed */
	enum dds_flags ddsf;
	unsigned int protocol_max_bio_size;
	bool have_ldev = false;
	int err;

	peer_device = conn_peer_device(connection, pi->vnr);
	if (!peer_device)
		return config_unknown_volume(connection, pi);
	device = peer_device->device;

	/* just store the peer's disk size for now.
	 * we still need to figure out whether we accept that. */
	/* In case I am diskless, need to accept the peer's *current* size.
	 *
	 * At this point, the peer knows more about my disk, or at
	 * least about what we last agreed upon, than myself.
	 * So if his c_size is less than his d_size, the most likely
	 * reason is that *my* d_size was smaller last time we checked.
	 *
	 * However, if he sends a zero current size,
	 * take his (user-capped or) backing disk size anyways.
	 */
	peer_device->max_size =
		be64_to_cpu(p->c_size) ?: be64_to_cpu(p->u_size) ?: be64_to_cpu(p->d_size);

	if (get_ldev(device)) {
		sector_t p_usize = be64_to_cpu(p->u_size), my_usize;

		have_ldev = true;

		rcu_read_lock();
		my_usize = rcu_dereference(device->ldev->disk_conf)->disk_size;
		rcu_read_unlock();

		warn_if_differ_considerably(device, "lower level device sizes",
			   peer_device->max_size, drbd_get_max_capacity(device->ldev));
		warn_if_differ_considerably(device, "user requested size",
					    p_usize, my_usize);

		/* if this is the first connect, or an otherwise expected
		 * param exchange, choose the minimum */
		if (peer_device->repl_state[NOW] == L_OFF)
			p_usize = min_not_zero(my_usize, p_usize);

		/* Never shrink a device with usable data during connect.
		   But allow online shrinking if we are connected. */
		if (drbd_new_dev_size(device, p_usize, 0) <
		    drbd_get_capacity(device->this_bdev) &&
		    device->disk_state[NOW] >= D_OUTDATED &&
		    peer_device->repl_state[NOW] < L_ESTABLISHED) {
			drbd_err(device, "The peer's disk size is too small!\n");
			change_cstate(connection, C_DISCONNECTING, CS_HARD);
			err = -EIO;
			goto out;
		}

		if (my_usize != p_usize) {
			struct disk_conf *old_disk_conf, *new_disk_conf;

			new_disk_conf = kzalloc(sizeof(struct disk_conf), GFP_KERNEL);
			if (!new_disk_conf) {
				drbd_err(device, "Allocation of new disk_conf failed\n");
				err = -ENOMEM;
				goto out;
			}

			err = mutex_lock_interruptible(&connection->resource->conf_update);
			if (err) {
				drbd_err(connection, "Interrupted while waiting for conf_update\n");
				goto out;
			}
			old_disk_conf = device->ldev->disk_conf;
			*new_disk_conf = *old_disk_conf;
			new_disk_conf->disk_size = p_usize;

			rcu_assign_pointer(device->ldev->disk_conf, new_disk_conf);
			mutex_unlock(&connection->resource->conf_update);
			synchronize_rcu();
			kfree(old_disk_conf);

			drbd_info(device, "Peer sets u_size to %lu sectors\n",
				 (unsigned long)my_usize);
		}
	}

	/* The protocol version limits how big requests can be.  In addition,
	 * peers before protocol version 94 cannot split large requests into
	 * multiple bios; their reported max_bio_size is a hard limit.
	 */
	protocol_max_bio_size = conn_max_bio_size(connection);
	peer_device->max_bio_size = min(be32_to_cpu(p->max_bio_size), protocol_max_bio_size);
	ddsf = be16_to_cpu(p->dds_flags);

	/* Leave drbd_reconsider_queue_parameters() before drbd_determine_dev_size().
	   In case we cleared the QUEUE_FLAG_DISCARD from our queue in
	   drbd_reconsider_queue_parameters(), we can be sure that after
	   drbd_determine_dev_size() no REQ_DISCARDs are in the queue. */
	if (have_ldev) {
		drbd_reconsider_queue_parameters(device, device->ldev);
		dd = drbd_determine_dev_size(device, ddsf, NULL);
		if (dd == DS_ERROR) {
			err = -EIO;
			goto out;
		}
		drbd_md_sync(device);
	} else {
		struct drbd_peer_device *peer_device;
		sector_t size = 0;

		drbd_reconsider_queue_parameters(device, NULL);
		/* I am diskless, need to accept the peer disk sizes. */

		rcu_read_lock();
		for_each_peer_device_rcu(peer_device, device) {
			/* When a peer device is in L_OFF state, max_size is zero
			 * until a P_SIZES packet is received.  */
			size = min_not_zero(size, peer_device->max_size);
		}
		rcu_read_unlock();
		if (size)
			drbd_set_my_capacity(device, size);
	}

	if (device->device_conf.max_bio_size > protocol_max_bio_size ||
	    (connection->agreed_pro_version < 94 &&
	     device->device_conf.max_bio_size > peer_device->max_bio_size)) {
		drbd_err(device, "Peer cannot deal with requests bigger than %u. "
			 "Please reduce max_bio_size in the configuration.\n",
			 peer_device->max_bio_size);
		change_cstate(connection, C_DISCONNECTING, CS_HARD);
		err = -EIO;
		goto out;
	}

	if (have_ldev) {
		if (device->ldev->known_size != drbd_get_capacity(device->ldev->backing_bdev)) {
			device->ldev->known_size = drbd_get_capacity(device->ldev->backing_bdev);
			ldsc = 1;
		}

		drbd_setup_order_type(device, be16_to_cpu(p->queue_order_type));
	}

	if (peer_device->repl_state[NOW] > L_OFF) {
		if (be64_to_cpu(p->c_size) !=
		    drbd_get_capacity(device->this_bdev) || ldsc) {
			/* we have different sizes, probably peer
			 * needs to know my new size... */
			drbd_send_sizes(peer_device, 0, ddsf);
		}
		if (test_and_clear_bit(RESIZE_PENDING, &peer_device->flags) ||
		    (dd == DS_GREW && peer_device->repl_state[NOW] == L_ESTABLISHED)) {
			if (peer_device->disk_state[NOW] >= D_INCONSISTENT &&
			    device->disk_state[NOW] >= D_INCONSISTENT) {
				if (ddsf & DDSF_NO_RESYNC)
					drbd_info(device, "Resync of new storage suppressed with --assume-clean\n");
				else
					resync_after_online_grow(peer_device);
			} else
				set_bit(RESYNC_AFTER_NEG, &peer_device->flags);
		}
	}
	err = 0;

out:
	if (have_ldev)
		put_ldev(device);
	return err;
}

static void drbd_resync(struct drbd_peer_device *peer_device,
			enum resync_reason reason) __must_hold(local)
{
	enum drbd_role peer_role = peer_device->connection->peer_role[NOW];
	enum drbd_repl_state new_repl_state;
	int hg, rule_nr, peer_node_id;
	enum drbd_state_rv rv;

	hg = drbd_handshake(peer_device, &rule_nr, &peer_node_id, reason == DISKLESS_PRIMARY);
	new_repl_state = hg < -4 || hg > 4 ? -1 : goodness_to_repl_state(peer_device, peer_role, hg);

	if (new_repl_state == -1) {
		drbd_info(peer_device, "Unexpected result of handshake() %d!\n", new_repl_state);
		return;
	} else if (new_repl_state != L_ESTABLISHED) {
		bitmap_mod_after_handshake(peer_device, hg, peer_node_id);
		drbd_info(peer_device, "Becoming %s %s\n", drbd_repl_str(new_repl_state),
			  reason == AFTER_UNSTABLE ? "after unstable" : "because primary is diskless");
	}

	rv = change_repl_state(peer_device, new_repl_state, CS_VERBOSE);
	if ((rv == SS_NOTHING_TO_DO || rv == SS_RESYNC_RUNNING) &&
	    (new_repl_state == L_WF_BITMAP_S || new_repl_state == L_WF_BITMAP_T)) {
		/* Those events might happen very quickly. In case we are still processing
		   the previous resync we need to re-enter that state. Schedule sending of
		   the bitmap here explicitly */
		peer_device->resync_again++;
		drbd_info(peer_device, "...postponing this until current resync finished\n");
	}
}

static int __receive_uuids(struct drbd_peer_device *peer_device, u64 node_mask)
{
	enum drbd_repl_state repl_state = peer_device->repl_state[NOW];
	struct drbd_device *device = peer_device->device;
	int updated_uuids = 0, err = 0;
	bool bad_server;

	bad_server =
		repl_state < L_ESTABLISHED &&
		device->disk_state[NOW] < D_INCONSISTENT &&
		device->resource->role[NOW] == R_PRIMARY &&
		(device->exposed_data_uuid & ~UUID_PRIMARY) !=
		(peer_device->current_uuid & ~UUID_PRIMARY);

	if (peer_device->connection->agreed_pro_version < 110 && bad_server) {
		drbd_err(device, "Can only connect to data with current UUID=%016llX\n",
		    (unsigned long long)device->exposed_data_uuid);
		change_cstate(peer_device->connection, C_DISCONNECTING, CS_HARD);
		return -EIO;
	}

	if (get_ldev(device)) {
		int skip_initial_sync =
			repl_state == L_ESTABLISHED &&
			peer_device->connection->agreed_pro_version >= 90 &&
			drbd_current_uuid(device) == UUID_JUST_CREATED &&
			(peer_device->uuid_flags & UUID_FLAG_SKIP_INITIAL_SYNC);
		if (skip_initial_sync) {
			unsigned long irq_flags;

			drbd_info(device, "Accepted new current UUID, preparing to skip initial sync\n");
			drbd_bitmap_io(device, &drbd_bmio_clear_all_n_write,
					"clear_n_write from receive_uuids",
					BM_LOCK_SET | BM_LOCK_CLEAR | BM_LOCK_BULK, NULL);
			_drbd_uuid_set_current(device, peer_device->current_uuid);
			_drbd_uuid_set_bitmap(peer_device, 0);
			begin_state_change(device->resource, &irq_flags, CS_VERBOSE);
			/* FIXME: Note that req_lock was not taken here before! */
			__change_disk_state(device, D_UP_TO_DATE);
			__change_peer_disk_state(peer_device, D_UP_TO_DATE);
			end_state_change(device->resource, &irq_flags);
			updated_uuids = 1;
		}

		if (peer_device->uuid_flags & UUID_FLAG_NEW_DATAGEN) {
			drbd_warn(peer_device, "received new current UUID: %016llX\n", peer_device->current_uuid);
			drbd_uuid_received_new_current(peer_device, peer_device->current_uuid, node_mask);
		}

		if (device->disk_state[NOW] > D_OUTDATED) {
			int hg, unused_int;
			hg = drbd_uuid_compare(peer_device, &unused_int, &unused_int);

			if (hg == -3 || hg == -2) {
				struct drbd_resource *resource = device->resource;
				unsigned long irq_flags;

				begin_state_change(resource, &irq_flags, CS_VERBOSE);
				if (device->disk_state[NEW] > D_OUTDATED)
					__change_disk_state(device, D_OUTDATED);
				end_state_change(resource, &irq_flags);
			}
		}

		drbd_uuid_detect_finished_resyncs(peer_device);

		drbd_md_sync(device);
		put_ldev(device);
	} else if (device->disk_state[NOW] < D_INCONSISTENT && !bad_server &&
		   peer_device->current_uuid != device->exposed_data_uuid) {
		struct drbd_resource *resource = device->resource;

		spin_lock_irq(&resource->req_lock);
		if (resource->state_change_flags) {
			drbd_info(peer_device, "Delaying update of exposed data uuid\n");
			device->next_exposed_data_uuid = peer_device->current_uuid;
		} else
			updated_uuids = drbd_set_exposed_data_uuid(device, peer_device->current_uuid);
		spin_unlock_irq(&resource->req_lock);

	}

	if (updated_uuids)
		drbd_print_uuids(peer_device, "receiver updated UUIDs to");

	peer_device->uuid_authoritative_nodes =
		peer_device->uuid_flags & UUID_FLAG_STABLE ? 0 : node_mask;

	if ((repl_state == L_SYNC_TARGET || repl_state == L_PAUSED_SYNC_T) &&
	    !(peer_device->uuid_flags & UUID_FLAG_STABLE) &&
	    !drbd_stable_sync_source_present(peer_device, NOW))
		set_bit(UNSTABLE_RESYNC, &peer_device->flags);

	return err;
}

static int receive_uuids(struct drbd_connection *connection, struct packet_info *pi)
{
	const int node_id = connection->resource->res_opts.node_id;
	struct drbd_peer_device *peer_device;
	struct p_uuids *p = pi->data;
	int history_uuids, i;

	peer_device = conn_peer_device(connection, pi->vnr);
	if (!peer_device)
		return config_unknown_volume(connection, pi);

	history_uuids = min_t(int, HISTORY_UUIDS_V08,
			      ARRAY_SIZE(peer_device->history_uuids));

	peer_device->current_uuid = be64_to_cpu(p->current_uuid);
	peer_device->bitmap_uuids[node_id] = be64_to_cpu(p->bitmap_uuid);
	for (i = 0; i < history_uuids; i++)
		peer_device->history_uuids[i] = be64_to_cpu(p->history_uuids[i]);
	for (; i < ARRAY_SIZE(peer_device->history_uuids); i++)
		peer_device->history_uuids[i] = 0;
	peer_device->dirty_bits = be64_to_cpu(p->dirty_bits);
	peer_device->uuid_flags = be64_to_cpu(p->uuid_flags) | UUID_FLAG_STABLE;
	peer_device->uuids_received = true;

	return __receive_uuids(peer_device, 0);
}

static int receive_uuids110(struct drbd_connection *connection, struct packet_info *pi)
{
	struct drbd_peer_device *peer_device;
	struct p_uuids110 *p = pi->data;
	int bitmap_uuids, history_uuids, rest, i, pos, err;
	u64 bitmap_uuids_mask;
	struct drbd_peer_md *peer_md = NULL;
	struct drbd_device *device;


	peer_device = conn_peer_device(connection, pi->vnr);
	if (!peer_device)
		return config_unknown_volume(connection, pi);

	device = peer_device->device;

	peer_device->current_uuid = be64_to_cpu(p->current_uuid);
	peer_device->dirty_bits = be64_to_cpu(p->dirty_bits);
	peer_device->uuid_flags = be64_to_cpu(p->uuid_flags);
	bitmap_uuids_mask = be64_to_cpu(p->bitmap_uuids_mask);
	if (bitmap_uuids_mask & ~(NODE_MASK(DRBD_PEERS_MAX) - 1))
		return -EIO;
	bitmap_uuids = hweight64(bitmap_uuids_mask);

	if (pi->size / sizeof(p->other_uuids[0]) < bitmap_uuids)
		return -EIO;
	history_uuids = pi->size / sizeof(p->other_uuids[0]) - bitmap_uuids;
	if (history_uuids > ARRAY_SIZE(peer_device->history_uuids))
		history_uuids = ARRAY_SIZE(peer_device->history_uuids);

	err = drbd_recv_into(connection, p->other_uuids,
			     (bitmap_uuids + history_uuids) *
			     sizeof(p->other_uuids[0]));
	if (err)
		return err;

	rest = pi->size - (bitmap_uuids + history_uuids) * sizeof(p->other_uuids[0]);
	if (rest && !ignore_remaining_packet(connection, rest))
		return -EIO;

	if (get_ldev(device))
		peer_md = device->ldev->md.peers;
	pos = 0;
	for (i = 0; i < ARRAY_SIZE(peer_device->bitmap_uuids); i++) {
		if (bitmap_uuids_mask & NODE_MASK(i)) {
			peer_device->bitmap_uuids[i] = be64_to_cpu(p->other_uuids[pos++]);
			if (peer_md && peer_md[i].bitmap_index == -1)
				peer_md[i].flags |= MDF_NODE_EXISTS;
		} else {
			peer_device->bitmap_uuids[i] = 0;
		}
	}
	if (peer_md)
		put_ldev(device);

	for (i = 0; i < history_uuids; i++)
		peer_device->history_uuids[i++] = be64_to_cpu(p->other_uuids[pos++]);
	while (i < ARRAY_SIZE(peer_device->history_uuids))
		peer_device->history_uuids[i++] = 0;
	peer_device->uuids_received = true;

	err = __receive_uuids(peer_device, be64_to_cpu(p->node_mask));

	if (peer_device->uuid_flags & UUID_FLAG_GOT_STABLE) {
		struct drbd_device *device = peer_device->device;

		if (peer_device->repl_state[NOW] == L_ESTABLISHED &&
		    drbd_device_stable(device, NULL) && get_ldev(device)) {
			drbd_send_uuids(peer_device, UUID_FLAG_RESYNC, 0);
			drbd_resync(peer_device, AFTER_UNSTABLE);
			put_ldev(device);
		}
	}

	if (peer_device->uuid_flags & UUID_FLAG_RESYNC) {
		if (get_ldev(device)) {
			bool dp = peer_device->uuid_flags & UUID_FLAG_DISKLESS_PRIMARY;
			drbd_resync(peer_device, dp ? DISKLESS_PRIMARY : AFTER_UNSTABLE);
			put_ldev(device);
		}
	}

	return err;
}

/**
 * convert_state() - Converts the peer's view of the cluster state to our point of view
 * @peer_state:	The state as seen by the peer.
 */
static union drbd_state convert_state(union drbd_state peer_state)
{
	union drbd_state state;

	static enum drbd_conn_state c_tab[] = {
		[L_OFF] = L_OFF,
		[L_ESTABLISHED] = L_ESTABLISHED,

		[L_STARTING_SYNC_S] = L_STARTING_SYNC_T,
		[L_STARTING_SYNC_T] = L_STARTING_SYNC_S,
		[C_DISCONNECTING] = C_TEAR_DOWN, /* C_NETWORK_FAILURE, */
		[C_CONNECTING] = C_CONNECTING,
		[L_VERIFY_S]       = L_VERIFY_T,
		[C_MASK]   = C_MASK,
	};

	state.i = peer_state.i;

	state.conn = c_tab[peer_state.conn];
	state.peer = peer_state.role;
	state.role = peer_state.peer;
	state.pdsk = peer_state.disk;
	state.disk = peer_state.pdsk;
	state.peer_isp = (peer_state.aftr_isp | peer_state.user_isp);

	return state;
}

static enum drbd_state_rv
__change_connection_state(struct drbd_connection *connection,
			  union drbd_state mask, union drbd_state val,
			  enum chg_state_flags flags)
{
	struct drbd_resource *resource = connection->resource;

	if (mask.role) {
		/* not allowed */
	}
	if (mask.susp) {
		mask.susp ^= -1;
		__change_io_susp_user(resource, val.susp);
	}
	if (mask.susp_nod) {
		mask.susp_nod ^= -1;
		__change_io_susp_no_data(resource, val.susp_nod);
	}
	if (mask.susp_fen) {
		mask.susp_fen ^= -1;
		__change_io_susp_fencing(resource, val.susp_fen);
	}
	if (mask.disk) {
		/* Handled in __change_peer_device_state(). */
		mask.disk ^= -1;
	}
	if (mask.conn) {
		mask.conn ^= -1;
		__change_cstate(connection,
				min_t(enum drbd_conn_state, val.conn, C_CONNECTED));
	}
	if (mask.pdsk) {
		/* Handled in __change_peer_device_state(). */
		mask.pdsk ^= -1;
	}
	if (mask.peer) {
		mask.peer ^= -1;
		__change_peer_role(connection, val.peer);
	}
	if (mask.i) {
		drbd_info(connection, "Remote state change: request %u/%u not "
		"understood\n", mask.i, val.i & mask.i);
		return SS_NOT_SUPPORTED;
	}
	return SS_SUCCESS;
}

static enum drbd_state_rv
__change_peer_device_state(struct drbd_peer_device *peer_device,
			   union drbd_state mask, union drbd_state val)
{
	struct drbd_device *device = peer_device->device;

	if (mask.peer) {
		/* Handled in __change_connection_state(). */
		mask.peer ^= -1;
	}
	if (mask.disk) {
		mask.disk ^= -1;
		__change_disk_state(device, val.disk);
	}

	if (mask.conn) {
		mask.conn ^= -1;
		__change_repl_state(peer_device,
				max_t(enum drbd_repl_state, val.conn, L_OFF));
	}
	if (mask.pdsk) {
		mask.pdsk ^= -1;
		__change_peer_disk_state(peer_device, val.pdsk);
	}
	if (mask.user_isp) {
		mask.user_isp ^= -1;
		__change_resync_susp_user(peer_device, val.user_isp);
	}
	if (mask.peer_isp) {
		mask.peer_isp ^= -1;
		__change_resync_susp_peer(peer_device, val.peer_isp);
	}
	if (mask.aftr_isp) {
		mask.aftr_isp ^= -1;
		__change_resync_susp_dependency(peer_device, val.aftr_isp);
	}
	if (mask.i) {
		drbd_info(peer_device, "Remote state change: request %u/%u not "
		"understood\n", mask.i, val.i & mask.i);
		return SS_NOT_SUPPORTED;
	}
	return SS_SUCCESS;
}

/**
 * change_connection_state()  -  change state of a connection and all its peer devices
 *
 * Also changes the state of the peer devices' devices and of the resource.
 * Cluster-wide state changes are not supported.
 */
static enum drbd_state_rv
change_connection_state(struct drbd_connection *connection,
			union drbd_state mask,
			union drbd_state val,
			struct twopc_reply *reply,
			enum chg_state_flags flags)
{
	struct drbd_resource *resource = connection->resource;
	struct drbd_peer_device *peer_device;
	unsigned long irq_flags;
	enum drbd_state_rv rv;
	int vnr;

	mask = convert_state(mask);
	val = convert_state(val);

	begin_state_change(resource, &irq_flags, flags);
	idr_for_each_entry(&connection->peer_devices, peer_device, vnr) {
		rv = __change_peer_device_state(peer_device, mask, val);
		if (rv < SS_SUCCESS)
			goto fail;
	}
	rv = __change_connection_state(connection, mask, val, flags);
	if (rv < SS_SUCCESS)
		goto fail;

	if (reply) {
		u64 directly_reachable = directly_connected_nodes(resource, NEW) |
			NODE_MASK(resource->res_opts.node_id);

		if (reply->primary_nodes & ~directly_reachable)
			__outdate_myself(resource);
	}

	rv = end_state_change(resource, &irq_flags);
out:
	return rv;
fail:
	abort_state_change(resource, &irq_flags);
	goto out;
}

/**
 * change_peer_device_state()  -  change state of a peer and its connection
 *
 * Also changes the state of the peer device's device and of the resource.
 * Cluster-wide state changes are not supported.
 */
static enum drbd_state_rv
change_peer_device_state(struct drbd_peer_device *peer_device,
			 union drbd_state mask,
			 union drbd_state val,
			 enum chg_state_flags flags)
{
	struct drbd_connection *connection = peer_device->connection;
	unsigned long irq_flags;
	enum drbd_state_rv rv;

	mask = convert_state(mask);
	val = convert_state(val);

	begin_state_change(connection->resource, &irq_flags, flags);
	rv = __change_peer_device_state(peer_device, mask, val);
	if (rv < SS_SUCCESS)
		goto fail;
	rv = __change_connection_state(connection, mask, val, flags);
	if (rv < SS_SUCCESS)
		goto fail;
	rv = end_state_change(connection->resource, &irq_flags);
out:
	return rv;
fail:
	abort_state_change(connection->resource, &irq_flags);
	goto out;
}

static int receive_req_state(struct drbd_connection *connection, struct packet_info *pi)
{
	struct drbd_resource *resource = connection->resource;
	struct drbd_peer_device *peer_device = NULL;
	struct p_req_state *p = pi->data;
	union drbd_state mask, val;
	enum chg_state_flags flags = CS_VERBOSE | CS_LOCAL_ONLY | CS_TWOPC;
	enum drbd_state_rv rv;
	int vnr = -1;

	if (!expect(connection, connection->agreed_pro_version < 110)) {
		drbd_err(connection, "Packet %s not allowed in protocol version %d\n",
			 drbd_packet_name(pi->cmd),
			 connection->agreed_pro_version);
		return -EIO;
	}

	mask.i = be32_to_cpu(p->mask);
	val.i = be32_to_cpu(p->val);

	/* P_STATE_CHG_REQ packets must have a valid vnr.  P_CONN_ST_CHG_REQ
	 * packets have an undefined vnr. */
	if (pi->cmd == P_STATE_CHG_REQ) {
		peer_device = conn_peer_device(connection, pi->vnr);
		if (!peer_device) {
			if (mask.i == ((union drbd_state){{.conn = conn_MASK}}).i &&
			    val.i == ((union drbd_state){{.conn = L_OFF}}).i) {
				/* The peer removed this volume, we do not have it... */
				drbd_send_sr_reply(connection, vnr, SS_NOTHING_TO_DO);
				return 0;
			}

			return -EIO;
		}
		vnr = peer_device->device->vnr;
	}

	rv = SS_SUCCESS;
	spin_lock_irq(&resource->req_lock);
	if (resource->remote_state_change)
		rv = SS_CONCURRENT_ST_CHG;
	else
		resource->remote_state_change = true;
	spin_unlock_irq(&resource->req_lock);

	if (rv != SS_SUCCESS) {
		drbd_info(connection, "Rejecting concurrent remote state change\n");
		drbd_send_sr_reply(connection, vnr, rv);
		return 0;
	}

	/* Send the reply before carrying out the state change: this is needed
	 * for connection state changes which close the network connection.  */
	if (peer_device) {
		rv = change_peer_device_state(peer_device, mask, val, flags | CS_PREPARE);
		drbd_send_sr_reply(connection, vnr, rv);
		rv = change_peer_device_state(peer_device, mask, val, flags | CS_PREPARED);
		if (rv >= SS_SUCCESS)
			drbd_md_sync(peer_device->device);
	} else {
		flags |= CS_IGN_OUTD_FAIL;
		rv = change_connection_state(connection, mask, val, NULL, flags | CS_PREPARE);
		drbd_send_sr_reply(connection, vnr, rv);
		change_connection_state(connection, mask, val, NULL, flags | CS_PREPARED);
	}

	spin_lock_irq(&resource->req_lock);
	resource->remote_state_change = false;
	spin_unlock_irq(&resource->req_lock);
	wake_up(&resource->twopc_wait);
	queue_queued_twopc(resource);

	return 0;
}

int abort_nested_twopc_work(struct drbd_work *work, int cancel)
{
	struct drbd_resource *resource =
		container_of(work, struct drbd_resource, twopc_work);
	bool prepared = false;

	spin_lock_irq(&resource->req_lock);
	if (resource->twopc_reply.initiator_node_id != -1) {
		resource->remote_state_change = false;
		resource->twopc_reply.initiator_node_id = -1;
		if (resource->twopc_parent) {
			kref_debug_put(&resource->twopc_parent->kref_debug, 9);
			kref_put(&resource->twopc_parent->kref,
				 drbd_destroy_connection);
			resource->twopc_parent = NULL;
		}
		prepared = true;
	}
	resource->twopc_work.cb = NULL;
	spin_unlock_irq(&resource->req_lock);
	wake_up(&resource->twopc_wait);
	queue_queued_twopc(resource);

	if (prepared)
		abort_prepared_state_change(resource);
	return 0;
}

void twopc_timer_fn(unsigned long data)
{
	struct drbd_resource *resource = (struct drbd_resource *) data;
	unsigned long irq_flags;

	spin_lock_irqsave(&resource->req_lock, irq_flags);
	if (resource->twopc_work.cb == NULL) {
		drbd_err(resource, "Two-phase commit %u timeout\n",
			   resource->twopc_reply.tid);
		resource->twopc_work.cb = abort_nested_twopc_work;
		drbd_queue_work(&resource->work, &resource->twopc_work);
	} else {
		mod_timer(&resource->twopc_timer, jiffies + HZ/10);
	}
	spin_unlock_irqrestore(&resource->req_lock, irq_flags);
}

static enum drbd_state_rv outdate_if_weak(struct drbd_resource *resource,
					  struct twopc_reply *reply,
					  enum chg_state_flags flags)
{
	if (reply->primary_nodes & ~reply->reachable_nodes) {
		unsigned long irq_flags;

		begin_state_change(resource, &irq_flags, flags);
		__outdate_myself(resource);
		return end_state_change(resource, &irq_flags);
	}

	return SS_NOTHING_TO_DO;
}

enum csc_rv {
	CSC_CLEAR,
	CSC_REJECT,
	CSC_ABORT_LOCAL,
	CSC_QUEUE,
	CSC_TID_MISS,
	CSC_MATCH,
};

static enum csc_rv
check_concurrent_transactions(struct drbd_resource *resource, struct twopc_reply *new_r)
{
	struct twopc_reply *ongoing = &resource->twopc_reply;

	if (!resource->remote_state_change)
		return CSC_CLEAR;

	if (new_r->initiator_node_id < ongoing->initiator_node_id) {
		if (ongoing->initiator_node_id == resource->res_opts.node_id)
			return CSC_ABORT_LOCAL;
		else
			return CSC_QUEUE;
	} else if (new_r->initiator_node_id > ongoing->initiator_node_id) {
		return CSC_REJECT;
	}
	if (new_r->tid != ongoing->tid)
		return CSC_TID_MISS;

	return CSC_MATCH;
}


static bool when_done_lock(struct drbd_resource *resource)
{
	spin_lock_irq(&resource->req_lock);
	if (!resource->remote_state_change)
		return true;
	spin_unlock_irq(&resource->req_lock);
	return false;
}

static int abort_local_transaction(struct drbd_resource *resource)
{
	long t = twopc_timeout(resource);

	set_bit(TWOPC_ABORT_LOCAL, &resource->flags);
	spin_unlock_irq(&resource->req_lock);
	wake_up(&resource->state_wait);
	t = wait_event_timeout(resource->twopc_wait, when_done_lock(resource), t);
	clear_bit(TWOPC_ABORT_LOCAL, &resource->flags);
	return t ? 0 : -ETIMEDOUT;
}

static void arm_queue_twopc_timer(struct drbd_resource *resource)
{
	struct queued_twopc *q;
	q = list_first_entry_or_null(&resource->queued_twopc, struct queued_twopc, w.list);

	if (q) {
		unsigned long t = twopc_timeout(resource) / 4;
		mod_timer(&resource->queued_twopc_timer, q->start_jif + t);
	} else {
		del_timer(&resource->queued_twopc_timer);
	}
}

static int queue_twopc(struct drbd_connection *connection, struct twopc_reply *twopc, struct packet_info *pi)
{
	struct drbd_resource *resource = connection->resource;
	struct queued_twopc *q;
	bool was_empty, already_queued = false;

	spin_lock_irq(&resource->queued_twopc_lock);
	list_for_each_entry(q, &resource->queued_twopc, w.list) {
		if (q->reply.tid == twopc->tid &&
		    q->reply.initiator_node_id == twopc->initiator_node_id)
			already_queued = true;
	}
	spin_unlock_irq(&resource->queued_twopc_lock);

	if (already_queued)
		return 0;

	q = kmalloc(sizeof(*q), GFP_NOIO);
	if (!q)
		return -ENOMEM;

	q->reply = *twopc;
	q->packet_data = *(struct p_twopc_request *)pi->data;
	q->packet_info = *pi;
	q->packet_info.data = &q->packet_data;
	kref_get(&connection->kref);
	q->connection = connection;
	q->start_jif = jiffies;

	spin_lock_irq(&resource->queued_twopc_lock);
	was_empty = list_empty(&resource->queued_twopc);
	list_add_tail(&q->w.list, &resource->queued_twopc);
	if (was_empty)
		arm_queue_twopc_timer(resource);
	spin_unlock_irq(&resource->queued_twopc_lock);

	return 0;
}

static int queued_twopc_work(struct drbd_work *w, int cancel)
{
	struct queued_twopc *q = container_of(w, struct queued_twopc, w);
	struct drbd_connection *connection = q->connection;
	unsigned long t = twopc_timeout(connection->resource) / 4;

	if (jiffies - q->start_jif >= t || cancel) {
		if (!cancel)
			drbd_info(connection, "Rejecting concurrent "
				  "remote state change %u because of "
				  "state change %u takes too long\n",
				  q->reply.tid,
				  connection->resource->twopc_reply.tid);
		drbd_send_twopc_reply(connection, P_TWOPC_RETRY, &q->reply);
	} else {
		process_twopc(connection, &q->reply, &q->packet_info, q->start_jif);
	}

	kref_put(&connection->kref, drbd_destroy_connection);
	kfree(q);

	return 0;
}

void queued_twopc_timer_fn(unsigned long data)
{
	struct drbd_resource *resource = (struct drbd_resource *) data;
	struct queued_twopc *q;
	unsigned long irq_flags;
	unsigned long t = twopc_timeout(resource) / 4;

	spin_lock_irqsave(&resource->queued_twopc_lock, irq_flags);
	q = list_first_entry_or_null(&resource->queued_twopc, struct queued_twopc, w.list);
	if (q) {
		if (jiffies - q->start_jif >= t)
			list_del(&q->w.list);
		else
			q = NULL;
	}
	spin_unlock_irqrestore(&resource->queued_twopc_lock, irq_flags);

	if (q) {
		q->w.cb = &queued_twopc_work;
		drbd_queue_work(&resource->work , &q->w);
	}
}

void queue_queued_twopc(struct drbd_resource *resource)
{
	struct queued_twopc *q;
	unsigned long irq_flags;

	spin_lock_irqsave(&resource->queued_twopc_lock, irq_flags);
	q = list_first_entry_or_null(&resource->queued_twopc, struct queued_twopc, w.list);
	if (q) {
		resource->starting_queued_twopc = q;
		mb();
		list_del(&q->w.list);
		arm_queue_twopc_timer(resource);
	}
	spin_unlock_irqrestore(&resource->queued_twopc_lock, irq_flags);

	if (!q)
		return;

	q->w.cb = &queued_twopc_work;
	drbd_queue_work(&resource->work , &q->w);
}

static int abort_starting_twopc(struct drbd_resource *resource, struct twopc_reply *twopc)
{
	struct queued_twopc *q = resource->starting_queued_twopc;

	if (q && q->reply.tid == twopc->tid) {
		q->reply.is_aborted = 1;
		return 0;
	}

	return -ENOENT;
}

static int abort_queued_twopc(struct drbd_resource *resource, struct twopc_reply *twopc)
{
	struct queued_twopc *q;
	unsigned long irq_flags;

	spin_lock_irqsave(&resource->queued_twopc_lock, irq_flags);
	list_for_each_entry(q, &resource->queued_twopc, w.list) {
		if (q->reply.tid == twopc->tid) {
			list_del(&q->w.list);
			goto found;
		}
	}
	q = NULL;
found:
	spin_unlock_irqrestore(&resource->queued_twopc_lock, irq_flags);

	if (q) {
		kref_put(&q->connection->kref, drbd_destroy_connection);
		kfree(q);
		return 0;
	}

	return -ENOENT;
}

static int receive_twopc(struct drbd_connection *connection, struct packet_info *pi)
{
	struct drbd_resource *resource = connection->resource;
	struct p_twopc_request *p = pi->data;
	struct twopc_reply reply;
	int rv;

	reply.vnr = pi->vnr;
	reply.tid = be32_to_cpu(p->tid);
	reply.initiator_node_id = be32_to_cpu(p->initiator_node_id);
	reply.target_node_id = be32_to_cpu(p->target_node_id);
	reply.reachable_nodes = directly_connected_nodes(resource, NOW) |
				NODE_MASK(resource->res_opts.node_id);
	reply.primary_nodes = be64_to_cpu(p->primary_nodes);
	reply.weak_nodes = 0;
	reply.is_disconnect = 0;
	reply.is_aborted = 0;

	rv = process_twopc(connection, &reply, pi, jiffies);

	return rv;
}

static void nested_twopc_abort(struct drbd_resource *resource, int vnr, enum drbd_packet cmd,
			       struct p_twopc_request *request)
{
	struct drbd_connection *connection;
	u64 nodes_to_reach, reach_immediately, im;

	spin_lock_irq(&resource->req_lock);
	nodes_to_reach = be64_to_cpu(request->nodes_to_reach);
	reach_immediately = directly_connected_nodes(resource, NOW) & nodes_to_reach;
	nodes_to_reach &= ~(reach_immediately | NODE_MASK(resource->res_opts.node_id));
	request->nodes_to_reach = cpu_to_be64(nodes_to_reach);
	spin_unlock_irq(&resource->req_lock);

	for_each_connection_ref(connection, im, resource) {
		u64 mask = NODE_MASK(connection->peer_node_id);
		if (reach_immediately & mask)
			conn_send_twopc_request(connection, vnr, cmd, request);
	}
}


static int process_twopc(struct drbd_connection *connection,
			 struct twopc_reply *reply,
			 struct packet_info *pi,
			 unsigned long receive_jif)
{
	struct drbd_connection *affected_connection = connection;
	struct drbd_resource *resource = connection->resource;
	struct drbd_peer_device *peer_device = NULL;
	struct p_twopc_request *p = pi->data;
	union drbd_state mask = {}, val = {};
	enum chg_state_flags flags = CS_VERBOSE | CS_LOCAL_ONLY;
	enum drbd_state_rv rv;
	enum csc_rv csc_rv;

	/* Check for concurrent transactions and duplicate packets. */
	spin_lock_irq(&resource->req_lock);
	resource->starting_queued_twopc = NULL;
	if (reply->is_aborted) {
		spin_unlock_irq(&resource->req_lock);
		return 0;
	}
	csc_rv = check_concurrent_transactions(resource, reply);

	if (csc_rv == CSC_CLEAR) {
		if (pi->cmd != P_TWOPC_PREPARE) {
			/* We have committed or aborted this transaction already. */
			spin_unlock_irq(&resource->req_lock);
			drbd_debug(connection, "Ignoring %s packet %u\n",
				   drbd_packet_name(pi->cmd),
				   reply->tid);
			return 0;
		}
		resource->remote_state_change = true;
	} else if (csc_rv == CSC_MATCH && pi->cmd != P_TWOPC_PREPARE) {
		flags |= CS_PREPARED;
	} else if (csc_rv == CSC_ABORT_LOCAL && pi->cmd == P_TWOPC_PREPARE) {
		int err;

		drbd_info(connection, "Aborting local state change %u to yield to remote "
			  "state change %u.\n",
			  resource->twopc_reply.tid,
			  reply->tid);
		err = abort_local_transaction(resource);
		if (err) {
			/* abort_local_transaction() comes back unlocked if it fails... */
			drbd_info(connection, "Aborting local state change %u "
				  "failed. Rejecting remote state change %u.\n",
				  resource->twopc_reply.tid,
				  reply->tid);
			drbd_send_twopc_reply(connection, P_TWOPC_RETRY, reply);
			return 0;
		}
		resource->remote_state_change = true;
	} else if (pi->cmd == P_TWOPC_ABORT) {
		/* crc_rc != CRC_MATCH */
		int err;

		err = abort_starting_twopc(resource, reply);
		spin_unlock_irq(&resource->req_lock);
		if (err) {
			err = abort_queued_twopc(resource, reply);
			if (err)
				drbd_info(connection, "Ignoring %s packet %u.\n",
					  drbd_packet_name(pi->cmd),
					  reply->tid);
		}

		nested_twopc_abort(resource, pi->vnr, pi->cmd, p);
		return 0;
	} else {
		spin_unlock_irq(&resource->req_lock);

		if (csc_rv == CSC_REJECT) {
		reject:
			drbd_info(connection, "Rejecting concurrent "
				  "remote state change %u because of "
				  "state change %u\n",
				  reply->tid,
				  resource->twopc_reply.tid);
			drbd_send_twopc_reply(connection, P_TWOPC_RETRY, reply);
			return 0;
		}

		if (pi->cmd == P_TWOPC_PREPARE) {
			if (csc_rv == CSC_QUEUE) {
				int err = queue_twopc(connection, reply, pi);
				if (err)
					goto reject;
			} else if (csc_rv == CSC_TID_MISS) {
				goto reject;
			} else if (csc_rv == CSC_MATCH) {
				/* We have prepared this transaction already. */
				drbd_send_twopc_reply(connection, P_TWOPC_YES, reply);
			}
		} else {
			drbd_info(connection, "Ignoring %s packet %u "
				  "current processing state change %u\n",
				  drbd_packet_name(pi->cmd),
				  reply->tid,
				  resource->twopc_reply.tid);
		}
		return 0;
	}

	if (reply->initiator_node_id != connection->peer_node_id) {
		/*
		 * This is an indirect request.  Unless we are directly
		 * connected to the initiator as well as indirectly, we don't
		 * have connection or peer device objects for this peer.
		 */
		for_each_connection(affected_connection, resource) {
			/* for_each_connection() protected by holding req_lock here */
			if (reply->initiator_node_id ==
			    affected_connection->peer_node_id)
				goto directly_connected;
		}
		/* only indirectly connected */
		affected_connection = NULL;
		goto next;
	}

    directly_connected:
	if (reply->target_node_id != -1 &&
	    reply->target_node_id != resource->res_opts.node_id) {
		affected_connection = NULL;
		goto next;
	}

	mask.i = be32_to_cpu(p->mask);
	val.i = be32_to_cpu(p->val);

	if (mask.conn == conn_MASK) {
		u64 m = NODE_MASK(reply->initiator_node_id);

		if (val.conn == C_CONNECTED)
			reply->reachable_nodes |= m;
		if (val.conn == C_DISCONNECTING) {
			reply->reachable_nodes &= ~m;
			reply->is_disconnect = 1;
		}
	}

	if (pi->vnr != -1) {
		peer_device = conn_peer_device(affected_connection, pi->vnr);
		/* If we do not know the peer_device, then we are fine with
		   whatever is going on in the cluster. E.g. detach and del-minor
		   one each node, one after the other */

		affected_connection = NULL; /* It is intended for a peer_device! */
	}

    next:
	if (pi->cmd == P_TWOPC_PREPARE) {
		if ((mask.peer == role_MASK && val.peer == R_PRIMARY) ||
		    (mask.peer != role_MASK && resource->role[NOW] == R_PRIMARY)) {
			reply->primary_nodes = NODE_MASK(resource->res_opts.node_id);
			reply->weak_nodes = ~reply->reachable_nodes;
		}
	}

	resource->twopc_reply = *reply;
	spin_unlock_irq(&resource->req_lock);

	switch(pi->cmd) {
	case P_TWOPC_PREPARE:
		drbd_info(connection, "Preparing remote state change %u "
			  "(primary_nodes=%lX, weak_nodes=%lX)\n",
			  reply->tid,
			  (unsigned long)reply->primary_nodes,
			  (unsigned long)reply->weak_nodes);
		flags |= CS_PREPARE;
		break;
	case P_TWOPC_ABORT:
		drbd_info(connection, "Aborting remote state change %u\n",
			  reply->tid);
		flags |= CS_ABORT;
		break;
	default:
		drbd_info(connection, "Committing remote state change %u\n",
			  reply->tid);
		break;
	}

	if (peer_device)
		rv = change_peer_device_state(peer_device, mask, val, flags);
	else if (affected_connection)
		rv = change_connection_state(affected_connection,
					     mask, val, reply, flags | CS_IGN_OUTD_FAIL);
	else
		rv = outdate_if_weak(resource, reply, flags);

	if (flags & CS_PREPARE) {
		spin_lock_irq(&resource->req_lock);
		kref_get(&connection->kref);
		kref_debug_get(&connection->kref_debug, 9);
		resource->twopc_parent = connection;
		mod_timer(&resource->twopc_timer, receive_jif + twopc_timeout(resource));
		spin_unlock_irq(&resource->req_lock);

		if (rv >= SS_SUCCESS) {
			nested_twopc_request(resource, pi->vnr, pi->cmd, p);
		} else {
			enum drbd_packet cmd = (rv == SS_IN_TRANSIENT_STATE) ?
				P_TWOPC_RETRY : P_TWOPC_NO;
			drbd_send_twopc_reply(connection, cmd, reply);
		}
	} else {
		if (flags & CS_PREPARED)
			del_timer(&resource->twopc_timer);

		nested_twopc_request(resource, pi->vnr, pi->cmd, p);
		clear_remote_state_change(resource);

		if (peer_device && rv >= SS_SUCCESS && !(flags & CS_ABORT))
			drbd_md_sync(peer_device->device);

		if (rv >= SS_SUCCESS && !(flags & CS_ABORT)) {
			struct drbd_device *device;
			int vnr;

			if (affected_connection &&
			    mask.conn == conn_MASK && val.conn == C_CONNECTED)
				conn_connect2(connection);

			idr_for_each_entry(&resource->devices, device, vnr) {
				u64 nedu = device->next_exposed_data_uuid;
				if (!nedu)
					continue;
				if (device->disk_state[NOW] < D_INCONSISTENT)
					drbd_set_exposed_data_uuid(device, nedu);
				device->next_exposed_data_uuid = 0;
			}
		}
	}

	return 0;
}

static void try_to_get_resynced(struct drbd_device *device)
{
	struct drbd_peer_device *peer_device;

	rcu_read_lock();
	for_each_peer_device_rcu(peer_device, device) {
		if (peer_device->disk_state[NOW] == D_UP_TO_DATE)
			goto found;
	}
	peer_device = NULL;
found:
	rcu_read_unlock();

	if (peer_device && get_ldev(device)) {
		drbd_resync(peer_device, DISKLESS_PRIMARY);
		drbd_send_uuids(peer_device, UUID_FLAG_RESYNC | UUID_FLAG_DISKLESS_PRIMARY, 0);
		put_ldev(device);
	}
}

static int receive_state(struct drbd_connection *connection, struct packet_info *pi)
{
	struct drbd_resource *resource = connection->resource;
	struct drbd_peer_device *peer_device = NULL;
	enum drbd_repl_state *repl_state;
	struct drbd_device *device = NULL;
	struct p_state *p = pi->data;
	union drbd_state old_peer_state, peer_state;
	enum drbd_disk_state peer_disk_state;
	enum drbd_repl_state new_repl_state;
	bool peer_was_resync_target, try_to_get_resync = false;
	int rv;

	if (pi->vnr != -1) {
		peer_device = conn_peer_device(connection, pi->vnr);
		if (!peer_device)
			return config_unknown_volume(connection, pi);
		device = peer_device->device;
	}

	peer_state.i = be32_to_cpu(p->state);

	if (connection->agreed_pro_version < 110) {
		/* Before drbd-9.0 there was no D_DETACHING it was D_FAILED... */
		if (peer_state.disk >= D_DETACHING)
			peer_state.disk++;
		if (peer_state.pdsk >= D_DETACHING)
			peer_state.pdsk++;
	}

	if (pi->vnr == -1) {
		if (peer_state.role == R_SECONDARY) {
			unsigned long irq_flags;

			begin_state_change(resource, &irq_flags, CS_HARD | CS_VERBOSE);
			__change_peer_role(connection, R_SECONDARY);
			rv = end_state_change(resource, &irq_flags);
			if (rv < SS_SUCCESS)
				goto fail;
		}
		return 0;
        }

	peer_disk_state = peer_state.disk;
	if (peer_state.disk == D_NEGOTIATING) {
		peer_disk_state = peer_device->uuid_flags & UUID_FLAG_INCONSISTENT ?
			D_INCONSISTENT : D_CONSISTENT;
		drbd_info(device, "real peer disk state = %s\n", drbd_disk_str(peer_disk_state));
	}

	spin_lock_irq(&resource->req_lock);
	old_peer_state = drbd_get_peer_device_state(peer_device, NOW);
	spin_unlock_irq(&resource->req_lock);
 retry:
	new_repl_state = max_t(enum drbd_repl_state, old_peer_state.conn, L_OFF);

	/* If some other part of the code (ack_receiver thread, timeout)
	 * already decided to close the connection again,
	 * we must not "re-establish" it here. */
	if (old_peer_state.conn <= C_TEAR_DOWN)
		return -ECONNRESET;

	peer_was_resync_target =
		connection->agreed_pro_version >= 110 ?
		peer_device->last_repl_state == L_SYNC_TARGET ||
		peer_device->last_repl_state == L_PAUSED_SYNC_T
		:
		true;
	/* If this is the "end of sync" confirmation, usually the peer disk
	 * was D_INCONSISTENT or D_CONSISTENT. (Since the peer might be
	 * weak we do not know anything about its new disk state)
	 */
	if (peer_was_resync_target &&
	    (old_peer_state.pdsk == D_INCONSISTENT || old_peer_state.pdsk == D_CONSISTENT) &&
	    old_peer_state.conn > L_ESTABLISHED && old_peer_state.disk >= D_OUTDATED) {
		/* If we are (becoming) SyncSource, but peer is still in sync
		 * preparation, ignore its uptodate-ness to avoid flapping, it
		 * will change to inconsistent once the peer reaches active
		 * syncing states.
		 * It may have changed syncer-paused flags, however, so we
		 * cannot ignore this completely. */
		if (peer_state.conn > L_ESTABLISHED &&
		    peer_state.conn < L_SYNC_SOURCE)
			peer_disk_state = D_INCONSISTENT;

		/* if peer_state changes to connected at the same time,
		 * it explicitly notifies us that it finished resync.
		 * Maybe we should finish it up, too? */
		else if (peer_state.conn == L_ESTABLISHED) {
			bool finish_now = false;

			if (old_peer_state.conn == L_WF_BITMAP_S) {
				spin_lock_irq(&resource->req_lock);
				if (peer_device->repl_state[NOW] == L_WF_BITMAP_S)
					peer_device->resync_finished_pdsk = peer_state.disk;
				else if (peer_device->repl_state[NOW] == L_SYNC_SOURCE)
					finish_now = true;
				spin_unlock_irq(&resource->req_lock);
			}

			if (finish_now || old_peer_state.conn == L_SYNC_SOURCE ||
			    old_peer_state.conn == L_PAUSED_SYNC_S) {
				/* TODO: Since DRBD9 we experience that SyncSource still has
				   bits set... NEED TO UNDERSTAND AND FIX! */
				if (drbd_bm_total_weight(peer_device) > peer_device->rs_failed)
					drbd_warn(peer_device, "SyncSource still sees bits set!! FIXME\n");

				drbd_resync_finished(peer_device, peer_state.disk);
				peer_device->last_repl_state = peer_state.conn;
			}
			return 0;
		}
	}

	/* explicit verify finished notification, stop sector reached. */
	if (old_peer_state.conn == L_VERIFY_T && old_peer_state.disk == D_UP_TO_DATE &&
	    peer_state.conn == C_CONNECTED && peer_disk_state == D_UP_TO_DATE) {
		ov_out_of_sync_print(peer_device);
		drbd_resync_finished(peer_device, D_MASK);
		peer_device->last_repl_state = peer_state.conn;
		return 0;
	}

	/* peer says his disk is inconsistent, while we think it is uptodate,
	 * and this happens while the peer still thinks we have a sync going on,
	 * but we think we are already done with the sync.
	 * We ignore this to avoid flapping pdsk.
	 * This should not happen, if the peer is a recent version of drbd. */
	if (old_peer_state.pdsk == D_UP_TO_DATE && peer_disk_state == D_INCONSISTENT &&
	    old_peer_state.conn == L_ESTABLISHED && peer_state.conn > L_SYNC_SOURCE)
		peer_disk_state = D_UP_TO_DATE;

	if (new_repl_state == L_OFF)
		new_repl_state = L_ESTABLISHED;

	if (peer_state.conn == L_AHEAD)
		new_repl_state = L_BEHIND;

	if (peer_device->uuids_received &&
	    peer_state.disk >= D_NEGOTIATING &&
	    get_ldev_if_state(device, D_NEGOTIATING)) {
		bool consider_resync;

		/* if we established a new connection */
		consider_resync = (old_peer_state.conn < L_ESTABLISHED);
		/* if we have both been inconsistent, and the peer has been
		 * forced to be UpToDate with --force */
		consider_resync |= test_bit(CONSIDER_RESYNC, &peer_device->flags);
		/* if we had been plain connected, and the admin requested to
		 * start a sync by "invalidate" or "invalidate-remote" */
		consider_resync |= (old_peer_state.conn == L_ESTABLISHED &&
				    (peer_state.conn == L_STARTING_SYNC_S ||
				     peer_state.conn == L_STARTING_SYNC_T));

		if (consider_resync) {
			new_repl_state = drbd_sync_handshake(peer_device, peer_state.role, peer_disk_state);
		} else if (old_peer_state.conn == L_ESTABLISHED &&
			   (peer_state.disk == D_NEGOTIATING ||
			    old_peer_state.disk == D_NEGOTIATING)) {
			new_repl_state = drbd_attach_handshake(peer_device, peer_disk_state);
		}

		put_ldev(device);
		if (new_repl_state == -1) {
			new_repl_state = L_ESTABLISHED;
			if (device->disk_state[NOW] == D_NEGOTIATING) {
				new_repl_state = L_NEG_NO_RESULT;
			} else if (peer_state.disk == D_NEGOTIATING) {
				if (connection->agreed_pro_version < 110) {
					drbd_err(device, "Disk attach process on the peer node was aborted.\n");
					peer_state.disk = D_DISKLESS;
					peer_disk_state = D_DISKLESS;
				} else {
					/* The peer will decide later and let us know... */
					peer_disk_state = D_NEGOTIATING;
				}
			} else {
				if (test_and_clear_bit(CONN_DRY_RUN, &connection->flags))
					return -EIO;
				D_ASSERT(device, old_peer_state.conn == L_OFF);
				goto fail;
			}
		}

		if (device->disk_state[NOW] == D_NEGOTIATING) {
			set_bit(NEGOTIATION_RESULT_TOCHED, &resource->flags);
			peer_device->negotiation_result = new_repl_state;
		}
	} else if (peer_state.role == R_PRIMARY &&
		   peer_device->disk_state[NOW] == D_UNKNOWN && peer_state.disk == D_DISKLESS &&
		   device->disk_state[NOW] >= D_NEGOTIATING && device->disk_state[NOW] < D_UP_TO_DATE) {
		/* I got connected to a diskless primary. Try to get a resync from
		   some other node that is D_UP_TO_DATE. */
		try_to_get_resync = true;
	}

	spin_lock_irq(&resource->req_lock);
	begin_state_change_locked(resource, CS_VERBOSE);
	if (old_peer_state.i != drbd_get_peer_device_state(peer_device, NOW).i) {
		old_peer_state = drbd_get_peer_device_state(peer_device, NOW);
		abort_state_change_locked(resource);
		spin_unlock_irq(&resource->req_lock);
		goto retry;
	}
	clear_bit(CONSIDER_RESYNC, &peer_device->flags);
	if (device->disk_state[NOW] != D_NEGOTIATING)
		__change_repl_state(peer_device, new_repl_state);
	if (connection->peer_role[NOW] == R_UNKNOWN || peer_state.role == R_SECONDARY)
		__change_peer_role(connection, peer_state.role);
	__change_peer_disk_state(peer_device, peer_disk_state);
	__change_resync_susp_peer(peer_device, peer_state.aftr_isp | peer_state.user_isp);
	repl_state = peer_device->repl_state;
	if (repl_state[OLD] < L_ESTABLISHED && repl_state[NEW] >= L_ESTABLISHED)
		resource->state_change_flags |= CS_HARD;
	if (peer_device->disk_state[NEW] == D_CONSISTENT &&
	    drbd_suspended(device) &&
	    repl_state[OLD] < L_ESTABLISHED && repl_state[NEW] == L_ESTABLISHED &&
	    test_and_clear_bit(NEW_CUR_UUID, &device->flags)) {
		unsigned long irq_flags;

		/* Do not allow RESEND for a rebooted peer. We can only allow this
		   for temporary network outages! */
		abort_state_change_locked(resource);
		spin_unlock_irq(&resource->req_lock);

		drbd_err(device, "Aborting Connect, can not thaw IO with an only Consistent peer\n");
		tl_clear(connection);
		mutex_lock(&resource->conf_update);
		drbd_uuid_new_current(device, false);
		mutex_unlock(&resource->conf_update);
		begin_state_change(resource, &irq_flags, CS_HARD);
		__change_cstate(connection, C_PROTOCOL_ERROR);
		__change_io_susp_user(resource, false);
		end_state_change(resource, &irq_flags);
		return -EIO;
	}
	rv = end_state_change_locked(resource);
	new_repl_state = peer_device->repl_state[NOW];
	set_bit(INITIAL_STATE_RECEIVED, &peer_device->flags);
	spin_unlock_irq(&resource->req_lock);

	if (rv < SS_SUCCESS)
		goto fail;

	if (old_peer_state.conn > L_OFF) {
		if (new_repl_state > L_ESTABLISHED && peer_state.conn <= L_ESTABLISHED &&
		    peer_state.disk != D_NEGOTIATING ) {
			/* we want resync, peer has not yet decided to sync... */
			/* Nowadays only used when forcing a node into primary role and
			   setting its disk to UpToDate with that */
			drbd_send_uuids(peer_device, 0, 0);
			drbd_send_current_state(peer_device);
		}
	}

	clear_bit(DISCARD_MY_DATA, &device->flags);

	if (try_to_get_resync)
		try_to_get_resynced(device);

	drbd_md_sync(device); /* update connected indicator, effective_size, ... */

	peer_device->last_repl_state = peer_state.conn;
	return 0;
fail:
	change_cstate(connection, C_DISCONNECTING, CS_HARD);
	return -EIO;
}

static int receive_sync_uuid(struct drbd_connection *connection, struct packet_info *pi)
{
	struct drbd_peer_device *peer_device;
	struct drbd_device *device;
	struct p_uuid *p = pi->data;

	peer_device = conn_peer_device(connection, pi->vnr);
	if (!peer_device)
		return -EIO;
	device = peer_device->device;

	wait_event(device->misc_wait,
		   peer_device->repl_state[NOW] == L_WF_SYNC_UUID ||
		   peer_device->repl_state[NOW] == L_BEHIND ||
		   peer_device->repl_state[NOW] < L_ESTABLISHED ||
		   device->disk_state[NOW] < D_NEGOTIATING);

	/* D_ASSERT(device,  peer_device->repl_state[NOW] == L_WF_SYNC_UUID ); */

	/* Here the _drbd_uuid_ functions are right, current should
	   _not_ be rotated into the history */
	if (get_ldev_if_state(device, D_NEGOTIATING)) {
		_drbd_uuid_set_current(device, be64_to_cpu(p->uuid));
		_drbd_uuid_set_bitmap(peer_device, 0UL);

		drbd_print_uuids(peer_device, "updated sync uuid");
		drbd_start_resync(peer_device, L_SYNC_TARGET);

		put_ldev(device);
	} else
		drbd_err(device, "Ignoring SyncUUID packet!\n");

	return 0;
}

/**
 * receive_bitmap_plain
 *
 * Return 0 when done, 1 when another iteration is needed, and a negative error
 * code upon failure.
 */
static int
receive_bitmap_plain(struct drbd_peer_device *peer_device, unsigned int size,
		     struct bm_xfer_ctx *c)
{
	unsigned long *p;
	unsigned int data_size = DRBD_SOCKET_BUFFER_SIZE -
				 drbd_header_size(peer_device->connection);
	unsigned int num_words = min_t(size_t, data_size / sizeof(*p),
				       c->bm_words - c->word_offset);
	unsigned int want = num_words * sizeof(*p);
	int err;

	if (want != size) {
		drbd_err(peer_device, "%s:want (%u) != size (%u)\n", __func__, want, size);
		return -EIO;
	}
	if (want == 0)
		return 0;
	err = drbd_recv_all(peer_device->connection, (void **)&p, want);
	if (err)
		return err;

	drbd_bm_merge_lel(peer_device, c->word_offset, num_words, p);

	c->word_offset += num_words;
	c->bit_offset = c->word_offset * BITS_PER_LONG;
	if (c->bit_offset > c->bm_bits)
		c->bit_offset = c->bm_bits;

	return 1;
}

static enum drbd_bitmap_code dcbp_get_code(struct p_compressed_bm *p)
{
	return (enum drbd_bitmap_code)(p->encoding & 0x0f);
}

static int dcbp_get_start(struct p_compressed_bm *p)
{
	return (p->encoding & 0x80) != 0;
}

static int dcbp_get_pad_bits(struct p_compressed_bm *p)
{
	return (p->encoding >> 4) & 0x7;
}

/**
 * recv_bm_rle_bits
 *
 * Return 0 when done, 1 when another iteration is needed, and a negative error
 * code upon failure.
 */
static int
recv_bm_rle_bits(struct drbd_peer_device *peer_device,
		struct p_compressed_bm *p,
		 struct bm_xfer_ctx *c,
		 unsigned int len)
{
	struct bitstream bs;
	u64 look_ahead;
	u64 rl;
	u64 tmp;
	unsigned long s = c->bit_offset;
	unsigned long e;
	int toggle = dcbp_get_start(p);
	int have;
	int bits;

	bitstream_init(&bs, p->code, len, dcbp_get_pad_bits(p));

	bits = bitstream_get_bits(&bs, &look_ahead, 64);
	if (bits < 0)
		return -EIO;

	for (have = bits; have > 0; s += rl, toggle = !toggle) {
		bits = vli_decode_bits(&rl, look_ahead);
		if (bits <= 0)
			return -EIO;

		if (toggle) {
			e = s + rl -1;
			if (e >= c->bm_bits) {
				drbd_err(peer_device, "bitmap overflow (e:%lu) while decoding bm RLE packet\n", e);
				return -EIO;
			}
			drbd_bm_set_many_bits(peer_device, s, e);
		}

		if (have < bits) {
			drbd_err(peer_device, "bitmap decoding error: h:%d b:%d la:0x%08llx l:%u/%u\n",
				have, bits, look_ahead,
				(unsigned int)(bs.cur.b - p->code),
				(unsigned int)bs.buf_len);
			return -EIO;
		}
		/* if we consumed all 64 bits, assign 0; >> 64 is "undefined"; */
		if (likely(bits < 64))
			look_ahead >>= bits;
		else
			look_ahead = 0;
		have -= bits;

		bits = bitstream_get_bits(&bs, &tmp, 64 - have);
		if (bits < 0)
			return -EIO;
		look_ahead |= tmp << have;
		have += bits;
	}

	c->bit_offset = s;
	bm_xfer_ctx_bit_to_word_offset(c);

	return (s != c->bm_bits);
}

/**
 * decode_bitmap_c
 *
 * Return 0 when done, 1 when another iteration is needed, and a negative error
 * code upon failure.
 */
static int
decode_bitmap_c(struct drbd_peer_device *peer_device,
		struct p_compressed_bm *p,
		struct bm_xfer_ctx *c,
		unsigned int len)
{
	if (dcbp_get_code(p) == RLE_VLI_Bits)
		return recv_bm_rle_bits(peer_device, p, c, len - sizeof(*p));

	/* other variants had been implemented for evaluation,
	 * but have been dropped as this one turned out to be "best"
	 * during all our tests. */

	drbd_err(peer_device, "receive_bitmap_c: unknown encoding %u\n", p->encoding);
	change_cstate(peer_device->connection, C_PROTOCOL_ERROR, CS_HARD);
	return -EIO;
}

void INFO_bm_xfer_stats(struct drbd_peer_device *peer_device,
		const char *direction, struct bm_xfer_ctx *c)
{
	/* what would it take to transfer it "plaintext" */
	unsigned int header_size = drbd_header_size(peer_device->connection);
	unsigned int data_size = DRBD_SOCKET_BUFFER_SIZE - header_size;
	unsigned int plain =
		header_size * (DIV_ROUND_UP(c->bm_words, data_size) + 1) +
		c->bm_words * sizeof(unsigned long);
	unsigned int total = c->bytes[0] + c->bytes[1];
	unsigned int r;

	/* total can not be zero. but just in case: */
	if (total == 0)
		return;

	/* don't report if not compressed */
	if (total >= plain)
		return;

	/* total < plain. check for overflow, still */
	r = (total > UINT_MAX/1000) ? (total / (plain/1000))
		                    : (1000 * total / plain);

	if (r > 1000)
		r = 1000;

	r = 1000 - r;
	drbd_info(peer_device, "%s bitmap stats [Bytes(packets)]: plain %u(%u), RLE %u(%u), "
	     "total %u; compression: %u.%u%%\n",
			direction,
			c->bytes[1], c->packets[1],
			c->bytes[0], c->packets[0],
			total, r/10, r % 10);
}

static enum drbd_disk_state read_disk_state(struct drbd_device *device)
{
	struct drbd_resource *resource = device->resource;
	enum drbd_disk_state disk_state;

	spin_lock_irq(&resource->req_lock);
	disk_state = device->disk_state[NOW];
	spin_unlock_irq(&resource->req_lock);

	return disk_state;
}

/* Since we are processing the bitfield from lower addresses to higher,
   it does not matter if the process it in 32 bit chunks or 64 bit
   chunks as long as it is little endian. (Understand it as byte stream,
   beginning with the lowest byte...) If we would use big endian
   we would need to process it from the highest address to the lowest,
   in order to be agnostic to the 32 vs 64 bits issue.

   returns 0 on failure, 1 if we successfully received it. */
static int receive_bitmap(struct drbd_connection *connection, struct packet_info *pi)
{
	struct drbd_peer_device *peer_device;
	struct drbd_device *device;
	struct bm_xfer_ctx c;
	int err;

	peer_device = conn_peer_device(connection, pi->vnr);
	if (!peer_device)
		return -EIO;
	device = peer_device->device;

	/* Final repl_states become visible when the disk leaves NEGOTIATING state */
	wait_event_interruptible(device->resource->state_wait,
				 read_disk_state(device) != D_NEGOTIATING);

	drbd_bm_slot_lock(peer_device, "receive bitmap", BM_LOCK_CLEAR | BM_LOCK_BULK);
	/* you are supposed to send additional out-of-sync information
	 * if you actually set bits during this phase */

	c = (struct bm_xfer_ctx) {
		.bm_bits = drbd_bm_bits(device),
		.bm_words = drbd_bm_words(device),
	};

	for(;;) {
		if (pi->cmd == P_BITMAP)
			err = receive_bitmap_plain(peer_device, pi->size, &c);
		else if (pi->cmd == P_COMPRESSED_BITMAP) {
			/* MAYBE: sanity check that we speak proto >= 90,
			 * and the feature is enabled! */
			struct p_compressed_bm *p;

			if (pi->size > DRBD_SOCKET_BUFFER_SIZE - drbd_header_size(connection)) {
				drbd_err(device, "ReportCBitmap packet too large\n");
				err = -EIO;
				goto out;
			}
			if (pi->size <= sizeof(*p)) {
				drbd_err(device, "ReportCBitmap packet too small (l:%u)\n", pi->size);
				err = -EIO;
				goto out;
			}
			err = drbd_recv_all(connection, (void **)&p, pi->size);
			if (err)
			       goto out;
			err = decode_bitmap_c(peer_device, p, &c, pi->size);
		} else {
			drbd_warn(device, "receive_bitmap: cmd neither ReportBitMap nor ReportCBitMap (is 0x%x)", pi->cmd);
			err = -EIO;
			goto out;
		}

		c.packets[pi->cmd == P_BITMAP]++;
		c.bytes[pi->cmd == P_BITMAP] += drbd_header_size(connection) + pi->size;

		if (err <= 0) {
			if (err < 0)
				goto out;
			break;
		}
		err = drbd_recv_header(connection, pi);
		if (err)
			goto out;
	}

	INFO_bm_xfer_stats(peer_device, "receive", &c);

	if (peer_device->repl_state[NOW] == L_WF_BITMAP_T) {
		enum drbd_state_rv rv;

		err = drbd_send_bitmap(device, peer_device);
		if (err)
			goto out;
		/* Omit CS_WAIT_COMPLETE and CS_SERIALIZE with this state
		 * transition to avoid deadlocks. */

		if (connection->agreed_pro_version < 110) {
			rv = stable_change_repl_state(peer_device, L_WF_SYNC_UUID, CS_VERBOSE);
			D_ASSERT(device, rv == SS_SUCCESS);
		} else {
			drbd_start_resync(peer_device, L_SYNC_TARGET);
		}
	} else if (peer_device->repl_state[NOW] != L_WF_BITMAP_S) {
		/* admin may have requested C_DISCONNECTING,
		 * other threads may have noticed network errors */
		drbd_info(peer_device, "unexpected repl_state (%s) in receive_bitmap\n",
		    drbd_repl_str(peer_device->repl_state[NOW]));
	}
	err = 0;

 out:
	drbd_bm_slot_unlock(peer_device);
	if (!err && peer_device->repl_state[NOW] == L_WF_BITMAP_S)
		drbd_start_resync(peer_device, L_SYNC_SOURCE);
	return err;
}

static int receive_skip(struct drbd_connection *connection, struct packet_info *pi)
{
	drbd_warn(connection, "skipping unknown optional packet type %d, l: %d!\n",
		 pi->cmd, pi->size);

	return ignore_remaining_packet(connection, pi->size);
}

static int receive_UnplugRemote(struct drbd_connection *connection, struct packet_info *pi)
{
	struct drbd_transport *transport = &connection->transport;

	/* just unplug all devices always, regardless which volume number */
	drbd_unplug_all_devices(connection->resource);

	/* Make sure we've acked all the data associated
	 * with the data requests being unplugged */
	transport->ops->hint(transport, DATA_STREAM, QUICKACK);

	return 0;
}

static int receive_out_of_sync(struct drbd_connection *connection, struct packet_info *pi)
{
	struct drbd_peer_device *peer_device;
	struct drbd_device *device;
	struct p_block_desc *p = pi->data;

	peer_device = conn_peer_device(connection, pi->vnr);
	if (!peer_device)
		return -EIO;
	device = peer_device->device;

	switch (peer_device->repl_state[NOW]) {
	case L_WF_SYNC_UUID:
	case L_WF_BITMAP_T:
	case L_BEHIND:
			break;
	default:
		drbd_err(device, "ASSERT FAILED cstate = %s, expected: WFSyncUUID|WFBitMapT|Behind\n",
				drbd_repl_str(peer_device->repl_state[NOW]));
	}

	drbd_set_out_of_sync(peer_device, be64_to_cpu(p->sector), be32_to_cpu(p->blksize));

	return 0;
}

static int receive_dagtag(struct drbd_connection *connection, struct packet_info *pi)
{
	struct p_dagtag *p = pi->data;

	connection->last_dagtag_sector = be64_to_cpu(p->dagtag);
	return 0;
}

struct drbd_connection *drbd_connection_by_node_id(struct drbd_resource *resource, int node_id)
{
	/* Caller needs to hold rcu_read_lock(), conf_update */
	struct drbd_connection *connection;

	for_each_connection_rcu(connection, resource) {
		if (connection->peer_node_id == node_id)
			return connection;
	}

	return NULL;
}

struct drbd_connection *drbd_get_connection_by_node_id(struct drbd_resource *resource, int node_id)
{
	struct drbd_connection *connection;

	rcu_read_lock();
	connection = drbd_connection_by_node_id(resource, node_id);
	if (connection)
		kref_get(&connection->kref);
	rcu_read_unlock();

	return connection;
}

static int receive_peer_dagtag(struct drbd_connection *connection, struct packet_info *pi)
{
	struct drbd_resource *resource = connection->resource;
	struct drbd_peer_device *peer_device;
	enum drbd_repl_state new_repl_state;
	struct p_peer_dagtag *p = pi->data;
	struct drbd_connection *lost_peer;
	s64 dagtag_offset;
	int vnr = 0;

	lost_peer = drbd_get_connection_by_node_id(resource, be32_to_cpu(p->node_id));
	if (!lost_peer)
		return 0;

	kref_debug_get(&lost_peer->kref_debug, 12);

	if (lost_peer->cstate[NOW] == C_CONNECTED) {
		drbd_ping_peer(lost_peer);
		if (lost_peer->cstate[NOW] == C_CONNECTED)
			goto out;
	}

	idr_for_each_entry(&connection->peer_devices, peer_device, vnr) {
		if (peer_device->repl_state[NOW] > L_ESTABLISHED)
			goto out;
		if (peer_device->current_uuid != drbd_current_uuid(peer_device->device))
			goto out;
	}

	/* Need to wait until the other receiver thread has called the
	   cleanup_unacked_peer_requests() function */
	wait_event(resource->state_wait,
		   lost_peer->cstate[NOW] <= C_UNCONNECTED || lost_peer->cstate[NOW] == C_CONNECTING);

	dagtag_offset = (s64)lost_peer->last_dagtag_sector - (s64)be64_to_cpu(p->dagtag);
	if (dagtag_offset > 0)
		new_repl_state = L_WF_BITMAP_S;
	else if (dagtag_offset < 0)
		new_repl_state = L_WF_BITMAP_T;
	else
		new_repl_state = L_ESTABLISHED;

	if (new_repl_state != L_ESTABLISHED) {
		unsigned long irq_flags;

		drbd_info(connection, "Reconciliation resync because \'%s\' disappeared. (o=%d)\n",
			  lost_peer->transport.net_conf->name, (int)dagtag_offset);

		begin_state_change(resource, &irq_flags, CS_VERBOSE);
		idr_for_each_entry(&connection->peer_devices, peer_device, vnr) {
			__change_repl_state(peer_device, new_repl_state);
			set_bit(RECONCILIATION_RESYNC, &peer_device->flags);
		}
		end_state_change(resource, &irq_flags);
	} else {
		drbd_info(connection, "No reconciliation resync even though \'%s\' disappeared. (o=%d)\n",
			  lost_peer->transport.net_conf->name, (int)dagtag_offset);

		idr_for_each_entry(&connection->peer_devices, peer_device, vnr)
			drbd_bm_clear_many_bits(peer_device, 0, -1UL);
	}

out:
	kref_debug_put(&lost_peer->kref_debug, 12);
	kref_put(&lost_peer->kref, drbd_destroy_connection);
	return 0;
}

/* Accept a new current UUID generated on a diskless node, that just became primary */
static int receive_current_uuid(struct drbd_connection *connection, struct packet_info *pi)
{
	struct drbd_resource *resource = connection->resource;
	struct drbd_peer_device *peer_device;
	struct drbd_device *device;
	struct p_current_uuid *p = pi->data;
	u64 current_uuid, weak_nodes;

	peer_device = conn_peer_device(connection, pi->vnr);
	if (!peer_device)
		return -EIO;
	device = peer_device->device;

	current_uuid = be64_to_cpu(p->uuid);
	weak_nodes = be64_to_cpu(p->weak_nodes);
	if (current_uuid == drbd_current_uuid(device))
		return 0;
	peer_device->current_uuid = current_uuid;

	if (get_ldev(device)) {
		if (connection->peer_role[NOW] == R_PRIMARY) {
			drbd_warn(peer_device, "received new current UUID: %016llX "
				  "weak_nodes=%016llX\n", current_uuid, weak_nodes);
			drbd_uuid_received_new_current(peer_device, current_uuid, weak_nodes);
		}
		put_ldev(device);
	} else if (resource->role[NOW] == R_PRIMARY) {
		drbd_set_exposed_data_uuid(device, peer_device->current_uuid);
	}

	return 0;
}

static int receive_rs_deallocated(struct drbd_connection *connection, struct packet_info *pi)
{
	struct drbd_peer_device *peer_device;
	struct p_block_desc *p = pi->data;
	struct drbd_device *device;
	sector_t sector;
	int size, err = 0;

	peer_device = conn_peer_device(connection, pi->vnr);
	if (!peer_device)
		return -EIO;
	device = peer_device->device;

	sector = be64_to_cpu(p->sector);
	size = be32_to_cpu(p->blksize);

	dec_rs_pending(peer_device);

	if (get_ldev(device)) {
		struct drbd_peer_request *peer_req;
		const int rw = WRITE | DRBD_REQ_DISCARD;

		peer_req = drbd_alloc_peer_req(peer_device, GFP_NOIO);
		if (!peer_req) {
			put_ldev(device);
			return -ENOMEM;
		}

		peer_req->i.size = size;
		peer_req->i.sector = sector;
		peer_req->block_id = ID_SYNCER;
		peer_req->w.cb = e_end_resync_block;
		peer_req->submit_jif = jiffies;
		peer_req->flags |= EE_IS_TRIM;

		spin_lock_irq(&device->resource->req_lock);
		list_add_tail(&peer_req->w.list, &device->sync_ee);
		spin_unlock_irq(&device->resource->req_lock);

		atomic_add(pi->size >> 9, &device->rs_sect_ev);
		err = drbd_submit_peer_request(device, peer_req, rw, DRBD_FAULT_RS_WR);

		if (err) {
			spin_lock_irq(&device->resource->req_lock);
			list_del(&peer_req->w.list);
			spin_unlock_irq(&device->resource->req_lock);

			drbd_free_peer_req(peer_req);
			put_ldev(device);
			err = 0;
			goto fail;
		}

		inc_unacked(peer_device);

		/* No put_ldev() here. Gets called in drbd_endio_write_sec_final(),
		   as well as drbd_rs_complete_io() */
	} else {
	fail:
		drbd_rs_complete_io(peer_device, sector);
		drbd_send_ack_ex(peer_device, P_NEG_ACK, sector, size, ID_SYNCER);
	}

	atomic_add(size >> 9, &peer_device->rs_sect_in);

	return err;
}

struct data_cmd {
	int expect_payload;
	size_t pkt_size;
	int (*fn)(struct drbd_connection *, struct packet_info *);
};

static struct data_cmd drbd_cmd_handler[] = {
	[P_DATA]	    = { 1, sizeof(struct p_data), receive_Data },
	[P_DATA_REPLY]	    = { 1, sizeof(struct p_data), receive_DataReply },
	[P_RS_DATA_REPLY]   = { 1, sizeof(struct p_data), receive_RSDataReply } ,
	[P_BARRIER]	    = { 0, sizeof(struct p_barrier), receive_Barrier } ,
	[P_BITMAP]	    = { 1, 0, receive_bitmap } ,
	[P_COMPRESSED_BITMAP] = { 1, 0, receive_bitmap } ,
	[P_UNPLUG_REMOTE]   = { 0, 0, receive_UnplugRemote },
	[P_DATA_REQUEST]    = { 0, sizeof(struct p_block_req), receive_DataRequest },
	[P_RS_DATA_REQUEST] = { 0, sizeof(struct p_block_req), receive_DataRequest },
	[P_SYNC_PARAM]	    = { 1, 0, receive_SyncParam },
	[P_SYNC_PARAM89]    = { 1, 0, receive_SyncParam },
	[P_PROTOCOL]        = { 1, sizeof(struct p_protocol), receive_protocol },
	[P_UUIDS]	    = { 0, sizeof(struct p_uuids), receive_uuids },
	[P_SIZES]	    = { 0, sizeof(struct p_sizes), receive_sizes },
	[P_STATE]	    = { 0, sizeof(struct p_state), receive_state },
	[P_STATE_CHG_REQ]   = { 0, sizeof(struct p_req_state), receive_req_state },
	[P_SYNC_UUID]       = { 0, sizeof(struct p_uuid), receive_sync_uuid },
	[P_OV_REQUEST]      = { 0, sizeof(struct p_block_req), receive_DataRequest },
	[P_OV_REPLY]        = { 1, sizeof(struct p_block_req), receive_DataRequest },
	[P_CSUM_RS_REQUEST] = { 1, sizeof(struct p_block_req), receive_DataRequest },
	[P_RS_THIN_REQ]     = { 0, sizeof(struct p_block_req), receive_DataRequest },
	[P_DELAY_PROBE]     = { 0, sizeof(struct p_delay_probe93), receive_skip },
	[P_OUT_OF_SYNC]     = { 0, sizeof(struct p_block_desc), receive_out_of_sync },
	[P_CONN_ST_CHG_REQ] = { 0, sizeof(struct p_req_state), receive_req_state },
	[P_PROTOCOL_UPDATE] = { 1, sizeof(struct p_protocol), receive_protocol },
	[P_TWOPC_PREPARE] = { 0, sizeof(struct p_twopc_request), receive_twopc },
	[P_TWOPC_ABORT] = { 0, sizeof(struct p_twopc_request), receive_twopc },
	[P_DAGTAG]	    = { 0, sizeof(struct p_dagtag), receive_dagtag },
	[P_UUIDS110]	    = { 1, sizeof(struct p_uuids110), receive_uuids110 },
	[P_PEER_DAGTAG]     = { 0, sizeof(struct p_peer_dagtag), receive_peer_dagtag },
	[P_CURRENT_UUID]    = { 0, sizeof(struct p_current_uuid), receive_current_uuid },
	[P_TWOPC_COMMIT]    = { 0, sizeof(struct p_twopc_request), receive_twopc },
	[P_TRIM]	    = { 0, sizeof(struct p_trim), receive_Data },
	[P_RS_DEALLOCATED]  = { 0, sizeof(struct p_block_desc), receive_rs_deallocated },

};

static void drbdd(struct drbd_connection *connection)
{
	struct packet_info pi;
	size_t shs; /* sub header size */
	int err;

	while (get_t_state(&connection->receiver) == RUNNING) {
		struct data_cmd *cmd;

		drbd_thread_current_set_cpu(&connection->receiver);
		update_receiver_timing_details(connection, drbd_recv_header);
		if (drbd_recv_header(connection, &pi))
			goto err_out;

		cmd = &drbd_cmd_handler[pi.cmd];
		if (unlikely(pi.cmd >= ARRAY_SIZE(drbd_cmd_handler) || !cmd->fn)) {
			drbd_err(connection, "Unexpected data packet %s (0x%04x)",
				 drbd_packet_name(pi.cmd), pi.cmd);
			goto err_out;
		}

		shs = cmd->pkt_size;
		if (pi.size > shs && !cmd->expect_payload) {
			drbd_err(connection, "No payload expected %s l:%d\n",
				 drbd_packet_name(pi.cmd), pi.size);
			goto err_out;
		}

		if (shs) {
			update_receiver_timing_details(connection, drbd_recv_all_warn);
			err = drbd_recv_all_warn(connection, &pi.data, shs);
			if (err)
				goto err_out;
			pi.size -= shs;
		}

		update_receiver_timing_details(connection, cmd->fn);
		err = cmd->fn(connection, &pi);
		if (err) {
			drbd_err(connection, "error receiving %s, e: %d l: %d!\n",
				 drbd_packet_name(pi.cmd), err, pi.size);
			goto err_out;
		}
	}
	return;

    err_out:
	change_cstate(connection, C_PROTOCOL_ERROR, CS_HARD);
}

void conn_disconnect(struct drbd_connection *connection)
{
	struct drbd_resource *resource = connection->resource;
	struct drbd_peer_device *peer_device;
	enum drbd_conn_state oc;
	unsigned long irq_flags;
	int vnr, i;

	clear_bit(CONN_DRY_RUN, &connection->flags);
	clear_bit(CONN_DISCARD_MY_DATA, &connection->flags);

	if (connection->cstate[NOW] == C_STANDALONE)
		return;

	/* We are about to start the cleanup after connection loss.
	 * Make sure drbd_make_request knows about that.
	 * Usually we should be in some network failure state already,
	 * but just in case we are not, we fix it up here.
	 */
	del_connect_timer(connection);

	change_cstate(connection, C_NETWORK_FAILURE, CS_HARD);

	/* ack_receiver does not clean up anything. it must not interfere, either */
	drbd_thread_stop(&connection->ack_receiver);
	if (connection->ack_sender) {
		destroy_workqueue(connection->ack_sender);
		connection->ack_sender = NULL;
	}

	drbd_transport_shutdown(connection, CLOSE_CONNECTION);
	drbd_drop_unsent(connection);

	rcu_read_lock();
	idr_for_each_entry(&connection->peer_devices, peer_device, vnr) {
		struct drbd_device *device = peer_device->device;

		kref_get(&device->kref);
		rcu_read_unlock();
		drbd_disconnected(peer_device);
		kref_put(&device->kref, drbd_destroy_device);
		rcu_read_lock();
	}
	rcu_read_unlock();

	i = drbd_free_peer_reqs(resource, &connection->net_ee, true);
	if (i)
		drbd_info(connection, "net_ee not empty, killed %u entries\n", i);

	cleanup_unacked_peer_requests(connection);
	cleanup_peer_ack_list(connection);

	i = atomic_read(&connection->pp_in_use);
	if (i)
		drbd_info(connection, "pp_in_use = %d, expected 0\n", i);
	i = atomic_read(&connection->pp_in_use_by_net);
	if (i)
		drbd_info(connection, "pp_in_use_by_net = %d, expected 0\n", i);

	if (!list_empty(&connection->current_epoch->list))
		drbd_err(connection, "ASSERTION FAILED: connection->current_epoch->list not empty\n");
	/* ok, no more ee's on the fly, it is safe to reset the epoch_size */
	atomic_set(&connection->current_epoch->epoch_size, 0);
	connection->send.seen_any_write_yet = false;

	drbd_info(connection, "Connection closed\n");

	if (resource->role[NOW] == R_PRIMARY && conn_highest_pdsk(connection) >= D_UNKNOWN)
		conn_try_outdate_peer_async(connection);

	begin_state_change(resource, &irq_flags, CS_VERBOSE | CS_LOCAL_ONLY);
	oc = connection->cstate[NOW];
	if (oc >= C_UNCONNECTED) {
		__change_cstate(connection, C_UNCONNECTED);
		/* drbd_receiver() has to be restarted after it returns */
		drbd_thread_restart_nowait(&connection->receiver);
	}
	end_state_change(resource, &irq_flags);

	if (oc == C_DISCONNECTING)
		change_cstate(connection, C_STANDALONE, CS_VERBOSE | CS_HARD | CS_LOCAL_ONLY);
}

static int drbd_disconnected(struct drbd_peer_device *peer_device)
{
	struct drbd_device *device = peer_device->device;

	/* wait for current activity to cease. */
	spin_lock_irq(&device->resource->req_lock);
	_drbd_wait_ee_list_empty(device, &device->active_ee);
	_drbd_wait_ee_list_empty(device, &device->sync_ee);
	_drbd_wait_ee_list_empty(device, &device->read_ee);
	spin_unlock_irq(&device->resource->req_lock);

	/* We do not have data structures that would allow us to
	 * get the rs_pending_cnt down to 0 again.
	 *  * On L_SYNC_TARGET we do not have any data structures describing
	 *    the pending RSDataRequest's we have sent.
	 *  * On L_SYNC_SOURCE there is no data structure that tracks
	 *    the P_RS_DATA_REPLY blocks that we sent to the SyncTarget.
	 *  And no, it is not the sum of the reference counts in the
	 *  resync_LRU. The resync_LRU tracks the whole operation including
	 *  the disk-IO, while the rs_pending_cnt only tracks the blocks
	 *  on the fly. */
	drbd_rs_cancel_all(peer_device);
	peer_device->rs_total = 0;
	peer_device->rs_failed = 0;
	atomic_set(&peer_device->rs_pending_cnt, 0);
	wake_up(&device->misc_wait);

	del_timer_sync(&peer_device->resync_timer);
	resync_timer_fn((unsigned long)peer_device);
	del_timer_sync(&peer_device->start_resync_timer);

	/* wait for all w_e_end_data_req, w_e_end_rsdata_req, w_send_barrier,
	 * w_make_resync_request etc. which may still be on the worker queue
	 * to be "canceled" */
	drbd_flush_workqueue(&peer_device->connection->sender_work);

	drbd_finish_peer_reqs(peer_device);

	/* This second workqueue flush is necessary, since drbd_finish_peer_reqs()
	   might have issued a work again. The one before drbd_finish_peer_reqs() is
	   necessary to reclain net_ee in drbd_finish_peer_reqs(). */
	drbd_flush_workqueue(&peer_device->connection->sender_work);

	/* need to do it again, drbd_finish_peer_reqs() may have populated it
	 * again via drbd_try_clear_on_disk_bm(). */
	drbd_rs_cancel_all(peer_device);

	peer_device->uuids_received = false;

	if (!drbd_suspended(device))
		tl_clear(peer_device->connection);

	drbd_md_sync(device);

	if (get_ldev(device)) {
		drbd_bitmap_io(device, &drbd_bm_write_copy_pages, "write from disconnected",
				BM_LOCK_BULK | BM_LOCK_SINGLE_SLOT, peer_device);
		put_ldev(device);
	}

	/* tcp_close and release of sendpage pages can be deferred.  I don't
	 * want to use SO_LINGER, because apparently it can be deferred for
	 * more than 20 seconds (longest time I checked).
	 *
	 * Actually we don't care for exactly when the network stack does its
	 * put_page(), but release our reference on these pages right here.
	 */

	D_ASSERT(device, list_empty(&device->read_ee));
	D_ASSERT(device, list_empty(&device->active_ee));
	D_ASSERT(device, list_empty(&device->sync_ee));
	D_ASSERT(device, list_empty(&device->done_ee));

	return 0;
}

/*
 * We support PRO_VERSION_MIN to PRO_VERSION_MAX. The protocol version
 * we can agree on is stored in agreed_pro_version.
 *
 * feature flags and the reserved array should be enough room for future
 * enhancements of the handshake protocol, and possible plugins...
 *
 * for now, they are expected to be zero, but ignored.
 */
static int drbd_send_features(struct drbd_connection *connection)
{
	struct p_connection_features *p;

	p = conn_prepare_command(connection, sizeof(*p), DATA_STREAM);
	if (!p)
		return -EIO;
	memset(p, 0, sizeof(*p));
	p->protocol_min = cpu_to_be32(PRO_VERSION_MIN);
	p->protocol_max = cpu_to_be32(PRO_VERSION_MAX);
	p->sender_node_id = cpu_to_be32(connection->resource->res_opts.node_id);
	p->receiver_node_id = cpu_to_be32(connection->peer_node_id);
	p->feature_flags = cpu_to_be32(PRO_FEATURES);
	return send_command(connection, -1, P_CONNECTION_FEATURES, DATA_STREAM);
}

/*
 * return values:
 *   1 yes, we have a valid connection
 *   0 oops, did not work out, please try again
 *  -1 peer talks different language,
 *     no point in trying again, please go standalone.
 */
int drbd_do_features(struct drbd_connection *connection)
{
	/* ASSERT current == connection->receiver ... */
	struct drbd_resource *resource = connection->resource;
	struct p_connection_features *p;
	const int expect = sizeof(struct p_connection_features);
	struct packet_info pi;
	int err;

	err = drbd_send_features(connection);
	if (err)
		return 0;

	err = drbd_recv_header(connection, &pi);
	if (err)
		return 0;

	if (pi.cmd != P_CONNECTION_FEATURES) {
		drbd_err(connection, "expected ConnectionFeatures packet, received: %s (0x%04x)\n",
			 drbd_packet_name(pi.cmd), pi.cmd);
		return -1;
	}

	if (pi.size != expect) {
		drbd_err(connection, "expected ConnectionFeatures length: %u, received: %u\n",
		     expect, pi.size);
		return -1;
	}

	err = drbd_recv_all_warn(connection, (void **)&p, expect);
	if (err)
		return 0;

	p->protocol_min = be32_to_cpu(p->protocol_min);
	p->protocol_max = be32_to_cpu(p->protocol_max);
	if (p->protocol_max == 0)
		p->protocol_max = p->protocol_min;

	if (PRO_VERSION_MAX < p->protocol_min ||
	    PRO_VERSION_MIN > p->protocol_max) {
		drbd_err(connection, "incompatible DRBD dialects: "
		    "I support %d-%d, peer supports %d-%d\n",
		    PRO_VERSION_MIN, PRO_VERSION_MAX,
		    p->protocol_min, p->protocol_max);
		return -1;
	}

	connection->agreed_pro_version = min_t(int, PRO_VERSION_MAX, p->protocol_max);
	connection->agreed_features = PRO_FEATURES & be32_to_cpu(p->feature_flags);

	if (connection->agreed_pro_version < 110) {
		struct drbd_connection *connection2;
		bool multiple = false;

		rcu_read_lock();
		for_each_connection_rcu(connection2, resource) {
			if (connection == connection2)
				continue;
			multiple = true;
		}
		rcu_read_unlock();

		if (multiple) {
			drbd_err(connection, "Peer supports protocols %d-%d, but "
				 "multiple connections are only supported in protocol "
				 "110 and above\n", p->protocol_min, p->protocol_max);
			return -1;
		}
	}

	if (connection->agreed_pro_version >= 110) {
		if (be32_to_cpu(p->sender_node_id) != connection->peer_node_id) {
			drbd_err(connection, "Peer presented a node_id of %d instead of %d\n",
				 be32_to_cpu(p->sender_node_id), connection->peer_node_id);
			return 0;
		}
		if (be32_to_cpu(p->receiver_node_id) != resource->res_opts.node_id) {
			drbd_err(connection, "Peer expects me to have a node_id of %d instead of %d\n",
				 be32_to_cpu(p->receiver_node_id), resource->res_opts.node_id);
			return 0;
		}
	}

	drbd_info(connection, "Handshake successful: "
	     "Agreed network protocol version %d\n", connection->agreed_pro_version);

	drbd_info(connection, "Agreed to%ssupport TRIM on protocol level\n",
		  connection->agreed_features & FF_TRIM ? " " : " not ");

	drbd_info(connection, "Agreed to%ssupport THIN_RESYNC on protocol level\n",
		  connection->agreed_features & FF_THIN_RESYNC ? " " : " not ");

	return 1;
}

#if !defined(CONFIG_CRYPTO_HMAC) && !defined(CONFIG_CRYPTO_HMAC_MODULE)
int drbd_do_auth(struct drbd_connection *connection)
{
	drbd_err(connection, "This kernel was build without CONFIG_CRYPTO_HMAC.\n");
	drbd_err(connection, "You need to disable 'cram-hmac-alg' in drbd.conf.\n");
	return -1;
}
#else
#define CHALLENGE_LEN 64 /* must be multiple of 4 */

/* Return value:
	1 - auth succeeded,
	0 - failed, try again (network error),
	-1 - auth failed, don't try again.
*/

struct auth_challenge {
	char d[CHALLENGE_LEN];
	u32 i;
} __attribute__((packed));

int drbd_do_auth(struct drbd_connection *connection)
{
	struct auth_challenge my_challenge, *peers_ch = NULL;
	struct scatterlist sg;
	void *response;
	char *right_response = NULL;
	unsigned int key_len;
	char secret[SHARED_SECRET_MAX]; /* 64 byte */
	unsigned int resp_size;
	struct hash_desc desc;
	struct packet_info pi;
	struct net_conf *nc;
	int err, rv, dig_size;
	bool peer_is_drbd_9 = connection->agreed_pro_version >= 110;
	void *packet_body;

	rcu_read_lock();
	nc = rcu_dereference(connection->transport.net_conf);
	key_len = strlen(nc->shared_secret);
	memcpy(secret, nc->shared_secret, key_len);
	rcu_read_unlock();

	desc.tfm = connection->cram_hmac_tfm;
	desc.flags = 0;

	rv = crypto_hash_setkey(connection->cram_hmac_tfm, (u8 *)secret, key_len);
	if (rv) {
		drbd_err(connection, "crypto_hash_setkey() failed with %d\n", rv);
		rv = -1;
		goto fail;
	}

	get_random_bytes(my_challenge.d, sizeof(my_challenge.d));

	packet_body = conn_prepare_command(connection, sizeof(my_challenge.d), DATA_STREAM);
	if (!packet_body) {
		rv = 0;
		goto fail;
	}
	memcpy(packet_body, my_challenge.d, sizeof(my_challenge.d));

	rv = !send_command(connection, -1, P_AUTH_CHALLENGE, DATA_STREAM);
	if (!rv)
		goto fail;

	err = drbd_recv_header(connection, &pi);
	if (err) {
		rv = 0;
		goto fail;
	}

	if (pi.cmd != P_AUTH_CHALLENGE) {
		drbd_err(connection, "expected AuthChallenge packet, received: %s (0x%04x)\n",
			 drbd_packet_name(pi.cmd), pi.cmd);
		rv = 0;
		goto fail;
	}

	if (pi.size != sizeof(peers_ch->d)) {
		drbd_err(connection, "unexpected AuthChallenge payload.\n");
		rv = -1;
		goto fail;
	}

	peers_ch = kmalloc(sizeof(*peers_ch), GFP_NOIO);
	if (peers_ch == NULL) {
		drbd_err(connection, "kmalloc of peers_ch failed\n");
		rv = -1;
		goto fail;
	}

	err = drbd_recv_into(connection, peers_ch->d, sizeof(peers_ch->d));
	if (err) {
		rv = 0;
		goto fail;
	}

	if (!memcmp(my_challenge.d, peers_ch->d, sizeof(my_challenge.d))) {
		drbd_err(connection, "Peer presented the same challenge!\n");
		rv = -1;
		goto fail;
	}

	resp_size = crypto_hash_digestsize(connection->cram_hmac_tfm);
	response = conn_prepare_command(connection, resp_size, DATA_STREAM);
	if (!response) {
		rv = 0;
		goto fail;
	}

	sg_init_table(&sg, 1);
	dig_size = pi.size;
	if (peer_is_drbd_9) {
		peers_ch->i = cpu_to_be32(connection->resource->res_opts.node_id);
		dig_size += sizeof(peers_ch->i);
	}
	sg_set_buf(&sg, peers_ch, dig_size);

	rv = crypto_hash_digest(&desc, &sg, sg.length, response);
	if (rv) {
		drbd_err(connection, "crypto_hash_digest() failed with %d\n", rv);
		rv = -1;
		goto fail;
	}

	rv = !send_command(connection, -1, P_AUTH_RESPONSE, DATA_STREAM);
	if (!rv)
		goto fail;

	err = drbd_recv_header(connection, &pi);
	if (err) {
		rv = 0;
		goto fail;
	}

	if (pi.cmd != P_AUTH_RESPONSE) {
		drbd_err(connection, "expected AuthResponse packet, received: %s (0x%04x)\n",
			 drbd_packet_name(pi.cmd), pi.cmd);
		rv = 0;
		goto fail;
	}

	if (pi.size != resp_size) {
		drbd_err(connection, "expected AuthResponse payload of wrong size\n");
		rv = 0;
		goto fail;
	}

	err = drbd_recv_all(connection, &response, resp_size);
	if (err) {
		rv = 0;
		goto fail;
	}

	right_response = kmalloc(resp_size, GFP_NOIO);
	if (right_response == NULL) {
		drbd_err(connection, "kmalloc of right_response failed\n");
		rv = -1;
		goto fail;
	}

	dig_size = sizeof(my_challenge.d);
	if (peer_is_drbd_9) {
		my_challenge.i = cpu_to_be32(connection->peer_node_id);
		dig_size += sizeof(my_challenge.i);
	}
	sg_set_buf(&sg, &my_challenge, dig_size);

	rv = crypto_hash_digest(&desc, &sg, sg.length, right_response);
	if (rv) {
		drbd_err(connection, "crypto_hash_digest() failed with %d\n", rv);
		rv = -1;
		goto fail;
	}

	rv = !memcmp(response, right_response, resp_size);

	if (rv)
		drbd_info(connection, "Peer authenticated using %d bytes HMAC\n",
		     resp_size);
	else
		rv = -1;

 fail:
	kfree(peers_ch);
	kfree(right_response);

	return rv;
}
#endif

int drbd_receiver(struct drbd_thread *thi)
{
	struct drbd_connection *connection = thi->connection;

	if (conn_connect(connection))
		drbdd(connection);

	conn_disconnect(connection);
	return 0;
}

/* ********* acknowledge sender ******** */

void req_destroy_after_send_peer_ack(struct kref *kref)
{
	struct drbd_request *req = container_of(kref, struct drbd_request, kref);
	list_del(&req->tl_requests);
	mempool_free(req, drbd_request_mempool);
}

static int process_peer_ack_list(struct drbd_connection *connection)
{
	struct drbd_resource *resource = connection->resource;
	struct drbd_request *req, *tmp;
	unsigned int idx;
	int err = 0;

	idx = 1 + connection->peer_node_id;

	spin_lock_irq(&resource->req_lock);
	req = list_first_entry(&resource->peer_ack_list, struct drbd_request, tl_requests);
	while (&req->tl_requests != &resource->peer_ack_list) {
		if (!(req->rq_state[idx] & RQ_PEER_ACK)) {
			req = list_next_entry(req, tl_requests);
			continue;
		}
		req->rq_state[idx] &= ~RQ_PEER_ACK;
		spin_unlock_irq(&resource->req_lock);

		err = drbd_send_peer_ack(connection, req);

		spin_lock_irq(&resource->req_lock);
		tmp = list_next_entry(req, tl_requests);
		kref_put(&req->kref, req_destroy_after_send_peer_ack);
		if (err)
			break;
		req = tmp;
	}
	spin_unlock_irq(&resource->req_lock);
	return err;
}

static int got_peers_in_sync(struct drbd_connection *connection, struct packet_info *pi)
{
	struct drbd_peer_device *peer_device;
	struct drbd_device *device;
	struct p_peer_block_desc *p = pi->data;
	sector_t sector;
	u64 in_sync_b;
	int size;

	peer_device = conn_peer_device(connection, pi->vnr);
	if (!peer_device)
		return -EIO;

	device = peer_device->device;

	if (get_ldev(device)) {
		sector = be64_to_cpu(p->sector);
		size = be32_to_cpu(p->size);
		in_sync_b = node_ids_to_bitmap(device, be64_to_cpu(p->mask));

		drbd_set_sync(device, sector, size, 0, in_sync_b);
		put_ldev(device);
	}

	return 0;
}

static int got_RqSReply(struct drbd_connection *connection, struct packet_info *pi)
{
	struct p_req_state_reply *p = pi->data;
	int retcode = be32_to_cpu(p->retcode);

	if (retcode >= SS_SUCCESS)
		set_bit(TWOPC_YES, &connection->flags);
	else {
		set_bit(TWOPC_NO, &connection->flags);
		drbd_debug(connection, "Requested state change failed by peer: %s (%d)\n",
			   drbd_set_st_err_str(retcode), retcode);
	}

	wake_up(&connection->resource->state_wait);
	wake_up(&connection->ping_wait);

	return 0;
}

static int got_twopc_reply(struct drbd_connection *connection, struct packet_info *pi)
{
	struct drbd_resource *resource = connection->resource;
	struct p_twopc_reply *p = pi->data;

	spin_lock_irq(&resource->req_lock);
	if (resource->twopc_reply.initiator_node_id == be32_to_cpu(p->initiator_node_id) &&
	    resource->twopc_reply.tid == be32_to_cpu(p->tid)) {
		drbd_debug(connection, "Got a %s reply for state change %u\n",
			   drbd_packet_name(pi->cmd),
			   resource->twopc_reply.tid);

		if (pi->cmd == P_TWOPC_YES) {
			u64 reachable_nodes =
				be64_to_cpu(p->reachable_nodes);

			if (resource->res_opts.node_id ==
			    resource->twopc_reply.initiator_node_id &&
			    connection->peer_node_id ==
			    resource->twopc_reply.target_node_id) {
				resource->twopc_reply.target_reachable_nodes |=
					reachable_nodes;
			} else {
				resource->twopc_reply.reachable_nodes |=
					reachable_nodes;
			}
			resource->twopc_reply.primary_nodes |=
				be64_to_cpu(p->primary_nodes);
			resource->twopc_reply.weak_nodes |=
				be64_to_cpu(p->weak_nodes);
		}

		if (pi->cmd == P_TWOPC_YES)
			set_bit(TWOPC_YES, &connection->flags);
		else if (pi->cmd == P_TWOPC_NO)
			set_bit(TWOPC_NO, &connection->flags);
		else if (pi->cmd == P_TWOPC_RETRY)
			set_bit(TWOPC_RETRY, &connection->flags);
		if (cluster_wide_reply_ready(resource)) {
			int my_node_id = resource->res_opts.node_id;
			if (resource->twopc_reply.initiator_node_id == my_node_id) {
				wake_up(&resource->state_wait);
			} else if (resource->twopc_work.cb == NULL) {
				/* in case the timeout timer was not quicker in queuing the work... */
				resource->twopc_work.cb = nested_twopc_work;
				drbd_queue_work(&resource->work, &resource->twopc_work);
			}
		}
	} else {
		drbd_debug(connection, "Ignoring %s reply for state change %u\n",
			   drbd_packet_name(pi->cmd),
			   be32_to_cpu(p->tid));
	}
	spin_unlock_irq(&resource->req_lock);

	return 0;
}

void twopc_connection_down(struct drbd_connection *connection)
{
	struct drbd_resource *resource = connection->resource;

	assert_spin_locked(&resource->req_lock);
	if (resource->twopc_reply.initiator_node_id != -1 &&
	    test_bit(TWOPC_PREPARED, &connection->flags)) {
		set_bit(TWOPC_RETRY, &connection->flags);
		if (cluster_wide_reply_ready(resource)) {
			int my_node_id = resource->res_opts.node_id;
			if (resource->twopc_reply.initiator_node_id == my_node_id) {
				wake_up(&resource->state_wait);
			} else if (resource->twopc_work.cb == NULL) {
				/* in case the timeout timer was not quicker in queuing the work... */
				resource->twopc_work.cb = nested_twopc_work;
				drbd_queue_work(&resource->work, &resource->twopc_work);
			}
		}
	}
}

static int got_Ping(struct drbd_connection *connection, struct packet_info *pi)
{
	return drbd_send_ping_ack(connection);

}

static int got_PingAck(struct drbd_connection *connection, struct packet_info *pi)
{
	if (!test_and_set_bit(GOT_PING_ACK, &connection->flags))
		wake_up(&connection->ping_wait);

	return 0;
}

static int got_IsInSync(struct drbd_connection *connection, struct packet_info *pi)
{
	struct drbd_peer_device *peer_device;
	struct drbd_device *device;
	struct p_block_ack *p = pi->data;
	sector_t sector = be64_to_cpu(p->sector);
	int blksize = be32_to_cpu(p->blksize);

	peer_device = conn_peer_device(connection, pi->vnr);
	if (!peer_device)
		return -EIO;
	device = peer_device->device;

	D_ASSERT(device, connection->agreed_pro_version >= 89);

	update_peer_seq(peer_device, be32_to_cpu(p->seq_num));

	if (get_ldev(device)) {
		drbd_rs_complete_io(peer_device, sector);
		drbd_set_in_sync(peer_device, sector, blksize);
		/* rs_same_csums is supposed to count in units of BM_BLOCK_SIZE */
		peer_device->rs_same_csum += (blksize >> BM_BLOCK_SHIFT);
		put_ldev(device);
	}
	dec_rs_pending(peer_device);
	atomic_add(blksize >> 9, &peer_device->rs_sect_in);

	return 0;
}

static int
validate_req_change_req_state(struct drbd_peer_device *peer_device, u64 id, sector_t sector,
			      struct rb_root *root, const char *func,
			      enum drbd_req_event what, bool missing_ok)
{
	struct drbd_device *device = peer_device->device;
	struct drbd_request *req;
	struct bio_and_error m;

	spin_lock_irq(&device->resource->req_lock);
	req = find_request(device, root, id, sector, missing_ok, func);
	if (unlikely(!req)) {
		spin_unlock_irq(&device->resource->req_lock);
		return -EIO;
	}
	__req_mod(req, what, peer_device, &m);
	spin_unlock_irq(&device->resource->req_lock);

	if (m.bio)
		complete_master_bio(device, &m);
	return 0;
}

static int got_BlockAck(struct drbd_connection *connection, struct packet_info *pi)
{
	struct drbd_peer_device *peer_device;
	struct drbd_device *device;
	struct p_block_ack *p = pi->data;
	sector_t sector = be64_to_cpu(p->sector);
	int blksize = be32_to_cpu(p->blksize);
	enum drbd_req_event what;

	peer_device = conn_peer_device(connection, pi->vnr);
	if (!peer_device)
		return -EIO;
	device = peer_device->device;

	update_peer_seq(peer_device, be32_to_cpu(p->seq_num));

	if (p->block_id == ID_SYNCER) {
		drbd_set_in_sync(peer_device, sector, blksize);
		dec_rs_pending(peer_device);
		return 0;
	}
	switch (pi->cmd) {
	case P_RS_WRITE_ACK:
		what = WRITE_ACKED_BY_PEER_AND_SIS;
		break;
	case P_WRITE_ACK:
		what = WRITE_ACKED_BY_PEER;
		break;
	case P_RECV_ACK:
		what = RECV_ACKED_BY_PEER;
		break;
	case P_SUPERSEDED:
		what = DISCARD_WRITE;
		break;
	case P_RETRY_WRITE:
		what = POSTPONE_WRITE;
		break;
	default:
		BUG();
	}

	return validate_req_change_req_state(peer_device, p->block_id, sector,
					     &device->write_requests, __func__,
					     what, false);
}

static int got_NegAck(struct drbd_connection *connection, struct packet_info *pi)
{
	struct drbd_peer_device *peer_device;
	struct drbd_device *device;
	struct p_block_ack *p = pi->data;
	sector_t sector = be64_to_cpu(p->sector);
	int size = be32_to_cpu(p->blksize);
	int err;

	peer_device = conn_peer_device(connection, pi->vnr);
	if (!peer_device)
		return -EIO;
	device = peer_device->device;

	update_peer_seq(peer_device, be32_to_cpu(p->seq_num));

	if (p->block_id == ID_SYNCER) {
		dec_rs_pending(peer_device);
		drbd_rs_failed_io(peer_device, sector, size);
		return 0;
	}

	err = validate_req_change_req_state(peer_device, p->block_id, sector,
					    &device->write_requests, __func__,
					    NEG_ACKED, true);
	if (err) {
		/* Protocol A has no P_WRITE_ACKs, but has P_NEG_ACKs.
		   The master bio might already be completed, therefore the
		   request is no longer in the collision hash. */
		/* In Protocol B we might already have got a P_RECV_ACK
		   but then get a P_NEG_ACK afterwards. */
		drbd_set_out_of_sync(peer_device, sector, size);
	}
	return 0;
}

static int got_NegDReply(struct drbd_connection *connection, struct packet_info *pi)
{
	struct drbd_peer_device *peer_device;
	struct drbd_device *device;
	struct p_block_ack *p = pi->data;
	sector_t sector = be64_to_cpu(p->sector);

	peer_device = conn_peer_device(connection, pi->vnr);
	if (!peer_device)
		return -EIO;
	device = peer_device->device;

	update_peer_seq(peer_device, be32_to_cpu(p->seq_num));

	drbd_err(device, "Got NegDReply; Sector %llus, len %u.\n",
		 (unsigned long long)sector, be32_to_cpu(p->blksize));

	return validate_req_change_req_state(peer_device, p->block_id, sector,
					     &device->read_requests, __func__,
					     NEG_ACKED, false);
}

static int got_NegRSDReply(struct drbd_connection *connection, struct packet_info *pi)
{
	struct drbd_peer_device *peer_device;
	struct drbd_device *device;
	sector_t sector;
	int size;
	struct p_block_ack *p = pi->data;
	unsigned long bit;

	peer_device = conn_peer_device(connection, pi->vnr);
	if (!peer_device)
		return -EIO;
	device = peer_device->device;

	sector = be64_to_cpu(p->sector);
	size = be32_to_cpu(p->blksize);

	update_peer_seq(peer_device, be32_to_cpu(p->seq_num));

	dec_rs_pending(peer_device);

	if (get_ldev_if_state(device, D_DETACHING)) {
		drbd_rs_complete_io(peer_device, sector);
		switch (pi->cmd) {
		case P_NEG_RS_DREPLY:
			drbd_rs_failed_io(peer_device, sector, size);
			break;
		case P_RS_CANCEL:
			bit = BM_SECT_TO_BIT(sector);
			mutex_lock(&device->bm_resync_fo_mutex);
			device->bm_resync_fo = min(device->bm_resync_fo, bit);
			mutex_unlock(&device->bm_resync_fo_mutex);

			atomic_add(size >> 9, &peer_device->rs_sect_in);
			mod_timer(&peer_device->resync_timer, jiffies + SLEEP_TIME);
			break;
		default:
			BUG();
		}
		put_ldev(device);
	}

	return 0;
}

static int got_BarrierAck(struct drbd_connection *connection, struct packet_info *pi)
{
	struct drbd_peer_device *peer_device;
	struct p_barrier_ack *p = pi->data;
	int vnr;

	tl_release(connection, p->barrier, be32_to_cpu(p->set_size));

	rcu_read_lock();
	idr_for_each_entry(&connection->peer_devices, peer_device, vnr) {
		struct drbd_device *device = peer_device->device;
		if (peer_device->repl_state[NOW] == L_AHEAD &&
		    atomic_read(&connection->ap_in_flight) == 0 &&
		    !test_and_set_bit(AHEAD_TO_SYNC_SOURCE, &device->flags)) {
			peer_device->start_resync_side = L_SYNC_SOURCE;
			peer_device->start_resync_timer.expires = jiffies + HZ;
			add_timer(&peer_device->start_resync_timer);
		}
	}
	rcu_read_unlock();

	return 0;
}

static int got_OVResult(struct drbd_connection *connection, struct packet_info *pi)
{
	struct drbd_peer_device *peer_device;
	struct drbd_device *device;
	struct p_block_ack *p = pi->data;
	sector_t sector;
	int size;

	peer_device = conn_peer_device(connection, pi->vnr);
	if (!peer_device)
		return -EIO;
	device = peer_device->device;

	sector = be64_to_cpu(p->sector);
	size = be32_to_cpu(p->blksize);

	update_peer_seq(peer_device, be32_to_cpu(p->seq_num));

	if (be64_to_cpu(p->block_id) == ID_OUT_OF_SYNC)
		drbd_ov_out_of_sync_found(peer_device, sector, size);
	else
		ov_out_of_sync_print(peer_device);

	if (!get_ldev(device))
		return 0;

	drbd_rs_complete_io(peer_device, sector);
	dec_rs_pending(peer_device);

	--peer_device->ov_left;

	/* let's advance progress step marks only for every other megabyte */
	if ((peer_device->ov_left & 0x200) == 0x200)
		drbd_advance_rs_marks(peer_device, peer_device->ov_left);

	if (peer_device->ov_left == 0) {
		struct drbd_peer_device_work *dw = kmalloc(sizeof(*dw), GFP_NOIO);
		if (dw) {
			dw->w.cb = w_ov_finished;
			dw->peer_device = peer_device;
			drbd_queue_work(&connection->sender_work, &dw->w);
		} else {
			drbd_err(device, "kmalloc(dw) failed.");
			ov_out_of_sync_print(peer_device);
			drbd_resync_finished(peer_device, D_MASK);
		}
	}
	put_ldev(device);
	return 0;
}

static int got_skip(struct drbd_connection *connection, struct packet_info *pi)
{
	return 0;
}

static u64 node_ids_to_bitmap(struct drbd_device *device, u64 node_ids) __must_hold(local)
{
	struct drbd_peer_md *peer_md = device->ldev->md.peers;
	u64 bitmap_bits = 0;
	int node_id;

	for_each_set_bit(node_id, (unsigned long *)&node_ids,
			 sizeof(node_ids) * BITS_PER_BYTE) {
		int bitmap_bit = peer_md[node_id].bitmap_index;
		if (bitmap_bit >= 0)
			bitmap_bits |= NODE_MASK(bitmap_bit);
	}
	return bitmap_bits;
}

static int got_peer_ack(struct drbd_connection *connection, struct packet_info *pi)
{
	struct drbd_resource *resource = connection->resource;
	struct p_peer_ack *p = pi->data;
	u64 dagtag, in_sync;
	struct drbd_peer_request *peer_req, *tmp;
	struct list_head work_list;

	dagtag = be64_to_cpu(p->dagtag);
	in_sync = be64_to_cpu(p->mask);

	spin_lock_irq(&resource->req_lock);
	list_for_each_entry(peer_req, &connection->peer_requests, recv_order) {
		if (dagtag == peer_req->dagtag_sector)
			goto found;
	}
	spin_unlock_irq(&resource->req_lock);

	drbd_err(connection, "peer request with dagtag %llu not found\n", dagtag);
	return -EIO;

found:
	list_cut_position(&work_list, &connection->peer_requests, &peer_req->recv_order);
	spin_unlock_irq(&resource->req_lock);

	list_for_each_entry_safe(peer_req, tmp, &work_list, recv_order) {
		struct drbd_peer_device *peer_device = peer_req->peer_device;
		struct drbd_device *device = peer_device->device;
		u64 in_sync_b;

		if (get_ldev(device)) {
			in_sync_b = node_ids_to_bitmap(device, in_sync);

			drbd_set_sync(device, peer_req->i.sector,
				      peer_req->i.size, ~in_sync_b, -1);
			put_ldev(device);
		}
		list_del(&peer_req->recv_order);
		drbd_al_complete_io(device, &peer_req->i);
		drbd_free_peer_req(peer_req);
	}
	return 0;
}

/* Caller has to hold resource->req_lock */
void apply_unacked_peer_requests(struct drbd_connection *connection)
{
	struct drbd_peer_request *peer_req;

	list_for_each_entry(peer_req, &connection->peer_requests, recv_order) {
		struct drbd_peer_device *peer_device = peer_req->peer_device;
		struct drbd_device *device = peer_device->device;
		u64 mask = ~(1 << peer_device->bitmap_index);

		drbd_set_sync(device, peer_req->i.sector, peer_req->i.size,
			      mask, mask);
	}
}

static void cleanup_unacked_peer_requests(struct drbd_connection *connection)
{
	struct drbd_resource *resource = connection->resource;
	struct drbd_peer_request *peer_req, *tmp;
	LIST_HEAD(work_list);

	spin_lock_irq(&resource->req_lock);
	list_splice_init(&connection->peer_requests, &work_list);
	spin_unlock_irq(&resource->req_lock);

	list_for_each_entry_safe(peer_req, tmp, &work_list, recv_order) {
		struct drbd_peer_device *peer_device = peer_req->peer_device;
		struct drbd_device *device = peer_device->device;
		u64 mask = ~(1 << peer_device->bitmap_index);

		drbd_set_sync(device, peer_req->i.sector, peer_req->i.size,
			      mask, mask);

		list_del(&peer_req->recv_order);
		drbd_al_complete_io(device, &peer_req->i);
		drbd_free_peer_req(peer_req);
	}
}

static void destroy_request(struct kref *kref)
{
	struct drbd_request *req =
		container_of(kref, struct drbd_request, kref);

	list_del(&req->tl_requests);
	mempool_free(req, drbd_request_mempool);
}

static void cleanup_peer_ack_list(struct drbd_connection *connection)
{
	struct drbd_resource *resource = connection->resource;
	struct drbd_request *req, *tmp;
	int idx;

	spin_lock_irq(&resource->req_lock);
	idx = 1 + connection->peer_node_id;
	list_for_each_entry_safe(req, tmp, &resource->peer_ack_list, tl_requests) {
		if (!(req->rq_state[idx] & RQ_PEER_ACK))
			continue;
		req->rq_state[idx] &= ~RQ_PEER_ACK;
		kref_put(&req->kref, destroy_request);
	}
	spin_unlock_irq(&resource->req_lock);
}

struct meta_sock_cmd {
	size_t pkt_size;
	int (*fn)(struct drbd_connection *connection, struct packet_info *);
};

static void set_rcvtimeo(struct drbd_connection *connection, bool ping_timeout)
{
	long t;
	struct net_conf *nc;
	struct drbd_transport *transport = &connection->transport;
	struct drbd_transport_ops *tr_ops = transport->ops;


	rcu_read_lock();
	nc = rcu_dereference(transport->net_conf);
	t = ping_timeout ? nc->ping_timeo : nc->ping_int;
	rcu_read_unlock();

	t *= HZ;
	if (ping_timeout)
		t /= 10;

	tr_ops->set_rcvtimeo(transport, CONTROL_STREAM, t);
}

static void set_ping_timeout(struct drbd_connection *connection)
{
	set_rcvtimeo(connection, 1);
}

static void set_idle_timeout(struct drbd_connection *connection)
{
	set_rcvtimeo(connection, 0);
}

static struct meta_sock_cmd ack_receiver_tbl[] = {
	[P_PING]	    = { 0, got_Ping },
	[P_PING_ACK]	    = { 0, got_PingAck },
	[P_RECV_ACK]	    = { sizeof(struct p_block_ack), got_BlockAck },
	[P_WRITE_ACK]	    = { sizeof(struct p_block_ack), got_BlockAck },
	[P_RS_WRITE_ACK]    = { sizeof(struct p_block_ack), got_BlockAck },
	[P_SUPERSEDED]      = { sizeof(struct p_block_ack), got_BlockAck },
	[P_NEG_ACK]	    = { sizeof(struct p_block_ack), got_NegAck },
	[P_NEG_DREPLY]	    = { sizeof(struct p_block_ack), got_NegDReply },
	[P_NEG_RS_DREPLY]   = { sizeof(struct p_block_ack), got_NegRSDReply },
	[P_OV_RESULT]	    = { sizeof(struct p_block_ack), got_OVResult },
	[P_BARRIER_ACK]	    = { sizeof(struct p_barrier_ack), got_BarrierAck },
	[P_STATE_CHG_REPLY] = { sizeof(struct p_req_state_reply), got_RqSReply },
	[P_RS_IS_IN_SYNC]   = { sizeof(struct p_block_ack), got_IsInSync },
	[P_DELAY_PROBE]     = { sizeof(struct p_delay_probe93), got_skip },
	[P_RS_CANCEL]       = { sizeof(struct p_block_ack), got_NegRSDReply },
	[P_CONN_ST_CHG_REPLY]={ sizeof(struct p_req_state_reply), got_RqSReply },
	[P_RETRY_WRITE]	    = { sizeof(struct p_block_ack), got_BlockAck },
	[P_PEER_ACK]	    = { sizeof(struct p_peer_ack), got_peer_ack },
	[P_PEERS_IN_SYNC]   = { sizeof(struct p_peer_block_desc), got_peers_in_sync },
	[P_TWOPC_YES]       = { sizeof(struct p_twopc_reply), got_twopc_reply },
	[P_TWOPC_NO]        = { sizeof(struct p_twopc_reply), got_twopc_reply },
	[P_TWOPC_RETRY]     = { sizeof(struct p_twopc_reply), got_twopc_reply },
};

int drbd_ack_receiver(struct drbd_thread *thi)
{
	struct drbd_connection *connection = thi->connection;
	struct meta_sock_cmd *cmd = NULL;
	struct packet_info pi;
	unsigned long pre_recv_jif;
	int rv;
	void *buffer;
	int received = 0, rflags = 0;
	unsigned int header_size = drbd_header_size(connection);
	int expect   = header_size;
	bool ping_timeout_active = false;
	struct sched_param param = { .sched_priority = 2 };
	struct drbd_transport *transport = &connection->transport;
	struct drbd_transport_ops *tr_ops = transport->ops;

	rv = sched_setscheduler(current, SCHED_RR, &param);
	if (rv < 0)
		drbd_err(connection, "drbd_ack_receiver: ERROR set priority, ret=%d\n", rv);

	while (get_t_state(thi) == RUNNING) {
		drbd_thread_current_set_cpu(thi);

		drbd_reclaim_net_peer_reqs(connection);

		if (test_and_clear_bit(SEND_PING, &connection->flags)) {
			if (drbd_send_ping(connection)) {
				drbd_err(connection, "drbd_send_ping has failed\n");
				goto reconnect;
			}
			set_ping_timeout(connection);
			ping_timeout_active = true;
		}

		pre_recv_jif = jiffies;
		rv = tr_ops->recv(transport, CONTROL_STREAM, &buffer, expect - received, rflags);

		/* Note:
		 * -EINTR	 (on meta) we got a signal
		 * -EAGAIN	 (on meta) rcvtimeo expired
		 * -ECONNRESET	 other side closed the connection
		 * -ERESTARTSYS  (on data) we got a signal
		 * rv <  0	 other than above: unexpected error!
		 * rv == expected: full header or command
		 * rv <  expected: "woken" by signal during receive
		 * rv == 0	 : "connection shut down by peer"
		 */
		if (likely(rv > 0)) {
			received += rv;

			if (received < expect)
				rflags = GROW_BUFFER;

		} else if (rv == 0) {
			if (test_bit(DISCONNECT_EXPECTED, &connection->flags)) {
				long t;
				rcu_read_lock();
				t = rcu_dereference(connection->transport.net_conf)->ping_timeo * HZ/10;
				rcu_read_unlock();

				t = wait_event_timeout(connection->ping_wait,
						       connection->cstate[NOW] < C_CONNECTED,
						       t);
				if (t)
					break;
			}
			drbd_err(connection, "meta connection shut down by peer.\n");
			goto reconnect;
		} else if (rv == -EAGAIN) {
			/* If the data socket received something meanwhile,
			 * that is good enough: peer is still alive. */

			if (time_after(connection->last_received, pre_recv_jif))
				continue;
			if (ping_timeout_active) {
				drbd_err(connection, "PingAck did not arrive in time.\n");
				goto reconnect;
			}
			set_bit(SEND_PING, &connection->flags);
			continue;
		} else if (rv == -EINTR) {
			/* maybe drbd_thread_stop(): the while condition will notice.
			 * maybe woken for send_ping: we'll send a ping above,
			 * and change the rcvtimeo */
			flush_signals(current);
			continue;
		} else {
			drbd_err(connection, "sock_recvmsg returned %d\n", rv);
			goto reconnect;
		}

		if (received == expect && cmd == NULL) {
			if (decode_header(connection, buffer, &pi))
				goto reconnect;

			cmd = &ack_receiver_tbl[pi.cmd];
			if (pi.cmd >= ARRAY_SIZE(ack_receiver_tbl) || !cmd->fn) {
				drbd_err(connection, "Unexpected meta packet %s (0x%04x)\n",
					 drbd_packet_name(pi.cmd), pi.cmd);
				goto disconnect;
			}
			expect = header_size + cmd->pkt_size;
			if (pi.size != expect - header_size) {
				drbd_err(connection, "Wrong packet size on meta (c: %d, l: %d)\n",
					pi.cmd, pi.size);
				goto reconnect;
			}
			rflags = 0;
		}
		if (received == expect) {
			bool err;

			pi.data = buffer;
			err = cmd->fn(connection, &pi);
			if (err) {
				drbd_err(connection, "%pf failed\n", cmd->fn);
				goto reconnect;
			}

			connection->last_received = jiffies;

			if (cmd == &ack_receiver_tbl[P_PING_ACK]) {
				set_idle_timeout(connection);
				ping_timeout_active = false;
			}

			received = 0;
			expect = header_size;
			cmd = NULL;
			rflags = 0;
		}
	}

	if (0) {
reconnect:
		change_cstate(connection, C_NETWORK_FAILURE, CS_HARD);
	}
	if (0) {
disconnect:
		change_cstate(connection, C_DISCONNECTING, CS_HARD);
	}

	drbd_info(connection, "ack_receiver terminated\n");

	return 0;
}

void drbd_send_acks_wf(struct work_struct *ws)
{
	struct drbd_peer_device *peer_device =
		container_of(ws, struct drbd_peer_device, send_acks_work);
	struct drbd_connection *connection = peer_device->connection;
	struct drbd_transport *transport = &connection->transport;
	struct drbd_device *device = peer_device->device;
	struct net_conf *nc;
	int tcp_cork, err;

	rcu_read_lock();
	nc = rcu_dereference(transport->net_conf);
	tcp_cork = nc->tcp_cork;
	rcu_read_unlock();

	/* TODO: conditionally cork; it may hurt latency if we cork without
	   much to send */
	if (tcp_cork)
		drbd_cork(connection, CONTROL_STREAM);
	err = drbd_finish_peer_reqs(peer_device);
	kref_put(&device->kref, drbd_destroy_device);
	/* get is in drbd_endio_write_sec_final(). That is necessary to keep the
	   struct work_struct send_acks_work alive, which is in the peer_device object */

	/* but unconditionally uncork unless disabled */
	if (tcp_cork)
		drbd_uncork(connection, CONTROL_STREAM);

	if (err)
		change_cstate(connection, C_DISCONNECTING, CS_HARD);

	return;
}

void drbd_send_peer_ack_wf(struct work_struct *ws)
{
	struct drbd_connection *connection =
		container_of(ws, struct drbd_connection, peer_ack_work);

	if (process_peer_ack_list(connection))
		change_cstate(connection, C_DISCONNECTING, CS_HARD);
}

EXPORT_SYMBOL(drbd_alloc_pages); /* for transports */
EXPORT_SYMBOL(drbd_free_pages);<|MERGE_RESOLUTION|>--- conflicted
+++ resolved
@@ -913,16 +913,10 @@
 
 static enum finish_epoch drbd_flush_after_epoch(struct drbd_connection *connection, struct drbd_epoch *epoch)
 {
-<<<<<<< HEAD
 	struct drbd_resource *resource = connection->resource;
 
 	if (resource->write_ordering >= WO_BDEV_FLUSH) {
 		struct drbd_device *device;
-		struct completion done;
-=======
-	if (connection->resource->write_ordering >= WO_BDEV_FLUSH) {
-		struct drbd_peer_device *peer_device;
->>>>>>> ba18acd7
 		struct issue_flush_context ctx;
 		int vnr;
 
