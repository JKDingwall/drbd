--- conflicted
+++ resolved
@@ -4748,19 +4748,6 @@
 		     (unsigned long long)a, (unsigned long long)b);
 }
 
-<<<<<<< HEAD
-=======
-/* Maximum bio size that a protocol version supports. */
-static unsigned int conn_max_bio_size(struct drbd_connection *connection)
-{
-	if (connection->agreed_pro_version >= 100)
-		return DRBD_MAX_BIO_SIZE;
-	else if (connection->agreed_pro_version >= 95)
-		return DRBD_MAX_BIO_SIZE_P95;
-	else
-		return DRBD_MAX_SIZE_H80_PACKET;
-}
-
 static bool drbd_other_peer_smaller(struct drbd_peer_device *reference_peer_device, uint64_t new_size)
 {
 	struct drbd_device *device = reference_peer_device->device;
@@ -4784,7 +4771,6 @@
 	return smaller;
 }
 
->>>>>>> 7ad98682
 static struct drbd_peer_device *get_neighbor_device(struct drbd_device *device,
 		enum drbd_neighbor neighbor)
 {
