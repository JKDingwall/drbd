/*
   drbd_receiver.c

   This file is part of DRBD by Philipp Reisner and Lars Ellenberg.

   Copyright (C) 2001-2008, LINBIT Information Technologies GmbH.
   Copyright (C) 1999-2008, Philipp Reisner <philipp.reisner@linbit.com>.
   Copyright (C) 2002-2008, Lars Ellenberg <lars.ellenberg@linbit.com>.

   drbd is free software; you can redistribute it and/or modify
   it under the terms of the GNU General Public License as published by
   the Free Software Foundation; either version 2, or (at your option)
   any later version.

   drbd is distributed in the hope that it will be useful,
   but WITHOUT ANY WARRANTY; without even the implied warranty of
   MERCHANTABILITY or FITNESS FOR A PARTICULAR PURPOSE.  See the
   GNU General Public License for more details.

   You should have received a copy of the GNU General Public License
   along with drbd; see the file COPYING.  If not, write to
   the Free Software Foundation, 675 Mass Ave, Cambridge, MA 02139, USA.
 */


#include <linux/module.h>

#include <asm/uaccess.h>
#include <net/sock.h>

#include <linux/drbd.h>
#include <linux/fs.h>
#include <linux/file.h>
#include <linux/in.h>
#include <linux/mm.h>
#include <linux/memcontrol.h>
#include <linux/mm_inline.h>
#include <linux/slab.h>
#include <linux/pkt_sched.h>
#define __KERNEL_SYSCALLS__
#include <linux/unistd.h>
#include <linux/vmalloc.h>
#include <linux/random.h>
#include <net/ipv6.h>
#include "drbd_int.h"
#include "drbd_protocol.h"
#include "drbd_req.h"
#include "drbd_vli.h"
#include <linux/scatterlist.h>

struct flush_work {
	struct drbd_work w;
	struct drbd_device *device;
	struct drbd_epoch *epoch;
};

struct packet_info {
	enum drbd_packet cmd;
	unsigned int size;
	int vnr;
	void *data;
};

enum finish_epoch {
	FE_STILL_LIVE,
	FE_DESTROYED,
	FE_RECYCLED,
};

struct listener {
	struct kref kref;
	struct drbd_resource *resource;
	struct socket *s_listen;
	struct sockaddr_storage listen_addr;
	void (*original_sk_state_change)(struct sock *sk);
	struct list_head list; /* link for resource->listeners */
	struct list_head waiters; /* list head for waiter structs*/
	int pending_accepts;
};

struct waiter {
	struct drbd_connection *connection;
	wait_queue_head_t wait;
	struct list_head list;
	struct listener *listener;
	struct socket *socket;
};

STATIC int drbd_do_features(struct drbd_connection *connection);
STATIC int drbd_do_auth(struct drbd_connection *connection);
static int drbd_disconnected(struct drbd_peer_device *);

STATIC enum finish_epoch drbd_may_finish_epoch(struct drbd_connection *, struct drbd_epoch *, enum epoch_event);
STATIC int e_end_block(struct drbd_work *, int);
static void cleanup_unacked_peer_requests(struct drbd_connection *connection);
static void cleanup_peer_ack_list(struct drbd_connection *connection);
static u64 node_ids_to_bitmap(struct drbd_device *device, u64 node_ids);

static struct drbd_epoch *previous_epoch(struct drbd_connection *connection, struct drbd_epoch *epoch)
{
	struct drbd_epoch *prev;
	spin_lock(&connection->epoch_lock);
	prev = list_entry(epoch->list.prev, struct drbd_epoch, list);
	if (prev == epoch || prev == connection->current_epoch)
		prev = NULL;
	spin_unlock(&connection->epoch_lock);
	return prev;
}

#define GFP_TRY	(__GFP_HIGHMEM | __GFP_NOWARN)

/*
 * some helper functions to deal with single linked page lists,
 * page->private being our "next" pointer.
 */

/* If at least n pages are linked at head, get n pages off.
 * Otherwise, don't modify head, and return NULL.
 * Locking is the responsibility of the caller.
 */
static struct page *page_chain_del(struct page **head, int n)
{
	struct page *page;
	struct page *tmp;

	BUG_ON(!n);
	BUG_ON(!head);

	page = *head;

	if (!page)
		return NULL;

	while (page) {
		tmp = page_chain_next(page);
		if (--n == 0)
			break; /* found sufficient pages */
		if (tmp == NULL)
			/* insufficient pages, don't use any of them. */
			return NULL;
		page = tmp;
	}

	/* add end of list marker for the returned list */
	set_page_private(page, 0);
	/* actual return value, and adjustment of head */
	page = *head;
	*head = tmp;
	return page;
}

/* may be used outside of locks to find the tail of a (usually short)
 * "private" page chain, before adding it back to a global chain head
 * with page_chain_add() under a spinlock. */
static struct page *page_chain_tail(struct page *page, int *len)
{
	struct page *tmp;
	int i = 1;
	while ((tmp = page_chain_next(page)))
		++i, page = tmp;
	if (len)
		*len = i;
	return page;
}

static int page_chain_free(struct page *page)
{
	struct page *tmp;
	int i = 0;
	page_chain_for_each_safe(page, tmp) {
		put_page(page);
		++i;
	}
	return i;
}

static void page_chain_add(struct page **head,
		struct page *chain_first, struct page *chain_last)
{
#if 1
	struct page *tmp;
	tmp = page_chain_tail(chain_first, NULL);
	BUG_ON(tmp != chain_last);
#endif

	/* add chain to head */
	set_page_private(chain_last, (unsigned long)*head);
	*head = chain_first;
}

static struct page *__drbd_alloc_pages(struct drbd_device *device,
				       unsigned int number)
{
	struct page *page = NULL;
	struct page *tmp = NULL;
	unsigned int i = 0;

	/* Yes, testing drbd_pp_vacant outside the lock is racy.
	 * So what. It saves a spin_lock. */
	if (drbd_pp_vacant >= number) {
		spin_lock(&drbd_pp_lock);
		page = page_chain_del(&drbd_pp_pool, number);
		if (page)
			drbd_pp_vacant -= number;
		spin_unlock(&drbd_pp_lock);
		if (page)
			return page;
	}

	/* GFP_TRY, because we must not cause arbitrary write-out: in a DRBD
	 * "criss-cross" setup, that might cause write-out on some other DRBD,
	 * which in turn might block on the other node at this very place.  */
	for (i = 0; i < number; i++) {
		tmp = alloc_page(GFP_TRY);
		if (!tmp)
			break;
		set_page_private(tmp, (unsigned long)page);
		page = tmp;
	}

	if (i == number)
		return page;

	/* Not enough pages immediately available this time.
	 * No need to jump around here, drbd_alloc_pages will retry this
	 * function "soon". */
	if (page) {
		tmp = page_chain_tail(page, NULL);
		spin_lock(&drbd_pp_lock);
		page_chain_add(&drbd_pp_pool, page, tmp);
		drbd_pp_vacant += i;
		spin_unlock(&drbd_pp_lock);
	}
	return NULL;
}

/* kick lower level device, if we have more than (arbitrary number)
 * reference counts on it, which typically are locally submitted io
 * requests.  don't use unacked_cnt, so we speed up proto A and B, too. */
static void maybe_kick_lo(struct drbd_device *device)
{
	struct disk_conf *dc;
	unsigned int watermark = 1000000;

	rcu_read_lock();
	dc = rcu_dereference(device->ldev->disk_conf);
	if (dc)
		min_not_zero(dc->unplug_watermark, watermark);
	rcu_read_unlock();

	if (atomic_read(&device->local_cnt) >= watermark)
		drbd_kick_lo(device);
}

static void reclaim_finished_net_peer_reqs(struct drbd_device *device,
					   struct list_head *to_be_freed)
{
	struct drbd_peer_request *peer_req, *tmp;

	/* The EEs are always appended to the end of the list. Since
	   they are sent in order over the wire, they have to finish
	   in order. As soon as we see the first not finished we can
	   stop to examine the list... */

	list_for_each_entry_safe(peer_req, tmp, &device->net_ee, w.list) {
		if (drbd_peer_req_has_active_page(peer_req))
			break;
		list_move(&peer_req->w.list, to_be_freed);
	}
}

static void drbd_kick_lo_and_reclaim_net(struct drbd_device *device)
{
	LIST_HEAD(reclaimed);
	struct drbd_peer_request *peer_req, *t;

	maybe_kick_lo(device);
	spin_lock_irq(&device->resource->req_lock);
	reclaim_finished_net_peer_reqs(device, &reclaimed);
	spin_unlock_irq(&device->resource->req_lock);

	list_for_each_entry_safe(peer_req, t, &reclaimed, w.list)
		drbd_free_net_peer_req(device, peer_req);
}

/**
 * drbd_alloc_pages() - Returns @number pages, retries forever (or until signalled)
 * @device:	DRBD device.
 * @number:	number of pages requested
 * @retry:	whether to retry, if not enough pages are available right now
 *
 * Tries to allocate number pages, first from our own page pool, then from
 * the kernel, unless this allocation would exceed the max_buffers setting.
 * Possibly retry until DRBD frees sufficient pages somewhere else.
 *
 * Returns a page chain linked via page->private.
 */
struct page *drbd_alloc_pages(struct drbd_peer_device *peer_device, unsigned int number,
			      bool retry)
{
	struct drbd_device *device = peer_device->device;
	struct page *page = NULL;
	DEFINE_WAIT(wait);

	if (atomic_read(&device->pp_in_use) < device->device_conf.max_buffers)
		page = __drbd_alloc_pages(device, number);

	while (page == NULL) {
		prepare_to_wait(&drbd_pp_wait, &wait, TASK_INTERRUPTIBLE);

		drbd_kick_lo_and_reclaim_net(device);

		if (atomic_read(&device->pp_in_use) < device->device_conf.max_buffers) {
			page = __drbd_alloc_pages(device, number);
			if (page)
				break;
		}

		if (!retry)
			break;

		if (signal_pending(current)) {
			drbd_warn(device, "drbd_alloc_pages interrupted!\n");
			break;
		}

		schedule();
	}
	finish_wait(&drbd_pp_wait, &wait);

	if (page)
		atomic_add(number, &device->pp_in_use);
	return page;
}

/* Must not be used from irq, as that may deadlock: see drbd_alloc_pages.
 * Is also used from inside an other spin_lock_irq(&resource->req_lock);
 * Either links the page chain back to the global pool,
 * or returns all pages to the system. */
STATIC void drbd_free_pages(struct drbd_device *device, struct page *page, int is_net)
{
	atomic_t *a = is_net ? &device->pp_in_use_by_net : &device->pp_in_use;
	int i;

	if (page == NULL)
		return;

	if (drbd_pp_vacant > (DRBD_MAX_BIO_SIZE/PAGE_SIZE) * minor_count)
		i = page_chain_free(page);
	else {
		struct page *tmp;
		tmp = page_chain_tail(page, &i);
		spin_lock(&drbd_pp_lock);
		page_chain_add(&drbd_pp_pool, page, tmp);
		drbd_pp_vacant += i;
		spin_unlock(&drbd_pp_lock);
	}
	i = atomic_sub_return(i, a);
	if (i < 0)
		drbd_warn(device, "ASSERTION FAILED: %s: %d < 0\n",
			is_net ? "pp_in_use_by_net" : "pp_in_use", i);
	wake_up(&drbd_pp_wait);
}

/*
You need to hold the req_lock:
 _drbd_wait_ee_list_empty()

You must not have the req_lock:
 drbd_free_peer_req()
 drbd_alloc_peer_req()
 drbd_free_peer_reqs()
 drbd_ee_fix_bhs()
 drbd_finish_peer_reqs()
 drbd_clear_done_ee()
 drbd_wait_ee_list_empty()
*/

struct drbd_peer_request *
drbd_alloc_peer_req(struct drbd_peer_device *peer_device, u64 id, sector_t sector,
		    unsigned int data_size, gfp_t gfp_mask) __must_hold(local)
{
	struct drbd_device *device = peer_device->device;
	struct drbd_peer_request *peer_req;
	struct page *page = NULL;
	unsigned nr_pages = (data_size + PAGE_SIZE -1) >> PAGE_SHIFT;

	if (drbd_insert_fault(device, DRBD_FAULT_AL_EE))
		return NULL;

	peer_req = mempool_alloc(drbd_ee_mempool, gfp_mask & ~__GFP_HIGHMEM);
	if (!peer_req) {
		if (!(gfp_mask & __GFP_NOWARN))
			drbd_err(device, "%s: allocation failed\n", __func__);
		return NULL;
	}

	if (data_size) {
		page = drbd_alloc_pages(peer_device, nr_pages, (gfp_mask & __GFP_WAIT));
		if (!page)
			goto fail;
	}

	drbd_clear_interval(&peer_req->i);
	peer_req->i.size = data_size;
	peer_req->i.sector = sector;
	peer_req->i.local = false;
	peer_req->i.waiting = false;

	INIT_LIST_HEAD(&peer_req->recv_order);
	peer_req->epoch = NULL;
	peer_req->peer_device = peer_device;
	peer_req->pages = page;
	atomic_set(&peer_req->pending_bios, 0);
	peer_req->flags = 0;
	/*
	 * The block_id is opaque to the receiver.  It is not endianness
	 * converted, and sent back to the sender unchanged.
	 */
	peer_req->block_id = id;

	return peer_req;

 fail:
	mempool_free(peer_req, drbd_ee_mempool);
	return NULL;
}

void __drbd_free_peer_req(struct drbd_device *device, struct drbd_peer_request *peer_req,
		       int is_net)
{
	if (peer_req->flags & EE_HAS_DIGEST)
		kfree(peer_req->digest);
	drbd_free_pages(device, peer_req->pages, is_net);
	D_ASSERT(device, atomic_read(&peer_req->pending_bios) == 0);
	D_ASSERT(device, drbd_interval_empty(&peer_req->i));
	mempool_free(peer_req, drbd_ee_mempool);
}

int drbd_free_peer_reqs(struct drbd_device *device, struct list_head *list)
{
	LIST_HEAD(work_list);
	struct drbd_peer_request *peer_req, *t;
	int count = 0;
	int is_net = list == &device->net_ee;

	spin_lock_irq(&device->resource->req_lock);
	list_splice_init(list, &work_list);
	spin_unlock_irq(&device->resource->req_lock);

	list_for_each_entry_safe(peer_req, t, &work_list, w.list) {
		__drbd_free_peer_req(device, peer_req, is_net);
		count++;
	}
	return count;
}

/*
 * See also comments in _req_mod(,BARRIER_ACKED) and receive_Barrier.
 */
static int drbd_finish_peer_reqs(struct drbd_device *device)
{
	LIST_HEAD(work_list);
	LIST_HEAD(reclaimed);
	struct drbd_peer_request *peer_req, *t;
	int err = 0;

	spin_lock_irq(&device->resource->req_lock);
	reclaim_finished_net_peer_reqs(device, &reclaimed);
	list_splice_init(&device->done_ee, &work_list);
	spin_unlock_irq(&device->resource->req_lock);

	list_for_each_entry_safe(peer_req, t, &reclaimed, w.list)
		drbd_free_net_peer_req(device, peer_req);

	/* possible callbacks here:
	 * e_end_block, and e_end_resync_block, e_send_discard_write.
	 * all ignore the last argument.
	 */
	list_for_each_entry_safe(peer_req, t, &work_list, w.list) {
		int err2;

		/* list_del not necessary, next/prev members not touched */
		err2 = peer_req->w.cb(&peer_req->w, !!err);
		if (!err)
			err = err2;
		if (!list_empty(&peer_req->recv_order)) {
			drbd_free_pages(device, peer_req->pages, 0);
			peer_req->pages = NULL;
		} else
			drbd_free_peer_req(device, peer_req);
	}
	wake_up(&device->ee_wait);

	return err;
}

static void _drbd_wait_ee_list_empty(struct drbd_device *device,
				     struct list_head *head)
{
	DEFINE_WAIT(wait);

	/* avoids spin_lock/unlock
	 * and calling prepare_to_wait in the fast path */
	while (!list_empty(head)) {
		prepare_to_wait(&device->ee_wait, &wait, TASK_UNINTERRUPTIBLE);
		spin_unlock_irq(&device->resource->req_lock);
		drbd_kick_lo(device);
		schedule();
		finish_wait(&device->ee_wait, &wait);
		spin_lock_irq(&device->resource->req_lock);
	}
}

static void drbd_wait_ee_list_empty(struct drbd_device *device,
				    struct list_head *head)
{
	spin_lock_irq(&device->resource->req_lock);
	_drbd_wait_ee_list_empty(device, head);
	spin_unlock_irq(&device->resource->req_lock);
}

STATIC int drbd_recv_short(struct socket *sock, void *buf, size_t size, int flags)
{
	mm_segment_t oldfs;
	struct kvec iov = {
		.iov_base = buf,
		.iov_len = size,
	};
	struct msghdr msg = {
		.msg_iovlen = 1,
		.msg_iov = (struct iovec *)&iov,
		.msg_flags = (flags ? flags : MSG_WAITALL | MSG_NOSIGNAL)
	};
	int rv;

	oldfs = get_fs();
	set_fs(KERNEL_DS);
	rv = sock_recvmsg(sock, &msg, size, msg.msg_flags);
	set_fs(oldfs);

	return rv;
}

STATIC int drbd_recv(struct drbd_connection *connection, void *buf, size_t size)
{
	int rv;

	rv = drbd_recv_short(connection->data.socket, buf, size, 0);

	if (rv < 0) {
		if (rv == -ECONNRESET)
			drbd_info(connection, "sock was reset by peer\n");
		else if (rv != -ERESTARTSYS)
			drbd_info(connection, "sock_recvmsg returned %d\n", rv);
	} else if (rv == 0) {
		if (test_bit(DISCONNECT_EXPECTED, &connection->flags)) {
			long t;
			rcu_read_lock();
			t = rcu_dereference(connection->net_conf)->ping_timeo * HZ/10;
			rcu_read_unlock();

			t = wait_event_timeout(connection->ping_wait, connection->cstate[NOW] < C_CONNECTED, t);

			if (t)
				goto out;
		}
		drbd_info(connection, "sock was shut down by peer\n");
	}

	if (rv != size)
		change_cstate(connection, C_BROKEN_PIPE, CS_HARD);

out:
	return rv;
}

static int drbd_recv_all(struct drbd_connection *connection, void *buf, size_t size)
{
	int err;

	err = drbd_recv(connection, buf, size);
	if (err != size) {
		if (err >= 0)
			err = -EIO;
	} else
		err = 0;
	return err;
}

static int drbd_recv_all_warn(struct drbd_connection *connection, void *buf, size_t size)
{
	int err;

	err = drbd_recv_all(connection, buf, size);
	if (err && !signal_pending(current))
		drbd_warn(connection, "short read (expected size %d)\n", (int)size);
	return err;
}

/* quoting tcp(7):
 *   On individual connections, the socket buffer size must be set prior to the
 *   listen(2) or connect(2) calls in order to have it take effect.
 * This is our wrapper to do so.
 */
static void drbd_setbufsize(struct socket *sock, unsigned int snd,
		unsigned int rcv)
{
	/* open coded SO_SNDBUF, SO_RCVBUF */
	if (snd) {
		sock->sk->sk_sndbuf = snd;
		sock->sk->sk_userlocks |= SOCK_SNDBUF_LOCK;
	}
	if (rcv) {
		sock->sk->sk_rcvbuf = rcv;
		sock->sk->sk_userlocks |= SOCK_RCVBUF_LOCK;
	}
}

STATIC struct socket *drbd_try_connect(struct drbd_connection *connection)
{
	const char *what;
	struct socket *sock;
	struct sockaddr_in6 src_in6;
	struct sockaddr_in6 peer_in6;
	struct net_conf *nc;
	int err, peer_addr_len, my_addr_len;
	int sndbuf_size, rcvbuf_size, connect_int;
	int disconnect_on_error = 1;

	rcu_read_lock();
	nc = rcu_dereference(connection->net_conf);
	if (!nc) {
		rcu_read_unlock();
		return NULL;
	}
	sndbuf_size = nc->sndbuf_size;
	rcvbuf_size = nc->rcvbuf_size;
	connect_int = nc->connect_int;
	rcu_read_unlock();

	my_addr_len = min_t(int, connection->my_addr_len, sizeof(src_in6));
	memcpy(&src_in6, &connection->my_addr, my_addr_len);

	if (((struct sockaddr *)&connection->my_addr)->sa_family == AF_INET6)
		src_in6.sin6_port = 0;
	else
		((struct sockaddr_in *)&src_in6)->sin_port = 0; /* AF_INET & AF_SCI */

	peer_addr_len = min_t(int, connection->peer_addr_len, sizeof(src_in6));
	memcpy(&peer_in6, &connection->peer_addr, peer_addr_len);

	what = "sock_create_kern";
	err = sock_create_kern(((struct sockaddr *)&src_in6)->sa_family,
			       SOCK_STREAM, IPPROTO_TCP, &sock);
	if (err < 0) {
		sock = NULL;
		goto out;
	}

	sock->sk->sk_rcvtimeo =
	sock->sk->sk_sndtimeo = connect_int * HZ;
	drbd_setbufsize(sock, sndbuf_size, rcvbuf_size);

       /* explicitly bind to the configured IP as source IP
	*  for the outgoing connections.
	*  This is needed for multihomed hosts and to be
	*  able to use lo: interfaces for drbd.
	* Make sure to use 0 as port number, so linux selects
	*  a free one dynamically.
	*/
	what = "bind before connect";
	err = sock->ops->bind(sock, (struct sockaddr *) &src_in6, my_addr_len);
	if (err < 0)
		goto out;

	/* connect may fail, peer not yet available.
	 * stay C_CONNECTING, don't go Disconnecting! */
	disconnect_on_error = 0;
	what = "connect";
	err = sock->ops->connect(sock, (struct sockaddr *) &peer_in6, peer_addr_len, 0);

out:
	if (err < 0) {
		if (sock) {
			sock_release(sock);
			sock = NULL;
		}
		switch (-err) {
			/* timeout, busy, signal pending */
		case ETIMEDOUT: case EAGAIN: case EINPROGRESS:
		case EINTR: case ERESTARTSYS:
			/* peer not (yet) available, network problem */
		case ECONNREFUSED: case ENETUNREACH:
		case EHOSTDOWN:    case EHOSTUNREACH:
			disconnect_on_error = 0;
			break;
		default:
			drbd_err(connection, "%s failed, err = %d\n", what, err);
		}
		if (disconnect_on_error)
			change_cstate(connection, C_DISCONNECTING, CS_HARD);
	}

	return sock;
}

static void drbd_incoming_connection(struct sock *sk)
{
	struct listener *listener = sk->sk_user_data;
	void (*state_change)(struct sock *sk);

	state_change = listener->original_sk_state_change;
	if (sk->sk_state == TCP_ESTABLISHED) {
		struct waiter *waiter;

		spin_lock(&listener->resource->listeners_lock);
		listener->pending_accepts++;
		waiter = list_entry(listener->waiters.next, struct waiter, list);
		wake_up(&waiter->wait);
		spin_unlock(&listener->resource->listeners_lock);
	}
	state_change(sk);
}

static int prepare_listener(struct drbd_connection *connection, struct listener *listener)
{
	int err, sndbuf_size, rcvbuf_size, my_addr_len;
	struct sockaddr_in6 my_addr;
	struct socket *s_listen;
	struct net_conf *nc;
	const char *what;

	rcu_read_lock();
	nc = rcu_dereference(connection->net_conf);
	if (!nc) {
		rcu_read_unlock();
		return -EIO;
	}
	sndbuf_size = nc->sndbuf_size;
	rcvbuf_size = nc->rcvbuf_size;
	rcu_read_unlock();

	my_addr_len = min_t(int, connection->my_addr_len, sizeof(struct sockaddr_in6));
	memcpy(&my_addr, &connection->my_addr, my_addr_len);

	what = "sock_create_kern";
	err = sock_create_kern(((struct sockaddr *)&my_addr)->sa_family,
			       SOCK_STREAM, IPPROTO_TCP, &s_listen);
	if (err) {
		s_listen = NULL;
		goto out;
	}

	s_listen->sk->sk_reuse = SK_CAN_REUSE; /* SO_REUSEADDR */
	drbd_setbufsize(s_listen, sndbuf_size, rcvbuf_size);

	what = "bind before listen";
	err = s_listen->ops->bind(s_listen, (struct sockaddr *)&my_addr, my_addr_len);
	if (err < 0)
		goto out;

	listener->s_listen = s_listen;
	write_lock_bh(&s_listen->sk->sk_callback_lock);
	listener->original_sk_state_change = s_listen->sk->sk_state_change;
	s_listen->sk->sk_state_change = drbd_incoming_connection;
	s_listen->sk->sk_user_data = listener;
	write_unlock_bh(&s_listen->sk->sk_callback_lock);

	what = "listen";
	err = s_listen->ops->listen(s_listen, 5);
	if (err < 0)
		goto out;

	memcpy(&listener->listen_addr, &my_addr, my_addr_len);

	return 0;
out:
	if (s_listen)
		sock_release(s_listen);
	if (err < 0) {
		if (err != -EAGAIN && err != -EINTR && err != -ERESTARTSYS &&
		    err != -EADDRINUSE) {
			drbd_err(connection, "%s failed, err = %d\n", what, err);
			change_cstate(connection, C_DISCONNECTING, CS_HARD);
		}
	}

	return err;
}

static struct listener* find_listener(struct drbd_connection *connection)
{
	struct drbd_resource *resource = connection->resource;
	struct listener *listener;

	list_for_each_entry(listener, &resource->listeners, list) {
		if (!memcmp(&listener->listen_addr, &connection->my_addr, connection->my_addr_len)) {
			kref_get(&listener->kref);
			return listener;
		}
	}
	return NULL;
}

static int get_listener(struct drbd_connection *connection, struct waiter *waiter)
{
	struct drbd_resource *resource = connection->resource;
	struct listener *listener, *new_listener = NULL;
	int err;

	waiter->connection = connection;
	waiter->socket = NULL;
	init_waitqueue_head(&waiter->wait);

	while (1) {
		spin_lock_bh(&resource->listeners_lock);
		listener = find_listener(connection);
		if (!listener && new_listener) {
			list_add(&new_listener->list, &resource->listeners);
			listener = new_listener;
			new_listener = NULL;
		}
		if (listener) {
			list_add(&waiter->list, &listener->waiters);
			waiter->listener = listener;
		}
		spin_unlock_bh(&resource->listeners_lock);

		if (new_listener) {
			sock_release(new_listener->s_listen);
			kfree(new_listener);
		}

		if (listener)
			return 0;

		new_listener = kmalloc(sizeof(*new_listener), GFP_KERNEL);
		if (!new_listener)
			return -ENOMEM;

		err = prepare_listener(connection, new_listener);
		if (err < 0) {
			kfree(new_listener);
			new_listener = NULL;
			if (err != -EADDRINUSE)
				return err;
			schedule_timeout_interruptible(HZ / 10);
		} else {
			kref_init(&new_listener->kref);
			INIT_LIST_HEAD(&new_listener->waiters);
			new_listener->resource = resource;
			new_listener->pending_accepts = 0;
		}
	}
}

static void drbd_listener_destroy(struct kref *kref)
{
	struct listener *listener = container_of(kref, struct listener, kref);
	struct drbd_resource *resource = listener->resource;

	list_del(&listener->list);
	spin_unlock_bh(&resource->listeners_lock);
	sock_release(listener->s_listen);
	kfree(listener);
	spin_lock_bh(&resource->listeners_lock);
}

static void put_listener(struct waiter *waiter)
{
	struct drbd_resource *resource;

	if (!waiter->listener)
		return;

	resource = waiter->listener->resource;
	spin_lock_bh(&resource->listeners_lock);
	list_del(&waiter->list);
	if (!list_empty(&waiter->listener->waiters) && waiter->listener->pending_accepts) {
		/* This receiver no longer does accept calls. In case we got woken up to do
		   one, and there are more receivers, wake one of the other guys to do it */
		struct waiter *ad2;
		ad2 = list_entry(waiter->listener->waiters.next, struct waiter, list);
		wake_up(&ad2->wait);
	}
	kref_put(&waiter->listener->kref, drbd_listener_destroy);
	spin_unlock_bh(&resource->listeners_lock);
	waiter->listener = NULL;
	if (waiter->socket) {
		sock_release(waiter->socket);
		waiter->socket = NULL;
	}
}

static void unregister_state_change(struct sock *sk, struct listener *listener)
{
	write_lock_bh(&sk->sk_callback_lock);
	sk->sk_state_change = listener->original_sk_state_change;
	sk->sk_user_data = NULL;
	write_unlock_bh(&sk->sk_callback_lock);
}

static bool addr_equal(const struct sockaddr *addr1, const struct sockaddr *addr2)
{
	if (addr1->sa_family != addr2->sa_family)
		return false;

	if (addr1->sa_family == AF_INET6) {
		const struct sockaddr_in6 *v6a1 = (const struct sockaddr_in6 *)addr1;
		const struct sockaddr_in6 *v6a2 = (const struct sockaddr_in6 *)addr2;

		if (!ipv6_addr_equal(&v6a1->sin6_addr, &v6a2->sin6_addr))
			return false;
		else if (ipv6_addr_type(&v6a1->sin6_addr) & IPV6_ADDR_LINKLOCAL)
			return v6a1->sin6_scope_id == v6a2->sin6_scope_id;
		return true;
	} else /* AF_INET, AF_SSOCKS, AF_SDP */ {
		const struct sockaddr_in *v4a1 = (const struct sockaddr_in *)addr1;
		const struct sockaddr_in *v4a2 = (const struct sockaddr_in *)addr2;
		return v4a1->sin_addr.s_addr == v4a2->sin_addr.s_addr;
	}
}

static struct waiter *
	find_waiter_by_addr(struct listener *listener, struct sockaddr *addr)
{
	struct waiter *waiter;

	list_for_each_entry(waiter, &listener->waiters, list) {
		if (addr_equal((struct sockaddr *)&waiter->connection->peer_addr, addr))
			return waiter;
	}

	return NULL;
}

static bool _wait_connect_cond(struct waiter *waiter)
{
	struct drbd_connection *connection = waiter->connection;
	struct drbd_resource *resource = connection->resource;
	bool rv;

	spin_lock_bh(&resource->listeners_lock);
	rv = waiter->listener->pending_accepts > 0 || waiter->socket != NULL;
	spin_unlock_bh(&resource->listeners_lock);

	return rv;
}

STATIC struct socket *drbd_wait_for_connect(struct waiter *waiter)
{
	struct drbd_connection *connection = waiter->connection;
	struct drbd_resource *resource = connection->resource;
	struct sockaddr_storage peer_addr;
	int timeo, connect_int, peer_addr_len, err = 0;
	struct socket *s_estab;
	struct net_conf *nc;
	struct waiter *waiter2;

	rcu_read_lock();
	nc = rcu_dereference(connection->net_conf);
	if (!nc) {
		rcu_read_unlock();
		return NULL;
	}
	connect_int = nc->connect_int;
	rcu_read_unlock();

	timeo = connect_int * HZ;
	timeo += (prandom_u32() & 1) ? timeo / 7 : -timeo / 7; /* 28.5% random jitter */

retry:
	timeo = wait_event_interruptible_timeout(waiter->wait, _wait_connect_cond(waiter), timeo);
	if (timeo <= 0)
		return NULL;

	spin_lock_bh(&resource->listeners_lock);
	if (waiter->socket) {
		s_estab = waiter->socket;
		waiter->socket = NULL;
	} else if (waiter->listener->pending_accepts > 0) {
		waiter->listener->pending_accepts--;
		spin_unlock_bh(&resource->listeners_lock);

		s_estab = NULL;
		err = kernel_accept(waiter->listener->s_listen, &s_estab, 0);
		if (err < 0) {
			if (err != -EAGAIN && err != -EINTR && err != -ERESTARTSYS) {
				drbd_err(connection, "accept failed, err = %d\n", err);
				change_cstate(connection, C_DISCONNECTING, CS_HARD);
			}
		}

		if (!s_estab)
			return NULL;

		unregister_state_change(s_estab->sk, waiter->listener);

		s_estab->ops->getname(s_estab, (struct sockaddr *)&peer_addr, &peer_addr_len, 2);

		spin_lock_bh(&resource->listeners_lock);
		waiter2 = find_waiter_by_addr(waiter->listener, (struct sockaddr *)&peer_addr);
		if (!waiter2) {
			struct sockaddr_in6 *from_sin6, *to_sin6;
			struct sockaddr_in *from_sin, *to_sin;
			struct drbd_connection *connection2;

			connection2 = conn_get_by_addrs(
				&connection->my_addr, connection->my_addr_len,
				&peer_addr, peer_addr_len);
			if (connection2) {
				drbd_info(connection2,
					  "Receiver busy; rejecting incoming connection\n");
				kref_put(&connection2->kref, drbd_destroy_connection);
				goto retry_locked;
			}

			switch(peer_addr.ss_family) {
			case AF_INET6:
				from_sin6 = (struct sockaddr_in6 *)&peer_addr;
				to_sin6 = (struct sockaddr_in6 *)&connection->my_addr;
				drbd_err(resource, "Closing unexpected connection from "
					 "%pI6 to port %u\n",
					 &from_sin6->sin6_addr,
					 be16_to_cpu(to_sin6->sin6_port));
				break;
			default:
				from_sin = (struct sockaddr_in *)&peer_addr;
				to_sin = (struct sockaddr_in *)&connection->my_addr;
				drbd_err(resource, "Closing unexpected connection from "
					 "%pI4 to port %u\n",
					 &from_sin->sin_addr,
					 be16_to_cpu(to_sin->sin_port));
				break;
			}

			goto retry_locked;
		}
		if (waiter2 != waiter) {
			if (waiter2->socket) {
				drbd_err(waiter2->connection,
					 "Receiver busy; rejecting incoming connection\n");
				goto retry_locked;
			}
			waiter2->socket = s_estab;
			s_estab = NULL;
			wake_up(&waiter2->wait);
			goto retry_locked;
		}
	}
	spin_unlock_bh(&resource->listeners_lock);
	return s_estab;

retry_locked:
	spin_unlock_bh(&resource->listeners_lock);
	if (s_estab) {
		sock_release(s_estab);
		s_estab = NULL;
	}
	goto retry;
}

static int decode_header(struct drbd_connection *, void *, struct packet_info *);

static int send_first_packet(struct drbd_connection *connection, struct drbd_socket *sock,
			     enum drbd_packet cmd)
{
	if (!conn_prepare_command(connection, sock))
		return -EIO;
	return send_command(connection, -1, sock, cmd, 0, NULL, 0);
}

static int receive_first_packet(struct drbd_connection *connection, struct socket *sock)
{
	unsigned int header_size = drbd_header_size(connection);
	struct packet_info pi;
	int err;

	err = drbd_recv_short(sock, connection->data.rbuf, header_size, 0);
	if (err != header_size) {
		if (err >= 0)
			err = -EIO;
		return err;
	}
	err = decode_header(connection, connection->data.rbuf, &pi);
	if (err)
		return err;
	return pi.cmd;
}

/**
 * drbd_socket_okay() - Free the socket if its connection is not okay
 * @sock:	pointer to the pointer to the socket.
 */
static int drbd_socket_okay(struct socket **sock)
{
	int rr;
	char tb[4];

	if (!*sock)
		return false;

	rr = drbd_recv_short(*sock, tb, 4, MSG_DONTWAIT | MSG_PEEK);

	if (rr > 0 || rr == -EAGAIN) {
		return true;
	} else {
		sock_release(*sock);
		*sock = NULL;
		return false;
	}
}
/* Gets called if a connection is established, or if a new minor gets created
   in a connection */
int drbd_connected(struct drbd_peer_device *peer_device)
{
	struct drbd_device *device = peer_device->device;
	struct drbd_resource *resource = device->resource;
	int err;

	atomic_set(&peer_device->packet_seq, 0);
	peer_device->peer_seq = 0;

	err = drbd_send_sync_param(peer_device);
	if (!err)
<<<<<<< HEAD
		err = drbd_send_sizes(peer_device, 0, 0);
	if (!err) {
		if (device->disk_state[NOW] > D_DISKLESS) {
			err = drbd_send_uuids(peer_device, 0, 0);
		} else {
			set_bit(INITIAL_STATE_SENT, &peer_device->flags);

			/* Prevent a race between resync-handshake and
			 * being promoted to Primary.
			 *
			 * Grab and release the state semaphore, so we know that any current
			 * drbd_set_role() is finished, and any incoming drbd_set_role
			 * will see the STATE_SENT flag, and wait for it to be cleared.
			 */
			down(&resource->state_sem);
			up(&resource->state_sem);

			err = drbd_send_current_state(peer_device);
		}
	}

	clear_bit(USE_DEGR_WFC_T, &peer_device->flags);
	clear_bit(RESIZE_PENDING, &peer_device->flags);
	mod_timer(&device->request_timer, jiffies + HZ); /* just start it here. */
=======
		err = drbd_send_uuids(mdev);
	if (!err)
		err = drbd_send_current_state(mdev);
	clear_bit(USE_DEGR_WFC_T, &mdev->flags);
	clear_bit(RESIZE_PENDING, &mdev->flags);
	atomic_set(&mdev->ap_in_flight, 0);
	mod_timer(&mdev->request_timer, jiffies + HZ); /* just start it here. */
>>>>>>> 393bdb92
	return err;
}

int connect_timer_work(struct drbd_work *work, int cancel)
{
	struct drbd_connection *connection =
		container_of(work, struct drbd_connection, connect_timer_work);
	struct drbd_resource *resource = connection->resource;
	enum drbd_conn_state cstate;

	spin_lock_irq(&resource->req_lock);
	cstate = connection->cstate[NOW];
	spin_unlock_irq(&resource->req_lock);
	if (cstate == C_CONNECTING) {
		drbd_info(connection, "Failure to connect; retrying\n");
		change_cstate(connection, C_NETWORK_FAILURE, CS_HARD);
	}
	kref_put(&connection->kref, drbd_destroy_connection);
	return 0;
}

void connect_timer_fn(unsigned long data)
{
	struct drbd_connection *connection = (struct drbd_connection *) data;
	struct drbd_resource *resource = connection->resource;
	unsigned long irq_flags;

	kref_get(&connection->kref);
	spin_lock_irqsave(&resource->req_lock, irq_flags);
	drbd_queue_work(&connection->sender_work, &connection->connect_timer_work);
	spin_unlock_irqrestore(&resource->req_lock, irq_flags);
}

static void conn_connect2(struct drbd_connection *connection)
{
	struct drbd_peer_device *peer_device;
	int vnr;

	rcu_read_lock();
	idr_for_each_entry(&connection->peer_devices, peer_device, vnr) {
		struct drbd_device *device = peer_device->device;
		kobject_get(&device->kobj);
		/* peer_device->connection cannot go away: caller holds a reference. */
		rcu_read_unlock();
		drbd_connected(peer_device);
		rcu_read_lock();
		kobject_put(&device->kobj);
	}
	rcu_read_unlock();
}

STATIC void conn_disconnect(struct drbd_connection *connection);

/*
 * Returns true if we have a valid connection.
 */
static bool conn_connect(struct drbd_connection *connection)
{
	struct drbd_resource *resource = connection->resource;
	struct drbd_peer_device *peer_device;
	struct drbd_socket sock, msock;
	bool discard_my_data;
	struct net_conf *nc;
	int timeout, h, ok, vnr;
	struct waiter waiter;

start:
	clear_bit(DISCONNECT_EXPECTED, &connection->flags);
	if (change_cstate(connection, C_CONNECTING, CS_VERBOSE) < SS_SUCCESS) {
		/* We do not have a network config. */
		return false;
	}

	mutex_init(&sock.mutex);
	sock.sbuf = connection->data.sbuf;
	sock.rbuf = connection->data.rbuf;
	sock.socket = NULL;
	mutex_init(&msock.mutex);
	msock.sbuf = connection->meta.sbuf;
	msock.rbuf = connection->meta.rbuf;
	msock.socket = NULL;

	/* Assume that the peer only understands protocol 80 until we know better.  */
	connection->agreed_pro_version = 80;

	if (get_listener(connection, &waiter)) {
		h = 0;  /* retry */
		goto out;
	}

	do {
		struct socket *s;

		s = drbd_try_connect(connection);
		if (s) {
			if (!sock.socket) {
				sock.socket = s;
				send_first_packet(connection, &sock, P_INITIAL_DATA);
			} else if (!msock.socket) {
				clear_bit(RESOLVE_CONFLICTS, &connection->flags);
				msock.socket = s;
				send_first_packet(connection, &msock, P_INITIAL_META);
			} else {
				drbd_err(connection, "Logic error in conn_connect()\n");
				goto out_release_sockets;
			}
		}

		if (sock.socket && msock.socket) {
			rcu_read_lock();
			nc = rcu_dereference(connection->net_conf);
			timeout = nc->ping_timeo * HZ / 10;
			rcu_read_unlock();
			schedule_timeout_interruptible(timeout);
			ok = drbd_socket_okay(&sock.socket);
			ok = drbd_socket_okay(&msock.socket) && ok;
			if (ok)
				break;
		}

retry:
		s = drbd_wait_for_connect(&waiter);
		if (s) {
			int fp = receive_first_packet(connection, s);
			drbd_socket_okay(&sock.socket);
			drbd_socket_okay(&msock.socket);
			switch (fp) {
			case P_INITIAL_DATA:
				if (sock.socket) {
					drbd_warn(connection, "initial packet S crossed\n");
					sock_release(sock.socket);
					sock.socket = s;
					goto randomize;
				}
				sock.socket = s;
				break;
			case P_INITIAL_META:
				set_bit(RESOLVE_CONFLICTS, &connection->flags);
				if (msock.socket) {
					drbd_warn(connection, "initial packet M crossed\n");
					sock_release(msock.socket);
					msock.socket = s;
					goto randomize;
				}
				msock.socket = s;
				break;
			default:
				drbd_warn(connection, "Error receiving initial packet\n");
				sock_release(s);
randomize:
				if (prandom_u32() & 1)
					goto retry;
			}
		}

		if (connection->cstate[NOW] <= C_DISCONNECTING)
			goto out_release_sockets;
		if (signal_pending(current)) {
			flush_signals(current);
			smp_rmb();
			if (get_t_state(&connection->receiver) == EXITING)
				goto out_release_sockets;
		}

		ok = drbd_socket_okay(&sock.socket);
		ok = drbd_socket_okay(&msock.socket) && ok;
	} while (!ok);

	put_listener(&waiter);

	sock.socket->sk->sk_reuse = SK_CAN_REUSE; /* SO_REUSEADDR */
	msock.socket->sk->sk_reuse = SK_CAN_REUSE; /* SO_REUSEADDR */

	sock.socket->sk->sk_allocation = GFP_NOIO;
	msock.socket->sk->sk_allocation = GFP_NOIO;

	sock.socket->sk->sk_priority = TC_PRIO_INTERACTIVE_BULK;
	msock.socket->sk->sk_priority = TC_PRIO_INTERACTIVE;

	/* NOT YET ...
	 * sock.socket->sk->sk_sndtimeo = connection->net_conf->timeout*HZ/10;
	 * sock.socket->sk->sk_rcvtimeo = MAX_SCHEDULE_TIMEOUT;
	 * first set it to the P_CONNECTION_FEATURES timeout,
	 * which we set to 4x the configured ping_timeout. */
	rcu_read_lock();
	nc = rcu_dereference(connection->net_conf);

	sock.socket->sk->sk_sndtimeo =
	sock.socket->sk->sk_rcvtimeo = nc->ping_timeo*4*HZ/10;

	msock.socket->sk->sk_rcvtimeo = nc->ping_int*HZ;
	timeout = nc->timeout * HZ / 10;
	rcu_read_unlock();

	msock.socket->sk->sk_sndtimeo = timeout;

	/* we don't want delays.
	 * we use TCP_CORK where appropriate, though */
	drbd_tcp_nodelay(sock.socket);
	drbd_tcp_nodelay(msock.socket);

	connection->data.socket = sock.socket;
	connection->meta.socket = msock.socket;
	connection->last_received = jiffies;

	h = drbd_do_features(connection);
	if (h <= 0)
		goto out;

	if (connection->cram_hmac_tfm) {
		switch (drbd_do_auth(connection)) {
		case -1:
			drbd_err(connection, "Authentication of peer failed\n");
			h = -1;  /* give up; go standalone */
			goto out;
		case 0:
			drbd_err(connection, "Authentication of peer failed, trying again.\n");
			h = 0;  /* retry */
			goto out;
		}
	}

	connection->data.socket->sk->sk_sndtimeo = timeout;
	connection->data.socket->sk->sk_rcvtimeo = MAX_SCHEDULE_TIMEOUT;
	connection->primary_mask_sent = -1; /* make sure to send it out soon */

	rcu_read_lock();
	nc = rcu_dereference(connection->net_conf);
	discard_my_data = nc->discard_my_data;
	rcu_read_unlock();

	if (drbd_send_protocol(connection) == -EOPNOTSUPP) {
		/* give up; go standalone */
		change_cstate(connection, C_DISCONNECTING, CS_HARD);
		return -1;
	}

	rcu_read_lock();
	idr_for_each_entry(&connection->peer_devices, peer_device, vnr) {
		clear_bit(INITIAL_STATE_SENT, &peer_device->flags);
		clear_bit(INITIAL_STATE_RECEIVED, &peer_device->flags);
	}
	idr_for_each_entry(&connection->peer_devices, peer_device, vnr) {
		struct drbd_device *device = peer_device->device;

		if (discard_my_data)
			set_bit(DISCARD_MY_DATA, &device->flags);
		else
			clear_bit(DISCARD_MY_DATA, &device->flags);
	}
	rcu_read_unlock();

	if (mutex_lock_interruptible(&resource->conf_update) == 0) {
		/* The discard_my_data flag is a single-shot modifier to the next
		 * connection attempt, the handshake of which is now well underway.
		 * No need for rcu style copying of the whole struct
		 * just to clear a single value. */
		connection->net_conf->discard_my_data = 0;
		mutex_unlock(&resource->conf_update);
	}

	drbd_thread_start(&connection->asender);

	if (connection->agreed_pro_version >= 110) {
		if (resource->res_opts.node_id < connection->net_conf->peer_node_id) {
			timeout = twopc_retry_timeout(resource, 0);
			drbd_debug(connection, "Waiting for %ums to avoid transaction "
				   "conflicts\n", jiffies_to_msecs(timeout));
			schedule_timeout_interruptible(timeout);

			if (connect_transaction(connection) < SS_SUCCESS) {
				h = 0;
				goto out;
			}
			conn_connect2(connection);
		}
	} else {
		enum drbd_state_rv rv;
		rv = change_cstate(connection, C_CONNECTED,
				   CS_VERBOSE | CS_WAIT_COMPLETE | CS_SERIALIZE);
		if (rv < SS_SUCCESS || connection->cstate[NOW] != C_CONNECTED) {
			h = 0;
			goto out;
		}
		conn_connect2(connection);
	}
	return 1;

out_release_sockets:
	put_listener(&waiter);
	if (sock.socket)
		sock_release(sock.socket);
	if (msock.socket)
		sock_release(msock.socket);
	h = -1;  /* give up; go standalone */

out:
	if (h == 0) {
		conn_disconnect(connection);
		schedule_timeout_interruptible(HZ);
		goto start;
	}
	if (h == -1)
		change_cstate(connection, C_DISCONNECTING, CS_HARD);
	return h > 0;
}

static int decode_header(struct drbd_connection *connection, void *header, struct packet_info *pi)
{
	unsigned int header_size = drbd_header_size(connection);

	if (header_size == sizeof(struct p_header100) &&
	    *(__be32 *)header == cpu_to_be32(DRBD_MAGIC_100)) {
		struct p_header100 *h = header;
		if (h->pad != 0) {
			drbd_err(connection, "Header padding is not zero\n");
			return -EINVAL;
		}
		pi->vnr = (s16)be16_to_cpu(h->volume);
		pi->cmd = be16_to_cpu(h->command);
		pi->size = be32_to_cpu(h->length);
	} else if (header_size == sizeof(struct p_header95) &&
		   *(__be16 *)header == cpu_to_be16(DRBD_MAGIC_BIG)) {
		struct p_header95 *h = header;
		pi->cmd = be16_to_cpu(h->command);
		pi->size = be32_to_cpu(h->length);
		pi->vnr = 0;
	} else if (header_size == sizeof(struct p_header80) &&
		   *(__be32 *)header == cpu_to_be32(DRBD_MAGIC)) {
		struct p_header80 *h = header;
		pi->cmd = be16_to_cpu(h->command);
		pi->size = be16_to_cpu(h->length);
		pi->vnr = 0;
	} else {
		drbd_err(connection, "Wrong magic value 0x%08x in protocol version %d\n",
			 be32_to_cpu(*(__be32 *)header),
			 connection->agreed_pro_version);
		return -EINVAL;
	}
	pi->data = header + header_size;
	return 0;
}

static int drbd_recv_header(struct drbd_connection *connection, struct packet_info *pi)
{
	void *buffer = connection->data.rbuf;
	int err;

	err = drbd_recv_all_warn(connection, buffer, drbd_header_size(connection));
	if (err)
		return err;

	err = decode_header(connection, buffer, pi);
	connection->last_received = jiffies;

	return err;
}

STATIC enum finish_epoch drbd_flush_after_epoch(struct drbd_connection *connection, struct drbd_epoch *epoch)
{
	int rv;
	struct drbd_resource *resource = connection->resource;
	struct drbd_device *device;
	int vnr;

	if (resource->write_ordering >= WO_BDEV_FLUSH) {
		rcu_read_lock();
		idr_for_each_entry(&resource->devices, device, vnr) {
			if (!get_ldev(device))
				continue;
			kobject_get(&device->kobj);
			rcu_read_unlock();

			rv = blkdev_issue_flush(device->ldev->backing_bdev, GFP_KERNEL,
						NULL);
			if (rv) {
				drbd_info(device, "local disk flush failed with status %d\n", rv);
				/* would rather check on EOPNOTSUPP, but that is not reliable.
				 * don't try again for ANY return value != 0
				 * if (rv == -EOPNOTSUPP) */
				drbd_bump_write_ordering(resource, WO_DRAIN_IO);
			}
			put_ldev(device);
			kobject_put(&device->kobj);

			rcu_read_lock();
			if (rv)
				break;
		}
		rcu_read_unlock();
	}

	return drbd_may_finish_epoch(connection, epoch, EV_BARRIER_DONE);
}

STATIC int w_flush(struct drbd_work *w, int cancel)
{
	struct flush_work *fw = container_of(w, struct flush_work, w);
	struct drbd_epoch *epoch = fw->epoch;
	struct drbd_connection *connection = epoch->connection;

	kfree(fw);

	if (!test_and_set_bit(DE_BARRIER_IN_NEXT_EPOCH_ISSUED, &epoch->flags))
		drbd_flush_after_epoch(connection, epoch);

	drbd_may_finish_epoch(connection, epoch, EV_PUT |
			      (connection->cstate[NOW] < C_CONNECTED ? EV_CLEANUP : 0));

	return 0;
}

/**
 * drbd_may_finish_epoch() - Applies an epoch_event to the epoch's state, eventually finishes it.
 * @connection:	DRBD connection.
 * @epoch:	Epoch object.
 * @ev:		Epoch event.
 */
STATIC enum finish_epoch drbd_may_finish_epoch(struct drbd_connection *connection,
					       struct drbd_epoch *epoch,
					       enum epoch_event ev)
{
	int finish, epoch_size;
	struct drbd_epoch *next_epoch;
	int schedule_flush = 0;
	enum finish_epoch rv = FE_STILL_LIVE;
	struct drbd_resource *resource = connection->resource;

	spin_lock(&connection->epoch_lock);
	do {
		next_epoch = NULL;
		finish = 0;

		epoch_size = atomic_read(&epoch->epoch_size);

		switch (ev & ~EV_CLEANUP) {
		case EV_PUT:
			atomic_dec(&epoch->active);
			break;
		case EV_GOT_BARRIER_NR:
			set_bit(DE_HAVE_BARRIER_NUMBER, &epoch->flags);

			/* Special case: If we just switched from WO_BIO_BARRIER to
			   WO_BDEV_FLUSH we should not finish the current epoch */
			if (test_bit(DE_CONTAINS_A_BARRIER, &epoch->flags) && epoch_size == 1 &&
			    resource->write_ordering != WO_BIO_BARRIER &&
			    epoch == connection->current_epoch)
				clear_bit(DE_CONTAINS_A_BARRIER, &epoch->flags);
			break;
		case EV_BARRIER_DONE:
			set_bit(DE_BARRIER_IN_NEXT_EPOCH_DONE, &epoch->flags);
			break;
		case EV_BECAME_LAST:
			/* nothing to do*/
			break;
		}

		if (epoch_size != 0 &&
		    atomic_read(&epoch->active) == 0 &&
		    (test_bit(DE_HAVE_BARRIER_NUMBER, &epoch->flags) || ev & EV_CLEANUP) &&
		    epoch->list.prev == &connection->current_epoch->list &&
		    !test_bit(DE_IS_FINISHING, &epoch->flags)) {
			/* Nearly all conditions are met to finish that epoch... */
			if (test_bit(DE_BARRIER_IN_NEXT_EPOCH_DONE, &epoch->flags) ||
			    resource->write_ordering == WO_NONE ||
			    (epoch_size == 1 && test_bit(DE_CONTAINS_A_BARRIER, &epoch->flags)) ||
			    ev & EV_CLEANUP) {
				finish = 1;
				set_bit(DE_IS_FINISHING, &epoch->flags);
			} else if (!test_bit(DE_BARRIER_IN_NEXT_EPOCH_ISSUED, &epoch->flags) &&
				 resource->write_ordering == WO_BIO_BARRIER) {
				atomic_inc(&epoch->active);
				schedule_flush = 1;
			}
		}
		if (finish) {
			if (!(ev & EV_CLEANUP)) {
				spin_unlock(&connection->epoch_lock);
				drbd_send_b_ack(epoch->connection, epoch->barrier_nr, epoch_size);
				spin_lock(&connection->epoch_lock);
			}
#if 0
			/* FIXME: dec unacked on connection, once we have
			 * something to count pending connection packets in. */
			if (test_bit(DE_HAVE_BARRIER_NUMBER, &epoch->flags))
				dec_unacked(epoch->connection);
#endif

			if (connection->current_epoch != epoch) {
				next_epoch = list_entry(epoch->list.next, struct drbd_epoch, list);
				list_del(&epoch->list);
				ev = EV_BECAME_LAST | (ev & EV_CLEANUP);
				connection->epochs--;
				kfree(epoch);

				if (rv == FE_STILL_LIVE)
					rv = FE_DESTROYED;
			} else {
				epoch->flags = 0;
				atomic_set(&epoch->epoch_size, 0);
				/* atomic_set(&epoch->active, 0); is alrady zero */
				if (rv == FE_STILL_LIVE)
					rv = FE_RECYCLED;
			}
		}

		if (!next_epoch)
			break;

		epoch = next_epoch;
	} while (1);

	spin_unlock(&connection->epoch_lock);

	if (schedule_flush) {
		struct flush_work *fw;
		fw = kmalloc(sizeof(*fw), GFP_ATOMIC);
		if (fw) {
			fw->w.cb = w_flush;
			fw->epoch = epoch;
			fw->device = NULL; /* FIXME drop this member, it is unused. */
			drbd_queue_work(&resource->work, &fw->w);
		} else {
			drbd_warn(resource, "Could not kmalloc a flush_work obj\n");
			set_bit(DE_BARRIER_IN_NEXT_EPOCH_ISSUED, &epoch->flags);
			/* That is not a recursion, only one level */
			drbd_may_finish_epoch(connection, epoch, EV_BARRIER_DONE);
			drbd_may_finish_epoch(connection, epoch, EV_PUT);
		}
	}

	return rv;
}

/**
 * drbd_bump_write_ordering() - Fall back to an other write ordering method
 * @resource:	DRBD resource.
 * @wo:		Write ordering method to try.
 */
void drbd_bump_write_ordering(struct drbd_resource *resource, enum write_ordering_e wo) __must_hold(local)
{
	struct disk_conf *dc;
	struct drbd_device *device;
	enum write_ordering_e pwo;
	int vnr, i = 0;
	static char *write_ordering_str[] = {
		[WO_NONE] = "none",
		[WO_DRAIN_IO] = "drain",
		[WO_BDEV_FLUSH] = "flush",
		[WO_BIO_BARRIER] = "barrier",
	};

	pwo = resource->write_ordering;
	wo = min(pwo, wo);
	rcu_read_lock();
	idr_for_each_entry(&resource->devices, device, vnr) {
		if (i++ == 1 && wo == WO_BIO_BARRIER)
			wo = WO_BDEV_FLUSH; /* WO = barrier does not handle multiple volumes */
		if (!get_ldev_if_state(device, D_ATTACHING))
			continue;

		dc = rcu_dereference(device->ldev->disk_conf);

		if (wo == WO_BIO_BARRIER && !dc->disk_barrier)
			wo = WO_BDEV_FLUSH;
		if (wo == WO_BDEV_FLUSH && !dc->disk_flushes)
			wo = WO_DRAIN_IO;
		if (wo == WO_DRAIN_IO && !dc->disk_drain)
			wo = WO_NONE;
		put_ldev(device);
	}
	rcu_read_unlock();
	resource->write_ordering = wo;
	if (pwo != resource->write_ordering || wo == WO_BIO_BARRIER)
		drbd_info(resource, "Method to ensure write ordering: %s\n", write_ordering_str[resource->write_ordering]);
}

/**
 * drbd_submit_peer_request()
 * @device:	DRBD device.
 * @peer_req:	peer request
 * @rw:		flag field, see bio->bi_rw
 *
 * May spread the pages to multiple bios,
 * depending on bio_add_page restrictions.
 *
 * Returns 0 if all bios have been submitted,
 * -ENOMEM if we could not allocate enough bios,
 * -ENOSPC (any better suggestion?) if we have not been able to bio_add_page a
 *  single page to an empty bio (which should never happen and likely indicates
 *  that the lower level IO stack is in some way broken). This has been observed
 *  on certain Xen deployments.
 */
/* TODO allocate from our own bio_set. */
int drbd_submit_peer_request(struct drbd_device *device,
			     struct drbd_peer_request *peer_req,
			     const unsigned rw, const int fault_type)
{
	struct bio *bios = NULL;
	struct bio *bio;
	struct page *page = peer_req->pages;
	sector_t sector = peer_req->i.sector;
	unsigned ds = peer_req->i.size;
	unsigned n_bios = 0;
	unsigned nr_pages = (ds + PAGE_SIZE -1) >> PAGE_SHIFT;
	int err = -ENOMEM;

	/* In most cases, we will only need one bio.  But in case the lower
	 * level restrictions happen to be different at this offset on this
	 * side than those of the sending peer, we may need to submit the
	 * request in more than one bio.
	 *
	 * Plain bio_alloc is good enough here, this is no DRBD internally
	 * generated bio, but a bio allocated on behalf of the peer.
	 */
next_bio:
	bio = bio_alloc(GFP_NOIO, nr_pages);
	if (!bio) {
		drbd_err(device, "submit_ee: Allocation of a bio failed\n");
		goto fail;
	}
	/* > peer_req->i.sector, unless this is the first bio */
	bio->bi_sector = sector;
	bio->bi_bdev = device->ldev->backing_bdev;
	/* we special case some flags in the multi-bio case, see below
	 * (REQ_UNPLUG, REQ_FLUSH, or BIO_RW_BARRIER in older kernels) */
	bio->bi_rw = rw;
	bio->bi_private = peer_req;
	bio->bi_end_io = drbd_peer_request_endio;

	bio->bi_next = bios;
	bios = bio;
	++n_bios;

	page_chain_for_each(page) {
		unsigned len = min_t(unsigned, ds, PAGE_SIZE);
		if (!bio_add_page(bio, page, len, 0)) {
			/* A single page must always be possible!
			 * But in case it fails anyways,
			 * we deal with it, and complain (below). */
			if (bio->bi_vcnt == 0) {
				drbd_err(device,
					"bio_add_page failed for len=%u, "
					"bi_vcnt=0 (bi_sector=%llu)\n",
					len, (unsigned long long)bio->bi_sector);
				err = -ENOSPC;
				goto fail;
			}
			goto next_bio;
		}
		ds -= len;
		sector += len >> 9;
		--nr_pages;
	}
	D_ASSERT(device, page == NULL);
	D_ASSERT(device, ds == 0);

	atomic_set(&peer_req->pending_bios, n_bios);
	do {
		bio = bios;
		bios = bios->bi_next;
		bio->bi_next = NULL;

		/* strip off REQ_UNPLUG unless it is the last bio */
		if (bios)
			bio->bi_rw &= ~DRBD_REQ_UNPLUG;
		drbd_generic_make_request(device, fault_type, bio);

		/* strip off REQ_FLUSH,
		 * unless it is the first or last bio */
		if (bios && bios->bi_next)
			bios->bi_rw &= ~DRBD_REQ_FLUSH;
	} while (bios);
	maybe_kick_lo(device);
	return 0;

fail:
	while (bios) {
		bio = bios;
		bios = bios->bi_next;
		bio_put(bio);
	}
	return err;
}

static void drbd_remove_peer_req_interval(struct drbd_device *device,
					  struct drbd_peer_request *peer_req)
{
	struct drbd_interval *i = &peer_req->i;

	drbd_remove_interval(&device->write_requests, i);
	drbd_clear_interval(i);

	/* Wake up any processes waiting for this peer request to complete.  */
	if (i->waiting)
		wake_up(&device->misc_wait);
}

/**
 * w_e_reissue() - Worker callback; Resubmit a bio, without REQ_HARDBARRIER set
 * @device:	DRBD device.
 * @dw:		work object.
 * @cancel:	The connection will be closed anyways (unused in this callback)
 */
int w_e_reissue(struct drbd_work *w, int cancel) __releases(local)
{
	struct drbd_peer_request *peer_req =
		container_of(w, struct drbd_peer_request, w);
	struct drbd_peer_device *peer_device = peer_req->peer_device;
	struct drbd_device *device = peer_device->device;
	int err;
	/* We leave DE_CONTAINS_A_BARRIER and EE_IS_BARRIER in place,
	   (and DE_BARRIER_IN_NEXT_EPOCH_ISSUED in the previous Epoch)
	   so that we can finish that epoch in drbd_may_finish_epoch().
	   That is necessary if we already have a long chain of Epochs, before
	   we realize that BARRIER is actually not supported */

	/* As long as the -ENOTSUPP on the barrier is reported immediately
	   that will never trigger. If it is reported late, we will just
	   print that warning and continue correctly for all future requests
	   with WO_BDEV_FLUSH */
	if (previous_epoch(peer_device->connection, peer_req->epoch))
		drbd_warn(device, "Write ordering was not enforced (one time event)\n");

	/* we still have a local reference,
	 * get_ldev was done in receive_Data. */

	peer_req->w.cb = e_end_block;
	err = drbd_submit_peer_request(device, peer_req, WRITE, DRBD_FAULT_DT_WR);
	switch (err) {
	case -ENOMEM:
		peer_req->w.cb = w_e_reissue;
		drbd_queue_work(&peer_device->connection->sender_work,
				&peer_req->w);
		/* retry later; fall through */
	case 0:
		/* keep worker happy and connection up */
		return 0;

	case -ENOSPC:
		/* no other error expected, but anyways: */
	default:
		/* forget the object,
		 * and cause a "Network failure" */
		spin_lock_irq(&device->resource->req_lock);
		list_del(&peer_req->w.list);
		drbd_remove_peer_req_interval(device, peer_req);
		spin_unlock_irq(&device->resource->req_lock);
		drbd_al_complete_io(device, &peer_req->i);
		drbd_may_finish_epoch(peer_device->connection, peer_req->epoch, EV_PUT + EV_CLEANUP);
		drbd_free_peer_req(device, peer_req);
		drbd_err(device, "submit failed, triggering re-connect\n");
		return err;
	}
}

void conn_wait_active_ee_empty(struct drbd_connection *connection)
{
	struct drbd_peer_device *peer_device;
	int vnr;

	rcu_read_lock();
	idr_for_each_entry(&connection->peer_devices, peer_device, vnr) {
		struct drbd_device *device = peer_device->device;
		kobject_get(&device->kobj);
		rcu_read_unlock();
		drbd_wait_ee_list_empty(device, &device->active_ee);
		kobject_put(&device->kobj);
		rcu_read_lock();
	}
	rcu_read_unlock();
}

void conn_wait_done_ee_empty(struct drbd_connection *connection)
{
	struct drbd_peer_device *peer_device;
	int vnr;

	rcu_read_lock();
	idr_for_each_entry(&connection->peer_devices, peer_device, vnr) {
		struct drbd_device *device = peer_device->device;
		kobject_get(&device->kobj);
		rcu_read_unlock();
		drbd_wait_ee_list_empty(device, &device->done_ee);
		kobject_put(&device->kobj);
		rcu_read_lock();
	}
	rcu_read_unlock();
}

#ifdef blk_queue_plugged
static void drbd_unplug_all_devices(struct drbd_resource *resource)
{
	struct drbd_device *device;
	int vnr;

	rcu_read_lock();
	idr_for_each_entry(&resource->devices, device, vnr) {
		kobject_get(&device->kobj);
		rcu_read_unlock();
		drbd_kick_lo(device);
		kobject_put(&device->kobj);
		rcu_read_lock();
	}
	rcu_read_unlock();
}
#else
static void drbd_unplug_all_devices(struct drbd_resource *resource)
{
}
#endif

STATIC int receive_Barrier(struct drbd_connection *connection, struct packet_info *pi)
{
	int rv, issue_flush;
	struct p_barrier *p = pi->data;
	struct drbd_epoch *epoch;

	drbd_unplug_all_devices(connection->resource);

	/* FIXME these are unacked on connection,
	 * not a specific (peer)device.
	 */
	connection->current_epoch->barrier_nr = p->barrier;
	connection->current_epoch->connection = connection;
	rv = drbd_may_finish_epoch(connection, connection->current_epoch, EV_GOT_BARRIER_NR);

	/* P_BARRIER_ACK may imply that the corresponding extent is dropped from
	 * the activity log, which means it would not be resynced in case the
	 * R_PRIMARY crashes now.
	 * Therefore we must send the barrier_ack after the barrier request was
	 * completed. */
	switch (connection->resource->write_ordering) {
	case WO_BIO_BARRIER:
	case WO_NONE:
		if (rv == FE_RECYCLED)
			return 0;
		break;

	case WO_BDEV_FLUSH:
	case WO_DRAIN_IO:
		if (rv == FE_STILL_LIVE) {
			set_bit(DE_BARRIER_IN_NEXT_EPOCH_ISSUED, &connection->current_epoch->flags);
			conn_wait_active_ee_empty(connection);
			rv = drbd_flush_after_epoch(connection, connection->current_epoch);
		}
		if (rv == FE_RECYCLED)
			return 0;

		/* The asender will send all the ACKs and barrier ACKs out, since
		   all EEs moved from the active_ee to the done_ee. We need to
		   provide a new epoch object for the EEs that come in soon */
		break;
	}

	/* receiver context, in the writeout path of the other node.
	 * avoid potential distributed deadlock */
	epoch = kmalloc(sizeof(struct drbd_epoch), GFP_NOIO);
	if (!epoch) {
		drbd_warn(connection, "Allocation of an epoch failed, slowing down\n");
		issue_flush = !test_and_set_bit(DE_BARRIER_IN_NEXT_EPOCH_ISSUED, &connection->current_epoch->flags);
		conn_wait_active_ee_empty(connection);
		if (issue_flush) {
			rv = drbd_flush_after_epoch(connection, connection->current_epoch);
			if (rv == FE_RECYCLED)
				return 0;
		}

		conn_wait_done_ee_empty(connection);

		return 0;
	}

	epoch->flags = 0;
	atomic_set(&epoch->epoch_size, 0);
	atomic_set(&epoch->active, 0);

	spin_lock(&connection->epoch_lock);
	if (atomic_read(&connection->current_epoch->epoch_size)) {
		list_add(&epoch->list, &connection->current_epoch->list);
		connection->current_epoch = epoch;
		connection->epochs++;
	} else {
		/* The current_epoch got recycled while we allocated this one... */
		kfree(epoch);
	}
	spin_unlock(&connection->epoch_lock);

	return 0;
}

/* used from receive_RSDataReply (recv_resync_read)
 * and from receive_Data */
STATIC struct drbd_peer_request *
read_in_block(struct drbd_peer_device *peer_device, u64 id, sector_t sector,
	      int data_size) __must_hold(local)
{
	struct drbd_device *device = peer_device->device;
	const sector_t capacity = drbd_get_capacity(device->this_bdev);
	struct drbd_peer_request *peer_req;
	struct page *page;
	int dgs, ds, err;
	void *dig_in = peer_device->connection->int_dig_in;
	void *dig_vv = peer_device->connection->int_dig_vv;
	unsigned long *data;

	dgs = 0;
	if (peer_device->connection->peer_integrity_tfm) {
		dgs = crypto_hash_digestsize(peer_device->connection->peer_integrity_tfm);
		/*
		 * FIXME: Receive the incoming digest into the receive buffer
		 *	  here, together with its struct p_data?
		 */
		err = drbd_recv_all_warn(peer_device->connection, dig_in, dgs);
		if (err)
			return NULL;
		data_size -= dgs;
	}

	if (!expect(peer_device, IS_ALIGNED(data_size, 512)))
		return NULL;
	if (!expect(peer_device, data_size <= DRBD_MAX_BIO_SIZE))
		return NULL;

	/* even though we trust out peer,
	 * we sometimes have to double check. */
	if (sector + (data_size>>9) > capacity) {
		drbd_err(device, "request from peer beyond end of local disk: "
			"capacity: %llus < sector: %llus + size: %u\n",
			(unsigned long long)capacity,
			(unsigned long long)sector, data_size);
		return NULL;
	}

	/* GFP_NOIO, because we must not cause arbitrary write-out: in a DRBD
	 * "criss-cross" setup, that might cause write-out on some other DRBD,
	 * which in turn might block on the other node at this very place.  */
	peer_req = drbd_alloc_peer_req(peer_device, id, sector, data_size, GFP_NOIO);
	if (!peer_req)
		return NULL;

	if (!data_size)
		return peer_req;

	ds = data_size;
	page = peer_req->pages;
	page_chain_for_each(page) {
		unsigned len = min_t(int, ds, PAGE_SIZE);
		data = kmap(page);
		err = drbd_recv_all_warn(peer_device->connection, data, len);
		if (drbd_insert_fault(device, DRBD_FAULT_RECEIVE)) {
			drbd_err(device, "Fault injection: Corrupting data on receive\n");
			data[0] = data[0] ^ (unsigned long)-1;
		}
		kunmap(page);
		if (err) {
			drbd_free_peer_req(device, peer_req);
			return NULL;
		}
		ds -= len;
	}

	if (dgs) {
		drbd_csum_ee(peer_device->connection->peer_integrity_tfm, peer_req, dig_vv);
		if (memcmp(dig_in, dig_vv, dgs)) {
			drbd_err(device, "Digest integrity check FAILED: %llus +%u\n",
				(unsigned long long)sector, data_size);
			drbd_free_peer_req(device, peer_req);
			return NULL;
		}
	}
	peer_device->recv_cnt += data_size >> 9;
	return peer_req;
}

/* drbd_drain_block() just takes a data block
 * out of the socket input buffer, and discards it.
 */
STATIC int drbd_drain_block(struct drbd_peer_device *peer_device, int data_size)
{
	struct page *page;
	int err = 0;
	void *data;

	if (!data_size)
		return 0;

	page = drbd_alloc_pages(peer_device, 1, 1);

	data = kmap(page);
	while (data_size) {
		unsigned int len = min_t(int, data_size, PAGE_SIZE);

		err = drbd_recv_all_warn(peer_device->connection, data, len);
		if (err)
			break;
		data_size -= len;
	}
	kunmap(page);
	drbd_free_pages(peer_device->device, page, 0);
	return err;
}

static int recv_dless_read(struct drbd_peer_device *peer_device, struct drbd_request *req,
			   sector_t sector, int data_size)
{
	struct bio_vec *bvec;
	struct bio *bio;
	int dgs, err, i, expect;
	void *dig_in = peer_device->connection->int_dig_in;
	void *dig_vv = peer_device->connection->int_dig_vv;

	dgs = 0;
	if (peer_device->connection->peer_integrity_tfm) {
		dgs = crypto_hash_digestsize(peer_device->connection->peer_integrity_tfm);
		err = drbd_recv_all_warn(peer_device->connection, dig_in, dgs);
		if (err)
			return err;
		data_size -= dgs;
	}

	/* optimistically update recv_cnt.  if receiving fails below,
	 * we disconnect anyways, and counters will be reset. */
	peer_device->recv_cnt += data_size >> 9;

	bio = req->master_bio;
	D_ASSERT(peer_device->device, sector == bio->bi_sector);

	bio_for_each_segment(bvec, bio, i) {
		void *mapped = kmap(bvec->bv_page) + bvec->bv_offset;
		expect = min_t(int, data_size, bvec->bv_len);
		err = drbd_recv_all_warn(peer_device->connection, mapped, expect);
		kunmap(bvec->bv_page);
		if (err)
			return err;
		data_size -= expect;
	}

	if (dgs) {
		drbd_csum_bio(peer_device->connection->peer_integrity_tfm, bio, dig_vv);
		if (memcmp(dig_in, dig_vv, dgs)) {
			drbd_err(peer_device, "Digest integrity check FAILED. Broken NICs?\n");
			return -EINVAL;
		}
	}

	D_ASSERT(peer_device->device, data_size == 0);
	return 0;
}

/*
 * e_end_resync_block() is called in asender context via
 * drbd_finish_peer_reqs().
 */
STATIC int e_end_resync_block(struct drbd_work *w, int unused)
{
	struct drbd_peer_request *peer_req =
		container_of(w, struct drbd_peer_request, w);
	struct drbd_peer_device *peer_device = peer_req->peer_device;
	struct drbd_device *device = peer_device->device;
	sector_t sector = peer_req->i.sector;
	int err;

	D_ASSERT(device, drbd_interval_empty(&peer_req->i));

	if (likely((peer_req->flags & EE_WAS_ERROR) == 0)) {
		drbd_set_in_sync(peer_device, sector, peer_req->i.size);
		err = drbd_send_ack(peer_device, P_RS_WRITE_ACK, peer_req);
	} else {
		/* Record failure to sync */
		drbd_rs_failed_io(peer_device, sector, peer_req->i.size);

		err  = drbd_send_ack(peer_device, P_NEG_ACK, peer_req);
	}
	dec_unacked(peer_device);

	return err;
}

STATIC int recv_resync_read(struct drbd_peer_device *peer_device, sector_t sector,
			    int data_size) __releases(local)
{
	struct drbd_device *device = peer_device->device;
	struct drbd_peer_request *peer_req;

	peer_req = read_in_block(peer_device, ID_SYNCER, sector, data_size);
	if (!peer_req)
		goto fail;

	dec_rs_pending(peer_device);

	inc_unacked(peer_device);
	/* corresponding dec_unacked() in e_end_resync_block()
	 * respective _drbd_clear_done_ee */

	peer_req->w.cb = e_end_resync_block;

	spin_lock_irq(&device->resource->req_lock);
	list_add(&peer_req->w.list, &device->sync_ee);
	spin_unlock_irq(&device->resource->req_lock);

	atomic_add(data_size >> 9, &device->rs_sect_ev);

	/* Seting all peer out of sync here. Sync source peer will be set
	   in sync when the write completes. Other peers will be set in
	   sync by the sync source with a P_PEERS_IN_SYNC packet soon. */
	drbd_set_all_out_of_sync(device, peer_req->i.sector, peer_req->i.size);

	if (drbd_submit_peer_request(device, peer_req, WRITE, DRBD_FAULT_RS_WR) == 0)
		return 0;

	/* don't care for the reason here */
	drbd_err(device, "submit failed, triggering re-connect\n");
	spin_lock_irq(&device->resource->req_lock);
	list_del(&peer_req->w.list);
	spin_unlock_irq(&device->resource->req_lock);

	drbd_free_peer_req(device, peer_req);
fail:
	put_ldev(device);
	return -EIO;
}

static struct drbd_request *
find_request(struct drbd_device *device, struct rb_root *root, u64 id,
	     sector_t sector, bool missing_ok, const char *func)
{
	struct drbd_request *req;

	/* Request object according to our peer */
	req = (struct drbd_request *)(unsigned long)id;
	if (drbd_contains_interval(root, sector, &req->i) && req->i.local)
		return req;
	if (!missing_ok) {
		drbd_err(device, "%s: failed to find request 0x%lx, sector %llus\n", func,
			(unsigned long)id, (unsigned long long)sector);
	}
	return NULL;
}

STATIC int receive_DataReply(struct drbd_connection *connection, struct packet_info *pi)
{
	struct drbd_peer_device *peer_device;
	struct drbd_device *device;
	struct drbd_request *req;
	sector_t sector;
	int err;
	struct p_data *p = pi->data;

	peer_device = conn_peer_device(connection, pi->vnr);
	if (!peer_device)
		return -EIO;
	device = peer_device->device;

	sector = be64_to_cpu(p->sector);

	spin_lock_irq(&device->resource->req_lock);
	req = find_request(device, &device->read_requests, p->block_id, sector, false, __func__);
	spin_unlock_irq(&device->resource->req_lock);
	if (unlikely(!req))
		return -EIO;

	/* drbd_remove_request_interval() is done in _req_may_be_done, to avoid
	 * special casing it there for the various failure cases.
	 * still no race with drbd_fail_pending_reads */
	err = recv_dless_read(peer_device, req, sector, pi->size);
	if (!err)
		req_mod(req, DATA_RECEIVED, peer_device);
	/* else: nothing. handled from drbd_disconnect...
	 * I don't think we may complete this just yet
	 * in case we are "on-disconnect: freeze" */

	return err;
}

STATIC int receive_RSDataReply(struct drbd_connection *connection, struct packet_info *pi)
{
	struct drbd_peer_device *peer_device;
	struct drbd_device *device;
	sector_t sector;
	int err;
	struct p_data *p = pi->data;

	peer_device = conn_peer_device(connection, pi->vnr);
	if (!peer_device)
		return -EIO;
	device = peer_device->device;

	sector = be64_to_cpu(p->sector);
	D_ASSERT(device, p->block_id == ID_SYNCER);

	if (get_ldev(device)) {
		/* data is submitted to disk within recv_resync_read.
		 * corresponding put_ldev done below on error,
		 * or in drbd_peer_request_endio. */
		err = recv_resync_read(peer_device, sector, pi->size);
	} else {
		if (drbd_ratelimit())
			drbd_err(device, "Can not write resync data to local disk.\n");

		err = drbd_drain_block(peer_device, pi->size);

		drbd_send_ack_dp(peer_device, P_NEG_ACK, p, pi->size);
	}

	atomic_add(pi->size >> 9, &peer_device->rs_sect_in);

	return err;
}

static void restart_conflicting_writes(struct drbd_peer_request *peer_req)
{
	struct drbd_interval *i;
	struct drbd_request *req;
	struct drbd_device *device = peer_req->peer_device->device;
	const sector_t sector = peer_req->i.sector;
	const unsigned int size = peer_req->i.size;

	drbd_for_each_overlap(i, &device->write_requests, sector, size) {
		if (!i->local)
			continue;
		req = container_of(i, struct drbd_request, i);
		if ((req->rq_state[0] & RQ_LOCAL_PENDING) ||
		   !(req->rq_state[0] & RQ_POSTPONED))
			continue;
		/* as it is RQ_POSTPONED, this will cause it to
		 * be queued on the retry workqueue. */
		__req_mod(req, DISCARD_WRITE, peer_req->peer_device, NULL);
	}
}

/*
 * e_end_block() is called in asender context via drbd_finish_peer_reqs().
 */
STATIC int e_end_block(struct drbd_work *w, int cancel)
{
	struct drbd_peer_request *peer_req =
		container_of(w, struct drbd_peer_request, w);
	struct drbd_peer_device *peer_device = peer_req->peer_device;
	struct drbd_device *device = peer_device->device;
	sector_t sector = peer_req->i.sector;
	struct drbd_epoch *epoch;
	int err = 0, pcmd;

	if (peer_req->flags & EE_IS_BARRIER) {
		epoch = previous_epoch(peer_device->connection, peer_req->epoch);
		if (epoch)
			drbd_may_finish_epoch(peer_device->connection, epoch, EV_BARRIER_DONE + (cancel ? EV_CLEANUP : 0));
	}

	if (peer_req->flags & EE_SEND_WRITE_ACK) {
		if (likely((peer_req->flags & EE_WAS_ERROR) == 0)) {
			pcmd = (peer_device->repl_state[NOW] >= L_SYNC_SOURCE &&
				peer_device->repl_state[NOW] <= L_PAUSED_SYNC_T &&
				peer_req->flags & EE_MAY_SET_IN_SYNC) ?
				P_RS_WRITE_ACK : P_WRITE_ACK;
			err = drbd_send_ack(peer_device, pcmd, peer_req);
			if (pcmd == P_RS_WRITE_ACK)
				drbd_set_in_sync(peer_device, sector, peer_req->i.size);
		} else {
			err = drbd_send_ack(peer_device, P_NEG_ACK, peer_req);
			/* we expect it to be marked out of sync anyways...
			 * maybe assert this?  */
		}
		dec_unacked(peer_device);
	}
	/* we delete from the conflict detection hash _after_ we sent out the
	 * P_WRITE_ACK / P_NEG_ACK, to get the sequence number right.  */
	if (peer_req->flags & EE_IN_INTERVAL_TREE) {
		spin_lock_irq(&device->resource->req_lock);
		D_ASSERT(device, !drbd_interval_empty(&peer_req->i));
		drbd_remove_peer_req_interval(device, peer_req);
		if (peer_req->flags & EE_RESTART_REQUESTS)
			restart_conflicting_writes(peer_req);
		spin_unlock_irq(&device->resource->req_lock);
	} else
		D_ASSERT(device, drbd_interval_empty(&peer_req->i));

	drbd_may_finish_epoch(peer_device->connection, peer_req->epoch, EV_PUT + (cancel ? EV_CLEANUP : 0));

	return err;
}

static int e_send_ack(struct drbd_work *w, enum drbd_packet ack)
{
	struct drbd_peer_request *peer_req =
		container_of(w, struct drbd_peer_request, w);
	struct drbd_peer_device *peer_device = peer_req->peer_device;
	int err;

	err = drbd_send_ack(peer_device, ack, peer_req);
	dec_unacked(peer_device);

	return err;
}

static int e_send_discard_write(struct drbd_work *w, int unused)
{
	return e_send_ack(w, P_SUPERSEDED);
}

static int e_send_retry_write(struct drbd_work *w, int unused)
{

	struct drbd_peer_request *peer_request =
		container_of(w, struct drbd_peer_request, w);
	struct drbd_connection *connection = peer_request->peer_device->connection;

	return e_send_ack(w, connection->agreed_pro_version >= 100 ?
			     P_RETRY_WRITE : P_SUPERSEDED);
}

static bool seq_greater(u32 a, u32 b)
{
	/*
	 * We assume 32-bit wrap-around here.
	 * For 24-bit wrap-around, we would have to shift:
	 *  a <<= 8; b <<= 8;
	 */
	return (s32)a - (s32)b > 0;
}

static u32 seq_max(u32 a, u32 b)
{
	return seq_greater(a, b) ? a : b;
}

static bool need_peer_seq(struct drbd_peer_device *peer_device)
{
	struct drbd_connection *connection = peer_device->connection;
	int tp;

	/*
	 * We only need to keep track of the last packet_seq number of our peer
	 * if we are in dual-primary mode and we have the discard flag set; see
	 * handle_write_conflicts().
	 */

	rcu_read_lock();
	tp = rcu_dereference(connection->net_conf)->two_primaries;
	rcu_read_unlock();

	return tp && test_bit(RESOLVE_CONFLICTS, &connection->flags);
}

static void update_peer_seq(struct drbd_peer_device *peer_device, unsigned int peer_seq)
{
	unsigned int newest_peer_seq;

	if (need_peer_seq(peer_device)) {
		spin_lock(&peer_device->peer_seq_lock);
		newest_peer_seq = seq_max(peer_device->peer_seq, peer_seq);
		peer_device->peer_seq = newest_peer_seq;
		spin_unlock(&peer_device->peer_seq_lock);
		/* wake up only if we actually changed peer_device->peer_seq */
		if (peer_seq == newest_peer_seq)
			wake_up(&peer_device->device->seq_wait);
	}
}

static inline int overlaps(sector_t s1, int l1, sector_t s2, int l2)
{
	return !((s1 + (l1>>9) <= s2) || (s1 >= s2 + (l2>>9)));
}

/* maybe change sync_ee into interval trees as well? */
static bool overlapping_resync_write(struct drbd_device *device, struct drbd_peer_request *peer_req)
{
	struct drbd_peer_request *rs_req;
	bool rv = 0;

	spin_lock_irq(&device->resource->req_lock);
	list_for_each_entry(rs_req, &device->sync_ee, w.list) {
		if (overlaps(peer_req->i.sector, peer_req->i.size,
			     rs_req->i.sector, rs_req->i.size)) {
			rv = 1;
			break;
		}
	}
	spin_unlock_irq(&device->resource->req_lock);

	return rv;
}

/* Called from receive_Data.
 * Synchronize packets on sock with packets on msock.
 *
 * This is here so even when a P_DATA packet traveling via sock overtook an Ack
 * packet traveling on msock, they are still processed in the order they have
 * been sent.
 *
 * Note: we don't care for Ack packets overtaking P_DATA packets.
 *
 * In case packet_seq is larger than peer_device->peer_seq number, there are
 * outstanding packets on the msock. We wait for them to arrive.
 * In case we are the logically next packet, we update peer_device->peer_seq
 * ourselves. Correctly handles 32bit wrap around.
 *
 * Assume we have a 10 GBit connection, that is about 1<<30 byte per second,
 * about 1<<21 sectors per second. So "worst" case, we have 1<<3 == 8 seconds
 * for the 24bit wrap (historical atomic_t guarantee on some archs), and we have
 * 1<<9 == 512 seconds aka ages for the 32bit wrap around...
 *
 * returns 0 if we may process the packet,
 * -ERESTARTSYS if we were interrupted (by disconnect signal). */
static int wait_for_and_update_peer_seq(struct drbd_peer_device *peer_device, const u32 peer_seq)
{
	DEFINE_WAIT(wait);
	long timeout;
	int ret;

	if (!need_peer_seq(peer_device))
		return 0;

	spin_lock(&peer_device->peer_seq_lock);
	for (;;) {
		if (!seq_greater(peer_seq - 1, peer_device->peer_seq)) {
			peer_device->peer_seq = seq_max(peer_device->peer_seq, peer_seq);
			ret = 0;
			break;
		}
		if (signal_pending(current)) {
			ret = -ERESTARTSYS;
			break;
		}
		prepare_to_wait(&peer_device->device->seq_wait, &wait, TASK_INTERRUPTIBLE);
		spin_unlock(&peer_device->peer_seq_lock);
		rcu_read_lock();
		timeout = rcu_dereference(peer_device->connection->net_conf)->ping_timeo*HZ/10;
		rcu_read_unlock();
		timeout = schedule_timeout(timeout);
		spin_lock(&peer_device->peer_seq_lock);
		if (!timeout) {
			ret = -ETIMEDOUT;
			drbd_err(peer_device, "Timed out waiting for missing ack packets; disconnecting\n");
			break;
		}
	}
	spin_unlock(&peer_device->peer_seq_lock);
	finish_wait(&peer_device->device->seq_wait, &wait);
	return ret;
}

/* see also bio_flags_to_wire()
 * DRBD_REQ_*, because we need to semantically map the flags to data packet
 * flags and back. We may replicate to other kernel versions. */
static unsigned long wire_flags_to_bio(struct drbd_connection *connection, u32 dpf)
{
	if (connection->agreed_pro_version >= 95)
		return  (dpf & DP_RW_SYNC ? DRBD_REQ_SYNC : 0) |
			(dpf & DP_UNPLUG ? DRBD_REQ_UNPLUG : 0) |
			(dpf & DP_FUA ? DRBD_REQ_FUA : 0) |
			(dpf & DP_FLUSH ? DRBD_REQ_FLUSH : 0) |
			(dpf & DP_DISCARD ? DRBD_REQ_DISCARD : 0);

	/* else: we used to communicate one bit only in older DRBD */
	return dpf & DP_RW_SYNC ? (DRBD_REQ_SYNC | DRBD_REQ_UNPLUG) : 0;
}

static void fail_postponed_requests(struct drbd_peer_request *peer_req)
{
	struct drbd_device *device = peer_req->peer_device->device;
	struct drbd_interval *i;
	const sector_t sector = peer_req->i.sector;
	const unsigned int size = peer_req->i.size;

    repeat:
	drbd_for_each_overlap(i, &device->write_requests, sector, size) {
		struct drbd_request *req;
		struct bio_and_error m;

		if (!i->local)
			continue;
		req = container_of(i, struct drbd_request, i);
		if (!(req->rq_state[0] & RQ_POSTPONED))
			continue;
		req->rq_state[0] &= ~RQ_POSTPONED;
		__req_mod(req, NEG_ACKED, peer_req->peer_device, &m);
		spin_unlock_irq(&device->resource->req_lock);
		if (m.bio)
			complete_master_bio(device, &m);
		spin_lock_irq(&device->resource->req_lock);
		goto repeat;
	}
}

static int handle_write_conflicts(struct drbd_peer_request *peer_req)
{
	struct drbd_peer_device *peer_device = peer_req->peer_device;
	struct drbd_device *device = peer_device->device;
	struct drbd_connection *connection = peer_device->connection;
	bool resolve_conflicts = test_bit(RESOLVE_CONFLICTS, &connection->flags);
	sector_t sector = peer_req->i.sector;
	const unsigned int size = peer_req->i.size;
	struct drbd_interval *i;
	bool equal;
	int err;

	/*
	 * Inserting the peer request into the write_requests tree will prevent
	 * new conflicting local requests from being added.
	 */
	drbd_insert_interval(&device->write_requests, &peer_req->i);

    repeat:
	drbd_for_each_overlap(i, &device->write_requests, sector, size) {
		if (i == &peer_req->i)
			continue;

		if (!i->local) {
			/*
			 * Our peer has sent a conflicting remote request; this
			 * should not happen in a two-node setup.  Wait for the
			 * earlier peer request to complete.
			 */
			err = drbd_wait_misc(device, peer_device, i);
			if (err)
				goto out;
			goto repeat;
		}

		equal = i->sector == sector && i->size == size;
		if (resolve_conflicts) {
			/*
			 * If the peer request is fully contained within the
			 * overlapping request, it can be discarded; otherwise,
			 * it will be retried once all overlapping requests
			 * have completed.
			 */
			bool discard = i->sector <= sector && i->sector +
				       (i->size >> 9) >= sector + (size >> 9);

			if (!equal)
				drbd_alert(device, "Concurrent writes detected: "
					       "local=%llus +%u, remote=%llus +%u, "
					       "assuming %s came first\n",
					  (unsigned long long)i->sector, i->size,
					  (unsigned long long)sector, size,
					  discard ? "local" : "remote");

			inc_unacked(peer_device);
			peer_req->w.cb = discard ? e_send_discard_write :
						   e_send_retry_write;
			list_add_tail(&peer_req->w.list, &device->done_ee);
			wake_asender(connection);

			err = -ENOENT;
			goto out;
		} else {
			struct drbd_request *req =
				container_of(i, struct drbd_request, i);

			if (!equal)
				drbd_alert(device, "Concurrent writes detected: "
					       "local=%llus +%u, remote=%llus +%u\n",
					  (unsigned long long)i->sector, i->size,
					  (unsigned long long)sector, size);

			if (req->rq_state[0] & RQ_LOCAL_PENDING ||
			    !(req->rq_state[0] & RQ_POSTPONED)) {
				/*
				 * Wait for the node with the discard flag to
				 * decide if this request will be discarded or
				 * retried.  Requests that are discarded will
				 * disappear from the write_requests tree.
				 *
				 * In addition, wait for the conflicting
				 * request to finish locally before submitting
				 * the conflicting peer request.
				 */
				err = drbd_wait_misc(device, NULL, &req->i);
				if (err) {
					begin_state_change_locked(connection->resource, CS_HARD);
					__change_cstate(connection, C_TIMEOUT);
					end_state_change_locked(connection->resource);
					fail_postponed_requests(peer_req);
					goto out;
				}
				goto repeat;
			}
			/*
			 * Remember to restart the conflicting requests after
			 * the new peer request has completed.
			 */
			peer_req->flags |= EE_RESTART_REQUESTS;
		}
	}
	err = 0;

    out:
	if (err)
		drbd_remove_peer_req_interval(device, peer_req);
	return err;
}

/* mirrored write */
STATIC int receive_Data(struct drbd_connection *connection, struct packet_info *pi)
{
	struct drbd_peer_device *peer_device;
	struct drbd_device *device;
	sector_t sector;
	struct drbd_peer_request *peer_req;
	struct p_data *p = pi->data;
	u32 peer_seq = be32_to_cpu(p->seq_num);
	int rw = WRITE;
	u32 dp_flags;
	int err, tp;

	peer_device = conn_peer_device(connection, pi->vnr);
	if (!peer_device)
		return -EIO;
	device = peer_device->device;

	if (!get_ldev(device)) {
		int err2;

		err = wait_for_and_update_peer_seq(peer_device, peer_seq);
		drbd_send_ack_dp(peer_device, P_NEG_ACK, p, pi->size);
		atomic_inc(&connection->current_epoch->epoch_size);
		err2 = drbd_drain_block(peer_device, pi->size);
		if (!err)
			err = err2;
		return err;
	}

	/*
	 * Corresponding put_ldev done either below (on various errors), or in
	 * drbd_peer_request_endio, if we successfully submit the data at the
	 * end of this function.
	 */

	sector = be64_to_cpu(p->sector);
	peer_req = read_in_block(peer_device, p->block_id, sector, pi->size);
	if (!peer_req) {
		put_ldev(device);
		return -EIO;
	}

	peer_req->dagtag_sector = connection->last_dagtag_sector + (pi->size >> 9);
	connection->last_dagtag_sector = peer_req->dagtag_sector;

	peer_req->w.cb = e_end_block;

	dp_flags = be32_to_cpu(p->dp_flags);
	rw |= wire_flags_to_bio(connection, dp_flags);
	if (peer_req->pages == NULL) {
		D_ASSERT(device, peer_req->i.size == 0);
		D_ASSERT(device, dp_flags & DP_FLUSH);
	}

	if (dp_flags & DP_MAY_SET_IN_SYNC)
		peer_req->flags |= EE_MAY_SET_IN_SYNC;

	/* last "fixes" to rw flags.
	 * Strip off BIO_RW_BARRIER unconditionally,
	 * it is not supposed to be here anyways.
	 * (Was FUA or FLUSH on the peer,
	 * and got translated to BARRIER on this side).
	 * Note that the epoch handling code below
	 * may add it again, though.
	 */
	rw &= ~DRBD_REQ_HARDBARRIER;

	spin_lock(&connection->epoch_lock);
	peer_req->epoch = connection->current_epoch;
	atomic_inc(&peer_req->epoch->epoch_size);
	atomic_inc(&peer_req->epoch->active);

	if (connection->resource->write_ordering == WO_BIO_BARRIER &&
	    atomic_read(&peer_req->epoch->epoch_size) == 1) {
		struct drbd_epoch *epoch;
		/* Issue a barrier if we start a new epoch, and the previous epoch
		   was not a epoch containing a single request which already was
		   a Barrier. */
		epoch = list_entry(peer_req->epoch->list.prev, struct drbd_epoch, list);
		if (epoch == peer_req->epoch) {
			set_bit(DE_CONTAINS_A_BARRIER, &peer_req->epoch->flags);
			rw |= DRBD_REQ_FLUSH | DRBD_REQ_FUA;
			peer_req->flags |= EE_IS_BARRIER;
		} else {
			if (atomic_read(&epoch->epoch_size) > 1 ||
			    !test_bit(DE_CONTAINS_A_BARRIER, &epoch->flags)) {
				set_bit(DE_BARRIER_IN_NEXT_EPOCH_ISSUED, &epoch->flags);
				set_bit(DE_CONTAINS_A_BARRIER, &peer_req->epoch->flags);
				rw |= DRBD_REQ_FLUSH | DRBD_REQ_FUA;
				peer_req->flags |= EE_IS_BARRIER;
			}
		}
	}
	spin_unlock(&connection->epoch_lock);

	rcu_read_lock();
	tp = rcu_dereference(peer_device->connection->net_conf)->two_primaries;
	rcu_read_unlock();
	if (tp) {
		peer_req->flags |= EE_IN_INTERVAL_TREE;
		err = wait_for_and_update_peer_seq(peer_device, peer_seq);
		if (err)
			goto out_interrupted;
		spin_lock_irq(&device->resource->req_lock);
		err = handle_write_conflicts(peer_req);
		if (err) {
			spin_unlock_irq(&device->resource->req_lock);
			if (err == -ENOENT) {
				put_ldev(device);
				return 0;
			}
			goto out_interrupted;
		}
	} else
		spin_lock_irq(&device->resource->req_lock);
	list_add(&peer_req->w.list, &device->active_ee);
	if (connection->agreed_pro_version >= 110)
		list_add_tail(&peer_req->recv_order, &connection->peer_requests);
	spin_unlock_irq(&device->resource->req_lock);

	if (peer_device->repl_state[NOW] == L_SYNC_TARGET)
		wait_event(device->ee_wait, !overlapping_resync_write(device, peer_req));

	if (peer_device->connection->agreed_pro_version < 100) {
		rcu_read_lock();
		switch (rcu_dereference(peer_device->connection->net_conf)->wire_protocol) {
		case DRBD_PROT_C:
			dp_flags |= DP_SEND_WRITE_ACK;
			break;
		case DRBD_PROT_B:
			dp_flags |= DP_SEND_RECEIVE_ACK;
			break;
		}
		rcu_read_unlock();
	}

	if (dp_flags & DP_SEND_WRITE_ACK) {
		peer_req->flags |= EE_SEND_WRITE_ACK;
		inc_unacked(peer_device);
		/* corresponding dec_unacked() in e_end_block()
		 * respective _drbd_clear_done_ee */
	}

	if (dp_flags & DP_SEND_RECEIVE_ACK) {
		/* I really don't like it that the receiver thread
		 * sends on the msock, but anyways */
		drbd_send_ack(peer_device, P_RECV_ACK, peer_req);
	}

	drbd_al_begin_io_for_peer(peer_device, &peer_req->i);

	err = drbd_submit_peer_request(device, peer_req, rw, DRBD_FAULT_DT_WR);
	if (!err)
		return 0;

	/* don't care for the reason here */
	drbd_err(device, "submit failed, triggering re-connect\n");
	spin_lock_irq(&device->resource->req_lock);
	list_del(&peer_req->w.list);
	list_del_init(&peer_req->recv_order);
	drbd_remove_peer_req_interval(device, peer_req);
	spin_unlock_irq(&device->resource->req_lock);
	drbd_al_complete_io(device, &peer_req->i);

out_interrupted:
	drbd_may_finish_epoch(connection, peer_req->epoch, EV_PUT + EV_CLEANUP);
	put_ldev(device);
	drbd_free_peer_req(device, peer_req);
	return err;
}

/* We may throttle resync, if the lower device seems to be busy,
 * and current sync rate is above c_min_rate.
 *
 * To decide whether or not the lower device is busy, we use a scheme similar
 * to MD RAID is_mddev_idle(): if the partition stats reveal "significant"
 * (more than 64 sectors) of activity we cannot account for with our own resync
 * activity, it obviously is "busy".
 *
 * The current sync rate used here uses only the most recent two step marks,
 * to have a short time average so we can react faster.
 */
int drbd_rs_should_slow_down(struct drbd_peer_device *peer_device, sector_t sector)
{
	struct drbd_device *device = peer_device->device;
	unsigned long db, dt, dbdt;
	int curr_events;
	int throttle = 0;
	unsigned int c_min_rate;

	rcu_read_lock();
	c_min_rate = rcu_dereference(device->ldev->disk_conf)->c_min_rate;
	rcu_read_unlock();

	/* feature disabled? */
	if (c_min_rate == 0)
		return 0;

	if (drbd_sector_has_priority(peer_device, sector)) {
		/* Do not slow down if app IO is already waiting for this extent */
		return 0;
	}

	curr_events = drbd_backing_bdev_events(device) - atomic_read(&device->rs_sect_ev);

	if (!peer_device->rs_last_events ||
	    curr_events - peer_device->rs_last_events > 64) {
		unsigned long rs_left;
		int i;

		peer_device->rs_last_events = curr_events;

		/* sync speed average over the last 2*DRBD_SYNC_MARK_STEP,
		 * approx. */
		i = (peer_device->rs_last_mark + DRBD_SYNC_MARKS-1) % DRBD_SYNC_MARKS;

		if (peer_device->repl_state[NOW] == L_VERIFY_S || peer_device->repl_state[NOW] == L_VERIFY_T)
			rs_left = peer_device->ov_left;
		else
			rs_left = drbd_bm_total_weight(peer_device) - peer_device->rs_failed;

		dt = ((long)jiffies - (long)peer_device->rs_mark_time[i]) / HZ;
		if (!dt)
			dt++;
		db = peer_device->rs_mark_left[i] - rs_left;
		dbdt = Bit2KB(db/dt);

		if (dbdt > c_min_rate)
			throttle = 1;
	}
	return throttle;
}


STATIC int receive_DataRequest(struct drbd_connection *connection, struct packet_info *pi)
{
	struct drbd_peer_device *peer_device;
	struct drbd_device *device;
	sector_t sector;
	sector_t capacity;
	struct drbd_peer_request *peer_req;
	struct digest_info *di = NULL;
	int size, verb;
	unsigned int fault_type;
	struct p_block_req *p =	pi->data;

	peer_device = conn_peer_device(connection, pi->vnr);
	if (!peer_device)
		return -EIO;
	device = peer_device->device;
	capacity = drbd_get_capacity(device->this_bdev);

	sector = be64_to_cpu(p->sector);
	size   = be32_to_cpu(p->blksize);

	if (size <= 0 || !IS_ALIGNED(size, 512) || size > DRBD_MAX_BIO_SIZE) {
		drbd_err(device, "%s:%d: sector: %llus, size: %u\n", __FILE__, __LINE__,
				(unsigned long long)sector, size);
		return -EINVAL;
	}
	if (sector + (size>>9) > capacity) {
		drbd_err(device, "%s:%d: sector: %llus, size: %u\n", __FILE__, __LINE__,
				(unsigned long long)sector, size);
		return -EINVAL;
	}

	if (!get_ldev_if_state(device, D_UP_TO_DATE)) {
		verb = 1;
		switch (pi->cmd) {
		case P_DATA_REQUEST:
			drbd_send_ack_rp(peer_device, P_NEG_DREPLY, p);
			break;
		case P_RS_DATA_REQUEST:
		case P_CSUM_RS_REQUEST:
		case P_OV_REQUEST:
			drbd_send_ack_rp(peer_device, P_NEG_RS_DREPLY , p);
			break;
		case P_OV_REPLY:
			verb = 0;
			dec_rs_pending(peer_device);
			drbd_send_ack_ex(peer_device, P_OV_RESULT, sector, size, ID_IN_SYNC);
			break;
		default:
			BUG();
		}
		if (verb && drbd_ratelimit())
			drbd_err(device, "Can not satisfy peer's read request, "
			    "no local data.\n");

		/* drain possibly payload */
		return drbd_drain_block(peer_device, pi->size);
	}

	/* GFP_NOIO, because we must not cause arbitrary write-out: in a DRBD
	 * "criss-cross" setup, that might cause write-out on some other DRBD,
	 * which in turn might block on the other node at this very place.  */
	peer_req = drbd_alloc_peer_req(peer_device, p->block_id, sector, size, GFP_NOIO);
	if (!peer_req) {
		put_ldev(device);
		return -ENOMEM;
	}

	switch (pi->cmd) {
	case P_DATA_REQUEST:
		peer_req->w.cb = w_e_end_data_req;
		fault_type = DRBD_FAULT_DT_RD;
		/* application IO, don't drbd_rs_begin_io */
		goto submit;

	case P_RS_DATA_REQUEST:
		peer_req->w.cb = w_e_end_rsdata_req;
		fault_type = DRBD_FAULT_RS_RD;
		/* used in the sector offset progress display */
		device->bm_resync_fo = BM_SECT_TO_BIT(sector);
		break;

	case P_OV_REPLY:
	case P_CSUM_RS_REQUEST:
		fault_type = DRBD_FAULT_RS_RD;
		di = kmalloc(sizeof(*di) + pi->size, GFP_NOIO);
		if (!di)
			goto out_free_e;

		di->digest_size = pi->size;
		di->digest = (((char *)di)+sizeof(struct digest_info));

		peer_req->digest = di;
		peer_req->flags |= EE_HAS_DIGEST;

		if (drbd_recv_all(peer_device->connection, di->digest, pi->size))
			goto out_free_e;

		if (pi->cmd == P_CSUM_RS_REQUEST) {
			D_ASSERT(device, peer_device->connection->agreed_pro_version >= 89);
			peer_req->w.cb = w_e_end_csum_rs_req;
			/* used in the sector offset progress display */
			device->bm_resync_fo = BM_SECT_TO_BIT(sector);
		} else if (pi->cmd == P_OV_REPLY) {
			/* track progress, we may need to throttle */
			atomic_add(size >> 9, &peer_device->rs_sect_in);
			peer_req->w.cb = w_e_end_ov_reply;
			dec_rs_pending(peer_device);
			/* drbd_rs_begin_io done when we sent this request,
			 * but accounting still needs to be done. */
			goto submit_for_resync;
		}
		break;

	case P_OV_REQUEST:
		if (peer_device->ov_start_sector == ~(sector_t)0 &&
		    peer_device->connection->agreed_pro_version >= 90) {
			unsigned long now = jiffies;
			int i;
			peer_device->ov_start_sector = sector;
			peer_device->ov_position = sector;
			peer_device->ov_left = drbd_bm_bits(device) - BM_SECT_TO_BIT(sector);
			peer_device->rs_total = peer_device->ov_left;
			for (i = 0; i < DRBD_SYNC_MARKS; i++) {
				peer_device->rs_mark_left[i] = peer_device->ov_left;
				peer_device->rs_mark_time[i] = now;
			}
			drbd_info(device, "Online Verify start sector: %llu\n",
					(unsigned long long)sector);
		}
		peer_req->w.cb = w_e_end_ov_req;
		fault_type = DRBD_FAULT_RS_RD;
		break;

	default:
		BUG();
	}

	/* Throttle, drbd_rs_begin_io and submit should become asynchronous
	 * wrt the receiver, but it is not as straightforward as it may seem.
	 * Various places in the resync start and stop logic assume resync
	 * requests are processed in order, requeuing this on the worker thread
	 * introduces a bunch of new code for synchronization between threads.
	 *
	 * Unlimited throttling before drbd_rs_begin_io may stall the resync
	 * "forever", throttling after drbd_rs_begin_io will lock that extent
	 * for application writes for the same time.  For now, just throttle
	 * here, where the rest of the code expects the receiver to sleep for
	 * a while, anyways.
	 */

	/* Throttle before drbd_rs_begin_io, as that locks out application IO;
	 * this defers syncer requests for some time, before letting at least
	 * on request through.  The resync controller on the receiving side
	 * will adapt to the incoming rate accordingly.
	 *
	 * We cannot throttle here if remote is Primary/SyncTarget:
	 * we would also throttle its application reads.
	 * In that case, throttling is done on the SyncTarget only.
	 */
	if (connection->peer_role[NOW] != R_PRIMARY &&
	    drbd_rs_should_slow_down(peer_device, sector))
		schedule_timeout_uninterruptible(HZ/10);
	if (drbd_rs_begin_io(peer_device, sector))
		goto out_free_e;

submit_for_resync:
	atomic_add(size >> 9, &device->rs_sect_ev);

submit:
	inc_unacked(peer_device);
	spin_lock_irq(&device->resource->req_lock);
	list_add_tail(&peer_req->w.list, &device->read_ee);
	spin_unlock_irq(&device->resource->req_lock);

	if (drbd_submit_peer_request(device, peer_req, READ, fault_type) == 0)
		return 0;

	/* don't care for the reason here */
	drbd_err(device, "submit failed, triggering re-connect\n");
	spin_lock_irq(&device->resource->req_lock);
	list_del(&peer_req->w.list);
	spin_unlock_irq(&device->resource->req_lock);
	/* no drbd_rs_complete_io(), we are dropping the connection anyways */

out_free_e:
	put_ldev(device);
	drbd_free_peer_req(device, peer_req);
	return -EIO;
}

/**
 * drbd_asb_recover_0p  -  Recover after split-brain with no remaining primaries
 */
static int drbd_asb_recover_0p(struct drbd_peer_device *peer_device) __must_hold(local)
{
	const int node_id = peer_device->device->resource->res_opts.node_id;
	int self, peer, rv = -100;
	unsigned long ch_self, ch_peer;
	enum drbd_after_sb_p after_sb_0p;

	self = drbd_bitmap_uuid(peer_device) & 1;
	peer = peer_device->bitmap_uuids[node_id] & 1;

	ch_peer = peer_device->dirty_bits;
	ch_self = peer_device->comm_bm_set;

	rcu_read_lock();
	after_sb_0p = rcu_dereference(peer_device->connection->net_conf)->after_sb_0p;
	rcu_read_unlock();
	switch (after_sb_0p) {
	case ASB_CONSENSUS:
	case ASB_DISCARD_SECONDARY:
	case ASB_CALL_HELPER:
	case ASB_VIOLENTLY:
		drbd_err(peer_device, "Configuration error.\n");
		break;
	case ASB_DISCONNECT:
		break;
	case ASB_DISCARD_YOUNGER_PRI:
		if (self == 0 && peer == 1) {
			rv = -1;
			break;
		}
		if (self == 1 && peer == 0) {
			rv =  1;
			break;
		}
		/* Else fall through to one of the other strategies... */
	case ASB_DISCARD_OLDER_PRI:
		if (self == 0 && peer == 1) {
			rv = 1;
			break;
		}
		if (self == 1 && peer == 0) {
			rv = -1;
			break;
		}
		/* Else fall through to one of the other strategies... */
		drbd_warn(peer_device, "Discard younger/older primary did not find a decision\n"
			  "Using discard-least-changes instead\n");
	case ASB_DISCARD_ZERO_CHG:
		if (ch_peer == 0 && ch_self == 0) {
			rv = test_bit(RESOLVE_CONFLICTS, &peer_device->connection->flags)
				? -1 : 1;
			break;
		} else {
			if (ch_peer == 0) { rv =  1; break; }
			if (ch_self == 0) { rv = -1; break; }
		}
		if (after_sb_0p == ASB_DISCARD_ZERO_CHG)
			break;
	case ASB_DISCARD_LEAST_CHG:
		if	(ch_self < ch_peer)
			rv = -1;
		else if (ch_self > ch_peer)
			rv =  1;
		else /* ( ch_self == ch_peer ) */
		     /* Well, then use something else. */
			rv = test_bit(RESOLVE_CONFLICTS, &peer_device->connection->flags)
				? -1 : 1;
		break;
	case ASB_DISCARD_LOCAL:
		rv = -1;
		break;
	case ASB_DISCARD_REMOTE:
		rv =  1;
	}

	return rv;
}

/**
 * drbd_asb_recover_1p  -  Recover after split-brain with one remaining primary
 */
static int drbd_asb_recover_1p(struct drbd_peer_device *peer_device) __must_hold(local)
{
	struct drbd_device *device = peer_device->device;
	struct drbd_connection *connection = peer_device->connection;
	struct drbd_resource *resource = device->resource;
	int hg, rv = -100;
	enum drbd_after_sb_p after_sb_1p;

	rcu_read_lock();
	after_sb_1p = rcu_dereference(connection->net_conf)->after_sb_1p;
	rcu_read_unlock();
	switch (after_sb_1p) {
	case ASB_DISCARD_YOUNGER_PRI:
	case ASB_DISCARD_OLDER_PRI:
	case ASB_DISCARD_LEAST_CHG:
	case ASB_DISCARD_LOCAL:
	case ASB_DISCARD_REMOTE:
	case ASB_DISCARD_ZERO_CHG:
		drbd_err(device, "Configuration error.\n");
		break;
	case ASB_DISCONNECT:
		break;
	case ASB_CONSENSUS:
		hg = drbd_asb_recover_0p(peer_device);
		if (hg == -1 && resource->role[NOW] == R_SECONDARY)
			rv = hg;
		if (hg == 1  && resource->role[NOW] == R_PRIMARY)
			rv = hg;
		break;
	case ASB_VIOLENTLY:
		rv = drbd_asb_recover_0p(peer_device);
		break;
	case ASB_DISCARD_SECONDARY:
		return resource->role[NOW] == R_PRIMARY ? 1 : -1;
	case ASB_CALL_HELPER:
		hg = drbd_asb_recover_0p(peer_device);
		if (hg == -1 && resource->role[NOW] == R_PRIMARY) {
			enum drbd_state_rv rv2;

			drbd_set_role(device->resource, R_SECONDARY, false);
			 /* drbd_change_state() does not sleep while in SS_IN_TRANSIENT_STATE,
			  * we might be here in L_OFF which is transient.
			  * we do not need to wait for the after state change work either. */
			rv2 = change_role(resource, R_SECONDARY, CS_VERBOSE, false);
			if (rv2 != SS_SUCCESS) {
				drbd_khelper(device, connection, "pri-lost-after-sb");
			} else {
				drbd_warn(device, "Successfully gave up primary role.\n");
				rv = hg;
			}
		} else
			rv = hg;
	}

	return rv;
}

/**
 * drbd_asb_recover_2p  -  Recover after split-brain with two remaining primaries
 */
static int drbd_asb_recover_2p(struct drbd_peer_device *peer_device) __must_hold(local)
{
	struct drbd_device *device = peer_device->device;
	struct drbd_connection *connection = peer_device->connection;
	int hg, rv = -100;
	enum drbd_after_sb_p after_sb_2p;

	rcu_read_lock();
	after_sb_2p = rcu_dereference(connection->net_conf)->after_sb_2p;
	rcu_read_unlock();
	switch (after_sb_2p) {
	case ASB_DISCARD_YOUNGER_PRI:
	case ASB_DISCARD_OLDER_PRI:
	case ASB_DISCARD_LEAST_CHG:
	case ASB_DISCARD_LOCAL:
	case ASB_DISCARD_REMOTE:
	case ASB_CONSENSUS:
	case ASB_DISCARD_SECONDARY:
	case ASB_DISCARD_ZERO_CHG:
		drbd_err(device, "Configuration error.\n");
		break;
	case ASB_VIOLENTLY:
		rv = drbd_asb_recover_0p(peer_device);
		break;
	case ASB_DISCONNECT:
		break;
	case ASB_CALL_HELPER:
		hg = drbd_asb_recover_0p(peer_device);
		if (hg == -1) {
			enum drbd_state_rv rv2;

			 /* drbd_change_state() does not sleep while in SS_IN_TRANSIENT_STATE,
			  * we might be here in L_OFF which is transient.
			  * we do not need to wait for the after state change work either. */
			rv2 = change_role(device->resource, R_SECONDARY, CS_VERBOSE, false);
			if (rv2 != SS_SUCCESS) {
				drbd_khelper(device, connection, "pri-lost-after-sb");
			} else {
				drbd_warn(device, "Successfully gave up primary role.\n");
				rv = hg;
			}
		} else
			rv = hg;
	}

	return rv;
}

STATIC void drbd_uuid_dump_self(struct drbd_peer_device *peer_device, u64 bits, u64 flags)
{
	struct drbd_device *device = peer_device->device;

	drbd_info(peer_device, "self %016llX:%016llX:%016llX:%016llX bits:%llu flags:%llX\n",
		  (unsigned long long)drbd_current_uuid(peer_device->device),
		  (unsigned long long)drbd_bitmap_uuid(peer_device),
		  (unsigned long long)drbd_history_uuid(device, 0),
		  (unsigned long long)drbd_history_uuid(device, 1),
		  (unsigned long long)bits,
		  (unsigned long long)flags);
}


STATIC void drbd_uuid_dump_peer(struct drbd_peer_device *peer_device, u64 bits, u64 flags)
{
	const int node_id = peer_device->device->resource->res_opts.node_id;

	drbd_info(peer_device, "peer %016llX:%016llX:%016llX:%016llX bits:%llu flags:%llX\n",
	     (unsigned long long)peer_device->current_uuid,
	     (unsigned long long)peer_device->bitmap_uuids[node_id],
	     (unsigned long long)peer_device->history_uuids[0],
	     (unsigned long long)peer_device->history_uuids[1],
	     (unsigned long long)bits,
	     (unsigned long long)flags);
}

static int uuid_fixup_resync_end(struct drbd_peer_device *peer_device, int *rule_nr) __must_hold(local)
{
	struct drbd_device *device = peer_device->device;
	const int node_id = device->resource->res_opts.node_id;

	if (peer_device->bitmap_uuids[node_id] == (u64)0 && drbd_bitmap_uuid(peer_device) != (u64)0) {

		if (peer_device->connection->agreed_pro_version < 91)
			return -1091;

		if ((drbd_bitmap_uuid(peer_device) & ~((u64)1)) == (peer_device->history_uuids[0] & ~((u64)1)) &&
		    (drbd_history_uuid(device, 0) & ~((u64)1)) == (peer_device->history_uuids[0] & ~((u64)1))) {
			struct drbd_peer_md *peer_md = &device->ldev->md.peers[peer_device->bitmap_index];

			drbd_info(device, "was SyncSource, missed the resync finished event, corrected myself:\n");
			_drbd_uuid_push_history(peer_device, peer_md->bitmap_uuid);
			peer_md->bitmap_uuid = 0;

			drbd_uuid_dump_self(peer_device,
					    device->disk_state[NOW] >= D_NEGOTIATING ? drbd_bm_total_weight(peer_device) : 0, 0);
			*rule_nr = 34;
		} else {
			drbd_info(device, "was SyncSource (peer failed to write sync_uuid)\n");
			*rule_nr = 36;
		}

		return 1;
	}

	if (drbd_bitmap_uuid(peer_device) == (u64)0 && peer_device->bitmap_uuids[node_id] != (u64)0) {

		if (peer_device->connection->agreed_pro_version < 91)
			return -1091;

		if ((drbd_history_uuid(device, 0) & ~((u64)1)) == (peer_device->bitmap_uuids[node_id] & ~((u64)1)) &&
		    (drbd_history_uuid(device, 1) & ~((u64)1)) == (peer_device->history_uuids[0] & ~((u64)1))) {
			int i;

			drbd_info(device, "was SyncTarget, peer missed the resync finished event, corrected peer:\n");

			for (i = ARRAY_SIZE(peer_device->history_uuids) - 1; i > 0; i--)
				peer_device->history_uuids[i] = peer_device->history_uuids[i - 1];
			peer_device->history_uuids[i] = peer_device->bitmap_uuids[node_id];
			peer_device->bitmap_uuids[node_id] = 0;

			drbd_uuid_dump_peer(peer_device, peer_device->dirty_bits, peer_device->uuid_flags);
			*rule_nr = 35;
		} else {
			drbd_info(device, "was SyncTarget (failed to write sync_uuid)\n");
			*rule_nr = 37;
		}

		return -1;
	}

	return -2000;
}

static int uuid_fixup_resync_start1(struct drbd_peer_device *peer_device, int *rule_nr) __must_hold(local)
{
	struct drbd_device *device = peer_device->device;
	const int node_id = peer_device->device->resource->res_opts.node_id;
	u64 self, peer;

	self = drbd_current_uuid(device) & ~((u64)1);
	peer = peer_device->history_uuids[0] & ~((u64)1);

	if (self == peer) {
		if (peer_device->connection->agreed_pro_version < 96 ?
		    (drbd_history_uuid(device, 0) & ~((u64)1)) ==
		    (peer_device->history_uuids[1] & ~((u64)1)) :
		    peer + UUID_NEW_BM_OFFSET == (peer_device->bitmap_uuids[node_id] & ~((u64)1))) {
			int i;

			/* The last P_SYNC_UUID did not get though. Undo the last start of
			   resync as sync source modifications of the peer's UUIDs. */
			*rule_nr = 51;

			if (peer_device->connection->agreed_pro_version < 91)
				return -1091;

			peer_device->bitmap_uuids[node_id] = peer_device->history_uuids[0];
			for (i = 0; i < ARRAY_SIZE(peer_device->history_uuids) - 1; i++)
				peer_device->history_uuids[i] = peer_device->history_uuids[i + 1];
			peer_device->history_uuids[i] = 0;

			drbd_info(device, "Lost last syncUUID packet, corrected:\n");
			drbd_uuid_dump_peer(peer_device, peer_device->dirty_bits, peer_device->uuid_flags);

			return -1;
		}
	}

	return -2000;
}

static int uuid_fixup_resync_start2(struct drbd_peer_device *peer_device, int *rule_nr) __must_hold(local)
{
	struct drbd_device *device = peer_device->device;
	u64 self, peer;

	self = drbd_history_uuid(device, 0) & ~((u64)1);
	peer = peer_device->current_uuid & ~((u64)1);

	if (self == peer) {
		if (peer_device->connection->agreed_pro_version < 96 ?
		    (drbd_history_uuid(device, 1) & ~((u64)1)) ==
		    (peer_device->history_uuids[0] & ~((u64)1)) :
		    self + UUID_NEW_BM_OFFSET == (drbd_bitmap_uuid(peer_device) & ~((u64)1))) {
			u64 bitmap_uuid;

			/* The last P_SYNC_UUID did not get though. Undo the last start of
			   resync as sync source modifications of our UUIDs. */
			*rule_nr = 71;

			if (peer_device->connection->agreed_pro_version < 91)
				return -1091;

			bitmap_uuid = _drbd_uuid_pull_history(peer_device);
			__drbd_uuid_set_bitmap(peer_device, bitmap_uuid);

			drbd_info(device, "Last syncUUID did not get through, corrected:\n");
			drbd_uuid_dump_self(peer_device,
					    device->disk_state[NOW] >= D_NEGOTIATING ? drbd_bm_total_weight(peer_device) : 0, 0);

			return 1;
		}
	}

	return -2000;
}

/*
  100	after split brain try auto recover
    3   L_SYNC_SOURCE copy BitMap from
    2	L_SYNC_SOURCE set BitMap
    1	L_SYNC_SOURCE use BitMap
    0	no Sync
   -1	L_SYNC_TARGET use BitMap
   -2	L_SYNC_TARGET set BitMap
   -3   L_SYNC_TARGET clear BitMap
 -100	after split brain, disconnect
-1000	unrelated data
-1091   requires proto 91
-1096   requires proto 96
 */
STATIC int drbd_uuid_compare(struct drbd_peer_device *peer_device,
			     int *rule_nr, int *peer_node_id) __must_hold(local)
{
	struct drbd_connection *connection = peer_device->connection;
	struct drbd_device *device = peer_device->device;
	const int node_id = device->resource->res_opts.node_id;
	const int max_peers = device->bitmap->bm_max_peers;
	u64 self, peer;
	int i, j;

	self = drbd_current_uuid(device) & ~((u64)1);
	peer = peer_device->current_uuid & ~((u64)1);

	*rule_nr = 10;
	if (self == UUID_JUST_CREATED && peer == UUID_JUST_CREATED)
		return 0;

	*rule_nr = 20;
	if ((self == UUID_JUST_CREATED || self == (u64)0) &&
	     peer != UUID_JUST_CREATED)
		return -2;

	*rule_nr = 30;
	if (self != UUID_JUST_CREATED &&
	    (peer == UUID_JUST_CREATED || peer == (u64)0))
		return 2;

	if (self == peer) {
		int rct, dc; /* roles at crash time */

		if (connection->agreed_pro_version < 110) {
			int rv = uuid_fixup_resync_end(peer_device, rule_nr);
			if (rv > -2000)
				return rv;
		}

		/* Common power [off|failure] */
		rct = (test_bit(CRASHED_PRIMARY, &device->flags) ? 1 : 0) +
			(peer_device->uuid_flags & UUID_FLAG_CRASHED_PRIMARY);
		/* lowest bit is set when we were primary,
		 * next bit (weight 2) is set when peer was primary */
		*rule_nr = 40;

		switch (rct) {
		case 0: /* !self_pri && !peer_pri */ return 0;
		case 1: /*  self_pri && !peer_pri */ return 1;
		case 2: /* !self_pri &&  peer_pri */ return -1;
		case 3: /*  self_pri &&  peer_pri */
			dc = test_bit(RESOLVE_CONFLICTS, &peer_device->connection->flags);
			return dc ? -1 : 1;
		}
	}

	*rule_nr = 50;
	peer = peer_device->bitmap_uuids[node_id] & ~((u64)1);
	if (self == peer)
		return -1;

	*rule_nr = 52;
	for (i = 0; i < MAX_PEERS; i++) {
		peer = peer_device->bitmap_uuids[i] & ~((u64)1);
		if (self == peer) {
			*peer_node_id = i;
			return -3;
		}
	}

	if (connection->agreed_pro_version < 110) {
		int rv = uuid_fixup_resync_start1(peer_device, rule_nr);
		if (rv > -2000)
			return rv;
	}

	*rule_nr = 60;
	self = drbd_current_uuid(device) & ~((u64)1);
	for (i = 0; i < ARRAY_SIZE(peer_device->history_uuids); i++) {
		peer = peer_device->history_uuids[i] & ~((u64)1);
		if (self == peer)
			return -2;
	}

	*rule_nr = 70;
	self = drbd_bitmap_uuid(peer_device) & ~((u64)1);
	peer = peer_device->current_uuid & ~((u64)1);
	if (self == peer)
		return 1;

	*rule_nr = 72;
	for (i = 0; i < max_peers; i++) {
		if (i == peer_device->bitmap_index)
			continue;
		self = device->ldev->md.peers[i].bitmap_uuid & ~((u64)1);
		if (self == peer) {
			*peer_node_id = device->ldev->md.peers[i].node_id;
			return 3;
		}
	}

	if (connection->agreed_pro_version < 110) {
		int rv = uuid_fixup_resync_start2(peer_device, rule_nr);
		if (rv > -2000)
			return rv;
	}

	*rule_nr = 80;
	peer = peer_device->current_uuid & ~((u64)1);
	for (i = 0; i < HISTORY_UUIDS; i++) {
		self = drbd_history_uuid(device, i) & ~((u64)1);
		if (self == peer)
			return 2;
	}

	*rule_nr = 90;
	self = drbd_bitmap_uuid(peer_device) & ~((u64)1);
	peer = peer_device->bitmap_uuids[node_id] & ~((u64)1);
	if (self == peer && self != ((u64)0))
		return 100;

	*rule_nr = 100;
	for (i = 0; i < HISTORY_UUIDS; i++) {
		self = drbd_history_uuid(device, i) & ~((u64)1);
		for (j = 0; j < ARRAY_SIZE(peer_device->history_uuids); j++) {
			peer = peer_device->history_uuids[j] & ~((u64)1);
			if (self == peer)
				return -100;
		}
	}

	return -1000;
}

/* drbd_sync_handshake() returns the new replication state on success, and -1
 * on failure.
 */
static enum drbd_repl_state drbd_sync_handshake(struct drbd_peer_device *peer_device,
						enum drbd_role peer_role,
						enum drbd_disk_state peer_disk_state) __must_hold(local)
{
	struct drbd_device *device = peer_device->device;
	struct drbd_connection *connection = peer_device->connection;
	enum drbd_repl_state rv = -1;
	enum drbd_disk_state disk_state;
	struct net_conf *nc;
	int hg, rule_nr, rr_conflict, tentative, peer_node_id;

	disk_state = device->disk_state[NOW];
	if (disk_state == D_NEGOTIATING)
		disk_state = disk_state_from_md(device);

	drbd_info(device, "drbd_sync_handshake:\n");
	spin_lock_irq(&device->ldev->md.uuid_lock);
	drbd_uuid_dump_self(peer_device, peer_device->comm_bm_set, 0);
	drbd_uuid_dump_peer(peer_device, peer_device->dirty_bits, peer_device->uuid_flags);

	hg = drbd_uuid_compare(peer_device, &rule_nr, &peer_node_id);
	spin_unlock_irq(&device->ldev->md.uuid_lock);

	drbd_info(device, "uuid_compare()=%d by rule %d\n", hg, rule_nr);

	if (hg == -1000) {
		drbd_alert(device, "Unrelated data, aborting!\n");
		return -1;
	}
	if (hg < -1000) {
		drbd_alert(device, "To resolve this both sides have to support at least protocol %d\n", -hg - 1000);
		return -1;
	}

	if ((disk_state == D_INCONSISTENT && peer_disk_state > D_INCONSISTENT) ||
	    (peer_disk_state == D_INCONSISTENT && disk_state > D_INCONSISTENT)) {
		int f = (hg == -100) || abs(hg) == 2;
		hg = disk_state > D_INCONSISTENT ? 1 : -1;
		if (f)
			hg = hg*2;
		drbd_info(device, "Becoming sync %s due to disk states.\n",
		     hg > 0 ? "source" : "target");
	}

	if (abs(hg) == 100)
		drbd_khelper(device, connection, "initial-split-brain");

	rcu_read_lock();
	nc = rcu_dereference(peer_device->connection->net_conf);

	if (hg == 100 || (hg == -100 && nc->always_asbp)) {
		int pcount = (device->resource->role[NOW] == R_PRIMARY)
			   + (peer_role == R_PRIMARY);
		int forced = (hg == -100);

		switch (pcount) {
		case 0:
			hg = drbd_asb_recover_0p(peer_device);
			break;
		case 1:
			hg = drbd_asb_recover_1p(peer_device);
			break;
		case 2:
			hg = drbd_asb_recover_2p(peer_device);
			break;
		}
		if (abs(hg) < 100) {
			drbd_warn(device, "Split-Brain detected, %d primaries, "
			     "automatically solved. Sync from %s node\n",
			     pcount, (hg < 0) ? "peer" : "this");
			if (forced) {
				drbd_warn(device, "Doing a full sync, since"
				     " UUIDs where ambiguous.\n");
				hg = hg*2;
			}
		}
	}

	if (hg == -100) {
		if (test_bit(DISCARD_MY_DATA, &device->flags) &&
		    !(peer_device->uuid_flags & UUID_FLAG_DISCARD_MY_DATA))
			hg = -1;
		if (!test_bit(DISCARD_MY_DATA, &device->flags) &&
		    (peer_device->uuid_flags & UUID_FLAG_DISCARD_MY_DATA))
			hg = 1;

		if (abs(hg) < 100)
			drbd_warn(device, "Split-Brain detected, manually solved. "
			     "Sync from %s node\n",
			     (hg < 0) ? "peer" : "this");
	}
	rr_conflict = nc->rr_conflict;
	tentative = nc->tentative;
	rcu_read_unlock();

	if (hg == -100) {
		/* FIXME this log message is not correct if we end up here
		 * after an attempted attach on a diskless node.
		 * We just refuse to attach -- well, we drop the "connection"
		 * to that disk, in a way... */
		drbd_alert(device, "Split-Brain detected but unresolved, dropping connection!\n");
		drbd_khelper(device, connection, "split-brain");
		return -1;
	}

	if (hg > 0 && disk_state <= D_INCONSISTENT) {
		drbd_err(device, "I shall become SyncSource, but I am inconsistent!\n");
		return -1;
	}

	if (hg < 0 && /* by intention we do not use disk_state here. */
	    device->resource->role[NOW] == R_PRIMARY && device->disk_state[NOW] >= D_CONSISTENT) {
		switch (rr_conflict) {
		case ASB_CALL_HELPER:
			drbd_khelper(device, connection, "pri-lost");
			/* fall through */
		case ASB_DISCONNECT:
			drbd_err(device, "I shall become SyncTarget, but I am primary!\n");
			return -1;
		case ASB_VIOLENTLY:
			drbd_warn(device, "Becoming SyncTarget, violating the stable-data"
			     "assumption\n");
		}
	}

	if (tentative || test_bit(CONN_DRY_RUN, &peer_device->connection->flags)) {
		if (hg == 0)
			drbd_info(device, "dry-run connect: No resync, would become Connected immediately.\n");
		else
			drbd_info(device, "dry-run connect: Would become %s, doing a %s resync.",
				 drbd_repl_str(hg > 0 ? L_SYNC_SOURCE : L_SYNC_TARGET),
				 abs(hg) >= 2 ? "full" : "bit-map based");
		return -1;
	}

	if (hg == 3) {
		drbd_info(device, "Peer synced up with node %d, copying bitmap\n", peer_node_id);
		drbd_suspend_io(device);
		drbd_bm_slot_lock(peer_device, "bm_copy_slot from sync_handshake", BM_LOCK_BULK);
		drbd_bm_copy_slot(device, device->ldev->id_to_bit[peer_node_id], peer_device->bitmap_index);
		drbd_bm_write(device, NULL);
		drbd_bm_slot_unlock(peer_device);
		drbd_resume_io(device);
	} else if (hg == -3) {
		drbd_info(device, "synced up with node %d in the mean time\n", peer_node_id);
		drbd_suspend_io(device);
		drbd_bm_slot_lock(peer_device, "bm_clear_many_bits from sync_handshake", BM_LOCK_BULK);
		drbd_bm_clear_many_bits(peer_device, 0, -1UL);
		drbd_bm_write(device, NULL);
		drbd_bm_slot_unlock(peer_device);
		drbd_resume_io(device);
	} else if (abs(hg) >= 2) {
		drbd_info(device, "Writing the whole bitmap, full sync required after drbd_sync_handshake.\n");
		if (drbd_bitmap_io(device, &drbd_bmio_set_n_write, "set_n_write from sync_handshake",
					BM_LOCK_CLEAR | BM_LOCK_BULK, peer_device))
			return -1;
	}

	if (hg > 0) { /* become sync source. */
		rv = L_WF_BITMAP_S;
	} else if (hg < 0) { /* become sync target */
		rv = L_WF_BITMAP_T;
	} else {
		rv = L_ESTABLISHED;
		if (drbd_bitmap_uuid(peer_device)) {
			drbd_info(peer_device, "clearing bitmap UUID and bitmap content (%lu bits)\n",
				  drbd_bm_total_weight(peer_device));
			drbd_uuid_set_bitmap(peer_device, 0);
			drbd_bm_clear_many_bits(peer_device, 0, -1UL);
		} else if (drbd_bm_total_weight(peer_device)) {
			drbd_info(device, "No resync, but %lu bits in bitmap!\n",
				  drbd_bm_total_weight(peer_device));
		}
	}

	return rv;
}

STATIC enum drbd_after_sb_p convert_after_sb(enum drbd_after_sb_p peer)
{
	/* ASB_DISCARD_REMOTE - ASB_DISCARD_LOCAL is valid */
	if (peer == ASB_DISCARD_REMOTE)
		return ASB_DISCARD_LOCAL;

	/* any other things with ASB_DISCARD_REMOTE or ASB_DISCARD_LOCAL are invalid */
	if (peer == ASB_DISCARD_LOCAL)
		return ASB_DISCARD_REMOTE;

	/* everything else is valid if they are equal on both sides. */
	return peer;
}

STATIC int receive_protocol(struct drbd_connection *connection, struct packet_info *pi)
{
	struct p_protocol *p = pi->data;
	enum drbd_after_sb_p p_after_sb_0p, p_after_sb_1p, p_after_sb_2p;
	int p_proto, p_discard_my_data, p_two_primaries, cf;
	struct net_conf *nc, *old_net_conf, *new_net_conf = NULL;
	char integrity_alg[SHARED_SECRET_MAX] = "";
	struct crypto_hash *peer_integrity_tfm = NULL;
	void *int_dig_in = NULL, *int_dig_vv = NULL;

	p_proto		= be32_to_cpu(p->protocol);
	p_after_sb_0p	= be32_to_cpu(p->after_sb_0p);
	p_after_sb_1p	= be32_to_cpu(p->after_sb_1p);
	p_after_sb_2p	= be32_to_cpu(p->after_sb_2p);
	p_two_primaries = be32_to_cpu(p->two_primaries);
	cf		= be32_to_cpu(p->conn_flags);
	p_discard_my_data = cf & CF_DISCARD_MY_DATA;

	if (connection->agreed_pro_version >= 87) {
		int err;

		if (pi->size > sizeof(integrity_alg))
			return -EIO;
		err = drbd_recv_all(connection, integrity_alg, pi->size);
		if (err)
			return err;
		integrity_alg[SHARED_SECRET_MAX - 1] = 0;
	}

	if (pi->cmd != P_PROTOCOL_UPDATE) {
		clear_bit(CONN_DRY_RUN, &connection->flags);

		if (cf & CF_DRY_RUN)
			set_bit(CONN_DRY_RUN, &connection->flags);

		rcu_read_lock();
		nc = rcu_dereference(connection->net_conf);

		if (p_proto != nc->wire_protocol) {
			drbd_err(connection, "incompatible %s settings\n", "protocol");
			goto disconnect_rcu_unlock;
		}

		if (convert_after_sb(p_after_sb_0p) != nc->after_sb_0p) {
			drbd_err(connection, "incompatible %s settings\n", "after-sb-0pri");
			goto disconnect_rcu_unlock;
		}

		if (convert_after_sb(p_after_sb_1p) != nc->after_sb_1p) {
			drbd_err(connection, "incompatible %s settings\n", "after-sb-1pri");
			goto disconnect_rcu_unlock;
		}

		if (convert_after_sb(p_after_sb_2p) != nc->after_sb_2p) {
			drbd_err(connection, "incompatible %s settings\n", "after-sb-2pri");
			goto disconnect_rcu_unlock;
		}

		if (p_discard_my_data && nc->discard_my_data) {
			drbd_err(connection, "incompatible %s settings\n", "discard-my-data");
			goto disconnect_rcu_unlock;
		}

		if (p_two_primaries != nc->two_primaries) {
			drbd_err(connection, "incompatible %s settings\n", "allow-two-primaries");
			goto disconnect_rcu_unlock;
		}

		if (strcmp(integrity_alg, nc->integrity_alg)) {
			drbd_err(connection, "incompatible %s settings\n", "data-integrity-alg");
			goto disconnect_rcu_unlock;
		}

		rcu_read_unlock();
	}

	if (integrity_alg[0]) {
		int hash_size;

		/*
		 * We can only change the peer data integrity algorithm
		 * here.  Changing our own data integrity algorithm
		 * requires that we send a P_PROTOCOL_UPDATE packet at
		 * the same time; otherwise, the peer has no way to
		 * tell between which packets the algorithm should
		 * change.
		 */

		peer_integrity_tfm = crypto_alloc_hash(integrity_alg, 0, CRYPTO_ALG_ASYNC);
		if (!peer_integrity_tfm) {
			drbd_err(connection, "peer data-integrity-alg %s not supported\n",
				 integrity_alg);
			goto disconnect;
		}

		hash_size = crypto_hash_digestsize(peer_integrity_tfm);
		int_dig_in = kmalloc(hash_size, GFP_KERNEL);
		int_dig_vv = kmalloc(hash_size, GFP_KERNEL);
		if (!(int_dig_in && int_dig_vv)) {
			drbd_err(connection, "Allocation of buffers for data integrity checking failed\n");
			goto disconnect;
		}
	}

	new_net_conf = kmalloc(sizeof(struct net_conf), GFP_KERNEL);
	if (!new_net_conf) {
		drbd_err(connection, "Allocation of new net_conf failed\n");
		goto disconnect;
	}

	if (mutex_lock_interruptible(&connection->resource->conf_update)) {
		drbd_err(connection, "Interrupted while waiting for conf_update\n");
		goto disconnect;
	}

	mutex_lock(&connection->data.mutex);
	old_net_conf = connection->net_conf;
	*new_net_conf = *old_net_conf;

	new_net_conf->wire_protocol = p_proto;
	new_net_conf->after_sb_0p = convert_after_sb(p_after_sb_0p);
	new_net_conf->after_sb_1p = convert_after_sb(p_after_sb_1p);
	new_net_conf->after_sb_2p = convert_after_sb(p_after_sb_2p);
	new_net_conf->two_primaries = p_two_primaries;

	rcu_assign_pointer(connection->net_conf, new_net_conf);
	mutex_unlock(&connection->data.mutex);
	mutex_unlock(&connection->resource->conf_update);

	crypto_free_hash(connection->peer_integrity_tfm);
	kfree(connection->int_dig_in);
	kfree(connection->int_dig_vv);
	connection->peer_integrity_tfm = peer_integrity_tfm;
	connection->int_dig_in = int_dig_in;
	connection->int_dig_vv = int_dig_vv;

	if (strcmp(old_net_conf->integrity_alg, integrity_alg))
		drbd_info(connection, "peer data-integrity-alg: %s\n",
			  integrity_alg[0] ? integrity_alg : "(none)");

	synchronize_rcu();
	kfree(old_net_conf);
	return 0;

disconnect_rcu_unlock:
	rcu_read_unlock();
disconnect:
	crypto_free_hash(peer_integrity_tfm);
	kfree(int_dig_in);
	kfree(int_dig_vv);
	change_cstate(connection, C_DISCONNECTING, CS_HARD);
	return -EIO;
}

/* helper function
 * input: alg name, feature name
 * return: NULL (alg name was "")
 *         ERR_PTR(error) if something goes wrong
 *         or the crypto hash ptr, if it worked out ok. */
struct crypto_hash *drbd_crypto_alloc_digest_safe(const struct drbd_device *device,
		const char *alg, const char *name)
{
	struct crypto_hash *tfm;

	if (!alg[0])
		return NULL;

	tfm = crypto_alloc_hash(alg, 0, CRYPTO_ALG_ASYNC);
	if (IS_ERR(tfm)) {
		drbd_err(device, "Can not allocate \"%s\" as %s (reason: %ld)\n",
			alg, name, PTR_ERR(tfm));
		return tfm;
	}
	return tfm;
}

static int ignore_remaining_packet(struct drbd_connection *connection, struct packet_info *pi)
{
	void *buffer = connection->data.rbuf;
	int size = pi->size;

	while (size) {
		int s = min_t(int, size, DRBD_SOCKET_BUFFER_SIZE);
		s = drbd_recv(connection, buffer, s);
		if (s <= 0) {
			if (s < 0)
				return s;
			break;
		}
		size -= s;
	}
	if (size)
		return -EIO;
	return 0;
}

/*
 * config_unknown_volume  -  device configuration command for unknown volume
 *
 * When a device is added to an existing connection, the node on which the
 * device is added first will send configuration commands to its peer but the
 * peer will not know about the device yet.  It will warn and ignore these
 * commands.  Once the device is added on the second node, the second node will
 * send the same device configuration commands, but in the other direction.
 *
 * (We can also end up here if drbd is misconfigured.)
 */
static int config_unknown_volume(struct drbd_connection *connection, struct packet_info *pi)
{
	drbd_warn(connection, "%s packet received for volume %d, which is not configured locally\n",
		  cmdname(pi->cmd), pi->vnr);
	return ignore_remaining_packet(connection, pi);
}

STATIC int receive_SyncParam(struct drbd_connection *connection, struct packet_info *pi)
{
	struct drbd_peer_device *peer_device;
	struct drbd_device *device;
	struct p_rs_param_95 *p;
	unsigned int header_size, data_size, exp_max_sz;
	struct crypto_hash *verify_tfm = NULL;
	struct crypto_hash *csums_tfm = NULL;
	struct net_conf *old_net_conf, *new_net_conf = NULL;
	struct disk_conf *old_disk_conf = NULL, *new_disk_conf = NULL;
	const int apv = connection->agreed_pro_version;
	struct fifo_buffer *old_plan = NULL, *new_plan = NULL;
	int fifo_size = 0;
	int err;

	peer_device = conn_peer_device(connection, pi->vnr);
	if (!peer_device)
		return config_unknown_volume(connection, pi);
	device = peer_device->device;

	exp_max_sz  = apv <= 87 ? sizeof(struct p_rs_param)
		    : apv == 88 ? sizeof(struct p_rs_param)
					+ SHARED_SECRET_MAX
		    : apv <= 94 ? sizeof(struct p_rs_param_89)
		    : /* apv >= 95 */ sizeof(struct p_rs_param_95);

	if (pi->size > exp_max_sz) {
		drbd_err(device, "SyncParam packet too long: received %u, expected <= %u bytes\n",
		    pi->size, exp_max_sz);
		return -EIO;
	}

	if (apv <= 88) {
		header_size = sizeof(struct p_rs_param);
		data_size = pi->size - header_size;
	} else if (apv <= 94) {
		header_size = sizeof(struct p_rs_param_89);
		data_size = pi->size - header_size;
		D_ASSERT(device, data_size == 0);
	} else {
		header_size = sizeof(struct p_rs_param_95);
		data_size = pi->size - header_size;
		D_ASSERT(device, data_size == 0);
	}

	/* initialize verify_alg and csums_alg */
	p = pi->data;
	memset(p->verify_alg, 0, 2 * SHARED_SECRET_MAX);

	err = drbd_recv_all(peer_device->connection, p, header_size);
	if (err)
		return err;

	err = mutex_lock_interruptible(&connection->resource->conf_update);
	if (err) {
		drbd_err(connection, "Interrupted while waiting for conf_update\n");
		return err;
	}
	old_net_conf = peer_device->connection->net_conf;
	if (get_ldev(device)) {
		new_disk_conf = kzalloc(sizeof(struct disk_conf), GFP_KERNEL);
		if (!new_disk_conf) {
			put_ldev(device);
			mutex_unlock(&connection->resource->conf_update);
			drbd_err(device, "Allocation of new disk_conf failed\n");
			return -ENOMEM;
		}

		old_disk_conf = device->ldev->disk_conf;
		*new_disk_conf = *old_disk_conf;

		new_disk_conf->resync_rate = be32_to_cpu(p->resync_rate);
	}

	if (apv >= 88) {
		if (apv == 88) {
			if (data_size > SHARED_SECRET_MAX || data_size == 0) {
				drbd_err(device, "verify-alg too long, "
					 "peer wants %u, accepting only %u byte\n",
					 data_size, SHARED_SECRET_MAX);
				err = -EIO;
				goto reconnect;
			}

			err = drbd_recv_all(peer_device->connection, p->verify_alg, data_size);
			if (err)
				goto reconnect;
			/* we expect NUL terminated string */
			/* but just in case someone tries to be evil */
			D_ASSERT(device, p->verify_alg[data_size-1] == 0);
			p->verify_alg[data_size-1] = 0;

		} else /* apv >= 89 */ {
			/* we still expect NUL terminated strings */
			/* but just in case someone tries to be evil */
			D_ASSERT(device, p->verify_alg[SHARED_SECRET_MAX-1] == 0);
			D_ASSERT(device, p->csums_alg[SHARED_SECRET_MAX-1] == 0);
			p->verify_alg[SHARED_SECRET_MAX-1] = 0;
			p->csums_alg[SHARED_SECRET_MAX-1] = 0;
		}

		if (strcmp(old_net_conf->verify_alg, p->verify_alg)) {
			if (peer_device->repl_state[NOW] == L_OFF) {
				drbd_err(device, "Different verify-alg settings. me=\"%s\" peer=\"%s\"\n",
				    old_net_conf->verify_alg, p->verify_alg);
				goto disconnect;
			}
			verify_tfm = drbd_crypto_alloc_digest_safe(device,
					p->verify_alg, "verify-alg");
			if (IS_ERR(verify_tfm)) {
				verify_tfm = NULL;
				goto disconnect;
			}
		}

		if (apv >= 89 && strcmp(old_net_conf->csums_alg, p->csums_alg)) {
			if (peer_device->repl_state[NOW] == L_OFF) {
				drbd_err(device, "Different csums-alg settings. me=\"%s\" peer=\"%s\"\n",
				    old_net_conf->csums_alg, p->csums_alg);
				goto disconnect;
			}
			csums_tfm = drbd_crypto_alloc_digest_safe(device,
					p->csums_alg, "csums-alg");
			if (IS_ERR(csums_tfm)) {
				csums_tfm = NULL;
				goto disconnect;
			}
		}

		if (apv > 94 && new_disk_conf) {
			new_disk_conf->c_plan_ahead = be32_to_cpu(p->c_plan_ahead);
			new_disk_conf->c_delay_target = be32_to_cpu(p->c_delay_target);
			new_disk_conf->c_fill_target = be32_to_cpu(p->c_fill_target);
			new_disk_conf->c_max_rate = be32_to_cpu(p->c_max_rate);

			fifo_size = (new_disk_conf->c_plan_ahead * 10 * SLEEP_TIME) / HZ;
			old_plan = rcu_dereference(peer_device->rs_plan_s);
			if (!old_plan || fifo_size != old_plan->size) {
				new_plan = fifo_alloc(fifo_size);
				if (!new_plan) {
					drbd_err(device, "kmalloc of fifo_buffer failed");
					goto disconnect;
				}
			}
		}

		if (verify_tfm || csums_tfm) {
			new_net_conf = kzalloc(sizeof(struct net_conf), GFP_KERNEL);
			if (!new_net_conf) {
				drbd_err(device, "Allocation of new net_conf failed\n");
				goto disconnect;
			}

			*new_net_conf = *old_net_conf;

			if (verify_tfm) {
				strcpy(new_net_conf->verify_alg, p->verify_alg);
				new_net_conf->verify_alg_len = strlen(p->verify_alg) + 1;
				crypto_free_hash(peer_device->connection->verify_tfm);
				peer_device->connection->verify_tfm = verify_tfm;
				drbd_info(device, "using verify-alg: \"%s\"\n", p->verify_alg);
			}
			if (csums_tfm) {
				strcpy(new_net_conf->csums_alg, p->csums_alg);
				new_net_conf->csums_alg_len = strlen(p->csums_alg) + 1;
				crypto_free_hash(peer_device->connection->csums_tfm);
				peer_device->connection->csums_tfm = csums_tfm;
				drbd_info(device, "using csums-alg: \"%s\"\n", p->csums_alg);
			}
			rcu_assign_pointer(connection->net_conf, new_net_conf);
		}
	}

	if (new_disk_conf) {
		rcu_assign_pointer(device->ldev->disk_conf, new_disk_conf);
		put_ldev(device);
	}

	if (new_plan)
		rcu_assign_pointer(peer_device->rs_plan_s, new_plan);

	mutex_unlock(&connection->resource->conf_update);
	synchronize_rcu();
	if (new_net_conf)
		kfree(old_net_conf);
	kfree(old_disk_conf);
	if (new_plan)
		kfree(old_plan);

	return 0;

reconnect:
	if (new_disk_conf) {
		put_ldev(device);
		kfree(new_disk_conf);
	}
	mutex_unlock(&connection->resource->conf_update);
	return -EIO;

disconnect:
	kfree(new_plan);
	if (new_disk_conf) {
		put_ldev(device);
		kfree(new_disk_conf);
	}
	mutex_unlock(&connection->resource->conf_update);
	/* just for completeness: actually not needed,
	 * as this is not reached if csums_tfm was ok. */
	crypto_free_hash(csums_tfm);
	/* but free the verify_tfm again, if csums_tfm did not work out */
	crypto_free_hash(verify_tfm);
	change_cstate(peer_device->connection, C_DISCONNECTING, CS_HARD);
	return -EIO;
}

STATIC void drbd_setup_order_type(struct drbd_device *device, int peer)
{
	/* sorry, we currently have no working implementation
	 * of distributed TCQ */
}

/* warn if the arguments differ by more than 12.5% */
static void warn_if_differ_considerably(struct drbd_device *device,
	const char *s, sector_t a, sector_t b)
{
	sector_t d;
	if (a == 0 || b == 0)
		return;
	d = (a > b) ? (a - b) : (b - a);
	if (d > (a>>3) || d > (b>>3))
		drbd_warn(device, "Considerable difference in %s: %llus vs. %llus\n", s,
		     (unsigned long long)a, (unsigned long long)b);
}

/* Maximum bio size that a protocol version supports. */
static unsigned int conn_max_bio_size(struct drbd_connection *connection)
{
	if (connection->agreed_pro_version >= 100)
		return DRBD_MAX_BIO_SIZE;
	else if (connection->agreed_pro_version >= 95)
		return DRBD_MAX_BIO_SIZE_P95;
	else
		return DRBD_MAX_SIZE_H80_PACKET;
}

STATIC int receive_sizes(struct drbd_connection *connection, struct packet_info *pi)
{
	struct drbd_peer_device *peer_device;
	struct drbd_device *device;
	struct p_sizes *p = pi->data;
	enum determine_dev_size dd = UNCHANGED;
	int ldsc = 0; /* local disk size changed */
	enum dds_flags ddsf;
	unsigned int protocol_max_bio_size;

	peer_device = conn_peer_device(connection, pi->vnr);
	if (!peer_device)
		return config_unknown_volume(connection, pi);
	device = peer_device->device;

	/* just store the peer's disk size for now.
	 * we still need to figure out whether we accept that. */
	peer_device->max_size = be64_to_cpu(p->d_size);

	if (get_ldev(device)) {
		sector_t p_usize = be64_to_cpu(p->u_size), my_usize;

		rcu_read_lock();
		my_usize = rcu_dereference(device->ldev->disk_conf)->disk_size;
		rcu_read_unlock();

		warn_if_differ_considerably(device, "lower level device sizes",
			   peer_device->max_size, drbd_get_max_capacity(device->ldev));
		warn_if_differ_considerably(device, "user requested size",
					    p_usize, my_usize);

		/* if this is the first connect, or an otherwise expected
		 * param exchange, choose the minimum */
		if (peer_device->repl_state[NOW] == L_OFF)
			p_usize = min_not_zero(my_usize, p_usize);

		/* Never shrink a device with usable data during connect.
		   But allow online shrinking if we are connected. */
		if (drbd_new_dev_size(device, p_usize, 0) <
		    drbd_get_capacity(device->this_bdev) &&
		    device->disk_state[NOW] >= D_OUTDATED &&
		    peer_device->repl_state[NOW] < L_ESTABLISHED) {
			drbd_err(device, "The peer's disk size is too small!\n");
			change_cstate(peer_device->connection, C_DISCONNECTING, CS_HARD);
			put_ldev(device);
			return -EIO;
		}

		if (my_usize != p_usize) {
			struct disk_conf *old_disk_conf, *new_disk_conf;
			int err;

			new_disk_conf = kzalloc(sizeof(struct disk_conf), GFP_KERNEL);
			if (!new_disk_conf) {
				drbd_err(device, "Allocation of new disk_conf failed\n");
				put_ldev(device);
				return -ENOMEM;
			}

			err = mutex_lock_interruptible(&connection->resource->conf_update);
			if (err) {
				drbd_err(connection, "Interrupted while waiting for conf_update\n");
				return err;
			}
			old_disk_conf = device->ldev->disk_conf;
			*new_disk_conf = *old_disk_conf;
			new_disk_conf->disk_size = p_usize;

			rcu_assign_pointer(device->ldev->disk_conf, new_disk_conf);
			mutex_unlock(&connection->resource->conf_update);
			synchronize_rcu();
			kfree(old_disk_conf);

			drbd_info(device, "Peer sets u_size to %lu sectors\n",
				 (unsigned long)my_usize);
		}

		put_ldev(device);
	}

	ddsf = be16_to_cpu(p->dds_flags);
	dd = drbd_determine_dev_size(device, ddsf);
	if (dd == DEV_SIZE_ERROR)
		return -EIO;
	drbd_md_sync(device);

	/* The protocol version limits how big requests can be.  In addition,
	 * peers before protocol version 94 cannot split large requests into
	 * multiple bios; their reported max_bio_size is a hard limit.
	 */
	protocol_max_bio_size = conn_max_bio_size(connection);
	peer_device->max_bio_size = min(be32_to_cpu(p->max_bio_size), protocol_max_bio_size);
	if (device->device_conf.max_bio_size > protocol_max_bio_size ||
	    (connection->agreed_pro_version < 94 &&
	     device->device_conf.max_bio_size > peer_device->max_bio_size)) {
		drbd_err(device, "Peer cannot deal with requests bigger than %u. "
			 "Please reduce max_bio_size in the configuration.\n",
			 peer_device->max_bio_size);
		change_cstate(peer_device->connection, C_DISCONNECTING, CS_HARD);
		put_ldev(device);
		return -EIO;
	}

	drbd_reconsider_max_bio_size(device);

	if (get_ldev(device)) {
		if (device->ldev->known_size != drbd_get_capacity(device->ldev->backing_bdev)) {
			device->ldev->known_size = drbd_get_capacity(device->ldev->backing_bdev);
			ldsc = 1;
		}

		drbd_setup_order_type(device, be16_to_cpu(p->queue_order_type));
		put_ldev(device);
	}

	if (peer_device->repl_state[NOW] > L_OFF) {
		if (be64_to_cpu(p->c_size) !=
		    drbd_get_capacity(device->this_bdev) || ldsc) {
			/* we have different sizes, probably peer
			 * needs to know my new size... */
			drbd_send_sizes(peer_device, 0, ddsf);
		}
		if (test_and_clear_bit(RESIZE_PENDING, &peer_device->flags) ||
		    (dd == GREW && peer_device->repl_state[NOW] == L_ESTABLISHED)) {
			if (peer_device->disk_state[NOW] >= D_INCONSISTENT &&
			    device->disk_state[NOW] >= D_INCONSISTENT) {
				if (ddsf & DDSF_NO_RESYNC)
					drbd_info(device, "Resync of new storage suppressed with --assume-clean\n");
				else
					resync_after_online_grow(peer_device);
			} else
				set_bit(RESYNC_AFTER_NEG, &peer_device->flags);
		}
	}

	return 0;
}

static int __receive_uuids(struct drbd_peer_device *peer_device, u64 mask)
{
	struct drbd_device *device = device = peer_device->device;
	int updated_uuids = 0, err = 0;

	if (peer_device->repl_state[NOW] < L_ESTABLISHED &&
	    device->disk_state[NOW] < D_INCONSISTENT &&
	    device->resource->role[NOW] == R_PRIMARY &&
	    (device->exposed_data_uuid & ~((u64)1)) != (peer_device->current_uuid & ~((u64)1))) {
		drbd_err(device, "Can only connect to data with current UUID=%016llX\n",
		    (unsigned long long)device->exposed_data_uuid);
		change_cstate(peer_device->connection, C_DISCONNECTING, CS_HARD);
		return -EIO;
	}

	if (get_ldev(device)) {
		int skip_initial_sync =
			peer_device->repl_state[NOW] == L_ESTABLISHED &&
			peer_device->connection->agreed_pro_version >= 90 &&
			drbd_current_uuid(device) == UUID_JUST_CREATED &&
			(peer_device->uuid_flags & UUID_FLAG_SKIP_INITIAL_SYNC);
		if (skip_initial_sync) {
			unsigned long irq_flags;

			drbd_info(device, "Accepted new current UUID, preparing to skip initial sync\n");
			drbd_bitmap_io(device, &drbd_bmio_clear_n_write,
					"clear_n_write from receive_uuids",
					BM_LOCK_SET | BM_LOCK_CLEAR | BM_LOCK_BULK, NULL);
			_drbd_uuid_set_current(device, peer_device->current_uuid);
			_drbd_uuid_set_bitmap(peer_device, 0);
			begin_state_change(device->resource, &irq_flags, CS_VERBOSE);
			/* FIXME: Note that req_lock was not taken here before! */
			__change_disk_state(device, D_UP_TO_DATE);
			__change_peer_disk_state(peer_device, D_UP_TO_DATE);
			end_state_change(device->resource, &irq_flags);
			drbd_md_sync(device);
			updated_uuids = 1;
		}

		if (peer_device->uuid_flags & UUID_FLAG_NEW_DATAGEN) {
			drbd_warn(peer_device, "received new current UUID: %llX\n", peer_device->current_uuid);
			drbd_uuid_received_new_current(device, peer_device->current_uuid, mask);
		}

		put_ldev(device);
	} else if (device->disk_state[NOW] < D_INCONSISTENT) {
		struct drbd_resource *resource = device->resource;

		spin_lock_irq(&resource->req_lock);
		if (resource->state_change_flags) {
			drbd_info(peer_device, "Delaying update of exposed data uuid\n");
			device->next_exposed_data_uuid = peer_device->current_uuid;
		} else
			updated_uuids = drbd_set_exposed_data_uuid(device, peer_device->current_uuid);
		spin_unlock_irq(&resource->req_lock);

	}

	if (updated_uuids)
		drbd_print_uuids(peer_device, "receiver updated UUIDs to");

	if (!test_bit(INITIAL_STATE_RECEIVED, &peer_device->flags)) {
		if (!test_bit(INITIAL_STATE_SENT, &peer_device->flags)) {
			set_bit(INITIAL_STATE_SENT, &peer_device->flags);
			err = drbd_send_current_state(peer_device);
		}
	}

	return err;
}

static int receive_uuids(struct drbd_connection *connection, struct packet_info *pi)
{
	const int node_id = connection->resource->res_opts.node_id;
	struct drbd_peer_device *peer_device;
	struct p_uuids *p = pi->data;
	int history_uuids, i;

	peer_device = conn_peer_device(connection, pi->vnr);
	if (!peer_device)
		return config_unknown_volume(connection, pi);

	history_uuids = min_t(int, HISTORY_UUIDS_V08,
			      ARRAY_SIZE(peer_device->history_uuids));

	peer_device->current_uuid = be64_to_cpu(p->current_uuid);
	peer_device->bitmap_uuids[node_id] = be64_to_cpu(p->bitmap_uuid);
	for (i = 0; i < history_uuids; i++)
		peer_device->history_uuids[i] = be64_to_cpu(p->history_uuids[i]);
	for (; i < ARRAY_SIZE(peer_device->history_uuids); i++)
		peer_device->history_uuids[i] = 0;
	peer_device->dirty_bits = be64_to_cpu(p->dirty_bits);
	peer_device->uuid_flags = be64_to_cpu(p->uuid_flags);
	peer_device->uuids_received = true;

	return __receive_uuids(peer_device, 0);
}

static int receive_uuids110(struct drbd_connection *connection, struct packet_info *pi)
{
	struct drbd_peer_device *peer_device;
	struct p_uuids110 *p = pi->data;
	int other_uuids, i, rest, pos = 0;
	u64 bitmap_uuids_mask;

	peer_device = conn_peer_device(connection, pi->vnr);
	if (!peer_device)
		return config_unknown_volume(connection, pi);

	other_uuids = min(pi->size / sizeof(p->other_uuids[0]),
			  ARRAY_SIZE(peer_device->history_uuids) +
			  ARRAY_SIZE(peer_device->bitmap_uuids));

	if (drbd_recv_all_warn(peer_device->connection, p->other_uuids,
			       other_uuids * sizeof(p->other_uuids[0])))
		return -EIO;
	rest = pi->size - other_uuids * sizeof(p->other_uuids[0]);
	if (rest > 0 && !drbd_drain_block(peer_device, rest))
		return -EIO;

	peer_device->current_uuid = be64_to_cpu(p->current_uuid);
	peer_device->dirty_bits = be64_to_cpu(p->dirty_bits);
	peer_device->uuid_flags = be64_to_cpu(p->uuid_flags);
	bitmap_uuids_mask = be64_to_cpu(p->bitmap_uuids_mask);

	for (i = 0; i < MAX_PEERS; i++) {
		if (bitmap_uuids_mask & (1ULL << i))
			peer_device->bitmap_uuids[i] = be64_to_cpu(p->other_uuids[pos++]);
		else
			peer_device->bitmap_uuids[i] = 0;
	}

	i = 0;
	while (pos < other_uuids)
		peer_device->history_uuids[i++] = be64_to_cpu(p->other_uuids[pos++]);

	while (i < HISTORY_UUIDS)
		peer_device->history_uuids[i++] = 0;
	peer_device->uuids_received = true;

	return __receive_uuids(peer_device, be64_to_cpu(p->offline_mask));
}

/**
 * convert_state() - Converts the peer's view of the cluster state to our point of view
 * @peer_state:	The state as seen by the peer.
 */
STATIC union drbd_state convert_state(union drbd_state peer_state)
{
	union drbd_state state;

	static enum drbd_conn_state c_tab[] = {
		[L_OFF] = L_OFF,
		[L_ESTABLISHED] = L_ESTABLISHED,

		[L_STARTING_SYNC_S] = L_STARTING_SYNC_T,
		[L_STARTING_SYNC_T] = L_STARTING_SYNC_S,
		[C_DISCONNECTING] = C_TEAR_DOWN, /* C_NETWORK_FAILURE, */
		[C_CONNECTING] = C_CONNECTING,
		[L_VERIFY_S]       = L_VERIFY_T,
		[C_MASK]   = C_MASK,
	};

	state.i = peer_state.i;

	state.conn = c_tab[peer_state.conn];
	state.peer = peer_state.role;
	state.role = peer_state.peer;
	state.pdsk = peer_state.disk;
	state.disk = peer_state.pdsk;
	state.peer_isp = (peer_state.aftr_isp | peer_state.user_isp);

	return state;
}

static union drbd_state
__change_connection_state(struct drbd_connection *connection,
			  union drbd_state mask, union drbd_state val,
			  enum chg_state_flags flags)
{
	struct drbd_resource *resource = connection->resource;

	if (mask.role) {
		/* not allowed */
	}
	if (mask.susp) {
		mask.susp ^= -1;
		__change_io_susp_user(resource, val.susp);
	}
	if (mask.susp_nod) {
		mask.susp_nod ^= -1;
		__change_io_susp_no_data(resource, val.susp_nod);
	}
	if (mask.susp_fen) {
		mask.susp_fen ^= -1;
		__change_io_susp_fencing(resource, val.susp_fen);
	}
	if (flags & CS_WEAK_NODES) {
		__change_weak(resource,
			resource->twopc_reply.weak_nodes &
			NODE_MASK(resource->res_opts.node_id));
	}

	if (mask.conn) {
		mask.conn ^= -1;
		__change_cstate(connection,
				min_t(enum drbd_conn_state, val.conn, C_CONNECTED));
	}
	if (mask.peer) {
		mask.peer ^= -1;
		__change_peer_role(connection, val.peer);
	}
	return mask;
}

static union drbd_state
__change_peer_device_state(struct drbd_peer_device *peer_device,
			   union drbd_state mask, union drbd_state val)
{
	struct drbd_device *device = peer_device->device;

	if (mask.disk) {
		mask.disk ^= -1;
		__change_disk_state(device, val.disk);
	}

	if (mask.conn) {
		mask.conn ^= -1;
		__change_repl_state(peer_device,
				max_t(enum drbd_repl_state, val.conn, L_OFF));
	}
	if (mask.pdsk) {
		mask.pdsk ^= -1;
		__change_peer_disk_state(peer_device, val.pdsk);
	}
	if (mask.user_isp) {
		mask.user_isp ^= -1;
		__change_resync_susp_user(peer_device, val.user_isp);
	}
	if (mask.peer_isp) {
		mask.peer_isp ^= -1;
		__change_resync_susp_peer(peer_device, val.peer_isp);
	}
	if (mask.aftr_isp) {
		mask.aftr_isp ^= -1;
		__change_resync_susp_dependency(peer_device, val.aftr_isp);
	}
	return mask;
}

/**
 * change_connection_state()  -  change state of a connection and all its peer devices
 *
 * Also changes the state of the peer devices' devices and of the resource.
 * Cluster-wide state changes are not supported.
 */
static enum drbd_state_rv
change_connection_state(struct drbd_connection *connection,
			union drbd_state mask,
			union drbd_state val,
			enum chg_state_flags flags)
{
	struct drbd_peer_device *peer_device;
	union drbd_state mask_unused = mask;
	unsigned long irq_flags;
	int vnr;

	mask = convert_state(mask);
	val = convert_state(val);

	begin_state_change(connection->resource, &irq_flags, flags);
	idr_for_each_entry(&connection->peer_devices, peer_device, vnr)
		mask_unused.i &= __change_peer_device_state(peer_device, mask, val).i;
	mask_unused.i &= __change_connection_state(connection, mask, val, flags).i;
	if (mask_unused.i) {
		abort_state_change(connection->resource, &irq_flags);
		return SS_NOT_SUPPORTED;
	}
	return end_state_change(connection->resource, &irq_flags);
}

/**
 * change_peer_device_state()  -  change state of a peer and its connection
 *
 * Also changes the state of the peer device's device and of the resource.
 * Cluster-wide state changes are not supported.
 */
static enum drbd_state_rv
change_peer_device_state(struct drbd_peer_device *peer_device,
			 union drbd_state mask,
			 union drbd_state val,
			 enum chg_state_flags flags)
{
	struct drbd_connection *connection = peer_device->connection;
	union drbd_state mask_unused = mask;
	unsigned long irq_flags;

	mask = convert_state(mask);
	val = convert_state(val);

	begin_state_change(connection->resource, &irq_flags, flags);
	mask_unused.i &= __change_peer_device_state(peer_device, mask, val).i;
	mask_unused.i &= __change_connection_state(connection, mask, val, flags).i;
	if (mask_unused.i) {
		abort_state_change(connection->resource, &irq_flags);
		return SS_NOT_SUPPORTED;
	}
	return end_state_change(connection->resource, &irq_flags);
}

STATIC int receive_req_state(struct drbd_connection *connection, struct packet_info *pi)
{
	struct drbd_resource *resource = connection->resource;
	struct drbd_peer_device *peer_device = NULL;
	struct p_req_state *p = pi->data;
	union drbd_state mask, val;
	enum chg_state_flags flags = CS_VERBOSE | CS_LOCAL_ONLY | CS_TWOPC;
	enum drbd_state_rv rv;
	int vnr = -1;

	if (!expect(connection, connection->agreed_pro_version >= 110)) {
		drbd_err(connection, "Packet %s not allowed in protocol version %d\n",
			 cmdname(pi->cmd),
			 connection->agreed_pro_version);
		return -EIO;
	}

	/* P_STATE_CHG_REQ packets must have a valid vnr.  P_CONN_ST_CHG_REQ
	 * packets have an undefined vnr.  In the other packets, vnr == -1
	 * means that the packet applies to the connection.  */
	if (pi->cmd == P_STATE_CHG_REQ || (pi->cmd != P_CONN_ST_CHG_REQ && pi->vnr != -1)) {
		peer_device = conn_peer_device(connection, pi->vnr);
		if (!peer_device)
			return -EIO;
		vnr = peer_device->device->vnr;
	}

	rv = SS_SUCCESS;
	spin_lock_irq(&resource->req_lock);
	if (resource->remote_state_change)
		rv = SS_CONCURRENT_ST_CHG;
	else
		resource->remote_state_change = true;
	spin_unlock_irq(&resource->req_lock);

	if (rv != SS_SUCCESS) {
		drbd_info(connection, "Rejecting concurrent remote state change\n");
		drbd_send_sr_reply(connection, vnr, rv);
		return 0;
	}

	mask.i = be32_to_cpu(p->mask);
	val.i = be32_to_cpu(p->val);

	/* Send the reply before carrying out the state change: this is needed
	 * for connection state changes which close the network connection.  */
	if (peer_device) {
		rv = change_peer_device_state(peer_device, mask, val, flags | CS_PREPARE);
		drbd_send_sr_reply(connection, vnr, rv);
		rv = change_peer_device_state(peer_device, mask, val, flags | CS_PREPARED);
		if (rv >= SS_SUCCESS)
			drbd_md_sync(peer_device->device);
	} else {
		flags |= CS_IGN_OUTD_FAIL;
		rv = change_connection_state(connection, mask, val, flags | CS_PREPARE);
		drbd_send_sr_reply(connection, vnr, rv);
		change_connection_state(connection, mask, val, flags | CS_PREPARED);
	}

	spin_lock_irq(&resource->req_lock);
	resource->remote_state_change = false;
	spin_unlock_irq(&resource->req_lock);
	wake_up(&resource->twopc_wait);

	return 0;
}

int abort_nested_twopc_work(struct drbd_work *work, int cancel)
{
	struct drbd_resource *resource =
		container_of(work, struct drbd_resource, twopc_work);
	bool prepared = false;

	spin_lock_irq(&resource->req_lock);
	if (resource->twopc_reply.initiator_node_id != -1) {
		resource->remote_state_change = false;
		resource->twopc_reply.initiator_node_id = -1;
		if (resource->twopc_parent) {
			kref_put(&resource->twopc_parent->kref,
				 drbd_destroy_connection);
			resource->twopc_parent = NULL;
		}
		prepared = true;
	}
	spin_unlock_irq(&resource->req_lock);
	wake_up(&resource->twopc_wait);

	if (prepared)
		abort_prepared_state_change(resource);
	return 0;
}

void twopc_timer_fn(unsigned long data)
{
	struct drbd_resource *resource = (struct drbd_resource *) data;
	unsigned long irq_flags;

	spin_lock_irqsave(&resource->req_lock, irq_flags);
	if (resource->twopc_reply.tid != -1) {
		drbd_debug(resource, "Two-phase commit %u timeout\n",
			   resource->twopc_reply.tid);
	}
	resource->twopc_work.cb = abort_nested_twopc_work;
	drbd_queue_work(&resource->work, &resource->twopc_work);
	spin_unlock_irqrestore(&resource->req_lock, irq_flags);
}

static void update_reachability(struct drbd_connection *connection, u64 mask)
{
	struct drbd_resource *resource = connection->resource;

	spin_lock_irq(&resource->req_lock);
	if (connection->cstate[NOW] >= C_CONNECTED) {
		mask &= ~((u64)1 << resource->res_opts.node_id);
		connection->primary_mask = mask;
	}
	spin_unlock_irq(&resource->req_lock);
}

static int receive_twopc(struct drbd_connection *connection, struct packet_info *pi)
{
	struct drbd_connection *affected_connection = connection;
	struct drbd_resource *resource = connection->resource;
	struct drbd_peer_device *peer_device = NULL;
	struct p_twopc_request *p = pi->data;
	struct twopc_reply reply;
	union drbd_state mask = {}, val = {};
	enum chg_state_flags flags = CS_VERBOSE | CS_LOCAL_ONLY | CS_TWOPC;
	enum drbd_state_rv rv;

	reply.vnr = pi->vnr;
	reply.tid = be32_to_cpu(p->tid);
	reply.initiator_node_id = be32_to_cpu(p->initiator_node_id);
	reply.target_node_id = be32_to_cpu(p->target_node_id);
	reply.primary_nodes = be64_to_cpu(p->primary_nodes);
	reply.weak_nodes = be64_to_cpu(p->weak_nodes);
	reply.reachable_nodes = directly_connected_nodes(resource) |
				NODE_MASK(resource->res_opts.node_id);
	reply.is_disconnect = 0;

	/* Check for concurrent transactions and duplicate packets. */
	spin_lock_irq(&resource->req_lock);

	if (resource->remote_state_change) {
		if (resource->twopc_reply.initiator_node_id != reply.initiator_node_id ||
		    resource->twopc_reply.tid != reply.tid) {
			spin_unlock_irq(&resource->req_lock);
			if (pi->cmd == P_TWOPC_PREPARE) {
				drbd_info(connection, "Rejecting concurrent "
					  "remote state change %u\n", reply.tid);
				drbd_send_twopc_reply(connection, P_TWOPC_RETRY, &reply);
			} else {
				drbd_info(connection, "Ignoring %s packet %u\n",
					  cmdname(pi->cmd),
					  reply.tid);
			}
			return 0;
		}
		if (pi->cmd == P_TWOPC_PREPARE) {
			/* We have prepared this transaction already. */
			spin_unlock_irq(&resource->req_lock);
			drbd_send_twopc_reply(connection, P_TWOPC_YES, &reply);
			return 0;
		}
		flags |= CS_PREPARED;
	} else {
		if (pi->cmd != P_TWOPC_PREPARE) {
			/* We have committed or aborted this transaction already. */
			spin_unlock_irq(&resource->req_lock);
			drbd_debug(connection, "Ignoring %s packet %u\n",
				   cmdname(pi->cmd),
				   reply.tid);
			update_reachability(connection, reply.primary_nodes);
			return 0;
		}
		resource->remote_state_change = true;
	}

	if (reply.initiator_node_id != connection->net_conf->peer_node_id) {
		/*
		 * This is an indirect request.  Unless we are directly
		 * connected to the initiator as well as indirectly, we don't
		 * have connection or peer device objects for this peer.
		 */
		for_each_connection(affected_connection, resource) {
			if (reply.initiator_node_id ==
			    affected_connection->net_conf->peer_node_id)
				goto directly_connected;
		}
		/* only indirectly connected */
		affected_connection = NULL;
		goto next;
	}

    directly_connected:
	if (reply.target_node_id != -1 &&
	    reply.target_node_id != resource->res_opts.node_id) {
		affected_connection = NULL;
		goto next;
	}

	mask.i = be32_to_cpu(p->mask);
	val.i = be32_to_cpu(p->val);

	if (mask.conn == conn_MASK) {
		u64 m = NODE_MASK(reply.initiator_node_id);

		if (val.conn == C_CONNECTED)
			reply.reachable_nodes |= m;
		if (val.conn == C_DISCONNECTING) {
			reply.reachable_nodes &= ~m;
			reply.is_disconnect = 1;
		}
	}

	if (pi->vnr != -1) {
		peer_device = conn_peer_device(affected_connection, pi->vnr);
		if (!peer_device) {
			spin_unlock_irq(&resource->req_lock);
			return -EIO;
		}
	}

    next:
	if (pi->cmd == P_TWOPC_PREPARE) {
		if ((mask.peer == role_MASK &&
		     val.peer == R_PRIMARY) ||
		    (mask.peer != role_MASK &&
		     resource->role[NOW] == R_PRIMARY)) {
			u64 m = NODE_MASK(resource->res_opts.node_id);
			reply.primary_nodes |= m;
			m |= reply.reachable_nodes;
			reply.weak_nodes |= ~m;
		}
	}

	resource->twopc_reply = reply;
	spin_unlock_irq(&resource->req_lock);

	switch(pi->cmd) {
	case P_TWOPC_PREPARE:
		drbd_info(connection, "Preparing remote state change %u\n",
			  reply.tid);
		flags |= CS_PREPARE;
		break;
	case P_TWOPC_ABORT:
		drbd_info(connection, "Aborting remote state change %u\n",
			  reply.tid);
		flags |= CS_ABORT;
		break;
	default:
		drbd_info(connection, "Committing remote state change %u "
				"(primary_nodes=%lX, weak_nodes=%lX)\n",
			  reply.tid,
			  (unsigned long)reply.primary_nodes,
			  (unsigned long)reply.weak_nodes);
		flags |= CS_WEAK_NODES;
		break;
	}

	if (!(flags & CS_PREPARE))
		nested_twopc_request(resource, pi->vnr, pi->cmd, p);

	if (peer_device)
		rv = change_peer_device_state(peer_device, mask, val, flags);
	else
		rv = change_connection_state(
			affected_connection ? affected_connection : connection,
			mask, val, flags | CS_IGN_OUTD_FAIL);

	if (flags & CS_PREPARE) {
		if (rv >= SS_SUCCESS) {
			spin_lock_irq(&resource->req_lock);
			kref_get(&connection->kref);
			resource->twopc_parent = connection;
			resource->twopc_timer.expires = jiffies + twopc_timeout(resource);
			add_timer(&resource->twopc_timer);
			spin_unlock_irq(&resource->req_lock);

			nested_twopc_request(resource, pi->vnr, pi->cmd, p);
		} else {
			enum drbd_packet cmd = (rv == SS_IN_TRANSIENT_STATE) ?
				P_TWOPC_RETRY : P_TWOPC_NO;
			drbd_send_twopc_reply(connection, cmd, &reply);
		}
	} else {
		if (peer_device && rv >= SS_SUCCESS && !(flags & (CS_PREPARE | CS_ABORT)))
			drbd_md_sync(peer_device->device);

		if (flags & CS_PREPARED) {
			struct drbd_device *device;
			int vnr;

			del_timer(&resource->twopc_timer);

			if (affected_connection &&
			    mask.conn == conn_MASK && val.conn == C_CONNECTED)
				conn_connect2(connection);

			update_reachability(connection, reply.primary_nodes);

			idr_for_each_entry(&resource->devices, device, vnr) {
				u64 nedu = device->next_exposed_data_uuid;
				if (!nedu)
					continue;
				if (device->disk_state[NOW] < D_INCONSISTENT)
					drbd_set_exposed_data_uuid(device, nedu);
				device->next_exposed_data_uuid = 0;
			}

		}
	}

	return 0;
}

STATIC int receive_state(struct drbd_connection *connection, struct packet_info *pi)
{
	struct drbd_resource *resource = connection->resource;
	struct drbd_peer_device *peer_device = NULL;
	enum drbd_repl_state *repl_state;
	struct drbd_device *device = NULL;
	struct p_state *p = pi->data;
	union drbd_state os, peer_state;
	enum drbd_disk_state peer_disk_state;
	enum drbd_repl_state new_repl_state;
	int rv;

	peer_device = conn_peer_device(connection, pi->vnr);
	if (!peer_device)
		return config_unknown_volume(connection, pi);
	device = peer_device->device;

	peer_state.i = be32_to_cpu(p->state);

	peer_disk_state = peer_state.disk;
	if (peer_state.disk == D_NEGOTIATING) {
		peer_disk_state = peer_device->uuid_flags & UUID_FLAG_INCONSISTENT ?
			D_INCONSISTENT : D_CONSISTENT;
		drbd_info(device, "real peer disk state = %s\n", drbd_disk_str(peer_disk_state));
	}

	spin_lock_irq(&resource->req_lock);
	os = drbd_get_peer_device_state(peer_device, NOW);
	spin_unlock_irq(&resource->req_lock);
 retry:
	new_repl_state = max_t(enum drbd_repl_state, os.conn, L_OFF);

	/* If some other part of the code (asender thread, timeout)
	 * already decided to close the connection again,
	 * we must not "re-establish" it here. */
	if (os.conn <= C_TEAR_DOWN)
		return -ECONNRESET;

	/* If this is the "end of sync" confirmation, usually the peer disk
	 * was D_INCONSISTENT or D_CONSISTENT. (Since the peer might be
	 * weak we do not know anything about its new disk state)
	 */
	if ((os.pdsk == D_INCONSISTENT || os.pdsk == D_CONSISTENT) &&
	    os.conn > L_ESTABLISHED && os.disk == D_UP_TO_DATE) {
		/* If we are (becoming) SyncSource, but peer is still in sync
		 * preparation, ignore its uptodate-ness to avoid flapping, it
		 * will change to inconsistent once the peer reaches active
		 * syncing states.
		 * It may have changed syncer-paused flags, however, so we
		 * cannot ignore this completely. */
		if (peer_state.conn > L_ESTABLISHED &&
		    peer_state.conn < L_SYNC_SOURCE)
			peer_disk_state = D_INCONSISTENT;

		/* if peer_state changes to connected at the same time,
		 * it explicitly notifies us that it finished resync.
		 * Maybe we should finish it up, too? */
		else if (os.conn >= L_SYNC_SOURCE &&
			 peer_state.conn == L_ESTABLISHED) {
			if (drbd_bm_total_weight(peer_device) <= peer_device->rs_failed)
				drbd_resync_finished(peer_device, peer_state.disk);
			return 0;
		}
	}

	/* explicit verify finished notification, stop sector reached. */
	if (os.conn == L_VERIFY_T && os.disk == D_UP_TO_DATE &&
	    peer_state.conn == C_CONNECTED && peer_disk_state == D_UP_TO_DATE) {
		ov_out_of_sync_print(peer_device);
		drbd_resync_finished(peer_device, D_MASK);
		return 0;
	}

	/* peer says his disk is inconsistent, while we think it is uptodate,
	 * and this happens while the peer still thinks we have a sync going on,
	 * but we think we are already done with the sync.
	 * We ignore this to avoid flapping pdsk.
	 * This should not happen, if the peer is a recent version of drbd. */
	if (os.pdsk == D_UP_TO_DATE && peer_disk_state == D_INCONSISTENT &&
	    os.conn == L_ESTABLISHED && peer_state.conn > L_SYNC_SOURCE)
		peer_disk_state = D_UP_TO_DATE;

	if (new_repl_state == L_OFF)
		new_repl_state = L_ESTABLISHED;

	if (peer_state.conn == L_AHEAD)
		new_repl_state = L_BEHIND;

	if (peer_state.conn == L_PAUSED_SYNC_T && peer_state.disk == D_OUTDATED &&
	    os.conn == L_ESTABLISHED) {
		/* Looks like the peer was invalidated with drbdadm */
		drbd_info(peer_device, "Setting bits\n");
		drbd_bitmap_io(device, &drbd_bmio_set_n_write, "set_n_write from receive_state",
			       BM_LOCK_CLEAR | BM_LOCK_BULK, peer_device);
		new_repl_state = L_PAUSED_SYNC_S;
	}

	if (peer_device->uuids_received &&
	    peer_state.disk >= D_NEGOTIATING &&
	    get_ldev_if_state(device, D_NEGOTIATING)) {
		bool consider_resync;

		/* if we established a new connection */
		consider_resync = (os.conn < L_ESTABLISHED);
		/* if we had an established connection
		 * and one of the nodes newly attaches a disk */
		consider_resync |= (os.conn == L_ESTABLISHED &&
				    (peer_state.disk == D_NEGOTIATING ||
				     os.disk == D_NEGOTIATING));
		/* if we have both been inconsistent, and the peer has been
		 * forced to be UpToDate with --overwrite-data */
		consider_resync |= test_bit(CONSIDER_RESYNC, &peer_device->flags);
		/* if we had been plain connected, and the admin requested to
		 * start a sync by "invalidate" or "invalidate-remote" */
		consider_resync |= (os.conn == L_ESTABLISHED &&
				    (peer_state.conn == L_STARTING_SYNC_S ||
				     peer_state.conn == L_STARTING_SYNC_T));

		if (consider_resync)
			new_repl_state = drbd_sync_handshake(peer_device, peer_state.role, peer_disk_state);
		else if (os.conn == L_ESTABLISHED && peer_state.conn == L_WF_BITMAP_T &&
			 connection->peer_weak[NOW] && !peer_state.weak) {
			drbd_info(peer_device, "Resync because peer leaves weak state\n");
			new_repl_state = L_WF_BITMAP_S;
		}

		put_ldev(device);
		if (new_repl_state == -1) {
			new_repl_state = L_ESTABLISHED;
			if (device->disk_state[NOW] == D_NEGOTIATING) {
				change_disk_state(device, D_FAILED, CS_HARD);
			} else if (peer_state.disk == D_NEGOTIATING) {
				drbd_err(device, "Disk attach process on the peer node was aborted.\n");
				peer_state.disk = D_DISKLESS;
				peer_disk_state = D_DISKLESS;
			} else {
				if (test_and_clear_bit(CONN_DRY_RUN, &connection->flags))
					return -EIO;
				D_ASSERT(device, os.conn == L_OFF);
				change_cstate(connection, C_DISCONNECTING, CS_HARD);
				return -EIO;
			}
		}
	}

	spin_lock_irq(&resource->req_lock);
	begin_state_change_locked(resource, CS_VERBOSE);
	if (os.i != drbd_get_peer_device_state(peer_device, NOW).i) {
		os = drbd_get_peer_device_state(peer_device, NOW);
		abort_state_change_locked(resource);
		spin_unlock_irq(&resource->req_lock);
		goto retry;
	}
	clear_bit(CONSIDER_RESYNC, &peer_device->flags);
	__change_repl_state(peer_device, new_repl_state);
	if (connection->peer_role[NOW] == R_UNKNOWN)
		__change_peer_role(connection, peer_state.role);
	__change_peer_weak(connection, peer_state.weak);
	__change_peer_disk_state(peer_device, peer_disk_state);
	__change_resync_susp_peer(peer_device, peer_state.aftr_isp | peer_state.user_isp);
	repl_state = peer_device->repl_state;
	if (device->disk_state[NEW] == D_NEGOTIATING &&
	    (repl_state[NEW] == L_ESTABLISHED || repl_state[NEW] == L_WF_BITMAP_S))
		__change_disk_state(device, disk_state_from_md(device));
	if (repl_state[OLD] < L_ESTABLISHED && repl_state[NEW] >= L_ESTABLISHED)
		resource->state_change_flags |= CS_HARD;
	if (peer_device->disk_state[NEW] == D_CONSISTENT &&
	    drbd_suspended(device) &&
	    repl_state[OLD] < L_ESTABLISHED && repl_state[NEW] == L_ESTABLISHED &&
	    test_bit(NEW_CUR_UUID, &device->flags)) {
		unsigned long irq_flags;

		/* Do not allow RESEND for a rebooted peer. We can only allow this
		   for temporary network outages! */
		abort_state_change_locked(resource);
		spin_unlock_irq(&resource->req_lock);

		drbd_err(device, "Aborting Connect, can not thaw IO with an only Consistent peer\n");
		tl_clear(connection);
		drbd_uuid_new_current(device);
		clear_bit(NEW_CUR_UUID, &device->flags);
		begin_state_change(resource, &irq_flags, CS_HARD);
		__change_cstate(connection, C_PROTOCOL_ERROR);
		__change_io_susp_user(resource, false);
		end_state_change(resource, &irq_flags);
		return -EIO;
	}
	rv = end_state_change_locked(resource);
	new_repl_state = peer_device->repl_state[NOW];
	set_bit(INITIAL_STATE_RECEIVED, &peer_device->flags);
	spin_unlock_irq(&resource->req_lock);

	if (rv < SS_SUCCESS) {
		change_cstate(connection, C_DISCONNECTING, CS_HARD);
		return -EIO;
	}

	if (os.conn > L_OFF) {
		if (new_repl_state > L_ESTABLISHED && peer_state.conn <= L_ESTABLISHED &&
		    peer_state.disk != D_NEGOTIATING ) {
			/* we want resync, peer has not yet decided to sync... */
			/* Nowadays only used when forcing a node into primary role and
			   setting its disk to UpToDate with that */
			drbd_send_uuids(peer_device, 0, 0);
			drbd_send_current_state(peer_device);
		}
	}

	clear_bit(DISCARD_MY_DATA, &device->flags);

	drbd_md_sync(device); /* update connected indicator, effective_size, ... */

	return 0;
}

STATIC int receive_sync_uuid(struct drbd_connection *connection, struct packet_info *pi)
{
	struct drbd_peer_device *peer_device;
	struct drbd_device *device;
	struct p_uuid *p = pi->data;

	peer_device = conn_peer_device(connection, pi->vnr);
	if (!peer_device)
		return -EIO;
	device = peer_device->device;

	wait_event(device->misc_wait,
		   peer_device->repl_state[NOW] == L_WF_SYNC_UUID ||
		   peer_device->repl_state[NOW] == L_BEHIND ||
		   peer_device->repl_state[NOW] < L_ESTABLISHED ||
		   device->disk_state[NOW] < D_NEGOTIATING);

	/* D_ASSERT(device,  peer_device->repl_state[NOW] == L_WF_SYNC_UUID ); */

	/* Here the _drbd_uuid_ functions are right, current should
	   _not_ be rotated into the history */
	if (get_ldev_if_state(device, D_NEGOTIATING)) {
		_drbd_uuid_set_current(device, be64_to_cpu(p->uuid));
		_drbd_uuid_set_bitmap(peer_device, 0UL);

		drbd_print_uuids(peer_device, "updated sync uuid");
		drbd_start_resync(peer_device, L_SYNC_TARGET);

		put_ldev(device);
	} else
		drbd_err(device, "Ignoring SyncUUID packet!\n");

	return 0;
}

/**
 * receive_bitmap_plain
 *
 * Return 0 when done, 1 when another iteration is needed, and a negative error
 * code upon failure.
 */
static int
receive_bitmap_plain(struct drbd_peer_device *peer_device, unsigned int size,
		     unsigned long *p, struct bm_xfer_ctx *c)
{
	unsigned int data_size = DRBD_SOCKET_BUFFER_SIZE -
				 drbd_header_size(peer_device->connection);
	unsigned int num_words = min_t(size_t, data_size / sizeof(*p),
				       c->bm_words - c->word_offset);
	unsigned int want = num_words * sizeof(*p);
	int err;

	if (want != size) {
		drbd_err(peer_device, "%s:want (%u) != size (%u)\n", __func__, want, size);
		return -EIO;
	}
	if (want == 0)
		return 0;
	err = drbd_recv_all(peer_device->connection, p, want);
	if (err)
		return err;

	drbd_bm_merge_lel(peer_device, c->word_offset, num_words, p);

	c->word_offset += num_words;
	c->bit_offset = c->word_offset * BITS_PER_LONG;
	if (c->bit_offset > c->bm_bits)
		c->bit_offset = c->bm_bits;

	return 1;
}

static enum drbd_bitmap_code dcbp_get_code(struct p_compressed_bm *p)
{
	return (enum drbd_bitmap_code)(p->encoding & 0x0f);
}

static int dcbp_get_start(struct p_compressed_bm *p)
{
	return (p->encoding & 0x80) != 0;
}

static int dcbp_get_pad_bits(struct p_compressed_bm *p)
{
	return (p->encoding >> 4) & 0x7;
}

/**
 * recv_bm_rle_bits
 *
 * Return 0 when done, 1 when another iteration is needed, and a negative error
 * code upon failure.
 */
static int
recv_bm_rle_bits(struct drbd_peer_device *peer_device,
		struct p_compressed_bm *p,
		 struct bm_xfer_ctx *c,
		 unsigned int len)
{
	struct bitstream bs;
	u64 look_ahead;
	u64 rl;
	u64 tmp;
	unsigned long s = c->bit_offset;
	unsigned long e;
	int toggle = dcbp_get_start(p);
	int have;
	int bits;

	bitstream_init(&bs, p->code, len, dcbp_get_pad_bits(p));

	bits = bitstream_get_bits(&bs, &look_ahead, 64);
	if (bits < 0)
		return -EIO;

	for (have = bits; have > 0; s += rl, toggle = !toggle) {
		bits = vli_decode_bits(&rl, look_ahead);
		if (bits <= 0)
			return -EIO;

		if (toggle) {
			e = s + rl -1;
			if (e >= c->bm_bits) {
				drbd_err(peer_device, "bitmap overflow (e:%lu) while decoding bm RLE packet\n", e);
				return -EIO;
			}
			drbd_bm_set_many_bits(peer_device, s, e);
		}

		if (have < bits) {
			drbd_err(peer_device, "bitmap decoding error: h:%d b:%d la:0x%08llx l:%u/%u\n",
				have, bits, look_ahead,
				(unsigned int)(bs.cur.b - p->code),
				(unsigned int)bs.buf_len);
			return -EIO;
		}
		look_ahead >>= bits;
		have -= bits;

		bits = bitstream_get_bits(&bs, &tmp, 64 - have);
		if (bits < 0)
			return -EIO;
		look_ahead |= tmp << have;
		have += bits;
	}

	c->bit_offset = s;
	bm_xfer_ctx_bit_to_word_offset(c);

	return (s != c->bm_bits);
}

/**
 * decode_bitmap_c
 *
 * Return 0 when done, 1 when another iteration is needed, and a negative error
 * code upon failure.
 */
static int
decode_bitmap_c(struct drbd_peer_device *peer_device,
		struct p_compressed_bm *p,
		struct bm_xfer_ctx *c,
		unsigned int len)
{
	if (dcbp_get_code(p) == RLE_VLI_Bits)
		return recv_bm_rle_bits(peer_device, p, c, len - sizeof(*p));

	/* other variants had been implemented for evaluation,
	 * but have been dropped as this one turned out to be "best"
	 * during all our tests. */

	drbd_err(peer_device, "receive_bitmap_c: unknown encoding %u\n", p->encoding);
	change_cstate(peer_device->connection, C_PROTOCOL_ERROR, CS_HARD);
	return -EIO;
}

void INFO_bm_xfer_stats(struct drbd_peer_device *peer_device,
		const char *direction, struct bm_xfer_ctx *c)
{
	/* what would it take to transfer it "plaintext" */
	unsigned int header_size = drbd_header_size(peer_device->connection);
	unsigned int data_size = DRBD_SOCKET_BUFFER_SIZE - header_size;
	unsigned int plain =
		header_size * (DIV_ROUND_UP(c->bm_words, data_size) + 1) +
		c->bm_words * sizeof(unsigned long);
	unsigned int total = c->bytes[0] + c->bytes[1];
	unsigned int r;

	/* total can not be zero. but just in case: */
	if (total == 0)
		return;

	/* don't report if not compressed */
	if (total >= plain)
		return;

	/* total < plain. check for overflow, still */
	r = (total > UINT_MAX/1000) ? (total / (plain/1000))
		                    : (1000 * total / plain);

	if (r > 1000)
		r = 1000;

	r = 1000 - r;
	drbd_info(peer_device, "%s bitmap stats [Bytes(packets)]: plain %u(%u), RLE %u(%u), "
	     "total %u; compression: %u.%u%%\n",
			direction,
			c->bytes[1], c->packets[1],
			c->bytes[0], c->packets[0],
			total, r/10, r % 10);
}

/* Since we are processing the bitfield from lower addresses to higher,
   it does not matter if the process it in 32 bit chunks or 64 bit
   chunks as long as it is little endian. (Understand it as byte stream,
   beginning with the lowest byte...) If we would use big endian
   we would need to process it from the highest address to the lowest,
   in order to be agnostic to the 32 vs 64 bits issue.

   returns 0 on failure, 1 if we successfully received it. */
STATIC int receive_bitmap(struct drbd_connection *connection, struct packet_info *pi)
{
	struct drbd_peer_device *peer_device;
	struct drbd_device *device;
	struct bm_xfer_ctx c;
	int err;

	peer_device = conn_peer_device(connection, pi->vnr);
	if (!peer_device)
		return -EIO;
	device = peer_device->device;

	drbd_bm_slot_lock(peer_device, "receive bitmap", BM_LOCK_CLEAR | BM_LOCK_BULK);
	/* you are supposed to send additional out-of-sync information
	 * if you actually set bits during this phase */

	c = (struct bm_xfer_ctx) {
		.bm_bits = drbd_bm_bits(device),
		.bm_words = drbd_bm_words(device),
	};

	for(;;) {
		if (pi->cmd == P_BITMAP)
			err = receive_bitmap_plain(peer_device, pi->size, pi->data, &c);
		else if (pi->cmd == P_COMPRESSED_BITMAP) {
			/* MAYBE: sanity check that we speak proto >= 90,
			 * and the feature is enabled! */
			struct p_compressed_bm *p = pi->data;

			if (pi->size > DRBD_SOCKET_BUFFER_SIZE - drbd_header_size(connection)) {
				drbd_err(device, "ReportCBitmap packet too large\n");
				err = -EIO;
				goto out;
			}
			if (pi->size <= sizeof(*p)) {
				drbd_err(device, "ReportCBitmap packet too small (l:%u)\n", pi->size);
				err = -EIO;
				goto out;
			}
			err = drbd_recv_all(peer_device->connection, p, pi->size);
			if (err)
			       goto out;
			err = decode_bitmap_c(peer_device, p, &c, pi->size);
		} else {
			drbd_warn(device, "receive_bitmap: cmd neither ReportBitMap nor ReportCBitMap (is 0x%x)", pi->cmd);
			err = -EIO;
			goto out;
		}

		c.packets[pi->cmd == P_BITMAP]++;
		c.bytes[pi->cmd == P_BITMAP] += drbd_header_size(connection) + pi->size;

		if (err <= 0) {
			if (err < 0)
				goto out;
			break;
		}
		err = drbd_recv_header(peer_device->connection, pi);
		if (err)
			goto out;
	}

	INFO_bm_xfer_stats(peer_device, "receive", &c);

	if (peer_device->repl_state[NOW] == L_WF_BITMAP_T) {
		enum drbd_state_rv rv;

		err = drbd_send_bitmap(device, peer_device);
		if (err)
			goto out;
		/* Omit CS_WAIT_COMPLETE and CS_SERIALIZE with this state
		 * transition to avoid deadlocks. */

		if (connection->agreed_pro_version < 110) {
			rv = stable_change_repl_state(peer_device, L_WF_SYNC_UUID, CS_VERBOSE);
			D_ASSERT(device, rv == SS_SUCCESS);
		} else {
			drbd_start_resync(peer_device, L_SYNC_TARGET);
		}
	} else if (peer_device->repl_state[NOW] != L_WF_BITMAP_S) {
		/* admin may have requested C_DISCONNECTING,
		 * other threads may have noticed network errors */
		drbd_info(device, "unexpected repl_state (%s) in receive_bitmap\n",
		    drbd_repl_str(peer_device->repl_state[NOW]));
	}
	err = 0;

 out:
	drbd_bm_slot_unlock(peer_device);
	if (!err && peer_device->repl_state[NOW] == L_WF_BITMAP_S)
		drbd_start_resync(peer_device, L_SYNC_SOURCE);
	return err;
}

STATIC int receive_skip(struct drbd_connection *connection, struct packet_info *pi)
{
	drbd_warn(connection, "skipping unknown optional packet type %d, l: %d!\n",
		 pi->cmd, pi->size);

	return ignore_remaining_packet(connection, pi);
}

STATIC int receive_UnplugRemote(struct drbd_connection *connection, struct packet_info *pi)
{
	/* just unplug all devices always, regardless which volume number */
	drbd_unplug_all_devices(connection->resource);

	/* Make sure we've acked all the TCP data associated
	 * with the data requests being unplugged */
	drbd_tcp_quickack(connection->data.socket);

	return 0;
}

STATIC int receive_out_of_sync(struct drbd_connection *connection, struct packet_info *pi)
{
	struct drbd_peer_device *peer_device;
	struct drbd_device *device;
	struct p_block_desc *p = pi->data;

	peer_device = conn_peer_device(connection, pi->vnr);
	if (!peer_device)
		return -EIO;
	device = peer_device->device;

	switch (peer_device->repl_state[NOW]) {
	case L_WF_SYNC_UUID:
	case L_WF_BITMAP_T:
	case L_BEHIND:
			break;
	default:
		drbd_err(device, "ASSERT FAILED cstate = %s, expected: WFSyncUUID|WFBitMapT|Behind\n",
				drbd_repl_str(peer_device->repl_state[NOW]));
	}

	drbd_set_out_of_sync(peer_device, be64_to_cpu(p->sector), be32_to_cpu(p->blksize));

	return 0;
}

static int receive_dagtag(struct drbd_connection *connection, struct packet_info *pi)
{
	struct p_dagtag *p = pi->data;

	connection->last_dagtag_sector = be64_to_cpu(p->dagtag);
	return 0;
}

struct drbd_connection *drbd_connection_by_node_id(struct drbd_resource *resource, int node_id)
{
	struct drbd_connection *connection;
	struct net_conf *nc;

	rcu_read_lock();
	for_each_connection_rcu(connection, resource) {
		nc = rcu_dereference(connection->net_conf);
		if (nc && nc->peer_node_id == node_id) {
			rcu_read_unlock();
			return connection;
		}
	}
	rcu_read_unlock();

	return NULL;
}

static int receive_peer_dagtag(struct drbd_connection *connection, struct packet_info *pi)
{
	struct drbd_resource *resource = connection->resource;
	struct drbd_peer_device *peer_device;
	enum drbd_repl_state new_repl_state;
	struct p_peer_dagtag *p = pi->data;
	struct drbd_connection *lost_peer;
	s64 dagtag_offset;
	int vnr = 0;

	lost_peer = drbd_connection_by_node_id(resource, be32_to_cpu(p->node_id));
	if (!lost_peer)
		return 0;

	if (lost_peer->cstate[NOW] == C_CONNECTED) {
		drbd_ping_peer(lost_peer);
		if (lost_peer->cstate[NOW] == C_CONNECTED)
			return 0;
	}

	idr_for_each_entry(&connection->peer_devices, peer_device, vnr) {
		if (peer_device->repl_state[NOW] > L_ESTABLISHED)
			return 0;
		if (peer_device->current_uuid != drbd_current_uuid(peer_device->device)) {
			if (!connection->resource->weak[NOW]) {
				drbd_err(peer_device, "ASSERT FAILED not weak and non matching current UUIDs\n");
				drbd_uuid_dump_self(peer_device, 0, 0);
				drbd_uuid_dump_peer(peer_device, 0, 0);
			}
			return 0;
		}
	}

	/* Need to wait until the other receiver thread has called the
	   cleanup_unacked_peer_requests() function */
	wait_event(resource->state_wait,
		   lost_peer->cstate[NOW] <= C_UNCONNECTED || lost_peer->cstate[NOW] == C_CONNECTING);

	dagtag_offset = (s64)lost_peer->last_dagtag_sector - (s64)be64_to_cpu(p->dagtag);
	if (dagtag_offset > 0)
		new_repl_state = L_WF_BITMAP_S;
	else if (dagtag_offset < 0)
		new_repl_state = L_WF_BITMAP_T;
	else
		new_repl_state = L_ESTABLISHED;

	if (new_repl_state != L_ESTABLISHED) {
		unsigned long irq_flags;

		drbd_info(connection, "Reconciliation resync because \'%s\' disappeared. (o=%d)\n",
			  lost_peer->net_conf->name, (int)dagtag_offset);

		begin_state_change(resource, &irq_flags, CS_VERBOSE);
		idr_for_each_entry(&connection->peer_devices, peer_device, vnr) {
			__change_repl_state(peer_device, new_repl_state);
			set_bit(RECONCILIATION_RESYNC, &peer_device->flags);
		}
		end_state_change(resource, &irq_flags);
	} else {
		drbd_info(connection, "No reconciliation resync even though \'%s\' disappeared. (o=%d)\n",
			  lost_peer->net_conf->name, (int)dagtag_offset);

		idr_for_each_entry(&connection->peer_devices, peer_device, vnr)
			drbd_bm_clear_many_bits(peer_device, 0, -1UL);
	}

	return 0;
}

/* Accept a new current UUID generated on a diskless node, that just became primary */
static int receive_current_uuid(struct drbd_connection *connection, struct packet_info *pi)
{
	const int node_id = connection->resource->res_opts.node_id;
	struct drbd_peer_device *peer_device;
	struct drbd_device *device;
	struct p_uuid *p = pi->data;
	u64 current_uuid;

	peer_device = conn_peer_device(connection, pi->vnr);
	if (!peer_device)
		return -EIO;
	device = peer_device->device;

	current_uuid = be64_to_cpu(p->uuid);
	if (current_uuid == drbd_current_uuid(peer_device->device))
		return 0;
	peer_device->current_uuid = current_uuid;

	drbd_warn(peer_device, "received new current UUID: %llX\n", current_uuid);
	if (get_ldev(device)) {
		if (connection->peer_role[NOW] == R_PRIMARY) {
			drbd_warn(peer_device, "received new current UUID: %llX\n", current_uuid);
			drbd_uuid_received_new_current(device, current_uuid, 0);
		} else {
			if (peer_device->bitmap_uuids[node_id] == 0 && connection->resource->weak[NOW])
				peer_device->bitmap_uuids[node_id] = peer_device->current_uuid;
		}
		put_ldev(device);
	} else if (device->resource->role[NOW] == R_PRIMARY) {
		drbd_set_exposed_data_uuid(device, peer_device->current_uuid);
	}

	return 0;
}

static int receive_reachability(struct drbd_connection *connection, struct packet_info *pi)
{
	struct drbd_resource *resource = connection->resource;
	const int my_node_id = resource->res_opts.node_id;
	const int peer_node_id = connection->net_conf->peer_node_id;
	struct p_pri_reachable *p = pi->data;
	unsigned long irq_flags;

	begin_state_change(resource, &irq_flags, CS_VERBOSE);
	connection->primary_mask = be64_to_cpu(p->primary_mask) & ~(1ULL << my_node_id);
	__change_weak(resource, drbd_calc_weak(resource));
	if (!(connection->primary_mask & NODE_MASK(peer_node_id)) &&
	    connection->peer_role[NOW] != R_SECONDARY)
		__change_peer_role(connection, R_SECONDARY);
	end_state_change(resource, &irq_flags);

	return 0;
}

struct data_cmd {
	int expect_payload;
	size_t pkt_size;
	int (*fn)(struct drbd_connection *, struct packet_info *);
};

static struct data_cmd drbd_cmd_handler[] = {
	[P_DATA]	    = { 1, sizeof(struct p_data), receive_Data },
	[P_DATA_REPLY]	    = { 1, sizeof(struct p_data), receive_DataReply },
	[P_RS_DATA_REPLY]   = { 1, sizeof(struct p_data), receive_RSDataReply } ,
	[P_BARRIER]	    = { 0, sizeof(struct p_barrier), receive_Barrier } ,
	[P_BITMAP]	    = { 1, 0, receive_bitmap } ,
	[P_COMPRESSED_BITMAP] = { 1, 0, receive_bitmap } ,
	[P_UNPLUG_REMOTE]   = { 0, 0, receive_UnplugRemote },
	[P_DATA_REQUEST]    = { 0, sizeof(struct p_block_req), receive_DataRequest },
	[P_RS_DATA_REQUEST] = { 0, sizeof(struct p_block_req), receive_DataRequest },
	[P_SYNC_PARAM]	    = { 1, 0, receive_SyncParam },
	[P_SYNC_PARAM89]    = { 1, 0, receive_SyncParam },
	[P_PROTOCOL]        = { 1, sizeof(struct p_protocol), receive_protocol },
	[P_UUIDS]	    = { 0, sizeof(struct p_uuids), receive_uuids },
	[P_SIZES]	    = { 0, sizeof(struct p_sizes), receive_sizes },
	[P_STATE]	    = { 0, sizeof(struct p_state), receive_state },
	[P_STATE_CHG_REQ]   = { 0, sizeof(struct p_req_state), receive_req_state },
	[P_SYNC_UUID]       = { 0, sizeof(struct p_uuid), receive_sync_uuid },
	[P_OV_REQUEST]      = { 0, sizeof(struct p_block_req), receive_DataRequest },
	[P_OV_REPLY]        = { 1, sizeof(struct p_block_req), receive_DataRequest },
	[P_CSUM_RS_REQUEST] = { 1, sizeof(struct p_block_req), receive_DataRequest },
	[P_DELAY_PROBE]     = { 0, sizeof(struct p_delay_probe93), receive_skip },
	[P_OUT_OF_SYNC]     = { 0, sizeof(struct p_block_desc), receive_out_of_sync },
	[P_CONN_ST_CHG_REQ] = { 0, sizeof(struct p_req_state), receive_req_state },
	[P_PROTOCOL_UPDATE] = { 1, sizeof(struct p_protocol), receive_protocol },
	[P_TWOPC_PREPARE] = { 0, sizeof(struct p_twopc_request), receive_twopc },
	[P_TWOPC_ABORT] = { 0, sizeof(struct p_twopc_request), receive_twopc },
	[P_DAGTAG]	    = { 0, sizeof(struct p_dagtag), receive_dagtag },
	[P_UUIDS110]	    = { 1, sizeof(struct p_uuids110), receive_uuids110 },
	[P_PEER_DAGTAG]     = { 0, sizeof(struct p_peer_dagtag), receive_peer_dagtag },
	[P_CURRENT_UUID]    = { 0, sizeof(struct p_uuid), receive_current_uuid },
	[P_TWOPC_COMMIT]    = { 0, sizeof(struct p_twopc_request), receive_twopc },
	[P_PRI_REACHABLE]   = { 0, sizeof(struct p_pri_reachable), receive_reachability },
};

STATIC void drbdd(struct drbd_connection *connection)
{
	struct packet_info pi;
	size_t shs; /* sub header size */
	int err;

	while (get_t_state(&connection->receiver) == RUNNING) {
		struct data_cmd *cmd;
		long start;

		drbd_thread_current_set_cpu(&connection->receiver);
		if (drbd_recv_header(connection, &pi))
			goto err_out;

		cmd = &drbd_cmd_handler[pi.cmd];
		if (unlikely(pi.cmd >= ARRAY_SIZE(drbd_cmd_handler) || !cmd->fn)) {
			drbd_err(connection, "Unexpected data packet %s (0x%04x)",
				 cmdname(pi.cmd), pi.cmd);
			goto err_out;
		}

		shs = cmd->pkt_size;
		if (pi.size > shs && !cmd->expect_payload) {
			drbd_err(connection, "No payload expected %s l:%d\n",
				 cmdname(pi.cmd), pi.size);
			goto err_out;
		}

		if (shs) {
			err = drbd_recv_all_warn(connection, pi.data, shs);
			if (err)
				goto err_out;
			pi.size -= shs;
		}

		start = jiffies;
		err = cmd->fn(connection, &pi);
		if (err) {
			drbd_err(connection, "error receiving %s, e: %d l: %d!\n",
				 cmdname(pi.cmd), err, pi.size);
			goto err_out;
		}
		if (jiffies - start > HZ) {
			drbd_debug(connection, "Request %s took %ums\n",
				   cmdname(pi.cmd), jiffies_to_msecs(jiffies - start));
		}
	}
	return;

    err_out:
	change_cstate(connection, C_PROTOCOL_ERROR, CS_HARD);
}

STATIC void conn_disconnect(struct drbd_connection *connection)
{
	struct drbd_resource *resource = connection->resource;
	struct drbd_peer_device *peer_device;
	enum drbd_conn_state oc;
	unsigned long irq_flags;
	int vnr;

	if (connection->cstate[NOW] == C_STANDALONE)
		return;

	/* We are about to start the cleanup after connection loss.
	 * Make sure drbd_make_request knows about that.
	 * Usually we should be in some network failure state already,
	 * but just in case we are not, we fix it up here.
	 */
	spin_lock_irq(&resource->req_lock);
	del_timer(&connection->connect_timer);
	spin_unlock_irq(&resource->req_lock);

	change_cstate(connection, C_NETWORK_FAILURE, CS_HARD);

	/* asender does not clean up anything. it must not interfere, either */
	drbd_thread_stop(&connection->asender);
	drbd_free_sock(connection);

	rcu_read_lock();
	idr_for_each_entry(&connection->peer_devices, peer_device, vnr) {
		struct drbd_device *device = peer_device->device;
		kobject_get(&device->kobj);
		rcu_read_unlock();
		drbd_disconnected(peer_device);
		kobject_put(&device->kobj);
		rcu_read_lock();
	}
	rcu_read_unlock();

	cleanup_unacked_peer_requests(connection);
	cleanup_peer_ack_list(connection);

	if (!list_empty(&connection->current_epoch->list))
		drbd_err(connection, "ASSERTION FAILED: connection->current_epoch->list not empty\n");
	/* ok, no more ee's on the fly, it is safe to reset the epoch_size */
	atomic_set(&connection->current_epoch->epoch_size, 0);
	connection->send.seen_any_write_yet = false;

	drbd_info(connection, "Connection closed\n");

	if (resource->role[NOW] == R_PRIMARY && conn_highest_pdsk(connection) >= D_UNKNOWN)
		conn_try_outdate_peer_async(connection);

	begin_state_change(resource, &irq_flags, CS_VERBOSE | CS_LOCAL_ONLY);
	oc = connection->cstate[NOW];
	if (oc >= C_UNCONNECTED) {
		__change_cstate(connection, C_UNCONNECTED);
		/* drbd_receiver() has to be restarted after it returns */
		drbd_thread_restart_nowait(&connection->receiver);
	}
	end_state_change(resource, &irq_flags);

	if (oc == C_DISCONNECTING)
		change_cstate(connection, C_STANDALONE, CS_VERBOSE | CS_HARD | CS_LOCAL_ONLY);
}

static int drbd_disconnected(struct drbd_peer_device *peer_device)
{
	struct drbd_device *device = peer_device->device;
	unsigned int i;

	/* wait for current activity to cease. */
	spin_lock_irq(&device->resource->req_lock);
	_drbd_wait_ee_list_empty(device, &device->active_ee);
	_drbd_wait_ee_list_empty(device, &device->sync_ee);
	_drbd_wait_ee_list_empty(device, &device->read_ee);
	spin_unlock_irq(&device->resource->req_lock);

	/* We do not have data structures that would allow us to
	 * get the rs_pending_cnt down to 0 again.
	 *  * On L_SYNC_TARGET we do not have any data structures describing
	 *    the pending RSDataRequest's we have sent.
	 *  * On L_SYNC_SOURCE there is no data structure that tracks
	 *    the P_RS_DATA_REPLY blocks that we sent to the SyncTarget.
	 *  And no, it is not the sum of the reference counts in the
	 *  resync_LRU. The resync_LRU tracks the whole operation including
	 *  the disk-IO, while the rs_pending_cnt only tracks the blocks
	 *  on the fly. */
	drbd_rs_cancel_all(peer_device);
	peer_device->rs_total = 0;
	peer_device->rs_failed = 0;
	atomic_set(&peer_device->rs_pending_cnt, 0);
	wake_up(&device->misc_wait);

	del_timer_sync(&peer_device->resync_timer);
	resync_timer_fn((unsigned long)peer_device);

	/* wait for all w_e_end_data_req, w_e_end_rsdata_req, w_send_barrier,
	 * w_make_resync_request etc. which may still be on the worker queue
	 * to be "canceled" */
	drbd_flush_workqueue(&peer_device->connection->sender_work);

	drbd_finish_peer_reqs(device);

	/* This second workqueue flush is necessary, since drbd_finish_peer_reqs()
	   might have issued a work again. The one before drbd_finish_peer_reqs() is
	   necessary to reclain net_ee in drbd_finish_peer_reqs(). */
	drbd_flush_workqueue(&peer_device->connection->sender_work);

	/* need to do it again, drbd_finish_peer_reqs() may have populated it
	 * again via drbd_try_clear_on_disk_bm(). */
	drbd_rs_cancel_all(peer_device);

	peer_device->uuids_received = false;

	if (!drbd_suspended(device))
		tl_clear(peer_device->connection);

	drbd_md_sync(device);

	/* serialize with bitmap writeout triggered by the state change,
	 * if any. */
	wait_event(device->misc_wait, list_empty(&device->pending_bitmap_work));

	/* tcp_close and release of sendpage pages can be deferred.  I don't
	 * want to use SO_LINGER, because apparently it can be deferred for
	 * more than 20 seconds (longest time I checked).
	 *
	 * Actually we don't care for exactly when the network stack does its
	 * put_page(), but release our reference on these pages right here.
	 */
	i = drbd_free_peer_reqs(device, &device->net_ee);
	if (i)
		drbd_info(device, "net_ee not empty, killed %u entries\n", i);
	i = atomic_read(&device->pp_in_use_by_net);
	if (i)
		drbd_info(device, "pp_in_use_by_net = %d, expected 0\n", i);
	i = atomic_read(&device->pp_in_use);
	if (i)
		drbd_info(device, "pp_in_use = %d, expected 0\n", i);

	D_ASSERT(device, list_empty(&device->read_ee));
	D_ASSERT(device, list_empty(&device->active_ee));
	D_ASSERT(device, list_empty(&device->sync_ee));
	D_ASSERT(device, list_empty(&device->done_ee));

	return 0;
}

/*
 * We support PRO_VERSION_MIN to PRO_VERSION_MAX. The protocol version
 * we can agree on is stored in agreed_pro_version.
 *
 * feature flags and the reserved array should be enough room for future
 * enhancements of the handshake protocol, and possible plugins...
 *
 * for now, they are expected to be zero, but ignored.
 */
STATIC int drbd_send_features(struct drbd_connection *connection, int peer_node_id)
{
	struct drbd_socket *sock;
	struct p_connection_features *p;

	sock = &connection->data;
	p = conn_prepare_command(connection, sock);
	if (!p)
		return -EIO;
	memset(p, 0, sizeof(*p));
	p->protocol_min = cpu_to_be32(PRO_VERSION_MIN);
	p->protocol_max = cpu_to_be32(PRO_VERSION_MAX);
	p->sender_node_id = cpu_to_be32(connection->resource->res_opts.node_id);
	p->receiver_node_id = cpu_to_be32(peer_node_id);
	return send_command(connection, -1, sock, P_CONNECTION_FEATURES, sizeof(*p), NULL, 0);
}

/*
 * return values:
 *   1 yes, we have a valid connection
 *   0 oops, did not work out, please try again
 *  -1 peer talks different language,
 *     no point in trying again, please go standalone.
 */
STATIC int drbd_do_features(struct drbd_connection *connection)
{
	/* ASSERT current == connection->receiver ... */
	struct drbd_resource *resource = connection->resource;
	struct p_connection_features *p;
	const int expect = sizeof(struct p_connection_features);
	struct packet_info pi;
	struct net_conf *nc;
	int peer_node_id = -1, err;

	rcu_read_lock();
	nc = rcu_dereference(connection->net_conf);
	if (nc)
		peer_node_id = nc->peer_node_id;
	rcu_read_unlock();

	err = drbd_send_features(connection, peer_node_id);
	if (err)
		return 0;

	err = drbd_recv_header(connection, &pi);
	if (err)
		return 0;

	if (pi.cmd != P_CONNECTION_FEATURES) {
		drbd_err(connection, "expected ConnectionFeatures packet, received: %s (0x%04x)\n",
			 cmdname(pi.cmd), pi.cmd);
		return -1;
	}

	if (pi.size != expect) {
		drbd_err(connection, "expected ConnectionFeatures length: %u, received: %u\n",
		     expect, pi.size);
		return -1;
	}

	p = pi.data;
	err = drbd_recv_all_warn(connection, p, expect);
	if (err)
		return 0;

	p->protocol_min = be32_to_cpu(p->protocol_min);
	p->protocol_max = be32_to_cpu(p->protocol_max);
	if (p->protocol_max == 0)
		p->protocol_max = p->protocol_min;

	if (PRO_VERSION_MAX < p->protocol_min ||
	    PRO_VERSION_MIN > p->protocol_max) {
		drbd_err(connection, "incompatible DRBD dialects: "
		    "I support %d-%d, peer supports %d-%d\n",
		    PRO_VERSION_MIN, PRO_VERSION_MAX,
		    p->protocol_min, p->protocol_max);
		return -1;
	}

	connection->agreed_pro_version = min_t(int, PRO_VERSION_MAX, p->protocol_max);

	if (connection->agreed_pro_version < 110) {
		struct drbd_connection *connection2;

		for_each_connection(connection2, resource) {
			if (connection == connection2)
				continue;
			drbd_err(connection, "Peer supports protocols %d-%d, but "
				 "multiple connections are only supported in protocol "
				 "110 and above\n", p->protocol_min, p->protocol_max);
			return -1;
		}
	}

	if (connection->agreed_pro_version >= 110) {
		if (be32_to_cpu(p->sender_node_id) != peer_node_id) {
			drbd_err(connection, "Peer presented a node_id of %d instead of %d\n",
				 be32_to_cpu(p->sender_node_id), peer_node_id);
			return 0;
		}
		if (be32_to_cpu(p->receiver_node_id) != resource->res_opts.node_id) {
			drbd_err(connection, "Peer expects me to have a node_id of %d instead of %d\n",
				 be32_to_cpu(p->receiver_node_id), resource->res_opts.node_id);
			return 0;
		}
	}

	drbd_info(connection, "Handshake successful: "
	     "Agreed network protocol version %d\n", connection->agreed_pro_version);

	return 1;
}

#if !defined(CONFIG_CRYPTO_HMAC) && !defined(CONFIG_CRYPTO_HMAC_MODULE)
STATIC int drbd_do_auth(struct drbd_connection *connection)
{
	drbd_err(device, "This kernel was build without CONFIG_CRYPTO_HMAC.\n");
	drbd_err(device, "You need to disable 'cram-hmac-alg' in drbd.conf.\n");
	return -1;
}
#else
#define CHALLENGE_LEN 64

/* Return value:
	1 - auth succeeded,
	0 - failed, try again (network error),
	-1 - auth failed, don't try again.
*/

STATIC int drbd_do_auth(struct drbd_connection *connection)
{
	struct drbd_socket *sock;
	char my_challenge[CHALLENGE_LEN];  /* 64 Bytes... */
	struct scatterlist sg;
	char *response = NULL;
	char *right_response = NULL;
	char *peers_ch = NULL;
	unsigned int key_len;
	char secret[SHARED_SECRET_MAX]; /* 64 byte */
	unsigned int resp_size;
	struct hash_desc desc;
	struct packet_info pi;
	struct net_conf *nc;
	int err, rv;

	/* FIXME: Put the challenge/response into the preallocated socket buffer.  */

	rcu_read_lock();
	nc = rcu_dereference(connection->net_conf);
	key_len = strlen(nc->shared_secret);
	memcpy(secret, nc->shared_secret, key_len);
	rcu_read_unlock();

	desc.tfm = connection->cram_hmac_tfm;
	desc.flags = 0;

	rv = crypto_hash_setkey(connection->cram_hmac_tfm, (u8 *)secret, key_len);
	if (rv) {
		drbd_err(connection, "crypto_hash_setkey() failed with %d\n", rv);
		rv = -1;
		goto fail;
	}

	get_random_bytes(my_challenge, CHALLENGE_LEN);

	sock = &connection->data;
	if (!conn_prepare_command(connection, sock)) {
		rv = 0;
		goto fail;
	}
	rv = !send_command(connection, -1, sock, P_AUTH_CHALLENGE, 0,
			   my_challenge, CHALLENGE_LEN);
	if (!rv)
		goto fail;

	err = drbd_recv_header(connection, &pi);
	if (err) {
		rv = 0;
		goto fail;
	}

	if (pi.cmd != P_AUTH_CHALLENGE) {
		drbd_err(connection, "expected AuthChallenge packet, received: %s (0x%04x)\n",
			 cmdname(pi.cmd), pi.cmd);
		rv = 0;
		goto fail;
	}

	if (pi.size > CHALLENGE_LEN * 2) {
		drbd_err(connection, "expected AuthChallenge payload too big.\n");
		rv = -1;
		goto fail;
	}

	peers_ch = kmalloc(pi.size, GFP_NOIO);
	if (peers_ch == NULL) {
		drbd_err(connection, "kmalloc of peers_ch failed\n");
		rv = -1;
		goto fail;
	}

	err = drbd_recv_all_warn(connection, peers_ch, pi.size);
	if (err) {
		rv = 0;
		goto fail;
	}

	resp_size = crypto_hash_digestsize(connection->cram_hmac_tfm);
	response = kmalloc(resp_size, GFP_NOIO);
	if (response == NULL) {
		drbd_err(connection, "kmalloc of response failed\n");
		rv = -1;
		goto fail;
	}

	sg_init_table(&sg, 1);
	sg_set_buf(&sg, peers_ch, pi.size);

	rv = crypto_hash_digest(&desc, &sg, sg.length, response);
	if (rv) {
		drbd_err(connection, "crypto_hash_digest() failed with %d\n", rv);
		rv = -1;
		goto fail;
	}

	if (!conn_prepare_command(connection, sock)) {
		rv = 0;
		goto fail;
	}
	rv = !send_command(connection, -1, sock, P_AUTH_RESPONSE, 0,
			   response, resp_size);
	if (!rv)
		goto fail;

	err = drbd_recv_header(connection, &pi);
	if (err) {
		rv = 0;
		goto fail;
	}

	if (pi.cmd != P_AUTH_RESPONSE) {
		drbd_err(connection, "expected AuthResponse packet, received: %s (0x%04x)\n",
			 cmdname(pi.cmd), pi.cmd);
		rv = 0;
		goto fail;
	}

	if (pi.size != resp_size) {
		drbd_err(connection, "expected AuthResponse payload of wrong size\n");
		rv = 0;
		goto fail;
	}

	err = drbd_recv_all_warn(connection, response , resp_size);
	if (err) {
		rv = 0;
		goto fail;
	}

	right_response = kmalloc(resp_size, GFP_NOIO);
	if (right_response == NULL) {
		drbd_err(connection, "kmalloc of right_response failed\n");
		rv = -1;
		goto fail;
	}

	sg_set_buf(&sg, my_challenge, CHALLENGE_LEN);

	rv = crypto_hash_digest(&desc, &sg, sg.length, right_response);
	if (rv) {
		drbd_err(connection, "crypto_hash_digest() failed with %d\n", rv);
		rv = -1;
		goto fail;
	}

	rv = !memcmp(response, right_response, resp_size);

	if (rv)
		drbd_info(connection, "Peer authenticated using %d bytes HMAC\n",
		     resp_size);
	else
		rv = -1;

 fail:
	kfree(peers_ch);
	kfree(response);
	kfree(right_response);

	return rv;
}
#endif

int drbd_receiver(struct drbd_thread *thi)
{
	struct drbd_connection *connection = thi->connection;

	if (conn_connect(connection))
		drbdd(connection);
	conn_disconnect(connection);
	return 0;
}

/* ********* acknowledge sender ******** */

static int process_peer_ack_list(struct drbd_connection *connection)
{
	struct drbd_resource *resource = connection->resource;
	struct drbd_request *req;
	unsigned int idx;
	int err;

	rcu_read_lock();
	idx = 1 + connection->net_conf->peer_node_id;
	rcu_read_unlock();

restart:
	spin_lock_irq(&resource->req_lock);
	list_for_each_entry(req, &resource->peer_ack_list, tl_requests) {
		bool destroy;

		if (!(req->rq_state[idx] & RQ_PEER_ACK))
			continue;
		req->rq_state[idx] &= ~RQ_PEER_ACK;
		destroy = atomic_dec_and_test(&req->kref.refcount);
		if (destroy)
			list_del(&req->tl_requests);
		spin_unlock_irq(&resource->req_lock);

		err = drbd_send_peer_ack(connection, req);
		if (destroy)
			mempool_free(req, drbd_request_mempool);
		if (err)
			return err;
		goto restart;

	}
	spin_unlock_irq(&resource->req_lock);
	return 0;
}

static int got_peers_in_sync(struct drbd_connection *connection, struct packet_info *pi)
{
	struct drbd_peer_device *peer_device;
	struct drbd_device *device;
	struct p_peer_block_desc *p = pi->data;
	sector_t sector;
	u64 in_sync_b;
	int size;

	peer_device = conn_peer_device(connection, pi->vnr);
	if (!peer_device)
		return -EIO;

	device = peer_device->device;

	sector = be64_to_cpu(p->sector);
	size = be32_to_cpu(p->size);
	in_sync_b = node_ids_to_bitmap(device, be64_to_cpu(p->mask));

	drbd_set_sync(device, sector, size, 0, in_sync_b);

	return 0;
}

STATIC int got_RqSReply(struct drbd_connection *connection, struct packet_info *pi)
{
	struct p_req_state_reply *p = pi->data;
	int retcode = be32_to_cpu(p->retcode);

	if (retcode >= SS_SUCCESS)
		set_bit(TWOPC_YES, &connection->flags);
	else {
		set_bit(TWOPC_NO, &connection->flags);
		drbd_debug(connection, "Requested state change failed by peer: %s (%d)\n",
			   drbd_set_st_err_str(retcode), retcode);
	}

	wake_up(&connection->resource->state_wait);
	wake_up(&connection->ping_wait);

	return 0;
}

STATIC int got_twopc_reply(struct drbd_connection *connection, struct packet_info *pi)
{
	struct drbd_resource *resource = connection->resource;
	struct p_twopc_reply *p = pi->data;

	spin_lock_irq(&resource->req_lock);
	if (resource->twopc_reply.initiator_node_id == be32_to_cpu(p->initiator_node_id) &&
	    resource->twopc_reply.tid == be32_to_cpu(p->tid)) {
		drbd_debug(connection, "Got a %s reply\n",
			   cmdname(pi->cmd));

		if (pi->cmd == P_TWOPC_YES) {
			u64 reachable_nodes =
				be64_to_cpu(p->reachable_nodes);

			if (resource->res_opts.node_id ==
			    resource->twopc_reply.initiator_node_id &&
			    connection->net_conf->peer_node_id ==
			    resource->twopc_reply.target_node_id) {
				resource->twopc_reply.target_reachable_nodes |=
					reachable_nodes;
				resource->twopc_reply.target_weak_nodes |=
					be64_to_cpu(p->weak_nodes);
			} else {
				resource->twopc_reply.reachable_nodes |=
					reachable_nodes;
				resource->twopc_reply.weak_nodes |=
					be64_to_cpu(p->weak_nodes);
			}
			resource->twopc_reply.primary_nodes |=
				be64_to_cpu(p->primary_nodes);
		}

		if (pi->cmd == P_TWOPC_YES)
			set_bit(TWOPC_YES, &connection->flags);
		else if (pi->cmd == P_TWOPC_NO)
			set_bit(TWOPC_NO, &connection->flags);
		else if (pi->cmd == P_TWOPC_RETRY)
			set_bit(TWOPC_RETRY, &connection->flags);
		if (cluster_wide_reply_ready(resource)) {
			del_timer(&resource->twopc_timer);
			drbd_queue_work(&resource->work,
					&resource->twopc_work);
		}
	} else {
		drbd_debug(connection, "Ignoring %s reply for initiator=%d, tid=%u\n",
			   cmdname(pi->cmd),
			   be32_to_cpu(p->initiator_node_id),
			   be32_to_cpu(p->tid));
	}
	spin_unlock_irq(&resource->req_lock);

	return 0;
}

STATIC int got_Ping(struct drbd_connection *connection, struct packet_info *pi)
{
	return drbd_send_ping_ack(connection);

}

STATIC int got_PingAck(struct drbd_connection *connection, struct packet_info *pi)
{
	if (!test_and_set_bit(GOT_PING_ACK, &connection->flags))
		wake_up(&connection->ping_wait);

	return 0;
}

STATIC int got_IsInSync(struct drbd_connection *connection, struct packet_info *pi)
{
	struct drbd_peer_device *peer_device;
	struct drbd_device *device;
	struct p_block_ack *p = pi->data;
	sector_t sector = be64_to_cpu(p->sector);
	int blksize = be32_to_cpu(p->blksize);

	peer_device = conn_peer_device(connection, pi->vnr);
	if (!peer_device)
		return -EIO;
	device = peer_device->device;

	D_ASSERT(device, peer_device->connection->agreed_pro_version >= 89);

	update_peer_seq(peer_device, be32_to_cpu(p->seq_num));

	if (get_ldev(device)) {
		drbd_rs_complete_io(peer_device, sector);
		drbd_set_in_sync(peer_device, sector, blksize);
		/* rs_same_csums is supposed to count in units of BM_BLOCK_SIZE */
		peer_device->rs_same_csum += (blksize >> BM_BLOCK_SHIFT);
		put_ldev(device);
	}
	dec_rs_pending(peer_device);
	atomic_add(blksize >> 9, &peer_device->rs_sect_in);

	return 0;
}

static int
validate_req_change_req_state(struct drbd_peer_device *peer_device, u64 id, sector_t sector,
			      struct rb_root *root, const char *func,
			      enum drbd_req_event what, bool missing_ok)
{
	struct drbd_device *device = peer_device->device;
	struct drbd_request *req;
	struct bio_and_error m;

	spin_lock_irq(&device->resource->req_lock);
	req = find_request(device, root, id, sector, missing_ok, func);
	if (unlikely(!req)) {
		spin_unlock_irq(&device->resource->req_lock);
		return -EIO;
	}
	__req_mod(req, what, peer_device, &m);
	spin_unlock_irq(&device->resource->req_lock);

	if (m.bio)
		complete_master_bio(device, &m);
	return 0;
}

STATIC int got_BlockAck(struct drbd_connection *connection, struct packet_info *pi)
{
	struct drbd_peer_device *peer_device;
	struct drbd_device *device;
	struct p_block_ack *p = pi->data;
	sector_t sector = be64_to_cpu(p->sector);
	int blksize = be32_to_cpu(p->blksize);
	enum drbd_req_event what;

	peer_device = conn_peer_device(connection, pi->vnr);
	if (!peer_device)
		return -EIO;
	device = peer_device->device;

	update_peer_seq(peer_device, be32_to_cpu(p->seq_num));

	if (p->block_id == ID_SYNCER) {
		drbd_set_in_sync(peer_device, sector, blksize);
		dec_rs_pending(peer_device);
		return 0;
	}
	switch (pi->cmd) {
	case P_RS_WRITE_ACK:
		what = WRITE_ACKED_BY_PEER_AND_SIS;
		break;
	case P_WRITE_ACK:
		what = WRITE_ACKED_BY_PEER;
		break;
	case P_RECV_ACK:
		what = RECV_ACKED_BY_PEER;
		break;
	case P_SUPERSEDED:
		what = DISCARD_WRITE;
		break;
	case P_RETRY_WRITE:
		what = POSTPONE_WRITE;
		break;
	default:
		BUG();
	}

	return validate_req_change_req_state(peer_device, p->block_id, sector,
					     &device->write_requests, __func__,
					     what, false);
}

STATIC int got_NegAck(struct drbd_connection *connection, struct packet_info *pi)
{
	struct drbd_peer_device *peer_device;
	struct drbd_device *device;
	struct p_block_ack *p = pi->data;
	sector_t sector = be64_to_cpu(p->sector);
	int size = be32_to_cpu(p->blksize);
	int err;

	peer_device = conn_peer_device(connection, pi->vnr);
	if (!peer_device)
		return -EIO;
	device = peer_device->device;

	update_peer_seq(peer_device, be32_to_cpu(p->seq_num));

	if (p->block_id == ID_SYNCER) {
		dec_rs_pending(peer_device);
		drbd_rs_failed_io(peer_device, sector, size);
		return 0;
	}

	err = validate_req_change_req_state(peer_device, p->block_id, sector,
					    &device->write_requests, __func__,
					    NEG_ACKED, true);
	if (err) {
		/* Protocol A has no P_WRITE_ACKs, but has P_NEG_ACKs.
		   The master bio might already be completed, therefore the
		   request is no longer in the collision hash. */
		/* In Protocol B we might already have got a P_RECV_ACK
		   but then get a P_NEG_ACK afterwards. */
		drbd_set_out_of_sync(peer_device, sector, size);
	}
	return 0;
}

STATIC int got_NegDReply(struct drbd_connection *connection, struct packet_info *pi)
{
	struct drbd_peer_device *peer_device;
	struct drbd_device *device;
	struct p_block_ack *p = pi->data;
	sector_t sector = be64_to_cpu(p->sector);

	peer_device = conn_peer_device(connection, pi->vnr);
	if (!peer_device)
		return -EIO;
	device = peer_device->device;

	update_peer_seq(peer_device, be32_to_cpu(p->seq_num));

	drbd_err(device, "Got NegDReply; Sector %llus, len %u.\n",
		 (unsigned long long)sector, be32_to_cpu(p->blksize));

	return validate_req_change_req_state(peer_device, p->block_id, sector,
					     &device->read_requests, __func__,
					     NEG_ACKED, false);
}

STATIC int got_NegRSDReply(struct drbd_connection *connection, struct packet_info *pi)
{
	struct drbd_peer_device *peer_device;
	struct drbd_device *device;
	sector_t sector;
	int size;
	struct p_block_ack *p = pi->data;

	peer_device = conn_peer_device(connection, pi->vnr);
	if (!peer_device)
		return -EIO;
	device = peer_device->device;

	sector = be64_to_cpu(p->sector);
	size = be32_to_cpu(p->blksize);

	update_peer_seq(peer_device, be32_to_cpu(p->seq_num));

	dec_rs_pending(peer_device);

	if (get_ldev_if_state(device, D_FAILED)) {
		drbd_rs_complete_io(peer_device, sector);
		switch (pi->cmd) {
		case P_NEG_RS_DREPLY:
			drbd_rs_failed_io(peer_device, sector, size);
		case P_RS_CANCEL:
			break;
		default:
			BUG();
		}
		put_ldev(device);
	}

	return 0;
}

STATIC int got_BarrierAck(struct drbd_connection *connection, struct packet_info *pi)
{
	struct drbd_peer_device *peer_device;
	struct p_barrier_ack *p = pi->data;
	int vnr;

	tl_release(connection, p->barrier, be32_to_cpu(p->set_size));

	rcu_read_lock();
	idr_for_each_entry(&connection->peer_devices, peer_device, vnr) {
		struct drbd_device *device = peer_device->device;
		if (peer_device->repl_state[NOW] == L_AHEAD &&
		    atomic_read(&device->ap_in_flight) == 0 &&
		    !test_and_set_bit(AHEAD_TO_SYNC_SOURCE, &device->flags)) {
			peer_device->start_resync_timer.expires = jiffies + HZ;
			add_timer(&peer_device->start_resync_timer);
		}
	}
	rcu_read_unlock();

	return 0;
}

STATIC int got_OVResult(struct drbd_connection *connection, struct packet_info *pi)
{
	struct drbd_peer_device *peer_device;
	struct drbd_device *device;
	struct p_block_ack *p = pi->data;
	sector_t sector;
	int size;

	peer_device = conn_peer_device(connection, pi->vnr);
	if (!peer_device)
		return -EIO;
	device = peer_device->device;

	sector = be64_to_cpu(p->sector);
	size = be32_to_cpu(p->blksize);

	update_peer_seq(peer_device, be32_to_cpu(p->seq_num));

	if (be64_to_cpu(p->block_id) == ID_OUT_OF_SYNC)
		drbd_ov_out_of_sync_found(peer_device, sector, size);
	else
		ov_out_of_sync_print(peer_device);

	if (!get_ldev(device))
		return 0;

	drbd_rs_complete_io(peer_device, sector);
	dec_rs_pending(peer_device);

	--peer_device->ov_left;

	/* let's advance progress step marks only for every other megabyte */
	if ((peer_device->ov_left & 0x200) == 0x200)
		drbd_advance_rs_marks(peer_device, peer_device->ov_left);

	if (peer_device->ov_left == 0) {
		struct drbd_peer_device_work *dw = kmalloc(sizeof(*dw), GFP_NOIO);
		if (dw) {
			dw->w.cb = w_ov_finished;
			dw->peer_device = peer_device;
			drbd_queue_work(&peer_device->connection->sender_work, &dw->w);
		} else {
			drbd_err(device, "kmalloc(dw) failed.");
			ov_out_of_sync_print(peer_device);
			drbd_resync_finished(peer_device, D_MASK);
		}
	}
	put_ldev(device);
	return 0;
}

STATIC int got_skip(struct drbd_connection *connection, struct packet_info *pi)
{
	return 0;
}

static u64 node_ids_to_bitmap(struct drbd_device *device, u64 node_ids) __must_hold(local)
{
	char *id_to_bit = device->ldev->id_to_bit;
	u64 bitmap_bits = 0;
	int node_id;

	for_each_set_bit(node_id, (unsigned long *)&node_ids,
			 sizeof(node_ids) * BITS_PER_BYTE) {
		int bitmap_bit = id_to_bit[node_id];
		if (bitmap_bit >= 0)
			bitmap_bits |= NODE_MASK(bitmap_bit);
	}
	return bitmap_bits;
}

STATIC int got_peer_ack(struct drbd_connection *connection, struct packet_info *pi)
{
	struct drbd_resource *resource = connection->resource;
	struct p_peer_ack *p = pi->data;
	u64 dagtag, in_sync;
	struct drbd_peer_request *peer_req, *tmp;
	struct list_head work_list;

	dagtag = be64_to_cpu(p->dagtag);
	in_sync = be64_to_cpu(p->mask);

	spin_lock_irq(&resource->req_lock);
	list_for_each_entry(peer_req, &connection->peer_requests, recv_order) {
		if (dagtag == peer_req->dagtag_sector)
			goto found;
	}
	spin_unlock_irq(&resource->req_lock);

	drbd_err(connection, "peer request with dagtag %llu not found\n", dagtag);
	return -EIO;

found:
	list_cut_position(&work_list, &connection->peer_requests, &peer_req->recv_order);
	spin_unlock_irq(&resource->req_lock);

	list_for_each_entry_safe(peer_req, tmp, &work_list, recv_order) {
		struct drbd_peer_device *peer_device = peer_req->peer_device;
		struct drbd_device *device = peer_device->device;
		u64 in_sync_b;

		if (get_ldev(device)) {
			in_sync_b = node_ids_to_bitmap(device, in_sync);

			drbd_set_sync(device, peer_req->i.sector,
				      peer_req->i.size, ~in_sync_b, -1);
			put_ldev(device);
		}
		list_del(&peer_req->recv_order);
		drbd_al_complete_io(device, &peer_req->i);
		drbd_free_peer_req(device, peer_req);
	}
	return 0;
}

/* Caller has to hold resource->req_lock */
void apply_unacked_peer_requests(struct drbd_connection *connection)
{
	struct drbd_peer_request *peer_req;

	list_for_each_entry(peer_req, &connection->peer_requests, recv_order) {
		struct drbd_peer_device *peer_device = peer_req->peer_device;
		struct drbd_device *device = peer_device->device;
		u64 mask = ~(1 << peer_device->bitmap_index);

		drbd_set_sync(device, peer_req->i.sector, peer_req->i.size,
			      mask, mask);
	}
}

static void cleanup_unacked_peer_requests(struct drbd_connection *connection)
{
	struct drbd_resource *resource = connection->resource;
	struct drbd_peer_request *peer_req, *tmp;
	LIST_HEAD(work_list);

	spin_lock_irq(&resource->req_lock);
	list_splice_init(&connection->peer_requests, &work_list);
	spin_unlock_irq(&resource->req_lock);

	list_for_each_entry_safe(peer_req, tmp, &work_list, recv_order) {
		struct drbd_peer_device *peer_device = peer_req->peer_device;
		struct drbd_device *device = peer_device->device;
		u64 mask = ~(1 << peer_device->bitmap_index);

		drbd_set_sync(device, peer_req->i.sector, peer_req->i.size,
			      mask, mask);

		list_del(&peer_req->recv_order);
		drbd_free_peer_req(device, peer_req);
	}
}

static void destroy_request(struct kref *kref)
{
	struct drbd_request *req =
		container_of(kref, struct drbd_request, kref);

	list_del(&req->tl_requests);
	mempool_free(req, drbd_request_mempool);
}

static void cleanup_peer_ack_list(struct drbd_connection *connection)
{
	struct drbd_resource *resource = connection->resource;
	struct drbd_request *req, *tmp;
	int idx;

	spin_lock_irq(&resource->req_lock);
	idx = 1 + connection->net_conf->peer_node_id;
	list_for_each_entry_safe(req, tmp, &resource->peer_ack_list, tl_requests) {
		if (!(req->rq_state[idx] & RQ_PEER_ACK))
			continue;
		req->rq_state[idx] &= ~RQ_PEER_ACK;
		kref_put(&req->kref, destroy_request);
	}
	spin_unlock_irq(&resource->req_lock);
}

static int connection_finish_peer_reqs(struct drbd_connection *connection)
{
	struct drbd_peer_device *peer_device;
	int vnr, not_empty = 0;

	do {
		clear_bit(SIGNAL_ASENDER, &connection->flags);
		flush_signals(current);

		rcu_read_lock();
		idr_for_each_entry(&connection->peer_devices, peer_device, vnr) {
			struct drbd_device *device = peer_device->device;
			kobject_get(&device->kobj);
			rcu_read_unlock();
			if (drbd_finish_peer_reqs(device)) {
				kobject_put(&device->kobj);
				return 1;
			}
			kobject_put(&device->kobj);
			rcu_read_lock();
		}
		set_bit(SIGNAL_ASENDER, &connection->flags);

		spin_lock_irq(&connection->resource->req_lock);
		idr_for_each_entry(&connection->peer_devices, peer_device, vnr) {
			struct drbd_device *device = peer_device->device;
			not_empty = !list_empty(&device->done_ee);
			if (not_empty)
				break;
		}
		spin_unlock_irq(&connection->resource->req_lock);
		rcu_read_unlock();
	} while (not_empty);

	return 0;
}

struct asender_cmd {
	size_t pkt_size;
	int (*fn)(struct drbd_connection *connection, struct packet_info *);
};

static struct asender_cmd asender_tbl[] = {
	[P_PING]	    = { 0, got_Ping },
	[P_PING_ACK]	    = { 0, got_PingAck },
	[P_RECV_ACK]	    = { sizeof(struct p_block_ack), got_BlockAck },
	[P_WRITE_ACK]	    = { sizeof(struct p_block_ack), got_BlockAck },
	[P_RS_WRITE_ACK]    = { sizeof(struct p_block_ack), got_BlockAck },
	[P_SUPERSEDED]      = { sizeof(struct p_block_ack), got_BlockAck },
	[P_NEG_ACK]	    = { sizeof(struct p_block_ack), got_NegAck },
	[P_NEG_DREPLY]	    = { sizeof(struct p_block_ack), got_NegDReply },
	[P_NEG_RS_DREPLY]   = { sizeof(struct p_block_ack), got_NegRSDReply },
	[P_OV_RESULT]	    = { sizeof(struct p_block_ack), got_OVResult },
	[P_BARRIER_ACK]	    = { sizeof(struct p_barrier_ack), got_BarrierAck },
	[P_STATE_CHG_REPLY] = { sizeof(struct p_req_state_reply), got_RqSReply },
	[P_RS_IS_IN_SYNC]   = { sizeof(struct p_block_ack), got_IsInSync },
	[P_DELAY_PROBE]     = { sizeof(struct p_delay_probe93), got_skip },
	[P_RS_CANCEL]       = { sizeof(struct p_block_ack), got_NegRSDReply },
	[P_CONN_ST_CHG_REPLY]={ sizeof(struct p_req_state_reply), got_RqSReply },
	[P_RETRY_WRITE]	    = { sizeof(struct p_block_ack), got_BlockAck },
	[P_PEER_ACK]	    = { sizeof(struct p_peer_ack), got_peer_ack },
	[P_PEERS_IN_SYNC]   = { sizeof(struct p_peer_block_desc), got_peers_in_sync },
	[P_TWOPC_YES]       = { sizeof(struct p_twopc_reply), got_twopc_reply },
	[P_TWOPC_NO]        = { sizeof(struct p_twopc_reply), got_twopc_reply },
	[P_TWOPC_RETRY]     = { sizeof(struct p_twopc_reply), got_twopc_reply },
};

int drbd_asender(struct drbd_thread *thi)
{
	struct drbd_connection *connection = thi->connection;
	struct asender_cmd *cmd = NULL;
	struct packet_info pi;
	int rv;
	void *buf    = connection->meta.rbuf;
	int received = 0;
	unsigned int header_size = drbd_header_size(connection);
	int expect   = header_size;
	bool ping_timeout_active = false;
	struct net_conf *nc;
	int ping_timeo, tcp_cork, ping_int;

	current->policy = SCHED_RR;  /* Make this a realtime task! */
	current->rt_priority = 2;    /* more important than all other tasks */

	while (get_t_state(thi) == RUNNING) {
		drbd_thread_current_set_cpu(thi);

		rcu_read_lock();
		nc = rcu_dereference(connection->net_conf);
		ping_timeo = nc->ping_timeo;
		tcp_cork = nc->tcp_cork;
		ping_int = nc->ping_int;
		rcu_read_unlock();

		if (test_and_clear_bit(SEND_PING, &connection->flags)) {
			if (drbd_send_ping(connection)) {
				drbd_err(connection, "drbd_send_ping has failed\n");
				goto reconnect;
			}
			connection->meta.socket->sk->sk_rcvtimeo = ping_timeo * HZ / 10;
			ping_timeout_active = true;
		}

		/* TODO: conditionally cork; it may hurt latency if we cork without
		   much to send */
		if (tcp_cork)
			drbd_tcp_cork(connection->meta.socket);
		if (connection_finish_peer_reqs(connection)) {
			drbd_err(connection, "connection_finish_peer_reqs() failed\n");
			goto reconnect;
		}
		if (process_peer_ack_list(connection))
			goto reconnect;

		/* but unconditionally uncork unless disabled */
		if (tcp_cork)
			drbd_tcp_uncork(connection->meta.socket);

		/* short circuit, recv_msg would return EINTR anyways. */
		if (signal_pending(current))
			continue;

		rv = drbd_recv_short(connection->meta.socket, buf, expect-received, 0);
		clear_bit(SIGNAL_ASENDER, &connection->flags);

		flush_signals(current);

		/* Note:
		 * -EINTR	 (on meta) we got a signal
		 * -EAGAIN	 (on meta) rcvtimeo expired
		 * -ECONNRESET	 other side closed the connection
		 * -ERESTARTSYS  (on data) we got a signal
		 * rv <  0	 other than above: unexpected error!
		 * rv == expected: full header or command
		 * rv <  expected: "woken" by signal during receive
		 * rv == 0	 : "connection shut down by peer"
		 */
		if (likely(rv > 0)) {
			received += rv;
			buf	 += rv;
		} else if (rv == 0) {
			if (test_bit(DISCONNECT_EXPECTED, &connection->flags)) {
				long t;
				rcu_read_lock();
				t = rcu_dereference(connection->net_conf)->ping_timeo * HZ/10;
				rcu_read_unlock();

				t = wait_event_timeout(connection->ping_wait,
						       connection->cstate[NOW] < C_CONNECTED,
						       t);
				if (t)
					break;
			}
			drbd_err(connection, "meta connection shut down by peer.\n");
			goto reconnect;
		} else if (rv == -EAGAIN) {
			/* If the data socket received something meanwhile,
			 * that is good enough: peer is still alive. */
			if (time_after(connection->last_received,
				jiffies - connection->meta.socket->sk->sk_rcvtimeo))
				continue;
			if (ping_timeout_active) {
				drbd_err(connection, "PingAck did not arrive in time.\n");
				goto reconnect;
			}
			set_bit(SEND_PING, &connection->flags);
			continue;
		} else if (rv == -EINTR) {
			continue;
		} else {
			drbd_err(connection, "sock_recvmsg returned %d\n", rv);
			goto reconnect;
		}

		if (received == expect && cmd == NULL) {
			if (decode_header(connection, connection->meta.rbuf, &pi))
				goto reconnect;
			cmd = &asender_tbl[pi.cmd];
			if (pi.cmd >= ARRAY_SIZE(asender_tbl) || !cmd->fn) {
				drbd_err(connection, "Unexpected meta packet %s (0x%04x)\n",
					 cmdname(pi.cmd), pi.cmd);
				goto disconnect;
			}
			expect = header_size + cmd->pkt_size;
			if (pi.size != expect - header_size) {
				drbd_err(connection, "Wrong packet size on meta (c: %d, l: %d)\n",
					pi.cmd, pi.size);
				goto reconnect;
			}
		}
		if (received == expect) {
			bool err;

			err = cmd->fn(connection, &pi);
			if (err) {
				drbd_err(connection, "%pf failed\n", cmd->fn);
				goto reconnect;
			}

			connection->last_received = jiffies;

			if (cmd == &asender_tbl[P_PING_ACK]) {
				/* restore idle timeout */
				connection->meta.socket->sk->sk_rcvtimeo = ping_int * HZ;
				ping_timeout_active = false;
			}

			buf	 = connection->meta.rbuf;
			received = 0;
			expect	 = header_size;
			cmd	 = NULL;
		}
	}

	if (0) {
reconnect:
		change_cstate(connection, C_NETWORK_FAILURE, CS_HARD);
	}
	if (0) {
disconnect:
		change_cstate(connection, C_DISCONNECTING, CS_HARD);
	}
	clear_bit(SIGNAL_ASENDER, &connection->flags);

	drbd_info(connection, "asender terminated\n");

	return 0;
}<|MERGE_RESOLUTION|>--- conflicted
+++ resolved
@@ -1124,7 +1124,6 @@
 
 	err = drbd_send_sync_param(peer_device);
 	if (!err)
-<<<<<<< HEAD
 		err = drbd_send_sizes(peer_device, 0, 0);
 	if (!err) {
 		if (device->disk_state[NOW] > D_DISKLESS) {
@@ -1148,16 +1147,8 @@
 
 	clear_bit(USE_DEGR_WFC_T, &peer_device->flags);
 	clear_bit(RESIZE_PENDING, &peer_device->flags);
+	atomic_set(&device->ap_in_flight, 0);
 	mod_timer(&device->request_timer, jiffies + HZ); /* just start it here. */
-=======
-		err = drbd_send_uuids(mdev);
-	if (!err)
-		err = drbd_send_current_state(mdev);
-	clear_bit(USE_DEGR_WFC_T, &mdev->flags);
-	clear_bit(RESIZE_PENDING, &mdev->flags);
-	atomic_set(&mdev->ap_in_flight, 0);
-	mod_timer(&mdev->request_timer, jiffies + HZ); /* just start it here. */
->>>>>>> 393bdb92
 	return err;
 }
 
