--- conflicted
+++ resolved
@@ -32,7 +32,6 @@
 #include <linux/random.h>
 #include <net/ipv6.h>
 #include <linux/scatterlist.h>
-#include <linux/part_stat.h>
 
 #include "drbd_int.h"
 #include "drbd_protocol.h"
@@ -1837,7 +1836,7 @@
 		drbd_queue_work(&connection->sender_work,
 				&peer_req->w);
 		/* retry later */
-		fallthrough;
+		;/* fallthrough */
 	case 0:
 		/* keep worker happy and connection up */
 		return 0;
@@ -3328,7 +3327,7 @@
 			/* case P_DATA_REQUEST: see above, not based on protocol version */
 			case P_OV_REQUEST:
 				verify_skipped_block(peer_device, sector, size);
-				fallthrough;
+				;/* fallthrough */
 			case P_RS_DATA_REQUEST:
 			case P_RS_THIN_REQ:
 			case P_CSUM_RS_REQUEST:
@@ -3357,7 +3356,7 @@
 		   then we would do something smarter here than reading
 		   the block... */
 		peer_req->flags |= EE_RS_THIN_REQ;
-		fallthrough;
+		;/* fallthrough */
 	case P_RS_DATA_REQUEST:
 		peer_req->w.cb = w_e_end_rsdata_req;
 		break;
@@ -3529,7 +3528,7 @@
 			rv = SYNC_SOURCE_USE_BITMAP;
 			break;
 		}
-		fallthrough;	/* to one of the other strategies */
+		;/* fallthrough */	/* to one of the other strategies */
 	case ASB_DISCARD_OLDER_PRI:
 		if (self == 0 && peer == 1) {
 			rv = SYNC_SOURCE_USE_BITMAP;
@@ -3541,7 +3540,7 @@
 		}
 		drbd_warn(peer_device, "Discard younger/older primary did not find a decision\n"
 			  "Using discard-least-changes instead\n");
-		fallthrough;
+		;/* fallthrough */
 	case ASB_DISCARD_ZERO_CHG:
 		if (ch_peer == 0 && ch_self == 0) {
 			rv = test_bit(RESOLVE_CONFLICTS, &peer_device->connection->transport.flags)
@@ -3553,7 +3552,7 @@
 		}
 		if (after_sb_0p == ASB_DISCARD_ZERO_CHG)
 			break;
-		fallthrough;
+		;/* fallthrough */
 	case ASB_DISCARD_LEAST_CHG:
 		if	(ch_self < ch_peer)
 			rv = SYNC_TARGET_USE_BITMAP;
@@ -4269,7 +4268,7 @@
 		switch (rr_conflict) {
 		case ASB_CALL_HELPER:
 			drbd_maybe_khelper(device, connection, "pri-lost");
-			fallthrough;
+			;/* fallthrough */
 		case ASB_DISCONNECT:
 		case ASB_RETRY_CONNECT:
 			drbd_err(device, "I shall become SyncTarget, but I am primary!\n");
@@ -7093,18 +7092,12 @@
 	struct drbd_resource *resource = device->resource;
 	bool ready = true;
 
-<<<<<<< HEAD
 	read_lock_irq(&resource->state_rwlock);
-	disk_state = device->disk_state[NOW];
-	read_unlock_irq(&resource->state_rwlock);
-=======
-	spin_lock_irq(&resource->req_lock);
 	if (device->disk_state[NOW] == D_NEGOTIATING)
 		ready = false;
 	if (test_bit(TWOPC_STATE_CHANGE_PENDING, &resource->flags))
 		ready = false;
-	spin_unlock_irq(&resource->req_lock);
->>>>>>> 9e0a486c
+	read_unlock_irq(&resource->state_rwlock);
 
 	return ready;
 }
@@ -8584,7 +8577,7 @@
 			break;
 		case P_RS_CANCEL_AHEAD:
 			set_bit(SYNC_TARGET_TO_BEHIND, &peer_device->flags);
-			fallthrough;
+			;/* fallthrough */
 		case P_RS_CANCEL:
 			if (peer_device->repl_state[NOW] == L_VERIFY_S) {
 				verify_skipped_block(peer_device, sector, size);
@@ -8929,7 +8922,15 @@
 	struct drbd_transport *transport = &connection->transport;
 	struct drbd_transport_ops *tr_ops = transport->ops;
 
-	sched_set_fifo_low(current);
+	struct sched_param param = {
+		.sched_priority = 2
+		};
+	int ____rv0;
+	____rv0 = sched_setscheduler(current, SCHED_RR, &param);
+	if (____rv0 < 0)
+		drbd_err(connection,
+			 "drbd_ack_receiver: ERROR set priority, ret=%d\n",
+			 ____rv0);
 
 	while (get_t_state(thi) == RUNNING) {
 		drbd_thread_current_set_cpu(thi);
