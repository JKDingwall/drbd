--- conflicted
+++ resolved
@@ -3269,12 +3269,7 @@
 			goto fail2;
 
 		if (pi->cmd == P_CSUM_RS_REQUEST) {
-<<<<<<< HEAD
-			peer_req->w.cb = w_e_end_csum_rs_req;
-=======
-			D_ASSERT(device, connection->agreed_pro_version >= 89);
 			peer_req->w.cb = w_e_end_rsdata_req;
->>>>>>> b5c34f72
 			/* remember to report stats in drbd_resync_finished */
 			peer_device->use_csums = true;
 		} else if (pi->cmd == P_OV_REPLY) {
