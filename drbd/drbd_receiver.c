--- conflicted
+++ resolved
@@ -3842,8 +3842,8 @@
 	/* Tell target to have a retry, waiting for the rescheduled
 	 * drbd_start_resync to complete. Otherwise the concurrency
 	 * of send oos and resync may lead to a data lose. */
-<<<<<<< HEAD
-	if (peer_device->repl_state[NOW] == L_WF_BITMAP_S) {
+	if (peer_device->repl_state[NOW] == L_WF_BITMAP_S ||
+			peer_device->repl_state[NOW] == L_STARTING_SYNC_S) {
 		switch (pi->cmd) {
 			case P_RS_DATA_REQUEST:
 			case P_RS_DAGTAG_REQ:
@@ -3856,14 +3856,6 @@
 			default:
 				break;
 		}
-=======
-	if ((pi->cmd == P_RS_THIN_REQ || pi->cmd == P_RS_DATA_REQUEST ||
-				pi->cmd == P_CSUM_RS_REQUEST) &&
-	    (peer_device->repl_state[NOW] == L_WF_BITMAP_S ||
-				peer_device->repl_state[NOW] == L_STARTING_SYNC_S)) {
-		drbd_send_ack_rp(peer_device, P_RS_CANCEL, p);
-		return ignore_remaining_packet(connection, pi->size);
->>>>>>> 179414f0
 	}
 
 	min_d_state = pi->cmd == P_DATA_REQUEST ? D_UP_TO_DATE : D_OUTDATED;
