// SPDX-License-Identifier: GPL-2.0-or-later
/*
   drbd_receiver.c

   This file is part of DRBD by Philipp Reisner and Lars Ellenberg.

   Copyright (C) 2001-2008, LINBIT Information Technologies GmbH.
   Copyright (C) 1999-2008, Philipp Reisner <philipp.reisner@linbit.com>.
   Copyright (C) 2002-2008, Lars Ellenberg <lars.ellenberg@linbit.com>.

 */


#include <linux/module.h>

#include <linux/uaccess.h>
#include <net/sock.h>

#include <linux/drbd.h>
#include <linux/fs.h>
#include <linux/file.h>
#include <linux/in.h>
#include <linux/mm.h>
#include <linux/memcontrol.h>
#include <linux/mm_inline.h>
#include <linux/slab.h>
#include <linux/pkt_sched.h>
#include <uapi/linux/sched/types.h>
#define __KERNEL_SYSCALLS__
#include <linux/unistd.h>
#include <linux/vmalloc.h>
#include <linux/random.h>
#include <net/ipv6.h>
#include <linux/scatterlist.h>
#include <linux/part_stat.h>

#include "drbd_int.h"
#include "drbd_protocol.h"
#include "drbd_req.h"
#include "drbd_vli.h"

#define PRO_FEATURES (DRBD_FF_TRIM|DRBD_FF_THIN_RESYNC|DRBD_FF_WSAME|DRBD_FF_WZEROES)

struct flush_work {
	struct drbd_work w;
	struct drbd_epoch *epoch;
};

enum epoch_event {
	EV_PUT,
	EV_GOT_BARRIER_NR,
	EV_BARRIER_DONE,
	EV_BECAME_LAST,
	EV_CLEANUP = 32, /* used as flag */
};

enum finish_epoch {
	FE_STILL_LIVE,
	FE_DESTROYED,
	FE_RECYCLED,
};

enum resync_reason {
	AFTER_UNSTABLE,
	DISKLESS_PRIMARY,
};

enum sync_rule {
	RULE_SYNC_SOURCE_MISSED_FINISH,
	RULE_SYNC_SOURCE_PEER_MISSED_FINISH,
	RULE_SYNC_TARGET_MISSED_FINISH,
	RULE_SYNC_TARGET_PEER_MISSED_FINISH,
	RULE_SYNC_TARGET_MISSED_START,
	RULE_SYNC_SOURCE_MISSED_START,
	RULE_INITIAL_HANDSHAKE_CHANGED,
	RULE_JUST_CREATED_PEER,
	RULE_JUST_CREATED_SELF,
	RULE_JUST_CREATED_BOTH,
	RULE_CRASHED_PRIMARY,
	RULE_LOST_QUORUM,
	RULE_RECONNECTED,
	RULE_BOTH_OFF,
	RULE_BITMAP_PEER,
	RULE_BITMAP_PEER_OTHER,
	RULE_BITMAP_SELF,
	RULE_BITMAP_SELF_OTHER,
	RULE_BITMAP_BOTH,
	RULE_HISTORY_PEER,
	RULE_HISTORY_SELF,
	RULE_HISTORY_BOTH,
};

static const char * const sync_rule_names[] = {
	[RULE_SYNC_SOURCE_MISSED_FINISH] = "sync-source-missed-finish",
	[RULE_SYNC_SOURCE_PEER_MISSED_FINISH] = "sync-source-peer-missed-finish",
	[RULE_SYNC_TARGET_MISSED_FINISH] = "sync-target-missed-finish",
	[RULE_SYNC_TARGET_PEER_MISSED_FINISH] = "sync-target-peer-missed-finish",
	[RULE_SYNC_TARGET_MISSED_START] = "sync-target-missed-start",
	[RULE_SYNC_SOURCE_MISSED_START] = "sync-source-missed-start",
	[RULE_INITIAL_HANDSHAKE_CHANGED] = "initial-handshake-changed",
	[RULE_JUST_CREATED_PEER] = "just-created-peer",
	[RULE_JUST_CREATED_SELF] = "just-created-self",
	[RULE_JUST_CREATED_BOTH] = "just-created-both",
	[RULE_CRASHED_PRIMARY] = "crashed-primary",
	[RULE_LOST_QUORUM] = "lost-quorum",
	[RULE_RECONNECTED] = "reconnected",
	[RULE_BOTH_OFF] = "both-off",
	[RULE_BITMAP_PEER] = "bitmap-peer",
	[RULE_BITMAP_PEER_OTHER] = "bitmap-peer-other",
	[RULE_BITMAP_SELF] = "bitmap-self",
	[RULE_BITMAP_SELF_OTHER] = "bitmap-self-other",
	[RULE_BITMAP_BOTH] = "bitmap-both",
	[RULE_HISTORY_PEER] = "history-peer",
	[RULE_HISTORY_SELF] = "history-self",
	[RULE_HISTORY_BOTH] = "history-both",
};

enum sync_strategy {
	UNDETERMINED = 0,
	NO_SYNC,
	SYNC_SOURCE_IF_BOTH_FAILED,
	SYNC_SOURCE_USE_BITMAP,
	SYNC_SOURCE_SET_BITMAP,
	SYNC_SOURCE_COPY_BITMAP,
	SYNC_TARGET_IF_BOTH_FAILED,
	SYNC_TARGET_USE_BITMAP,
	SYNC_TARGET_SET_BITMAP,
	SYNC_TARGET_CLEAR_BITMAP,
	SPLIT_BRAIN_AUTO_RECOVER,
	SPLIT_BRAIN_DISCONNECT,
	UNRELATED_DATA,
	RETRY_CONNECT,
	REQUIRES_PROTO_91,
	REQUIRES_PROTO_96,
};

struct sync_descriptor {
	char * const name;
	int required_protocol;
	bool is_split_brain;
	bool is_sync_source;
	bool is_sync_target;
	int resync_peer_preference;
	enum sync_strategy full_sync_equivalent;
	enum sync_strategy reverse;
};

static const struct sync_descriptor sync_descriptors[] = {
	[UNDETERMINED] = {
		.name = "?",
	},
	[NO_SYNC] = {
		.name = "no-sync",
		.resync_peer_preference = 5,
	},
	[SYNC_SOURCE_IF_BOTH_FAILED] = {
		.name = "source-if-both-failed",
		.is_sync_source = true,
		.reverse = SYNC_TARGET_IF_BOTH_FAILED,
	},
	[SYNC_SOURCE_USE_BITMAP] = {
		.name = "source-use-bitmap",
		.is_sync_source = true,
		.full_sync_equivalent = SYNC_SOURCE_SET_BITMAP,
		.reverse = SYNC_TARGET_USE_BITMAP,
	},
	[SYNC_SOURCE_SET_BITMAP] = {
		.name = "source-set-bitmap",
		.is_sync_source = true,
		.reverse = SYNC_TARGET_SET_BITMAP,
	},
	[SYNC_SOURCE_COPY_BITMAP] = {
		.name = "source-copy-other-bitmap",
		.is_sync_source = true,
	},
	[SYNC_TARGET_IF_BOTH_FAILED] = {
		.name = "target-if-both-failed",
		.is_sync_target = true,
		.resync_peer_preference = 4,
		.reverse = SYNC_SOURCE_IF_BOTH_FAILED,
	},
	[SYNC_TARGET_USE_BITMAP] = {
		.name = "target-use-bitmap",
		.is_sync_target = true,
		.full_sync_equivalent = SYNC_TARGET_SET_BITMAP,
		.resync_peer_preference = 3,
		.reverse = SYNC_SOURCE_USE_BITMAP,
	},
	[SYNC_TARGET_SET_BITMAP] = {
		.name = "target-set-bitmap",
		.is_sync_target = true,
		.resync_peer_preference = 2,
		.reverse = SYNC_SOURCE_SET_BITMAP,
	},
	[SYNC_TARGET_CLEAR_BITMAP] = {
		.name = "target-clear-bitmap",
		.is_sync_target = true,
		.resync_peer_preference = 1,
	},
	[SPLIT_BRAIN_AUTO_RECOVER] = {
		.name = "split-brain-auto-recover",
		.is_split_brain = true,
	},
	[SPLIT_BRAIN_DISCONNECT] = {
		.name = "split-brain-disconnect",
		.is_split_brain = true,
	},
	[UNRELATED_DATA] = {
		.name = "unrelated-data",
	},
	[RETRY_CONNECT] = {
		.name = "retry-connect",
	},
	[REQUIRES_PROTO_91] = {
		.name = "requires-proto-91",
		.required_protocol = 91,
	},
	[REQUIRES_PROTO_96] = {
		.name = "requires-proto-96",
		.required_protocol = 96,
	},
};

int drbd_do_features(struct drbd_connection *connection);
int drbd_do_auth(struct drbd_connection *connection);
static void conn_disconnect(struct drbd_connection *connection);

static enum finish_epoch drbd_may_finish_epoch(struct drbd_connection *, struct drbd_epoch *, enum epoch_event);
static int e_end_block(struct drbd_work *, int);
static void cleanup_unacked_peer_requests(struct drbd_connection *connection);
static void cleanup_peer_ack_list(struct drbd_connection *connection);
static u64 node_ids_to_bitmap(struct drbd_device *device, u64 node_ids);
static int process_twopc(struct drbd_connection *, struct twopc_reply *, struct packet_info *, unsigned long);
static void drbd_resync(struct drbd_peer_device *, enum resync_reason) __must_hold(local);
static void drbd_unplug_all_devices(struct drbd_connection *connection);
static int decode_header(struct drbd_connection *, void *, struct packet_info *);
static void check_resync_source(struct drbd_device *device, u64 weak_nodes);

static const char *drbd_sync_rule_str(enum sync_rule rule)
{
	if (rule < 0 || rule > ARRAY_SIZE(sync_rule_names)) {
		WARN_ON(true);
		return "?";
	}
	return sync_rule_names[rule];
}

static const struct sync_descriptor strategy_descriptor(enum sync_strategy strategy)
{
	if (strategy < 0 || strategy > ARRAY_SIZE(sync_descriptors)) {
		WARN_ON(true);
		return sync_descriptors[UNDETERMINED];
	}
	return sync_descriptors[strategy];
}

static bool is_strategy_determined(enum sync_strategy strategy)
{
	return strategy == NO_SYNC ||
			strategy_descriptor(strategy).is_sync_source ||
			strategy_descriptor(strategy).is_sync_target;
}

static struct drbd_epoch *previous_epoch(struct drbd_connection *connection, struct drbd_epoch *epoch)
{
	struct drbd_epoch *prev;
	spin_lock(&connection->epoch_lock);
	prev = list_entry(epoch->list.prev, struct drbd_epoch, list);
	if (prev == epoch || prev == connection->current_epoch)
		prev = NULL;
	spin_unlock(&connection->epoch_lock);
	return prev;
}

/*
 * some helper functions to deal with single linked page lists,
 * page->private being our "next" pointer.
 */

/* If at least n pages are linked at head, get n pages off.
 * Otherwise, don't modify head, and return NULL.
 */
static struct page *page_chain_del(struct page **head, int count)
{
	struct page *page, *tmp, *rv_head, *rv_tail;
	int n;

	BUG_ON(!count);
	BUG_ON(!head);

	page = READ_ONCE(*head);
	if (!page)
		return NULL;

	do {
		n = count;
		rv_head = page;
		while (true) {
			tmp = page_chain_next(page);
			if (--n == 0)
				break; /* found sufficient pages */
			if (tmp == NULL)
				/* insufficient pages, don't use any of them. */
				return NULL;
			page = tmp;
		}
		rv_tail = page;
		/* adjustment of head */
		page = cmpxchg(head, rv_head, tmp);
		if (page == NULL)
			return NULL;  /* someone else took all of them */
	} while (page != rv_head);

	/* add end of list marker for the returned list */
	set_page_chain_next(rv_tail, NULL);

	/* cleanup page chain before returning it */
	page = rv_head;
	do {
		set_page_chain_offset(page, 0);
		set_page_chain_size(page, 0);
		page = page_chain_next(page);
	} while (page);

	return rv_head;
}

/* may be used outside of locks to find the tail of a (usually short)
 * "private" page chain, before adding it back to a chain head
 * with page_chain_add(). */
static struct page *page_chain_tail(struct page *page, int *len)
{
	struct page *tmp;
	int i = 1;
	while ((tmp = page_chain_next(page))) {
		++i;
		page = tmp;
	}
	if (len)
		*len = i;
	return page;
}

static int page_chain_free(struct page *page)
{
	struct page *tmp;
	int i = 0;
	page_chain_for_each_safe(page, tmp) {
		set_page_chain_next_offset_size(page, NULL, 0, 0);
		put_page(page);
		++i;
	}
	return i;
}

static void page_chain_add(struct page **head,
		struct page *chain_first, struct page *chain_last)
{
	struct page *first, *try;

	first = READ_ONCE(*head);
	do {
		try = first;
		set_page_chain_next(chain_last, try);
		first = cmpxchg(head, try, chain_first);
	} while (first != try);
}

static struct page *__drbd_alloc_pages(struct drbd_resource *resource, unsigned int number, gfp_t gfp_mask)
{
	struct page *page = NULL;
	struct page *tmp = NULL;
	unsigned int i = 0;

	if (atomic_read(&resource->pp_vacant) >= number) {
		page = page_chain_del(&resource->pp_pool, number);
		if (page) {
			atomic_sub(number, &resource->pp_vacant);
			return page;
		}
	}

	for (i = 0; i < number; i++) {
		tmp = alloc_page(gfp_mask);
		if (!tmp)
			break;
		set_page_chain_next_offset_size(tmp, page, 0, 0);
		page = tmp;
	}

	if (i == number)
		return page;

	/* Not enough pages immediately available this time.
	 * No need to jump around here, drbd_alloc_pages will retry this
	 * function "soon". */
	if (page) {
		tmp = page_chain_tail(page, NULL);
		page_chain_add(&resource->pp_pool, page, tmp);
		atomic_add(i, &resource->pp_vacant);
	}
	return NULL;
}

static void rs_sectors_came_in(struct drbd_peer_device *peer_device, int size)
{
	int rs_sect_in = atomic_add_return(size >> 9, &peer_device->rs_sect_in);

	/* In case resync runs faster than anticipated, run the resync_work early */
	if (rs_sect_in >= peer_device->rs_in_flight)
		drbd_queue_work_if_unqueued(
			&peer_device->connection->sender_work,
			&peer_device->resync_work);
}

static void reclaim_finished_net_peer_reqs(struct drbd_connection *connection,
					   struct list_head *to_be_freed)
{
	struct drbd_peer_request *peer_req, *tmp;

	/* The EEs are always appended to the end of the list. Since
	   they are sent in order over the wire, they have to finish
	   in order. As soon as we see the first not finished we can
	   stop to examine the list... */

	list_for_each_entry_safe(peer_req, tmp, &connection->net_ee, w.list) {
		if (drbd_peer_req_has_active_page(peer_req))
			break;
		list_move(&peer_req->w.list, to_be_freed);
	}
}

static void drbd_reclaim_net_peer_reqs(struct drbd_connection *connection)
{
	LIST_HEAD(reclaimed);
	struct drbd_peer_request *peer_req, *t;

	spin_lock_irq(&connection->peer_reqs_lock);
	reclaim_finished_net_peer_reqs(connection, &reclaimed);
	spin_unlock_irq(&connection->peer_reqs_lock);

	list_for_each_entry_safe(peer_req, t, &reclaimed, w.list)
		drbd_free_net_peer_req(peer_req);
}

/**
 * drbd_alloc_pages() - Returns @number pages, retries forever (or until signalled)
 * @transport:	DRBD transport.
 * @number:	number of pages requested
 * @gfp_mask:	how to allocate and whether to loop until we succeed
 *
 * Tries to allocate number pages, first from our own page pool, then from
 * the kernel.
 * Possibly retry until DRBD frees sufficient pages somewhere else.
 *
 * If this allocation would exceed the max_buffers setting, we throttle
 * allocation (schedule_timeout) to give the system some room to breathe.
 *
 * We do not use max-buffers as hard limit, because it could lead to
 * congestion and further to a distributed deadlock during online-verify or
 * (checksum based) resync, if the max-buffers, socket buffer sizes and
 * resync-rate settings are mis-configured.
 *
 * Returns a page chain linked via (struct drbd_page_chain*)&page->lru.
 */
struct page *drbd_alloc_pages(struct drbd_transport *transport, unsigned int number,
			      gfp_t gfp_mask)
{
	struct drbd_connection *connection =
		container_of(transport, struct drbd_connection, transport);
	struct drbd_resource *resource = connection->resource;
	struct page *page = NULL;
	DEFINE_WAIT(wait);
	unsigned int mxb;

	rcu_read_lock();
	mxb = rcu_dereference(transport->net_conf)->max_buffers;
	rcu_read_unlock();

	if (atomic_read(&connection->pp_in_use) < mxb)
		page = __drbd_alloc_pages(resource, number, gfp_mask & ~__GFP_RECLAIM);

	/* Try to keep the fast path fast, but occasionally we need
	 * to reclaim the pages we lent to the network stack. */
	if (page && atomic_read(&connection->pp_in_use_by_net) > 512)
		drbd_reclaim_net_peer_reqs(connection);

	while (page == NULL) {
		prepare_to_wait(&resource->pp_wait, &wait, TASK_INTERRUPTIBLE);

		drbd_reclaim_net_peer_reqs(connection);

		if (atomic_read(&connection->pp_in_use) < mxb) {
			page = __drbd_alloc_pages(resource, number, gfp_mask);
			if (page)
				break;
		}

		if (!(gfp_mask & __GFP_RECLAIM))
			break;

		if (signal_pending(current)) {
			drbd_warn(connection, "drbd_alloc_pages interrupted!\n");
			break;
		}

		if (schedule_timeout(HZ/10) == 0)
			mxb = UINT_MAX;
	}
	finish_wait(&resource->pp_wait, &wait);

	if (page)
		atomic_add(number, &connection->pp_in_use);
	return page;
}

/* Must not be used from irq, as that may deadlock: see drbd_alloc_pages.
 * Either links the page chain back to the pool of free pages,
 * or returns all pages to the system. */
void drbd_free_pages(struct drbd_transport *transport, struct page *page, int is_net)
{
	struct drbd_connection *connection =
		container_of(transport, struct drbd_connection, transport);
	struct drbd_resource *resource = connection->resource;
	atomic_t *a = is_net ? &connection->pp_in_use_by_net : &connection->pp_in_use;
	int i;

	if (page == NULL)
		return;

	if (atomic_read(&resource->pp_vacant) > DRBD_MAX_BIO_SIZE/PAGE_SIZE) {
		i = page_chain_free(page);
	} else {
		struct page *tmp;
		tmp = page_chain_tail(page, &i);
		page_chain_add(&resource->pp_pool, page, tmp);
		atomic_add(i, &resource->pp_vacant);
	}
	i = atomic_sub_return(i, a);
	if (i < 0)
		drbd_warn(connection, "ASSERTION FAILED: %s: %d < 0\n",
			is_net ? "pp_in_use_by_net" : "pp_in_use", i);
	wake_up(&resource->pp_wait);
}

/* normal: payload_size == request size (bi_size)
 * w_same: payload_size == logical_block_size
 * trim: payload_size == 0 */
struct drbd_peer_request *
drbd_alloc_peer_req(struct drbd_peer_device *peer_device, gfp_t gfp_mask) __must_hold(local)
{
	struct drbd_device *device = peer_device->device;
	struct drbd_peer_request *peer_req;

	if (drbd_insert_fault(device, DRBD_FAULT_AL_EE))
		return NULL;

	peer_req = mempool_alloc(&drbd_ee_mempool, gfp_mask & ~__GFP_HIGHMEM);
	if (!peer_req) {
		if (!(gfp_mask & __GFP_NOWARN))
			drbd_err(device, "%s: allocation failed\n", __func__);
		return NULL;
	}

	memset(peer_req, 0, sizeof(*peer_req));
	INIT_LIST_HEAD(&peer_req->w.list);
	drbd_clear_interval(&peer_req->i);
	INIT_LIST_HEAD(&peer_req->recv_order);
	INIT_LIST_HEAD(&peer_req->wait_for_actlog);
	peer_req->submit_jif = jiffies;
	peer_req->peer_device = peer_device;

	return peer_req;
}

void __drbd_free_peer_req(struct drbd_peer_request *peer_req, int is_net)
{
	struct drbd_peer_device *peer_device = peer_req->peer_device;

	might_sleep();
	if (peer_req->flags & EE_HAS_DIGEST)
		kfree(peer_req->digest);
	D_ASSERT(peer_device, atomic_read(&peer_req->pending_bios) == 0);
	D_ASSERT(peer_device, drbd_interval_empty(&peer_req->i));
	drbd_free_page_chain(&peer_device->connection->transport, &peer_req->page_chain, is_net);
	mempool_free(peer_req, &drbd_ee_mempool);
}

int drbd_free_peer_reqs(struct drbd_connection *connection, struct list_head *list, bool is_net_ee)
{
	LIST_HEAD(work_list);
	struct drbd_peer_request *peer_req, *t;
	int count = 0;

	spin_lock_irq(&connection->peer_reqs_lock);
	list_splice_init(list, &work_list);
	spin_unlock_irq(&connection->peer_reqs_lock);

	list_for_each_entry_safe(peer_req, t, &work_list, w.list) {
		__drbd_free_peer_req(peer_req, is_net_ee);
		count++;
	}
	return count;
}

/*
 * See also comments in _req_mod(,BARRIER_ACKED) and receive_Barrier.
 */
static int drbd_finish_peer_reqs(struct drbd_connection *connection)
{
	LIST_HEAD(work_list);
	LIST_HEAD(reclaimed);
	struct drbd_peer_request *peer_req, *t;
	int err = 0;
	int n = 0;

	spin_lock_irq(&connection->peer_reqs_lock);
	reclaim_finished_net_peer_reqs(connection, &reclaimed);
	list_splice_init(&connection->done_ee, &work_list);
	spin_unlock_irq(&connection->peer_reqs_lock);

	list_for_each_entry_safe(peer_req, t, &reclaimed, w.list)
		drbd_free_net_peer_req(peer_req);

	/* possible callbacks here:
	 * e_end_block, and e_end_resync_block.
	 * all ignore the last argument.
	 */
	list_for_each_entry_safe(peer_req, t, &work_list, w.list) {
		int err2;

		++n;
		/* list_del not necessary, next/prev members not touched */
		/* The callback may free peer_req. */
		err2 = peer_req->w.cb(&peer_req->w, !!err);
		if (!err)
			err = err2;
	}
	if (atomic_sub_and_test(n, &connection->done_ee_cnt))
		wake_up(&connection->ee_wait);

	return err;
}

static int drbd_recv(struct drbd_connection *connection, void **buf, size_t size, int flags)
{
	struct drbd_transport_ops *tr_ops = connection->transport.ops;
	int rv;

	rv = tr_ops->recv(&connection->transport, DATA_STREAM, buf, size, flags);

	if (rv < 0) {
		if (rv == -ECONNRESET)
			drbd_info(connection, "sock was reset by peer\n");
		else if (rv != -ERESTARTSYS)
			drbd_info(connection, "sock_recvmsg returned %d\n", rv);
	} else if (rv == 0) {
		if (test_bit(DISCONNECT_EXPECTED, &connection->flags)) {
			long t;
			rcu_read_lock();
			t = rcu_dereference(connection->transport.net_conf)->ping_timeo * HZ/10;
			rcu_read_unlock();

			t = wait_event_timeout(connection->resource->state_wait,
					       connection->cstate[NOW] < C_CONNECTED, t);

			if (t)
				goto out;
		}
		drbd_info(connection, "sock was shut down by peer\n");
	}

	if (rv != size)
		change_cstate(connection, C_BROKEN_PIPE, CS_HARD);

out:
	return rv;
}

static int drbd_recv_into(struct drbd_connection *connection, void *buf, size_t size)
{
	int err;

	err = drbd_recv(connection, &buf, size, CALLER_BUFFER);

	if (err != size) {
		if (err >= 0)
			err = -EIO;
	} else
		err = 0;
	return err;
}

static int drbd_recv_all(struct drbd_connection *connection, void **buf, size_t size)
{
	int err;

	err = drbd_recv(connection, buf, size, 0);

	if (err != size) {
		if (err >= 0)
			err = -EIO;
	} else
		err = 0;
	return err;
}

static int drbd_recv_all_warn(struct drbd_connection *connection, void **buf, size_t size)
{
	int err;

	err = drbd_recv_all(connection, buf, size);
	if (err && !signal_pending(current))
		drbd_warn(connection, "short read (expected size %d)\n", (int)size);
	return err;
}

static int drbd_send_disconnect(struct drbd_connection *connection)
{
	if (connection->agreed_pro_version < 118)
		return 0;

	if (!conn_prepare_command(connection, 0, DATA_STREAM))
		return -EIO;
	return send_command(connection, -1, P_DISCONNECT, DATA_STREAM);
}

static void initialize_send_buffer(struct drbd_connection *connection, enum drbd_stream drbd_stream)
{
	struct drbd_send_buffer *sbuf = &connection->send_buffer[drbd_stream];

	sbuf->unsent =
	sbuf->pos = page_address(sbuf->page);
	sbuf->allocated_size = 0;
	sbuf->additional_size = 0;
}

/* Gets called if a connection is established, or if a new minor gets created
   in a connection */
int drbd_connected(struct drbd_peer_device *peer_device)
{
	struct drbd_device *device = peer_device->device;
	u64 weak_nodes = 0;
	int err;

	atomic_set(&peer_device->packet_seq, 0);
	peer_device->peer_seq = 0;

	if (device->resource->role[NOW] == R_PRIMARY)
		weak_nodes = drbd_weak_nodes_device(device);

	err = drbd_send_sync_param(peer_device);
	if (!err)
		err = drbd_send_sizes(peer_device, 0, 0);
	if (!err)
		err = drbd_send_uuids(peer_device, 0, weak_nodes);
	if (!err) {
		set_bit(INITIAL_STATE_SENT, &peer_device->flags);
		err = drbd_send_current_state(peer_device);
	}

	clear_bit(USE_DEGR_WFC_T, &peer_device->flags);
	clear_bit(RESIZE_PENDING, &peer_device->flags);
	mod_timer(&device->request_timer, jiffies + HZ); /* just start it here. */
	return err;
}

void conn_connect2(struct drbd_connection *connection)
{
	struct drbd_peer_device *peer_device;
	int vnr;

	rcu_read_lock();
	idr_for_each_entry(&connection->peer_devices, peer_device, vnr) {
		struct drbd_device *device = peer_device->device;
		kref_get(&device->kref);
		/* connection cannot go away: caller holds a reference. */
		rcu_read_unlock();

		down_read_non_owner(&device->uuid_sem);
		set_bit(HOLDING_UUID_READ_LOCK, &peer_device->flags);
		/* since drbd_connected() is also called from drbd_create_device()
		   aquire lock here before calling drbd_connected(). */
		drbd_connected(peer_device);

		rcu_read_lock();
		kref_put(&device->kref, drbd_destroy_device);
	}
	rcu_read_unlock();
	drbd_uncork(connection, DATA_STREAM);
}

static bool initial_states_received(struct drbd_connection *connection)
{
	struct drbd_peer_device *peer_device;
	int vnr;
	bool rv = true;

	rcu_read_lock();
	idr_for_each_entry(&connection->peer_devices, peer_device, vnr) {
		if (!test_bit(INITIAL_STATE_RECEIVED, &peer_device->flags)) {
			rv = false;
			break;
		}
	}
	rcu_read_unlock();

	return rv;
}

void wait_initial_states_received(struct drbd_connection *connection)
{
	struct net_conf *nc;
	long timeout;

	rcu_read_lock();
	nc = rcu_dereference(connection->transport.net_conf);
	timeout = nc->ping_timeo * 4 * HZ/10;
	rcu_read_unlock();
	wait_event_interruptible_timeout(connection->ee_wait,
					 initial_states_received(connection),
					 timeout);
}

void connect_timer_fn(struct timer_list *t)
{
	struct drbd_connection *connection = from_timer(connection, t, connect_timer);

	drbd_queue_work(&connection->sender_work, &connection->connect_timer_work);
}

static void arm_connect_timer(struct drbd_connection *connection, unsigned long expires)
{
	bool was_pending = mod_timer(&connection->connect_timer, expires);

	if (was_pending) {
		kref_debug_put(&connection->kref_debug, 11);
		kref_put(&connection->kref, drbd_destroy_connection);
	}
}

static bool retry_by_rr_conflict(struct drbd_connection *connection)
{
	enum drbd_after_sb_p rr_conflict;
	struct net_conf *nc;

	rcu_read_lock();
	nc = rcu_dereference(connection->transport.net_conf);
	rr_conflict = nc->rr_conflict;
	rcu_read_unlock();

	return rr_conflict == ASB_RETRY_CONNECT;
}

static int connect_work(struct drbd_work *work, int cancel)
{
	struct drbd_connection *connection =
		container_of(work, struct drbd_connection, connect_timer_work);
	struct drbd_resource *resource = connection->resource;
	enum drbd_state_rv rv;
	long t = resource->res_opts.auto_promote_timeout * HZ / 10;
	bool retry = retry_by_rr_conflict(connection);
	bool incompat_states;

	if (connection->cstate[NOW] != C_CONNECTING)
		goto out_put;

	if (connection->agreed_pro_version == 117)
		wait_initial_states_received(connection);

	do {
		/* Carefully check if it is okay to do a two_phase_commit from sender context */
		if (down_trylock(&resource->state_sem)) {
			rv = SS_CONCURRENT_ST_CHG;
			break;
		}
		rv = change_cstate(connection, C_CONNECTED, CS_SERIALIZE |
				   CS_ALREADY_SERIALIZED | CS_VERBOSE | CS_DONT_RETRY);
		up(&resource->state_sem);
		if (rv != SS_PRIMARY_READER)
			break;

		/* We have a connection established, peer is primary. On my side is a
		   read-only opener, probably udev or some other scanning after device creating.
		   This short lived read-only open prevents now that we can continue.
		   Better retry after the read-only opener goes away. */

		t = wait_event_interruptible_timeout(resource->state_wait,
						     !drbd_open_ro_count(resource),
						     t);
	} while (t > 0);

	incompat_states = (rv == SS_CW_FAILED_BY_PEER || rv == SS_TWO_PRIMARIES);

	if (rv >= SS_SUCCESS) {
		if (connection->agreed_pro_version < 117)
			conn_connect2(connection);
	} else if (rv == SS_TIMEOUT || rv == SS_CONCURRENT_ST_CHG) {
		if (connection->cstate[NOW] != C_CONNECTING)
			goto out_put;
		arm_connect_timer(connection, jiffies + HZ/20);
		return 0; /* Return early. Keep the reference on the connection! */
	} else if (rv == SS_HANDSHAKE_RETRY || (incompat_states && retry)) {
		arm_connect_timer(connection, jiffies + HZ);
		return 0; /* Keep reference */
	} else if (rv == SS_HANDSHAKE_DISCONNECT || (incompat_states && !retry)) {
		drbd_send_disconnect(connection);
		change_cstate(connection, C_DISCONNECTING, CS_HARD);
	} else {
		drbd_info(connection, "Failure to connect %d %s; retrying\n",
			  rv, drbd_set_st_err_str(rv));
		change_cstate(connection, C_NETWORK_FAILURE, CS_HARD);
	}

 out_put:
	kref_debug_put(&connection->kref_debug, 11);
	kref_put(&connection->kref, drbd_destroy_connection);
	return 0;
}

/*
 * Returns true if we have a valid connection.
 */
static bool conn_connect(struct drbd_connection *connection)
{
	struct drbd_transport *transport = &connection->transport;
	struct drbd_resource *resource = connection->resource;
	int ping_timeo, ping_int, h, err, vnr, timeout;
	struct drbd_peer_device *peer_device;
	enum drbd_stream stream;
	struct net_conf *nc;
	bool discard_my_data;
	bool have_mutex;
	bool no_addr = false;

start:
	have_mutex = false;
	clear_bit(DISCONNECT_EXPECTED, &connection->flags);
	if (change_cstate(connection, C_CONNECTING, CS_VERBOSE) < SS_SUCCESS) {
		/* We do not have a network config. */
		return false;
	}

	/* Assume that the peer only understands our handshake
	 * protocol version; until we know better. */
	connection->agreed_pro_version = PRO_VERSION_HANDSHAKE;

	err = transport->ops->connect(transport);
	if (err == -EAGAIN) {
		enum drbd_conn_state cstate;
		read_lock_irq(&resource->state_rwlock); /* See commit message */
		cstate = connection->cstate[NOW];
		read_unlock_irq(&resource->state_rwlock);
		if (cstate == C_DISCONNECTING)
			return false;
		goto retry;
	} else if (err == -EADDRNOTAVAIL) {
		struct net_conf *nc;
		int connect_int;
		long t;

		rcu_read_lock();
		nc = rcu_dereference(transport->net_conf);
		connect_int = nc ? nc->connect_int : 10;
		rcu_read_unlock();

		if (!no_addr) {
			drbd_warn(connection,
				  "Configured local address not found, retrying every %d sec, "
				  "err=%d\n", connect_int, err);
			no_addr = true;
		}

		t = schedule_timeout_interruptible(connect_int * HZ);
		if (t || connection->cstate[NOW] == C_DISCONNECTING)
			return false;
		goto start;
	} else if (err < 0) {
		drbd_warn(connection, "Failed to initiate connection, err=%d\n", err);
		goto abort;
	}

	connection->last_received = jiffies;

	rcu_read_lock();
	nc = rcu_dereference(connection->transport.net_conf);
	ping_timeo = nc->ping_timeo;
	ping_int = nc->ping_int;
	rcu_read_unlock();

	/* Make sure we are "uncorked", otherwise we risk timeouts,
	 * in case this is a reconnect and we had been corked before. */
	for (stream = DATA_STREAM; stream <= CONTROL_STREAM; stream++) {
		initialize_send_buffer(connection, stream);
		drbd_uncork(connection, stream);
	}

	/* Make sure the handshake happens without interference from other threads,
	 * or the challenge response authentication could be garbled. */
	mutex_lock(&connection->mutex[DATA_STREAM]);
	have_mutex = true;
	transport->ops->set_rcvtimeo(transport, DATA_STREAM, ping_timeo * 4 * HZ/10);
	transport->ops->set_rcvtimeo(transport, CONTROL_STREAM, ping_int * HZ);

	h = drbd_do_features(connection);
	if (h < 0)
		goto abort;
	if (h == 0)
		goto retry;

	if (connection->cram_hmac_tfm) {
		switch (drbd_do_auth(connection)) {
		case -1:
			drbd_err(connection, "Authentication of peer failed\n");
			goto abort;
		case 0:
			drbd_err(connection, "Authentication of peer failed, trying again.\n");
			goto retry;
		}
	}

	discard_my_data = test_bit(CONN_DISCARD_MY_DATA, &connection->flags);

	if (__drbd_send_protocol(connection, P_PROTOCOL) == -EOPNOTSUPP)
		goto abort;

	rcu_read_lock();
	idr_for_each_entry(&connection->peer_devices, peer_device, vnr) {
		if (discard_my_data)
			set_bit(DISCARD_MY_DATA, &peer_device->flags);
		else
			clear_bit(DISCARD_MY_DATA, &peer_device->flags);
	}
	rcu_read_unlock();
	mutex_unlock(&connection->mutex[DATA_STREAM]);
	have_mutex = false;

	drbd_thread_start(&connection->ack_receiver);
	connection->ack_sender =
		alloc_ordered_workqueue("drbd_as_%s", WQ_MEM_RECLAIM, connection->resource->name);
	if (!connection->ack_sender) {
		drbd_err(connection, "Failed to create workqueue ack_sender\n");
		schedule_timeout_uninterruptible(HZ);
		goto retry;
	}

	atomic_set(&connection->ap_in_flight, 0);
	atomic_set(&connection->rs_in_flight, 0);

	/* Allow 5 seconds for the two-phase commits */
	transport->ops->set_rcvtimeo(transport, DATA_STREAM, ping_timeo * 10 * HZ);

	if (connection->agreed_pro_version == 117)
		conn_connect2(connection);

	if (resource->res_opts.node_id < connection->peer_node_id) {
		kref_get(&connection->kref);
		kref_debug_get(&connection->kref_debug, 11);
		connection->connect_timer_work.cb = connect_work;
		timeout = twopc_retry_timeout(resource, 0);
		dynamic_drbd_dbg(connection, "Waiting for %ums to avoid transaction "
				"conflicts\n", jiffies_to_msecs(timeout));
		arm_connect_timer(connection, jiffies + timeout);
	}
	return true;

retry:
	if (have_mutex)
		mutex_unlock(&connection->mutex[DATA_STREAM]);
	conn_disconnect(connection);
	schedule_timeout_interruptible(HZ);
	goto start;

abort:
	if (have_mutex)
		mutex_unlock(&connection->mutex[DATA_STREAM]);
	change_cstate(connection, C_DISCONNECTING, CS_HARD);
	return false;
}

static int decode_header(struct drbd_connection *connection, void *header, struct packet_info *pi)
{
	unsigned int header_size = drbd_header_size(connection);

	if (header_size == sizeof(struct p_header100) &&
	    *(__be32 *)header == cpu_to_be32(DRBD_MAGIC_100)) {
		struct p_header100 *h = header;
		u16 vnr = be16_to_cpu(h->volume);

		if (h->pad != 0) {
			drbd_err(connection, "Header padding is not zero\n");
			return -EINVAL;
		}
		pi->vnr = vnr == ((u16) 0xFFFF) ? -1 : vnr;

		pi->cmd = be16_to_cpu(h->command);
		pi->size = be32_to_cpu(h->length);
	} else if (header_size == sizeof(struct p_header95) &&
		   *(__be16 *)header == cpu_to_be16(DRBD_MAGIC_BIG)) {
		struct p_header95 *h = header;
		pi->cmd = be16_to_cpu(h->command);
		pi->size = be32_to_cpu(h->length);
		pi->vnr = 0;
	} else if (header_size == sizeof(struct p_header80) &&
		   *(__be32 *)header == cpu_to_be32(DRBD_MAGIC)) {
		struct p_header80 *h = header;
		pi->cmd = be16_to_cpu(h->command);
		pi->size = be16_to_cpu(h->length);
		pi->vnr = 0;
	} else {
		drbd_err(connection, "Wrong magic value 0x%08x in protocol version %d\n",
			 be32_to_cpu(*(__be32 *)header),
			 connection->agreed_pro_version);
		return -EINVAL;
	}
	pi->data = header + header_size;
	return 0;
}

static void drbd_unplug_all_devices(struct drbd_connection *connection)
{
	if (current->plug == &connection->receiver_plug) {
		blk_finish_plug(&connection->receiver_plug);
		blk_start_plug(&connection->receiver_plug);
	} /* else: maybe just schedule() ?? */
}

static int drbd_recv_header(struct drbd_connection *connection, struct packet_info *pi)
{
	void *buffer;
	int err;

	err = drbd_recv_all_warn(connection, &buffer, drbd_header_size(connection));
	if (err)
		return err;

	err = decode_header(connection, buffer, pi);
	connection->last_received = jiffies;

	return err;
}

static int drbd_recv_header_maybe_unplug(struct drbd_connection *connection, struct packet_info *pi)
{
	struct drbd_transport_ops *tr_ops = connection->transport.ops;
	unsigned int size = drbd_header_size(connection);
	void *buffer;
	int err;

	err = tr_ops->recv(&connection->transport, DATA_STREAM, &buffer,
			   size, MSG_NOSIGNAL | MSG_DONTWAIT);
	if (err != size) {
		int rflags = 0;

		/* If we have nothing in the receive buffer now, to reduce
		 * application latency, try to drain the backend queues as
		 * quickly as possible, and let remote TCP know what we have
		 * received so far. */
		if (err == -EAGAIN) {
			tr_ops->hint(&connection->transport, DATA_STREAM, QUICKACK);
			drbd_unplug_all_devices(connection);
		} else if (err > 0) {
			size -= err;
			rflags |= GROW_BUFFER;
		}

		err = drbd_recv(connection, &buffer, size, rflags);
		if (err != size) {
			if (err >= 0)
				err = -EIO;
		} else
			err = 0;

		if (err)
			return err;
	}

	err = decode_header(connection, buffer, pi);
	connection->last_received = jiffies;

	return err;
}

/* This is blkdev_issue_flush, but asynchronous.
 * We want to submit to all component volumes in parallel,
 * then wait for all completions.
 */
struct issue_flush_context {
	atomic_t pending;
	int error;
	struct completion done;
};
struct one_flush_context {
	struct drbd_device *device;
	struct issue_flush_context *ctx;
};

static void one_flush_endio(struct bio *bio)
{
	struct one_flush_context *octx = bio->bi_private;
	struct drbd_device *device = octx->device;
	struct issue_flush_context *ctx = octx->ctx;

	blk_status_t status = bio->bi_status;

	if (status) {
		ctx->error = blk_status_to_errno(status);
		drbd_info(device, "local disk FLUSH FAILED with status %d\n", status);
	}
	kfree(octx);
	bio_put(bio);

	clear_bit(FLUSH_PENDING, &device->flags);
	put_ldev(device);
	kref_debug_put(&device->kref_debug, 7);
	kref_put(&device->kref, drbd_destroy_device);

	if (atomic_dec_and_test(&ctx->pending))
		complete(&ctx->done);
}

static void submit_one_flush(struct drbd_device *device, struct issue_flush_context *ctx)
{
	struct bio *bio = bio_alloc(GFP_NOIO, 0);
	struct one_flush_context *octx = kmalloc(sizeof(*octx), GFP_NOIO);
	if (!bio || !octx) {
		drbd_warn(device, "Could not allocate a bio, CANNOT ISSUE FLUSH\n");
		/* FIXME: what else can I do now?  disconnecting or detaching
		 * really does not help to improve the state of the world, either.
		 */
		kfree(octx);
		if (bio)
			bio_put(bio);

		ctx->error = -ENOMEM;
		put_ldev(device);
		kref_debug_put(&device->kref_debug, 7);
		kref_put(&device->kref, drbd_destroy_device);
		return;
	}

	octx->device = device;
	octx->ctx = ctx;
	bio_set_dev(bio, device->ldev->backing_bdev);
	bio->bi_private = octx;
	bio->bi_end_io = one_flush_endio;

	device->flush_jif = jiffies;
	set_bit(FLUSH_PENDING, &device->flags);
	atomic_inc(&ctx->pending);
	bio->bi_opf = REQ_OP_FLUSH | REQ_PREFLUSH;
	submit_bio(bio);
}

static enum finish_epoch drbd_flush_after_epoch(struct drbd_connection *connection, struct drbd_epoch *epoch)
{
	struct drbd_resource *resource = connection->resource;

	if (resource->write_ordering >= WO_BDEV_FLUSH) {
		struct drbd_device *device;
		struct issue_flush_context ctx;
		int vnr;

		atomic_set(&ctx.pending, 1);
		ctx.error = 0;
		init_completion(&ctx.done);

		rcu_read_lock();
		idr_for_each_entry(&resource->devices, device, vnr) {
			if (!get_ldev(device))
				continue;
			kref_get(&device->kref);
			kref_debug_get(&device->kref_debug, 7);
			rcu_read_unlock();

			submit_one_flush(device, &ctx);

			rcu_read_lock();
		}
		rcu_read_unlock();

		/* Do we want to add a timeout,
		 * if disk-timeout is set? */
		if (!atomic_dec_and_test(&ctx.pending))
			wait_for_completion(&ctx.done);

		if (ctx.error) {
			/* would rather check on EOPNOTSUPP, but that is not reliable.
			 * don't try again for ANY return value != 0
			 * if (rv == -EOPNOTSUPP) */
			/* Any error is already reported by bio_endio callback. */
			drbd_bump_write_ordering(connection->resource, NULL, WO_DRAIN_IO);
		}
	}

	/* If called before sending P_CONFIRM_STABLE, we don't have the epoch
	 * (and must not finish it yet, anyways) */
	if (epoch == NULL)
		return FE_STILL_LIVE;
	return drbd_may_finish_epoch(connection, epoch, EV_BARRIER_DONE);
}

static int w_flush(struct drbd_work *w, int cancel)
{
	struct flush_work *fw = container_of(w, struct flush_work, w);
	struct drbd_epoch *epoch = fw->epoch;
	struct drbd_connection *connection = epoch->connection;

	kfree(fw);

	if (!test_and_set_bit(DE_BARRIER_IN_NEXT_EPOCH_ISSUED, &epoch->flags))
		drbd_flush_after_epoch(connection, epoch);

	drbd_may_finish_epoch(connection, epoch, EV_PUT |
			      (connection->cstate[NOW] < C_CONNECTED ? EV_CLEANUP : 0));

	return 0;
}

static void drbd_send_b_ack(struct drbd_connection *connection, u32 barrier_nr, u32 set_size)
{
	struct p_barrier_ack *p;

	if (connection->cstate[NOW] < C_CONNECTED)
		return;

	p = conn_prepare_command(connection, sizeof(*p), CONTROL_STREAM);
	if (!p)
		return;
	p->barrier = barrier_nr;
	p->set_size = cpu_to_be32(set_size);
	send_command(connection, -1, P_BARRIER_ACK, CONTROL_STREAM);
}

static void drbd_send_confirm_stable(struct drbd_peer_request *peer_req)
{
	struct drbd_connection *connection = peer_req->peer_device->connection;
	struct drbd_epoch *epoch = peer_req->epoch;
	struct drbd_peer_request *oldest, *youngest;
	struct p_confirm_stable *p;
	int count;

	if (connection->cstate[NOW] < C_CONNECTED)
		return;

	/* peer_req is not on stable storage yet, but the only one in this epoch.
	 * Nothing to confirm, just wait for the normal barrier_ack and peer_ack
	 * to do their work. */
	oldest = epoch->oldest_unconfirmed_peer_req;
	if (oldest == peer_req)
		return;

	p = conn_prepare_command(connection, sizeof(*p), CONTROL_STREAM);
	if (!p)
		return;

	/* receive_Data() does a list_add_tail() for every requests, which
	 * means the oldest is .next, the currently blocked one that triggered
	 * this code path is .prev, and the youngest that now should be on
	 * stable storage is .prev->prev */
	spin_lock_irq(&connection->peer_reqs_lock);
	youngest = list_entry(peer_req->recv_order.prev, struct drbd_peer_request, recv_order);
	spin_unlock_irq(&connection->peer_reqs_lock);

	count = atomic_read(&epoch->epoch_size) - atomic_read(&epoch->confirmed) - 1;
	atomic_add(count, &epoch->confirmed);
	epoch->oldest_unconfirmed_peer_req = peer_req;

	D_ASSERT(connection, oldest->epoch == youngest->epoch);
	D_ASSERT(connection, count > 0);

	p->oldest_block_id = oldest->block_id;
	p->youngest_block_id = youngest->block_id;
	p->set_size = cpu_to_be32(count);
	p->pad = 0;

	send_command(connection, -1, P_CONFIRM_STABLE, CONTROL_STREAM);
}

/**
 * drbd_may_finish_epoch() - Applies an epoch_event to the epoch's state, eventually finishes it.
 * @connection:	DRBD connection.
 * @epoch:	Epoch object.
 * @ev:		Epoch event.
 */
static enum finish_epoch drbd_may_finish_epoch(struct drbd_connection *connection,
					       struct drbd_epoch *epoch,
					       enum epoch_event ev)
{
	int finish, epoch_size;
	struct drbd_epoch *next_epoch;
	int schedule_flush = 0;
	enum finish_epoch rv = FE_STILL_LIVE;
	struct drbd_resource *resource = connection->resource;

	spin_lock(&connection->epoch_lock);
	do {
		next_epoch = NULL;
		finish = 0;

		epoch_size = atomic_read(&epoch->epoch_size);

		switch (ev & ~EV_CLEANUP) {
		case EV_PUT:
			atomic_dec(&epoch->active);
			break;
		case EV_GOT_BARRIER_NR:
			set_bit(DE_HAVE_BARRIER_NUMBER, &epoch->flags);

			/* Special case: If we just switched from WO_BIO_BARRIER to
			   WO_BDEV_FLUSH we should not finish the current epoch */
			if (test_bit(DE_CONTAINS_A_BARRIER, &epoch->flags) && epoch_size == 1 &&
			    resource->write_ordering != WO_BIO_BARRIER &&
			    epoch == connection->current_epoch)
				clear_bit(DE_CONTAINS_A_BARRIER, &epoch->flags);
			break;
		case EV_BARRIER_DONE:
			set_bit(DE_BARRIER_IN_NEXT_EPOCH_DONE, &epoch->flags);
			break;
		case EV_BECAME_LAST:
			/* nothing to do*/
			break;
		}

		if (epoch_size != 0 &&
		    atomic_read(&epoch->active) == 0 &&
		    (test_bit(DE_HAVE_BARRIER_NUMBER, &epoch->flags) || ev & EV_CLEANUP) &&
		    epoch->list.prev == &connection->current_epoch->list &&
		    !test_bit(DE_IS_FINISHING, &epoch->flags)) {
			/* Nearly all conditions are met to finish that epoch... */
			if (test_bit(DE_BARRIER_IN_NEXT_EPOCH_DONE, &epoch->flags) ||
			    resource->write_ordering == WO_NONE ||
			    (epoch_size == 1 && test_bit(DE_CONTAINS_A_BARRIER, &epoch->flags)) ||
			    ev & EV_CLEANUP) {
				finish = 1;
				set_bit(DE_IS_FINISHING, &epoch->flags);
			} else if (!test_bit(DE_BARRIER_IN_NEXT_EPOCH_ISSUED, &epoch->flags) &&
				 resource->write_ordering == WO_BIO_BARRIER) {
				atomic_inc(&epoch->active);
				schedule_flush = 1;
			}
		}
		if (finish) {
			if (!(ev & EV_CLEANUP)) {
				/* adjust for nr requests already confirmed via P_CONFIRM_STABLE, if any. */
				epoch_size -= atomic_read(&epoch->confirmed);
				spin_unlock(&connection->epoch_lock);
				drbd_send_b_ack(epoch->connection, epoch->barrier_nr, epoch_size);
				spin_lock(&connection->epoch_lock);
			}

			if (connection->current_epoch != epoch) {
				next_epoch = list_entry(epoch->list.next, struct drbd_epoch, list);
				list_del(&epoch->list);
				ev = EV_BECAME_LAST | (ev & EV_CLEANUP);
				connection->epochs--;
				kfree(epoch);

				if (rv == FE_STILL_LIVE)
					rv = FE_DESTROYED;
			} else {
				epoch->oldest_unconfirmed_peer_req = NULL;
				epoch->flags = 0;
				atomic_set(&epoch->epoch_size, 0);
				atomic_set(&epoch->confirmed, 0);
				/* atomic_set(&epoch->active, 0); is alrady zero */
				if (rv == FE_STILL_LIVE)
					rv = FE_RECYCLED;
			}
		}

		if (!next_epoch)
			break;

		epoch = next_epoch;
	} while (1);

	spin_unlock(&connection->epoch_lock);

	if (schedule_flush) {
		struct flush_work *fw;
		fw = kmalloc(sizeof(*fw), GFP_ATOMIC);
		if (fw) {
			fw->w.cb = w_flush;
			fw->epoch = epoch;
			drbd_queue_work(&resource->work, &fw->w);
		} else {
			drbd_warn(resource, "Could not kmalloc a flush_work obj\n");
			set_bit(DE_BARRIER_IN_NEXT_EPOCH_ISSUED, &epoch->flags);
			/* That is not a recursion, only one level */
			drbd_may_finish_epoch(connection, epoch, EV_BARRIER_DONE);
			drbd_may_finish_epoch(connection, epoch, EV_PUT);
		}
	}

	return rv;
}

static enum write_ordering_e
max_allowed_wo(struct drbd_backing_dev *bdev, enum write_ordering_e wo)
{
	struct disk_conf *dc;

	dc = rcu_dereference(bdev->disk_conf);

	if (wo == WO_BIO_BARRIER && !dc->disk_barrier)
		wo = WO_BDEV_FLUSH;
	if (wo == WO_BDEV_FLUSH && !dc->disk_flushes)
		wo = WO_DRAIN_IO;
	if (wo == WO_DRAIN_IO && !dc->disk_drain)
		wo = WO_NONE;

	return wo;
}

/*
 * drbd_bump_write_ordering() - Fall back to an other write ordering method
 * @wo:		Write ordering method to try.
 */
void drbd_bump_write_ordering(struct drbd_resource *resource, struct drbd_backing_dev *bdev,
			      enum write_ordering_e wo) __must_hold(local)
{
	struct drbd_device *device;
	enum write_ordering_e pwo;
	int vnr, i = 0;
	static char *write_ordering_str[] = {
		[WO_NONE] = "none",
		[WO_DRAIN_IO] = "drain",
		[WO_BDEV_FLUSH] = "flush",
		[WO_BIO_BARRIER] = "barrier",
	};

	pwo = resource->write_ordering;
	if (wo != WO_BIO_BARRIER)
		wo = min(pwo, wo);
	rcu_read_lock();
	idr_for_each_entry(&resource->devices, device, vnr) {
		if (i++ == 1 && wo == WO_BIO_BARRIER)
			wo = WO_BDEV_FLUSH; /* WO = barrier does not handle multiple volumes */

		if (get_ldev(device)) {
			wo = max_allowed_wo(device->ldev, wo);
			if (device->ldev == bdev)
				bdev = NULL;
			put_ldev(device);
		}
	}

	if (bdev)
		wo = max_allowed_wo(bdev, wo);

	rcu_read_unlock();

	resource->write_ordering = wo;
	if (pwo != resource->write_ordering || wo == WO_BIO_BARRIER)
		drbd_info(resource, "Method to ensure write ordering: %s\n", write_ordering_str[resource->write_ordering]);
}

/*
 * We *may* ignore the discard-zeroes-data setting, if so configured.
 *
 * Assumption is that this "discard_zeroes_data=0" is only because the backend
 * may ignore partial unaligned discards.
 *
 * LVM/DM thin as of at least
 *   LVM version:     2.02.115(2)-RHEL7 (2015-01-28)
 *   Library version: 1.02.93-RHEL7 (2015-01-28)
 *   Driver version:  4.29.0
 * still behaves this way.
 *
 * For unaligned (wrt. alignment and granularity) or too small discards,
 * we zero-out the initial (and/or) trailing unaligned partial chunks,
 * but discard all the aligned full chunks.
 *
 * At least for LVM/DM thin, with skip_block_zeroing=false,
 * the result is effectively "discard_zeroes_data=1".
 */
/* flags: EE_TRIM|EE_ZEROOUT */
int drbd_issue_discard_or_zero_out(struct drbd_device *device, sector_t start, unsigned int nr_sectors, int flags)
{
	struct block_device *bdev = device->ldev->backing_bdev;
	struct request_queue *q = bdev_get_queue(bdev);
	sector_t tmp, nr;
	unsigned int max_discard_sectors, granularity;
	int alignment;
	int err = 0;

	if ((flags & EE_ZEROOUT) || !(flags & EE_TRIM))
		goto zero_out;

	/* Zero-sector (unknown) and one-sector granularities are the same.  */
	granularity = max(q->limits.discard_granularity >> 9, 1U);
	alignment = (bdev_discard_alignment(bdev) >> 9) % granularity;

	max_discard_sectors = min(q->limits.max_discard_sectors, (1U << 22));
	max_discard_sectors -= max_discard_sectors % granularity;
	if (unlikely(!max_discard_sectors))
		goto zero_out;

	if (nr_sectors < granularity)
		goto zero_out;

	tmp = start;
	if (sector_div(tmp, granularity) != alignment) {
		if (nr_sectors < 2*granularity)
			goto zero_out;
		/* start + gran - (start + gran - align) % gran */
		tmp = start + granularity - alignment;
		tmp = start + granularity - sector_div(tmp, granularity);

		nr = tmp - start;
		/* don't flag BLKDEV_ZERO_NOUNMAP, we don't know how many
		 * layers are below us, some may have smaller granularity */
		err |= blkdev_issue_zeroout(bdev, start, nr, GFP_NOIO, 0);
		nr_sectors -= nr;
		start = tmp;
	}
	while (nr_sectors >= max_discard_sectors) {
		err |= blkdev_issue_discard(bdev, start, max_discard_sectors, GFP_NOIO, 0);
		nr_sectors -= max_discard_sectors;
		start += max_discard_sectors;
	}
	if (nr_sectors) {
		/* max_discard_sectors is unsigned int (and a multiple of
		 * granularity, we made sure of that above already);
		 * nr is < max_discard_sectors;
		 * I don't need sector_div here, even though nr is sector_t */
		nr = nr_sectors;
		nr -= (unsigned int)nr % granularity;
		if (nr) {
			err |= blkdev_issue_discard(bdev, start, nr, GFP_NOIO, 0);
			nr_sectors -= nr;
			start += nr;
		}
	}
 zero_out:
	if (nr_sectors) {
		err |= blkdev_issue_zeroout(bdev, start, nr_sectors, GFP_NOIO,
				(flags & EE_TRIM) ? 0 : BLKDEV_ZERO_NOUNMAP);
	}
	return err != 0;
}

static bool can_do_reliable_discards(struct drbd_device *device)
{
	struct request_queue *q = bdev_get_queue(device->ldev->backing_bdev);
	struct disk_conf *dc;
	bool can_do;

	if (!blk_queue_discard(q))
		return false;

	if (queue_discard_zeroes_data(q))
		return true;

	rcu_read_lock();
	dc = rcu_dereference(device->ldev->disk_conf);
	can_do = dc->discard_zeroes_if_aligned;
	rcu_read_unlock();
	return can_do;
}

static void drbd_issue_peer_discard_or_zero_out(struct drbd_device *device, struct drbd_peer_request *peer_req)
{
	/* If the backend cannot discard, or does not guarantee
	 * read-back zeroes in discarded ranges, we fall back to
	 * zero-out.  Unless configuration specifically requested
	 * otherwise. */
	if (!can_do_reliable_discards(device))
		peer_req->flags |= EE_ZEROOUT;

	if (drbd_issue_discard_or_zero_out(device, peer_req->i.sector,
	    peer_req->i.size >> 9, peer_req->flags & (EE_ZEROOUT|EE_TRIM)))
		peer_req->flags |= EE_WAS_ERROR;
	drbd_endio_write_sec_final(peer_req);
}

static void drbd_issue_peer_wsame(struct drbd_device *device,
				  struct drbd_peer_request *peer_req)
{
	struct block_device *bdev = device->ldev->backing_bdev;
	sector_t s = peer_req->i.sector;
	sector_t nr = peer_req->i.size >> 9;
	if (blkdev_issue_write_same(bdev, s, nr, GFP_NOIO, peer_req->page_chain.head))
		peer_req->flags |= EE_WAS_ERROR;
	drbd_endio_write_sec_final(peer_req);
}

static bool conn_wait_ee_cond(struct drbd_connection *connection, struct list_head *head)
{
	bool done;

	spin_lock_irq(&connection->peer_reqs_lock);
	done = list_empty(head);
	spin_unlock_irq(&connection->peer_reqs_lock);

	if (!done)
		drbd_unplug_all_devices(connection);

	return done;
}

static void conn_wait_ee_empty(struct drbd_connection *connection, struct list_head *head)
{
	wait_event(connection->ee_wait, conn_wait_ee_cond(connection, head));
}

static int peer_request_fault_type(struct drbd_peer_request *peer_req)
{
	if (peer_req_op(peer_req) == REQ_OP_READ) {
		return peer_req->flags & EE_APPLICATION ?
			DRBD_FAULT_DT_RD : DRBD_FAULT_RS_RD;
	} else {
		return peer_req->flags & EE_APPLICATION ?
			DRBD_FAULT_DT_WR : DRBD_FAULT_RS_WR;
	}
}

/**
 * drbd_submit_peer_request()
 * @peer_req:	peer request
 *
 * May spread the pages to multiple bios,
 * depending on bio_add_page restrictions.
 *
 * Returns 0 if all bios have been submitted,
 * -ENOMEM if we could not allocate enough bios,
 * -ENOSPC (any better suggestion?) if we have not been able to bio_add_page a
 *  single page to an empty bio (which should never happen and likely indicates
 *  that the lower level IO stack is in some way broken). This has been observed
 *  on certain Xen deployments.
 *
 *  When this function returns 0, it "consumes" an ldev reference; the
 *  reference is released when the request completes.
 */
/* TODO allocate from our own bio_set. */
int drbd_submit_peer_request(struct drbd_peer_request *peer_req)
{
	struct drbd_device *device = peer_req->peer_device->device;
	struct bio *bios = NULL;
	struct bio *bio;
	struct page *page = peer_req->page_chain.head;
	sector_t sector = peer_req->i.sector;
	unsigned data_size = peer_req->i.size;
	unsigned n_bios = 0;
	unsigned nr_pages = peer_req->page_chain.nr_pages;
	int err = -ENOMEM;

	if (peer_req->flags & EE_SET_OUT_OF_SYNC)
		drbd_set_out_of_sync(peer_req->peer_device,
				peer_req->i.sector, peer_req->i.size);

	/* TRIM/DISCARD: for now, always use the helper function
	 * blkdev_issue_zeroout(..., discard=true).
	 * It's synchronous, but it does the right thing wrt. bio splitting.
	 * Correctness first, performance later.  Next step is to code an
	 * asynchronous variant of the same.
	 */
	if (peer_req->flags & (EE_TRIM|EE_WRITE_SAME|EE_ZEROOUT)) {
		peer_req->submit_jif = jiffies;
		peer_req->flags |= EE_SUBMITTED;

		if (peer_req->flags & (EE_TRIM|EE_ZEROOUT))
			drbd_issue_peer_discard_or_zero_out(device, peer_req);
		else /* EE_WRITE_SAME */
			drbd_issue_peer_wsame(device, peer_req);
		return 0;
	}

	/* In most cases, we will only need one bio.  But in case the lower
	 * level restrictions happen to be different at this offset on this
	 * side than those of the sending peer, we may need to submit the
	 * request in more than one bio.
	 *
	 * Plain bio_alloc is good enough here, this is no DRBD internally
	 * generated bio, but a bio allocated on behalf of the peer.
	 */
next_bio:
	/* REQ_OP_WRITE_SAME, _DISCARD, _WRITE_ZEROES handled above.
	 * REQ_OP_FLUSH (empty flush) not expected,
	 * should have been mapped to a "drbd protocol barrier".
	 * REQ_OP_SECURE_ERASE: I don't see how we could ever support that.
	 */
	if (!(peer_req_op(peer_req) == REQ_OP_WRITE ||
				peer_req_op(peer_req) == REQ_OP_READ)) {
		drbd_err(device, "Invalid bio op received: 0x%x\n", peer_req->opf);
		err = -EINVAL;
		goto fail;
	}

	bio = bio_alloc(GFP_NOIO, nr_pages);
	if (!bio) {
		drbd_err(device, "submit_ee: Allocation of a bio failed (nr_pages=%u)\n", nr_pages);
		goto fail;
	}
	/* > peer_req->i.sector, unless this is the first bio */
	bio->bi_iter.bi_sector = sector;
	bio_set_dev(bio, device->ldev->backing_bdev);
	/* we special case some flags in the multi-bio case, see below
	 * (REQ_PREFLUSH, or BIO_RW_BARRIER in older kernels) */
	bio->bi_opf = peer_req->opf;
	bio->bi_private = peer_req;
	bio->bi_end_io = drbd_peer_request_endio;

	bio->bi_next = bios;
	bios = bio;
	++n_bios;

	page_chain_for_each(page) {
		unsigned off, len;
		int res;

		if (peer_req_op(peer_req) == REQ_OP_READ) {
			set_page_chain_offset(page, 0);
			set_page_chain_size(page, min_t(unsigned, data_size, PAGE_SIZE));
		}
		off = page_chain_offset(page);
		len = page_chain_size(page);

		if (off > PAGE_SIZE || len > PAGE_SIZE - off || len > data_size || len == 0) {
			drbd_err(device, "invalid page chain: offset %u size %u remaining data_size %u\n",
					off, len, data_size);
			err = -EINVAL;
			goto fail;
		}

		res = bio_add_page(bio, page, len, off);
		if (res <= 0) {
			/* A single page must always be possible!
			 * But in case it fails anyways,
			 * we deal with it, and complain (below). */
			if (bio->bi_vcnt == 0) {
				drbd_err(device,
					"bio_add_page(%p, %p, %u, %u): %d (bi_vcnt %u bi_max_vecs %u bi_sector %llu, bi_flags 0x%lx)\n",
					bio, page, len, off, res, bio->bi_vcnt, bio->bi_max_vecs, (uint64_t)bio->bi_iter.bi_sector,
					 (unsigned long)bio->bi_flags);
				err = -ENOSPC;
				goto fail;
			}
			goto next_bio;
		}
		data_size -= len;
		sector += len >> 9;
		--nr_pages;
	}
	D_ASSERT(device, data_size == 0);
	D_ASSERT(device, page == NULL);

	atomic_set(&peer_req->pending_bios, n_bios);
	/* for debugfs: update timestamp, mark as submitted */
	peer_req->submit_jif = jiffies;
	peer_req->flags |= EE_SUBMITTED;
	do {
		bio = bios;
		bios = bios->bi_next;
		bio->bi_next = NULL;

		drbd_submit_bio_noacct(device, peer_request_fault_type(peer_req), bio);

		/* strip off REQ_PREFLUSH,
		 * unless it is the first or last bio */
		if (bios && bios->bi_next)
			bios->bi_opf &= ~REQ_PREFLUSH;
	} while (bios);
	return 0;

fail:
	while (bios) {
		bio = bios;
		bios = bios->bi_next;
		bio_put(bio);
	}
	return err;
}

static void drbd_remove_peer_req_interval(struct drbd_device *device,
					  struct drbd_peer_request *peer_req)
{
	struct drbd_interval *i = &peer_req->i;

	drbd_remove_interval(&device->write_requests, i);
	drbd_clear_interval(i);
	peer_req->flags &= ~EE_IN_INTERVAL_TREE;

	/* Wake up any processes waiting for this peer request to complete.  */
	if (i->waiting)
		wake_up(&device->misc_wait);
}

/**
 * w_e_reissue() - Worker callback; Resubmit a bio
 * @device:	DRBD device.
 * @dw:		work object.
 * @cancel:	The connection will be closed anyways (unused in this callback)
 */
int w_e_reissue(struct drbd_work *w, int cancel) __releases(local)
{
	struct drbd_peer_request *peer_req =
		container_of(w, struct drbd_peer_request, w);
	struct drbd_peer_device *peer_device = peer_req->peer_device;
	struct drbd_connection *connection = peer_device->connection;
	struct drbd_device *device = peer_device->device;
	int err;
	/* We leave DE_CONTAINS_A_BARRIER and EE_IS_BARRIER in place,
	   (and DE_BARRIER_IN_NEXT_EPOCH_ISSUED in the previous Epoch)
	   so that we can finish that epoch in drbd_may_finish_epoch().
	   That is necessary if we already have a long chain of Epochs, before
	   we realize that BARRIER is actually not supported */

	/* As long as the -ENOTSUPP on the barrier is reported immediately
	   that will never trigger. If it is reported late, we will just
	   print that warning and continue correctly for all future requests
	   with WO_BDEV_FLUSH */
	if (previous_epoch(connection, peer_req->epoch))
		drbd_warn(device, "Write ordering was not enforced (one time event)\n");

	/* we still have a local reference,
	 * get_ldev was done in receive_Data. */

	peer_req->w.cb = e_end_block;
	err = drbd_submit_peer_request(peer_req);
	switch (err) {
	case -ENOMEM:
		peer_req->w.cb = w_e_reissue;
		drbd_queue_work(&connection->sender_work,
				&peer_req->w);
		/* retry later */
		fallthrough;
	case 0:
		/* keep worker happy and connection up */
		return 0;

	case -ENOSPC:
		/* no other error expected, but anyways: */
	default:
		/* forget the object,
		 * and cause a "Network failure" */
		spin_lock_irq(&connection->peer_reqs_lock);
		list_del(&peer_req->w.list);
		spin_unlock(&connection->peer_reqs_lock);
		spin_lock(&device->interval_lock);
		drbd_remove_peer_req_interval(device, peer_req);
		spin_unlock_irq(&device->interval_lock);
		drbd_al_complete_io(device, &peer_req->i);
		drbd_may_finish_epoch(connection, peer_req->epoch, EV_PUT | EV_CLEANUP);
		drbd_free_peer_req(peer_req);
		drbd_err(device, "submit failed, triggering re-connect\n");
		return err;
	}
}

static void conn_wait_done_ee_empty_or_disconnect(struct drbd_connection *connection)
{
	wait_event(connection->ee_wait,
		atomic_read(&connection->done_ee_cnt) == 0
		|| connection->cstate[NOW] < C_CONNECTED);
}

static void conn_wait_active_ee_empty_or_disconnect(struct drbd_connection *connection)
{
	if (atomic_read(&connection->active_ee_cnt) == 0)
		return;

	drbd_unplug_all_devices(connection);

	wait_event(connection->ee_wait,
		atomic_read(&connection->active_ee_cnt) == 0
		|| connection->cstate[NOW] < C_CONNECTED);
}

static int receive_Barrier(struct drbd_connection *connection, struct packet_info *pi)
{
	struct drbd_transport_ops *tr_ops = connection->transport.ops;
	int rv, issue_flush;
	struct p_barrier *p = pi->data;
	struct drbd_epoch *epoch;

	tr_ops->hint(&connection->transport, DATA_STREAM, QUICKACK);
	drbd_unplug_all_devices(connection);

	/* FIXME these are unacked on connection,
	 * not a specific (peer)device.
	 */
	connection->current_epoch->barrier_nr = p->barrier;
	connection->current_epoch->connection = connection;
	rv = drbd_may_finish_epoch(connection, connection->current_epoch, EV_GOT_BARRIER_NR);

	/* P_BARRIER_ACK may imply that the corresponding extent is dropped from
	 * the activity log, which means it would not be resynced in case the
	 * R_PRIMARY crashes now.
	 * Therefore we must send the barrier_ack after the barrier request was
	 * completed. */
	switch (connection->resource->write_ordering) {
	case WO_BIO_BARRIER:
	case WO_NONE:
		if (rv == FE_RECYCLED)
			return 0;
		break;

	case WO_BDEV_FLUSH:
	case WO_DRAIN_IO:
		if (rv == FE_STILL_LIVE) {
			set_bit(DE_BARRIER_IN_NEXT_EPOCH_ISSUED, &connection->current_epoch->flags);
			conn_wait_active_ee_empty_or_disconnect(connection);
			rv = drbd_flush_after_epoch(connection, connection->current_epoch);
		}
		if (rv == FE_RECYCLED)
			return 0;

		/* The ack_sender will send all the ACKs and barrier ACKs out, since
		   all EEs moved from the active_ee to the done_ee. We need to
		   provide a new epoch object for the EEs that come in soon */
		break;
	}

	/* receiver context, in the writeout path of the other node.
	 * avoid potential distributed deadlock */
	epoch = kzalloc(sizeof(struct drbd_epoch), GFP_NOIO);
	if (!epoch) {
		drbd_warn(connection, "Allocation of an epoch failed, slowing down\n");
		issue_flush = !test_and_set_bit(DE_BARRIER_IN_NEXT_EPOCH_ISSUED, &connection->current_epoch->flags);
		conn_wait_active_ee_empty_or_disconnect(connection);
		if (issue_flush) {
			rv = drbd_flush_after_epoch(connection, connection->current_epoch);
			if (rv == FE_RECYCLED)
				return 0;
		}

		conn_wait_done_ee_empty_or_disconnect(connection);

		return 0;
	}

	spin_lock(&connection->epoch_lock);
	if (atomic_read(&connection->current_epoch->epoch_size)) {
		list_add(&epoch->list, &connection->current_epoch->list);
		connection->current_epoch = epoch;
		connection->epochs++;
	} else {
		/* The current_epoch got recycled while we allocated this one... */
		kfree(epoch);
	}
	spin_unlock(&connection->epoch_lock);

	return 0;
}

/* pi->data points into some recv buffer, which may be
 * re-used/recycled/overwritten by the next receive operation.
 * (read_in_block via recv_resync_read) */
static void p_req_detail_from_pi(struct drbd_connection *connection,
		struct drbd_peer_request_details *d, struct packet_info *pi)
{
	struct p_trim *p = pi->data;
	bool is_trim_or_wsame = pi->cmd == P_TRIM || pi->cmd == P_WSAME || pi->cmd == P_ZEROES;
	unsigned int digest_size =
		pi->cmd != P_TRIM && connection->peer_integrity_tfm ?
		crypto_shash_digestsize(connection->peer_integrity_tfm) : 0;

	d->sector = be64_to_cpu(p->p_data.sector);
	d->block_id = p->p_data.block_id;
	d->peer_seq = be64_to_cpu(p->p_data.seq_num);
	d->dp_flags = be32_to_cpu(p->p_data.dp_flags);
	d->length = pi->size;
	d->bi_size = is_trim_or_wsame ? be32_to_cpu(p->size) : pi->size - digest_size;
	d->digest_size = digest_size;
}

/* used from receive_RSDataReply (recv_resync_read)
 * and from receive_Data.
 * data_size: actual payload ("data in")
 * 	for normal writes that is bi_size.
 * 	for discards, that is zero.
 * 	for write same, it is logical_block_size.
 * both trim and write same have the bi_size ("data len to be affected")
 * as extra argument in the packet header.
 */
static struct drbd_peer_request *
read_in_block(struct drbd_peer_device *peer_device, struct drbd_peer_request_details *d) __must_hold(local)
{
	struct drbd_device *device = peer_device->device;
	const uint64_t capacity = get_capacity(device->vdisk);
	struct drbd_peer_request *peer_req;
	int err;
	void *dig_in = peer_device->connection->int_dig_in;
	void *dig_vv = peer_device->connection->int_dig_vv;
	struct drbd_transport *transport = &peer_device->connection->transport;
	struct drbd_transport_ops *tr_ops = transport->ops;

	if (d->digest_size) {
		err = drbd_recv_into(peer_device->connection, dig_in, d->digest_size);
		if (err)
			return NULL;
	}

	if (!expect(peer_device, IS_ALIGNED(d->bi_size, 512)))
		return NULL;
	if (d->dp_flags & (DP_WSAME|DP_DISCARD|DP_ZEROES)) {
		if (!expect(peer_device, d->bi_size <= (DRBD_MAX_BBIO_SECTORS << 9)))
			return NULL;
	} else if (!expect(peer_device, d->bi_size <= DRBD_MAX_BIO_SIZE))
		return NULL;

	/* even though we trust our peer,
	 * we sometimes have to double check. */
	if (d->sector + (d->bi_size>>9) > capacity) {
		drbd_err(device, "request from peer beyond end of local disk: "
			"capacity: %llus < sector: %llus + size: %u\n",
			capacity, d->sector, d->bi_size);
		return NULL;
	}

	peer_req = drbd_alloc_peer_req(peer_device, GFP_TRY);
	if (!peer_req)
		return NULL;
	peer_req->i.size = d->bi_size; /* storage size */
	peer_req->i.sector = d->sector;
	peer_req->block_id = d->block_id;

	peer_req->flags |= EE_WRITE;
	if (d->length == 0)
		return peer_req;

	err = tr_ops->recv_pages(transport, &peer_req->page_chain, d->length - d->digest_size);
	if (err)
		goto fail;

	if (drbd_insert_fault(device, DRBD_FAULT_RECEIVE)) {
		struct page *page;
		unsigned long *data;
		drbd_err(device, "Fault injection: Corrupting data on receive, sector %llu\n",
				d->sector);
		page = peer_req->page_chain.head;
		data = kmap(page) + page_chain_offset(page);
		data[0] = ~data[0];
		kunmap(page);
	}

	if (d->digest_size) {
		drbd_csum_pages(peer_device->connection->peer_integrity_tfm, peer_req->page_chain.head, dig_vv);
		if (memcmp(dig_in, dig_vv, d->digest_size)) {
			drbd_err(device, "Digest integrity check FAILED: %llus +%u\n",
				d->sector, d->bi_size);
			goto fail;
		}
	}
	peer_device->recv_cnt += d->bi_size >> 9;
	return peer_req;

fail:
	drbd_free_peer_req(peer_req);
	return NULL;
}

static int ignore_remaining_packet(struct drbd_connection *connection, int size)
{
	void *data_to_ignore;

	while (size) {
		int s = min_t(int, size, DRBD_SOCKET_BUFFER_SIZE);
		int rv = drbd_recv(connection, &data_to_ignore, s, 0);
		if (rv < 0)
			return rv;

		size -= rv;
	}

	return 0;
}

static int recv_dless_read(struct drbd_peer_device *peer_device, struct drbd_request *req,
			   sector_t sector, int data_size)
{
	struct bio_vec bvec;
	struct bvec_iter iter;
	struct bio *bio;
	int digest_size, err, expect;
	void *dig_in = peer_device->connection->int_dig_in;
	void *dig_vv = peer_device->connection->int_dig_vv;

	digest_size = 0;
	if (peer_device->connection->peer_integrity_tfm) {
		digest_size = crypto_shash_digestsize(peer_device->connection->peer_integrity_tfm);
		err = drbd_recv_into(peer_device->connection, dig_in, digest_size);
		if (err)
			return err;
		data_size -= digest_size;
	}

	/* optimistically update recv_cnt.  if receiving fails below,
	 * we disconnect anyways, and counters will be reset. */
	peer_device->recv_cnt += data_size >> 9;

	bio = req->master_bio;
	D_ASSERT(peer_device->device, sector == bio->bi_iter.bi_sector);

	bio_for_each_segment(bvec, bio, iter) {
		void *mapped = kmap(bvec.bv_page) + bvec.bv_offset;
		expect = min_t(int, data_size, bvec.bv_len);
		err = drbd_recv_into(peer_device->connection, mapped, expect);
		kunmap(bvec.bv_page);
		if (err)
			return err;
		data_size -= expect;
	}

	if (digest_size) {
		drbd_csum_bio(peer_device->connection->peer_integrity_tfm, bio, dig_vv);
		if (memcmp(dig_in, dig_vv, digest_size)) {
			drbd_err(peer_device, "Digest integrity check FAILED. Broken NICs?\n");
			return -EINVAL;
		}
	}

	D_ASSERT(peer_device->device, data_size == 0);
	return 0;
}

/*
 * e_end_resync_block() is called in ack_sender context via
 * drbd_finish_peer_reqs().
 */
static int e_end_resync_block(struct drbd_work *w, int unused)
{
	struct drbd_peer_request *peer_req =
		container_of(w, struct drbd_peer_request, w);
	struct drbd_peer_device *peer_device = peer_req->peer_device;
	struct drbd_device *device = peer_device->device;
	sector_t sector = peer_req->i.sector;
	int err;

	D_ASSERT(device, drbd_interval_empty(&peer_req->i));

	if (likely((peer_req->flags & EE_WAS_ERROR) == 0)) {
		drbd_set_in_sync(peer_device, sector, peer_req->i.size);
		err = drbd_send_ack(peer_device, P_RS_WRITE_ACK, peer_req);
	} else {
		/* Record failure to sync */
		drbd_rs_failed_io(peer_device, sector, peer_req->i.size);

		err  = drbd_send_ack(peer_device, P_NEG_ACK, peer_req);
	}
	dec_unacked(peer_device);

	drbd_free_peer_req(peer_req);
	return err;
}

static int recv_resync_read(struct drbd_peer_device *peer_device,
			    struct drbd_peer_request_details *d) __releases(local)
{
	struct drbd_connection *connection = peer_device->connection;
	struct drbd_device *device = peer_device->device;
	struct drbd_peer_request *peer_req;
	unsigned int size;
	sector_t sector;
	int err;
	u64 im;

	peer_req = read_in_block(peer_device, d);
	if (!peer_req)
		return -EIO;

	if (test_bit(UNSTABLE_RESYNC, &peer_device->flags))
		clear_bit(STABLE_RESYNC, &device->flags);

	dec_rs_pending(peer_device);

	inc_unacked(peer_device);
	/* corresponding dec_unacked() in e_end_resync_block()
	 * respective _drbd_clear_done_ee */

	peer_req->w.cb = e_end_resync_block;
	peer_req->opf = REQ_OP_WRITE;
	peer_req->submit_jif = jiffies;

	spin_lock_irq(&connection->peer_reqs_lock);
	list_add_tail(&peer_req->w.list, &connection->sync_ee);
	spin_unlock_irq(&connection->peer_reqs_lock);

	atomic_add(d->bi_size >> 9, &device->rs_sect_ev);

	/* Setting all peer out of sync here. Sync source peer will be set
	   in sync when the write completes. Other peers will be set in
	   sync by the sync source with a P_PEERS_IN_SYNC packet soon. */
	sector = peer_req->i.sector;
	size = peer_req->i.size;
	drbd_set_all_out_of_sync(device, sector, size);

	err = drbd_submit_peer_request(peer_req);
	if (err)
		goto out;
	peer_req = NULL; /* since submitted, might be destroyed already */

	for_each_peer_device_ref(peer_device, im, device) {
		enum drbd_repl_state repl_state = peer_device->repl_state[NOW];
		if (repl_state == L_WF_BITMAP_S || repl_state == L_SYNC_SOURCE || repl_state == L_PAUSED_SYNC_S)
			drbd_send_out_of_sync(peer_device, sector, size);
	}
	return 0;
out:
	/* don't care for the reason here */
	drbd_err(device, "submit failed, triggering re-connect\n");
	spin_lock_irq(&connection->peer_reqs_lock);
	list_del(&peer_req->w.list);
	spin_unlock_irq(&connection->peer_reqs_lock);

	drbd_free_peer_req(peer_req);
	return err;
}

/* caller must hold interval_lock */
static struct drbd_request *
find_request(struct drbd_device *device, struct rb_root *root, u64 id,
	     sector_t sector, bool missing_ok, const char *func)
{
	struct drbd_request *req;

	/* Request object according to our peer */
	req = (struct drbd_request *)(unsigned long)id;
	if (drbd_contains_interval(root, sector, &req->i) && req->i.local)
		return req;
	if (!missing_ok) {
		drbd_err(device, "%s: failed to find request 0x%lx, sector %llus\n", func,
			(unsigned long)id, (unsigned long long)sector);
	}
	return NULL;
}

static int receive_DataReply(struct drbd_connection *connection, struct packet_info *pi)
{
	struct drbd_peer_device *peer_device;
	struct drbd_device *device;
	struct drbd_request *req;
	sector_t sector;
	int err;
	struct p_data *p = pi->data;

	peer_device = conn_peer_device(connection, pi->vnr);
	if (!peer_device)
		return -EIO;
	device = peer_device->device;

	sector = be64_to_cpu(p->sector);

	spin_lock_irq(&device->interval_lock);
	req = find_request(device, &device->read_requests, p->block_id, sector, false, __func__);
	spin_unlock_irq(&device->interval_lock);
	if (unlikely(!req))
		return -EIO;

	err = recv_dless_read(peer_device, req, sector, pi->size);
	if (!err)
		req_mod(req, DATA_RECEIVED, peer_device);
	/* else: nothing. handled from drbd_disconnect...
	 * I don't think we may complete this just yet
	 * in case we are "on-disconnect: freeze" */

	return err;
}

/**
 * _drbd_send_ack() - Sends an ack packet
 * @device:	DRBD device.
 * @cmd:	Packet command code.
 * @sector:	sector, needs to be in big endian byte order
 * @blksize:	size in byte, needs to be in big endian byte order
 * @block_id:	Id, big endian byte order
 */
static int _drbd_send_ack(struct drbd_peer_device *peer_device, enum drbd_packet cmd,
			  u64 sector, u32 blksize, u64 block_id)
{
	struct p_block_ack *p;

	if (peer_device->repl_state[NOW] < L_ESTABLISHED)
		return -EIO;

	p = drbd_prepare_command(peer_device, sizeof(*p), CONTROL_STREAM);
	if (!p)
		return -EIO;
	p->sector = sector;
	p->block_id = block_id;
	p->blksize = blksize;
	p->seq_num = cpu_to_be32(atomic_inc_return(&peer_device->packet_seq));
	return drbd_send_command(peer_device, cmd, CONTROL_STREAM);
}

static int drbd_send_ack_dp(struct drbd_peer_device *peer_device, enum drbd_packet cmd,
		  struct drbd_peer_request_details *d)
{
	return _drbd_send_ack(peer_device, cmd,
			      cpu_to_be64(d->sector),
			      cpu_to_be32(d->bi_size),
			      d->block_id);
}

static void drbd_send_ack_rp(struct drbd_peer_device *peer_device, enum drbd_packet cmd,
		      struct p_block_req *rp)
{
	_drbd_send_ack(peer_device, cmd, rp->sector, rp->blksize, rp->block_id);
}

/**
 * drbd_send_ack() - Sends an ack packet
 * @device:	DRBD device
 * @cmd:	packet command code
 * @peer_req:	peer request
 */
int drbd_send_ack(struct drbd_peer_device *peer_device, enum drbd_packet cmd,
		  struct drbd_peer_request *peer_req)
{
	return _drbd_send_ack(peer_device, cmd,
			      cpu_to_be64(peer_req->i.sector),
			      cpu_to_be32(peer_req->i.size),
			      peer_req->block_id);
}

/* This function misuses the block_id field to signal if the blocks
 * are is sync or not. */
int drbd_send_ack_ex(struct drbd_peer_device *peer_device, enum drbd_packet cmd,
		     sector_t sector, int blksize, u64 block_id)
{
	return _drbd_send_ack(peer_device, cmd,
			      cpu_to_be64(sector),
			      cpu_to_be32(blksize),
			      cpu_to_be64(block_id));
}

static int receive_RSDataReply(struct drbd_connection *connection, struct packet_info *pi)
{
	struct drbd_peer_request_details d;
	struct drbd_peer_device *peer_device;
	struct drbd_device *device;
	int err;

	p_req_detail_from_pi(connection, &d, pi);
	pi->data = NULL;

	peer_device = conn_peer_device(connection, pi->vnr);
	if (!peer_device)
		return -EIO;
	device = peer_device->device;

	D_ASSERT(device, d.block_id == ID_SYNCER);

	if (get_ldev(device)) {
		err = recv_resync_read(peer_device, &d);
		if (err)
			put_ldev(device);
	} else {
		if (drbd_ratelimit())
			drbd_err(device, "Cannot write resync data to local disk.\n");

		err = ignore_remaining_packet(connection, pi->size);

		drbd_send_ack_dp(peer_device, P_NEG_ACK, &d);
	}

	rs_sectors_came_in(peer_device, d.bi_size);

	return err;
}

/*
 * e_end_block() is called in ack_sender context via drbd_finish_peer_reqs().
 */
static int e_end_block(struct drbd_work *w, int cancel)
{
	struct drbd_peer_request *peer_req =
		container_of(w, struct drbd_peer_request, w);
	struct drbd_peer_device *peer_device = peer_req->peer_device;
	struct drbd_device *device = peer_device->device;
	sector_t sector = peer_req->i.sector;
	struct drbd_epoch *epoch;
	int err = 0, pcmd;

	if (peer_req->flags & EE_IS_BARRIER) {
		epoch = previous_epoch(peer_device->connection, peer_req->epoch);
		if (epoch)
			drbd_may_finish_epoch(peer_device->connection, epoch, EV_BARRIER_DONE + (cancel ? EV_CLEANUP : 0));
	}

	if (peer_req->flags & EE_SEND_WRITE_ACK) {
		if (unlikely(peer_req->flags & EE_WAS_ERROR)) {
			pcmd = P_NEG_ACK;
			/* we expect it to be marked out of sync anyways...
			 * maybe assert this?  */
		} else if (peer_device->repl_state[NOW] >= L_SYNC_SOURCE &&
			   peer_device->repl_state[NOW] <= L_PAUSED_SYNC_T &&
			   peer_req->flags & EE_MAY_SET_IN_SYNC) {
			pcmd = P_RS_WRITE_ACK;
			drbd_set_in_sync(peer_device, sector, peer_req->i.size);
		} else
			pcmd = P_WRITE_ACK;
		err = drbd_send_ack(peer_device, pcmd, peer_req);
		dec_unacked(peer_device);
	}

	/* we delete from the conflict detection hash _after_ we sent out the
	 * P_WRITE_ACK / P_NEG_ACK, to get the sequence number right.  */
	if (peer_req->flags & EE_IN_INTERVAL_TREE) {
		read_lock_irq(&device->resource->state_rwlock);
		spin_lock(&device->interval_lock);
		D_ASSERT(device, !drbd_interval_empty(&peer_req->i));
		drbd_remove_peer_req_interval(device, peer_req);
		spin_unlock(&device->interval_lock);
		read_unlock_irq(&device->resource->state_rwlock);
	} else
		D_ASSERT(device, drbd_interval_empty(&peer_req->i));

	drbd_may_finish_epoch(peer_device->connection, peer_req->epoch, EV_PUT + (cancel ? EV_CLEANUP : 0));

	drbd_free_page_chain(&peer_device->connection->transport, &peer_req->page_chain, 0);
	return err;
}

static bool seq_greater(u32 a, u32 b)
{
	/*
	 * We assume 32-bit wrap-around here.
	 * For 24-bit wrap-around, we would have to shift:
	 *  a <<= 8; b <<= 8;
	 */
	return (s32)a - (s32)b > 0;
}

static u32 seq_max(u32 a, u32 b)
{
	return seq_greater(a, b) ? a : b;
}

static void update_peer_seq(struct drbd_peer_device *peer_device, unsigned int peer_seq)
{
	unsigned int newest_peer_seq;

	if (test_bit(RESOLVE_CONFLICTS, &peer_device->connection->transport.flags)) {
		spin_lock(&peer_device->peer_seq_lock);
		newest_peer_seq = seq_max(peer_device->peer_seq, peer_seq);
		peer_device->peer_seq = newest_peer_seq;
		spin_unlock(&peer_device->peer_seq_lock);
		/* wake up only if we actually changed peer_device->peer_seq */
		if (peer_seq == newest_peer_seq)
			wake_up(&peer_device->device->seq_wait);
	}
}

/* Called from receive_Data.
 * Synchronize packets on sock with packets on msock.
 *
 * This is here so even when a P_DATA packet traveling via sock overtook an Ack
 * packet traveling on msock, they are still processed in the order they have
 * been sent.
 *
 * Note: we don't care for Ack packets overtaking P_DATA packets.
 *
 * In case packet_seq is larger than peer_device->peer_seq number, there are
 * outstanding packets on the msock. We wait for them to arrive.
 * In case we are the logically next packet, we update peer_device->peer_seq
 * ourselves. Correctly handles 32bit wrap around.
 *
 * Assume we have a 10 GBit connection, that is about 1<<30 byte per second,
 * about 1<<21 sectors per second. So "worst" case, we have 1<<3 == 8 seconds
 * for the 24bit wrap (historical atomic_t guarantee on some archs), and we have
 * 1<<9 == 512 seconds aka ages for the 32bit wrap around...
 *
 * returns 0 if we may process the packet,
 * -ERESTARTSYS if we were interrupted (by disconnect signal). */
static int wait_for_and_update_peer_seq(struct drbd_peer_device *peer_device, const u32 peer_seq)
{
	struct drbd_connection *connection = peer_device->connection;
	DEFINE_WAIT(wait);
	long timeout;
	int ret = 0, tp;

	if (!test_bit(RESOLVE_CONFLICTS, &connection->transport.flags))
		return 0;

	spin_lock(&peer_device->peer_seq_lock);
	for (;;) {
		if (!seq_greater(peer_seq - 1, peer_device->peer_seq)) {
			peer_device->peer_seq = seq_max(peer_device->peer_seq, peer_seq);
			break;
		}

		if (signal_pending(current)) {
			ret = -ERESTARTSYS;
			break;
		}

		rcu_read_lock();
		tp = rcu_dereference(connection->transport.net_conf)->two_primaries;
		rcu_read_unlock();

		if (!tp)
			break;

		/* Only need to wait if two_primaries is enabled */
		prepare_to_wait(&peer_device->device->seq_wait, &wait, TASK_INTERRUPTIBLE);
		spin_unlock(&peer_device->peer_seq_lock);
		rcu_read_lock();
		timeout = rcu_dereference(connection->transport.net_conf)->ping_timeo*HZ/10;
		rcu_read_unlock();
		timeout = schedule_timeout(timeout);
		spin_lock(&peer_device->peer_seq_lock);
		if (!timeout) {
			ret = -ETIMEDOUT;
			drbd_err(peer_device, "Timed out waiting for missing ack packets; disconnecting\n");
			break;
		}
	}
	spin_unlock(&peer_device->peer_seq_lock);
	finish_wait(&peer_device->device->seq_wait, &wait);
	return ret;
}

static unsigned long wire_flags_to_bio_op(u32 dpf)
{
	if (dpf & DP_ZEROES)
		return REQ_OP_WRITE_ZEROES;
	if (dpf & DP_DISCARD)
		return REQ_OP_DISCARD;
	if (dpf & DP_WSAME)
		return REQ_OP_WRITE_SAME;
	else
		return REQ_OP_WRITE;
}

/* see also bio_flags_to_wire() */
static unsigned long wire_flags_to_bio(struct drbd_connection *connection, u32 dpf)
{
	return wire_flags_to_bio_op(dpf) |
		(dpf & DP_RW_SYNC ? REQ_SYNC : 0) |
		(dpf & DP_FUA ? REQ_FUA : 0) |
		(dpf & DP_FLUSH ? REQ_PREFLUSH : 0);
}

static int handle_write_conflicts(struct drbd_peer_request *peer_req)
{
	struct drbd_peer_device *peer_device = peer_req->peer_device;
	struct drbd_device *device = peer_device->device;
	sector_t sector = peer_req->i.sector;
	const unsigned int size = peer_req->i.size;
	struct drbd_interval *i;
	int err = 0;

	spin_lock_irq(&device->interval_lock);
	/*
	 * Inserting the peer request into the write_requests tree will prevent
	 * new conflicting local requests from being added.
	 */
	drbd_insert_interval(&device->write_requests, &peer_req->i);
	peer_req->flags |= EE_IN_INTERVAL_TREE;

	drbd_for_each_overlap(i, &device->write_requests, sector, size) {
		if (i == &peer_req->i)
			continue;

		/* Ignore, if already completed to upper layers. */
		if (i->completed)
			continue;

		drbd_alert(device, "Concurrent writes detected: "
				"local=%llus +%u, remote=%llus +%u\n",
				(unsigned long long) i->sector, i->size,
				(unsigned long long) sector, size);
		err = -EBUSY;
		break;
	}
	spin_unlock_irq(&device->interval_lock);
	return err;
}

static void drbd_queue_peer_request(struct drbd_device *device, struct drbd_peer_request *peer_req)
{
	atomic_inc(&device->wait_for_actlog);
	spin_lock(&device->submit.lock);
	list_add_tail(&peer_req->wait_for_actlog, &device->submit.peer_writes);
	spin_unlock(&device->submit.lock);
	queue_work(device->submit.wq, &device->submit.worker);
	/* do_submit() may sleep internally on al_wait, too */
	wake_up(&device->al_wait);
}

/* FIXME
 * TODO grab the device->al_lock *once*, and check:
 *     if possible, non-blocking get the reference(s),
 *     if transaction is required, queue them up,
 *        AND account for the queued up worst-case slot consumption
 *     if available slots, corrected by other accounting, suggest
 *        that we might block on this now or later,
 *        *FIRST* drain, then flush, then send P_CONFIRM_STABLE,
 *        then wait for available slots to be sufficient.
 */
static enum { DRBD_PAL_QUEUE, DRBD_PAL_DISCONNECTED, DRBD_PAL_SUBMIT }
prepare_activity_log(struct drbd_peer_request *peer_req)
{
	struct drbd_peer_device *peer_device = peer_req->peer_device;
	struct drbd_connection *connection = peer_device->connection;
	struct drbd_device *device = peer_device->device;

	struct lru_cache *al;
	int nr_al_extents = interval_to_al_extents(&peer_req->i);
	int nr, used, ecnt;
	int ret = DRBD_PAL_SUBMIT;

	/* Let the activity log know we are about to use it.
	 * See also drbd_request_prepare() for the "request" entry point. */
	ecnt = atomic_add_return(nr_al_extents, &device->wait_for_actlog_ecnt);

	spin_lock_irq(&device->al_lock);
	al = device->act_log;
	nr = al->nr_elements;
	used = al->used;
	spin_unlock_irq(&device->al_lock);

	/* note: due to the slight delay between being accounted in "used" after
	 * being committed to the activity log with drbd_al_begin_io_commit(),
	 * and being subtracted from "wait_for_actlog_ecnt" in __drbd_submit_peer_request(),
	 * this can err, but only on the conservative side (overestimating ecnt). */
	if (ecnt > nr - used) {
		conn_wait_active_ee_empty_or_disconnect(connection);
		drbd_flush_after_epoch(connection, NULL);
		conn_wait_done_ee_empty_or_disconnect(connection);

		/* would this peer even understand me? */
		if (connection->agreed_pro_version >= 114)
			drbd_send_confirm_stable(peer_req);

		if  (drbd_al_begin_io_for_peer(peer_device, &peer_req->i))
			ret = DRBD_PAL_DISCONNECTED;
	} else if (nr_al_extents != 1 || !drbd_al_begin_io_fastpath(device, &peer_req->i)) {
		ret = DRBD_PAL_QUEUE;
	}
	if (ret == DRBD_PAL_SUBMIT)
		peer_req->flags |= EE_IN_ACTLOG;
	if (ret != DRBD_PAL_QUEUE)
		atomic_sub(nr_al_extents, &device->wait_for_actlog_ecnt);

	return ret;
}

/* mirrored write */
static int receive_Data(struct drbd_connection *connection, struct packet_info *pi)
{
	struct drbd_peer_device *peer_device;
	struct drbd_device *device;
	struct net_conf *nc;
	struct drbd_peer_request *peer_req;
	struct drbd_peer_request_details d;
	int err, tp;

	peer_device = conn_peer_device(connection, pi->vnr);
	if (!peer_device)
		return -EIO;
	device = peer_device->device;

	if (pi->cmd == P_TRIM)
		D_ASSERT(peer_device, pi->size == 0);

	p_req_detail_from_pi(connection, &d, pi);
	pi->data = NULL;

	if (!get_ldev(device)) {
		int err2;

		err = wait_for_and_update_peer_seq(peer_device, d.peer_seq);
		drbd_send_ack_dp(peer_device, P_NEG_ACK, &d);
		atomic_inc(&connection->current_epoch->epoch_size);
		err2 = ignore_remaining_packet(connection, pi->size);
		if (!err)
			err = err2;
		return err;
	}

	/*
	 * Corresponding put_ldev done either below (on various errors), or in
	 * drbd_peer_request_endio, if we successfully submit the data at the
	 * end of this function.
	 */

	peer_req = read_in_block(peer_device, &d);
	if (!peer_req) {
		put_ldev(device);
		return -EIO;
	}
	if (pi->cmd == P_TRIM)
		peer_req->flags |= EE_TRIM;
	else if (pi->cmd == P_ZEROES)
		peer_req->flags |= EE_ZEROOUT;
	else if (pi->cmd == P_WSAME)
		peer_req->flags |= EE_WRITE_SAME;

	peer_req->dagtag_sector = connection->last_dagtag_sector + (peer_req->i.size >> 9);
	connection->last_dagtag_sector = peer_req->dagtag_sector;

	peer_req->w.cb = e_end_block;
	peer_req->submit_jif = jiffies;
	peer_req->flags |= EE_APPLICATION;

	peer_req->opf = wire_flags_to_bio(connection, d.dp_flags);
	if (pi->cmd == P_TRIM) {
		D_ASSERT(peer_device, peer_req->i.size > 0);
		D_ASSERT(peer_device, d.dp_flags & DP_DISCARD);
		D_ASSERT(peer_device, peer_req_op(peer_req) == REQ_OP_DISCARD);
		D_ASSERT(peer_device, peer_req->page_chain.head == NULL);
		D_ASSERT(peer_device, peer_req->page_chain.nr_pages == 0);
		/* need to play safe: an older DRBD sender
		 * may mean zero-out while sending P_TRIM. */
		if (0 == (connection->agreed_features & DRBD_FF_WZEROES))
			peer_req->flags |= EE_ZEROOUT;
	} else if (pi->cmd == P_ZEROES) {
		D_ASSERT(peer_device, peer_req->i.size > 0);
		D_ASSERT(peer_device, d.dp_flags & DP_ZEROES);
		D_ASSERT(peer_device, peer_req_op(peer_req) == REQ_OP_WRITE_ZEROES);
		D_ASSERT(peer_device, peer_req->page_chain.head == NULL);
		D_ASSERT(peer_device, peer_req->page_chain.nr_pages == 0);
		/* Do (not) pass down BLKDEV_ZERO_NOUNMAP? */
		if (d.dp_flags & DP_DISCARD)
			peer_req->flags |= EE_TRIM;
	} else if (pi->cmd == P_WSAME) {
		D_ASSERT(peer_device, peer_req->i.size > 0);
		D_ASSERT(peer_device, peer_req_op(peer_req) == REQ_OP_WRITE_SAME);
		D_ASSERT(peer_device, peer_req->page_chain.head != NULL);
	} else if (peer_req->page_chain.head == NULL) {
		/* Actually, this must not happen anymore,
		 * "empty" flushes are mapped to P_BARRIER,
		 * and should never end up here.
		 * Compat with old DRBD? */
		D_ASSERT(device, peer_req->i.size == 0);
		D_ASSERT(device, d.dp_flags & DP_FLUSH);
	} else {
		D_ASSERT(peer_device, peer_req->i.size > 0);
		D_ASSERT(peer_device, peer_req_op(peer_req) == REQ_OP_WRITE);
	}

	if (d.dp_flags & DP_MAY_SET_IN_SYNC)
		peer_req->flags |= EE_MAY_SET_IN_SYNC;

	spin_lock(&connection->epoch_lock);
	peer_req->epoch = connection->current_epoch;
	atomic_inc(&peer_req->epoch->epoch_size);
	atomic_inc(&peer_req->epoch->active);
	if (peer_req->epoch->oldest_unconfirmed_peer_req == NULL)
		peer_req->epoch->oldest_unconfirmed_peer_req = peer_req;

	if (connection->resource->write_ordering == WO_BIO_BARRIER &&
	    atomic_read(&peer_req->epoch->epoch_size) == 1) {
		struct drbd_epoch *epoch;
		/* Issue a barrier if we start a new epoch, and the previous epoch
		   was not a epoch containing a single request which already was
		   a Barrier. */
		epoch = list_entry(peer_req->epoch->list.prev, struct drbd_epoch, list);
		if (epoch == peer_req->epoch) {
			set_bit(DE_CONTAINS_A_BARRIER, &peer_req->epoch->flags);
			peer_req->opf |= REQ_PREFLUSH | REQ_FUA;
			peer_req->flags |= EE_IS_BARRIER;
		} else {
			if (atomic_read(&epoch->epoch_size) > 1 ||
			    !test_bit(DE_CONTAINS_A_BARRIER, &epoch->flags)) {
				set_bit(DE_BARRIER_IN_NEXT_EPOCH_ISSUED, &epoch->flags);
				set_bit(DE_CONTAINS_A_BARRIER, &peer_req->epoch->flags);
				peer_req->opf |= REQ_PREFLUSH | REQ_FUA;
				peer_req->flags |= EE_IS_BARRIER;
			}
		}
	}
	spin_unlock(&connection->epoch_lock);

	rcu_read_lock();
	nc = rcu_dereference(connection->transport.net_conf);
	tp = nc->two_primaries;
	rcu_read_unlock();

	if (d.dp_flags & DP_SEND_WRITE_ACK) {
		peer_req->flags |= EE_SEND_WRITE_ACK;
		inc_unacked(peer_device);
		/* corresponding dec_unacked() in e_end_block()
		 * respective _drbd_clear_done_ee */
	}

	if (d.dp_flags & DP_SEND_RECEIVE_ACK) {
		/* I really don't like it that the receiver thread
		 * sends on the msock, but anyways */
		drbd_send_ack(peer_device, P_RECV_ACK, peer_req);
	}

	if (tp) {
		/* two primaries implies protocol C */
		D_ASSERT(device, d.dp_flags & DP_SEND_WRITE_ACK);
		err = wait_for_and_update_peer_seq(peer_device, d.peer_seq);
		if (err)
			goto out;

		err = handle_write_conflicts(peer_req);
		if (err)
			goto out_remove_interval;
	} else {
		update_peer_seq(peer_device, d.peer_seq);
	}
	spin_lock_irq(&connection->peer_reqs_lock);
	/* Added to list here already, so debugfs can find it.
	 * NOTE: active_ee_cnt is only increased *after* we checked we won't
	 * need to wait for current activity to drain in prepare_activity_log()
	 */
	list_add_tail(&peer_req->w.list, &connection->active_ee);
	list_add_tail(&peer_req->recv_order, &connection->peer_requests);
	spin_unlock_irq(&connection->peer_reqs_lock);

	err = prepare_activity_log(peer_req);
	if (err == DRBD_PAL_DISCONNECTED)
		goto disconnect_during_al_begin_io;

	/* Note: this now may or may not be "hot" in the activity log.
	 * Still, it is the best time to record that we need to set the
	 * out-of-sync bit, if we delay that until drbd_submit_peer_request(),
	 * we may introduce a race with some re-attach on the peer.
	 * Unless we want to guarantee that we drain all in-flight IO
	 * whenever we receive a state change. Which I'm not sure about.
	 * Use the EE_SET_OUT_OF_SYNC flag, to be acted on just before
	 * the actual submit, when we can be sure it is "hot".
	 */
	if (peer_device->disk_state[NOW] < D_INCONSISTENT) {
		peer_req->flags &= ~EE_MAY_SET_IN_SYNC;
		peer_req->flags |= EE_SET_OUT_OF_SYNC;
	}

	atomic_inc(&connection->active_ee_cnt);

	if (err == DRBD_PAL_QUEUE) {
		drbd_queue_peer_request(device, peer_req);
		return 0;
	}

	err = drbd_submit_peer_request(peer_req);
	if (!err)
		return 0;

	/* don't care for the reason here */
	drbd_err(peer_device, "submit failed, triggering re-connect\n");
	drbd_al_complete_io(device, &peer_req->i);

disconnect_during_al_begin_io:
	spin_lock_irq(&connection->peer_reqs_lock);
	list_del(&peer_req->w.list);
	list_del_init(&peer_req->recv_order);
	spin_unlock_irq(&connection->peer_reqs_lock);

out_remove_interval:
	spin_lock_irq(&device->interval_lock);
	drbd_remove_peer_req_interval(device, peer_req);
	spin_unlock_irq(&device->interval_lock);

out:
	if (peer_req->flags & EE_SEND_WRITE_ACK)
		dec_unacked(peer_device);
	drbd_may_finish_epoch(connection, peer_req->epoch, EV_PUT + EV_CLEANUP);
	put_ldev(device);
	drbd_free_peer_req(peer_req);
	return err;
}

/*
 * To be called when __drbd_submit_peer_request() fails from submitter
 * workqueue context.  Mimic what happens in the receive_Data() error path,
 * when the submit happens directly in the receiver context.
 */
void drbd_cleanup_after_failed_submit_peer_request(struct drbd_peer_request *peer_req)
{
	struct drbd_peer_device *peer_device = peer_req->peer_device;
	struct drbd_device *device = peer_device->device;
	struct drbd_connection *connection = peer_device->connection;

	if (drbd_ratelimit())
		drbd_err(peer_device, "submit failed, triggering re-connect\n");

	drbd_al_complete_io(device, &peer_req->i);

	spin_lock_irq(&connection->peer_reqs_lock);
	list_del(&peer_req->w.list);
	list_del_init(&peer_req->recv_order);
	spin_unlock(&connection->peer_reqs_lock);
	spin_lock(&device->interval_lock);
	drbd_remove_peer_req_interval(device, peer_req);
	spin_unlock_irq(&device->interval_lock);

	drbd_may_finish_epoch(connection, peer_req->epoch, EV_PUT + EV_CLEANUP);
	put_ldev(device);
	drbd_free_peer_req(peer_req);
	change_cstate(connection, C_PROTOCOL_ERROR, CS_HARD);
}

/* Possibly "cancel" and forget about all peer_requests that had still been
 * waiting for the activity log (wfa) when the connection to their peer failed,
 * and pretend we never received them.
 */
void drbd_cleanup_peer_requests_wfa(struct drbd_device *device, struct list_head *cleanup)
{
	struct drbd_connection *connection;
	struct drbd_peer_request *peer_req, *pr_tmp;

	write_lock_irq(&device->resource->state_rwlock);
	list_for_each_entry(peer_req, cleanup, wait_for_actlog) {
		list_del(&peer_req->w.list); /* should be on the "->active_ee" list */
		atomic_dec(&peer_req->peer_device->connection->active_ee_cnt);
		list_del_init(&peer_req->recv_order);
		drbd_remove_peer_req_interval(device, peer_req);
	}
	write_unlock_irq(&device->resource->state_rwlock);

	list_for_each_entry_safe(peer_req, pr_tmp, cleanup, wait_for_actlog) {
		atomic_sub(interval_to_al_extents(&peer_req->i), &device->wait_for_actlog_ecnt);
		atomic_dec(&device->wait_for_actlog);
		if (peer_req->flags & EE_SEND_WRITE_ACK)
			dec_unacked(peer_req->peer_device);
		list_del_init(&peer_req->wait_for_actlog);
		drbd_may_finish_epoch(peer_req->peer_device->connection, peer_req->epoch, EV_PUT | EV_CLEANUP);
		drbd_free_peer_req(peer_req);
		put_ldev(device);
	}
	/* We changed (likely: cleared out) active_ee for "at least one" connection.
	 * We should wake potential waiters, just in case. */
	for_each_connection(connection, device->resource)
		wake_up(&connection->ee_wait);
}

/* We may throttle resync, if the lower device seems to be busy,
 * and current sync rate is above c_min_rate.
 *
 * To decide whether or not the lower device is busy, we use a scheme similar
 * to MD RAID is_mddev_idle(): if the partition stats reveal "significant"
 * (more than 64 sectors) of activity we cannot account for with our own resync
 * activity, it obviously is "busy".
 *
 * The current sync rate used here uses only the most recent two step marks,
 * to have a short time average so we can react faster.
 */
bool drbd_rs_should_slow_down(struct drbd_peer_device *peer_device, sector_t sector,
			      bool throttle_if_app_is_waiting)
{
	bool throttle = drbd_rs_c_min_rate_throttle(peer_device);

	if (!throttle || throttle_if_app_is_waiting)
		return throttle;

	return !drbd_sector_has_priority(peer_device, sector);
}

bool drbd_rs_c_min_rate_throttle(struct drbd_peer_device *peer_device)
{
	struct drbd_device *device = peer_device->device;
	struct gendisk *disk = device->ldev->backing_bdev->bd_disk;
	unsigned long db, dt, dbdt;
	unsigned int c_min_rate;
	int curr_events;

	rcu_read_lock();
	c_min_rate = rcu_dereference(peer_device->conf)->c_min_rate;
	rcu_read_unlock();

	/* feature disabled? */
	if (c_min_rate == 0)
		return false;

	curr_events = (int)part_stat_read_accum(disk->part0, sectors)
		- atomic_read(&device->rs_sect_ev);

	if (atomic_read(&device->ap_actlog_cnt) || curr_events - peer_device->rs_last_events > 64) {
		unsigned long rs_left;
		int i;

		peer_device->rs_last_events = curr_events;

		/* sync speed average over the last 2*DRBD_SYNC_MARK_STEP,
		 * approx. */
		i = (peer_device->rs_last_mark + DRBD_SYNC_MARKS-1) % DRBD_SYNC_MARKS;

		if (peer_device->repl_state[NOW] == L_VERIFY_S || peer_device->repl_state[NOW] == L_VERIFY_T)
			rs_left = peer_device->ov_left;
		else
			rs_left = drbd_bm_total_weight(peer_device) - peer_device->rs_failed;

		dt = ((long)jiffies - (long)peer_device->rs_mark_time[i]) / HZ;
		if (!dt)
			dt++;
		db = peer_device->rs_mark_left[i] - rs_left;
		dbdt = Bit2KB(db/dt);

		if (dbdt > c_min_rate)
			return true;
	}
	return false;
}

static void verify_skipped_block(struct drbd_peer_device *peer_device,
		const sector_t sector, const unsigned int size)
{
	++peer_device->ov_skipped;
	if (peer_device->ov_last_skipped_start + peer_device->ov_last_skipped_size == sector) {
		peer_device->ov_last_skipped_size += size>>9;
	} else {
		ov_skipped_print(peer_device);
		peer_device->ov_last_skipped_start = sector;
		peer_device->ov_last_skipped_size = size>>9;
	}
	verify_progress(peer_device, sector, size);
}

static int receive_DataRequest(struct drbd_connection *connection, struct packet_info *pi)
{
	struct drbd_peer_device *peer_device;
	struct drbd_device *device;
	sector_t sector;
	sector_t capacity;
	struct drbd_peer_request *peer_req;
	struct digest_info *di = NULL;
	int size, verb;
	struct p_block_req *p =	pi->data;
	enum drbd_disk_state min_d_state;
	int err;

	peer_device = conn_peer_device(connection, pi->vnr);
	if (!peer_device)
		return -EIO;
	device = peer_device->device;
	capacity = get_capacity(device->vdisk);

	sector = be64_to_cpu(p->sector);
	size   = be32_to_cpu(p->blksize);

	if (size <= 0 || !IS_ALIGNED(size, 512) || size > DRBD_MAX_BIO_SIZE) {
		drbd_err(peer_device, "%s:%d: sector: %llus, size: %u\n", __FILE__, __LINE__,
				(unsigned long long)sector, size);
		return -EINVAL;
	}
	if (sector + (size>>9) > capacity) {
		drbd_err(peer_device, "%s:%d: sector: %llus, size: %u\n", __FILE__, __LINE__,
				(unsigned long long)sector, size);
		return -EINVAL;
	}

	/* Tell target to have a retry, waiting for the rescheduled
	 * drbd_start_resync to complete. Otherwise the concurrency
	 * of send oos and resync may lead to a data lose. */
	if ((pi->cmd == P_RS_DATA_REQUEST || pi->cmd == P_CSUM_RS_REQUEST) &&
	    peer_device->repl_state[NOW] == L_WF_BITMAP_S) {
		drbd_send_ack_rp(peer_device, P_RS_CANCEL, p);
		return ignore_remaining_packet(connection, pi->size);
	}

	min_d_state = pi->cmd == P_DATA_REQUEST ? D_UP_TO_DATE : D_OUTDATED;
	if (!get_ldev_if_state(device, min_d_state)) {
		verb = 1;
		switch (pi->cmd) {
		case P_DATA_REQUEST:
			drbd_send_ack_rp(peer_device, P_NEG_DREPLY, p);
			break;
		case P_OV_REQUEST:
			verify_skipped_block(peer_device, sector, size);
			drbd_send_ack_rp(peer_device, P_RS_CANCEL, p);
			break;
		case P_RS_THIN_REQ:
		case P_RS_DATA_REQUEST:
		case P_CSUM_RS_REQUEST:
			if (peer_device->repl_state[NOW] == L_PAUSED_SYNC_S) {
				verb = 0;
				drbd_send_ack_rp(peer_device, P_RS_CANCEL, p);
			} else {
				drbd_send_ack_rp(peer_device, P_NEG_RS_DREPLY, p);
			}
			break;
		case P_OV_REPLY:
			verb = 0;
			dec_rs_pending(peer_device);
			drbd_send_ack_ex(peer_device, P_OV_RESULT, sector, size, ID_IN_SYNC);
			break;
		default:
			BUG();
		}
		if (verb && drbd_ratelimit())
			drbd_err(peer_device, "Can not satisfy peer's read request, "
			    "no local data.\n");

		/* drain possibly payload */
		return ignore_remaining_packet(connection, pi->size);
	}

	peer_req = drbd_alloc_peer_req(peer_device, GFP_TRY);
	err = -ENOMEM;
	if (!peer_req)
		goto fail;
	if (size) {
		drbd_alloc_page_chain(&peer_device->connection->transport,
			&peer_req->page_chain, DIV_ROUND_UP(size, PAGE_SIZE), GFP_TRY);
		if (!peer_req->page_chain.head)
			goto fail2;
	}
	peer_req->i.size = size;
	peer_req->i.sector = sector;
	peer_req->block_id = p->block_id;
	peer_req->opf = REQ_OP_READ;
	/* no longer valid, about to call drbd_recv again for the digest... */
	p = pi->data = NULL;


	if (peer_device->repl_state[NOW] == L_AHEAD) {
		if (pi->cmd == P_DATA_REQUEST) {
			/* P_DATA_REQUEST originates from a Primary,
			 * so if I am "Ahead", the Primary would be "Behind":
			 * Can not happen. */
			if (drbd_ratelimit())
				drbd_err(peer_device, "received P_DATA_REQUEST while L_AHEAD\n");
			err = -EINVAL;
			goto fail2;
		}
		if (connection->agreed_pro_version >= 115) {
			switch (pi->cmd) {
			/* case P_DATA_REQUEST: see above, not based on protocol version */
			case P_OV_REQUEST:
				verify_skipped_block(peer_device, sector, size);
				fallthrough;
			case P_RS_DATA_REQUEST:
			case P_RS_THIN_REQ:
			case P_CSUM_RS_REQUEST:
				err = drbd_send_ack(peer_device, P_RS_CANCEL_AHEAD, peer_req);
				goto fail2;
			case P_OV_REPLY:
				/* FIXME how can we cancel these?
				 * just ignore L_AHEAD for now */
				break;
			default:
				BUG();
			}
		}
	}

	switch (pi->cmd) {
	case P_DATA_REQUEST:
		peer_req->w.cb = w_e_end_data_req;
		/* application IO, don't drbd_rs_begin_io */
		peer_req->flags |= EE_APPLICATION;
		goto submit;

	case P_RS_THIN_REQ:
		/* If at some point in the future we have a smart way to
		   find out if this data block is completely deallocated,
		   then we would do something smarter here than reading
		   the block... */
		peer_req->flags |= EE_RS_THIN_REQ;
		fallthrough;
	case P_RS_DATA_REQUEST:
		peer_req->w.cb = w_e_end_rsdata_req;
		break;

	case P_OV_REPLY:
	case P_CSUM_RS_REQUEST:
		di = kmalloc(sizeof(*di) + pi->size, GFP_NOIO);
		err = -ENOMEM;
		if (!di)
			goto fail2;

		di->digest_size = pi->size;
		di->digest = (((char *)di)+sizeof(struct digest_info));

		peer_req->digest = di;
		peer_req->flags |= EE_HAS_DIGEST;

		err = drbd_recv_into(connection, di->digest, pi->size);
		if (err)
			goto fail2;

		if (pi->cmd == P_CSUM_RS_REQUEST) {
			peer_req->w.cb = w_e_end_rsdata_req;
			/* remember to report stats in drbd_resync_finished */
			peer_device->use_csums = true;
		} else if (pi->cmd == P_OV_REPLY) {
			/* track progress, we may need to throttle */
			rs_sectors_came_in(peer_device, size);
			peer_req->w.cb = w_e_end_ov_reply;
			dec_rs_pending(peer_device);
			/* drbd_rs_begin_io done when we sent this request,
			 * but accounting still needs to be done. */
			goto submit_for_resync;
		}
		break;

	case P_OV_REQUEST:
		peer_device->ov_position = sector;
		if (peer_device->ov_start_sector == ~(sector_t)0) {
			unsigned long now = jiffies;
			int i;
			peer_device->ov_start_sector = sector;
			peer_device->ov_left = drbd_bm_bits(device) - BM_SECT_TO_BIT(sector);
			peer_device->ov_skipped = 0;
			peer_device->rs_total = peer_device->ov_left;
			peer_device->rs_last_writeout = now;
			for (i = 0; i < DRBD_SYNC_MARKS; i++) {
				peer_device->rs_mark_left[i] = peer_device->ov_left;
				peer_device->rs_mark_time[i] = now;
			}
			drbd_info(device, "Online Verify start sector: %llu\n",
					(unsigned long long)sector);
		}
		peer_req->w.cb = w_e_end_ov_req;
		break;

	default:
		BUG();
	}

	/* Throttle, drbd_rs_begin_io and submit should become asynchronous
	 * wrt the receiver, but it is not as straightforward as it may seem.
	 * Various places in the resync start and stop logic assume resync
	 * requests are processed in order, requeuing this on the worker thread
	 * introduces a bunch of new code for synchronization between threads.
	 *
	 * Unlimited throttling before drbd_rs_begin_io may stall the resync
	 * "forever", throttling after drbd_rs_begin_io will lock that extent
	 * for application writes for the same time.  For now, just throttle
	 * here, where the rest of the code expects the receiver to sleep for
	 * a while, anyways.
	 */

	/* Throttle before drbd_rs_begin_io, as that locks out application IO;
	 * this defers syncer requests for some time, before letting at least
	 * on request through.  The resync controller on the receiving side
	 * will adapt to the incoming rate accordingly.
	 *
	 * We cannot throttle here if remote is Primary/SyncTarget:
	 * we would also throttle its application reads.
	 * In that case, throttling is done on the SyncTarget only.
	 */

	/* Even though this may be a resync request, we do add to "read_ee";
	 * "sync_ee" is only used for resync WRITEs.
	 * Add to list early, so debugfs can find this request
	 * even if we have to sleep below. */
	spin_lock_irq(&connection->peer_reqs_lock);
	list_add_tail(&peer_req->w.list, &connection->read_ee);
	spin_unlock_irq(&connection->peer_reqs_lock);

	update_receiver_timing_details(connection, drbd_rs_should_slow_down);
	if (connection->peer_role[NOW] != R_PRIMARY &&
	    drbd_rs_should_slow_down(peer_device, sector, false))
		schedule_timeout_uninterruptible(HZ/10);

	/* We may not sleep here in order to avoid deadlocks.
	   Instruct the SyncSource to retry */
	err = drbd_try_rs_begin_io(peer_device, sector, false);
	if (err) {
		if (pi->cmd == P_OV_REQUEST)
			verify_skipped_block(peer_device, sector, size);
		err = drbd_send_ack(peer_device, P_RS_CANCEL, peer_req);
		/* If err is set, we will drop the connection... */
		goto fail3;
	}

submit_for_resync:
	atomic_add(size >> 9, &device->rs_sect_ev);

submit:
	update_receiver_timing_details(connection, drbd_submit_peer_request);
	inc_unacked(peer_device);
	if (drbd_submit_peer_request(peer_req) == 0)
		return 0;

	/* don't care for the reason here */
	drbd_err(device, "submit failed, triggering re-connect\n");
	err = -EIO;

fail3:
	spin_lock_irq(&connection->peer_reqs_lock);
	list_del(&peer_req->w.list);
	spin_unlock_irq(&connection->peer_reqs_lock);
	/* no drbd_rs_complete_io(), we are dropping the connection anyways */
fail2:
	drbd_free_peer_req(peer_req);
fail:
	put_ldev(device);
	return err;
}

/*
 * drbd_asb_recover_0p  -  Recover after split-brain with no remaining primaries
 */
static enum sync_strategy drbd_asb_recover_0p(struct drbd_peer_device *peer_device) __must_hold(local)
{
	const int node_id = peer_device->device->resource->res_opts.node_id;
	int self, peer;
	enum sync_strategy rv = SPLIT_BRAIN_DISCONNECT;
	unsigned long ch_self, ch_peer;
	enum drbd_after_sb_p after_sb_0p;

	self = drbd_bitmap_uuid(peer_device) & UUID_PRIMARY;
	peer = peer_device->bitmap_uuids[node_id] & UUID_PRIMARY;

	ch_peer = peer_device->dirty_bits;
	ch_self = peer_device->comm_bm_set;

	rcu_read_lock();
	after_sb_0p = rcu_dereference(peer_device->connection->transport.net_conf)->after_sb_0p;
	rcu_read_unlock();
	switch (after_sb_0p) {
	case ASB_CONSENSUS:
	case ASB_DISCARD_SECONDARY:
	case ASB_CALL_HELPER:
	case ASB_VIOLENTLY:
	case ASB_RETRY_CONNECT:
	case ASB_AUTO_DISCARD:
		drbd_err(peer_device, "Configuration error.\n");
		break;
	case ASB_DISCONNECT:
		break;
	case ASB_DISCARD_YOUNGER_PRI:
		if (self == 0 && peer == 1) {
			rv = SYNC_TARGET_USE_BITMAP;
			break;
		}
		if (self == 1 && peer == 0) {
			rv = SYNC_SOURCE_USE_BITMAP;
			break;
		}
		fallthrough;	/* to one of the other strategies */
	case ASB_DISCARD_OLDER_PRI:
		if (self == 0 && peer == 1) {
			rv = SYNC_SOURCE_USE_BITMAP;
			break;
		}
		if (self == 1 && peer == 0) {
			rv = SYNC_TARGET_USE_BITMAP;
			break;
		}
		drbd_warn(peer_device, "Discard younger/older primary did not find a decision\n"
			  "Using discard-least-changes instead\n");
		fallthrough;
	case ASB_DISCARD_ZERO_CHG:
		if (ch_peer == 0 && ch_self == 0) {
			rv = test_bit(RESOLVE_CONFLICTS, &peer_device->connection->transport.flags)
				? SYNC_TARGET_USE_BITMAP : SYNC_SOURCE_USE_BITMAP;
			break;
		} else {
			if (ch_peer == 0) { rv = SYNC_SOURCE_USE_BITMAP; break; }
			if (ch_self == 0) { rv = SYNC_TARGET_USE_BITMAP; break; }
		}
		if (after_sb_0p == ASB_DISCARD_ZERO_CHG)
			break;
		fallthrough;
	case ASB_DISCARD_LEAST_CHG:
		if	(ch_self < ch_peer)
			rv = SYNC_TARGET_USE_BITMAP;
		else if (ch_self > ch_peer)
			rv = SYNC_SOURCE_USE_BITMAP;
		else /* ( ch_self == ch_peer ) */
		     /* Well, then use something else. */
			rv = test_bit(RESOLVE_CONFLICTS, &peer_device->connection->transport.flags)
				? SYNC_TARGET_USE_BITMAP : SYNC_SOURCE_USE_BITMAP;
		break;
	case ASB_DISCARD_LOCAL:
		rv = SYNC_TARGET_USE_BITMAP;
		break;
	case ASB_DISCARD_REMOTE:
		rv = SYNC_SOURCE_USE_BITMAP;
	}

	return rv;
}

/*
 * drbd_asb_recover_1p  -  Recover after split-brain with one remaining primary
 */
static enum sync_strategy drbd_asb_recover_1p(struct drbd_peer_device *peer_device) __must_hold(local)
{
	struct drbd_device *device = peer_device->device;
	struct drbd_connection *connection = peer_device->connection;
	struct drbd_resource *resource = device->resource;
	enum sync_strategy strategy, rv = SPLIT_BRAIN_DISCONNECT;
	enum drbd_after_sb_p after_sb_1p;

	rcu_read_lock();
	after_sb_1p = rcu_dereference(connection->transport.net_conf)->after_sb_1p;
	rcu_read_unlock();
	switch (after_sb_1p) {
	case ASB_DISCARD_YOUNGER_PRI:
	case ASB_DISCARD_OLDER_PRI:
	case ASB_DISCARD_LEAST_CHG:
	case ASB_DISCARD_LOCAL:
	case ASB_DISCARD_REMOTE:
	case ASB_DISCARD_ZERO_CHG:
	case ASB_RETRY_CONNECT:
	case ASB_AUTO_DISCARD:
		drbd_err(device, "Configuration error.\n");
		break;
	case ASB_DISCONNECT:
		break;
	case ASB_CONSENSUS:
		strategy = drbd_asb_recover_0p(peer_device);
		if (strategy == SYNC_TARGET_USE_BITMAP && resource->role[NOW] == R_SECONDARY)
			rv = strategy;
		if (strategy == SYNC_SOURCE_USE_BITMAP && resource->role[NOW] == R_PRIMARY)
			rv = strategy;
		break;
	case ASB_VIOLENTLY:
		rv = drbd_asb_recover_0p(peer_device);
		break;
	case ASB_DISCARD_SECONDARY:
		return resource->role[NOW] == R_PRIMARY ? SYNC_SOURCE_USE_BITMAP : SYNC_TARGET_USE_BITMAP;
	case ASB_CALL_HELPER:
		strategy = drbd_asb_recover_0p(peer_device);
		if (strategy == SYNC_TARGET_USE_BITMAP && resource->role[NOW] == R_PRIMARY) {
			enum drbd_state_rv rv2;

			 /* drbd_change_state() does not sleep while in SS_IN_TRANSIENT_STATE,
			  * we might be here in L_OFF which is transient.
			  * we do not need to wait for the after state change work either. */
			rv2 = change_role(resource, R_SECONDARY, CS_VERBOSE, false, NULL);
			if (rv2 != SS_SUCCESS) {
				drbd_maybe_khelper(device, connection, "pri-lost-after-sb");
			} else {
				drbd_warn(device, "Successfully gave up primary role.\n");
				rv = strategy;
			}
		} else
			rv = strategy;
	}

	return rv;
}

/*
 * drbd_asb_recover_2p  -  Recover after split-brain with two remaining primaries
 */
static enum sync_strategy drbd_asb_recover_2p(struct drbd_peer_device *peer_device) __must_hold(local)
{
	struct drbd_device *device = peer_device->device;
	struct drbd_connection *connection = peer_device->connection;
	enum sync_strategy strategy, rv = SPLIT_BRAIN_DISCONNECT;
	enum drbd_after_sb_p after_sb_2p;

	rcu_read_lock();
	after_sb_2p = rcu_dereference(connection->transport.net_conf)->after_sb_2p;
	rcu_read_unlock();
	switch (after_sb_2p) {
	case ASB_DISCARD_YOUNGER_PRI:
	case ASB_DISCARD_OLDER_PRI:
	case ASB_DISCARD_LEAST_CHG:
	case ASB_DISCARD_LOCAL:
	case ASB_DISCARD_REMOTE:
	case ASB_CONSENSUS:
	case ASB_DISCARD_SECONDARY:
	case ASB_DISCARD_ZERO_CHG:
	case ASB_RETRY_CONNECT:
	case ASB_AUTO_DISCARD:
		drbd_err(device, "Configuration error.\n");
		break;
	case ASB_VIOLENTLY:
		rv = drbd_asb_recover_0p(peer_device);
		break;
	case ASB_DISCONNECT:
		break;
	case ASB_CALL_HELPER:
		strategy = drbd_asb_recover_0p(peer_device);
		if (strategy == SYNC_TARGET_USE_BITMAP) {
			enum drbd_state_rv rv2;

			 /* drbd_change_state() does not sleep while in SS_IN_TRANSIENT_STATE,
			  * we might be here in L_OFF which is transient.
			  * we do not need to wait for the after state change work either. */
			rv2 = change_role(device->resource, R_SECONDARY, CS_VERBOSE, false, NULL);
			if (rv2 != SS_SUCCESS) {
				drbd_maybe_khelper(device, connection, "pri-lost-after-sb");
			} else {
				drbd_warn(device, "Successfully gave up primary role.\n");
				rv = strategy;
			}
		} else
			rv = strategy;
	}

	return rv;
}

static void drbd_uuid_dump_self(struct drbd_peer_device *peer_device, u64 bits, u64 flags)
{
	struct drbd_device *device = peer_device->device;

	drbd_info(peer_device, "self %016llX:%016llX:%016llX:%016llX bits:%llu flags:%llX\n",
		  (unsigned long long)drbd_resolved_uuid(peer_device, NULL),
		  (unsigned long long)drbd_bitmap_uuid(peer_device),
		  (unsigned long long)drbd_history_uuid(device, 0),
		  (unsigned long long)drbd_history_uuid(device, 1),
		  (unsigned long long)bits,
		  (unsigned long long)flags);
}


static void drbd_uuid_dump_peer(struct drbd_peer_device *peer_device, u64 bits, u64 flags)
{
	const int node_id = peer_device->device->resource->res_opts.node_id;

	drbd_info(peer_device, "peer %016llX:%016llX:%016llX:%016llX bits:%llu flags:%llX\n",
	     (unsigned long long)peer_device->current_uuid,
	     (unsigned long long)peer_device->bitmap_uuids[node_id],
	     (unsigned long long)peer_device->history_uuids[0],
	     (unsigned long long)peer_device->history_uuids[1],
	     (unsigned long long)bits,
	     (unsigned long long)flags);
}

/* find the peer's bitmap slot for the given UUID, if they have one */
static int drbd_find_peer_bitmap_by_uuid(struct drbd_peer_device *peer_device, u64 uuid)
{
	u64 peer;
	int i;

	for (i = 0; i < DRBD_PEERS_MAX; i++) {
		peer = peer_device->bitmap_uuids[i] & ~UUID_PRIMARY;
		if (uuid == peer)
			return i;
	}

	return -1;
}

/* find our bitmap slot for the given UUID, if we have one */
static int drbd_find_bitmap_by_uuid(struct drbd_peer_device *peer_device, u64 uuid)
{
	struct drbd_connection *connection = peer_device->connection;
	struct drbd_device *device = peer_device->device;
	u64 self;
	int i;

	for (i = 0; i < DRBD_NODE_ID_MAX; i++) {
		if (i == device->ldev->md.node_id)
			continue;
		if (connection->agreed_pro_version < 116 &&
		    device->ldev->md.peers[i].bitmap_index == -1)
			continue;
		self = device->ldev->md.peers[i].bitmap_uuid & ~UUID_PRIMARY;
		if (self == uuid)
			return i;
	}

	return -1;
}

static enum sync_strategy drbd_uuid_compare(struct drbd_peer_device *peer_device,
			     enum sync_rule *rule, int *peer_node_id) __must_hold(local)
{
	struct drbd_connection *connection = peer_device->connection;
	struct drbd_device *device = peer_device->device;
	const int node_id = device->resource->res_opts.node_id;
	u64 resolved_uuid;
	bool my_current_in_peers_history;
	bool peers_current_in_my_history;
	bool bitmap_matches_initial;
	bool flags_matches_initial;
	bool uuid_matches_initial;
	bool initial_handshake;
	u64 local_uuid_flags = 0;
	u64 self, peer;
	int i, j;

	resolved_uuid = drbd_resolved_uuid(peer_device, &local_uuid_flags) & ~UUID_PRIMARY;

	self = resolved_uuid;
	peer = peer_device->current_uuid & ~UUID_PRIMARY;
	local_uuid_flags |= drbd_collect_local_uuid_flags(peer_device, NULL);

	initial_handshake =
		test_bit(INITIAL_STATE_SENT, &peer_device->flags) &&
		!test_bit(INITIAL_STATE_RECEIVED, &peer_device->flags);
	uuid_matches_initial = self == (peer_device->comm_current_uuid & ~UUID_PRIMARY);
	bitmap_matches_initial = drbd_bitmap_uuid(peer_device) == peer_device->comm_bitmap_uuid;
	flags_matches_initial = local_uuid_flags == peer_device->comm_uuid_flags;
	if (initial_handshake && (!uuid_matches_initial || !flags_matches_initial || !bitmap_matches_initial)) {
		*rule = RULE_INITIAL_HANDSHAKE_CHANGED;
		if (!uuid_matches_initial)
			drbd_warn(peer_device, "My current UUID changed during "
				  "handshake. Retry connecting.\n");
		if (!bitmap_matches_initial)
			drbd_warn(peer_device, "My bitmap UUID changed during "
				  "handshake. Retry connecting. 0x%llX to 0x%llX\n",
				  (unsigned long long)peer_device->comm_bitmap_uuid,
				  (unsigned long long)drbd_bitmap_uuid(peer_device));
		if (!flags_matches_initial)
			drbd_warn(peer_device, "My uuid_flags changed from 0x%llX to 0x%llX during "
				  "handshake. Retry connecting.\n",
				  (unsigned long long)peer_device->comm_uuid_flags,
				  (unsigned long long)local_uuid_flags);
		return RETRY_CONNECT;
	}

	/* Before DRBD 8.0.2 (from 2007), the uuid on sync targets was set to
	 * zero during resyncs for no good reason. */
	if (self == 0)
		self = UUID_JUST_CREATED;
	if (peer == 0)
		peer = UUID_JUST_CREATED;

	*rule = RULE_JUST_CREATED_BOTH;
	if (self == UUID_JUST_CREATED && peer == UUID_JUST_CREATED)
		return NO_SYNC;

	*rule = RULE_JUST_CREATED_SELF;
	if (self == UUID_JUST_CREATED)
		return SYNC_TARGET_SET_BITMAP;

	*rule = RULE_JUST_CREATED_PEER;
	if (peer == UUID_JUST_CREATED)
		return SYNC_SOURCE_SET_BITMAP;

	if (self == peer) {
		struct net_conf *nc;
		int wire_protocol;

		rcu_read_lock();
		nc = rcu_dereference(connection->transport.net_conf);
		wire_protocol = nc->wire_protocol;
		rcu_read_unlock();

		if (test_bit(RS_SOURCE_MISSED_END, &peer_device->flags)) {
			*rule = RULE_SYNC_SOURCE_MISSED_FINISH;
			return SYNC_SOURCE_USE_BITMAP;
		}
		if (test_bit(RS_PEER_MISSED_END, &peer_device->flags)) {
			*rule = RULE_SYNC_TARGET_PEER_MISSED_FINISH;
			return SYNC_TARGET_USE_BITMAP;
		}

		if (connection->agreed_pro_version >= 120) {
			*rule = RULE_RECONNECTED;
			if (peer_device->uuid_flags & UUID_FLAG_RECONNECT &&
			    local_uuid_flags & UUID_FLAG_RECONNECT)
				return NO_SYNC;
		}

		if (connection->agreed_pro_version >= 121 &&
		    (wire_protocol == DRBD_PROT_A || wire_protocol == DRBD_PROT_B)) {
			*rule = RULE_CRASHED_PRIMARY;
			if (local_uuid_flags & UUID_FLAG_CRASHED_PRIMARY &&
			    !(peer_device->uuid_flags & UUID_FLAG_CRASHED_PRIMARY))
				return SYNC_SOURCE_USE_BITMAP;

			if (peer_device->uuid_flags & UUID_FLAG_CRASHED_PRIMARY &&
			    !(local_uuid_flags & UUID_FLAG_CRASHED_PRIMARY))
				return SYNC_TARGET_USE_BITMAP;
		}

		*rule = RULE_LOST_QUORUM;
		if (peer_device->uuid_flags & UUID_FLAG_PRIMARY_LOST_QUORUM &&
		    !test_bit(PRIMARY_LOST_QUORUM, &device->flags))
			return SYNC_TARGET_IF_BOTH_FAILED;

		if (!(peer_device->uuid_flags & UUID_FLAG_PRIMARY_LOST_QUORUM) &&
		    test_bit(PRIMARY_LOST_QUORUM, &device->flags))
			return SYNC_SOURCE_IF_BOTH_FAILED;

		if (peer_device->uuid_flags & UUID_FLAG_PRIMARY_LOST_QUORUM &&
		    test_bit(PRIMARY_LOST_QUORUM, &device->flags))
			return test_bit(RESOLVE_CONFLICTS, &connection->transport.flags) ?
				SYNC_SOURCE_IF_BOTH_FAILED :
				SYNC_TARGET_IF_BOTH_FAILED;

		if (connection->agreed_pro_version < 120) {
			*rule = RULE_RECONNECTED;
			if (peer_device->uuid_flags & UUID_FLAG_RECONNECT &&
			    local_uuid_flags & UUID_FLAG_RECONNECT)
				return NO_SYNC;
		}

		/* Peer crashed as primary, I survived, resync from me */
		if (peer_device->uuid_flags & UUID_FLAG_CRASHED_PRIMARY &&
		    local_uuid_flags & UUID_FLAG_RECONNECT)
			return SYNC_SOURCE_IF_BOTH_FAILED;

		/* I am a crashed primary, peer survived, resync to me */
		if (local_uuid_flags & UUID_FLAG_CRASHED_PRIMARY &&
		    peer_device->uuid_flags & UUID_FLAG_RECONNECT)
			return SYNC_TARGET_IF_BOTH_FAILED;

		/* One of us had a connection to the other node before.
		   i.e. this is not a common power failure. */
		if (peer_device->uuid_flags & UUID_FLAG_RECONNECT ||
		    local_uuid_flags & UUID_FLAG_RECONNECT)
			return NO_SYNC;

		/* Common power [off|failure]? */
		*rule = RULE_BOTH_OFF;
		if (local_uuid_flags & UUID_FLAG_CRASHED_PRIMARY) {
			if ((peer_device->uuid_flags & UUID_FLAG_CRASHED_PRIMARY) &&
			    test_bit(RESOLVE_CONFLICTS, &connection->transport.flags))
				return SYNC_TARGET_IF_BOTH_FAILED;
			return SYNC_SOURCE_IF_BOTH_FAILED;
		} else if (peer_device->uuid_flags & UUID_FLAG_CRASHED_PRIMARY)
				return SYNC_TARGET_IF_BOTH_FAILED;
		else
			return NO_SYNC;
	}

	*rule = RULE_BITMAP_PEER;
	peer = peer_device->bitmap_uuids[node_id] & ~UUID_PRIMARY;
	if (self == peer)
		return SYNC_TARGET_USE_BITMAP;

	*rule = RULE_BITMAP_PEER_OTHER;
	i = drbd_find_peer_bitmap_by_uuid(peer_device, self);
	if (i != -1) {
		*peer_node_id = i;
		return SYNC_TARGET_CLEAR_BITMAP;
	}

	*rule = RULE_BITMAP_SELF;
	self = drbd_bitmap_uuid(peer_device) & ~UUID_PRIMARY;
	peer = peer_device->current_uuid & ~UUID_PRIMARY;
	if (self == peer)
		return SYNC_SOURCE_USE_BITMAP;

	*rule = RULE_BITMAP_SELF_OTHER;
	i = drbd_find_bitmap_by_uuid(peer_device, peer);
	if (i != -1) {
		*peer_node_id = i;
		return SYNC_SOURCE_COPY_BITMAP;
	}

	my_current_in_peers_history = false;
	self = resolved_uuid;
	for (i = 0; i < ARRAY_SIZE(peer_device->history_uuids); i++) {
		peer = peer_device->history_uuids[i] & ~UUID_PRIMARY;
		if (self == peer) {
			my_current_in_peers_history = true;
			break;
		}
	}

	peers_current_in_my_history = false;
	peer = peer_device->current_uuid & ~UUID_PRIMARY;
	for (i = 0; i < HISTORY_UUIDS; i++) {
		self = drbd_history_uuid(device, i) & ~UUID_PRIMARY;
		if (self == peer) {
			peers_current_in_my_history = true;
			break;
		}
	}

	if (my_current_in_peers_history && !peers_current_in_my_history) {
		*rule = RULE_HISTORY_PEER;
		return SYNC_TARGET_SET_BITMAP;
	}
	if (!my_current_in_peers_history && peers_current_in_my_history) {
		*rule = RULE_HISTORY_SELF;
		return SYNC_SOURCE_SET_BITMAP;
	}

	*rule = RULE_BITMAP_BOTH;
	self = drbd_bitmap_uuid(peer_device) & ~UUID_PRIMARY;
	peer = peer_device->bitmap_uuids[node_id] & ~UUID_PRIMARY;
	if (self == peer && self != ((u64)0))
		return SPLIT_BRAIN_AUTO_RECOVER;

	*rule = RULE_HISTORY_BOTH;
	for (i = 0; i < HISTORY_UUIDS; i++) {
		self = drbd_history_uuid(device, i) & ~UUID_PRIMARY;
		/* Don't conclude to have "data divergence" from a "common ancestor"
		 * if that common ancestor is just a not used yet slot in the history,
		 * which is still initialized to zero on both peers. */
		if (self == 0)
			break;
		for (j = 0; j < ARRAY_SIZE(peer_device->history_uuids); j++) {
			peer = peer_device->history_uuids[j] & ~UUID_PRIMARY;
			if (peer == 0)
				break;
			if (self == peer)
				return SPLIT_BRAIN_DISCONNECT;
		}
	}

	return UNRELATED_DATA;
}

static void log_handshake(struct drbd_peer_device *peer_device)
{
	u64 uuid_flags = drbd_collect_local_uuid_flags(peer_device, NULL);

	drbd_info(peer_device, "drbd_sync_handshake:\n");
	drbd_uuid_dump_self(peer_device, peer_device->comm_bm_set, uuid_flags);
	drbd_uuid_dump_peer(peer_device, peer_device->dirty_bits, peer_device->uuid_flags);
}

static enum sync_strategy drbd_handshake(struct drbd_peer_device *peer_device,
			  enum sync_rule *rule,
			  int *peer_node_id,
			  bool always_verbose) __must_hold(local)
{
	struct drbd_device *device = peer_device->device;
	enum sync_strategy strategy;

	spin_lock_irq(&device->ldev->md.uuid_lock);
	if (always_verbose)
		log_handshake(peer_device);

	strategy = drbd_uuid_compare(peer_device, rule, peer_node_id);
	if (strategy != NO_SYNC && !always_verbose)
		log_handshake(peer_device);
	spin_unlock_irq(&device->ldev->md.uuid_lock);

	if (strategy != NO_SYNC || always_verbose)
		drbd_info(peer_device, "uuid_compare()=%s by rule=%s\n",
				strategy_descriptor(strategy).name,
				drbd_sync_rule_str(*rule));

	return strategy;
}

static bool is_resync_running(struct drbd_device *device)
{
	struct drbd_peer_device *peer_device;
	bool rv = false;

	rcu_read_lock();
	for_each_peer_device_rcu(peer_device, device) {
		enum drbd_repl_state repl_state = peer_device->repl_state[NOW];
		if (repl_state == L_SYNC_TARGET || repl_state == L_PAUSED_SYNC_T) {
			rv = true;
			break;
		}
	}
	rcu_read_unlock();

	return rv;
}

static int bitmap_mod_after_handshake(struct drbd_peer_device *peer_device, enum sync_strategy strategy, int peer_node_id)
{
	struct drbd_device *device = peer_device->device;

	/* reduce contention by giving up uuid_sem before taking bitmap locks */
	if (test_and_clear_bit(HOLDING_UUID_READ_LOCK, &peer_device->flags)) {
		struct drbd_transport *transport = &peer_device->connection->transport;
		up_read_non_owner(&device->uuid_sem);
		transport->ops->set_rcvtimeo(transport, DATA_STREAM, MAX_SCHEDULE_TIMEOUT);
	}

	if (strategy == SYNC_SOURCE_COPY_BITMAP) {
		int from = device->ldev->md.peers[peer_node_id].bitmap_index;

		if (from == -1)
			from = drbd_unallocated_index(device->ldev, device->bitmap->bm_max_peers);

		if (peer_device->bitmap_index == -1)
			return 0;

		if (from == -1)
			drbd_info(peer_device,
				  "Setting all bitmap bits, day0 bm not available node_id=%d\n",
				  peer_node_id);
		else
			drbd_info(peer_device,
				  "Copying bitmap of peer node_id=%d (bitmap_index=%d)\n",
				  peer_node_id, from);

		drbd_suspend_io(device, WRITE_ONLY);
		drbd_bm_slot_lock(peer_device, "copy_slot/set_many sync_handshake", BM_LOCK_BULK);
		if (from == -1)
			drbd_bm_set_many_bits(peer_device, 0, -1UL);
		else
			drbd_bm_copy_slot(device, from, peer_device->bitmap_index);
		drbd_bm_write(device, NULL);
		drbd_bm_slot_unlock(peer_device);
		drbd_resume_io(device);
	} else if (strategy == SYNC_TARGET_CLEAR_BITMAP) {
		drbd_info(peer_device, "Resync source provides bitmap (node_id=%d)\n", peer_node_id);
		drbd_suspend_io(device, WRITE_ONLY);
		drbd_bm_slot_lock(peer_device, "bm_clear_many_bits sync_handshake", BM_LOCK_BULK);
		drbd_bm_clear_many_bits(peer_device, 0, -1UL);
		drbd_bm_write(device, NULL);
		drbd_bm_slot_unlock(peer_device);
		drbd_resume_io(device);
	} else if (strategy == SYNC_SOURCE_SET_BITMAP || strategy == SYNC_TARGET_SET_BITMAP) {
		int (*io_func)(struct drbd_device *, struct drbd_peer_device *);
		int err;

		if (strategy == SYNC_TARGET_SET_BITMAP &&
		    drbd_current_uuid(device) == UUID_JUST_CREATED &&
		    is_resync_running(device))
			return 0;

		if (drbd_current_uuid(device) == UUID_JUST_CREATED) {
			drbd_info(peer_device, "Setting and writing the whole bitmap, fresh node\n");
			io_func = &drbd_bmio_set_allocated_n_write;
		} else {
			drbd_info(peer_device, "Setting and writing one bitmap slot, after drbd_sync_handshake\n");
			io_func = &drbd_bmio_set_n_write;
		}
		err = drbd_bitmap_io(device, io_func, "set_n_write sync_handshake",
				     BM_LOCK_CLEAR | BM_LOCK_BULK, peer_device);
		if (err)
			return -1;
	}
	return 0;
}

static enum drbd_repl_state strategy_to_repl_state(struct drbd_peer_device *peer_device,
						   enum drbd_role peer_role,
						   enum sync_strategy strategy)
{
	struct drbd_device *device = peer_device->device;
	enum drbd_role role = peer_device->device->resource->role[NOW];
	enum drbd_repl_state rv;

	if (strategy == SYNC_SOURCE_IF_BOTH_FAILED || strategy == SYNC_TARGET_IF_BOTH_FAILED) {
		if (role == R_PRIMARY || peer_role == R_PRIMARY) {
			/* We have at least one primary, follow that with the resync decision */
			rv = peer_role == R_SECONDARY ? L_WF_BITMAP_S :
				role == R_SECONDARY ? L_WF_BITMAP_T :
				L_ESTABLISHED;
			return rv;
		}
		/* No current primary. Handle it as a common power failure, consider the
		   roles at crash time */
	}

	if (strategy_descriptor(strategy).is_sync_source) {
		rv = L_WF_BITMAP_S;
	} else if (strategy_descriptor(strategy).is_sync_target) {
		rv = L_WF_BITMAP_T;
	} else {
		u64 peer_current_uuid = peer_device->current_uuid & ~UUID_PRIMARY;
		u64 my_current_uuid = drbd_current_uuid(device) & ~UUID_PRIMARY;

		rv = L_ESTABLISHED;
		if (peer_current_uuid == my_current_uuid &&
				!(peer_device->uuid_flags & UUID_FLAG_SYNC_TARGET) &&
				device->disk_state[NOW] >= D_OUTDATED &&
				peer_device->disk_state[NOW] >= D_OUTDATED) {
			if (drbd_bitmap_uuid(peer_device)) {
				drbd_info(peer_device, "clearing bitmap UUID and bitmap content (%lu bits)\n",
					  drbd_bm_total_weight(peer_device));
				down_write(&device->uuid_sem);
				drbd_uuid_set_bitmap(peer_device, 0);
				up_write(&device->uuid_sem);

			} else if (drbd_bm_total_weight(peer_device)) {
				drbd_info(peer_device, "bitmap content (%lu bits)\n",
					  drbd_bm_total_weight(peer_device));
			}
			drbd_bm_clear_many_bits(peer_device, 0, -1UL);
		}
	}

	return rv;
}

static enum sync_strategy drbd_disk_states_source_strategy(
		struct drbd_peer_device *peer_device,
		int *peer_node_id)
{
	struct drbd_device *device = peer_device->device;
	const int node_id = device->resource->res_opts.node_id;
	int i = -1;

	if (!(peer_device->uuid_flags & UUID_FLAG_SYNC_TARGET))
		return SYNC_SOURCE_USE_BITMAP;

	/* When the peer is already a sync target, we actually see its
	 * current UUID in the bitmap UUID slot towards us. We may need
	 * to pick a different bitmap as a result. */
	if (peer_device->bitmap_uuids[node_id])
		i = drbd_find_bitmap_by_uuid(peer_device, peer_device->bitmap_uuids[node_id]);

	if (i == -1)
		return SYNC_SOURCE_SET_BITMAP;

	if (i == peer_device->node_id)
		return SYNC_SOURCE_USE_BITMAP;

	*peer_node_id = i;
	return SYNC_SOURCE_COPY_BITMAP;
}

static enum sync_strategy drbd_disk_states_target_strategy(
		struct drbd_peer_device *peer_device,
		int *peer_node_id)
{
	struct drbd_device *device = peer_device->device;
	const int node_id = device->resource->res_opts.node_id;
	int i;

	if (!(peer_device->comm_uuid_flags & UUID_FLAG_SYNC_TARGET))
		return SYNC_TARGET_USE_BITMAP;

	/* When we are already a sync target, we need to choose our
	 * strategy to mirror the peer's choice (see
	 * drbd_disk_states_source_strategy). */
	i = drbd_find_peer_bitmap_by_uuid(peer_device, drbd_bitmap_uuid(peer_device));

	if (i == -1)
		return SYNC_TARGET_SET_BITMAP;

	if (i == node_id)
		return SYNC_TARGET_USE_BITMAP;

	*peer_node_id = i;
	return SYNC_TARGET_CLEAR_BITMAP;
}

static void disk_states_to_strategy(struct drbd_peer_device *peer_device,
				    enum drbd_disk_state peer_disk_state,
				    enum sync_strategy *strategy, enum sync_rule rule,
				    int *peer_node_id)
{
	enum drbd_disk_state disk_state = peer_device->comm_state.disk;
	struct drbd_device *device = peer_device->device;
	bool decide_based_on_dstates = false;
	bool prefer_local, either_inconsistent;

	if (disk_state == D_NEGOTIATING)
		disk_state = disk_state_from_md(device);

	either_inconsistent =
		(disk_state == D_INCONSISTENT && peer_disk_state > D_INCONSISTENT) ||
		(peer_disk_state == D_INCONSISTENT && disk_state > D_INCONSISTENT);

	if (peer_device->connection->agreed_pro_version >= 119) {
		bool dstates_want_resync =
			disk_state != peer_disk_state && disk_state >= D_INCONSISTENT &&
			peer_disk_state >= D_INCONSISTENT && peer_disk_state != D_UNKNOWN;
		bool resync_direction_arbitrary =
			*strategy == SYNC_TARGET_IF_BOTH_FAILED ||
			*strategy == SYNC_SOURCE_IF_BOTH_FAILED;

		decide_based_on_dstates =
			dstates_want_resync &&
			(((rule == RULE_RECONNECTED || rule == RULE_LOST_QUORUM || rule == RULE_BOTH_OFF) &&
			  resync_direction_arbitrary) ||
			 (*strategy == NO_SYNC && either_inconsistent));

		prefer_local = disk_state > peer_disk_state;
		/* RULE_BOTH_OFF means that the current UUIDs are equal. The decision
		   was found by looking at the crashed_primary bits.
		   The current disk states might give a better basis for decision-making! */

		/* RULE_LOST_QUORUM means that the current UUIDs are equal. The resync direction
		   was found by looking if a node lost quorum while being primary */
	} else {
		decide_based_on_dstates =
			(rule == RULE_BOTH_OFF || *strategy == NO_SYNC) && either_inconsistent;

		prefer_local = disk_state > D_INCONSISTENT;
	}

	if (decide_based_on_dstates) {
		*strategy = prefer_local ?
			drbd_disk_states_source_strategy(peer_device, peer_node_id) :
			drbd_disk_states_target_strategy(peer_device, peer_node_id);
		drbd_info(peer_device, "strategy = %s due to disk states. (%s/%s)\n",
			  strategy_descriptor(*strategy).name,
			  drbd_disk_str(disk_state), drbd_disk_str(peer_disk_state));
	}
}

static enum drbd_repl_state drbd_attach_handshake(struct drbd_peer_device *peer_device,
						  enum drbd_disk_state peer_disk_state) __must_hold(local)
{
	enum sync_strategy strategy;
	enum sync_rule rule;
	int peer_node_id;

	strategy = drbd_handshake(peer_device, &rule, &peer_node_id, true);

	if (!is_strategy_determined(strategy))
		return -1;

	disk_states_to_strategy(peer_device, peer_disk_state, &strategy, rule, &peer_node_id);
	bitmap_mod_after_handshake(peer_device, strategy, peer_node_id);

	return strategy_to_repl_state(peer_device, peer_device->connection->peer_role[NOW], strategy);
}

static enum sync_strategy discard_my_data_to_strategy(struct drbd_peer_device *peer_device)
{
	enum sync_strategy strategy = UNDETERMINED;

	if (test_bit(DISCARD_MY_DATA, &peer_device->flags) &&
	    !(peer_device->uuid_flags & UUID_FLAG_DISCARD_MY_DATA))
		strategy = SYNC_TARGET_USE_BITMAP;

	if (!test_bit(DISCARD_MY_DATA, &peer_device->flags) &&
	    (peer_device->uuid_flags & UUID_FLAG_DISCARD_MY_DATA))
		strategy = SYNC_SOURCE_USE_BITMAP;

	return strategy;
}

/* drbd_sync_handshake() returns the new replication state on success, and -1
 * on failure.
 */
static enum drbd_repl_state drbd_sync_handshake(struct drbd_peer_device *peer_device,
						union drbd_state peer_state) __must_hold(local)
{
	struct drbd_device *device = peer_device->device;
	struct drbd_connection *connection = peer_device->connection;
	struct net_conf *nc;
	enum sync_strategy strategy;
	enum sync_rule rule;
	int rr_conflict, always_asbp, peer_node_id = 0, r;
	enum drbd_role peer_role = peer_state.role;
	enum drbd_disk_state peer_disk_state = peer_state.disk;
	int required_protocol;
	enum sync_strategy strategy_from_user = discard_my_data_to_strategy(peer_device);

	strategy = drbd_handshake(peer_device, &rule, &peer_node_id, true);

	if (strategy == RETRY_CONNECT)
		return -1; /* retry connect */

	if (strategy == UNRELATED_DATA) {
		drbd_alert(peer_device, "Unrelated data, aborting!\n");
		return -2;
	}
	required_protocol = strategy_descriptor(strategy).required_protocol;
	if (required_protocol) {
		drbd_alert(peer_device, "To resolve this both sides have to support at least protocol %d\n", required_protocol);
		return -2;
	}

	disk_states_to_strategy(peer_device, peer_disk_state, &strategy, rule, &peer_node_id);

	if (strategy == SPLIT_BRAIN_AUTO_RECOVER && (!drbd_device_stable(device, NULL) || !(peer_device->uuid_flags & UUID_FLAG_STABLE))) {
		drbd_warn(peer_device, "Ignore Split-Brain, for now, at least one side unstable\n");
		strategy = NO_SYNC;
	}

	if (strategy_descriptor(strategy).is_split_brain)
		drbd_maybe_khelper(device, connection, "initial-split-brain");

	rcu_read_lock();
	nc = rcu_dereference(connection->transport.net_conf);
	always_asbp = nc->always_asbp;
	rr_conflict = nc->rr_conflict;
	rcu_read_unlock();

	if (strategy == SPLIT_BRAIN_AUTO_RECOVER || (strategy == SPLIT_BRAIN_DISCONNECT && always_asbp)) {
		int pcount = (device->resource->role[NOW] == R_PRIMARY)
			   + (peer_role == R_PRIMARY);
		int forced = (strategy == SPLIT_BRAIN_DISCONNECT);

		if (device->resource->res_opts.quorum != QOU_OFF &&
		    connection->agreed_pro_version >= 113) {
			if (device->have_quorum[NOW] && !peer_state.quorum)
				strategy = SYNC_SOURCE_USE_BITMAP;
			else if (!device->have_quorum[NOW] && peer_state.quorum)
				strategy = SYNC_TARGET_USE_BITMAP;
		}
		if (strategy_descriptor(strategy).is_split_brain) {
			switch (pcount) {
			case 0:
				strategy = drbd_asb_recover_0p(peer_device);
				break;
			case 1:
				strategy = drbd_asb_recover_1p(peer_device);
				break;
			case 2:
				strategy = drbd_asb_recover_2p(peer_device);
				break;
			}
		}
		if (!strategy_descriptor(strategy).is_split_brain) {
			drbd_warn(peer_device, "Split-Brain detected, %d primaries, "
			     "automatically solved. Sync from %s node\n",
			     pcount, strategy_descriptor(strategy).is_sync_target ? "peer" : "this");
			if (forced) {
				if (!strategy_descriptor(strategy).full_sync_equivalent) {
					drbd_alert(peer_device, "Want full sync but cannot decide direction, dropping connection!\n");
					return -2;
				}
				drbd_warn(peer_device, "Doing a full sync, since"
				     " UUIDs where ambiguous.\n");
				strategy = strategy_descriptor(strategy).full_sync_equivalent;
			}
		}
	}

	if (strategy == SPLIT_BRAIN_DISCONNECT && strategy_from_user != UNDETERMINED) {
		strategy = strategy_from_user;
		drbd_warn(peer_device, "Split-Brain detected, manually solved. "
			  "Sync from %s node\n",
			  strategy_descriptor(strategy).is_sync_target ? "peer" : "this");
	}

	if (strategy_descriptor(strategy).is_split_brain) {
		drbd_alert(peer_device, "Split-Brain detected but unresolved, dropping connection!\n");
		drbd_maybe_khelper(device, connection, "split-brain");
		return -2;
	}

	if (!is_strategy_determined(strategy)) {
		drbd_alert(peer_device, "Failed to fully determine sync strategy, dropping connection!\n");
		return -2;
	}

	if (connection->agreed_pro_version >= 121 && strategy != NO_SYNC &&
	    strategy_from_user != UNDETERMINED &&
	    strategy_descriptor(strategy).is_sync_source != strategy_descriptor(strategy_from_user).is_sync_source) {
		if (strategy_descriptor(strategy).reverse != UNDETERMINED) {
			enum sync_strategy reversed = strategy_descriptor(strategy).reverse;
			enum drbd_disk_state resync_source_disk_state =
				strategy_descriptor(reversed).is_sync_source ? device->disk_state[NOW] : peer_disk_state;
			if (resync_source_disk_state > D_INCONSISTENT) {
				strategy = reversed;
				drbd_warn(peer_device, "Resync direction reversed by --discard-my-data. Reverting to older data!\n");
			} else {
				drbd_warn(peer_device, "Ignoring --discard-my-data\n");
			}
		} else {
			drbd_warn(peer_device, "Can not reverse resync direction (requested via --discard-my-data)\n");
		}
	}

	if (strategy_descriptor(strategy).is_sync_target &&
	    strategy != SYNC_TARGET_IF_BOTH_FAILED &&
	    device->resource->role[NOW] == R_PRIMARY && device->disk_state[NOW] >= D_CONSISTENT) {
		switch (rr_conflict) {
		case ASB_CALL_HELPER:
			drbd_maybe_khelper(device, connection, "pri-lost");
			fallthrough;
		case ASB_DISCONNECT:
		case ASB_RETRY_CONNECT:
			drbd_err(peer_device, "I shall become SyncTarget, but I am primary!\n");
			return rr_conflict == ASB_RETRY_CONNECT ? -1 : -2;
		case ASB_VIOLENTLY:
			drbd_warn(peer_device, "Becoming SyncTarget, violating the stable-data"
			     "assumption\n");
			break;
		case ASB_AUTO_DISCARD:
			if (strategy == SYNC_TARGET_USE_BITMAP && rule == RULE_CRASHED_PRIMARY) {
				drbd_warn(peer_device, "reversing resync by auto-discard\n");
				strategy = SYNC_SOURCE_USE_BITMAP;
			}
		}
	}
	if (strategy == SYNC_SOURCE_USE_BITMAP && rule == RULE_CRASHED_PRIMARY &&
	    peer_role == R_PRIMARY && peer_disk_state >= D_CONSISTENT &&
	    rr_conflict == ASB_AUTO_DISCARD) {
		drbd_warn(peer_device, "reversing resync by auto-discard\n");
		strategy = SYNC_TARGET_USE_BITMAP;
	}

	if (test_bit(CONN_DRY_RUN, &connection->flags)) {
		if (strategy == NO_SYNC)
			drbd_info(peer_device, "dry-run connect: No resync, would become Connected immediately.\n");
		else
			drbd_info(peer_device, "dry-run connect: Would become %s, doing a %s resync.",
				 drbd_repl_str(strategy_descriptor(strategy).is_sync_target ? L_SYNC_TARGET : L_SYNC_SOURCE),
				 strategy_descriptor(strategy).name);
		return -2;
	}

	r = bitmap_mod_after_handshake(peer_device, strategy, peer_node_id);
	if (r)
		return r;

	return strategy_to_repl_state(peer_device, peer_role, strategy);
}

static enum drbd_after_sb_p convert_after_sb(enum drbd_after_sb_p peer)
{
	/* ASB_DISCARD_REMOTE - ASB_DISCARD_LOCAL is valid */
	if (peer == ASB_DISCARD_REMOTE)
		return ASB_DISCARD_LOCAL;

	/* any other things with ASB_DISCARD_REMOTE or ASB_DISCARD_LOCAL are invalid */
	if (peer == ASB_DISCARD_LOCAL)
		return ASB_DISCARD_REMOTE;

	/* everything else is valid if they are equal on both sides. */
	return peer;
}

static int receive_protocol(struct drbd_connection *connection, struct packet_info *pi)
{
	struct p_protocol *p = pi->data;
	enum drbd_after_sb_p p_after_sb_0p, p_after_sb_1p, p_after_sb_2p;
	int p_proto, p_discard_my_data, p_two_primaries, cf;
	struct net_conf *nc, *old_net_conf, *new_net_conf = NULL;
	char integrity_alg[SHARED_SECRET_MAX] = "";
	struct crypto_shash *peer_integrity_tfm = NULL;
	void *int_dig_in = NULL, *int_dig_vv = NULL;
	int err;

	p_proto		= be32_to_cpu(p->protocol);
	p_after_sb_0p	= be32_to_cpu(p->after_sb_0p);
	p_after_sb_1p	= be32_to_cpu(p->after_sb_1p);
	p_after_sb_2p	= be32_to_cpu(p->after_sb_2p);
	p_two_primaries = be32_to_cpu(p->two_primaries);
	cf		= be32_to_cpu(p->conn_flags);
	p_discard_my_data = cf & CF_DISCARD_MY_DATA;

	if (pi->size > sizeof(integrity_alg))
		return -EIO;
	err = drbd_recv_into(connection, integrity_alg, pi->size);
	if (err)
		return err;
	integrity_alg[SHARED_SECRET_MAX - 1] = 0;

	if (pi->cmd != P_PROTOCOL_UPDATE) {
		if (cf & CF_DRY_RUN)
			set_bit(CONN_DRY_RUN, &connection->flags);

		rcu_read_lock();
		nc = rcu_dereference(connection->transport.net_conf);

		if (p_proto != nc->wire_protocol) {
			drbd_err(connection, "incompatible %s settings\n", "protocol");
			goto disconnect_rcu_unlock;
		}

		if (convert_after_sb(p_after_sb_0p) != nc->after_sb_0p) {
			drbd_err(connection, "incompatible %s settings\n", "after-sb-0pri");
			goto disconnect_rcu_unlock;
		}

		if (convert_after_sb(p_after_sb_1p) != nc->after_sb_1p) {
			drbd_err(connection, "incompatible %s settings\n", "after-sb-1pri");
			goto disconnect_rcu_unlock;
		}

		if (convert_after_sb(p_after_sb_2p) != nc->after_sb_2p) {
			drbd_err(connection, "incompatible %s settings\n", "after-sb-2pri");
			goto disconnect_rcu_unlock;
		}

		if (p_discard_my_data && test_bit(CONN_DISCARD_MY_DATA, &connection->flags)) {
			drbd_err(connection, "incompatible %s settings\n", "discard-my-data");
			goto disconnect_rcu_unlock;
		}

		if (p_two_primaries != nc->two_primaries) {
			drbd_err(connection, "incompatible %s settings\n", "allow-two-primaries");
			goto disconnect_rcu_unlock;
		}

		if (strcmp(integrity_alg, nc->integrity_alg)) {
			drbd_err(connection, "incompatible %s settings\n", "data-integrity-alg");
			goto disconnect_rcu_unlock;
		}

		rcu_read_unlock();
	}

	if (integrity_alg[0]) {
		int hash_size;

		/*
		 * We can only change the peer data integrity algorithm
		 * here.  Changing our own data integrity algorithm
		 * requires that we send a P_PROTOCOL_UPDATE packet at
		 * the same time; otherwise, the peer has no way to
		 * tell between which packets the algorithm should
		 * change.
		 */

		peer_integrity_tfm = crypto_alloc_shash(integrity_alg, 0, 0);
		if (IS_ERR(peer_integrity_tfm)) {
			peer_integrity_tfm = NULL;
			drbd_err(connection, "peer data-integrity-alg %s not supported\n",
				 integrity_alg);
			goto disconnect;
		}

		hash_size = crypto_shash_digestsize(peer_integrity_tfm);
		int_dig_in = kmalloc(hash_size, GFP_KERNEL);
		int_dig_vv = kmalloc(hash_size, GFP_KERNEL);
		if (!(int_dig_in && int_dig_vv)) {
			drbd_err(connection, "Allocation of buffers for data integrity checking failed\n");
			goto disconnect;
		}
	}

	new_net_conf = kmalloc(sizeof(struct net_conf), GFP_KERNEL);
	if (!new_net_conf) {
		drbd_err(connection, "Allocation of new net_conf failed\n");
		goto disconnect;
	}

	if (mutex_lock_interruptible(&connection->resource->conf_update)) {
		drbd_err(connection, "Interrupted while waiting for conf_update\n");
		goto disconnect;
	}

	mutex_lock(&connection->mutex[DATA_STREAM]);
	old_net_conf = connection->transport.net_conf;
	*new_net_conf = *old_net_conf;

	new_net_conf->wire_protocol = p_proto;
	new_net_conf->after_sb_0p = convert_after_sb(p_after_sb_0p);
	new_net_conf->after_sb_1p = convert_after_sb(p_after_sb_1p);
	new_net_conf->after_sb_2p = convert_after_sb(p_after_sb_2p);
	new_net_conf->two_primaries = p_two_primaries;

	rcu_assign_pointer(connection->transport.net_conf, new_net_conf);
	mutex_unlock(&connection->mutex[DATA_STREAM]);
	mutex_unlock(&connection->resource->conf_update);

	crypto_free_shash(connection->peer_integrity_tfm);
	kfree(connection->int_dig_in);
	kfree(connection->int_dig_vv);
	connection->peer_integrity_tfm = peer_integrity_tfm;
	connection->int_dig_in = int_dig_in;
	connection->int_dig_vv = int_dig_vv;

	if (strcmp(old_net_conf->integrity_alg, integrity_alg))
		drbd_info(connection, "peer data-integrity-alg: %s\n",
			  integrity_alg[0] ? integrity_alg : "(none)");

	synchronize_rcu();
	kfree(old_net_conf);
	return 0;

disconnect_rcu_unlock:
	rcu_read_unlock();
disconnect:
	kfree(new_net_conf);
	crypto_free_shash(peer_integrity_tfm);
	kfree(int_dig_in);
	kfree(int_dig_vv);
	change_cstate(connection, C_DISCONNECTING, CS_HARD);
	return -EIO;
}

/* helper function
 * input: alg name, feature name
 * return: NULL (alg name was "")
 *         ERR_PTR(error) if something goes wrong
 *         or the crypto hash ptr, if it worked out ok. */
static struct crypto_shash *drbd_crypto_alloc_digest_safe(const struct drbd_device *device,
		const char *alg, const char *name)
{
	struct crypto_shash *tfm;

	if (!alg[0])
		return NULL;

	tfm = crypto_alloc_shash(alg, 0, 0);
	if (IS_ERR(tfm)) {
		drbd_err(device, "Can not allocate \"%s\" as %s (reason: %ld)\n",
			alg, name, PTR_ERR(tfm));
		return tfm;
	}
	return tfm;
}

/*
 * config_unknown_volume  -  device configuration command for unknown volume
 *
 * When a device is added to an existing connection, the node on which the
 * device is added first will send configuration commands to its peer but the
 * peer will not know about the device yet.  It will warn and ignore these
 * commands.  Once the device is added on the second node, the second node will
 * send the same device configuration commands, but in the other direction.
 *
 * (We can also end up here if drbd is misconfigured.)
 */
static int config_unknown_volume(struct drbd_connection *connection, struct packet_info *pi)
{
	drbd_warn(connection, "%s packet received for volume %d, which is not configured locally\n",
		  drbd_packet_name(pi->cmd), pi->vnr);
	return ignore_remaining_packet(connection, pi->size);
}

static int receive_SyncParam(struct drbd_connection *connection, struct packet_info *pi)
{
	struct drbd_peer_device *peer_device;
	struct drbd_device *device;
	struct p_rs_param_95 *p;
	unsigned int header_size, data_size, exp_max_sz;
	struct crypto_shash *verify_tfm = NULL;
	struct crypto_shash *csums_tfm = NULL;
	struct net_conf *old_net_conf, *new_net_conf = NULL;
	struct peer_device_conf *old_peer_device_conf = NULL, *new_peer_device_conf = NULL;
	struct fifo_buffer *old_plan = NULL, *new_plan = NULL;
	struct drbd_resource *resource = connection->resource;
	unsigned int fifo_size = 0;
	int err;

	peer_device = conn_peer_device(connection, pi->vnr);
	if (!peer_device)
		return config_unknown_volume(connection, pi);
	device = peer_device->device;

	exp_max_sz  = sizeof(struct p_rs_param_95);

	if (pi->size > exp_max_sz) {
		drbd_err(device, "SyncParam packet too long: received %u, expected <= %u bytes\n",
		    pi->size, exp_max_sz);
		return -EIO;
	}

	header_size = sizeof(struct p_rs_param_95);
	data_size = pi->size - header_size;
	D_ASSERT(device, data_size == 0);

	err = drbd_recv_all(connection, (void **)&p, header_size + data_size);
	if (err)
		return err;

	err = mutex_lock_interruptible(&resource->conf_update);
	if (err) {
		drbd_err(connection, "Interrupted while waiting for conf_update\n");
		return err;
	}
	old_net_conf = connection->transport.net_conf;
	if (get_ldev(device)) {
		new_peer_device_conf = kzalloc(sizeof(struct peer_device_conf), GFP_KERNEL);
		if (!new_peer_device_conf) {
			put_ldev(device);
			mutex_unlock(&resource->conf_update);
			drbd_err(device, "Allocation of new peer_device_conf failed\n");
			return -ENOMEM;
		}
		/* With a non-zero new_peer_device_conf, we will call put_ldev() below.  */

		old_peer_device_conf = peer_device->conf;
		*new_peer_device_conf = *old_peer_device_conf;

		new_peer_device_conf->resync_rate = be32_to_cpu(p->resync_rate);
	}

	/* we still expect NUL terminated strings */
	/* but just in case someone tries to be evil */
	D_ASSERT(device, p->verify_alg[SHARED_SECRET_MAX-1] == 0);
	D_ASSERT(device, p->csums_alg[SHARED_SECRET_MAX-1] == 0);
	p->verify_alg[SHARED_SECRET_MAX-1] = 0;
	p->csums_alg[SHARED_SECRET_MAX-1] = 0;

	if (strcmp(old_net_conf->verify_alg, p->verify_alg)) {
		if (peer_device->repl_state[NOW] == L_OFF) {
			drbd_err(device, "Different verify-alg settings. me=\"%s\" peer=\"%s\"\n",
					old_net_conf->verify_alg, p->verify_alg);
			goto disconnect;
		}
		verify_tfm = drbd_crypto_alloc_digest_safe(device,
				p->verify_alg, "verify-alg");
		if (IS_ERR(verify_tfm)) {
			verify_tfm = NULL;
			goto disconnect;
		}
	}

	if (strcmp(old_net_conf->csums_alg, p->csums_alg)) {
		if (peer_device->repl_state[NOW] == L_OFF) {
			drbd_err(device, "Different csums-alg settings. me=\"%s\" peer=\"%s\"\n",
					old_net_conf->csums_alg, p->csums_alg);
			goto disconnect;
		}
		csums_tfm = drbd_crypto_alloc_digest_safe(device,
				p->csums_alg, "csums-alg");
		if (IS_ERR(csums_tfm)) {
			csums_tfm = NULL;
			goto disconnect;
		}
	}

	if (new_peer_device_conf) {
		new_peer_device_conf->c_plan_ahead = be32_to_cpu(p->c_plan_ahead);
		new_peer_device_conf->c_delay_target = be32_to_cpu(p->c_delay_target);
		new_peer_device_conf->c_fill_target = be32_to_cpu(p->c_fill_target);
		new_peer_device_conf->c_max_rate = be32_to_cpu(p->c_max_rate);

		fifo_size = (new_peer_device_conf->c_plan_ahead * 10 * RS_MAKE_REQS_INTV) / HZ;
		old_plan = rcu_dereference_protected(peer_device->rs_plan_s,
				lockdep_is_held(&resource->conf_update));
		if (!old_plan || fifo_size != old_plan->size) {
			new_plan = fifo_alloc(fifo_size);
			if (!new_plan) {
				drbd_err(device, "kmalloc of fifo_buffer failed");
				goto disconnect;
			}
		}
	}

	if (verify_tfm || csums_tfm) {
		new_net_conf = kzalloc(sizeof(struct net_conf), GFP_KERNEL);
		if (!new_net_conf) {
			drbd_err(device, "Allocation of new net_conf failed\n");
			goto disconnect;
		}

		*new_net_conf = *old_net_conf;

		if (verify_tfm) {
			strcpy(new_net_conf->verify_alg, p->verify_alg);
			new_net_conf->verify_alg_len = strlen(p->verify_alg) + 1;
			crypto_free_shash(connection->verify_tfm);
			connection->verify_tfm = verify_tfm;
			drbd_info(device, "using verify-alg: \"%s\"\n", p->verify_alg);
		}
		if (csums_tfm) {
			strcpy(new_net_conf->csums_alg, p->csums_alg);
			new_net_conf->csums_alg_len = strlen(p->csums_alg) + 1;
			crypto_free_shash(connection->csums_tfm);
			connection->csums_tfm = csums_tfm;
			drbd_info(device, "using csums-alg: \"%s\"\n", p->csums_alg);
		}
		rcu_assign_pointer(connection->transport.net_conf, new_net_conf);
	}

	if (new_peer_device_conf) {
		rcu_assign_pointer(peer_device->conf, new_peer_device_conf);
		put_ldev(device);
	}

	if (new_plan)
		rcu_assign_pointer(peer_device->rs_plan_s, new_plan);

	mutex_unlock(&resource->conf_update);
	synchronize_rcu();
	if (new_net_conf)
		kfree(old_net_conf);
	kfree(old_peer_device_conf);
	if (new_plan)
		kfree(old_plan);

	return 0;

disconnect:
	kfree(new_plan);
	if (new_peer_device_conf) {
		put_ldev(device);
		kfree(new_peer_device_conf);
	}
	mutex_unlock(&resource->conf_update);
	/* just for completeness: actually not needed,
	 * as this is not reached if csums_tfm was ok. */
	crypto_free_shash(csums_tfm);
	/* but free the verify_tfm again, if csums_tfm did not work out */
	crypto_free_shash(verify_tfm);
	change_cstate(connection, C_DISCONNECTING, CS_HARD);
	return -EIO;
}

static void drbd_setup_order_type(struct drbd_device *device, int peer)
{
	/* sorry, we currently have no working implementation
	 * of distributed TCQ */
}

/* warn if the arguments differ by more than 12.5% */
static void warn_if_differ_considerably(struct drbd_peer_device *peer_device,
	const char *s, sector_t a, sector_t b)
{
	sector_t d;
	if (a == 0 || b == 0)
		return;
	d = (a > b) ? (a - b) : (b - a);
	if (d > (a>>3) || d > (b>>3))
		drbd_warn(peer_device, "Considerable difference in %s: %llus vs. %llus\n", s,
		     (unsigned long long)a, (unsigned long long)b);
}

static bool drbd_other_peer_smaller(struct drbd_peer_device *reference_peer_device, uint64_t new_size)
{
	struct drbd_device *device = reference_peer_device->device;
	struct drbd_peer_device *peer_device;
	bool smaller = false;

	rcu_read_lock();
	for_each_peer_device_rcu(peer_device, device) {
		if (peer_device == reference_peer_device)
			continue;

		/* Ignore peers without an attached disk. */
		if (peer_device->disk_state[NOW] < D_INCONSISTENT)
			continue;

		if (peer_device->d_size != 0 && peer_device->d_size < new_size)
			smaller = true;
	}
	rcu_read_unlock();

	return smaller;
}

static struct drbd_peer_device *get_neighbor_device(struct drbd_device *device,
		enum drbd_neighbor neighbor)
{
	s32 self_id, peer_id, pivot;
	struct drbd_peer_device *peer_device, *peer_device_ret = NULL;

	if (!get_ldev(device))
		return NULL;
	self_id = device->ldev->md.node_id;
	put_ldev(device);

	pivot = neighbor == NEXT_LOWER ? 0 : neighbor == NEXT_HIGHER ? S32_MAX : -1;
	if (pivot == -1)
		return NULL;

	rcu_read_lock();
	for_each_peer_device_rcu(peer_device, device) {
		bool found_new = false;
		peer_id = peer_device->node_id;

		if (neighbor == NEXT_LOWER && peer_id < self_id && peer_id >= pivot)
			found_new = true;
		else if (neighbor == NEXT_HIGHER && peer_id > self_id && peer_id <= pivot)
			found_new = true;

		if (found_new && peer_device->disk_state[NOW] >= D_INCONSISTENT) {
			pivot = peer_id;
			peer_device_ret = peer_device;
		}
	}
	rcu_read_unlock();

	return peer_device_ret;
}

static void maybe_trigger_resync(struct drbd_device *device, struct drbd_peer_device *peer_device, bool grew, bool skip)
{
	if (!peer_device)
		return;
	if (peer_device->repl_state[NOW] <= L_OFF)
		return;
	if (test_and_clear_bit(RESIZE_PENDING, &peer_device->flags) ||
	    (grew && peer_device->repl_state[NOW] == L_ESTABLISHED)) {
		if (peer_device->disk_state[NOW] >= D_INCONSISTENT &&
		    device->disk_state[NOW] >= D_INCONSISTENT) {
			if (skip)
				drbd_info(peer_device, "Resync of new storage suppressed with --assume-clean\n");
			else
				resync_after_online_grow(peer_device);
		} else
			set_bit(RESYNC_AFTER_NEG, &peer_device->flags);
	}
}

static int receive_sizes(struct drbd_connection *connection, struct packet_info *pi)
{
	struct drbd_peer_device *peer_device, *peer_device_it = NULL;
	struct drbd_device *device;
	struct p_sizes *p = pi->data;
	struct o_qlim *o = (connection->agreed_features & DRBD_FF_WSAME) ? p->qlim : NULL;
	uint64_t p_size, p_usize, p_csize;
	uint64_t my_usize, my_max_size, cur_size;
	enum determine_dev_size dd = DS_UNCHANGED;
	bool should_send_sizes = false;
	enum dds_flags ddsf;
	bool have_ldev = false;
	bool have_mutex = false;
	bool is_handshake;
	int err;
	u64 im;

	peer_device = conn_peer_device(connection, pi->vnr);
	if (!peer_device)
		return config_unknown_volume(connection, pi);
	device = peer_device->device;

	err = mutex_lock_interruptible(&connection->resource->conf_update);
	if (err) {
		drbd_err(connection, "Interrupted while waiting for conf_update\n");
		goto out;
	}
	have_mutex = true;

	/* just store the peer's disk size for now.
	 * we still need to figure out whether we accept that. */
	p_size = be64_to_cpu(p->d_size);
	p_usize = be64_to_cpu(p->u_size);
	p_csize = be64_to_cpu(p->c_size);

	peer_device->d_size = p_size;
	peer_device->u_size = p_usize;
	peer_device->c_size = p_csize;

	/* Ignore "current" size for calculating "max" size. */
	/* If it used to have a disk, but now is detached, don't revert back to zero. */
	if (p_size)
		peer_device->max_size = p_size;

	cur_size = get_capacity(device->vdisk);
	dynamic_drbd_dbg(device, "current_size: %llu\n", (unsigned long long)cur_size);
	dynamic_drbd_dbg(peer_device, "c_size: %llu u_size: %llu d_size: %llu max_size: %llu\n",
			(unsigned long long)p_csize,
			(unsigned long long)p_usize,
			(unsigned long long)p_size,
			(unsigned long long)peer_device->max_size);

	if ((p_size && p_csize > p_size) || (p_usize && p_csize > p_usize)) {
		drbd_warn(peer_device, "Peer sent bogus sizes, disconnecting\n");
		goto disconnect;
	}

	peer_device->max_bio_size = min(be32_to_cpu(p->max_bio_size), DRBD_MAX_BIO_SIZE);
	ddsf = be16_to_cpu(p->dds_flags);

	is_handshake = (peer_device->repl_state[NOW] == L_OFF);
	/* Maybe the peer knows something about peers I cannot currently see. */
	ddsf |= DDSF_IGNORE_PEER_CONSTRAINTS;

	set_bit(HAVE_SIZES, &peer_device->flags);

	if (get_ldev(device)) {
		sector_t new_size;

		have_ldev = true;

		rcu_read_lock();
		my_usize = rcu_dereference(device->ldev->disk_conf)->disk_size;
		rcu_read_unlock();

		my_max_size = drbd_get_max_capacity(device, device->ldev, false);
		dynamic_drbd_dbg(peer_device, "la_size: %llu my_usize: %llu my_max_size: %llu\n",
			(unsigned long long)device->ldev->md.effective_size,
			(unsigned long long)my_usize,
			(unsigned long long)my_max_size);

		if (peer_device->disk_state[NOW] > D_DISKLESS)
			warn_if_differ_considerably(peer_device, "lower level device sizes",
				   p_size, my_max_size);
		warn_if_differ_considerably(peer_device, "user requested size",
					    p_usize, my_usize);

		if (is_handshake)
			p_usize = min_not_zero(my_usize, p_usize);

		if (p_usize == 0) {
			/* Peer may reset usize to zero only if it has a backend.
			 * Because a diskless node has no disk config,
			 * and always sends zero. */
			if (p_size == 0)
				p_usize = my_usize;
		}

		new_size = drbd_new_dev_size(device, p_csize, p_usize, ddsf);

		/* Never shrink a device with usable data during connect,
		 * or "attach" on the peer.
		 * But allow online shrinking if we are connected. */
		if (new_size < cur_size &&
		    device->disk_state[NOW] >= D_OUTDATED &&
		    (peer_device->repl_state[NOW] < L_ESTABLISHED || peer_device->disk_state[NOW] == D_DISKLESS)) {
			drbd_err(peer_device, "The peer's disk size is too small! (%llu < %llu sectors)\n",
					(unsigned long long)new_size, (unsigned long long)cur_size);
			goto disconnect;
		}

		/* Disconnect, if we cannot grow to the peer's current size */
		if (my_max_size < p_csize && !is_handshake) {
			drbd_err(peer_device, "Peer's size larger than my maximum capacity (%llu < %llu sectors)\n",
					(unsigned long long)my_max_size, (unsigned long long)p_csize);
			goto disconnect;
		}

		if (my_usize != p_usize) {
			struct disk_conf *old_disk_conf, *new_disk_conf;

			new_disk_conf = kzalloc(sizeof(struct disk_conf), GFP_KERNEL);
			if (!new_disk_conf) {
				drbd_err(device, "Allocation of new disk_conf failed\n");
				err = -ENOMEM;
				goto out;
			}

			old_disk_conf = device->ldev->disk_conf;
			*new_disk_conf = *old_disk_conf;
			new_disk_conf->disk_size = p_usize;

			rcu_assign_pointer(device->ldev->disk_conf, new_disk_conf);
			synchronize_rcu();
			kfree(old_disk_conf);

			drbd_info(peer_device, "Peer sets u_size to %llu sectors (old: %llu)\n",
				 (unsigned long long)p_usize, (unsigned long long)my_usize);
			/* Do not set should_send_sizes here. That might cause packet storms */
		}
	}

	/* Leave drbd_reconsider_queue_parameters() before drbd_determine_dev_size().
	   In case we cleared the QUEUE_FLAG_DISCARD from our queue in
	   drbd_reconsider_queue_parameters(), we can be sure that after
	   drbd_determine_dev_size() no REQ_OP_DISCARDs are in the queue. */
	if (have_ldev) {
		enum dds_flags local_ddsf = ddsf;
		drbd_reconsider_queue_parameters(device, device->ldev, o);

		/* To support thinly provisioned nodes (partial resync) joining later,
		   clear all bitmap slots, including the unused ones. */
		if (device->ldev->md.effective_size == 0)
			local_ddsf |= DDSF_NO_RESYNC;

		dd = drbd_determine_dev_size(device, p_csize, local_ddsf, NULL);

		if (dd == DS_GREW || dd == DS_SHRUNK)
			should_send_sizes = true;

		if (dd == DS_ERROR) {
			err = -EIO;
			goto out;
		}
		drbd_md_sync_if_dirty(device);
	} else {
		uint64_t new_size = 0;

		drbd_reconsider_queue_parameters(device, NULL, o);
		/* In case I am diskless, need to accept the peer's *current* size.
		 *
		 * At this point, the peer knows more about my disk, or at
		 * least about what we last agreed upon, than myself.
		 * So if his c_size is less than his d_size, the most likely
		 * reason is that *my* d_size was smaller last time we checked,
		 * or some other peer does not (yet) have enough room.
		 *
		 * Unless of course he does not have a disk himself.
		 * In which case we ignore this completely.
		 */
		new_size = p_csize;
		new_size = min_not_zero(new_size, p_usize);
		new_size = min_not_zero(new_size, p_size);

		if (new_size == 0) {
			/* Ignore, peer does not know nothing. */
		} else if (new_size == cur_size) {
			/* nothing to do */
		} else if (cur_size != 0 && p_size == 0) {
			dynamic_drbd_dbg(peer_device,
					"Ignored diskless peer device size (peer:%llu != me:%llu sectors)!\n",
					(unsigned long long)new_size, (unsigned long long)cur_size);
		} else if (new_size < cur_size && device->resource->role[NOW] == R_PRIMARY) {
			drbd_err(peer_device,
				"The peer's device size is too small! (%llu < %llu sectors); demote me first!\n",
				(unsigned long long)new_size, (unsigned long long)cur_size);
			goto disconnect;
		} else if (drbd_other_peer_smaller(peer_device, new_size)) {
			dynamic_drbd_dbg(peer_device,
					"Ignored peer device size (peer:%llu sectors); other peer smaller!\n",
					(unsigned long long)new_size);
		} else {
			/* I believe the peer, if
			 *  - I don't have a current size myself
			 *  - we agree on the size anyways
			 *  - I do have a current size, am Secondary,
			 *    and he has the only disk
			 *  - I do have a current size, am Primary,
			 *    and he has the only disk,
			 *    which is larger than my current size
			 */
			should_send_sizes = true;
			drbd_set_my_capacity(device, new_size);
		}
	}

	if (have_ldev) {
		if (device->ldev->known_size != drbd_get_capacity(device->ldev->backing_bdev)) {
			device->ldev->known_size = drbd_get_capacity(device->ldev->backing_bdev);
			should_send_sizes = true;
		}

		drbd_setup_order_type(device, be16_to_cpu(p->queue_order_type));
	}

	cur_size = get_capacity(device->vdisk);

	for_each_peer_device_ref(peer_device_it, im, device) {
		struct drbd_connection *con_it = peer_device_it->connection;

		/* drop cached max_size, if we already grew beyond it */
		if (peer_device_it->max_size < cur_size)
			peer_device_it->max_size = 0;

		if (con_it->cstate[NOW] < C_CONNECTED)
			continue;

		/* Send size updates only if something relevant has changed.
		 * TODO: only tell the sender thread to do so,
		 * or we may end up in a distributed deadlock on congestion. */

		if (should_send_sizes)
			drbd_send_sizes(peer_device_it, p_usize, ddsf);
	}

	maybe_trigger_resync(device, get_neighbor_device(device, NEXT_HIGHER),
					dd == DS_GREW, ddsf & DDSF_NO_RESYNC);
	maybe_trigger_resync(device, get_neighbor_device(device, NEXT_LOWER),
					dd == DS_GREW, ddsf & DDSF_NO_RESYNC);
	err = 0;

out:
	if (have_ldev)
		put_ldev(device);
	if (have_mutex)
		mutex_unlock(&connection->resource->conf_update);
	return err;

disconnect:
	/* don't let a rejected peer confuse future handshakes with different peers. */
	peer_device->max_size = 0;
	change_cstate(connection, C_DISCONNECTING, CS_HARD);
	err = -EIO;
	goto out;
}

static enum sync_strategy resolve_splitbrain_from_disk_states(struct drbd_peer_device *peer_device)
{
	struct drbd_device *device = peer_device->device;
	enum drbd_disk_state peer_disk_state = peer_device->disk_state[NOW];
	enum drbd_disk_state disk_state = device->disk_state[NOW];

	return  disk_state <= D_UP_TO_DATE && peer_disk_state == D_UP_TO_DATE ? SYNC_TARGET_USE_BITMAP :
		disk_state == D_UP_TO_DATE && peer_disk_state <= D_UP_TO_DATE ? SYNC_SOURCE_USE_BITMAP :
		SPLIT_BRAIN_AUTO_RECOVER;
}

static void drbd_resync(struct drbd_peer_device *peer_device,
			enum resync_reason reason) __must_hold(local)
{
	enum drbd_role peer_role = peer_device->connection->peer_role[NOW];
	enum drbd_repl_state new_repl_state;
	enum drbd_disk_state peer_disk_state;
	enum sync_strategy strategy;
	enum sync_rule rule;
	int peer_node_id;
	enum drbd_state_rv rv;

	strategy = drbd_handshake(peer_device, &rule, &peer_node_id, reason == DISKLESS_PRIMARY);
	if (strategy == SPLIT_BRAIN_AUTO_RECOVER && reason == AFTER_UNSTABLE)
		strategy = resolve_splitbrain_from_disk_states(peer_device);

	if (!is_strategy_determined(strategy)) {
		drbd_info(peer_device, "Unexpected result of handshake() %s!\n", strategy_descriptor(strategy).name);
		return;
	}

	peer_disk_state = peer_device->disk_state[NOW];
	if (reason == DISKLESS_PRIMARY)
		disk_states_to_strategy(peer_device, peer_disk_state, &strategy, rule, &peer_node_id);

	new_repl_state = strategy_to_repl_state(peer_device, peer_role, strategy);
	if (new_repl_state != L_ESTABLISHED) {
		bitmap_mod_after_handshake(peer_device, strategy, peer_node_id);
		drbd_info(peer_device, "Becoming %s %s\n", drbd_repl_str(new_repl_state),
			  reason == AFTER_UNSTABLE ? "after unstable" : "because primary is diskless");
	}

	if (new_repl_state == L_ESTABLISHED && peer_disk_state >= D_CONSISTENT &&
	    peer_device->device->disk_state[NOW] == D_OUTDATED) {
		/* No resync with up-to-date peer -> I should be consistent or up-to-date as well.
		   Note: Former unstable (but up-to-date) nodes become consistent for a short
		   time after loosing their primary peer. Therefore consider consistent here
		   as well. */
		drbd_info(peer_device, "Upgrading local disk to %s after unstable/weak (and no resync).\n",
			  drbd_disk_str(peer_disk_state));
		change_disk_state(peer_device->device, peer_disk_state, CS_VERBOSE, NULL);
		return;
	}

	rv = change_repl_state(peer_device, new_repl_state, CS_VERBOSE);
	if ((rv == SS_NOTHING_TO_DO || rv == SS_RESYNC_RUNNING) &&
	    (new_repl_state == L_WF_BITMAP_S || new_repl_state == L_WF_BITMAP_T)) {
		/* Those events might happen very quickly. In case we are still processing
		   the previous resync we need to re-enter that state. Schedule sending of
		   the bitmap here explicitly */
		peer_device->resync_again++;
		drbd_info(peer_device, "...postponing this until current resync finished\n");
	}
}

static void update_bitmap_slot_of_peer(struct drbd_peer_device *peer_device, int node_id, u64 bitmap_uuid)
{
	struct drbd_device *device = peer_device->device;

	if (peer_device->bitmap_uuids[node_id] && bitmap_uuid == 0) {
		/* If we learn from a neighbor that it no longer has a bitmap
		   against a third node, we need to deduce from that knowledge
		   that in the other direction the bitmap was cleared as well.
		 */
		struct drbd_peer_device *peer_device2;

		rcu_read_lock();
		peer_device2 = peer_device_by_node_id(peer_device->device, node_id);
		if (peer_device2) {
			int node_id2 = peer_device->connection->peer_node_id;
			peer_device2->bitmap_uuids[node_id2] = 0;
		}
		rcu_read_unlock();
	}

	if (node_id != device->resource->res_opts.node_id && bitmap_uuid != -1 && get_ldev(device)) {
		_drbd_uuid_push_history(device, bitmap_uuid);
		put_ldev(device);
	}
	peer_device->bitmap_uuids[node_id] = bitmap_uuid;
}

static int __receive_uuids(struct drbd_peer_device *peer_device, u64 node_mask)
{
	enum drbd_repl_state repl_state = peer_device->repl_state[NOW];
	struct drbd_device *device = peer_device->device;
	struct drbd_resource *resource = device->resource;
	int updated_uuids = 0, err = 0;

	if (get_ldev(device)) {
		int skip_initial_sync =
			repl_state == L_ESTABLISHED &&
			drbd_current_uuid(device) == UUID_JUST_CREATED &&
			(peer_device->uuid_flags & UUID_FLAG_SKIP_INITIAL_SYNC);
		if (skip_initial_sync) {
			unsigned long irq_flags;

			drbd_info(device, "Accepted new current UUID, preparing to skip initial sync\n");
			drbd_bitmap_io(device, &drbd_bmio_clear_all_n_write,
					"clear_n_write from receive_uuids",
					BM_LOCK_SET | BM_LOCK_CLEAR | BM_LOCK_BULK, NULL);
			_drbd_uuid_set_current(device, peer_device->current_uuid);
			peer_device->comm_current_uuid = peer_device->current_uuid;
			peer_device->comm_uuid_flags = peer_device->uuid_flags;
			_drbd_uuid_set_bitmap(peer_device, 0);
			begin_state_change(device->resource, &irq_flags, CS_VERBOSE);
			__change_disk_state(device, D_UP_TO_DATE);
			__change_peer_disk_state(peer_device, D_UP_TO_DATE);
			end_state_change(device->resource, &irq_flags);
			updated_uuids = 1;
		}

		if (peer_device->uuid_flags & UUID_FLAG_NEW_DATAGEN) {
			drbd_warn(peer_device, "received new current UUID: %016llX "
				  "weak_nodes=%016llX\n", peer_device->current_uuid, node_mask);
			drbd_uuid_received_new_current(peer_device, peer_device->current_uuid, node_mask);
		}

		drbd_uuid_detect_finished_resyncs(peer_device);

		drbd_md_sync_if_dirty(device);
		put_ldev(device);
	} else if (device->disk_state[NOW] < D_INCONSISTENT &&
		   repl_state >= L_ESTABLISHED &&
		   peer_device->disk_state[NOW] == D_UP_TO_DATE &&
		   (peer_device->current_uuid & ~UUID_PRIMARY) !=
		   (device->exposed_data_uuid & ~UUID_PRIMARY) &&
		   (resource->role[NOW] == R_SECONDARY ||
		    test_and_clear_bit(NEW_CUR_UUID, &device->flags))) {

		write_lock_irq(&resource->state_rwlock);
		if (resource->remote_state_change) {
			drbd_info(peer_device, "Delaying update of exposed data uuid\n");
			device->next_exposed_data_uuid = peer_device->current_uuid;
		} else
			updated_uuids = drbd_set_exposed_data_uuid(device, peer_device->current_uuid);
		write_unlock_irq(&resource->state_rwlock);

	}

	if (updated_uuids)
		drbd_print_uuids(peer_device, "receiver updated UUIDs to");

	peer_device->uuid_node_mask = node_mask;

	if ((repl_state == L_SYNC_TARGET || repl_state == L_PAUSED_SYNC_T) &&
	    !(peer_device->uuid_flags & UUID_FLAG_STABLE) &&
	    !drbd_stable_sync_source_present(peer_device, NOW))
		set_bit(UNSTABLE_RESYNC, &peer_device->flags);

	/* send notification in case UUID flags have changed */
	drbd_broadcast_peer_device_state(peer_device);

	return err;
}

static int receive_uuids110(struct drbd_connection *connection, struct packet_info *pi)
{
	struct drbd_peer_device *peer_device;
	struct p_uuids110 *p = pi->data;
	int bitmap_uuids, history_uuids, rest, i, pos, err;
	u64 bitmap_uuids_mask, node_mask;
	struct drbd_peer_md *peer_md = NULL;
	struct drbd_device *device;
	int not_allocated = -1;


	peer_device = conn_peer_device(connection, pi->vnr);
	if (!peer_device)
		return config_unknown_volume(connection, pi);

	device = peer_device->device;
	bitmap_uuids_mask = be64_to_cpu(p->bitmap_uuids_mask);
	if (bitmap_uuids_mask & ~(NODE_MASK(DRBD_PEERS_MAX) - 1))
		return -EIO;
	bitmap_uuids = hweight64(bitmap_uuids_mask);

	if (pi->size / sizeof(p->other_uuids[0]) < bitmap_uuids)
		return -EIO;
	history_uuids = pi->size / sizeof(p->other_uuids[0]) - bitmap_uuids;
	if (history_uuids > ARRAY_SIZE(peer_device->history_uuids))
		history_uuids = ARRAY_SIZE(peer_device->history_uuids);

	err = drbd_recv_into(connection, p->other_uuids,
			     (bitmap_uuids + history_uuids) *
			     sizeof(p->other_uuids[0]));
	if (err)
		return err;

	rest = pi->size - (bitmap_uuids + history_uuids) * sizeof(p->other_uuids[0]);
	if (rest) {
		err = ignore_remaining_packet(connection, rest);
		if (err)
			return err;
	}

	if (get_ldev(device)) {
		peer_md = device->ldev->md.peers;
		spin_lock_irq(&device->ldev->md.uuid_lock);
	}
	peer_device->current_uuid = be64_to_cpu(p->current_uuid);
	peer_device->dirty_bits = be64_to_cpu(p->dirty_bits);
	peer_device->uuid_flags = be64_to_cpu(p->uuid_flags);
	if (peer_device->uuid_flags & UUID_FLAG_HAS_UNALLOC) {
		not_allocated = peer_device->uuid_flags >> UUID_FLAG_UNALLOC_SHIFT;
		peer_device->uuid_flags &= ~UUID_FLAG_UNALLOC_MASK;
	}

	pos = 0;
	for (i = 0; i < ARRAY_SIZE(peer_device->bitmap_uuids); i++) {
		u64 bitmap_uuid;

		if (bitmap_uuids_mask & NODE_MASK(i)) {
			bitmap_uuid = be64_to_cpu(p->other_uuids[pos++]);

			if (peer_md && !(peer_md[i].flags & MDF_HAVE_BITMAP) &&
			    i != not_allocated)
				peer_md[i].flags |= MDF_NODE_EXISTS;
		} else {
			bitmap_uuid = -1;
		}

		update_bitmap_slot_of_peer(peer_device, i, bitmap_uuid);
	}

	for (i = 0; i < history_uuids; i++)
		peer_device->history_uuids[i] = be64_to_cpu(p->other_uuids[pos++]);
	while (i < ARRAY_SIZE(peer_device->history_uuids))
		peer_device->history_uuids[i++] = 0;
	peer_device->uuids_received = true;
	if (peer_md) {
		spin_unlock_irq(&device->ldev->md.uuid_lock);
		put_ldev(device);
	}

	node_mask = be64_to_cpu(p->node_mask);

	if (test_bit(INITIAL_STATE_PROCESSED, &peer_device->flags) &&
	    peer_device->connection->peer_role[NOW] == R_PRIMARY &&
	    peer_device->uuid_flags & UUID_FLAG_STABLE)
		check_resync_source(device, node_mask);

	err = __receive_uuids(peer_device, node_mask);

	if (!test_bit(RECONCILIATION_RESYNC, &peer_device->flags)) {
		if (peer_device->uuid_flags & UUID_FLAG_GOT_STABLE) {
			struct drbd_device *device = peer_device->device;

			if (peer_device->repl_state[NOW] == L_ESTABLISHED &&
			    drbd_device_stable(device, NULL) && get_ldev(device)) {
				drbd_send_uuids(peer_device, UUID_FLAG_RESYNC, 0);
				drbd_resync(peer_device, AFTER_UNSTABLE);
				put_ldev(device);
			}
		}

		if (peer_device->uuid_flags & UUID_FLAG_RESYNC) {
			if (get_ldev(device)) {
				bool dp = peer_device->uuid_flags & UUID_FLAG_DISKLESS_PRIMARY;
				drbd_resync(peer_device, dp ? DISKLESS_PRIMARY : AFTER_UNSTABLE);
				put_ldev(device);
			}
		}
	}

	return err;
}


/* If a primary looses connection to a SYNC_SOURCE node from us, then we
 * need to abort that resync. Why?
 *
 * When the primary sends a write we get that and write that as well. With
 * the peer_ack packet we will set that as out-of-sync towards the sync
 * source node.
 * When the resync process finds such bits we will request outdated
 * data from the sync source!
 *
 * -> better stop a resync from such a source.
 */
static void check_resync_source(struct drbd_device *device, u64 weak_nodes)
{
	struct drbd_peer_device *peer_device;

	rcu_read_lock();
	for_each_peer_device_rcu(peer_device, device) {
		enum drbd_repl_state repl_state = peer_device->repl_state[NOW];
		if ((repl_state == L_SYNC_TARGET || repl_state == L_PAUSED_SYNC_T) &&
		    NODE_MASK(peer_device->node_id) & weak_nodes) {
			rcu_read_unlock();
			goto abort;
		}
	}
	rcu_read_unlock();
	return;
abort:
	drbd_info(peer_device, "My sync source became a weak node, aborting resync!\n");
	change_repl_state(peer_device, L_ESTABLISHED, CS_VERBOSE);
	drbd_flush_workqueue(&device->resource->work);

	wait_event_interruptible(device->misc_wait,
				 peer_device->repl_state[NOW] <= L_ESTABLISHED  ||
				 atomic_read(&peer_device->rs_pending_cnt) == 0);

	drbd_rs_del_all(peer_device);
	peer_device->rs_total  = 0;
	peer_device->rs_failed = 0;
	peer_device->rs_paused = 0;
}

/**
 * convert_state() - Converts the peer's view of the cluster state to our point of view
 * @peer_state:	The state as seen by the peer.
 */
static union drbd_state convert_state(union drbd_state peer_state)
{
	union drbd_state state;

	static enum drbd_conn_state c_tab[] = {
		[L_OFF] = L_OFF,
		[L_ESTABLISHED] = L_ESTABLISHED,

		[L_STARTING_SYNC_S] = L_STARTING_SYNC_T,
		[L_STARTING_SYNC_T] = L_STARTING_SYNC_S,
		[L_WF_BITMAP_S] = L_WF_BITMAP_T,
		[L_WF_BITMAP_T] = L_WF_BITMAP_S,
		[C_DISCONNECTING] = C_TEAR_DOWN, /* C_NETWORK_FAILURE, */
		[C_CONNECTING] = C_CONNECTING,
		[L_VERIFY_S]       = L_VERIFY_T,
		[C_MASK]   = C_MASK,
	};

	state.i = peer_state.i;

	state.conn = c_tab[peer_state.conn];
	state.peer = peer_state.role;
	state.role = peer_state.peer;
	state.pdsk = peer_state.disk;
	state.disk = peer_state.pdsk;
	state.peer_isp = (peer_state.aftr_isp | peer_state.user_isp);

	return state;
}

static enum drbd_state_rv
__change_connection_state(struct drbd_connection *connection,
			  union drbd_state mask, union drbd_state val,
			  enum chg_state_flags flags)
{
	struct drbd_resource *resource = connection->resource;

	if (mask.role) {
		/* not allowed */
	}
	if (mask.susp) {
		mask.susp ^= -1;
		__change_io_susp_user(resource, val.susp);
	}
	if (mask.susp_nod) {
		mask.susp_nod ^= -1;
		__change_io_susp_no_data(resource, val.susp_nod);
	}
	if (mask.susp_fen) {
		mask.susp_fen ^= -1;
		__change_io_susp_fencing(connection, val.susp_fen);
	}
	if (mask.disk) {
		/* Handled in __change_peer_device_state(). */
		mask.disk ^= -1;
	}
	if (mask.conn) {
		mask.conn ^= -1;
		__change_cstate(connection,
				min_t(enum drbd_conn_state, val.conn, C_CONNECTED));
	}
	if (mask.pdsk) {
		/* Handled in __change_peer_device_state(). */
		mask.pdsk ^= -1;
	}
	if (mask.peer) {
		mask.peer ^= -1;
		__change_peer_role(connection, val.peer);
	}
	if (mask.i) {
		drbd_info(connection, "Remote state change: request %u/%u not "
		"understood\n", mask.i, val.i & mask.i);
		return SS_NOT_SUPPORTED;
	}
	return SS_SUCCESS;
}

static enum drbd_state_rv
__change_peer_device_state(struct drbd_peer_device *peer_device,
			   union drbd_state mask, union drbd_state val)
{
	struct drbd_device *device = peer_device->device;

	if (mask.peer) {
		/* Handled in __change_connection_state(). */
		mask.peer ^= -1;
	}
	if (mask.disk) {
		mask.disk ^= -1;
		__change_disk_state(device, val.disk);
	}

	if (mask.conn) {
		mask.conn ^= -1;
		__change_repl_state(peer_device,
				max_t(enum drbd_repl_state, val.conn, L_OFF));
	}
	if (mask.pdsk) {
		mask.pdsk ^= -1;
		__change_peer_disk_state(peer_device, val.pdsk);
	}
	if (mask.user_isp) {
		mask.user_isp ^= -1;
		__change_resync_susp_user(peer_device, val.user_isp);
	}
	if (mask.peer_isp) {
		mask.peer_isp ^= -1;
		__change_resync_susp_peer(peer_device, val.peer_isp);
	}
	if (mask.aftr_isp) {
		mask.aftr_isp ^= -1;
		__change_resync_susp_dependency(peer_device, val.aftr_isp);
	}
	if (mask.i) {
		drbd_info(peer_device, "Remote state change: request %u/%u not "
		"understood\n", mask.i, val.i & mask.i);
		return SS_NOT_SUPPORTED;
	}
	return SS_SUCCESS;
}

static union drbd_state
sanitize_outdate(struct drbd_peer_device *peer_device,
		 union drbd_state mask,
		 union drbd_state val)
{
	struct drbd_device *device = peer_device->device;
	union drbd_state result_mask = mask;

	if (val.pdsk == D_OUTDATED && peer_device->disk_state[NEW] < D_OUTDATED)
		result_mask.pdsk = 0;
	if (val.disk == D_OUTDATED && device->disk_state[NEW] < D_OUTDATED)
		result_mask.disk = 0;

	return result_mask;
}

static void log_openers(struct drbd_resource *resource)
{
	struct drbd_device *device;
	int vnr;

	rcu_read_lock();
	idr_for_each_entry(&resource->devices, device, vnr) {
		struct opener *opener;

		spin_lock(&device->openers_lock);
		opener = list_first_entry_or_null(&device->openers, struct opener, list);
		if (opener)
			drbd_warn(device, "Held open by %s(%d)\n", opener->comm, opener->pid);
		spin_unlock(&device->openers_lock);
	}
	rcu_read_unlock();
}

/**
 * change_connection_state()  -  change state of a connection and all its peer devices
 *
 * Also changes the state of the peer devices' devices and of the resource.
 * Cluster-wide state changes are not supported.
 */
static enum drbd_state_rv
change_connection_state(struct drbd_connection *connection,
			union drbd_state mask,
			union drbd_state val,
			struct twopc_reply *reply,
			enum chg_state_flags flags)
{
	struct drbd_resource *resource = connection->resource;
	long t = resource->res_opts.auto_promote_timeout * HZ / 10;
	bool is_disconnect = reply->is_disconnect;
	bool is_connect = reply->is_connect;
	bool abort = flags & CS_ABORT;
	struct drbd_peer_device *peer_device;
	unsigned long irq_flags;
	enum drbd_state_rv rv;
	int vnr;

	mask = convert_state(mask);
	val = convert_state(val);

	if (is_connect && connection->agreed_pro_version >= 118) {
		if (flags & CS_PREPARE)
			conn_connect2(connection);
		if (abort)
			abort_connect(connection);
	}
retry:
	begin_state_change(resource, &irq_flags, flags & ~CS_VERBOSE);
	idr_for_each_entry(&connection->peer_devices, peer_device, vnr) {
		union drbd_state l_mask;
		l_mask = is_disconnect ? sanitize_outdate(peer_device, mask, val) : mask;
		rv = __change_peer_device_state(peer_device, l_mask, val);
		if (rv < SS_SUCCESS)
			goto fail;
	}
	rv = __change_connection_state(connection, mask, val, flags);
	if (rv < SS_SUCCESS)
		goto fail;

	if (reply && !abort) {
		u64 directly_reachable = directly_connected_nodes(resource, NEW) |
			NODE_MASK(resource->res_opts.node_id);

		if (reply->primary_nodes & ~directly_reachable)
			__outdate_myself(resource);
	}

	if (is_connect && connection->agreed_pro_version >= 117)
		apply_connect(connection, (flags & CS_PREPARED) && !abort);
	rv = end_state_change(resource, &irq_flags);
out:

	if ((rv == SS_NO_UP_TO_DATE_DISK && resource->role[NOW] != R_PRIMARY) ||
	    rv == SS_PRIMARY_READER) {
		/* Most probably udev opened it read-only. That might happen
		   if it was demoted very recently. Wait up to one second. */
		t = wait_event_interruptible_timeout(resource->state_wait,
						     drbd_open_ro_count(resource) == 0,
						     t);
		if (t > 0)
			goto retry;
	}

	if (rv < SS_SUCCESS) {
		drbd_err(resource, "State change failed: %s\n", drbd_set_st_err_str(rv));
		if (rv == SS_PRIMARY_READER)
			log_openers(resource);
	}

	return rv;
fail:
	abort_state_change(resource, &irq_flags);
	goto out;
}

/**
 * change_peer_device_state()  -  change state of a peer and its connection
 *
 * Also changes the state of the peer device's device and of the resource.
 * Cluster-wide state changes are not supported.
 */
static enum drbd_state_rv
change_peer_device_state(struct drbd_peer_device *peer_device,
			 union drbd_state mask,
			 union drbd_state val,
			 enum chg_state_flags flags)
{
	struct drbd_connection *connection = peer_device->connection;
	unsigned long irq_flags;
	enum drbd_state_rv rv;

	mask = convert_state(mask);
	val = convert_state(val);

	begin_state_change(connection->resource, &irq_flags, flags);
	rv = __change_peer_device_state(peer_device, mask, val);
	if (rv < SS_SUCCESS)
		goto fail;
	rv = __change_connection_state(connection, mask, val, flags);
	if (rv < SS_SUCCESS)
		goto fail;
	rv = end_state_change(connection->resource, &irq_flags);
out:
	return rv;
fail:
	abort_state_change(connection->resource, &irq_flags);
	goto out;
}

<<<<<<< HEAD
=======
static int receive_req_state(struct drbd_connection *connection, struct packet_info *pi)
{
	struct drbd_resource *resource = connection->resource;
	struct drbd_peer_device *peer_device = NULL;
	struct p_req_state *p = pi->data;
	union drbd_state mask, val;
	enum chg_state_flags flags = CS_VERBOSE | CS_LOCAL_ONLY | CS_TWOPC;
	enum drbd_state_rv rv;
	int vnr = -1;

	if (!expect(connection, connection->agreed_pro_version < 110)) {
		drbd_err(connection, "Packet %s not allowed in protocol version %d\n",
			 drbd_packet_name(pi->cmd),
			 connection->agreed_pro_version);
		return -EIO;
	}

	mask.i = be32_to_cpu(p->mask);
	val.i = be32_to_cpu(p->val);

	/* P_STATE_CHG_REQ packets must have a valid vnr.  P_CONN_ST_CHG_REQ
	 * packets have an undefined vnr. */
	if (pi->cmd == P_STATE_CHG_REQ) {
		peer_device = conn_peer_device(connection, pi->vnr);
		if (!peer_device) {
			if (mask.i == ((union drbd_state){{.conn = conn_MASK}}).i &&
			    val.i == ((union drbd_state){{.conn = L_OFF}}).i) {
				/* The peer removed this volume, we do not have it... */
				drbd_send_sr_reply(connection, vnr, SS_NOTHING_TO_DO);
				return 0;
			}

			return -EIO;
		}
		vnr = peer_device->device->vnr;
	}

	rv = SS_SUCCESS;
	spin_lock_irq(&resource->req_lock);
	if (resource->remote_state_change)
		rv = SS_CONCURRENT_ST_CHG;
	else
		resource->remote_state_change = true;
	spin_unlock_irq(&resource->req_lock);

	if (rv != SS_SUCCESS) {
		drbd_info(connection, "Rejecting concurrent remote state change\n");
		drbd_send_sr_reply(connection, vnr, rv);
		return 0;
	}

	/* Send the reply before carrying out the state change: this is needed
	 * for connection state changes which close the network connection.  */
	if (peer_device) {
		rv = change_peer_device_state(peer_device, mask, val, flags | CS_PREPARE);
		drbd_send_sr_reply(connection, vnr, rv);
		rv = change_peer_device_state(peer_device, mask, val, flags | CS_PREPARED);
		if (rv >= SS_SUCCESS)
			drbd_md_sync_if_dirty(peer_device->device);
	} else {
		flags |= CS_IGN_OUTD_FAIL;
		rv = change_connection_state(connection, mask, val, NULL, flags | CS_PREPARE);
		drbd_send_sr_reply(connection, vnr, rv);
		change_connection_state(connection, mask, val, NULL, flags | CS_PREPARED);
	}

	spin_lock_irq(&resource->req_lock);
	resource->remote_state_change = false;
	spin_unlock_irq(&resource->req_lock);
	wake_up(&resource->twopc_wait);

	return 0;
}

>>>>>>> 8175a7ee
int abort_nested_twopc_work(struct drbd_work *work, int cancel)
{
	struct drbd_resource *resource =
		container_of(work, struct drbd_resource, twopc_work);
	bool prepared = false;

	write_lock_irq(&resource->state_rwlock);
	if (resource->twopc_reply.initiator_node_id != -1) {
		struct drbd_connection *connection, *tmp;
		resource->remote_state_change = false;
		resource->twopc_reply.initiator_node_id = -1;
		list_for_each_entry_safe(connection, tmp, &resource->twopc_parents, twopc_parent_list) {
			kref_debug_put(&connection->kref_debug, 9);
			kref_put(&connection->kref, drbd_destroy_connection);
		}
		INIT_LIST_HEAD(&resource->twopc_parents);

		prepared = true;
	}
	resource->twopc_work.cb = NULL;
	write_unlock_irq(&resource->state_rwlock);
	wake_up(&resource->twopc_wait);

	if (prepared)
		abort_prepared_state_change(resource);
	return 0;
}

void twopc_timer_fn(struct timer_list *t)
{
	struct drbd_resource *resource = from_timer(resource, t, twopc_timer);
	unsigned long irq_flags;

	write_lock_irqsave(&resource->state_rwlock, irq_flags);
	if (resource->twopc_work.cb == NULL) {
		drbd_err(resource, "Two-phase commit %u timeout\n",
			   resource->twopc_reply.tid);
		resource->twopc_work.cb = abort_nested_twopc_work;
		drbd_queue_work(&resource->work, &resource->twopc_work);
	} else {
		mod_timer(&resource->twopc_timer, jiffies + HZ/10);
	}
	write_unlock_irqrestore(&resource->state_rwlock, irq_flags);
}

static enum drbd_state_rv outdate_if_weak(struct drbd_resource *resource,
					  struct twopc_reply *reply,
					  enum chg_state_flags flags)
{
	u64 directly_reachable = directly_connected_nodes(resource, NOW) |
		NODE_MASK(resource->res_opts.node_id);

	if (reply->primary_nodes & ~directly_reachable) {
		unsigned long irq_flags;

		begin_state_change(resource, &irq_flags, flags);
		__outdate_myself(resource);
		return end_state_change(resource, &irq_flags);
	}

	return SS_NOTHING_TO_DO;
}

bool drbd_have_local_disk(struct drbd_resource *resource)
{
	struct drbd_device *device;
	int vnr;

	rcu_read_lock();
	idr_for_each_entry(&resource->devices, device, vnr) {
		if (device->disk_state[NOW] > D_DISKLESS) {
			rcu_read_unlock();
			return true;
		}
	}
	rcu_read_unlock();
	return false;
}

static enum drbd_state_rv
far_away_change(struct drbd_connection *connection, union drbd_state mask,
		union drbd_state val, struct twopc_reply *reply,
		enum chg_state_flags flags)
{
	struct drbd_resource *resource = connection->resource;
	int vnr = resource->twopc_reply.vnr;

	if (mask.i == 0 && val.i == 0 &&
	    resource->role[NOW] == R_PRIMARY && vnr == -1) {
		/* A node far away test if there are primaries. I am the guy he
		   is concerned about... He learned about me in the CS_PREPARE phase.
		   Since he is committing it I know that he is outdated now... */
		struct drbd_connection *affected_connection;
		int initiator_node_id = resource->twopc_reply.initiator_node_id;

		affected_connection = drbd_get_connection_by_node_id(resource, initiator_node_id);
		if (affected_connection) {
			unsigned long irq_flags;
			enum drbd_state_rv rv;

			begin_state_change(resource, &irq_flags, flags);
			__downgrade_peer_disk_states(affected_connection, D_OUTDATED);
			rv = end_state_change(resource, &irq_flags);
			kref_put(&affected_connection->kref, drbd_destroy_connection);
			return rv;
		}
	}
	if (flags & CS_PREPARE && mask.role == role_MASK && val.role == R_PRIMARY &&
	    resource->role[NOW] == R_PRIMARY) {
		struct net_conf *nc;
		bool two_primaries_allowed = false;

		rcu_read_lock();
		nc = rcu_dereference(connection->transport.net_conf);
		if (nc)
			two_primaries_allowed = nc->two_primaries;
		rcu_read_unlock();
		if (!two_primaries_allowed)
			return SS_TWO_PRIMARIES;

		/* A node further away wants to become primary. In case I am
		   primary allow it only when I am diskless. See
		   also check_primaries_distances() in drbd_state.c */
		if (drbd_have_local_disk(resource))
			return SS_WEAKLY_CONNECTED;
	}
	return outdate_if_weak(resource, reply, flags);
}

enum csc_rv {
	CSC_CLEAR,
	CSC_REJECT,
	CSC_ABORT_LOCAL,
	CSC_TID_MISS,
	CSC_MATCH,
};

static enum csc_rv
check_concurrent_transactions(struct drbd_resource *resource, struct twopc_reply *new_r)
{
	struct twopc_reply *ongoing = &resource->twopc_reply;

	if (!resource->remote_state_change)
		return CSC_CLEAR;

	if (new_r->initiator_node_id < ongoing->initiator_node_id) {
		if (ongoing->initiator_node_id == resource->res_opts.node_id)
			return CSC_ABORT_LOCAL;
		else
			return CSC_REJECT;
	} else if (new_r->initiator_node_id > ongoing->initiator_node_id) {
		return CSC_REJECT;
	}
	if (new_r->tid != ongoing->tid)
		return CSC_TID_MISS;

	return CSC_MATCH;
}


enum alt_rv {
	ALT_LOCKED,
	ALT_MATCH,
	ALT_TIMEOUT,
};

static enum alt_rv when_done_lock(struct drbd_resource *resource, unsigned int for_tid)
{
	write_lock_irq(&resource->state_rwlock);
	if (!resource->remote_state_change)
		return ALT_LOCKED;
	write_unlock_irq(&resource->state_rwlock);
	if (resource->twopc_reply.tid == for_tid)
		return ALT_MATCH;

	return ALT_TIMEOUT;
}
static enum alt_rv abort_local_transaction(struct drbd_resource *resource, unsigned int for_tid)
{
	long t = twopc_timeout(resource) / 8;
	enum alt_rv rv;

	set_bit(TWOPC_ABORT_LOCAL, &resource->flags);
	write_unlock_irq(&resource->state_rwlock);
	wake_up(&resource->state_wait);
	wait_event_timeout(resource->twopc_wait,
			   (rv = when_done_lock(resource, for_tid)) != ALT_TIMEOUT, t);
	clear_bit(TWOPC_ABORT_LOCAL, &resource->flags);
	return rv;
}

static int receive_twopc(struct drbd_connection *connection, struct packet_info *pi)
{
	struct drbd_resource *resource = connection->resource;
	struct p_twopc_request *p = pi->data;
	struct twopc_reply reply = {0};
	int rv;

	reply.vnr = pi->vnr;
	reply.tid = be32_to_cpu(p->tid);
	reply.initiator_node_id = be32_to_cpu(p->initiator_node_id);
	reply.target_node_id = be32_to_cpu(p->target_node_id);
	reply.reachable_nodes = directly_connected_nodes(resource, NOW) |
				NODE_MASK(resource->res_opts.node_id);

	if (pi->cmd == P_TWOPC_PREPARE &&
			reply.initiator_node_id == connection->peer_node_id &&
			reply.target_node_id == resource->res_opts.node_id) {
		/* Clear the relevant flags at the start of a connection
		 * attempt from this peer. They must be cleared before we
		 * receive any more packets, because the state packets follow
		 * after this one even when this two-phase commit is queued. If
		 * the two-phase commit is not a connection attempt, clearing
		 * the flags is harmless. The peer will never initiate a
		 * concurrent two-phase commit while a connection attempt is
		 * ongoing. */
		clear_bit(CONN_HANDSHAKE_DISCONNECT, &connection->flags);
		clear_bit(CONN_HANDSHAKE_RETRY, &connection->flags);
		clear_bit(CONN_HANDSHAKE_READY, &connection->flags);
	}

	rv = process_twopc(connection, &reply, pi, jiffies);

	return rv;
}

static void nested_twopc_abort(struct drbd_resource *resource, int vnr, enum drbd_packet cmd,
			       struct p_twopc_request *request)
{
	struct drbd_connection *connection;
	u64 nodes_to_reach, reach_immediately, im;

	read_lock_irq(&resource->state_rwlock);
	nodes_to_reach = be64_to_cpu(request->nodes_to_reach);
	reach_immediately = directly_connected_nodes(resource, NOW) & nodes_to_reach;
	nodes_to_reach &= ~(reach_immediately | NODE_MASK(resource->res_opts.node_id));
	request->nodes_to_reach = cpu_to_be64(nodes_to_reach);
	read_unlock_irq(&resource->state_rwlock);

	for_each_connection_ref(connection, im, resource) {
		u64 mask = NODE_MASK(connection->peer_node_id);
		if (reach_immediately & mask)
			conn_send_twopc_request(connection, vnr, cmd, request);
	}
}

static bool is_prepare(enum drbd_packet cmd)
{
	return cmd == P_TWOPC_PREP_RSZ || cmd == P_TWOPC_PREPARE;
}


enum determine_dev_size
drbd_commit_size_change(struct drbd_device *device, struct resize_parms *rs, u64 nodes_to_reach)
{
	struct twopc_resize *tr = &device->resource->twopc_resize;
	enum determine_dev_size dd;
	uint64_t my_usize;

	if (!get_ldev(device)) {
		drbd_set_my_capacity(device, tr->new_size);
		return DS_UNCHANGED; /* Not entirely true, but we are diskless... */
	}

	rcu_read_lock();
	my_usize = rcu_dereference(device->ldev->disk_conf)->disk_size;
	rcu_read_unlock();

	if (my_usize != tr->user_size) {
		struct disk_conf *old_disk_conf, *new_disk_conf;

		new_disk_conf = kzalloc(sizeof(struct disk_conf), GFP_KERNEL);
		if (!new_disk_conf) {
			drbd_err(device, "Allocation of new disk_conf failed\n");
			device->ldev->disk_conf->disk_size = tr->user_size;
			goto cont;
		}

		old_disk_conf = device->ldev->disk_conf;
		*new_disk_conf = *old_disk_conf;
		new_disk_conf->disk_size = tr->user_size;

		rcu_assign_pointer(device->ldev->disk_conf, new_disk_conf);
		synchronize_rcu();
		kfree(old_disk_conf);

		drbd_info(device, "New u_size %llu sectors\n",
			  (unsigned long long)tr->user_size);
	}
cont:
	dd = drbd_determine_dev_size(device, tr->new_size, tr->dds_flags | DDSF_2PC, rs);

	if (dd > DS_UNCHANGED) { /* DS_SHRUNK, DS_GREW, DS_GREW_FROM_ZERO */
		struct drbd_peer_device *peer_device;
		u64 im;

		for_each_peer_device_ref(peer_device, im, device) {
			if (peer_device->repl_state[NOW] != L_ESTABLISHED ||
			    peer_device->disk_state[NOW] < D_INCONSISTENT)
				continue;

			/* update cached sizes, relevant for the next handshake
			 * of a currently unconnected peer. */
			peer_device->c_size = tr->new_size;
			peer_device->u_size = tr->user_size;
			if (dd >= DS_GREW) {
				if (tr->new_size > peer_device->d_size)
					peer_device->d_size = tr->new_size;

				if (tr->new_size > peer_device->max_size)
					peer_device->max_size = tr->new_size;
			} else if (dd == DS_SHRUNK) {
				if (tr->new_size < peer_device->d_size)
					peer_device->d_size = tr->new_size;

				if (tr->new_size < peer_device->max_size)
					peer_device->max_size = tr->new_size;
			}
		}
	}

	if (dd == DS_GREW && !(tr->dds_flags & DDSF_NO_RESYNC)) {
		struct drbd_resource *resource = device->resource;
		const int my_node_id = resource->res_opts.node_id;
		struct drbd_peer_device *peer_device;
		u64 im;

		for_each_peer_device_ref(peer_device, im, device) {
			if (peer_device->repl_state[NOW] != L_ESTABLISHED ||
			    peer_device->disk_state[NOW] < D_INCONSISTENT)
				continue;

			if (tr->diskful_primary_nodes) {
				if (tr->diskful_primary_nodes & NODE_MASK(my_node_id)) {
					enum drbd_repl_state resync;
					if (tr->diskful_primary_nodes & NODE_MASK(peer_device->node_id)) {
						/* peer is also primary */
						resync = peer_device->node_id < my_node_id ?
							L_SYNC_TARGET : L_SYNC_SOURCE;
					} else {
						/* peer is secondary */
						resync = L_SYNC_SOURCE;
					}
					drbd_start_resync(peer_device, resync);
				} else {
					if (tr->diskful_primary_nodes & NODE_MASK(peer_device->node_id))
						drbd_start_resync(peer_device, L_SYNC_TARGET);
					/* else  no resync */
				}
			} else {
				if (resource->twopc_parent_nodes & NODE_MASK(peer_device->node_id))
					drbd_start_resync(peer_device, L_SYNC_TARGET);
				else if (nodes_to_reach & NODE_MASK(peer_device->node_id))
					drbd_start_resync(peer_device, L_SYNC_SOURCE);
				/* else  no resync */
			}
		}
	}

	put_ldev(device);
	return dd;
}

enum drbd_state_rv drbd_support_2pc_resize(struct drbd_resource *resource)
{
	struct drbd_connection *connection;
	enum drbd_state_rv rv = SS_SUCCESS;

	rcu_read_lock();
	for_each_connection_rcu(connection, resource) {
		if (connection->cstate[NOW] == C_CONNECTED &&
		    connection->agreed_pro_version < 112) {
			rv = SS_NOT_SUPPORTED;
			break;
		}
	}
	rcu_read_unlock();

	return rv;
}

static int process_twopc(struct drbd_connection *connection,
			 struct twopc_reply *reply,
			 struct packet_info *pi,
			 unsigned long receive_jif)
{
	struct drbd_connection *affected_connection = connection;
	struct drbd_resource *resource = connection->resource;
	struct drbd_peer_device *peer_device = NULL;
	struct p_twopc_request *p = pi->data;
	union drbd_state mask = {}, val = {};
	enum chg_state_flags flags = CS_VERBOSE | CS_LOCAL_ONLY;
	enum drbd_state_rv rv = SS_SUCCESS;
	enum csc_rv csc_rv;

	/* Check for concurrent transactions and duplicate packets. */
	write_lock_irq(&resource->state_rwlock);

	csc_rv = check_concurrent_transactions(resource, reply);

	if (csc_rv == CSC_CLEAR && pi->cmd != P_TWOPC_ABORT) {
		if (!is_prepare(pi->cmd)) {
			/* We have committed or aborted this transaction already. */
			write_unlock_irq(&resource->state_rwlock);
			dynamic_drbd_dbg(connection, "Ignoring %s packet %u\n",
				   drbd_packet_name(pi->cmd),
				   reply->tid);
			return 0;
		}
		if (reply->is_aborted) {
			write_unlock_irq(&resource->state_rwlock);
			return 0;
		}
		resource->remote_state_change = true;
		resource->twopc_type = pi->cmd == P_TWOPC_PREPARE ? TWOPC_STATE_CHANGE : TWOPC_RESIZE;
		resource->twopc_prepare_reply_cmd = 0;
		resource->twopc_parent_nodes = NODE_MASK(connection->peer_node_id);
		clear_bit(TWOPC_EXECUTED, &resource->flags);
	} else if (csc_rv == CSC_MATCH && !is_prepare(pi->cmd)) {
		flags |= CS_PREPARED;

		if (test_and_set_bit(TWOPC_EXECUTED, &resource->flags)) {
			write_unlock_irq(&resource->state_rwlock);
			drbd_info(connection, "Ignoring redundant %s packet %u.\n",
				  drbd_packet_name(pi->cmd),
				  reply->tid);
			return 0;
		}
	} else if (csc_rv == CSC_ABORT_LOCAL && is_prepare(pi->cmd)) {
		enum alt_rv alt_rv;

		drbd_info(connection, "Aborting local state change %u to yield to remote "
			  "state change %u.\n",
			  resource->twopc_reply.tid,
			  reply->tid);
		alt_rv = abort_local_transaction(resource, reply->tid);
		if (alt_rv == ALT_MATCH) {
			/* abort_local_transaction() comes back unlocked in this case... */
			goto match;
		} else if (alt_rv == ALT_TIMEOUT) {
			/* abort_local_transaction() comes back unlocked in this case... */
			drbd_info(connection, "Aborting local state change %u "
				  "failed. Rejecting remote state change %u.\n",
				  resource->twopc_reply.tid,
				  reply->tid);
			drbd_send_twopc_reply(connection, P_TWOPC_RETRY, reply);
			return 0;
		}
		/* abort_local_transaction() returned with the state_rwlock write lock */
		if (reply->is_aborted) {
			write_unlock_irq(&resource->state_rwlock);
			return 0;
		}
		resource->remote_state_change = true;
		resource->twopc_type = pi->cmd == P_TWOPC_PREPARE ? TWOPC_STATE_CHANGE : TWOPC_RESIZE;
		resource->twopc_parent_nodes = NODE_MASK(connection->peer_node_id);
		resource->twopc_prepare_reply_cmd = 0;
		clear_bit(TWOPC_EXECUTED, &resource->flags);
	} else if (pi->cmd == P_TWOPC_ABORT) {
		/* crc_rc != CRC_MATCH */
<<<<<<< HEAD
		int err;

		err = abort_starting_twopc(resource, reply);
		write_unlock_irq(&resource->state_rwlock);
		if (err) {
			err = abort_queued_twopc(resource, reply);
			if (err)
				drbd_info(connection, "Ignoring %s packet %u.\n",
					  drbd_packet_name(pi->cmd),
					  reply->tid);
		}
=======
		spin_unlock_irq(&resource->req_lock);
>>>>>>> 8175a7ee

		nested_twopc_abort(resource, pi->vnr, pi->cmd, p);
		return 0;
	} else {
		write_unlock_irq(&resource->state_rwlock);

		if (csc_rv == CSC_REJECT) {
		reject:
			drbd_info(connection, "Rejecting concurrent "
				  "remote state change %u because of "
				  "state change %u\n",
				  reply->tid,
				  resource->twopc_reply.tid);
			drbd_send_twopc_reply(connection, P_TWOPC_RETRY, reply);
			return 0;
		}

		if (is_prepare(pi->cmd)) {
			if (csc_rv == CSC_TID_MISS) {
				goto reject;
			} else if (csc_rv == CSC_MATCH) {
				/* We have prepared this transaction already. */
				enum drbd_packet reply_cmd;

			match:
				write_lock_irq(&resource->state_rwlock);
				resource->twopc_parent_nodes |= NODE_MASK(connection->peer_node_id);
				reply_cmd = resource->twopc_prepare_reply_cmd;
				if (!reply_cmd) {
					kref_get(&connection->kref);
					kref_debug_get(&connection->kref_debug, 9);
					list_add(&connection->twopc_parent_list,
						 &resource->twopc_parents);
				}
				write_unlock_irq(&resource->state_rwlock);

				if (reply_cmd) {
					drbd_send_twopc_reply(connection, reply_cmd,
							      &resource->twopc_reply);
				} else {
					/* if a node sends us a prepare, that means he has
					   prepared this himsilf successfully. */
					set_bit(TWOPC_YES, &connection->flags);

					if (cluster_wide_reply_ready(resource)) {
						if (resource->twopc_work.cb == NULL) {
							resource->twopc_work.cb = nested_twopc_work;
							drbd_queue_work(&resource->work, &resource->twopc_work);
						}
					}
				}
			}
		} else {
			drbd_info(connection, "Ignoring %s packet %u "
				  "current processing state change %u\n",
				  drbd_packet_name(pi->cmd),
				  reply->tid,
				  resource->twopc_reply.tid);
		}
		return 0;
	}

	if (reply->initiator_node_id != connection->peer_node_id) {
		/*
		 * This is an indirect request.  Unless we are directly
		 * connected to the initiator as well as indirectly, we don't
		 * have connection or peer device objects for this peer.
		 */
		affected_connection = drbd_connection_by_node_id(resource, reply->initiator_node_id);
	}

	if (reply->target_node_id != -1 &&
	    reply->target_node_id != resource->res_opts.node_id) {
		affected_connection = NULL;
	}

	if (resource->twopc_type == TWOPC_STATE_CHANGE) {
		mask.i = be32_to_cpu(p->mask);
		val.i = be32_to_cpu(p->val);
	}

	if (affected_connection && affected_connection->cstate[NOW] < C_CONNECTED &&
	    mask.conn == 0)
		affected_connection = NULL;

	if (pi->vnr != -1 && affected_connection) {
		peer_device = conn_peer_device(affected_connection, pi->vnr);
		/* If we do not know the peer_device, then we are fine with
		   whatever is going on in the cluster. E.g. detach and del-minor
		   one each node, one after the other */

		affected_connection = NULL; /* It is intended for a peer_device! */
	}

	if (mask.conn == conn_MASK) {
		u64 m = NODE_MASK(reply->initiator_node_id);

		if (val.conn == C_CONNECTED) {
			reply->reachable_nodes |= m;
			if (affected_connection)
				reply->is_connect = 1;
		}
		if (val.conn == C_DISCONNECTING) {
			reply->reachable_nodes &= ~m;
			reply->is_disconnect = 1;
		}
	}

	if (pi->cmd == P_TWOPC_PREPARE) {
		reply->primary_nodes = be64_to_cpu(p->primary_nodes);
		if (resource->role[NOW] == R_PRIMARY) {
			reply->primary_nodes |= NODE_MASK(resource->res_opts.node_id);
			reply->weak_nodes = ~reply->reachable_nodes;
		}
	}
	if (pi->cmd == P_TWOPC_PREP_RSZ) {
		struct drbd_device *device;

		device = (peer_device ?: conn_peer_device(connection, pi->vnr))->device;
		if (get_ldev(device)) {
			if (resource->role[NOW] == R_PRIMARY)
				reply->diskful_primary_nodes = NODE_MASK(resource->res_opts.node_id);
			reply->max_possible_size = drbd_local_max_size(device);
			put_ldev(device);
		} else {
			reply->max_possible_size = DRBD_MAX_SECTORS;
			reply->diskful_primary_nodes = 0;
		}
		resource->twopc_resize.dds_flags = be16_to_cpu(p->dds_flags);
		resource->twopc_resize.user_size = be64_to_cpu(p->user_size);
	}

	resource->twopc_reply = *reply;
	write_unlock_irq(&resource->state_rwlock);

	switch(pi->cmd) {
	case P_TWOPC_PREPARE:
		drbd_info(connection, "Preparing remote state change %u\n", reply->tid);
		flags |= CS_PREPARE;
		break;
	case P_TWOPC_PREP_RSZ:
		drbd_info(connection, "Preparing remote state change %u "
			  "(local_max_size = %llu KiB)\n",
			  reply->tid, (unsigned long long)reply->max_possible_size >> 1);
		flags |= CS_PREPARE;
		break;
	case P_TWOPC_ABORT:
		drbd_info(connection, "Aborting remote state change %u\n",
			  reply->tid);
		flags |= CS_ABORT;
		break;
	case P_TWOPC_COMMIT:
		drbd_info(connection, "Committing remote state change %u (primary_nodes=%llX)\n",
			  reply->tid, be64_to_cpu(p->primary_nodes));
		break;
	default:
		BUG();
	}

	switch (resource->twopc_type) {
	case TWOPC_STATE_CHANGE:
		if (flags & CS_PREPARED)
			reply->primary_nodes = be64_to_cpu(p->primary_nodes);

		if (peer_device)
			rv = change_peer_device_state(peer_device, mask, val, flags);
		else if (affected_connection)
			rv = change_connection_state(affected_connection,
						     mask, val, reply, flags | CS_IGN_OUTD_FAIL);
		else
			rv = far_away_change(connection, mask, val, reply, flags);
		break;
	case TWOPC_RESIZE:
		if (flags & CS_PREPARE)
			rv = drbd_support_2pc_resize(resource);
		break;
	}

	if (flags & CS_PREPARE) {
		write_lock_irq(&resource->state_rwlock);
		kref_get(&connection->kref);
		kref_debug_get(&connection->kref_debug, 9);
		list_add(&connection->twopc_parent_list, &resource->twopc_parents);
		mod_timer(&resource->twopc_timer, receive_jif + twopc_timeout(resource));
		write_unlock_irq(&resource->state_rwlock);

		/* Retry replies can be sent immediately. Otherwise use the
		 * nested twopc path. This waits for the state handshake to
		 * complete in the case of a twopc for transitioning to
		 * C_CONNECTED. */
		if (rv == SS_IN_TRANSIENT_STATE) {
			resource->twopc_prepare_reply_cmd = P_TWOPC_RETRY;
			drbd_send_twopc_reply(connection, P_TWOPC_RETRY, reply);
		} else {
			resource->twopc_reply.state_change_failed = rv < SS_SUCCESS;
			nested_twopc_request(resource, pi->vnr, pi->cmd, p);
		}
	} else {
		if (flags & CS_PREPARED) {
			if (rv < SS_SUCCESS)
				drbd_err(resource, "FATAL: Local commit of prepared %u failed! \n",
					 reply->tid);

			del_timer(&resource->twopc_timer);
		}

		nested_twopc_request(resource, pi->vnr, pi->cmd, p);

		if (resource->twopc_type == TWOPC_RESIZE && flags & CS_PREPARED && !(flags & CS_ABORT)) {
			struct twopc_resize *tr = &resource->twopc_resize;
			struct drbd_device *device;

			tr->diskful_primary_nodes = be64_to_cpu(p->diskful_primary_nodes);
			tr->new_size = be64_to_cpu(p->exposed_size);
			device = (peer_device ?: conn_peer_device(connection, pi->vnr))->device;

			drbd_commit_size_change(device, NULL, be64_to_cpu(p->nodes_to_reach));
			rv = SS_SUCCESS;
		}

		clear_remote_state_change(resource);

		if (peer_device && rv >= SS_SUCCESS && !(flags & CS_ABORT))
			drbd_md_sync_if_dirty(peer_device->device);

		if (connection->agreed_pro_version < 117 &&
		    rv >= SS_SUCCESS && !(flags & CS_ABORT) &&
		    affected_connection &&
		    mask.conn == conn_MASK && val.conn == C_CONNECTED)
			conn_connect2(connection);
	}

	return 0;
}

void drbd_try_to_get_resynced(struct drbd_device *device)
{
	int best_resync_peer_preference = 0;
	struct drbd_peer_device *best_peer_device = NULL;
	struct drbd_peer_device *peer_device;
	enum sync_strategy best_strategy = UNDETERMINED;

	if (!get_ldev(device))
		return;

	rcu_read_lock();
	for_each_peer_device_rcu(peer_device, device) {
		enum sync_strategy strategy;
		enum sync_rule rule;
		int peer_node_id;
		if (peer_device->disk_state[NOW] == D_UP_TO_DATE) {
			strategy = drbd_uuid_compare(peer_device, &rule, &peer_node_id);
			disk_states_to_strategy(peer_device, peer_device->disk_state[NOW], &strategy, rule, &peer_node_id);
			drbd_info(peer_device, "strategy = %s\n", strategy_descriptor(strategy).name);
			if (strategy_descriptor(strategy).resync_peer_preference > best_resync_peer_preference) {
				best_resync_peer_preference = strategy_descriptor(strategy).resync_peer_preference;
				best_peer_device = peer_device;
				best_strategy = strategy;
			}
		}
	}
	rcu_read_unlock();
	peer_device = best_peer_device;

	if (best_strategy == NO_SYNC) {
		change_disk_state(device, D_UP_TO_DATE, CS_VERBOSE, NULL);
	} else if (peer_device) {
		drbd_resync(peer_device, DISKLESS_PRIMARY);
		drbd_send_uuids(peer_device, UUID_FLAG_RESYNC | UUID_FLAG_DISKLESS_PRIMARY, 0);
	}
	put_ldev(device);
}

static void finish_nested_twopc(struct drbd_connection *connection)
{
	struct drbd_resource *resource = connection->resource;
	struct drbd_peer_device *peer_device;
	int vnr = 0;

	idr_for_each_entry(&connection->peer_devices, peer_device, vnr) {
		if (!test_bit(INITIAL_STATE_RECEIVED, &peer_device->flags))
			return;
	}

	set_bit(CONN_HANDSHAKE_READY, &connection->flags);

	wake_up(&resource->state_wait);

	if (!resource->remote_state_change)
		return;

	if (resource->twopc_parent_nodes == 0) /* we are the initiator, no nesting here */
		return;

	if (cluster_wide_reply_ready(resource) && resource->twopc_work.cb == NULL) {
		resource->twopc_work.cb = nested_twopc_work;
		drbd_queue_work(&resource->work, &resource->twopc_work);
	}
}

static int receive_state(struct drbd_connection *connection, struct packet_info *pi)
{
	struct drbd_resource *resource = connection->resource;
	struct drbd_peer_device *peer_device = NULL;
	enum drbd_repl_state *repl_state;
	struct drbd_device *device = NULL;
	struct p_state *p = pi->data;
	union drbd_state old_peer_state, peer_state;
	enum drbd_disk_state peer_disk_state, new_disk_state = D_MASK;
	enum drbd_repl_state new_repl_state;
	bool peer_was_resync_target;
	enum chg_state_flags begin_state_chg_flags = CS_VERBOSE;
	int rv;

	if (pi->vnr != -1) {
		peer_device = conn_peer_device(connection, pi->vnr);
		if (!peer_device)
			return config_unknown_volume(connection, pi);
		device = peer_device->device;
	}

	peer_state.i = be32_to_cpu(p->state);

	if (pi->vnr == -1) {
		if (peer_state.role == R_SECONDARY) {
			unsigned long irq_flags;

			begin_state_change(resource, &irq_flags, CS_HARD | CS_VERBOSE);
			__change_peer_role(connection, R_SECONDARY);
			rv = end_state_change(resource, &irq_flags);
			if (rv < SS_SUCCESS)
				goto fail;
		}
		return 0;
        }

	peer_disk_state = peer_state.disk;

	if (peer_disk_state > D_DISKLESS && !want_bitmap(peer_device)) {
		drbd_warn(peer_device, "The peer is configured to be diskless but presents %s\n",
			  drbd_disk_str(peer_disk_state));
		goto fail;
	}

	if (peer_state.disk == D_NEGOTIATING) {
		peer_disk_state = peer_device->uuid_flags & UUID_FLAG_INCONSISTENT ?
			D_INCONSISTENT : D_CONSISTENT;
		drbd_info(peer_device, "real peer disk state = %s\n", drbd_disk_str(peer_disk_state));
	}

	read_lock_irq(&resource->state_rwlock);
	old_peer_state = drbd_get_peer_device_state(peer_device, NOW);
	read_unlock_irq(&resource->state_rwlock);
 retry:
	new_repl_state = max_t(enum drbd_repl_state, old_peer_state.conn, L_OFF);

	/* If some other part of the code (ack_receiver thread, timeout)
	 * already decided to close the connection again,
	 * we must not "re-establish" it here. */
	if (old_peer_state.conn <= C_TEAR_DOWN)
		return -ECONNRESET;

	if (!test_bit(INITIAL_STATE_RECEIVED, &peer_device->flags) &&
	    peer_state.role == R_PRIMARY && peer_device->uuid_flags & UUID_FLAG_STABLE)
		check_resync_source(device, peer_device->uuid_node_mask);

	peer_was_resync_target =
		peer_device->last_repl_state == L_SYNC_TARGET ||
		peer_device->last_repl_state == L_PAUSED_SYNC_T;
	/* If this is the "end of sync" confirmation, usually the peer disk
	 * was D_INCONSISTENT or D_CONSISTENT. (Since the peer might be
	 * weak we do not know anything about its new disk state)
	 */
	if (peer_was_resync_target &&
	    (old_peer_state.pdsk == D_INCONSISTENT || old_peer_state.pdsk == D_CONSISTENT) &&
	    old_peer_state.conn > L_ESTABLISHED && old_peer_state.disk >= D_INCONSISTENT) {
		/* If we are (becoming) SyncSource, but peer is still in sync
		 * preparation, ignore its uptodate-ness to avoid flapping, it
		 * will change to inconsistent once the peer reaches active
		 * syncing states.
		 * It may have changed syncer-paused flags, however, so we
		 * cannot ignore this completely. */
		if (peer_state.conn > L_ESTABLISHED &&
		    peer_state.conn < L_SYNC_SOURCE)
			peer_disk_state = D_INCONSISTENT;

		/* if peer_state changes to connected at the same time,
		 * it explicitly notifies us that it finished resync.
		 * Maybe we should finish it up, too? */
		else if (peer_state.conn == L_ESTABLISHED) {
			bool finish_now = false;

			if (old_peer_state.conn == L_WF_BITMAP_S) {
				read_lock_irq(&resource->state_rwlock);
				if (peer_device->repl_state[NOW] == L_WF_BITMAP_S)
					peer_device->resync_finished_pdsk = peer_state.disk;
				else if (peer_device->repl_state[NOW] == L_SYNC_SOURCE)
					finish_now = true;
				read_unlock_irq(&resource->state_rwlock);
			}

			if (finish_now || old_peer_state.conn == L_SYNC_SOURCE ||
			    old_peer_state.conn == L_PAUSED_SYNC_S) {
				drbd_resync_finished(peer_device, peer_state.disk);
				peer_device->last_repl_state = peer_state.conn;
			}
			return 0;
		}
	}

	/* explicit verify finished notification, stop sector reached. */
	if (old_peer_state.conn == L_VERIFY_T && old_peer_state.disk == D_UP_TO_DATE &&
	    peer_state.conn == L_ESTABLISHED && peer_disk_state == D_UP_TO_DATE) {
		ov_out_of_sync_print(peer_device);
		drbd_resync_finished(peer_device, D_MASK);
		peer_device->last_repl_state = peer_state.conn;
		return 0;
	}

	/* Start resync after AHEAD/BEHIND */
	if (peer_state.conn == L_SYNC_SOURCE && old_peer_state.conn == L_BEHIND) {
		drbd_start_resync(peer_device, L_SYNC_TARGET);
		return 0;
	}

	/* peer says his disk is inconsistent, while we think it is uptodate,
	 * and this happens while the peer still thinks we have a sync going on,
	 * but we think we are already done with the sync.
	 * We ignore this to avoid flapping pdsk.
	 * This should not happen, if the peer is a recent version of drbd. */
	if (old_peer_state.pdsk == D_UP_TO_DATE && peer_disk_state == D_INCONSISTENT &&
	    old_peer_state.conn == L_ESTABLISHED && peer_state.conn > L_SYNC_SOURCE)
		peer_disk_state = D_UP_TO_DATE;

	if (new_repl_state == L_OFF)
		new_repl_state = L_ESTABLISHED;

	if (peer_state.conn == L_AHEAD)
		new_repl_state = L_BEHIND;

	if (peer_device->uuids_received &&
	    peer_state.disk >= D_NEGOTIATING &&
	    get_ldev_if_state(device, D_NEGOTIATING)) {
		bool consider_resync;

		/* clear CONN_DISCARD_MY_DATA so late, to not lose it if peer
		   gets aborted before we are able to do the resync handshake. */
		clear_bit(CONN_DISCARD_MY_DATA, &connection->flags);

		/* if we established a new connection */
		consider_resync = (old_peer_state.conn < L_ESTABLISHED);
		/* if we have both been inconsistent, and the peer has been
		 * forced to be UpToDate with --force */
		consider_resync |= test_bit(CONSIDER_RESYNC, &peer_device->flags);
		/* if we had been plain connected, and the admin requested to
		 * start a sync by "invalidate" or "invalidate-remote" */
		consider_resync |= (old_peer_state.conn == L_ESTABLISHED &&
				    (peer_state.conn == L_STARTING_SYNC_S ||
				     peer_state.conn == L_STARTING_SYNC_T));

		consider_resync |= peer_state.conn == L_WF_BITMAP_T &&
				   peer_device->flags & UUID_FLAG_CRASHED_PRIMARY;

		if (consider_resync) {
			new_repl_state = drbd_sync_handshake(peer_device, peer_state);
		} else if (old_peer_state.conn == L_ESTABLISHED &&
			   (peer_state.disk == D_NEGOTIATING ||
			    old_peer_state.disk == D_NEGOTIATING)) {
			new_repl_state = drbd_attach_handshake(peer_device, peer_disk_state);
			if (new_repl_state == L_ESTABLISHED && device->disk_state[NOW] == D_UP_TO_DATE)
				peer_disk_state = D_UP_TO_DATE;
		}

		put_ldev(device);
		if (new_repl_state == -1) { /* retry connect */
			if (connection->agreed_pro_version >= 118) {
				new_repl_state = L_OFF;
				set_bit(CONN_HANDSHAKE_RETRY, &connection->flags);
			} else {
				return -EIO; /* retry connect */
			}
		} else if (new_repl_state == -2) {
			new_repl_state = L_ESTABLISHED;
			if (device->disk_state[NOW] == D_NEGOTIATING) {
				new_repl_state = L_NEG_NO_RESULT;
			} else if (peer_state.disk == D_NEGOTIATING) {
				/* The peer will decide later and let us know... */
				peer_disk_state = D_NEGOTIATING;
			} else {
				if (test_and_clear_bit(CONN_DRY_RUN, &connection->flags))
					return -EIO;
				if (connection->agreed_pro_version >= 118) {
					new_repl_state = L_OFF;
					set_bit(CONN_HANDSHAKE_DISCONNECT, &connection->flags);
				} else {
					goto fail;
				}
			}
		}

		if (device->disk_state[NOW] == D_NEGOTIATING) {
			begin_state_chg_flags |= CS_FORCE_RECALC;
			peer_device->negotiation_result = new_repl_state;
		}
	}
	/* This is after the point where we did UUID comparison and joined with the
	   diskless case again. Releasing uuid_sem here */
	if (test_and_clear_bit(HOLDING_UUID_READ_LOCK, &peer_device->flags)) {
		struct drbd_transport *transport = &connection->transport;
		up_read_non_owner(&device->uuid_sem);
		/* Last packet of handshake received, disarm receive timeout */
		transport->ops->set_rcvtimeo(transport, DATA_STREAM, MAX_SCHEDULE_TIMEOUT);
	}

	if (new_repl_state == L_ESTABLISHED && peer_disk_state == D_CONSISTENT &&
	    drbd_suspended(device) && peer_device->repl_state[NOW] < L_ESTABLISHED &&
	    test_and_clear_bit(NEW_CUR_UUID, &device->flags)) {
		unsigned long irq_flags;

		/* Do not allow RESEND for a rebooted peer. We can only allow this
		   for temporary network outages! */
		drbd_err(peer_device, "Aborting Connect, can not thaw IO with an only Consistent peer\n");
		tl_walk(connection, CONNECTION_LOST_WHILE_PENDING);
		drbd_uuid_new_current(device, false);
		begin_state_change(resource, &irq_flags, CS_HARD);
		__change_cstate(connection, C_PROTOCOL_ERROR);
		__change_io_susp_user(resource, false);
		end_state_change(resource, &irq_flags);
		return -EIO;
	}

	clear_bit(RS_SOURCE_MISSED_END, &peer_device->flags);
	clear_bit(RS_PEER_MISSED_END, &peer_device->flags);

	if (connection->cstate[NOW] == C_CONNECTING) {
		/* Since protocol 117 state comes before change on the cstate */
		peer_device->connect_state = (union drbd_state)
			{ { .disk = new_disk_state,
			    .conn = new_repl_state,
			    .peer = peer_state.role,
			    .pdsk = peer_disk_state,
			    .peer_isp = peer_state.aftr_isp | peer_state.user_isp } };

		set_bit(INITIAL_STATE_RECEIVED, &peer_device->flags);
		wake_up(&connection->ee_wait);

		finish_nested_twopc(connection);
		return 0;
	}
	set_bit(INITIAL_STATE_RECEIVED, &peer_device->flags);

	write_lock_irq(&resource->state_rwlock);
	begin_state_change_locked(resource, begin_state_chg_flags);
	if (old_peer_state.i != drbd_get_peer_device_state(peer_device, NOW).i) {
		old_peer_state = drbd_get_peer_device_state(peer_device, NOW);
		abort_state_change_locked(resource);
		write_unlock_irq(&resource->state_rwlock);
		goto retry;
	}
	clear_bit(CONSIDER_RESYNC, &peer_device->flags);
	if (new_disk_state != D_MASK)
		__change_disk_state(device, new_disk_state);
	if (device->disk_state[NOW] != D_NEGOTIATING)
		__change_repl_state(peer_device, new_repl_state);
	if (connection->peer_role[NOW] == R_UNKNOWN || peer_state.role == R_SECONDARY)
		__change_peer_role(connection, peer_state.role);
	if (peer_state.disk != D_NEGOTIATING)
		__change_peer_disk_state(peer_device, peer_disk_state);
	__change_resync_susp_peer(peer_device, peer_state.aftr_isp | peer_state.user_isp);
	repl_state = peer_device->repl_state;
	if (repl_state[OLD] < L_ESTABLISHED && repl_state[NEW] >= L_ESTABLISHED)
		resource->state_change_flags |= CS_HARD;

	rv = end_state_change_locked(resource);
	new_repl_state = peer_device->repl_state[NOW];
	set_bit(INITIAL_STATE_PROCESSED, &peer_device->flags); /* Only relevant for agreed_pro_version < 117 */
	write_unlock_irq(&resource->state_rwlock);

	if (rv < SS_SUCCESS)
		goto fail;

	if (old_peer_state.conn > L_OFF) {
		if (new_repl_state > L_ESTABLISHED && peer_state.conn <= L_ESTABLISHED &&
		    peer_state.disk != D_NEGOTIATING ) {
			/* we want resync, peer has not yet decided to sync... */
			/* Nowadays only used when forcing a node into primary role and
			   setting its disk to UpToDate with that */
			drbd_send_uuids(peer_device, 0, 0);
			drbd_send_current_state(peer_device);
		}
	}

	clear_bit(DISCARD_MY_DATA, &peer_device->flags); /* Only relevant for agreed_pro_version < 117 */

	drbd_md_sync(device); /* update connected indicator, effective_size, ... */

	peer_device->last_repl_state = peer_state.conn;
	return 0;
fail:
	change_cstate(connection, C_DISCONNECTING, CS_HARD);
	return -EIO;
}

static int receive_sync_uuid(struct drbd_connection *connection, struct packet_info *pi)
{
	struct drbd_peer_device *peer_device;
	struct drbd_device *device;
	struct p_uuid *p = pi->data;

	peer_device = conn_peer_device(connection, pi->vnr);
	if (!peer_device)
		return -EIO;
	device = peer_device->device;

	wait_event(device->misc_wait,
		   peer_device->repl_state[NOW] == L_WF_SYNC_UUID ||
		   peer_device->repl_state[NOW] == L_BEHIND ||
		   peer_device->repl_state[NOW] < L_ESTABLISHED ||
		   device->disk_state[NOW] < D_NEGOTIATING);

	/* D_ASSERT(device,  peer_device->repl_state[NOW] == L_WF_SYNC_UUID ); */

	/* Here the _drbd_uuid_ functions are right, current should
	   _not_ be rotated into the history */
	if (get_ldev_if_state(device, D_NEGOTIATING)) {
		_drbd_uuid_set_current(device, be64_to_cpu(p->uuid));
		_drbd_uuid_set_bitmap(peer_device, 0UL);

		drbd_print_uuids(peer_device, "updated sync uuid");
		drbd_start_resync(peer_device, L_SYNC_TARGET);

		put_ldev(device);
	} else
		drbd_err(device, "Ignoring SyncUUID packet!\n");

	return 0;
}

/*
 * receive_bitmap_plain
 *
 * Return 0 when done, 1 when another iteration is needed, and a negative error
 * code upon failure.
 */
static int
receive_bitmap_plain(struct drbd_peer_device *peer_device, unsigned int size,
		     struct bm_xfer_ctx *c)
{
	unsigned long *p;
	unsigned int data_size = DRBD_SOCKET_BUFFER_SIZE -
				 drbd_header_size(peer_device->connection);
	unsigned int num_words = min_t(size_t, data_size / sizeof(*p),
				       c->bm_words - c->word_offset);
	unsigned int want = num_words * sizeof(*p);
	int err;

	if (want != size) {
		drbd_err(peer_device, "%s:want (%u) != size (%u)\n", __func__, want, size);
		return -EIO;
	}
	if (want == 0)
		return 0;
	err = drbd_recv_all(peer_device->connection, (void **)&p, want);
	if (err)
		return err;

	drbd_bm_merge_lel(peer_device, c->word_offset, num_words, p);

	c->word_offset += num_words;
	c->bit_offset = c->word_offset * BITS_PER_LONG;
	if (c->bit_offset > c->bm_bits)
		c->bit_offset = c->bm_bits;

	return 1;
}

static enum drbd_bitmap_code dcbp_get_code(struct p_compressed_bm *p)
{
	return (enum drbd_bitmap_code)(p->encoding & 0x0f);
}

static int dcbp_get_start(struct p_compressed_bm *p)
{
	return (p->encoding & 0x80) != 0;
}

static int dcbp_get_pad_bits(struct p_compressed_bm *p)
{
	return (p->encoding >> 4) & 0x7;
}

/*
 * recv_bm_rle_bits
 *
 * Return 0 when done, 1 when another iteration is needed, and a negative error
 * code upon failure.
 */
static int
recv_bm_rle_bits(struct drbd_peer_device *peer_device,
		struct p_compressed_bm *p,
		 struct bm_xfer_ctx *c,
		 unsigned int len)
{
	struct bitstream bs;
	u64 look_ahead;
	u64 rl;
	u64 tmp;
	unsigned long s = c->bit_offset;
	unsigned long e;
	int toggle = dcbp_get_start(p);
	int have;
	int bits;

	bitstream_init(&bs, p->code, len, dcbp_get_pad_bits(p));

	bits = bitstream_get_bits(&bs, &look_ahead, 64);
	if (bits < 0)
		return -EIO;

	for (have = bits; have > 0; s += rl, toggle = !toggle) {
		bits = vli_decode_bits(&rl, look_ahead);
		if (bits <= 0)
			return -EIO;

		if (toggle) {
			e = s + rl -1;
			if (e >= c->bm_bits) {
				drbd_err(peer_device, "bitmap overflow (e:%lu) while decoding bm RLE packet\n", e);
				return -EIO;
			}
			drbd_bm_set_many_bits(peer_device, s, e);
		}

		if (have < bits) {
			drbd_err(peer_device, "bitmap decoding error: h:%d b:%d la:0x%08llx l:%u/%u\n",
				have, bits, look_ahead,
				(unsigned int)(bs.cur.b - p->code),
				(unsigned int)bs.buf_len);
			return -EIO;
		}
		/* if we consumed all 64 bits, assign 0; >> 64 is "undefined"; */
		if (likely(bits < 64))
			look_ahead >>= bits;
		else
			look_ahead = 0;
		have -= bits;

		bits = bitstream_get_bits(&bs, &tmp, 64 - have);
		if (bits < 0)
			return -EIO;
		look_ahead |= tmp << have;
		have += bits;
	}

	c->bit_offset = s;
	bm_xfer_ctx_bit_to_word_offset(c);

	return (s != c->bm_bits);
}

/*
 * decode_bitmap_c
 *
 * Return 0 when done, 1 when another iteration is needed, and a negative error
 * code upon failure.
 */
static int
decode_bitmap_c(struct drbd_peer_device *peer_device,
		struct p_compressed_bm *p,
		struct bm_xfer_ctx *c,
		unsigned int len)
{
	if (dcbp_get_code(p) == RLE_VLI_Bits)
		return recv_bm_rle_bits(peer_device, p, c, len - sizeof(*p));

	/* other variants had been implemented for evaluation,
	 * but have been dropped as this one turned out to be "best"
	 * during all our tests. */

	drbd_err(peer_device, "receive_bitmap_c: unknown encoding %u\n", p->encoding);
	change_cstate(peer_device->connection, C_PROTOCOL_ERROR, CS_HARD);
	return -EIO;
}

void INFO_bm_xfer_stats(struct drbd_peer_device *peer_device,
		const char *direction, struct bm_xfer_ctx *c)
{
	/* what would it take to transfer it "plaintext" */
	unsigned int header_size = drbd_header_size(peer_device->connection);
	unsigned int data_size = DRBD_SOCKET_BUFFER_SIZE - header_size;
	unsigned int plain =
		header_size * (DIV_ROUND_UP(c->bm_words, data_size) + 1) +
		c->bm_words * sizeof(unsigned long);
	unsigned int total = c->bytes[0] + c->bytes[1];
	unsigned int r;

	/* total can not be zero. but just in case: */
	if (total == 0)
		return;

	/* don't report if not compressed */
	if (total >= plain)
		return;

	/* total < plain. check for overflow, still */
	r = (total > UINT_MAX/1000) ? (total / (plain/1000))
		                    : (1000 * total / plain);

	if (r > 1000)
		r = 1000;

	r = 1000 - r;
	drbd_info(peer_device, "%s bitmap stats [Bytes(packets)]: plain %u(%u), RLE %u(%u), "
	     "total %u; compression: %u.%u%%\n",
			direction,
			c->bytes[1], c->packets[1],
			c->bytes[0], c->packets[0],
			total, r/10, r % 10);
}

static bool ready_for_bitmap(struct drbd_device *device)
{
	struct drbd_resource *resource = device->resource;
	bool ready = true;

	read_lock_irq(&resource->state_rwlock);
	if (device->disk_state[NOW] == D_NEGOTIATING)
		ready = false;
	if (test_bit(TWOPC_STATE_CHANGE_PENDING, &resource->flags))
		ready = false;
	read_unlock_irq(&resource->state_rwlock);

	return ready;
}

/* Since we are processing the bitfield from lower addresses to higher,
   it does not matter if the process it in 32 bit chunks or 64 bit
   chunks as long as it is little endian. (Understand it as byte stream,
   beginning with the lowest byte...) If we would use big endian
   we would need to process it from the highest address to the lowest,
   in order to be agnostic to the 32 vs 64 bits issue.

   returns 0 on failure, 1 if we successfully received it. */
static int receive_bitmap(struct drbd_connection *connection, struct packet_info *pi)
{
	struct drbd_peer_device *peer_device;
	enum drbd_repl_state repl_state;
	struct drbd_device *device;
	struct bm_xfer_ctx c;
	int err;

	peer_device = conn_peer_device(connection, pi->vnr);
	if (!peer_device)
		return -EIO;
	if (peer_device->bitmap_index == -1) {
		drbd_err(peer_device, "No bitmap allocated in receive_bitmap()!\n");
		return -EIO;
	}
	device = peer_device->device;

	/* Final repl_states become visible when the disk leaves NEGOTIATING state */
	wait_event_interruptible(device->resource->state_wait,
				 ready_for_bitmap(device));

	drbd_bm_slot_lock(peer_device, "receive bitmap", BM_LOCK_CLEAR | BM_LOCK_BULK);
	/* you are supposed to send additional out-of-sync information
	 * if you actually set bits during this phase */

	c = (struct bm_xfer_ctx) {
		.bm_bits = drbd_bm_bits(device),
		.bm_words = drbd_bm_words(device),
	};

	for(;;) {
		if (pi->cmd == P_BITMAP)
			err = receive_bitmap_plain(peer_device, pi->size, &c);
		else if (pi->cmd == P_COMPRESSED_BITMAP) {
			/* MAYBE: sanity check that we speak proto >= 90,
			 * and the feature is enabled! */
			struct p_compressed_bm *p;

			if (pi->size > DRBD_SOCKET_BUFFER_SIZE - drbd_header_size(connection)) {
				drbd_err(device, "ReportCBitmap packet too large\n");
				err = -EIO;
				goto out;
			}
			if (pi->size <= sizeof(*p)) {
				drbd_err(device, "ReportCBitmap packet too small (l:%u)\n", pi->size);
				err = -EIO;
				goto out;
			}
			err = drbd_recv_all(connection, (void **)&p, pi->size);
			if (err)
			       goto out;
			err = decode_bitmap_c(peer_device, p, &c, pi->size);
		} else {
			drbd_warn(device, "receive_bitmap: cmd neither ReportBitMap nor ReportCBitMap (is 0x%x)", pi->cmd);
			err = -EIO;
			goto out;
		}

		c.packets[pi->cmd == P_BITMAP]++;
		c.bytes[pi->cmd == P_BITMAP] += drbd_header_size(connection) + pi->size;

		if (err <= 0) {
			if (err < 0)
				goto out;
			break;
		}
		err = drbd_recv_header(connection, pi);
		if (err)
			goto out;
	}

	INFO_bm_xfer_stats(peer_device, "receive", &c);

	repl_state = peer_device->repl_state[NOW];
	if (repl_state == L_WF_BITMAP_T) {
		err = drbd_send_bitmap(device, peer_device);
		if (err)
			goto out;
	}

	drbd_bm_slot_unlock(peer_device);

	if (repl_state == L_WF_BITMAP_S) {
		drbd_start_resync(peer_device, L_SYNC_SOURCE);
	} else if (repl_state == L_WF_BITMAP_T) {
		if (connection->agreed_pro_version < 110) {
			enum drbd_state_rv rv;

			/* Omit CS_WAIT_COMPLETE and CS_SERIALIZE with this state
			 * transition to avoid deadlocks. */
			rv = stable_change_repl_state(peer_device, L_WF_SYNC_UUID, CS_VERBOSE);
			D_ASSERT(device, rv == SS_SUCCESS);
		} else {
			drbd_start_resync(peer_device, L_SYNC_TARGET);
		}
	} else {
		/* admin may have requested C_DISCONNECTING,
		 * other threads may have noticed network errors */
		drbd_info(peer_device, "unexpected repl_state (%s) in receive_bitmap\n",
			  drbd_repl_str(repl_state));
	}

	return 0;
 out:
	drbd_bm_slot_unlock(peer_device);
	return err;
}

static int receive_skip(struct drbd_connection *connection, struct packet_info *pi)
{
	drbd_warn(connection, "skipping unknown optional packet type %d, l: %d!\n",
		 pi->cmd, pi->size);

	return ignore_remaining_packet(connection, pi->size);
}

static int receive_UnplugRemote(struct drbd_connection *connection, struct packet_info *pi)
{
	struct drbd_transport *transport = &connection->transport;

	/* Make sure we've acked all the data associated
	 * with the data requests being unplugged */
	transport->ops->hint(transport, DATA_STREAM, QUICKACK);

	/* just unplug all devices always, regardless which volume number */
	drbd_unplug_all_devices(connection);

	return 0;
}

static int receive_out_of_sync(struct drbd_connection *connection, struct packet_info *pi)
{
	struct drbd_peer_device *peer_device;
	struct p_block_desc *p = pi->data;
	sector_t sector;

	peer_device = conn_peer_device(connection, pi->vnr);
	if (!peer_device)
		return -EIO;

	sector = be64_to_cpu(p->sector);

	/* see also process_one_request(), before drbd_send_out_of_sync().
	 * Make sure any pending write requests that potentially may
	 * set in-sync have drained, before setting it out-of-sync.
	 * That should be implicit, because of the "epoch" and P_BARRIER logic,
	 * But let's just double-check.
	 */
	conn_wait_active_ee_empty_or_disconnect(connection);
	conn_wait_done_ee_empty_or_disconnect(connection);

	mutex_lock(&peer_device->resync_next_bit_mutex);

	if (peer_device->repl_state[NOW] == L_SYNC_TARGET) {
		unsigned long bit = BM_SECT_TO_BIT(sector);
		if (bit < peer_device->resync_next_bit)
			peer_device->resync_next_bit = bit;
	}

	drbd_set_out_of_sync(peer_device, sector, be32_to_cpu(p->blksize));

	mutex_unlock(&peer_device->resync_next_bit_mutex);

	return 0;
}

static int receive_dagtag(struct drbd_connection *connection, struct packet_info *pi)
{
	struct p_dagtag *p = pi->data;

	connection->last_dagtag_sector = be64_to_cpu(p->dagtag);
	return 0;
}

struct drbd_connection *drbd_connection_by_node_id(struct drbd_resource *resource, int node_id)
{
	/* Caller needs to hold rcu_read_lock(), conf_update */
	struct drbd_connection *connection;

	for_each_connection_rcu(connection, resource) {
		if (connection->peer_node_id == node_id)
			return connection;
	}

	return NULL;
}

struct drbd_connection *drbd_get_connection_by_node_id(struct drbd_resource *resource, int node_id)
{
	struct drbd_connection *connection;

	rcu_read_lock();
	connection = drbd_connection_by_node_id(resource, node_id);
	if (connection)
		kref_get(&connection->kref);
	rcu_read_unlock();

	return connection;
}

static int receive_peer_dagtag(struct drbd_connection *connection, struct packet_info *pi)
{
	struct drbd_resource *resource = connection->resource;
	struct drbd_peer_device *peer_device;
	enum drbd_repl_state new_repl_state;
	struct p_peer_dagtag *p = pi->data;
	struct drbd_connection *lost_peer;
	enum sync_strategy strategy = NO_SYNC;
	s64 dagtag_offset;
	int vnr = 0;

	lost_peer = drbd_get_connection_by_node_id(resource, be32_to_cpu(p->node_id));
	if (!lost_peer)
		return 0;

	kref_debug_get(&lost_peer->kref_debug, 12);

	if (lost_peer->cstate[NOW] == C_CONNECTED) {
		drbd_ping_peer(lost_peer);
		if (lost_peer->cstate[NOW] == C_CONNECTED)
			goto out;
	}

	idr_for_each_entry(&connection->peer_devices, peer_device, vnr) {
		enum sync_strategy ps;
		enum sync_rule rule;
		int unused;

		if (peer_device->repl_state[NOW] > L_ESTABLISHED)
			goto out;
		if (!get_ldev(peer_device->device))
			continue;
		ps = drbd_uuid_compare(peer_device, &rule, &unused);
		put_ldev(peer_device->device);

		if (strategy == NO_SYNC) {
			strategy = ps;
			if (strategy != NO_SYNC &&
			    strategy != SYNC_SOURCE_USE_BITMAP &&
			    strategy != SYNC_TARGET_USE_BITMAP) {
				drbd_info(peer_device,
					  "receive_peer_dagatg(): %s by rule=%s\n",
					  strategy_descriptor(strategy).name,
					  drbd_sync_rule_str(rule));
				goto out;
			}
		} else if (ps != strategy) {
			drbd_err(peer_device,
				 "receive_peer_dagatg(): Inconsistent resync directions %s %s\n",
				 strategy_descriptor(strategy).name, strategy_descriptor(ps).name);
			goto out;
		}
	}

	/* Need to wait until the other receiver thread has called the
	   cleanup_unacked_peer_requests() function */
	wait_event(resource->state_wait,
		   lost_peer->cstate[NOW] <= C_UNCONNECTED || lost_peer->cstate[NOW] == C_CONNECTING);

	dagtag_offset = (s64)lost_peer->last_dagtag_sector - (s64)be64_to_cpu(p->dagtag);
	if (strategy == SYNC_SOURCE_USE_BITMAP)  {
		new_repl_state = L_WF_BITMAP_S;
	} else if (strategy == SYNC_TARGET_USE_BITMAP)  {
		new_repl_state = L_WF_BITMAP_T;
	} else {
		if (dagtag_offset > 0)
			new_repl_state = L_WF_BITMAP_S;
		else if (dagtag_offset < 0)
			new_repl_state = L_WF_BITMAP_T;
		else
			new_repl_state = L_ESTABLISHED;
	}

	if (new_repl_state != L_ESTABLISHED) {
		unsigned long irq_flags;
		enum drbd_state_rv rv;

		if (new_repl_state == L_WF_BITMAP_T) {
			connection->after_reconciliation.dagtag_sector = be64_to_cpu(p->dagtag);
			connection->after_reconciliation.lost_node_id = be32_to_cpu(p->node_id);
		}

		begin_state_change(resource, &irq_flags, CS_VERBOSE);
		idr_for_each_entry(&connection->peer_devices, peer_device, vnr) {
			__change_repl_state(peer_device, new_repl_state);
			set_bit(RECONCILIATION_RESYNC, &peer_device->flags);
		}
		rv = end_state_change(resource, &irq_flags);
		if (rv == SS_SUCCESS)
			drbd_info(connection, "Reconciliation resync because \'%s\' disappeared. (o=%d)\n",
				  lost_peer->transport.net_conf->name, (int)dagtag_offset);
		else if (rv == SS_NOTHING_TO_DO)
			drbd_info(connection, "\'%s\' disappeared (o=%d), no reconciliation since one diskless\n",
				  lost_peer->transport.net_conf->name, (int)dagtag_offset);
			/* sanitize_state() silently removes the resync and the RECONCILIATION_RESYNC bit */
		else
			drbd_info(connection, "rv = %d", rv);
	} else {
		drbd_info(connection, "No reconciliation resync even though \'%s\' disappeared. (o=%d)\n",
			  lost_peer->transport.net_conf->name, (int)dagtag_offset);

		idr_for_each_entry(&connection->peer_devices, peer_device, vnr)
			drbd_bm_clear_many_bits(peer_device, 0, -1UL);
	}

out:
	kref_debug_put(&lost_peer->kref_debug, 12);
	kref_put(&lost_peer->kref, drbd_destroy_connection);
	return 0;
}

/* Accept a new current UUID generated on a diskless node, that just became primary
   (or during handshake) */
static int receive_current_uuid(struct drbd_connection *connection, struct packet_info *pi)
{
	struct drbd_resource *resource = connection->resource;
	struct drbd_peer_device *peer_device;
	struct drbd_device *device;
	struct p_current_uuid *p = pi->data;
	u64 current_uuid, weak_nodes;

	peer_device = conn_peer_device(connection, pi->vnr);
	if (!peer_device)
		return config_unknown_volume(connection, pi);
	device = peer_device->device;

	current_uuid = be64_to_cpu(p->uuid);
	weak_nodes = be64_to_cpu(p->weak_nodes);
	weak_nodes |= NODE_MASK(peer_device->node_id);
	peer_device->current_uuid = current_uuid;

	if (test_bit(INITIAL_STATE_PROCESSED, &peer_device->flags) &&
	    connection->peer_role[NOW] == R_PRIMARY)
		check_resync_source(device, weak_nodes);

	if (connection->peer_role[NOW] == R_UNKNOWN)
		return 0;

	if (current_uuid == drbd_current_uuid(device))
		return 0;

	if (test_bit(INITIAL_STATE_PROCESSED, &peer_device->flags) &&
	    get_ldev_if_state(device, D_UP_TO_DATE)) {
		if (connection->peer_role[NOW] == R_PRIMARY) {
			drbd_warn(peer_device, "received new current UUID: %016llX "
				  "weak_nodes=%016llX\n", current_uuid, weak_nodes);
			drbd_uuid_received_new_current(peer_device, current_uuid, weak_nodes);
			drbd_md_sync_if_dirty(device);
		}
		put_ldev(device);
	} else if (device->disk_state[NOW] == D_DISKLESS && resource->role[NOW] == R_PRIMARY) {
		drbd_set_exposed_data_uuid(device, peer_device->current_uuid);
	}

	return 0;
}

static int receive_rs_deallocated(struct drbd_connection *connection, struct packet_info *pi)
{
	struct drbd_peer_device *peer_device;
	struct p_block_desc *p = pi->data;
	struct drbd_device *device;
	sector_t sector;
	int size, err = 0;

	peer_device = conn_peer_device(connection, pi->vnr);
	if (!peer_device)
		return -EIO;
	device = peer_device->device;

	sector = be64_to_cpu(p->sector);
	size = be32_to_cpu(p->blksize);

	if (get_ldev(device)) {
		struct drbd_peer_request *peer_req;

		peer_req = drbd_alloc_peer_req(peer_device, GFP_NOIO);
		if (!peer_req) {
			put_ldev(device);
			return -ENOMEM;
		}

		dec_rs_pending(peer_device);

		inc_unacked(peer_device);

		peer_req->i.size = size;
		peer_req->i.sector = sector;
		peer_req->block_id = ID_SYNCER;
		peer_req->w.cb = e_end_resync_block;
		peer_req->opf = REQ_OP_DISCARD;
		peer_req->submit_jif = jiffies;
		peer_req->flags |= EE_TRIM;

		spin_lock_irq(&connection->peer_reqs_lock);
		list_add_tail(&peer_req->w.list, &connection->sync_ee);
		spin_unlock_irq(&connection->peer_reqs_lock);

		atomic_add(pi->size >> 9, &device->rs_sect_ev);
		err = drbd_submit_peer_request(peer_req);

		if (err) {
			drbd_err(device, "discard submit failed, triggering re-connect\n");
			spin_lock_irq(&connection->peer_reqs_lock);
			list_del(&peer_req->w.list);
			spin_unlock_irq(&connection->peer_reqs_lock);

			drbd_free_peer_req(peer_req);
			put_ldev(device);
		}

		/* No put_ldev() here. Gets called in drbd_endio_write_sec_final(),
		   as well as drbd_rs_complete_io() */
	} else {
		if (drbd_ratelimit())
			drbd_err(device, "Cannot discard on local disk.\n");

		drbd_send_ack_ex(peer_device, P_NEG_ACK, sector, size, ID_SYNCER);
	}

	rs_sectors_came_in(peer_device, size);

	return err;
}

static int receive_disconnect(struct drbd_connection *connection, struct packet_info *pi)
{
	change_cstate(connection, C_DISCONNECTING, CS_HARD);
	return 0;
}

struct data_cmd {
	int expect_payload;
	unsigned int pkt_size;
	int (*fn)(struct drbd_connection *, struct packet_info *);
};

static struct data_cmd drbd_cmd_handler[] = {
	[P_DATA]	    = { 1, sizeof(struct p_data), receive_Data },
	[P_DATA_REPLY]	    = { 1, sizeof(struct p_data), receive_DataReply },
	[P_RS_DATA_REPLY]   = { 1, sizeof(struct p_data), receive_RSDataReply } ,
	[P_BARRIER]	    = { 0, sizeof(struct p_barrier), receive_Barrier } ,
	[P_BITMAP]	    = { 1, 0, receive_bitmap } ,
	[P_COMPRESSED_BITMAP] = { 1, 0, receive_bitmap } ,
	[P_UNPLUG_REMOTE]   = { 0, 0, receive_UnplugRemote },
	[P_DATA_REQUEST]    = { 0, sizeof(struct p_block_req), receive_DataRequest },
	[P_RS_DATA_REQUEST] = { 0, sizeof(struct p_block_req), receive_DataRequest },
	[P_SYNC_PARAM89]    = { 1, 0, receive_SyncParam },
	[P_PROTOCOL]        = { 1, sizeof(struct p_protocol), receive_protocol },
	[P_SIZES]	    = { 0, sizeof(struct p_sizes), receive_sizes },
	[P_STATE]	    = { 0, sizeof(struct p_state), receive_state },
	[P_SYNC_UUID]       = { 0, sizeof(struct p_uuid), receive_sync_uuid },
	[P_OV_REQUEST]      = { 0, sizeof(struct p_block_req), receive_DataRequest },
	[P_OV_REPLY]        = { 1, sizeof(struct p_block_req), receive_DataRequest },
	[P_CSUM_RS_REQUEST] = { 1, sizeof(struct p_block_req), receive_DataRequest },
	[P_RS_THIN_REQ]     = { 0, sizeof(struct p_block_req), receive_DataRequest },
	[P_DELAY_PROBE]     = { 0, sizeof(struct p_delay_probe93), receive_skip },
	[P_OUT_OF_SYNC]     = { 0, sizeof(struct p_block_desc), receive_out_of_sync },
	[P_PROTOCOL_UPDATE] = { 1, sizeof(struct p_protocol), receive_protocol },
	[P_TWOPC_PREPARE] = { 0, sizeof(struct p_twopc_request), receive_twopc },
	[P_TWOPC_PREP_RSZ]  = { 0, sizeof(struct p_twopc_request), receive_twopc },
	[P_TWOPC_ABORT] = { 0, sizeof(struct p_twopc_request), receive_twopc },
	[P_DAGTAG]	    = { 0, sizeof(struct p_dagtag), receive_dagtag },
	[P_UUIDS110]	    = { 1, sizeof(struct p_uuids110), receive_uuids110 },
	[P_PEER_DAGTAG]     = { 0, sizeof(struct p_peer_dagtag), receive_peer_dagtag },
	[P_CURRENT_UUID]    = { 0, sizeof(struct p_current_uuid), receive_current_uuid },
	[P_TWOPC_COMMIT]    = { 0, sizeof(struct p_twopc_request), receive_twopc },
	[P_TRIM]	    = { 0, sizeof(struct p_trim), receive_Data },
	[P_ZEROES]	    = { 0, sizeof(struct p_trim), receive_Data },
	[P_RS_DEALLOCATED]  = { 0, sizeof(struct p_block_desc), receive_rs_deallocated },
	[P_WSAME]	    = { 1, sizeof(struct p_wsame), receive_Data },
	[P_DISCONNECT]      = { 0, 0, receive_disconnect },
};

static void drbdd(struct drbd_connection *connection)
{
	struct packet_info pi;
	size_t shs; /* sub header size */
	int err;

	while (get_t_state(&connection->receiver) == RUNNING) {
		struct data_cmd const *cmd;

		drbd_thread_current_set_cpu(&connection->receiver);
		update_receiver_timing_details(connection, drbd_recv_header_maybe_unplug);
		if (drbd_recv_header_maybe_unplug(connection, &pi))
			goto err_out;

		cmd = &drbd_cmd_handler[pi.cmd];
		if (unlikely(pi.cmd >= ARRAY_SIZE(drbd_cmd_handler) || !cmd->fn)) {
			drbd_err(connection, "Unexpected data packet %s (0x%04x)",
				 drbd_packet_name(pi.cmd), pi.cmd);
			goto err_out;
		}

		shs = cmd->pkt_size;
		if (pi.cmd == P_SIZES && connection->agreed_features & DRBD_FF_WSAME)
			shs += sizeof(struct o_qlim);
		if (pi.size > shs && !cmd->expect_payload) {
			drbd_err(connection, "No payload expected %s l:%d\n",
				 drbd_packet_name(pi.cmd), pi.size);
			goto err_out;
		}
		if (pi.size < shs) {
			drbd_err(connection, "%s: unexpected packet size, expected:%d received:%d\n",
				 drbd_packet_name(pi.cmd), (int)shs, pi.size);
			goto err_out;
		}

		if (shs) {
			update_receiver_timing_details(connection, drbd_recv_all_warn);
			err = drbd_recv_all_warn(connection, &pi.data, shs);
			if (err)
				goto err_out;
			pi.size -= shs;
		}

		update_receiver_timing_details(connection, cmd->fn);
		err = cmd->fn(connection, &pi);
		if (err) {
			drbd_err(connection, "error receiving %s, e: %d l: %d!\n",
				 drbd_packet_name(pi.cmd), err, pi.size);
			goto err_out;
		}
	}
	return;

    err_out:
	change_cstate(connection, C_PROTOCOL_ERROR, CS_HARD);
}

static void cleanup_resync_leftovers(struct drbd_peer_device *peer_device)
{
	/* We do not have data structures that would allow us to
	 * get the rs_pending_cnt down to 0 again.
	 *  * On L_SYNC_TARGET we do not have any data structures describing
	 *    the pending RSDataRequest's we have sent.
	 *  * On L_SYNC_SOURCE there is no data structure that tracks
	 *    the P_RS_DATA_REPLY blocks that we sent to the SyncTarget.
	 *  And no, it is not the sum of the reference counts in the
	 *  resync_LRU. The resync_LRU tracks the whole operation including
	 *  the disk-IO, while the rs_pending_cnt only tracks the blocks
	 *  on the fly. */
	drbd_rs_cancel_all(peer_device);
	peer_device->rs_total = 0;
	peer_device->rs_failed = 0;
	atomic_set(&peer_device->rs_pending_cnt, 0);
	wake_up(&peer_device->device->misc_wait);

	del_timer_sync(&peer_device->resync_timer);
	resync_timer_fn(&peer_device->resync_timer);
	del_timer_sync(&peer_device->start_resync_timer);
}

static void drain_resync_activity(struct drbd_connection *connection)
{
	struct drbd_peer_device *peer_device;
	int vnr;

	/* verify or resync related peer requests are read_ee or sync_ee,
	 * drain them first */

	conn_wait_ee_empty(connection, &connection->read_ee);
	conn_wait_ee_empty(connection, &connection->sync_ee);

	rcu_read_lock();
	idr_for_each_entry(&connection->peer_devices, peer_device, vnr) {
		struct drbd_device *device = peer_device->device;

		kref_get(&device->kref);
		rcu_read_unlock();

		cleanup_resync_leftovers(peer_device);

		kref_put(&device->kref, drbd_destroy_device);
		rcu_read_lock();
	}
	rcu_read_unlock();
}

static void peer_device_disconnected(struct drbd_peer_device *peer_device)
{
	struct drbd_device *device = peer_device->device;

	if (test_and_clear_bit(HOLDING_UUID_READ_LOCK, &peer_device->flags))
		up_read_non_owner(&device->uuid_sem);

	clear_bit(INITIAL_STATE_SENT, &peer_device->flags);
	clear_bit(INITIAL_STATE_RECEIVED, &peer_device->flags);
	clear_bit(INITIAL_STATE_PROCESSED, &peer_device->flags);
	clear_bit(HAVE_SIZES, &peer_device->flags);

	/* need to do it again, drbd_finish_peer_reqs() may have populated it
	 * again via drbd_try_clear_on_disk_bm(). */
	drbd_rs_cancel_all(peer_device);

	peer_device->uuids_received = false;

	if (!drbd_suspended(device)) {
		struct drbd_resource *resource = device->resource;

		/* We need to create the new UUID immediately when we finish
		   requests that did not reach the lost peer.
		   But when we lost quorum we are going to finish those
		   requests with error, therefore do not create the new UUID
		   immediately! */
		if (!list_empty(&resource->transfer_log) &&
		    drbd_data_accessible(device, NOW) &&
		    !test_bit(PRIMARY_LOST_QUORUM, &device->flags) &&
		    test_and_clear_bit(NEW_CUR_UUID, &device->flags))
			drbd_check_peers_new_current_uuid(device);

		tl_walk(peer_device->connection, CONNECTION_LOST_WHILE_PENDING);
	}

	drbd_md_sync(device);

	if (get_ldev(device)) {
		drbd_bitmap_io(device, &drbd_bm_write_copy_pages, "write from disconnected",
				BM_LOCK_BULK | BM_LOCK_SINGLE_SLOT, peer_device);
		put_ldev(device);
	}
}

static bool any_connection_up(struct drbd_resource *resource)
{
	struct drbd_connection *connection;
	bool rv = false;

	rcu_read_lock();
	for_each_connection_rcu(connection, resource) {
		struct drbd_transport *transport = &connection->transport;
		enum drbd_conn_state cstate = connection->cstate[NOW];

		if (cstate == C_CONNECTED ||
		    (cstate == C_CONNECTING &&
		     transport->ops->stream_ok(transport, DATA_STREAM) &&
		     transport->ops->stream_ok(transport, CONTROL_STREAM))) {
			rv = true;
			break;
		}
	}
	rcu_read_unlock();

	return rv;
}

static void cleanup_remote_state_change(struct drbd_connection *connection)
{
	struct drbd_resource *resource = connection->resource;
	struct twopc_reply *reply = &resource->twopc_reply;

	write_lock_irq(&resource->state_rwlock);
	if (resource->remote_state_change &&
	    (drbd_twopc_between_peer_and_me(connection) || !any_connection_up(resource))) {
		bool remote = reply->initiator_node_id != resource->res_opts.node_id;

		drbd_info(connection, "Aborting %s state change %u commit not possible\n",
			  remote ? "remote" : "local", reply->tid);
		if (remote) {
			__clear_remote_state_change(resource);
		} else {
			enum alt_rv alt_rv = abort_local_transaction(resource, 0);
			if (alt_rv != ALT_LOCKED)
				return;
		}
	}
	write_unlock_irq(&resource->state_rwlock);
}

static void conn_disconnect(struct drbd_connection *connection)
{
	struct drbd_resource *resource = connection->resource;
	struct drbd_peer_device *peer_device;
	enum drbd_conn_state oc;
	unsigned long irq_flags;
	int vnr, i;

	clear_bit(CONN_DRY_RUN, &connection->flags);
	clear_bit(CONN_CONGESTED, &connection->flags);

	if (connection->cstate[NOW] == C_STANDALONE)
		return;

	/* We are about to start the cleanup after connection loss.
	 * Make sure drbd_submit_bio knows about that.
	 * Usually we should be in some network failure state already,
	 * but just in case we are not, we fix it up here.
	 */
	change_cstate(connection, C_NETWORK_FAILURE, CS_HARD);

	del_connect_timer(connection);

	/* ack_receiver does not clean up anything. it must not interfere, either */
	drbd_thread_stop(&connection->ack_receiver);
	if (connection->ack_sender) {
		destroy_workqueue(connection->ack_sender);
		connection->ack_sender = NULL;
	}

	/* restart sender thread,
	 * potentially get it out of blocking network operations */
	drbd_thread_stop(&connection->sender);
	drbd_thread_start(&connection->sender);

	drbd_transport_shutdown(connection, CLOSE_CONNECTION);

	cleanup_remote_state_change(connection);

	drain_resync_activity(connection);

	connection->after_reconciliation.lost_node_id = -1;

	/* Wait for current activity to cease.  This includes waiting for
	 * peer_request queued to the submitter workqueue. */
	conn_wait_ee_empty(connection, &connection->active_ee);

	/* wait for all w_e_end_data_req, w_e_end_rsdata_req, w_send_barrier,
	 * w_make_resync_request etc. which may still be on the worker queue
	 * to be "canceled" */
	drbd_flush_workqueue(&connection->sender_work);

	drbd_finish_peer_reqs(connection);

	/* This second workqueue flush is necessary, since drbd_finish_peer_reqs()
	   might have issued a work again. The one before drbd_finish_peer_reqs() is
	   necessary to reclaim net_ee in drbd_finish_peer_reqs(). */
	drbd_flush_workqueue(&connection->sender_work);

	rcu_read_lock();
	idr_for_each_entry(&connection->peer_devices, peer_device, vnr) {
		struct drbd_device *device = peer_device->device;

		kref_get(&device->kref);
		rcu_read_unlock();

		peer_device_disconnected(peer_device);

		kref_put(&device->kref, drbd_destroy_device);
		rcu_read_lock();
	}
	rcu_read_unlock();

	i = drbd_free_peer_reqs(connection, &connection->read_ee, true);
	if (i)
		drbd_info(connection, "read_ee not empty, killed %u entries\n", i);
	i = drbd_free_peer_reqs(connection, &connection->active_ee, true);
	if (i)
		drbd_info(connection, "active_ee not empty, killed %u entries\n", i);
	i = drbd_free_peer_reqs(connection, &connection->sync_ee, true);
	if (i)
		drbd_info(connection, "sync_ee not empty, killed %u entries\n", i);
	i = drbd_free_peer_reqs(connection, &connection->net_ee, true);
	if (i)
		drbd_info(connection, "net_ee not empty, killed %u entries\n", i);

	cleanup_unacked_peer_requests(connection);
	cleanup_peer_ack_list(connection);

	i = atomic_read(&connection->pp_in_use);
	if (i)
		drbd_info(connection, "pp_in_use = %d, expected 0\n", i);
	i = atomic_read(&connection->pp_in_use_by_net);
	if (i)
		drbd_info(connection, "pp_in_use_by_net = %d, expected 0\n", i);

	if (!list_empty(&connection->current_epoch->list))
		drbd_err(connection, "ASSERTION FAILED: connection->current_epoch->list not empty\n");
	/* ok, no more ee's on the fly, it is safe to reset the epoch_size */
	atomic_set(&connection->current_epoch->epoch_size, 0);
	connection->send.seen_any_write_yet = false;

	drbd_info(connection, "Connection closed\n");

	if (resource->role[NOW] == R_PRIMARY && conn_highest_pdsk(connection) >= D_UNKNOWN)
		conn_try_outdate_peer_async(connection);

	drbd_maybe_khelper(NULL, connection, "disconnected");

	begin_state_change(resource, &irq_flags, CS_VERBOSE | CS_LOCAL_ONLY);
	oc = connection->cstate[NOW];
	if (oc >= C_UNCONNECTED) {
		__change_cstate(connection, C_UNCONNECTED);
		/* drbd_receiver() has to be restarted after it returns */
		drbd_thread_restart_nowait(&connection->receiver);
	}
	end_state_change(resource, &irq_flags);

	if (oc == C_DISCONNECTING)
		change_cstate(connection, C_STANDALONE, CS_VERBOSE | CS_HARD | CS_LOCAL_ONLY);
}

/*
 * We support PRO_VERSION_MIN to PRO_VERSION_MAX. The protocol version
 * we can agree on is stored in agreed_pro_version.
 *
 * feature flags and the reserved array should be enough room for future
 * enhancements of the handshake protocol, and possible plugins...
 *
 * for now, they are expected to be zero, but ignored.
 */
static int drbd_send_features(struct drbd_connection *connection)
{
	struct p_connection_features *p;

	p = __conn_prepare_command(connection, sizeof(*p), DATA_STREAM);
	if (!p)
		return -EIO;
	memset(p, 0, sizeof(*p));
	p->protocol_min = cpu_to_be32(drbd_protocol_version_min);
	p->protocol_max = cpu_to_be32(PRO_VERSION_MAX);
	p->sender_node_id = cpu_to_be32(connection->resource->res_opts.node_id);
	p->receiver_node_id = cpu_to_be32(connection->peer_node_id);
	p->feature_flags = cpu_to_be32(PRO_FEATURES);
	return __send_command(connection, -1, P_CONNECTION_FEATURES, DATA_STREAM);
}

/*
 * return values:
 *   1 yes, we have a valid connection
 *   0 oops, did not work out, please try again
 *  -1 peer talks different language,
 *     no point in trying again, please go standalone.
 */
int drbd_do_features(struct drbd_connection *connection)
{
	/* ASSERT current == connection->receiver ... */
	struct drbd_resource *resource = connection->resource;
	struct p_connection_features *p;
	const int expect = sizeof(struct p_connection_features);
	struct packet_info pi;
	int err;

	err = drbd_send_features(connection);
	if (err)
		return 0;

	err = drbd_recv_header(connection, &pi);
	if (err) {
		if (err == -EAGAIN)
			drbd_err(connection, "timeout while waiting for feature packet\n");
		return 0;
	}

	if (pi.cmd != P_CONNECTION_FEATURES) {
		drbd_err(connection, "expected ConnectionFeatures packet, received: %s (0x%04x)\n",
			 drbd_packet_name(pi.cmd), pi.cmd);
		return -1;
	}

	if (pi.size != expect) {
		drbd_err(connection, "expected ConnectionFeatures length: %u, received: %u\n",
		     expect, pi.size);
		return -1;
	}

	err = drbd_recv_all_warn(connection, (void **)&p, expect);
	if (err)
		return 0;

	p->protocol_min = be32_to_cpu(p->protocol_min);
	p->protocol_max = be32_to_cpu(p->protocol_max);
	if (p->protocol_max == 0)
		p->protocol_max = p->protocol_min;

	if (PRO_VERSION_MAX < p->protocol_min ||
	    drbd_protocol_version_min > p->protocol_max) {
		drbd_err(connection, "incompatible DRBD dialects: "
		    "I support %d-%d, peer supports %d-%d\n",
		    drbd_protocol_version_min, PRO_VERSION_MAX,
		    p->protocol_min, p->protocol_max);
		return -1;
	}

	connection->agreed_pro_version = min_t(int, PRO_VERSION_MAX, p->protocol_max);
	connection->agreed_features = PRO_FEATURES & be32_to_cpu(p->feature_flags);

	if (be32_to_cpu(p->sender_node_id) != connection->peer_node_id) {
		drbd_err(connection, "Peer presented a node_id of %d instead of %d\n",
				be32_to_cpu(p->sender_node_id), connection->peer_node_id);
		return 0;
	}
	if (be32_to_cpu(p->receiver_node_id) != resource->res_opts.node_id) {
		drbd_err(connection, "Peer expects me to have a node_id of %d instead of %d\n",
				be32_to_cpu(p->receiver_node_id), resource->res_opts.node_id);
		return 0;
	}

	drbd_info(connection, "Handshake to peer %d successful: "
			"Agreed network protocol version %d\n",
			connection->peer_node_id,
			connection->agreed_pro_version);

	drbd_info(connection, "Feature flags enabled on protocol level: 0x%x%s%s%s%s.\n",
		  connection->agreed_features,
		  connection->agreed_features & DRBD_FF_TRIM ? " TRIM" : "",
		  connection->agreed_features & DRBD_FF_THIN_RESYNC ? " THIN_RESYNC" : "",
		  connection->agreed_features & DRBD_FF_WSAME ? " WRITE_SAME" : "",
		  connection->agreed_features & DRBD_FF_WZEROES ? " WRITE_ZEROES" :
		  connection->agreed_features ? "" : " none");

	return 1;
}

#if !defined(CONFIG_CRYPTO_HMAC) && !defined(CONFIG_CRYPTO_HMAC_MODULE)
int drbd_do_auth(struct drbd_connection *connection)
{
	drbd_err(connection, "This kernel was build without CONFIG_CRYPTO_HMAC.\n");
	drbd_err(connection, "You need to disable 'cram-hmac-alg' in drbd.conf.\n");
	return -1;
}
#else
#define CHALLENGE_LEN 64 /* must be multiple of 4 */

/* Return value:
	1 - auth succeeded,
	0 - failed, try again (network error),
	-1 - auth failed, don't try again.
*/

struct auth_challenge {
	char d[CHALLENGE_LEN];
	u32 i;
} __attribute__((packed));

int drbd_do_auth(struct drbd_connection *connection)
{
	struct auth_challenge my_challenge, *peers_ch = NULL;
	void *response;
	char *right_response = NULL;
	unsigned int key_len;
	char secret[SHARED_SECRET_MAX]; /* 64 byte */
	unsigned int resp_size;
	struct shash_desc *desc;
	struct packet_info pi;
	struct net_conf *nc;
	int err, rv, dig_size;
	void *packet_body;

	rcu_read_lock();
	nc = rcu_dereference(connection->transport.net_conf);
	key_len = strlen(nc->shared_secret);
	memcpy(secret, nc->shared_secret, key_len);
	rcu_read_unlock();

	desc = kmalloc(sizeof(struct shash_desc) +
		       crypto_shash_descsize(connection->cram_hmac_tfm),
		       GFP_KERNEL);
	if (!desc) {
		rv = -1;
		goto fail;
	}
	desc->tfm = connection->cram_hmac_tfm;

	rv = crypto_shash_setkey(connection->cram_hmac_tfm, (u8 *)secret, key_len);
	if (rv) {
		drbd_err(connection, "crypto_shash_setkey() failed with %d\n", rv);
		rv = -1;
		goto fail;
	}

	get_random_bytes(my_challenge.d, sizeof(my_challenge.d));

	packet_body = __conn_prepare_command(connection, sizeof(my_challenge.d), DATA_STREAM);
	if (!packet_body) {
		rv = 0;
		goto fail;
	}
	memcpy(packet_body, my_challenge.d, sizeof(my_challenge.d));

	rv = !__send_command(connection, -1, P_AUTH_CHALLENGE, DATA_STREAM);
	if (!rv)
		goto fail;

	err = drbd_recv_header(connection, &pi);
	if (err) {
		rv = 0;
		goto fail;
	}

	if (pi.cmd != P_AUTH_CHALLENGE) {
		drbd_err(connection, "expected AuthChallenge packet, received: %s (0x%04x)\n",
			 drbd_packet_name(pi.cmd), pi.cmd);
		rv = -1;
		goto fail;
	}

	if (pi.size != sizeof(peers_ch->d)) {
		drbd_err(connection, "unexpected AuthChallenge payload.\n");
		rv = -1;
		goto fail;
	}

	peers_ch = kmalloc(sizeof(*peers_ch), GFP_NOIO);
	if (peers_ch == NULL) {
		drbd_err(connection, "kmalloc of peers_ch failed\n");
		rv = -1;
		goto fail;
	}

	err = drbd_recv_into(connection, peers_ch->d, sizeof(peers_ch->d));
	if (err) {
		rv = 0;
		goto fail;
	}

	if (!memcmp(my_challenge.d, peers_ch->d, sizeof(my_challenge.d))) {
		drbd_err(connection, "Peer presented the same challenge!\n");
		rv = -1;
		goto fail;
	}

	resp_size = crypto_shash_digestsize(connection->cram_hmac_tfm);
	response = __conn_prepare_command(connection, resp_size, DATA_STREAM);
	if (!response) {
		rv = 0;
		goto fail;
	}

	dig_size = pi.size;
	peers_ch->i = cpu_to_be32(connection->resource->res_opts.node_id);
	dig_size += sizeof(peers_ch->i);

	rv = crypto_shash_digest(desc, peers_ch->d, dig_size, response);
	if (rv) {
		drbd_err(connection, "crypto_shash_digest() failed with %d\n", rv);
		rv = -1;
		goto fail;
	}

	rv = !__send_command(connection, -1, P_AUTH_RESPONSE, DATA_STREAM);
	if (!rv)
		goto fail;

	err = drbd_recv_header(connection, &pi);
	if (err) {
		rv = 0;
		goto fail;
	}

	if (pi.cmd != P_AUTH_RESPONSE) {
		drbd_err(connection, "expected AuthResponse packet, received: %s (0x%04x)\n",
			 drbd_packet_name(pi.cmd), pi.cmd);
		rv = 0;
		goto fail;
	}

	if (pi.size != resp_size) {
		drbd_err(connection, "expected AuthResponse payload of %u bytes, received %u\n",
				resp_size, pi.size);
		rv = 0;
		goto fail;
	}

	err = drbd_recv_all(connection, &response, resp_size);
	if (err) {
		rv = 0;
		goto fail;
	}

	right_response = kmalloc(resp_size, GFP_NOIO);
	if (right_response == NULL) {
		drbd_err(connection, "kmalloc of right_response failed\n");
		rv = -1;
		goto fail;
	}

	dig_size = sizeof(my_challenge.d);
	my_challenge.i = cpu_to_be32(connection->peer_node_id);
	dig_size += sizeof(my_challenge.i);

	rv = crypto_shash_digest(desc, my_challenge.d, dig_size, right_response);
	if (rv) {
		drbd_err(connection, "crypto_shash_digest() failed with %d\n", rv);
		rv = -1;
		goto fail;
	}

	rv = !memcmp(response, right_response, resp_size);

	if (rv)
		drbd_info(connection, "Peer authenticated using %d bytes HMAC\n",
		     resp_size);
	else
		rv = -1;

 fail:
	kfree(peers_ch);
	kfree(right_response);
	if (desc) {
		shash_desc_zero(desc);
		kfree(desc);
	}

	return rv;
}
#endif

int drbd_receiver(struct drbd_thread *thi)
{
	struct drbd_connection *connection = thi->connection;

	if (conn_connect(connection)) {
		blk_start_plug(&connection->receiver_plug);
		drbdd(connection);
		blk_finish_plug(&connection->receiver_plug);
	}

	conn_disconnect(connection);
	return 0;
}

/* ********* acknowledge sender ******** */

static int process_peer_ack_list(struct drbd_connection *connection)
{
	struct drbd_resource *resource = connection->resource;
	struct drbd_peer_ack *peer_ack, *tmp;
	u64 node_id_mask;
	int err = 0;

	node_id_mask = NODE_MASK(connection->peer_node_id);

	spin_lock_irq(&resource->peer_ack_lock);
	peer_ack = list_first_entry(&resource->peer_ack_list, struct drbd_peer_ack, list);
	while (&peer_ack->list != &resource->peer_ack_list) {
		if (!(peer_ack->pending_mask & node_id_mask)) {
			peer_ack = list_next_entry(peer_ack, list);
			continue;
		}
		spin_unlock_irq(&resource->peer_ack_lock);

		err = drbd_send_peer_ack(connection, peer_ack);

		spin_lock_irq(&resource->peer_ack_lock);
		tmp = list_next_entry(peer_ack, list);
		peer_ack->pending_mask &= ~node_id_mask;
		drbd_destroy_peer_ack_if_done(peer_ack);
		if (err)
			break;
		peer_ack = tmp;
	}
	spin_unlock_irq(&resource->peer_ack_lock);
	return err;
}

static int got_peers_in_sync(struct drbd_connection *connection, struct packet_info *pi)
{
	struct drbd_peer_device *peer_device;
	struct drbd_device *device;
	struct p_peer_block_desc *p = pi->data;
	sector_t sector;
	u64 in_sync_b;
	int size;

	peer_device = conn_peer_device(connection, pi->vnr);
	if (!peer_device)
		return -EIO;

	device = peer_device->device;

	if (get_ldev(device)) {
		sector = be64_to_cpu(p->sector);
		size = be32_to_cpu(p->size);
		in_sync_b = node_ids_to_bitmap(device, be64_to_cpu(p->mask));

		drbd_set_sync(device, sector, size, 0, in_sync_b);
		put_ldev(device);
	}

	return 0;
}

static int got_twopc_reply(struct drbd_connection *connection, struct packet_info *pi)
{
	struct drbd_resource *resource = connection->resource;
	struct p_twopc_reply *p = pi->data;

	write_lock_irq(&resource->state_rwlock);
	if (resource->twopc_reply.initiator_node_id == be32_to_cpu(p->initiator_node_id) &&
	    resource->twopc_reply.tid == be32_to_cpu(p->tid)) {
		dynamic_drbd_dbg(connection, "Got a %s reply for state change %u\n",
			   drbd_packet_name(pi->cmd),
			   resource->twopc_reply.tid);

		if (pi->cmd == P_TWOPC_YES) {
			struct drbd_peer_device *peer_device;
			u64 reachable_nodes;
			u64 max_size;

			switch (resource->twopc_type) {
			case TWOPC_STATE_CHANGE:
				reachable_nodes =
					be64_to_cpu(p->reachable_nodes);

				if (resource->res_opts.node_id ==
				    resource->twopc_reply.initiator_node_id &&
				    connection->peer_node_id ==
				    resource->twopc_reply.target_node_id) {
					resource->twopc_reply.target_reachable_nodes |=
						reachable_nodes;
				} else {
					resource->twopc_reply.reachable_nodes |=
						reachable_nodes;
				}
				resource->twopc_reply.primary_nodes |=
					be64_to_cpu(p->primary_nodes);
				resource->twopc_reply.weak_nodes |=
					be64_to_cpu(p->weak_nodes);
				break;
			case TWOPC_RESIZE:
				resource->twopc_reply.diskful_primary_nodes |=
					be64_to_cpu(p->diskful_primary_nodes);
				max_size = be64_to_cpu(p->max_possible_size);
				resource->twopc_reply.max_possible_size =
					min_t(sector_t, resource->twopc_reply.max_possible_size,
					      max_size);
				peer_device = conn_peer_device(connection, resource->twopc_reply.vnr);
				if (peer_device)
					peer_device->max_size = max_size;
				break;
			}
		}

		if (pi->cmd == P_TWOPC_YES)
			set_bit(TWOPC_YES, &connection->flags);
		else if (pi->cmd == P_TWOPC_NO)
			set_bit(TWOPC_NO, &connection->flags);
		else if (pi->cmd == P_TWOPC_RETRY)
			set_bit(TWOPC_RETRY, &connection->flags);
		if (cluster_wide_reply_ready(resource)) {
			int my_node_id = resource->res_opts.node_id;
			if (resource->twopc_reply.initiator_node_id == my_node_id) {
				wake_up(&resource->state_wait);
			} else if (resource->twopc_work.cb == NULL) {
				/* in case the timeout timer was not quicker in queuing the work... */
				resource->twopc_work.cb = nested_twopc_work;
				drbd_queue_work(&resource->work, &resource->twopc_work);
			}
		}
	} else {
		dynamic_drbd_dbg(connection, "Ignoring %s reply for state change %u\n",
			   drbd_packet_name(pi->cmd),
			   be32_to_cpu(p->tid));
	}
	write_unlock_irq(&resource->state_rwlock);

	return 0;
}

void twopc_connection_down(struct drbd_connection *connection)
{
	struct drbd_resource *resource = connection->resource;

	if (resource->twopc_reply.initiator_node_id != -1 &&
	    test_bit(TWOPC_PREPARED, &connection->flags)) {
		set_bit(TWOPC_RETRY, &connection->flags);
		if (cluster_wide_reply_ready(resource)) {
			int my_node_id = resource->res_opts.node_id;
			if (resource->twopc_reply.initiator_node_id == my_node_id) {
				wake_up(&resource->state_wait);
			} else if (resource->twopc_work.cb == NULL) {
				/* in case the timeout timer was not quicker in queuing the work... */
				resource->twopc_work.cb = nested_twopc_work;
				drbd_queue_work(&resource->work, &resource->twopc_work);
			}
		}
	}
}

static int got_Ping(struct drbd_connection *connection, struct packet_info *pi)
{
	return drbd_send_ping_ack(connection);

}

static int got_PingAck(struct drbd_connection *connection, struct packet_info *pi)
{
	if (!test_bit(GOT_PING_ACK, &connection->flags)) {
		set_bit(GOT_PING_ACK, &connection->flags);
		wake_up(&connection->resource->state_wait);
	}

	return 0;
}

static int got_IsInSync(struct drbd_connection *connection, struct packet_info *pi)
{
	struct drbd_peer_device *peer_device;
	struct drbd_device *device;
	struct p_block_ack *p = pi->data;
	sector_t sector = be64_to_cpu(p->sector);
	int blksize = be32_to_cpu(p->blksize);

	peer_device = conn_peer_device(connection, pi->vnr);
	if (!peer_device)
		return -EIO;
	device = peer_device->device;

	update_peer_seq(peer_device, be32_to_cpu(p->seq_num));

	if (get_ldev(device)) {
		drbd_rs_complete_io(peer_device, sector);
		drbd_set_in_sync(peer_device, sector, blksize);
		/* rs_same_csums is supposed to count in units of BM_BLOCK_SIZE */
		peer_device->rs_same_csum += (blksize >> BM_BLOCK_SHIFT);
		put_ldev(device);
	}
	dec_rs_pending(peer_device);
	rs_sectors_came_in(peer_device, blksize);

	return 0;
}

static int
validate_req_change_req_state(struct drbd_peer_device *peer_device, u64 id, sector_t sector,
			      struct rb_root *root, const char *func,
			      enum drbd_req_event what, bool missing_ok)
{
	struct drbd_device *device = peer_device->device;
	struct drbd_request *req;

	spin_lock_irq(&device->interval_lock);
	req = find_request(device, root, id, sector, missing_ok, func);
	spin_unlock_irq(&device->interval_lock);
	if (unlikely(!req))
		return -EIO;
	req_mod(req, what, peer_device);

	return 0;
}

static int got_BlockAck(struct drbd_connection *connection, struct packet_info *pi)
{
	struct drbd_peer_device *peer_device;
	struct drbd_device *device;
	struct p_block_ack *p = pi->data;
	sector_t sector = be64_to_cpu(p->sector);
	int blksize = be32_to_cpu(p->blksize);
	enum drbd_req_event what;

	peer_device = conn_peer_device(connection, pi->vnr);
	if (!peer_device)
		return -EIO;
	device = peer_device->device;

	update_peer_seq(peer_device, be32_to_cpu(p->seq_num));

	if (p->block_id == ID_SYNCER) {
		drbd_set_in_sync(peer_device, sector, blksize);
		dec_rs_pending(peer_device);
		atomic_sub(blksize >> 9, &connection->rs_in_flight);
		return 0;
	}
	switch (pi->cmd) {
	case P_RS_WRITE_ACK:
		what = WRITE_ACKED_BY_PEER_AND_SIS;
		break;
	case P_WRITE_ACK:
		what = WRITE_ACKED_BY_PEER;
		break;
	case P_RECV_ACK:
		what = RECV_ACKED_BY_PEER;
		break;
	default:
		BUG();
	}

	return validate_req_change_req_state(peer_device, p->block_id, sector,
					     &device->write_requests, __func__,
					     what, false);
}

static int got_NegAck(struct drbd_connection *connection, struct packet_info *pi)
{
	struct drbd_peer_device *peer_device;
	struct drbd_device *device;
	struct p_block_ack *p = pi->data;
	sector_t sector = be64_to_cpu(p->sector);
	int size = be32_to_cpu(p->blksize);
	int err;

	peer_device = conn_peer_device(connection, pi->vnr);
	if (!peer_device)
		return -EIO;
	device = peer_device->device;

	update_peer_seq(peer_device, be32_to_cpu(p->seq_num));

	if (peer_device->disk_state[NOW] == D_UP_TO_DATE)
		set_bit(GOT_NEG_ACK, &peer_device->flags);

	if (p->block_id == ID_SYNCER) {
		dec_rs_pending(peer_device);
		drbd_rs_failed_io(peer_device, sector, size);
		return 0;
	}

	err = validate_req_change_req_state(peer_device, p->block_id, sector,
					    &device->write_requests, __func__,
					    NEG_ACKED, true);
	if (err) {
		/* Protocol A has no P_WRITE_ACKs, but has P_NEG_ACKs.
		   The master bio might already be completed, therefore the
		   request is no longer in the collision hash. */
		/* In Protocol B we might already have got a P_RECV_ACK
		   but then get a P_NEG_ACK afterwards. */
		drbd_set_out_of_sync(peer_device, sector, size);
	}
	return 0;
}

static int got_NegDReply(struct drbd_connection *connection, struct packet_info *pi)
{
	struct drbd_peer_device *peer_device;
	struct drbd_device *device;
	struct p_block_ack *p = pi->data;
	sector_t sector = be64_to_cpu(p->sector);

	peer_device = conn_peer_device(connection, pi->vnr);
	if (!peer_device)
		return -EIO;
	device = peer_device->device;

	update_peer_seq(peer_device, be32_to_cpu(p->seq_num));

	drbd_err(device, "Got NegDReply; Sector %llus, len %u.\n",
		 (unsigned long long)sector, be32_to_cpu(p->blksize));

	return validate_req_change_req_state(peer_device, p->block_id, sector,
					     &device->read_requests, __func__,
					     NEG_ACKED, false);
}

static int got_NegRSDReply(struct drbd_connection *connection, struct packet_info *pi)
{
	struct drbd_peer_device *peer_device;
	struct drbd_device *device;
	sector_t sector;
	int size;
	struct p_block_ack *p = pi->data;
	unsigned long bit;

	peer_device = conn_peer_device(connection, pi->vnr);
	if (!peer_device)
		return -EIO;
	device = peer_device->device;

	sector = be64_to_cpu(p->sector);
	size = be32_to_cpu(p->blksize);

	update_peer_seq(peer_device, be32_to_cpu(p->seq_num));

	dec_rs_pending(peer_device);

	if (get_ldev_if_state(device, D_DETACHING)) {
		drbd_rs_complete_io(peer_device, sector);
		switch (pi->cmd) {
		case P_NEG_RS_DREPLY:
			drbd_rs_failed_io(peer_device, sector, size);
			break;
		case P_RS_CANCEL_AHEAD:
			set_bit(SYNC_TARGET_TO_BEHIND, &peer_device->flags);
			fallthrough;
		case P_RS_CANCEL:
			if (peer_device->repl_state[NOW] == L_VERIFY_S) {
				verify_skipped_block(peer_device, sector, size);
			} else {
				bit = BM_SECT_TO_BIT(sector);
				mutex_lock(&peer_device->resync_next_bit_mutex);
				peer_device->resync_next_bit = min(peer_device->resync_next_bit, bit);
				mutex_unlock(&peer_device->resync_next_bit_mutex);
			}

			break;
		default:
			BUG();
		}
		rs_sectors_came_in(peer_device, size);
		mod_timer(&peer_device->resync_timer, jiffies + RS_MAKE_REQS_INTV);
		put_ldev(device);
	}

	return 0;
}

static int got_BarrierAck(struct drbd_connection *connection, struct packet_info *pi)
{
	struct p_barrier_ack *p = pi->data;

	tl_release(connection, 0, 0, p->barrier, be32_to_cpu(p->set_size));

	return 0;
}

static int got_confirm_stable(struct drbd_connection *connection, struct packet_info *pi)
{
	struct p_confirm_stable *p = pi->data;

	tl_release(connection, p->oldest_block_id, p->youngest_block_id, 0, be32_to_cpu(p->set_size));

	return 0;
}

static int got_OVResult(struct drbd_connection *connection, struct packet_info *pi)
{
	struct drbd_peer_device *peer_device;
	struct drbd_device *device;
	struct p_block_ack *p = pi->data;
	sector_t sector;
	int size;

	peer_device = conn_peer_device(connection, pi->vnr);
	if (!peer_device)
		return -EIO;
	device = peer_device->device;

	sector = be64_to_cpu(p->sector);
	size = be32_to_cpu(p->blksize);

	update_peer_seq(peer_device, be32_to_cpu(p->seq_num));

	if (be64_to_cpu(p->block_id) == ID_OUT_OF_SYNC)
		drbd_ov_out_of_sync_found(peer_device, sector, size);
	else
		ov_out_of_sync_print(peer_device);

	if (!get_ldev(device))
		return 0;

	drbd_rs_complete_io(peer_device, sector);
	dec_rs_pending(peer_device);

	verify_progress(peer_device, sector, size);

	put_ldev(device);
	return 0;
}

static int got_skip(struct drbd_connection *connection, struct packet_info *pi)
{
	return 0;
}

static u64 node_id_to_mask(struct drbd_peer_md *peer_md, int node_id) __must_hold(local)
{
	int bitmap_bit = peer_md[node_id].bitmap_index;
	return (bitmap_bit >= 0) ? NODE_MASK(bitmap_bit) : 0;
}

static u64 node_ids_to_bitmap(struct drbd_device *device, u64 node_ids) __must_hold(local)
{
	struct drbd_peer_md *peer_md = device->ldev->md.peers;
	u64 bitmap_bits = 0;
	int node_id;

	for_each_set_bit(node_id, (unsigned long *)&node_ids, DRBD_NODE_ID_MAX)
		bitmap_bits |= node_id_to_mask(peer_md, node_id);
	return bitmap_bits;
}


static bool is_sync_source(struct drbd_peer_device *peer_device)
{
	return is_sync_source_state(peer_device, NOW) ||
		peer_device->repl_state[NOW] == L_WF_BITMAP_S;
}

static int w_send_out_of_sync(struct drbd_work *w, int cancel)
{
	struct drbd_peer_request *peer_req =
		container_of(w, struct drbd_peer_request, w);
	struct drbd_peer_device *peer_device = peer_req->send_oos_peer_device;
	struct drbd_device *device = peer_device->device;
	u64 in_sync = peer_req->send_oos_in_sync;
	int err;

	err = drbd_send_out_of_sync(peer_device, peer_req->i.sector, peer_req->i.size);
	peer_req->sent_oos_nodes |= NODE_MASK(peer_device->node_id);

	rcu_read_lock();
	for_each_peer_device_rcu(peer_device, device) {
		if (!(NODE_MASK(peer_device->node_id) & in_sync) &&
		    is_sync_source(peer_device) &&
		    !(peer_req->sent_oos_nodes & NODE_MASK(peer_device->node_id))) {
			rcu_read_unlock();
			peer_req->send_oos_peer_device = peer_device;
			drbd_queue_work(&peer_device->connection->sender_work,
					&peer_req->w);
			return err;
		}
	}
	rcu_read_unlock();
	drbd_free_peer_req(peer_req);

	return err;
}

static void notify_sync_targets_or_free(struct drbd_peer_request *peer_req, u64 in_sync)
{
	struct drbd_device *device = peer_req->peer_device->device;
	struct drbd_peer_device *peer_device;

	rcu_read_lock();
	for_each_peer_device_rcu(peer_device, device) {
		if (!(NODE_MASK(peer_device->node_id) & in_sync) &&
		    is_sync_source(peer_device)) {
			rcu_read_unlock();
			peer_req->sent_oos_nodes = 0;
			peer_req->send_oos_peer_device = peer_device;
			peer_req->send_oos_in_sync = in_sync;
			peer_req->w.cb = w_send_out_of_sync;
			drbd_queue_work(&peer_device->connection->sender_work,
					&peer_req->w);
			return;
		}
	}
	rcu_read_unlock();
	drbd_free_peer_req(peer_req);
}

static int got_peer_ack(struct drbd_connection *connection, struct packet_info *pi)
{
	struct p_peer_ack *p = pi->data;
	u64 dagtag, in_sync;
	struct drbd_peer_request *peer_req, *tmp;
	struct list_head work_list;

	dagtag = be64_to_cpu(p->dagtag);
	in_sync = be64_to_cpu(p->mask);

	spin_lock_irq(&connection->peer_reqs_lock);
	list_for_each_entry(peer_req, &connection->peer_requests, recv_order) {
		if (dagtag == peer_req->dagtag_sector)
			goto found;
	}
	spin_unlock_irq(&connection->peer_reqs_lock);

	drbd_err(connection, "peer request with dagtag %llu not found\n", dagtag);
	return -EIO;

found:
	list_cut_position(&work_list, &connection->peer_requests, &peer_req->recv_order);
	spin_unlock_irq(&connection->peer_reqs_lock);

	list_for_each_entry_safe(peer_req, tmp, &work_list, recv_order) {
		struct drbd_peer_device *peer_device = peer_req->peer_device;
		struct drbd_device *device = peer_device->device;
		u64 in_sync_b, mask;

		D_ASSERT(peer_device, peer_req->flags & EE_IN_ACTLOG);

		if (get_ldev(device)) {
			if ((peer_req->flags & EE_WAS_ERROR) == 0)
				in_sync_b = node_ids_to_bitmap(device, in_sync);
			else
				in_sync_b = 0;
			mask = ~node_id_to_mask(device->ldev->md.peers,
						connection->peer_node_id);

			drbd_set_sync(device, peer_req->i.sector,
				      peer_req->i.size, ~in_sync_b, mask);
			drbd_al_complete_io(device, &peer_req->i);
			put_ldev(device);
		}
		list_del(&peer_req->recv_order);
		notify_sync_targets_or_free(peer_req, in_sync);
	}
	return 0;
}

void apply_unacked_peer_requests(struct drbd_connection *connection)
{
	struct drbd_peer_request *peer_req;

	list_for_each_entry(peer_req, &connection->peer_requests, recv_order) {
		struct drbd_peer_device *peer_device = peer_req->peer_device;
		struct drbd_device *device = peer_device->device;
		int bitmap_index = peer_device->bitmap_index;
		u64 mask = ~(bitmap_index != -1 ? 1UL << bitmap_index : 0UL);

		drbd_set_sync(device, peer_req->i.sector, peer_req->i.size,
			      mask, mask);
	}
}

static void cleanup_unacked_peer_requests(struct drbd_connection *connection)
{
	struct drbd_peer_request *peer_req, *tmp;
	LIST_HEAD(work_list);

	spin_lock_irq(&connection->peer_reqs_lock);
	list_splice_init(&connection->peer_requests, &work_list);
	spin_unlock_irq(&connection->peer_reqs_lock);

	list_for_each_entry_safe(peer_req, tmp, &work_list, recv_order) {
		struct drbd_peer_device *peer_device = peer_req->peer_device;
		struct drbd_device *device = peer_device->device;
		int bitmap_index = peer_device->bitmap_index;
		u64 mask = ~(bitmap_index != -1 ? 1UL << bitmap_index : 0UL);

		if (get_ldev(device)) {
			drbd_set_sync(device, peer_req->i.sector, peer_req->i.size,
				      mask, mask);
			drbd_al_complete_io(device, &peer_req->i);
			put_ldev(device);
		}
		list_del(&peer_req->recv_order);
		notify_sync_targets_or_free(peer_req, 0);
	}
}

static void cleanup_peer_ack_list(struct drbd_connection *connection)
{
	struct drbd_resource *resource = connection->resource;
	struct drbd_peer_ack *peer_ack, *tmp;
	struct drbd_request *req;
	int idx = connection->peer_node_id;
	u64 node_id_mask = NODE_MASK(idx);

	spin_lock_irq(&resource->peer_ack_lock);
	list_for_each_entry_safe(peer_ack, tmp, &resource->peer_ack_list, list) {
		if (!(peer_ack->pending_mask & node_id_mask))
			continue;
		peer_ack->pending_mask &= ~node_id_mask;
		drbd_destroy_peer_ack_if_done(peer_ack);
	}
	req = resource->peer_ack_req;
	if (req)
		req->net_rq_state[idx] &= ~RQ_NET_SENT;
	spin_unlock_irq(&resource->peer_ack_lock);
}

struct meta_sock_cmd {
	size_t pkt_size;
	int (*fn)(struct drbd_connection *connection, struct packet_info *);
};

static void set_rcvtimeo(struct drbd_connection *connection, bool ping_timeout)
{
	long t;
	struct net_conf *nc;
	struct drbd_transport *transport = &connection->transport;
	struct drbd_transport_ops *tr_ops = transport->ops;


	rcu_read_lock();
	nc = rcu_dereference(transport->net_conf);
	t = ping_timeout ? nc->ping_timeo : nc->ping_int;
	rcu_read_unlock();

	t *= HZ;
	if (ping_timeout)
		t /= 10;

	tr_ops->set_rcvtimeo(transport, CONTROL_STREAM, t);
}

static void set_ping_timeout(struct drbd_connection *connection)
{
	set_rcvtimeo(connection, 1);
}

static void set_idle_timeout(struct drbd_connection *connection)
{
	set_rcvtimeo(connection, 0);
}

static struct meta_sock_cmd ack_receiver_tbl[] = {
	[P_PING]	    = { 0, got_Ping },
	[P_PING_ACK]	    = { 0, got_PingAck },
	[P_RECV_ACK]	    = { sizeof(struct p_block_ack), got_BlockAck },
	[P_WRITE_ACK]	    = { sizeof(struct p_block_ack), got_BlockAck },
	[P_RS_WRITE_ACK]    = { sizeof(struct p_block_ack), got_BlockAck },
	[P_NEG_ACK]	    = { sizeof(struct p_block_ack), got_NegAck },
	[P_NEG_DREPLY]	    = { sizeof(struct p_block_ack), got_NegDReply },
	[P_NEG_RS_DREPLY]   = { sizeof(struct p_block_ack), got_NegRSDReply },
	[P_OV_RESULT]	    = { sizeof(struct p_block_ack), got_OVResult },
	[P_BARRIER_ACK]	    = { sizeof(struct p_barrier_ack), got_BarrierAck },
	[P_CONFIRM_STABLE]  = { sizeof(struct p_confirm_stable), got_confirm_stable },
	[P_RS_IS_IN_SYNC]   = { sizeof(struct p_block_ack), got_IsInSync },
	[P_DELAY_PROBE]     = { sizeof(struct p_delay_probe93), got_skip },
	[P_RS_CANCEL]       = { sizeof(struct p_block_ack), got_NegRSDReply },
	[P_RS_CANCEL_AHEAD] = { sizeof(struct p_block_ack), got_NegRSDReply },
	[P_PEER_ACK]	    = { sizeof(struct p_peer_ack), got_peer_ack },
	[P_PEERS_IN_SYNC]   = { sizeof(struct p_peer_block_desc), got_peers_in_sync },
	[P_TWOPC_YES]       = { sizeof(struct p_twopc_reply), got_twopc_reply },
	[P_TWOPC_NO]        = { sizeof(struct p_twopc_reply), got_twopc_reply },
	[P_TWOPC_RETRY]     = { sizeof(struct p_twopc_reply), got_twopc_reply },
};

int drbd_ack_receiver(struct drbd_thread *thi)
{
	struct drbd_connection *connection = thi->connection;
	struct meta_sock_cmd *cmd = NULL;
	struct packet_info pi;
	unsigned long pre_recv_jif;
	int rv;
	void *buffer;
	int received = 0, rflags = 0;
	unsigned int header_size = drbd_header_size(connection);
	int expect   = header_size;
	bool ping_timeout_active = false;
	struct drbd_transport *transport = &connection->transport;
	struct drbd_transport_ops *tr_ops = transport->ops;

	sched_set_fifo_low(current);

	while (get_t_state(thi) == RUNNING) {
		drbd_thread_current_set_cpu(thi);

		drbd_reclaim_net_peer_reqs(connection);

		if (test_bit(SEND_PING, &connection->flags)) {
			clear_bit(SEND_PING, &connection->flags);
			if (drbd_send_ping(connection)) {
				drbd_err(connection, "drbd_send_ping has failed\n");
				goto reconnect;
			}
			set_ping_timeout(connection);
			ping_timeout_active = true;
		}

		pre_recv_jif = jiffies;
		rv = tr_ops->recv(transport, CONTROL_STREAM, &buffer, expect - received, rflags);

		/* Note:
		 * -EINTR	 (on meta) we got a signal
		 * -EAGAIN	 (on meta) rcvtimeo expired
		 * -ECONNRESET	 other side closed the connection
		 * -ERESTARTSYS  (on data) we got a signal
		 * rv <  0	 other than above: unexpected error!
		 * rv == expected: full header or command
		 * rv <  expected: "woken" by signal during receive
		 * rv == 0	 : "connection shut down by peer"
		 */
		if (likely(rv > 0)) {
			received += rv;

			if (received < expect)
				rflags = GROW_BUFFER;

		} else if (rv == 0) {
			long t;

			rcu_read_lock();
			t = rcu_dereference(connection->transport.net_conf)->ping_timeo * HZ/10;
			rcu_read_unlock();

			t = wait_event_timeout(connection->resource->state_wait,
					       connection->cstate[NOW] < C_CONNECTING,
					       t);
			if (t)
				break;

			drbd_err(connection, "meta connection shut down by peer.\n");
			goto reconnect;
		} else if (rv == -EAGAIN) {
			/* If the data socket received something meanwhile,
			 * that is good enough: peer is still alive. */

			if (time_after(connection->last_received, pre_recv_jif))
				continue;
			if (ping_timeout_active) {
				drbd_err(connection, "PingAck did not arrive in time.\n");
				goto reconnect;
			}
			set_bit(SEND_PING, &connection->flags);
			continue;
		} else if (rv == -EINTR) {
			/* maybe drbd_thread_stop(): the while condition will notice.
			 * maybe woken for send_ping: we'll send a ping above,
			 * and change the rcvtimeo */
			flush_signals(current);
			continue;
		} else {
			drbd_err(connection, "sock_recvmsg returned %d\n", rv);
			goto reconnect;
		}

		if (received == expect && cmd == NULL) {
			if (decode_header(connection, buffer, &pi))
				goto reconnect;

			cmd = &ack_receiver_tbl[pi.cmd];
			if (pi.cmd >= ARRAY_SIZE(ack_receiver_tbl) || !cmd->fn) {
				drbd_err(connection, "Unexpected meta packet %s (0x%04x)\n",
					 drbd_packet_name(pi.cmd), pi.cmd);
				goto disconnect;
			}
			expect = header_size + cmd->pkt_size;
			if (pi.size != expect - header_size) {
				drbd_err(connection, "Wrong packet size on meta (c: %d, l: %d)\n",
					pi.cmd, pi.size);
				goto reconnect;
			}
			rflags = 0;
		}
		if (received == expect) {
			bool err;

			pi.data = buffer;
			err = cmd->fn(connection, &pi);
			if (err) {
				drbd_err(connection, "%ps failed\n", cmd->fn);
				goto reconnect;
			}

			connection->last_received = jiffies;

			if (cmd == &ack_receiver_tbl[P_PING_ACK]) {
				set_idle_timeout(connection);
				ping_timeout_active = false;
			}

			received = 0;
			expect = header_size;
			cmd = NULL;
			rflags = 0;
		}
	}

	if (0) {
reconnect:
		change_cstate(connection, C_NETWORK_FAILURE, CS_HARD);
	}
	if (0) {
disconnect:
		change_cstate(connection, C_DISCONNECTING, CS_HARD);
	}

	drbd_info(connection, "ack_receiver terminated\n");

	return 0;
}

void drbd_send_acks_wf(struct work_struct *ws)
{
	struct drbd_connection *connection =
		container_of(ws, struct drbd_connection, send_acks_work);
	struct drbd_transport *transport = &connection->transport;
	struct net_conf *nc;
	int tcp_cork, err;

	rcu_read_lock();
	nc = rcu_dereference(transport->net_conf);
	tcp_cork = nc->tcp_cork;
	rcu_read_unlock();

	/* TODO: conditionally cork; it may hurt latency if we cork without
	   much to send */
	if (tcp_cork)
		drbd_cork(connection, CONTROL_STREAM);
	err = drbd_finish_peer_reqs(connection);

	/* but unconditionally uncork unless disabled */
	if (tcp_cork)
		drbd_uncork(connection, CONTROL_STREAM);

	if (err)
		change_cstate(connection, C_NETWORK_FAILURE, CS_HARD);
}

void drbd_send_peer_ack_wf(struct work_struct *ws)
{
	struct drbd_connection *connection =
		container_of(ws, struct drbd_connection, peer_ack_work);

	if (process_peer_ack_list(connection))
		change_cstate(connection, C_NETWORK_FAILURE, CS_HARD);
}

EXPORT_SYMBOL(drbd_alloc_pages); /* for transports */
EXPORT_SYMBOL(drbd_free_pages);<|MERGE_RESOLUTION|>--- conflicted
+++ resolved
@@ -5693,83 +5693,6 @@
 	goto out;
 }
 
-<<<<<<< HEAD
-=======
-static int receive_req_state(struct drbd_connection *connection, struct packet_info *pi)
-{
-	struct drbd_resource *resource = connection->resource;
-	struct drbd_peer_device *peer_device = NULL;
-	struct p_req_state *p = pi->data;
-	union drbd_state mask, val;
-	enum chg_state_flags flags = CS_VERBOSE | CS_LOCAL_ONLY | CS_TWOPC;
-	enum drbd_state_rv rv;
-	int vnr = -1;
-
-	if (!expect(connection, connection->agreed_pro_version < 110)) {
-		drbd_err(connection, "Packet %s not allowed in protocol version %d\n",
-			 drbd_packet_name(pi->cmd),
-			 connection->agreed_pro_version);
-		return -EIO;
-	}
-
-	mask.i = be32_to_cpu(p->mask);
-	val.i = be32_to_cpu(p->val);
-
-	/* P_STATE_CHG_REQ packets must have a valid vnr.  P_CONN_ST_CHG_REQ
-	 * packets have an undefined vnr. */
-	if (pi->cmd == P_STATE_CHG_REQ) {
-		peer_device = conn_peer_device(connection, pi->vnr);
-		if (!peer_device) {
-			if (mask.i == ((union drbd_state){{.conn = conn_MASK}}).i &&
-			    val.i == ((union drbd_state){{.conn = L_OFF}}).i) {
-				/* The peer removed this volume, we do not have it... */
-				drbd_send_sr_reply(connection, vnr, SS_NOTHING_TO_DO);
-				return 0;
-			}
-
-			return -EIO;
-		}
-		vnr = peer_device->device->vnr;
-	}
-
-	rv = SS_SUCCESS;
-	spin_lock_irq(&resource->req_lock);
-	if (resource->remote_state_change)
-		rv = SS_CONCURRENT_ST_CHG;
-	else
-		resource->remote_state_change = true;
-	spin_unlock_irq(&resource->req_lock);
-
-	if (rv != SS_SUCCESS) {
-		drbd_info(connection, "Rejecting concurrent remote state change\n");
-		drbd_send_sr_reply(connection, vnr, rv);
-		return 0;
-	}
-
-	/* Send the reply before carrying out the state change: this is needed
-	 * for connection state changes which close the network connection.  */
-	if (peer_device) {
-		rv = change_peer_device_state(peer_device, mask, val, flags | CS_PREPARE);
-		drbd_send_sr_reply(connection, vnr, rv);
-		rv = change_peer_device_state(peer_device, mask, val, flags | CS_PREPARED);
-		if (rv >= SS_SUCCESS)
-			drbd_md_sync_if_dirty(peer_device->device);
-	} else {
-		flags |= CS_IGN_OUTD_FAIL;
-		rv = change_connection_state(connection, mask, val, NULL, flags | CS_PREPARE);
-		drbd_send_sr_reply(connection, vnr, rv);
-		change_connection_state(connection, mask, val, NULL, flags | CS_PREPARED);
-	}
-
-	spin_lock_irq(&resource->req_lock);
-	resource->remote_state_change = false;
-	spin_unlock_irq(&resource->req_lock);
-	wake_up(&resource->twopc_wait);
-
-	return 0;
-}
-
->>>>>>> 8175a7ee
 int abort_nested_twopc_work(struct drbd_work *work, int cancel)
 {
 	struct drbd_resource *resource =
@@ -6230,22 +6153,7 @@
 		clear_bit(TWOPC_EXECUTED, &resource->flags);
 	} else if (pi->cmd == P_TWOPC_ABORT) {
 		/* crc_rc != CRC_MATCH */
-<<<<<<< HEAD
-		int err;
-
-		err = abort_starting_twopc(resource, reply);
 		write_unlock_irq(&resource->state_rwlock);
-		if (err) {
-			err = abort_queued_twopc(resource, reply);
-			if (err)
-				drbd_info(connection, "Ignoring %s packet %u.\n",
-					  drbd_packet_name(pi->cmd),
-					  reply->tid);
-		}
-=======
-		spin_unlock_irq(&resource->req_lock);
->>>>>>> 8175a7ee
-
 		nested_twopc_abort(resource, pi->vnr, pi->cmd, p);
 		return 0;
 	} else {
