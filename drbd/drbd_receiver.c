/*
   drbd_receiver.c

   This file is part of DRBD by Philipp Reisner and Lars Ellenberg.

   Copyright (C) 2001-2008, LINBIT Information Technologies GmbH.
   Copyright (C) 1999-2008, Philipp Reisner <philipp.reisner@linbit.com>.
   Copyright (C) 2002-2008, Lars Ellenberg <lars.ellenberg@linbit.com>.

   drbd is free software; you can redistribute it and/or modify
   it under the terms of the GNU General Public License as published by
   the Free Software Foundation; either version 2, or (at your option)
   any later version.

   drbd is distributed in the hope that it will be useful,
   but WITHOUT ANY WARRANTY; without even the implied warranty of
   MERCHANTABILITY or FITNESS FOR A PARTICULAR PURPOSE.  See the
   GNU General Public License for more details.

   You should have received a copy of the GNU General Public License
   along with drbd; see the file COPYING.  If not, write to
   the Free Software Foundation, 675 Mass Ave, Cambridge, MA 02139, USA.
 */


#include <linux/module.h>

#include <asm/uaccess.h>
#include <net/sock.h>

#include <linux/drbd.h>
#include <linux/fs.h>
#include <linux/file.h>
#include <linux/in.h>
#include <linux/mm.h>
#include <linux/memcontrol.h>
#include <linux/mm_inline.h>
#include <linux/slab.h>
#include <linux/pkt_sched.h>
#define __KERNEL_SYSCALLS__
#include <linux/unistd.h>
#include <linux/vmalloc.h>
#include <linux/random.h>
#include <net/ipv6.h>
#include "drbd_int.h"
#include "drbd_protocol.h"
#include "drbd_req.h"
#include "drbd_vli.h"
#include <linux/scatterlist.h>

#define PRO_FEATURES (FF_TRIM)

struct flush_work {
	struct drbd_work w;
	struct drbd_device *device;
	struct drbd_epoch *epoch;
};

struct packet_info {
	enum drbd_packet cmd;
	unsigned int size;
	int vnr;
	void *data;
};

enum finish_epoch {
	FE_STILL_LIVE,
	FE_DESTROYED,
	FE_RECYCLED,
};

struct listener {
	struct kref kref;
	struct drbd_resource *resource;
	struct socket *s_listen;
	struct sockaddr_storage listen_addr;
	void (*original_sk_state_change)(struct sock *sk);
	struct list_head list; /* link for resource->listeners */
	struct list_head waiters; /* list head for waiter structs*/
	int pending_accepts;
};

struct waiter {
	struct drbd_connection *connection;
	wait_queue_head_t wait;
	struct list_head list;
	struct listener *listener;
	struct socket *socket;
};

static int drbd_do_features(struct drbd_connection *connection);
static int drbd_do_auth(struct drbd_connection *connection);
static int drbd_disconnected(struct drbd_peer_device *);

static enum finish_epoch drbd_may_finish_epoch(struct drbd_connection *, struct drbd_epoch *, enum epoch_event);
static int e_end_block(struct drbd_work *, int);
static void cleanup_unacked_peer_requests(struct drbd_connection *connection);
static void cleanup_peer_ack_list(struct drbd_connection *connection);
static u64 node_ids_to_bitmap(struct drbd_device *device, u64 node_ids);

static struct drbd_epoch *previous_epoch(struct drbd_connection *connection, struct drbd_epoch *epoch)
{
	struct drbd_epoch *prev;
	spin_lock(&connection->epoch_lock);
	prev = list_entry(epoch->list.prev, struct drbd_epoch, list);
	if (prev == epoch || prev == connection->current_epoch)
		prev = NULL;
	spin_unlock(&connection->epoch_lock);
	return prev;
}

#define GFP_TRY	(__GFP_HIGHMEM | __GFP_NOWARN)

/*
 * some helper functions to deal with single linked page lists,
 * page->private being our "next" pointer.
 */

/* If at least n pages are linked at head, get n pages off.
 * Otherwise, don't modify head, and return NULL.
 * Locking is the responsibility of the caller.
 */
static struct page *page_chain_del(struct page **head, int n)
{
	struct page *page;
	struct page *tmp;

	BUG_ON(!n);
	BUG_ON(!head);

	page = *head;

	if (!page)
		return NULL;

	while (page) {
		tmp = page_chain_next(page);
		if (--n == 0)
			break; /* found sufficient pages */
		if (tmp == NULL)
			/* insufficient pages, don't use any of them. */
			return NULL;
		page = tmp;
	}

	/* add end of list marker for the returned list */
	set_page_private(page, 0);
	/* actual return value, and adjustment of head */
	page = *head;
	*head = tmp;
	return page;
}

/* may be used outside of locks to find the tail of a (usually short)
 * "private" page chain, before adding it back to a global chain head
 * with page_chain_add() under a spinlock. */
static struct page *page_chain_tail(struct page *page, int *len)
{
	struct page *tmp;
	int i = 1;
	while ((tmp = page_chain_next(page)))
		++i, page = tmp;
	if (len)
		*len = i;
	return page;
}

static int page_chain_free(struct page *page)
{
	struct page *tmp;
	int i = 0;
	page_chain_for_each_safe(page, tmp) {
		put_page(page);
		++i;
	}
	return i;
}

static void page_chain_add(struct page **head,
		struct page *chain_first, struct page *chain_last)
{
#if 1
	struct page *tmp;
	tmp = page_chain_tail(chain_first, NULL);
	BUG_ON(tmp != chain_last);
#endif

	/* add chain to head */
	set_page_private(chain_last, (unsigned long)*head);
	*head = chain_first;
}

static struct page *__drbd_alloc_pages(struct drbd_device *device,
				       unsigned int number)
{
	struct page *page = NULL;
	struct page *tmp = NULL;
	unsigned int i = 0;

	/* Yes, testing drbd_pp_vacant outside the lock is racy.
	 * So what. It saves a spin_lock. */
	if (drbd_pp_vacant >= number) {
		spin_lock(&drbd_pp_lock);
		page = page_chain_del(&drbd_pp_pool, number);
		if (page)
			drbd_pp_vacant -= number;
		spin_unlock(&drbd_pp_lock);
		if (page)
			return page;
	}

	/* GFP_TRY, because we must not cause arbitrary write-out: in a DRBD
	 * "criss-cross" setup, that might cause write-out on some other DRBD,
	 * which in turn might block on the other node at this very place.  */
	for (i = 0; i < number; i++) {
		tmp = alloc_page(GFP_TRY);
		if (!tmp)
			break;
		set_page_private(tmp, (unsigned long)page);
		page = tmp;
	}

	if (i == number)
		return page;

	/* Not enough pages immediately available this time.
	 * No need to jump around here, drbd_alloc_pages will retry this
	 * function "soon". */
	if (page) {
		tmp = page_chain_tail(page, NULL);
		spin_lock(&drbd_pp_lock);
		page_chain_add(&drbd_pp_pool, page, tmp);
		drbd_pp_vacant += i;
		spin_unlock(&drbd_pp_lock);
	}
	return NULL;
}

/* kick lower level device, if we have more than (arbitrary number)
 * reference counts on it, which typically are locally submitted io
 * requests.  don't use unacked_cnt, so we speed up proto A and B, too. */
static void maybe_kick_lo(struct drbd_device *device)
{
	struct disk_conf *dc;
	unsigned int watermark = 1000000;

	rcu_read_lock();
	dc = rcu_dereference(device->ldev->disk_conf);
	if (dc)
		min_not_zero(dc->unplug_watermark, watermark);
	rcu_read_unlock();

	if (atomic_read(&device->local_cnt) >= watermark)
		drbd_kick_lo(device);
}

static void reclaim_finished_net_peer_reqs(struct drbd_device *device,
					   struct list_head *to_be_freed)
{
	struct drbd_peer_request *peer_req, *tmp;

	/* The EEs are always appended to the end of the list. Since
	   they are sent in order over the wire, they have to finish
	   in order. As soon as we see the first not finished we can
	   stop to examine the list... */

	list_for_each_entry_safe(peer_req, tmp, &device->net_ee, w.list) {
		if (drbd_peer_req_has_active_page(peer_req))
			break;
		list_move(&peer_req->w.list, to_be_freed);
	}
}

static void drbd_kick_lo_and_reclaim_net(struct drbd_device *device)
{
	LIST_HEAD(reclaimed);
	struct drbd_peer_request *peer_req, *t;

	maybe_kick_lo(device);
	spin_lock_irq(&device->resource->req_lock);
	reclaim_finished_net_peer_reqs(device, &reclaimed);
	spin_unlock_irq(&device->resource->req_lock);

	list_for_each_entry_safe(peer_req, t, &reclaimed, w.list)
		drbd_free_net_peer_req(device, peer_req);
}

/**
 * drbd_alloc_pages() - Returns @number pages, retries forever (or until signalled)
 * @device:	DRBD device.
 * @number:	number of pages requested
 * @retry:	whether to retry, if not enough pages are available right now
 *
 * Tries to allocate number pages, first from our own page pool, then from
 * the kernel.
 * Possibly retry until DRBD frees sufficient pages somewhere else.
 *
 * If this allocation would exceed the max_buffers setting, we throttle
 * allocation (schedule_timeout) to give the system some room to breathe.
 *
 * We do not use max-buffers as hard limit, because it could lead to
 * congestion and further to a distributed deadlock during online-verify or
 * (checksum based) resync, if the max-buffers, socket buffer sizes and
 * resync-rate settings are mis-configured.
 *
 * Returns a page chain linked via page->private.
 */
struct page *drbd_alloc_pages(struct drbd_peer_device *peer_device, unsigned int number,
			      bool retry)
{
	struct drbd_device *device = peer_device->device;
	struct page *page = NULL;
	DEFINE_WAIT(wait);
	unsigned int mxb;

	mxb = device->device_conf.max_buffers;

	if (atomic_read(&device->pp_in_use) < mxb)
		page = __drbd_alloc_pages(device, number);

	while (page == NULL) {
		prepare_to_wait(&drbd_pp_wait, &wait, TASK_INTERRUPTIBLE);

		drbd_kick_lo_and_reclaim_net(device);

		if (atomic_read(&device->pp_in_use) < device->device_conf.max_buffers) {
			page = __drbd_alloc_pages(device, number);
			if (page)
				break;
		}

		if (!retry)
			break;

		if (signal_pending(current)) {
			drbd_warn(device, "drbd_alloc_pages interrupted!\n");
			break;
		}

		if (schedule_timeout(HZ/10) == 0)
			mxb = UINT_MAX;
	}
	finish_wait(&drbd_pp_wait, &wait);

	if (page)
		atomic_add(number, &device->pp_in_use);
	return page;
}

/* Must not be used from irq, as that may deadlock: see drbd_alloc_pages.
 * Is also used from inside an other spin_lock_irq(&resource->req_lock);
 * Either links the page chain back to the global pool,
 * or returns all pages to the system. */
static void drbd_free_pages(struct drbd_device *device, struct page *page, int is_net)
{
	atomic_t *a = is_net ? &device->pp_in_use_by_net : &device->pp_in_use;
	int i;

	if (page == NULL)
		return;

	if (drbd_pp_vacant > (DRBD_MAX_BIO_SIZE/PAGE_SIZE) * minor_count)
		i = page_chain_free(page);
	else {
		struct page *tmp;
		tmp = page_chain_tail(page, &i);
		spin_lock(&drbd_pp_lock);
		page_chain_add(&drbd_pp_pool, page, tmp);
		drbd_pp_vacant += i;
		spin_unlock(&drbd_pp_lock);
	}
	i = atomic_sub_return(i, a);
	if (i < 0)
		drbd_warn(device, "ASSERTION FAILED: %s: %d < 0\n",
			is_net ? "pp_in_use_by_net" : "pp_in_use", i);
	wake_up(&drbd_pp_wait);
}

/*
You need to hold the req_lock:
 _drbd_wait_ee_list_empty()

You must not have the req_lock:
 drbd_free_peer_req()
 drbd_alloc_peer_req()
 drbd_free_peer_reqs()
 drbd_ee_fix_bhs()
 drbd_finish_peer_reqs()
 drbd_clear_done_ee()
 drbd_wait_ee_list_empty()
*/

struct drbd_peer_request *
drbd_alloc_peer_req(struct drbd_peer_device *peer_device, u64 id, sector_t sector,
		    unsigned int data_size, bool has_payload, gfp_t gfp_mask) __must_hold(local)
{
	struct drbd_device *device = peer_device->device;
	struct drbd_peer_request *peer_req;
	struct page *page = NULL;
	unsigned nr_pages = (data_size + PAGE_SIZE -1) >> PAGE_SHIFT;

	if (drbd_insert_fault(device, DRBD_FAULT_AL_EE))
		return NULL;

	peer_req = mempool_alloc(drbd_ee_mempool, gfp_mask & ~__GFP_HIGHMEM);
	if (!peer_req) {
		if (!(gfp_mask & __GFP_NOWARN))
			drbd_err(device, "%s: allocation failed\n", __func__);
		return NULL;
	}

	if (has_payload && data_size) {
		page = drbd_alloc_pages(peer_device, nr_pages, (gfp_mask & __GFP_WAIT));
		if (!page)
			goto fail;
	}

	drbd_clear_interval(&peer_req->i);
	peer_req->i.size = data_size;
	peer_req->i.sector = sector;
	peer_req->i.local = false;
	peer_req->i.waiting = false;

	INIT_LIST_HEAD(&peer_req->recv_order);
	peer_req->epoch = NULL;
	peer_req->peer_device = peer_device;
	peer_req->pages = page;
	atomic_set(&peer_req->pending_bios, 0);
	peer_req->flags = 0;
	/*
	 * The block_id is opaque to the receiver.  It is not endianness
	 * converted, and sent back to the sender unchanged.
	 */
	peer_req->block_id = id;

	return peer_req;

 fail:
	mempool_free(peer_req, drbd_ee_mempool);
	return NULL;
}

void __drbd_free_peer_req(struct drbd_device *device, struct drbd_peer_request *peer_req,
		       int is_net)
{
	if (peer_req->flags & EE_HAS_DIGEST)
		kfree(peer_req->digest);
	drbd_free_pages(device, peer_req->pages, is_net);
	D_ASSERT(device, atomic_read(&peer_req->pending_bios) == 0);
	D_ASSERT(device, drbd_interval_empty(&peer_req->i));
	mempool_free(peer_req, drbd_ee_mempool);
}

int drbd_free_peer_reqs(struct drbd_device *device, struct list_head *list)
{
	LIST_HEAD(work_list);
	struct drbd_peer_request *peer_req, *t;
	int count = 0;
	int is_net = list == &device->net_ee;

	spin_lock_irq(&device->resource->req_lock);
	list_splice_init(list, &work_list);
	spin_unlock_irq(&device->resource->req_lock);

	list_for_each_entry_safe(peer_req, t, &work_list, w.list) {
		__drbd_free_peer_req(device, peer_req, is_net);
		count++;
	}
	return count;
}

/*
 * See also comments in _req_mod(,BARRIER_ACKED) and receive_Barrier.
 */
static int drbd_finish_peer_reqs(struct drbd_device *device)
{
	LIST_HEAD(work_list);
	LIST_HEAD(reclaimed);
	struct drbd_peer_request *peer_req, *t;
	int err = 0;

	spin_lock_irq(&device->resource->req_lock);
	reclaim_finished_net_peer_reqs(device, &reclaimed);
	list_splice_init(&device->done_ee, &work_list);
	spin_unlock_irq(&device->resource->req_lock);

	list_for_each_entry_safe(peer_req, t, &reclaimed, w.list)
		drbd_free_net_peer_req(device, peer_req);

	/* possible callbacks here:
	 * e_end_block, and e_end_resync_block, e_send_discard_write.
	 * all ignore the last argument.
	 */
	list_for_each_entry_safe(peer_req, t, &work_list, w.list) {
		int err2;

		/* list_del not necessary, next/prev members not touched */
		err2 = peer_req->w.cb(&peer_req->w, !!err);
		if (!err)
			err = err2;
		if (!list_empty(&peer_req->recv_order)) {
			drbd_free_pages(device, peer_req->pages, 0);
			peer_req->pages = NULL;
		} else
			drbd_free_peer_req(device, peer_req);
	}
	wake_up(&device->ee_wait);

	return err;
}

static void _drbd_wait_ee_list_empty(struct drbd_device *device,
				     struct list_head *head)
{
	DEFINE_WAIT(wait);

	/* avoids spin_lock/unlock
	 * and calling prepare_to_wait in the fast path */
	while (!list_empty(head)) {
		prepare_to_wait(&device->ee_wait, &wait, TASK_UNINTERRUPTIBLE);
		spin_unlock_irq(&device->resource->req_lock);
		drbd_kick_lo(device);
		schedule();
		finish_wait(&device->ee_wait, &wait);
		spin_lock_irq(&device->resource->req_lock);
	}
}

static void drbd_wait_ee_list_empty(struct drbd_device *device,
				    struct list_head *head)
{
	spin_lock_irq(&device->resource->req_lock);
	_drbd_wait_ee_list_empty(device, head);
	spin_unlock_irq(&device->resource->req_lock);
}

static int drbd_recv_short(struct socket *sock, void *buf, size_t size, int flags)
{
	mm_segment_t oldfs;
	struct kvec iov = {
		.iov_base = buf,
		.iov_len = size,
	};
	struct msghdr msg = {
		.msg_iovlen = 1,
		.msg_iov = (struct iovec *)&iov,
		.msg_flags = (flags ? flags : MSG_WAITALL | MSG_NOSIGNAL)
	};
	int rv;

	oldfs = get_fs();
	set_fs(KERNEL_DS);
	rv = sock_recvmsg(sock, &msg, size, msg.msg_flags);
	set_fs(oldfs);

	return rv;
}

static int drbd_recv(struct drbd_connection *connection, void *buf, size_t size)
{
	int rv;

	rv = drbd_recv_short(connection->data.socket, buf, size, 0);

	if (rv < 0) {
		if (rv == -ECONNRESET)
			drbd_info(connection, "sock was reset by peer\n");
		else if (rv != -ERESTARTSYS)
			drbd_info(connection, "sock_recvmsg returned %d\n", rv);
	} else if (rv == 0) {
		if (test_bit(DISCONNECT_EXPECTED, &connection->flags)) {
			long t;
			rcu_read_lock();
			t = rcu_dereference(connection->net_conf)->ping_timeo * HZ/10;
			rcu_read_unlock();

			t = wait_event_timeout(connection->ping_wait, connection->cstate[NOW] < C_CONNECTED, t);

			if (t)
				goto out;
		}
		drbd_info(connection, "sock was shut down by peer\n");
	}

	if (rv != size)
		change_cstate(connection, C_BROKEN_PIPE, CS_HARD);

out:
	return rv;
}

static int drbd_recv_all(struct drbd_connection *connection, void *buf, size_t size)
{
	int err;

	err = drbd_recv(connection, buf, size);
	if (err != size) {
		if (err >= 0)
			err = -EIO;
	} else
		err = 0;
	return err;
}

static int drbd_recv_all_warn(struct drbd_connection *connection, void *buf, size_t size)
{
	int err;

	err = drbd_recv_all(connection, buf, size);
	if (err && !signal_pending(current))
		drbd_warn(connection, "short read (expected size %d)\n", (int)size);
	return err;
}

/* quoting tcp(7):
 *   On individual connections, the socket buffer size must be set prior to the
 *   listen(2) or connect(2) calls in order to have it take effect.
 * This is our wrapper to do so.
 */
static void drbd_setbufsize(struct socket *sock, unsigned int snd,
		unsigned int rcv)
{
	/* open coded SO_SNDBUF, SO_RCVBUF */
	if (snd) {
		sock->sk->sk_sndbuf = snd;
		sock->sk->sk_userlocks |= SOCK_SNDBUF_LOCK;
	}
	if (rcv) {
		sock->sk->sk_rcvbuf = rcv;
		sock->sk->sk_userlocks |= SOCK_RCVBUF_LOCK;
	}
}

static struct socket *drbd_try_connect(struct drbd_connection *connection)
{
	const char *what;
	struct socket *sock;
	struct sockaddr_in6 src_in6;
	struct sockaddr_in6 peer_in6;
	struct net_conf *nc;
	int err, peer_addr_len, my_addr_len;
	int sndbuf_size, rcvbuf_size, connect_int;
	int disconnect_on_error = 1;

	rcu_read_lock();
	nc = rcu_dereference(connection->net_conf);
	if (!nc) {
		rcu_read_unlock();
		return NULL;
	}
	sndbuf_size = nc->sndbuf_size;
	rcvbuf_size = nc->rcvbuf_size;
	connect_int = nc->connect_int;
	rcu_read_unlock();

	my_addr_len = min_t(int, connection->my_addr_len, sizeof(src_in6));
	memcpy(&src_in6, &connection->my_addr, my_addr_len);

	if (((struct sockaddr *)&connection->my_addr)->sa_family == AF_INET6)
		src_in6.sin6_port = 0;
	else
		((struct sockaddr_in *)&src_in6)->sin_port = 0; /* AF_INET & AF_SCI */

	peer_addr_len = min_t(int, connection->peer_addr_len, sizeof(src_in6));
	memcpy(&peer_in6, &connection->peer_addr, peer_addr_len);

	what = "sock_create_kern";
	err = sock_create_kern(((struct sockaddr *)&src_in6)->sa_family,
			       SOCK_STREAM, IPPROTO_TCP, &sock);
	if (err < 0) {
		sock = NULL;
		goto out;
	}

	sock->sk->sk_rcvtimeo =
	sock->sk->sk_sndtimeo = connect_int * HZ;
	drbd_setbufsize(sock, sndbuf_size, rcvbuf_size);

       /* explicitly bind to the configured IP as source IP
	*  for the outgoing connections.
	*  This is needed for multihomed hosts and to be
	*  able to use lo: interfaces for drbd.
	* Make sure to use 0 as port number, so linux selects
	*  a free one dynamically.
	*/
	what = "bind before connect";
	err = sock->ops->bind(sock, (struct sockaddr *) &src_in6, my_addr_len);
	if (err < 0)
		goto out;

	/* connect may fail, peer not yet available.
	 * stay C_CONNECTING, don't go Disconnecting! */
	disconnect_on_error = 0;
	what = "connect";
	err = sock->ops->connect(sock, (struct sockaddr *) &peer_in6, peer_addr_len, 0);

out:
	if (err < 0) {
		if (sock) {
			sock_release(sock);
			sock = NULL;
		}
		switch (-err) {
			/* timeout, busy, signal pending */
		case ETIMEDOUT: case EAGAIN: case EINPROGRESS:
		case EINTR: case ERESTARTSYS:
			/* peer not (yet) available, network problem */
		case ECONNREFUSED: case ENETUNREACH:
		case EHOSTDOWN:    case EHOSTUNREACH:
			disconnect_on_error = 0;
			break;
		default:
			drbd_err(connection, "%s failed, err = %d\n", what, err);
		}
		if (disconnect_on_error)
			change_cstate(connection, C_DISCONNECTING, CS_HARD);
	}

	return sock;
}

static void drbd_incoming_connection(struct sock *sk)
{
	struct listener *listener = sk->sk_user_data;
	void (*state_change)(struct sock *sk);

	state_change = listener->original_sk_state_change;
	if (sk->sk_state == TCP_ESTABLISHED) {
		struct waiter *waiter;

		spin_lock(&listener->resource->listeners_lock);
		listener->pending_accepts++;
		waiter = list_entry(listener->waiters.next, struct waiter, list);
		wake_up(&waiter->wait);
		spin_unlock(&listener->resource->listeners_lock);
	}
	state_change(sk);
}

static int prepare_listener(struct drbd_connection *connection, struct listener *listener)
{
	int err, sndbuf_size, rcvbuf_size, my_addr_len;
	struct sockaddr_in6 my_addr;
	struct socket *s_listen;
	struct net_conf *nc;
	const char *what;

	rcu_read_lock();
	nc = rcu_dereference(connection->net_conf);
	if (!nc) {
		rcu_read_unlock();
		return -EIO;
	}
	sndbuf_size = nc->sndbuf_size;
	rcvbuf_size = nc->rcvbuf_size;
	rcu_read_unlock();

	my_addr_len = min_t(int, connection->my_addr_len, sizeof(struct sockaddr_in6));
	memcpy(&my_addr, &connection->my_addr, my_addr_len);

	what = "sock_create_kern";
	err = sock_create_kern(((struct sockaddr *)&my_addr)->sa_family,
			       SOCK_STREAM, IPPROTO_TCP, &s_listen);
	if (err) {
		s_listen = NULL;
		goto out;
	}

	s_listen->sk->sk_reuse = SK_CAN_REUSE; /* SO_REUSEADDR */
	drbd_setbufsize(s_listen, sndbuf_size, rcvbuf_size);

	what = "bind before listen";
	err = s_listen->ops->bind(s_listen, (struct sockaddr *)&my_addr, my_addr_len);
	if (err < 0)
		goto out;

	listener->s_listen = s_listen;
	write_lock_bh(&s_listen->sk->sk_callback_lock);
	listener->original_sk_state_change = s_listen->sk->sk_state_change;
	s_listen->sk->sk_state_change = drbd_incoming_connection;
	s_listen->sk->sk_user_data = listener;
	write_unlock_bh(&s_listen->sk->sk_callback_lock);

	what = "listen";
	err = s_listen->ops->listen(s_listen, 5);
	if (err < 0)
		goto out;

	memcpy(&listener->listen_addr, &my_addr, my_addr_len);

	return 0;
out:
	if (s_listen)
		sock_release(s_listen);
	if (err < 0) {
		if (err != -EAGAIN && err != -EINTR && err != -ERESTARTSYS &&
		    err != -EADDRINUSE) {
			drbd_err(connection, "%s failed, err = %d\n", what, err);
			change_cstate(connection, C_DISCONNECTING, CS_HARD);
		}
	}

	return err;
}

static struct listener* find_listener(struct drbd_connection *connection)
{
	struct drbd_resource *resource = connection->resource;
	struct listener *listener;

	list_for_each_entry(listener, &resource->listeners, list) {
		if (!memcmp(&listener->listen_addr, &connection->my_addr, connection->my_addr_len)) {
			kref_get(&listener->kref);
			return listener;
		}
	}
	return NULL;
}

static int get_listener(struct drbd_connection *connection, struct waiter *waiter)
{
	struct drbd_resource *resource = connection->resource;
	struct listener *listener, *new_listener = NULL;
	int err;

	waiter->connection = connection;
	waiter->socket = NULL;
	init_waitqueue_head(&waiter->wait);

	while (1) {
		spin_lock_bh(&resource->listeners_lock);
		listener = find_listener(connection);
		if (!listener && new_listener) {
			list_add(&new_listener->list, &resource->listeners);
			listener = new_listener;
			new_listener = NULL;
		}
		if (listener) {
			list_add(&waiter->list, &listener->waiters);
			waiter->listener = listener;
		}
		spin_unlock_bh(&resource->listeners_lock);

		if (new_listener) {
			sock_release(new_listener->s_listen);
			kfree(new_listener);
		}

		if (listener)
			return 0;

		new_listener = kmalloc(sizeof(*new_listener), GFP_KERNEL);
		if (!new_listener)
			return -ENOMEM;

		err = prepare_listener(connection, new_listener);
		if (err < 0) {
			kfree(new_listener);
			new_listener = NULL;
			if (err != -EADDRINUSE)
				return err;
			schedule_timeout_interruptible(HZ / 10);
		} else {
			kref_init(&new_listener->kref);
			INIT_LIST_HEAD(&new_listener->waiters);
			new_listener->resource = resource;
			new_listener->pending_accepts = 0;
		}
	}
}

static void drbd_listener_destroy(struct kref *kref)
{
	struct listener *listener = container_of(kref, struct listener, kref);
	struct drbd_resource *resource = listener->resource;

	list_del(&listener->list);
	spin_unlock_bh(&resource->listeners_lock);
	sock_release(listener->s_listen);
	kfree(listener);
	spin_lock_bh(&resource->listeners_lock);
}

static void put_listener(struct waiter *waiter)
{
	struct drbd_resource *resource;

	if (!waiter->listener)
		return;

	resource = waiter->listener->resource;
	spin_lock_bh(&resource->listeners_lock);
	list_del(&waiter->list);
	if (!list_empty(&waiter->listener->waiters) && waiter->listener->pending_accepts) {
		/* This receiver no longer does accept calls. In case we got woken up to do
		   one, and there are more receivers, wake one of the other guys to do it */
		struct waiter *ad2;
		ad2 = list_entry(waiter->listener->waiters.next, struct waiter, list);
		wake_up(&ad2->wait);
	}
	kref_put(&waiter->listener->kref, drbd_listener_destroy);
	spin_unlock_bh(&resource->listeners_lock);
	waiter->listener = NULL;
	if (waiter->socket) {
		sock_release(waiter->socket);
		waiter->socket = NULL;
	}
}

static void unregister_state_change(struct sock *sk, struct listener *listener)
{
	write_lock_bh(&sk->sk_callback_lock);
	sk->sk_state_change = listener->original_sk_state_change;
	sk->sk_user_data = NULL;
	write_unlock_bh(&sk->sk_callback_lock);
}

static bool addr_equal(const struct sockaddr *addr1, const struct sockaddr *addr2)
{
	if (addr1->sa_family != addr2->sa_family)
		return false;

	if (addr1->sa_family == AF_INET6) {
		const struct sockaddr_in6 *v6a1 = (const struct sockaddr_in6 *)addr1;
		const struct sockaddr_in6 *v6a2 = (const struct sockaddr_in6 *)addr2;

		if (!ipv6_addr_equal(&v6a1->sin6_addr, &v6a2->sin6_addr))
			return false;
		else if (ipv6_addr_type(&v6a1->sin6_addr) & IPV6_ADDR_LINKLOCAL)
			return v6a1->sin6_scope_id == v6a2->sin6_scope_id;
		return true;
	} else /* AF_INET, AF_SSOCKS, AF_SDP */ {
		const struct sockaddr_in *v4a1 = (const struct sockaddr_in *)addr1;
		const struct sockaddr_in *v4a2 = (const struct sockaddr_in *)addr2;
		return v4a1->sin_addr.s_addr == v4a2->sin_addr.s_addr;
	}
}

static struct waiter *
	find_waiter_by_addr(struct listener *listener, struct sockaddr *addr)
{
	struct waiter *waiter;

	list_for_each_entry(waiter, &listener->waiters, list) {
		if (addr_equal((struct sockaddr *)&waiter->connection->peer_addr, addr))
			return waiter;
	}

	return NULL;
}

static bool _wait_connect_cond(struct waiter *waiter)
{
	struct drbd_connection *connection = waiter->connection;
	struct drbd_resource *resource = connection->resource;
	bool rv;

	spin_lock_bh(&resource->listeners_lock);
	rv = waiter->listener->pending_accepts > 0 || waiter->socket != NULL;
	spin_unlock_bh(&resource->listeners_lock);

	return rv;
}

static struct socket *drbd_wait_for_connect(struct waiter *waiter)
{
	struct drbd_connection *connection = waiter->connection;
	struct drbd_resource *resource = connection->resource;
	struct sockaddr_storage peer_addr;
	int timeo, connect_int, peer_addr_len, err = 0;
	struct socket *s_estab;
	struct net_conf *nc;
	struct waiter *waiter2;

	rcu_read_lock();
	nc = rcu_dereference(connection->net_conf);
	if (!nc) {
		rcu_read_unlock();
		return NULL;
	}
	connect_int = nc->connect_int;
	rcu_read_unlock();

	timeo = connect_int * HZ;
	timeo += (prandom_u32() & 1) ? timeo / 7 : -timeo / 7; /* 28.5% random jitter */

retry:
	timeo = wait_event_interruptible_timeout(waiter->wait, _wait_connect_cond(waiter), timeo);
	if (timeo <= 0)
		return NULL;

	spin_lock_bh(&resource->listeners_lock);
	if (waiter->socket) {
		s_estab = waiter->socket;
		waiter->socket = NULL;
	} else if (waiter->listener->pending_accepts > 0) {
		waiter->listener->pending_accepts--;
		spin_unlock_bh(&resource->listeners_lock);

		s_estab = NULL;
		err = kernel_accept(waiter->listener->s_listen, &s_estab, 0);
		if (err < 0) {
			if (err != -EAGAIN && err != -EINTR && err != -ERESTARTSYS) {
				drbd_err(connection, "accept failed, err = %d\n", err);
				change_cstate(connection, C_DISCONNECTING, CS_HARD);
			}
		}

		if (!s_estab)
			return NULL;

		unregister_state_change(s_estab->sk, waiter->listener);

		s_estab->ops->getname(s_estab, (struct sockaddr *)&peer_addr, &peer_addr_len, 2);

		spin_lock_bh(&resource->listeners_lock);
		waiter2 = find_waiter_by_addr(waiter->listener, (struct sockaddr *)&peer_addr);
		if (!waiter2) {
			struct sockaddr_in6 *from_sin6, *to_sin6;
			struct sockaddr_in *from_sin, *to_sin;
			struct drbd_connection *connection2;

			connection2 = conn_get_by_addrs(
				&connection->my_addr, connection->my_addr_len,
				&peer_addr, peer_addr_len);
			if (connection2) {
				drbd_info(connection2,
					  "Receiver busy; rejecting incoming connection\n");
				kref_put(&connection2->kref, drbd_destroy_connection);
				goto retry_locked;
			}

			switch(peer_addr.ss_family) {
			case AF_INET6:
				from_sin6 = (struct sockaddr_in6 *)&peer_addr;
				to_sin6 = (struct sockaddr_in6 *)&connection->my_addr;
				drbd_err(resource, "Closing unexpected connection from "
					 "%pI6 to port %u\n",
					 &from_sin6->sin6_addr,
					 be16_to_cpu(to_sin6->sin6_port));
				break;
			default:
				from_sin = (struct sockaddr_in *)&peer_addr;
				to_sin = (struct sockaddr_in *)&connection->my_addr;
				drbd_err(resource, "Closing unexpected connection from "
					 "%pI4 to port %u\n",
					 &from_sin->sin_addr,
					 be16_to_cpu(to_sin->sin_port));
				break;
			}

			goto retry_locked;
		}
		if (waiter2 != waiter) {
			if (waiter2->socket) {
				drbd_err(waiter2->connection,
					 "Receiver busy; rejecting incoming connection\n");
				goto retry_locked;
			}
			waiter2->socket = s_estab;
			s_estab = NULL;
			wake_up(&waiter2->wait);
			goto retry_locked;
		}
	}
	spin_unlock_bh(&resource->listeners_lock);
	return s_estab;

retry_locked:
	spin_unlock_bh(&resource->listeners_lock);
	if (s_estab) {
		sock_release(s_estab);
		s_estab = NULL;
	}
	goto retry;
}

static int decode_header(struct drbd_connection *, void *, struct packet_info *);

static int send_first_packet(struct drbd_connection *connection, struct drbd_socket *sock,
			     enum drbd_packet cmd)
{
	if (!conn_prepare_command(connection, sock))
		return -EIO;
	return send_command(connection, -1, sock, cmd, 0, NULL, 0);
}

static int receive_first_packet(struct drbd_connection *connection, struct socket *sock)
{
	unsigned int header_size = drbd_header_size(connection);
	struct packet_info pi;
	int err;

	err = drbd_recv_short(sock, connection->data.rbuf, header_size, 0);
	if (err != header_size) {
		if (err >= 0)
			err = -EIO;
		return err;
	}
	err = decode_header(connection, connection->data.rbuf, &pi);
	if (err)
		return err;
	return pi.cmd;
}

/**
 * drbd_socket_okay() - Free the socket if its connection is not okay
 * @sock:	pointer to the pointer to the socket.
 */
static int drbd_socket_okay(struct socket **sock)
{
	int rr;
	char tb[4];

	if (!*sock)
		return false;

	rr = drbd_recv_short(*sock, tb, 4, MSG_DONTWAIT | MSG_PEEK);

	if (rr > 0 || rr == -EAGAIN) {
		return true;
	} else {
		sock_release(*sock);
		*sock = NULL;
		return false;
	}
}
/* Gets called if a connection is established, or if a new minor gets created
   in a connection */
int drbd_connected(struct drbd_peer_device *peer_device)
{
	struct drbd_device *device = peer_device->device;
	int err;

	atomic_set(&peer_device->packet_seq, 0);
	peer_device->peer_seq = 0;

	err = drbd_send_sync_param(peer_device);
	if (!err)
		err = drbd_send_sizes(peer_device, 0, 0);
	if (!err) {
		if (device->disk_state[NOW] > D_DISKLESS) {
			err = drbd_send_uuids(peer_device, 0, 0);
		} else {
			set_bit(INITIAL_STATE_SENT, &peer_device->flags);
			err = drbd_send_current_state(peer_device);
		}
	}

	clear_bit(USE_DEGR_WFC_T, &peer_device->flags);
	clear_bit(RESIZE_PENDING, &peer_device->flags);
	mod_timer(&device->request_timer, jiffies + HZ); /* just start it here. */
	return err;
}

int connect_timer_work(struct drbd_work *work, int cancel)
{
	struct drbd_connection *connection =
		container_of(work, struct drbd_connection, connect_timer_work);
	struct drbd_resource *resource = connection->resource;
	enum drbd_conn_state cstate;

	spin_lock_irq(&resource->req_lock);
	cstate = connection->cstate[NOW];
	spin_unlock_irq(&resource->req_lock);
	if (cstate == C_CONNECTING) {
		drbd_info(connection, "Failure to connect; retrying\n");
		change_cstate(connection, C_NETWORK_FAILURE, CS_HARD);
	}
	kref_put(&connection->kref, drbd_destroy_connection);
	return 0;
}

void connect_timer_fn(unsigned long data)
{
	struct drbd_connection *connection = (struct drbd_connection *) data;
	struct drbd_resource *resource = connection->resource;
	unsigned long irq_flags;

	kref_get(&connection->kref);
	spin_lock_irqsave(&resource->req_lock, irq_flags);
	drbd_queue_work(&connection->sender_work, &connection->connect_timer_work);
	spin_unlock_irqrestore(&resource->req_lock, irq_flags);
}

static void conn_connect2(struct drbd_connection *connection)
{
	struct drbd_resource *resource = connection->resource;
	struct drbd_peer_device *peer_device;
	int vnr;

	atomic_set(&connection->ap_in_flight, 0);

	/* Prevent a race between resync-handshake and
	 * being promoted to Primary.
	 *
	 * Grab the state semaphore, so we know that any current
	 * drbd_set_role() is finished, and any incoming drbd_set_role
	 * will see the INITIAL_STATE_SENT flag, and wait for it to be cleared.
	 */
	down(&resource->state_sem);
	rcu_read_lock();
	idr_for_each_entry(&connection->peer_devices, peer_device, vnr) {
		struct drbd_device *device = peer_device->device;
		kobject_get(&device->kobj);
		/* peer_device->connection cannot go away: caller holds a reference. */
		rcu_read_unlock();
		drbd_connected(peer_device);
		rcu_read_lock();
		kobject_put(&device->kobj);
	}
	rcu_read_unlock();
	up(&resource->state_sem);
}

static void conn_disconnect(struct drbd_connection *connection);

/*
 * Returns true if we have a valid connection.
 */
static bool conn_connect(struct drbd_connection *connection)
{
	struct drbd_resource *resource = connection->resource;
	struct drbd_peer_device *peer_device;
	struct drbd_socket sock, msock;
	bool discard_my_data;
	struct net_conf *nc;
	int timeout, h, ok, vnr;
	struct waiter waiter;

start:
	clear_bit(DISCONNECT_EXPECTED, &connection->flags);
	if (change_cstate(connection, C_CONNECTING, CS_VERBOSE) < SS_SUCCESS) {
		/* We do not have a network config. */
		return false;
	}

	mutex_init(&sock.mutex);
	sock.sbuf = connection->data.sbuf;
	sock.rbuf = connection->data.rbuf;
	sock.socket = NULL;
	mutex_init(&msock.mutex);
	msock.sbuf = connection->meta.sbuf;
	msock.rbuf = connection->meta.rbuf;
	msock.socket = NULL;

	/* Assume that the peer only understands protocol 80 until we know better.  */
	connection->agreed_pro_version = 80;

	if (get_listener(connection, &waiter)) {
		h = 0;  /* retry */
		goto out;
	}

	do {
		struct socket *s;

		s = drbd_try_connect(connection);
		if (s) {
			if (!sock.socket) {
				sock.socket = s;
				send_first_packet(connection, &sock, P_INITIAL_DATA);
			} else if (!msock.socket) {
				clear_bit(RESOLVE_CONFLICTS, &connection->flags);
				msock.socket = s;
				send_first_packet(connection, &msock, P_INITIAL_META);
			} else {
				drbd_err(connection, "Logic error in conn_connect()\n");
				goto out_release_sockets;
			}
		}

		if (sock.socket && msock.socket) {
			rcu_read_lock();
			nc = rcu_dereference(connection->net_conf);
			timeout = nc->ping_timeo * HZ / 10;
			rcu_read_unlock();
			schedule_timeout_interruptible(timeout);
			ok = drbd_socket_okay(&sock.socket);
			ok = drbd_socket_okay(&msock.socket) && ok;
			if (ok)
				break;
		}

retry:
		s = drbd_wait_for_connect(&waiter);
		if (s) {
			int fp = receive_first_packet(connection, s);
			drbd_socket_okay(&sock.socket);
			drbd_socket_okay(&msock.socket);
			switch (fp) {
			case P_INITIAL_DATA:
				if (sock.socket) {
					drbd_warn(connection, "initial packet S crossed\n");
					sock_release(sock.socket);
					sock.socket = s;
					goto randomize;
				}
				sock.socket = s;
				break;
			case P_INITIAL_META:
				set_bit(RESOLVE_CONFLICTS, &connection->flags);
				if (msock.socket) {
					drbd_warn(connection, "initial packet M crossed\n");
					sock_release(msock.socket);
					msock.socket = s;
					goto randomize;
				}
				msock.socket = s;
				break;
			default:
				drbd_warn(connection, "Error receiving initial packet\n");
				sock_release(s);
randomize:
				if (prandom_u32() & 1)
					goto retry;
			}
		}

		if (connection->cstate[NOW] <= C_DISCONNECTING)
			goto out_release_sockets;
		if (signal_pending(current)) {
			flush_signals(current);
			smp_rmb();
			if (get_t_state(&connection->receiver) == EXITING)
				goto out_release_sockets;
		}

		ok = drbd_socket_okay(&sock.socket);
		ok = drbd_socket_okay(&msock.socket) && ok;
	} while (!ok);

	put_listener(&waiter);

	sock.socket->sk->sk_reuse = SK_CAN_REUSE; /* SO_REUSEADDR */
	msock.socket->sk->sk_reuse = SK_CAN_REUSE; /* SO_REUSEADDR */

	sock.socket->sk->sk_allocation = GFP_NOIO;
	msock.socket->sk->sk_allocation = GFP_NOIO;

	sock.socket->sk->sk_priority = TC_PRIO_INTERACTIVE_BULK;
	msock.socket->sk->sk_priority = TC_PRIO_INTERACTIVE;

	/* NOT YET ...
	 * sock.socket->sk->sk_sndtimeo = connection->net_conf->timeout*HZ/10;
	 * sock.socket->sk->sk_rcvtimeo = MAX_SCHEDULE_TIMEOUT;
	 * first set it to the P_CONNECTION_FEATURES timeout,
	 * which we set to 4x the configured ping_timeout. */
	rcu_read_lock();
	nc = rcu_dereference(connection->net_conf);

	sock.socket->sk->sk_sndtimeo =
	sock.socket->sk->sk_rcvtimeo = nc->ping_timeo*4*HZ/10;

	msock.socket->sk->sk_rcvtimeo = nc->ping_int*HZ;
	timeout = nc->timeout * HZ / 10;
	rcu_read_unlock();

	msock.socket->sk->sk_sndtimeo = timeout;

	/* we don't want delays.
	 * we use TCP_CORK where appropriate, though */
	drbd_tcp_nodelay(sock.socket);
	drbd_tcp_nodelay(msock.socket);

	connection->data.socket = sock.socket;
	connection->meta.socket = msock.socket;
	connection->last_received = jiffies;

	h = drbd_do_features(connection);
	if (h <= 0)
		goto out;

	if (connection->cram_hmac_tfm) {
		switch (drbd_do_auth(connection)) {
		case -1:
			drbd_err(connection, "Authentication of peer failed\n");
			h = -1;  /* give up; go standalone */
			goto out;
		case 0:
			drbd_err(connection, "Authentication of peer failed, trying again.\n");
			h = 0;  /* retry */
			goto out;
		}
	}

	connection->data.socket->sk->sk_sndtimeo = timeout;
	connection->data.socket->sk->sk_rcvtimeo = MAX_SCHEDULE_TIMEOUT;
	connection->primary_mask_sent = -1; /* make sure to send it out soon */

	rcu_read_lock();
	nc = rcu_dereference(connection->net_conf);
	discard_my_data = nc->discard_my_data;
	rcu_read_unlock();

	if (drbd_send_protocol(connection) == -EOPNOTSUPP) {
		/* give up; go standalone */
		change_cstate(connection, C_DISCONNECTING, CS_HARD);
		return -1;
	}

	rcu_read_lock();
	idr_for_each_entry(&connection->peer_devices, peer_device, vnr) {
		clear_bit(INITIAL_STATE_SENT, &peer_device->flags);
		clear_bit(INITIAL_STATE_RECEIVED, &peer_device->flags);
	}
	idr_for_each_entry(&connection->peer_devices, peer_device, vnr) {
		struct drbd_device *device = peer_device->device;

		if (discard_my_data)
			set_bit(DISCARD_MY_DATA, &device->flags);
		else
			clear_bit(DISCARD_MY_DATA, &device->flags);
	}
	rcu_read_unlock();

	if (mutex_lock_interruptible(&resource->conf_update) == 0) {
		/* The discard_my_data flag is a single-shot modifier to the next
		 * connection attempt, the handshake of which is now well underway.
		 * No need for rcu style copying of the whole struct
		 * just to clear a single value. */
		connection->net_conf->discard_my_data = 0;
		mutex_unlock(&resource->conf_update);
	}

	drbd_thread_start(&connection->asender);

	if (connection->agreed_pro_version >= 110) {
		if (resource->res_opts.node_id < connection->net_conf->peer_node_id) {
			timeout = twopc_retry_timeout(resource, 0);
			drbd_debug(connection, "Waiting for %ums to avoid transaction "
				   "conflicts\n", jiffies_to_msecs(timeout));
			schedule_timeout_interruptible(timeout);

			if (connect_transaction(connection) < SS_SUCCESS) {
				h = 0;
				goto out;
			}
			conn_connect2(connection);
		}
	} else {
		enum drbd_state_rv rv;
		rv = change_cstate(connection, C_CONNECTED,
				   CS_VERBOSE | CS_WAIT_COMPLETE | CS_SERIALIZE);
		if (rv < SS_SUCCESS || connection->cstate[NOW] != C_CONNECTED) {
			h = 0;
			goto out;
		}
		conn_connect2(connection);
	}
	return 1;

out_release_sockets:
	put_listener(&waiter);
	if (sock.socket)
		sock_release(sock.socket);
	if (msock.socket)
		sock_release(msock.socket);
	h = -1;  /* give up; go standalone */

out:
	if (h == 0) {
		conn_disconnect(connection);
		schedule_timeout_interruptible(HZ);
		goto start;
	}
	if (h == -1)
		change_cstate(connection, C_DISCONNECTING, CS_HARD);
	return h > 0;
}

static int decode_header(struct drbd_connection *connection, void *header, struct packet_info *pi)
{
	unsigned int header_size = drbd_header_size(connection);

	if (header_size == sizeof(struct p_header100) &&
	    *(__be32 *)header == cpu_to_be32(DRBD_MAGIC_100)) {
		struct p_header100 *h = header;
		if (h->pad != 0) {
			drbd_err(connection, "Header padding is not zero\n");
			return -EINVAL;
		}
		pi->vnr = (s16)be16_to_cpu(h->volume);
		pi->cmd = be16_to_cpu(h->command);
		pi->size = be32_to_cpu(h->length);
	} else if (header_size == sizeof(struct p_header95) &&
		   *(__be16 *)header == cpu_to_be16(DRBD_MAGIC_BIG)) {
		struct p_header95 *h = header;
		pi->cmd = be16_to_cpu(h->command);
		pi->size = be32_to_cpu(h->length);
		pi->vnr = 0;
	} else if (header_size == sizeof(struct p_header80) &&
		   *(__be32 *)header == cpu_to_be32(DRBD_MAGIC)) {
		struct p_header80 *h = header;
		pi->cmd = be16_to_cpu(h->command);
		pi->size = be16_to_cpu(h->length);
		pi->vnr = 0;
	} else {
		drbd_err(connection, "Wrong magic value 0x%08x in protocol version %d\n",
			 be32_to_cpu(*(__be32 *)header),
			 connection->agreed_pro_version);
		return -EINVAL;
	}
	pi->data = header + header_size;
	return 0;
}

static int drbd_recv_header(struct drbd_connection *connection, struct packet_info *pi)
{
	void *buffer = connection->data.rbuf;
	int err;

	err = drbd_recv_all_warn(connection, buffer, drbd_header_size(connection));
	if (err)
		return err;

	err = decode_header(connection, buffer, pi);
	connection->last_received = jiffies;

	return err;
}

static enum finish_epoch drbd_flush_after_epoch(struct drbd_connection *connection, struct drbd_epoch *epoch)
{
	int rv;
	struct drbd_resource *resource = connection->resource;
	struct drbd_device *device;
	int vnr;

	if (resource->write_ordering >= WO_BDEV_FLUSH) {
		rcu_read_lock();
		idr_for_each_entry(&resource->devices, device, vnr) {
			if (!get_ldev(device))
				continue;
			kobject_get(&device->kobj);
			rcu_read_unlock();

			rv = blkdev_issue_flush(device->ldev->backing_bdev, GFP_KERNEL,
						NULL);
			if (rv) {
				drbd_info(device, "local disk flush failed with status %d\n", rv);
				/* would rather check on EOPNOTSUPP, but that is not reliable.
				 * don't try again for ANY return value != 0
				 * if (rv == -EOPNOTSUPP) */
				drbd_bump_write_ordering(resource, WO_DRAIN_IO);
			}
			put_ldev(device);
			kobject_put(&device->kobj);

			rcu_read_lock();
			if (rv)
				break;
		}
		rcu_read_unlock();
	}

	return drbd_may_finish_epoch(connection, epoch, EV_BARRIER_DONE);
}

static int w_flush(struct drbd_work *w, int cancel)
{
	struct flush_work *fw = container_of(w, struct flush_work, w);
	struct drbd_epoch *epoch = fw->epoch;
	struct drbd_connection *connection = epoch->connection;

	kfree(fw);

	if (!test_and_set_bit(DE_BARRIER_IN_NEXT_EPOCH_ISSUED, &epoch->flags))
		drbd_flush_after_epoch(connection, epoch);

	drbd_may_finish_epoch(connection, epoch, EV_PUT |
			      (connection->cstate[NOW] < C_CONNECTED ? EV_CLEANUP : 0));

	return 0;
}

/**
 * drbd_may_finish_epoch() - Applies an epoch_event to the epoch's state, eventually finishes it.
 * @connection:	DRBD connection.
 * @epoch:	Epoch object.
 * @ev:		Epoch event.
 */
static enum finish_epoch drbd_may_finish_epoch(struct drbd_connection *connection,
					       struct drbd_epoch *epoch,
					       enum epoch_event ev)
{
	int finish, epoch_size;
	struct drbd_epoch *next_epoch;
	int schedule_flush = 0;
	enum finish_epoch rv = FE_STILL_LIVE;
	struct drbd_resource *resource = connection->resource;

	spin_lock(&connection->epoch_lock);
	do {
		next_epoch = NULL;
		finish = 0;

		epoch_size = atomic_read(&epoch->epoch_size);

		switch (ev & ~EV_CLEANUP) {
		case EV_PUT:
			atomic_dec(&epoch->active);
			break;
		case EV_GOT_BARRIER_NR:
			set_bit(DE_HAVE_BARRIER_NUMBER, &epoch->flags);

			/* Special case: If we just switched from WO_BIO_BARRIER to
			   WO_BDEV_FLUSH we should not finish the current epoch */
			if (test_bit(DE_CONTAINS_A_BARRIER, &epoch->flags) && epoch_size == 1 &&
			    resource->write_ordering != WO_BIO_BARRIER &&
			    epoch == connection->current_epoch)
				clear_bit(DE_CONTAINS_A_BARRIER, &epoch->flags);
			break;
		case EV_BARRIER_DONE:
			set_bit(DE_BARRIER_IN_NEXT_EPOCH_DONE, &epoch->flags);
			break;
		case EV_BECAME_LAST:
			/* nothing to do*/
			break;
		}

		if (epoch_size != 0 &&
		    atomic_read(&epoch->active) == 0 &&
		    (test_bit(DE_HAVE_BARRIER_NUMBER, &epoch->flags) || ev & EV_CLEANUP) &&
		    epoch->list.prev == &connection->current_epoch->list &&
		    !test_bit(DE_IS_FINISHING, &epoch->flags)) {
			/* Nearly all conditions are met to finish that epoch... */
			if (test_bit(DE_BARRIER_IN_NEXT_EPOCH_DONE, &epoch->flags) ||
			    resource->write_ordering == WO_NONE ||
			    (epoch_size == 1 && test_bit(DE_CONTAINS_A_BARRIER, &epoch->flags)) ||
			    ev & EV_CLEANUP) {
				finish = 1;
				set_bit(DE_IS_FINISHING, &epoch->flags);
			} else if (!test_bit(DE_BARRIER_IN_NEXT_EPOCH_ISSUED, &epoch->flags) &&
				 resource->write_ordering == WO_BIO_BARRIER) {
				atomic_inc(&epoch->active);
				schedule_flush = 1;
			}
		}
		if (finish) {
			if (!(ev & EV_CLEANUP)) {
				spin_unlock(&connection->epoch_lock);
				drbd_send_b_ack(epoch->connection, epoch->barrier_nr, epoch_size);
				spin_lock(&connection->epoch_lock);
			}
#if 0
			/* FIXME: dec unacked on connection, once we have
			 * something to count pending connection packets in. */
			if (test_bit(DE_HAVE_BARRIER_NUMBER, &epoch->flags))
				dec_unacked(epoch->connection);
#endif

			if (connection->current_epoch != epoch) {
				next_epoch = list_entry(epoch->list.next, struct drbd_epoch, list);
				list_del(&epoch->list);
				ev = EV_BECAME_LAST | (ev & EV_CLEANUP);
				connection->epochs--;
				kfree(epoch);

				if (rv == FE_STILL_LIVE)
					rv = FE_DESTROYED;
			} else {
				epoch->flags = 0;
				atomic_set(&epoch->epoch_size, 0);
				/* atomic_set(&epoch->active, 0); is alrady zero */
				if (rv == FE_STILL_LIVE)
					rv = FE_RECYCLED;
			}
		}

		if (!next_epoch)
			break;

		epoch = next_epoch;
	} while (1);

	spin_unlock(&connection->epoch_lock);

	if (schedule_flush) {
		struct flush_work *fw;
		fw = kmalloc(sizeof(*fw), GFP_ATOMIC);
		if (fw) {
			fw->w.cb = w_flush;
			fw->epoch = epoch;
			fw->device = NULL; /* FIXME drop this member, it is unused. */
			drbd_queue_work(&resource->work, &fw->w);
		} else {
			drbd_warn(resource, "Could not kmalloc a flush_work obj\n");
			set_bit(DE_BARRIER_IN_NEXT_EPOCH_ISSUED, &epoch->flags);
			/* That is not a recursion, only one level */
			drbd_may_finish_epoch(connection, epoch, EV_BARRIER_DONE);
			drbd_may_finish_epoch(connection, epoch, EV_PUT);
		}
	}

	return rv;
}

/**
 * drbd_bump_write_ordering() - Fall back to an other write ordering method
 * @resource:	DRBD resource.
 * @wo:		Write ordering method to try.
 */
void drbd_bump_write_ordering(struct drbd_resource *resource, enum write_ordering_e wo) __must_hold(local)
{
	struct disk_conf *dc;
	struct drbd_device *device;
	enum write_ordering_e pwo;
	int vnr, i = 0;
	static char *write_ordering_str[] = {
		[WO_NONE] = "none",
		[WO_DRAIN_IO] = "drain",
		[WO_BDEV_FLUSH] = "flush",
		[WO_BIO_BARRIER] = "barrier",
	};

	pwo = resource->write_ordering;
	wo = min(pwo, wo);
	rcu_read_lock();
	idr_for_each_entry(&resource->devices, device, vnr) {
		if (i++ == 1 && wo == WO_BIO_BARRIER)
			wo = WO_BDEV_FLUSH; /* WO = barrier does not handle multiple volumes */
		if (!get_ldev_if_state(device, D_ATTACHING))
			continue;

		dc = rcu_dereference(device->ldev->disk_conf);

		if (wo == WO_BIO_BARRIER && !dc->disk_barrier)
			wo = WO_BDEV_FLUSH;
		if (wo == WO_BDEV_FLUSH && !dc->disk_flushes)
			wo = WO_DRAIN_IO;
		if (wo == WO_DRAIN_IO && !dc->disk_drain)
			wo = WO_NONE;
		put_ldev(device);
	}
	rcu_read_unlock();
	resource->write_ordering = wo;
	if (pwo != resource->write_ordering || wo == WO_BIO_BARRIER)
		drbd_info(resource, "Method to ensure write ordering: %s\n", write_ordering_str[resource->write_ordering]);
}

void conn_wait_active_ee_empty(struct drbd_connection *connection);

/**
 * drbd_submit_peer_request()
 * @device:	DRBD device.
 * @peer_req:	peer request
 * @rw:		flag field, see bio->bi_rw
 *
 * May spread the pages to multiple bios,
 * depending on bio_add_page restrictions.
 *
 * Returns 0 if all bios have been submitted,
 * -ENOMEM if we could not allocate enough bios,
 * -ENOSPC (any better suggestion?) if we have not been able to bio_add_page a
 *  single page to an empty bio (which should never happen and likely indicates
 *  that the lower level IO stack is in some way broken). This has been observed
 *  on certain Xen deployments.
 */
/* TODO allocate from our own bio_set. */
int drbd_submit_peer_request(struct drbd_device *device,
			     struct drbd_peer_request *peer_req,
			     const unsigned rw, const int fault_type)
{
	struct bio *bios = NULL;
	struct bio *bio;
	struct page *page = peer_req->pages;
	sector_t sector = peer_req->i.sector;
	unsigned ds = peer_req->i.size;
	unsigned n_bios = 0;
	unsigned nr_pages = (ds + PAGE_SIZE -1) >> PAGE_SHIFT;
	int err = -ENOMEM;

	if (rw & DRBD_REQ_DISCARD) {
		struct request_queue *q = bdev_get_queue(device->ldev->backing_bdev);
		if (!blk_queue_discard(q)) {
			/* wait for all pending IO completions, before we start
			 * zeroing things out. */
			conn_wait_active_ee_empty(peer_req->peer_device->connection);
			if (blkdev_issue_zeroout(device->ldev->backing_bdev,
				sector, ds >> 9, GFP_NOIO))
				peer_req->flags |= EE_WAS_ERROR;
			drbd_endio_write_sec_final(peer_req);
			return 0;
		}
		nr_pages = 0; /* discards don't have any payload. */
	}

	/* In most cases, we will only need one bio.  But in case the lower
	 * level restrictions happen to be different at this offset on this
	 * side than those of the sending peer, we may need to submit the
	 * request in more than one bio.
	 *
	 * Plain bio_alloc is good enough here, this is no DRBD internally
	 * generated bio, but a bio allocated on behalf of the peer.
	 */
next_bio:
	bio = bio_alloc(GFP_NOIO, nr_pages);
	if (!bio) {
		drbd_err(device, "submit_ee: Allocation of a bio failed (nr_pages=%u)\n", nr_pages);
		goto fail;
	}
	/* > peer_req->i.sector, unless this is the first bio */
	bio->bi_sector = sector;
	bio->bi_bdev = device->ldev->backing_bdev;
	/* we special case some flags in the multi-bio case, see below
	 * (REQ_UNPLUG, REQ_FLUSH, or BIO_RW_BARRIER in older kernels) */
	bio->bi_rw = rw;
	bio->bi_private = peer_req;
	bio->bi_end_io = drbd_peer_request_endio;

	bio->bi_next = bios;
	bios = bio;
	++n_bios;

	if (rw & DRBD_REQ_DISCARD) {
		bio->bi_size = ds;
		goto submit;
	}

	page_chain_for_each(page) {
		unsigned len = min_t(unsigned, ds, PAGE_SIZE);
		if (!bio_add_page(bio, page, len, 0)) {
			/* A single page must always be possible!
			 * But in case it fails anyways,
			 * we deal with it, and complain (below). */
			if (bio->bi_vcnt == 0) {
				drbd_err(device,
					"bio_add_page failed for len=%u, "
					"bi_vcnt=0 (bi_sector=%llu)\n",
					len, (unsigned long long)bio->bi_sector);
				err = -ENOSPC;
				goto fail;
			}
			goto next_bio;
		}
		ds -= len;
		sector += len >> 9;
		--nr_pages;
	}
	D_ASSERT(device, ds == 0);
submit:
	D_ASSERT(device, page == NULL);

	atomic_set(&peer_req->pending_bios, n_bios);
	do {
		bio = bios;
		bios = bios->bi_next;
		bio->bi_next = NULL;

		/* strip off REQ_UNPLUG unless it is the last bio */
		if (bios)
			bio->bi_rw &= ~DRBD_REQ_UNPLUG;
		drbd_generic_make_request(device, fault_type, bio);

		/* strip off REQ_FLUSH,
		 * unless it is the first or last bio */
		if (bios && bios->bi_next)
			bios->bi_rw &= ~DRBD_REQ_FLUSH;
	} while (bios);
	maybe_kick_lo(device);
	return 0;

fail:
	while (bios) {
		bio = bios;
		bios = bios->bi_next;
		bio_put(bio);
	}
	return err;
}

static void drbd_remove_peer_req_interval(struct drbd_device *device,
					  struct drbd_peer_request *peer_req)
{
	struct drbd_interval *i = &peer_req->i;

	drbd_remove_interval(&device->write_requests, i);
	drbd_clear_interval(i);

	/* Wake up any processes waiting for this peer request to complete.  */
	if (i->waiting)
		wake_up(&device->misc_wait);
}

/**
 * w_e_reissue() - Worker callback; Resubmit a bio, without REQ_HARDBARRIER set
 * @device:	DRBD device.
 * @dw:		work object.
 * @cancel:	The connection will be closed anyways (unused in this callback)
 */
int w_e_reissue(struct drbd_work *w, int cancel) __releases(local)
{
	struct drbd_peer_request *peer_req =
		container_of(w, struct drbd_peer_request, w);
	struct drbd_peer_device *peer_device = peer_req->peer_device;
	struct drbd_device *device = peer_device->device;
	int err;
	/* We leave DE_CONTAINS_A_BARRIER and EE_IS_BARRIER in place,
	   (and DE_BARRIER_IN_NEXT_EPOCH_ISSUED in the previous Epoch)
	   so that we can finish that epoch in drbd_may_finish_epoch().
	   That is necessary if we already have a long chain of Epochs, before
	   we realize that BARRIER is actually not supported */

	/* As long as the -ENOTSUPP on the barrier is reported immediately
	   that will never trigger. If it is reported late, we will just
	   print that warning and continue correctly for all future requests
	   with WO_BDEV_FLUSH */
	if (previous_epoch(peer_device->connection, peer_req->epoch))
		drbd_warn(device, "Write ordering was not enforced (one time event)\n");

	/* we still have a local reference,
	 * get_ldev was done in receive_Data. */

	peer_req->w.cb = e_end_block;
	err = drbd_submit_peer_request(device, peer_req, WRITE, DRBD_FAULT_DT_WR);
	switch (err) {
	case -ENOMEM:
		peer_req->w.cb = w_e_reissue;
		drbd_queue_work(&peer_device->connection->sender_work,
				&peer_req->w);
		/* retry later; fall through */
	case 0:
		/* keep worker happy and connection up */
		return 0;

	case -ENOSPC:
		/* no other error expected, but anyways: */
	default:
		/* forget the object,
		 * and cause a "Network failure" */
		spin_lock_irq(&device->resource->req_lock);
		list_del(&peer_req->w.list);
		drbd_remove_peer_req_interval(device, peer_req);
		spin_unlock_irq(&device->resource->req_lock);
		drbd_al_complete_io(device, &peer_req->i);
		drbd_may_finish_epoch(peer_device->connection, peer_req->epoch, EV_PUT + EV_CLEANUP);
		drbd_free_peer_req(device, peer_req);
		drbd_err(device, "submit failed, triggering re-connect\n");
		return err;
	}
}

void conn_wait_active_ee_empty(struct drbd_connection *connection)
{
	struct drbd_peer_device *peer_device;
	int vnr;

	rcu_read_lock();
	idr_for_each_entry(&connection->peer_devices, peer_device, vnr) {
		struct drbd_device *device = peer_device->device;
		kobject_get(&device->kobj);
		rcu_read_unlock();
		drbd_wait_ee_list_empty(device, &device->active_ee);
		kobject_put(&device->kobj);
		rcu_read_lock();
	}
	rcu_read_unlock();
}

void conn_wait_done_ee_empty(struct drbd_connection *connection)
{
	struct drbd_peer_device *peer_device;
	int vnr;

	rcu_read_lock();
	idr_for_each_entry(&connection->peer_devices, peer_device, vnr) {
		struct drbd_device *device = peer_device->device;
		kobject_get(&device->kobj);
		rcu_read_unlock();
		drbd_wait_ee_list_empty(device, &device->done_ee);
		kobject_put(&device->kobj);
		rcu_read_lock();
	}
	rcu_read_unlock();
}

#ifdef blk_queue_plugged
static void drbd_unplug_all_devices(struct drbd_resource *resource)
{
	struct drbd_device *device;
	int vnr;

	rcu_read_lock();
	idr_for_each_entry(&resource->devices, device, vnr) {
		kobject_get(&device->kobj);
		rcu_read_unlock();
		drbd_kick_lo(device);
		kobject_put(&device->kobj);
		rcu_read_lock();
	}
	rcu_read_unlock();
}
#else
static void drbd_unplug_all_devices(struct drbd_resource *resource)
{
}
#endif

static int receive_Barrier(struct drbd_connection *connection, struct packet_info *pi)
{
	int rv, issue_flush;
	struct p_barrier *p = pi->data;
	struct drbd_epoch *epoch;

	drbd_unplug_all_devices(connection->resource);

	/* FIXME these are unacked on connection,
	 * not a specific (peer)device.
	 */
	connection->current_epoch->barrier_nr = p->barrier;
	connection->current_epoch->connection = connection;
	rv = drbd_may_finish_epoch(connection, connection->current_epoch, EV_GOT_BARRIER_NR);

	/* P_BARRIER_ACK may imply that the corresponding extent is dropped from
	 * the activity log, which means it would not be resynced in case the
	 * R_PRIMARY crashes now.
	 * Therefore we must send the barrier_ack after the barrier request was
	 * completed. */
	switch (connection->resource->write_ordering) {
	case WO_BIO_BARRIER:
	case WO_NONE:
		if (rv == FE_RECYCLED)
			return 0;
		break;

	case WO_BDEV_FLUSH:
	case WO_DRAIN_IO:
		if (rv == FE_STILL_LIVE) {
			set_bit(DE_BARRIER_IN_NEXT_EPOCH_ISSUED, &connection->current_epoch->flags);
			conn_wait_active_ee_empty(connection);
			rv = drbd_flush_after_epoch(connection, connection->current_epoch);
		}
		if (rv == FE_RECYCLED)
			return 0;

		/* The asender will send all the ACKs and barrier ACKs out, since
		   all EEs moved from the active_ee to the done_ee. We need to
		   provide a new epoch object for the EEs that come in soon */
		break;
	}

	/* receiver context, in the writeout path of the other node.
	 * avoid potential distributed deadlock */
	epoch = kmalloc(sizeof(struct drbd_epoch), GFP_NOIO);
	if (!epoch) {
		drbd_warn(connection, "Allocation of an epoch failed, slowing down\n");
		issue_flush = !test_and_set_bit(DE_BARRIER_IN_NEXT_EPOCH_ISSUED, &connection->current_epoch->flags);
		conn_wait_active_ee_empty(connection);
		if (issue_flush) {
			rv = drbd_flush_after_epoch(connection, connection->current_epoch);
			if (rv == FE_RECYCLED)
				return 0;
		}

		conn_wait_done_ee_empty(connection);

		return 0;
	}

	epoch->flags = 0;
	atomic_set(&epoch->epoch_size, 0);
	atomic_set(&epoch->active, 0);

	spin_lock(&connection->epoch_lock);
	if (atomic_read(&connection->current_epoch->epoch_size)) {
		list_add(&epoch->list, &connection->current_epoch->list);
		connection->current_epoch = epoch;
		connection->epochs++;
	} else {
		/* The current_epoch got recycled while we allocated this one... */
		kfree(epoch);
	}
	spin_unlock(&connection->epoch_lock);

	return 0;
}

/* used from receive_RSDataReply (recv_resync_read)
 * and from receive_Data */
static struct drbd_peer_request *
read_in_block(struct drbd_peer_device *peer_device, u64 id, sector_t sector,
	      struct packet_info *pi) __must_hold(local)
{
	struct drbd_device *device = peer_device->device;
	const sector_t capacity = drbd_get_capacity(device->this_bdev);
	struct drbd_peer_request *peer_req;
	struct page *page;
	int dgs, ds, err;
	int data_size = pi->size;
	void *dig_in = peer_device->connection->int_dig_in;
	void *dig_vv = peer_device->connection->int_dig_vv;
	unsigned long *data;
	struct p_trim *trim = (pi->cmd == P_TRIM) ? pi->data : NULL;

	dgs = 0;
	if (!trim && peer_device->connection->peer_integrity_tfm) {
		dgs = crypto_hash_digestsize(peer_device->connection->peer_integrity_tfm);
		/*
		 * FIXME: Receive the incoming digest into the receive buffer
		 *	  here, together with its struct p_data?
		 */
		err = drbd_recv_all_warn(peer_device->connection, dig_in, dgs);
		if (err)
			return NULL;
		data_size -= dgs;
	}

	if (trim) {
		D_ASSERT(peer_device, data_size == 0);
		data_size = be32_to_cpu(trim->size);
	}

	if (!expect(peer_device, IS_ALIGNED(data_size, 512)))
		return NULL;
	/* prepare for larger trim requests. */
	if (!trim && !expect(peer_device, data_size <= DRBD_MAX_BIO_SIZE))
		return NULL;

	/* even though we trust out peer,
	 * we sometimes have to double check. */
	if (sector + (data_size>>9) > capacity) {
		drbd_err(device, "request from peer beyond end of local disk: "
			"capacity: %llus < sector: %llus + size: %u\n",
			(unsigned long long)capacity,
			(unsigned long long)sector, data_size);
		return NULL;
	}

	/* GFP_NOIO, because we must not cause arbitrary write-out: in a DRBD
	 * "criss-cross" setup, that might cause write-out on some other DRBD,
	 * which in turn might block on the other node at this very place.  */
	peer_req = drbd_alloc_peer_req(peer_device, id, sector, data_size, trim == NULL, GFP_NOIO);
	if (!peer_req)
		return NULL;

	if (trim)
		return peer_req;

	ds = data_size;
	page = peer_req->pages;
	page_chain_for_each(page) {
		unsigned len = min_t(int, ds, PAGE_SIZE);
		data = kmap(page);
		err = drbd_recv_all_warn(peer_device->connection, data, len);
		if (drbd_insert_fault(device, DRBD_FAULT_RECEIVE)) {
			drbd_err(device, "Fault injection: Corrupting data on receive\n");
			data[0] = data[0] ^ (unsigned long)-1;
		}
		kunmap(page);
		if (err) {
			drbd_free_peer_req(device, peer_req);
			return NULL;
		}
		ds -= len;
	}

	if (dgs) {
		drbd_csum_ee(peer_device->connection->peer_integrity_tfm, peer_req, dig_vv);
		if (memcmp(dig_in, dig_vv, dgs)) {
			drbd_err(device, "Digest integrity check FAILED: %llus +%u\n",
				(unsigned long long)sector, data_size);
			drbd_free_peer_req(device, peer_req);
			return NULL;
		}
	}
	peer_device->recv_cnt += data_size >> 9;
	return peer_req;
}

/* drbd_drain_block() just takes a data block
 * out of the socket input buffer, and discards it.
 */
static int drbd_drain_block(struct drbd_peer_device *peer_device, int data_size)
{
	struct page *page;
	int err = 0;
	void *data;

	if (!data_size)
		return 0;

	page = drbd_alloc_pages(peer_device, 1, 1);

	data = kmap(page);
	while (data_size) {
		unsigned int len = min_t(int, data_size, PAGE_SIZE);

		err = drbd_recv_all_warn(peer_device->connection, data, len);
		if (err)
			break;
		data_size -= len;
	}
	kunmap(page);
	drbd_free_pages(peer_device->device, page, 0);
	return err;
}

static int recv_dless_read(struct drbd_peer_device *peer_device, struct drbd_request *req,
			   sector_t sector, int data_size)
{
	struct bio_vec *bvec;
	struct bio *bio;
	int dgs, err, i, expect;
	void *dig_in = peer_device->connection->int_dig_in;
	void *dig_vv = peer_device->connection->int_dig_vv;

	dgs = 0;
	if (peer_device->connection->peer_integrity_tfm) {
		dgs = crypto_hash_digestsize(peer_device->connection->peer_integrity_tfm);
		err = drbd_recv_all_warn(peer_device->connection, dig_in, dgs);
		if (err)
			return err;
		data_size -= dgs;
	}

	/* optimistically update recv_cnt.  if receiving fails below,
	 * we disconnect anyways, and counters will be reset. */
	peer_device->recv_cnt += data_size >> 9;

	bio = req->master_bio;
	D_ASSERT(peer_device->device, sector == bio->bi_sector);

	bio_for_each_segment(bvec, bio, i) {
		void *mapped = kmap(bvec->bv_page) + bvec->bv_offset;
		expect = min_t(int, data_size, bvec->bv_len);
		err = drbd_recv_all_warn(peer_device->connection, mapped, expect);
		kunmap(bvec->bv_page);
		if (err)
			return err;
		data_size -= expect;
	}

	if (dgs) {
		drbd_csum_bio(peer_device->connection->peer_integrity_tfm, bio, dig_vv);
		if (memcmp(dig_in, dig_vv, dgs)) {
			drbd_err(peer_device, "Digest integrity check FAILED. Broken NICs?\n");
			return -EINVAL;
		}
	}

	D_ASSERT(peer_device->device, data_size == 0);
	return 0;
}

/*
 * e_end_resync_block() is called in asender context via
 * drbd_finish_peer_reqs().
 */
static int e_end_resync_block(struct drbd_work *w, int unused)
{
	struct drbd_peer_request *peer_req =
		container_of(w, struct drbd_peer_request, w);
	struct drbd_peer_device *peer_device = peer_req->peer_device;
	struct drbd_device *device = peer_device->device;
	sector_t sector = peer_req->i.sector;
	int err;

	D_ASSERT(device, drbd_interval_empty(&peer_req->i));

	if (likely((peer_req->flags & EE_WAS_ERROR) == 0)) {
		drbd_set_in_sync(peer_device, sector, peer_req->i.size);
		err = drbd_send_ack(peer_device, P_RS_WRITE_ACK, peer_req);
	} else {
		/* Record failure to sync */
		drbd_rs_failed_io(peer_device, sector, peer_req->i.size);

		err  = drbd_send_ack(peer_device, P_NEG_ACK, peer_req);
	}
	dec_unacked(peer_device);

	return err;
}

static int recv_resync_read(struct drbd_peer_device *peer_device, sector_t sector,
			    struct packet_info *pi) __releases(local)
{
	struct drbd_device *device = peer_device->device;
	struct drbd_peer_request *peer_req;

	peer_req = read_in_block(peer_device, ID_SYNCER, sector, pi);
	if (!peer_req)
		goto fail;

	dec_rs_pending(peer_device);

	inc_unacked(peer_device);
	/* corresponding dec_unacked() in e_end_resync_block()
	 * respective _drbd_clear_done_ee */

	peer_req->w.cb = e_end_resync_block;

	spin_lock_irq(&device->resource->req_lock);
	list_add(&peer_req->w.list, &device->sync_ee);
	spin_unlock_irq(&device->resource->req_lock);

	atomic_add(pi->size >> 9, &device->rs_sect_ev);

	/* Seting all peer out of sync here. Sync source peer will be set
	   in sync when the write completes. Other peers will be set in
	   sync by the sync source with a P_PEERS_IN_SYNC packet soon. */
	drbd_set_all_out_of_sync(device, peer_req->i.sector, peer_req->i.size);

	if (drbd_submit_peer_request(device, peer_req, WRITE, DRBD_FAULT_RS_WR) == 0)
		return 0;

	/* don't care for the reason here */
	drbd_err(device, "submit failed, triggering re-connect\n");
	spin_lock_irq(&device->resource->req_lock);
	list_del(&peer_req->w.list);
	spin_unlock_irq(&device->resource->req_lock);

	drbd_free_peer_req(device, peer_req);
fail:
	put_ldev(device);
	return -EIO;
}

static struct drbd_request *
find_request(struct drbd_device *device, struct rb_root *root, u64 id,
	     sector_t sector, bool missing_ok, const char *func)
{
	struct drbd_request *req;

	/* Request object according to our peer */
	req = (struct drbd_request *)(unsigned long)id;
	if (drbd_contains_interval(root, sector, &req->i) && req->i.local)
		return req;
	if (!missing_ok) {
		drbd_err(device, "%s: failed to find request 0x%lx, sector %llus\n", func,
			(unsigned long)id, (unsigned long long)sector);
	}
	return NULL;
}

static int receive_DataReply(struct drbd_connection *connection, struct packet_info *pi)
{
	struct drbd_peer_device *peer_device;
	struct drbd_device *device;
	struct drbd_request *req;
	sector_t sector;
	int err;
	struct p_data *p = pi->data;

	peer_device = conn_peer_device(connection, pi->vnr);
	if (!peer_device)
		return -EIO;
	device = peer_device->device;

	sector = be64_to_cpu(p->sector);

	spin_lock_irq(&device->resource->req_lock);
	req = find_request(device, &device->read_requests, p->block_id, sector, false, __func__);
	spin_unlock_irq(&device->resource->req_lock);
	if (unlikely(!req))
		return -EIO;

	/* drbd_remove_request_interval() is done in _req_may_be_done, to avoid
	 * special casing it there for the various failure cases.
	 * still no race with drbd_fail_pending_reads */
	err = recv_dless_read(peer_device, req, sector, pi->size);
	if (!err)
		req_mod(req, DATA_RECEIVED, peer_device);
	/* else: nothing. handled from drbd_disconnect...
	 * I don't think we may complete this just yet
	 * in case we are "on-disconnect: freeze" */

	return err;
}

static int receive_RSDataReply(struct drbd_connection *connection, struct packet_info *pi)
{
	struct drbd_peer_device *peer_device;
	struct drbd_device *device;
	sector_t sector;
	int err;
	struct p_data *p = pi->data;

	peer_device = conn_peer_device(connection, pi->vnr);
	if (!peer_device)
		return -EIO;
	device = peer_device->device;

	sector = be64_to_cpu(p->sector);
	D_ASSERT(device, p->block_id == ID_SYNCER);

	if (get_ldev(device)) {
		/* data is submitted to disk within recv_resync_read.
		 * corresponding put_ldev done below on error,
		 * or in drbd_peer_request_endio. */
		err = recv_resync_read(peer_device, sector, pi);
	} else {
		if (drbd_ratelimit())
			drbd_err(device, "Can not write resync data to local disk.\n");

		err = drbd_drain_block(peer_device, pi->size);

		drbd_send_ack_dp(peer_device, P_NEG_ACK, p, pi->size);
	}

	atomic_add(pi->size >> 9, &peer_device->rs_sect_in);

	return err;
}

static void restart_conflicting_writes(struct drbd_peer_request *peer_req)
{
	struct drbd_interval *i;
	struct drbd_request *req;
	struct drbd_device *device = peer_req->peer_device->device;
	const sector_t sector = peer_req->i.sector;
	const unsigned int size = peer_req->i.size;

	drbd_for_each_overlap(i, &device->write_requests, sector, size) {
		if (!i->local)
			continue;
		req = container_of(i, struct drbd_request, i);
		if ((req->rq_state[0] & RQ_LOCAL_PENDING) ||
		   !(req->rq_state[0] & RQ_POSTPONED))
			continue;
		/* as it is RQ_POSTPONED, this will cause it to
		 * be queued on the retry workqueue. */
		__req_mod(req, DISCARD_WRITE, peer_req->peer_device, NULL);
	}
}

/*
 * e_end_block() is called in asender context via drbd_finish_peer_reqs().
 */
static int e_end_block(struct drbd_work *w, int cancel)
{
	struct drbd_peer_request *peer_req =
		container_of(w, struct drbd_peer_request, w);
	struct drbd_peer_device *peer_device = peer_req->peer_device;
	struct drbd_device *device = peer_device->device;
	sector_t sector = peer_req->i.sector;
	struct drbd_epoch *epoch;
	int err = 0, pcmd;

	if (peer_req->flags & EE_IS_BARRIER) {
		epoch = previous_epoch(peer_device->connection, peer_req->epoch);
		if (epoch)
			drbd_may_finish_epoch(peer_device->connection, epoch, EV_BARRIER_DONE + (cancel ? EV_CLEANUP : 0));
	}

	if (peer_req->flags & EE_SEND_WRITE_ACK) {
		if (likely((peer_req->flags & EE_WAS_ERROR) == 0)) {
			pcmd = (peer_device->repl_state[NOW] >= L_SYNC_SOURCE &&
				peer_device->repl_state[NOW] <= L_PAUSED_SYNC_T &&
				peer_req->flags & EE_MAY_SET_IN_SYNC) ?
				P_RS_WRITE_ACK : P_WRITE_ACK;
			err = drbd_send_ack(peer_device, pcmd, peer_req);
			if (pcmd == P_RS_WRITE_ACK)
				drbd_set_in_sync(peer_device, sector, peer_req->i.size);
		} else {
			err = drbd_send_ack(peer_device, P_NEG_ACK, peer_req);
			/* we expect it to be marked out of sync anyways...
			 * maybe assert this?  */
		}
		dec_unacked(peer_device);
	}
	/* we delete from the conflict detection hash _after_ we sent out the
	 * P_WRITE_ACK / P_NEG_ACK, to get the sequence number right.  */
	if (peer_req->flags & EE_IN_INTERVAL_TREE) {
		spin_lock_irq(&device->resource->req_lock);
		D_ASSERT(device, !drbd_interval_empty(&peer_req->i));
		drbd_remove_peer_req_interval(device, peer_req);
		if (peer_req->flags & EE_RESTART_REQUESTS)
			restart_conflicting_writes(peer_req);
		spin_unlock_irq(&device->resource->req_lock);
	} else
		D_ASSERT(device, drbd_interval_empty(&peer_req->i));

	drbd_may_finish_epoch(peer_device->connection, peer_req->epoch, EV_PUT + (cancel ? EV_CLEANUP : 0));

	return err;
}

static int e_send_ack(struct drbd_work *w, enum drbd_packet ack)
{
	struct drbd_peer_request *peer_req =
		container_of(w, struct drbd_peer_request, w);
	struct drbd_peer_device *peer_device = peer_req->peer_device;
	int err;

	err = drbd_send_ack(peer_device, ack, peer_req);
	dec_unacked(peer_device);

	return err;
}

static int e_send_discard_write(struct drbd_work *w, int unused)
{
	return e_send_ack(w, P_SUPERSEDED);
}

static int e_send_retry_write(struct drbd_work *w, int unused)
{

	struct drbd_peer_request *peer_request =
		container_of(w, struct drbd_peer_request, w);
	struct drbd_connection *connection = peer_request->peer_device->connection;

	return e_send_ack(w, connection->agreed_pro_version >= 100 ?
			     P_RETRY_WRITE : P_SUPERSEDED);
}

static bool seq_greater(u32 a, u32 b)
{
	/*
	 * We assume 32-bit wrap-around here.
	 * For 24-bit wrap-around, we would have to shift:
	 *  a <<= 8; b <<= 8;
	 */
	return (s32)a - (s32)b > 0;
}

static u32 seq_max(u32 a, u32 b)
{
	return seq_greater(a, b) ? a : b;
}

static void update_peer_seq(struct drbd_peer_device *peer_device, unsigned int peer_seq)
{
	unsigned int newest_peer_seq;

	if (test_bit(RESOLVE_CONFLICTS, &peer_device->connection->flags)) {
		spin_lock(&peer_device->peer_seq_lock);
		newest_peer_seq = seq_max(peer_device->peer_seq, peer_seq);
		peer_device->peer_seq = newest_peer_seq;
		spin_unlock(&peer_device->peer_seq_lock);
		/* wake up only if we actually changed peer_device->peer_seq */
		if (peer_seq == newest_peer_seq)
			wake_up(&peer_device->device->seq_wait);
	}
}

static inline int overlaps(sector_t s1, int l1, sector_t s2, int l2)
{
	return !((s1 + (l1>>9) <= s2) || (s1 >= s2 + (l2>>9)));
}

/* maybe change sync_ee into interval trees as well? */
static bool overlapping_resync_write(struct drbd_device *device, struct drbd_peer_request *peer_req)
{
	struct drbd_peer_request *rs_req;
	bool rv = 0;

	spin_lock_irq(&device->resource->req_lock);
	list_for_each_entry(rs_req, &device->sync_ee, w.list) {
		if (overlaps(peer_req->i.sector, peer_req->i.size,
			     rs_req->i.sector, rs_req->i.size)) {
			rv = 1;
			break;
		}
	}
	spin_unlock_irq(&device->resource->req_lock);

	return rv;
}

/* Called from receive_Data.
 * Synchronize packets on sock with packets on msock.
 *
 * This is here so even when a P_DATA packet traveling via sock overtook an Ack
 * packet traveling on msock, they are still processed in the order they have
 * been sent.
 *
 * Note: we don't care for Ack packets overtaking P_DATA packets.
 *
 * In case packet_seq is larger than peer_device->peer_seq number, there are
 * outstanding packets on the msock. We wait for them to arrive.
 * In case we are the logically next packet, we update peer_device->peer_seq
 * ourselves. Correctly handles 32bit wrap around.
 *
 * Assume we have a 10 GBit connection, that is about 1<<30 byte per second,
 * about 1<<21 sectors per second. So "worst" case, we have 1<<3 == 8 seconds
 * for the 24bit wrap (historical atomic_t guarantee on some archs), and we have
 * 1<<9 == 512 seconds aka ages for the 32bit wrap around...
 *
 * returns 0 if we may process the packet,
 * -ERESTARTSYS if we were interrupted (by disconnect signal). */
static int wait_for_and_update_peer_seq(struct drbd_peer_device *peer_device, const u32 peer_seq)
{
	struct drbd_connection *connection = peer_device->connection;
	DEFINE_WAIT(wait);
	long timeout;
	int ret = 0, tp;

	if (!test_bit(RESOLVE_CONFLICTS, &connection->flags))
		return 0;

	spin_lock(&peer_device->peer_seq_lock);
	for (;;) {
		if (!seq_greater(peer_seq - 1, peer_device->peer_seq)) {
			peer_device->peer_seq = seq_max(peer_device->peer_seq, peer_seq);
			break;
		}

		if (signal_pending(current)) {
			ret = -ERESTARTSYS;
			break;
		}

		rcu_read_lock();
		tp = rcu_dereference(connection->net_conf)->two_primaries;
		rcu_read_unlock();

		if (!tp)
			break;

		/* Only need to wait if two_primaries is enabled */
		prepare_to_wait(&peer_device->device->seq_wait, &wait, TASK_INTERRUPTIBLE);
		spin_unlock(&peer_device->peer_seq_lock);
		rcu_read_lock();
		timeout = rcu_dereference(connection->net_conf)->ping_timeo*HZ/10;
		rcu_read_unlock();
		timeout = schedule_timeout(timeout);
		spin_lock(&peer_device->peer_seq_lock);
		if (!timeout) {
			ret = -ETIMEDOUT;
			drbd_err(peer_device, "Timed out waiting for missing ack packets; disconnecting\n");
			break;
		}
	}
	spin_unlock(&peer_device->peer_seq_lock);
	finish_wait(&peer_device->device->seq_wait, &wait);
	return ret;
}

/* see also bio_flags_to_wire()
 * DRBD_REQ_*, because we need to semantically map the flags to data packet
 * flags and back. We may replicate to other kernel versions. */
static unsigned long wire_flags_to_bio(struct drbd_connection *connection, u32 dpf)
{
	if (connection->agreed_pro_version >= 95)
		return  (dpf & DP_RW_SYNC ? DRBD_REQ_SYNC : 0) |
			(dpf & DP_UNPLUG ? DRBD_REQ_UNPLUG : 0) |
			(dpf & DP_FUA ? DRBD_REQ_FUA : 0) |
			(dpf & DP_FLUSH ? DRBD_REQ_FLUSH : 0) |
			(dpf & DP_DISCARD ? DRBD_REQ_DISCARD : 0);

	/* else: we used to communicate one bit only in older DRBD */
	return dpf & DP_RW_SYNC ? (DRBD_REQ_SYNC | DRBD_REQ_UNPLUG) : 0;
}

static void fail_postponed_requests(struct drbd_peer_request *peer_req)
{
	struct drbd_device *device = peer_req->peer_device->device;
	struct drbd_interval *i;
	const sector_t sector = peer_req->i.sector;
	const unsigned int size = peer_req->i.size;

    repeat:
	drbd_for_each_overlap(i, &device->write_requests, sector, size) {
		struct drbd_request *req;
		struct bio_and_error m;

		if (!i->local)
			continue;
		req = container_of(i, struct drbd_request, i);
		if (!(req->rq_state[0] & RQ_POSTPONED))
			continue;
		req->rq_state[0] &= ~RQ_POSTPONED;
		__req_mod(req, NEG_ACKED, peer_req->peer_device, &m);
		spin_unlock_irq(&device->resource->req_lock);
		if (m.bio)
			complete_master_bio(device, &m);
		spin_lock_irq(&device->resource->req_lock);
		goto repeat;
	}
}

static int handle_write_conflicts(struct drbd_peer_request *peer_req)
{
	struct drbd_peer_device *peer_device = peer_req->peer_device;
	struct drbd_device *device = peer_device->device;
	struct drbd_connection *connection = peer_device->connection;
	bool resolve_conflicts = test_bit(RESOLVE_CONFLICTS, &connection->flags);
	sector_t sector = peer_req->i.sector;
	const unsigned int size = peer_req->i.size;
	struct drbd_interval *i;
	bool equal;
	int err;

	/*
	 * Inserting the peer request into the write_requests tree will prevent
	 * new conflicting local requests from being added.
	 */
	drbd_insert_interval(&device->write_requests, &peer_req->i);

    repeat:
	drbd_for_each_overlap(i, &device->write_requests, sector, size) {
		if (i == &peer_req->i)
			continue;

		if (!i->local) {
			/*
			 * Our peer has sent a conflicting remote request; this
			 * should not happen in a two-node setup.  Wait for the
			 * earlier peer request to complete.
			 */
			err = drbd_wait_misc(device, peer_device, i);
			if (err)
				goto out;
			goto repeat;
		}

		equal = i->sector == sector && i->size == size;
		if (resolve_conflicts) {
			/*
			 * If the peer request is fully contained within the
			 * overlapping request, it can be discarded; otherwise,
			 * it will be retried once all overlapping requests
			 * have completed.
			 */
			bool discard = i->sector <= sector && i->sector +
				       (i->size >> 9) >= sector + (size >> 9);

			if (!equal)
				drbd_alert(device, "Concurrent writes detected: "
					       "local=%llus +%u, remote=%llus +%u, "
					       "assuming %s came first\n",
					  (unsigned long long)i->sector, i->size,
					  (unsigned long long)sector, size,
					  discard ? "local" : "remote");

			inc_unacked(peer_device);
			peer_req->w.cb = discard ? e_send_discard_write :
						   e_send_retry_write;
			list_add_tail(&peer_req->w.list, &device->done_ee);
			wake_asender(connection);

			err = -ENOENT;
			goto out;
		} else {
			struct drbd_request *req =
				container_of(i, struct drbd_request, i);

			if (!equal)
				drbd_alert(device, "Concurrent writes detected: "
					       "local=%llus +%u, remote=%llus +%u\n",
					  (unsigned long long)i->sector, i->size,
					  (unsigned long long)sector, size);

			if (req->rq_state[0] & RQ_LOCAL_PENDING ||
			    !(req->rq_state[0] & RQ_POSTPONED)) {
				/*
				 * Wait for the node with the discard flag to
				 * decide if this request will be discarded or
				 * retried.  Requests that are discarded will
				 * disappear from the write_requests tree.
				 *
				 * In addition, wait for the conflicting
				 * request to finish locally before submitting
				 * the conflicting peer request.
				 */
				err = drbd_wait_misc(device, NULL, &req->i);
				if (err) {
					begin_state_change_locked(connection->resource, CS_HARD);
					__change_cstate(connection, C_TIMEOUT);
					end_state_change_locked(connection->resource);
					fail_postponed_requests(peer_req);
					goto out;
				}
				goto repeat;
			}
			/*
			 * Remember to restart the conflicting requests after
			 * the new peer request has completed.
			 */
			peer_req->flags |= EE_RESTART_REQUESTS;
		}
	}
	err = 0;

    out:
	if (err)
		drbd_remove_peer_req_interval(device, peer_req);
	return err;
}

/* mirrored write */
static int receive_Data(struct drbd_connection *connection, struct packet_info *pi)
{
	struct drbd_peer_device *peer_device;
	struct drbd_device *device;
	sector_t sector;
	struct drbd_peer_request *peer_req;
	struct p_data *p = pi->data;
	u32 peer_seq = be32_to_cpu(p->seq_num);
	int rw = WRITE;
	u32 dp_flags;
	int err, tp;

	peer_device = conn_peer_device(connection, pi->vnr);
	if (!peer_device)
		return -EIO;
	device = peer_device->device;

	if (!get_ldev(device)) {
		int err2;

		err = wait_for_and_update_peer_seq(peer_device, peer_seq);
		drbd_send_ack_dp(peer_device, P_NEG_ACK, p, pi->size);
		atomic_inc(&connection->current_epoch->epoch_size);
		err2 = drbd_drain_block(peer_device, pi->size);
		if (!err)
			err = err2;
		return err;
	}

	/*
	 * Corresponding put_ldev done either below (on various errors), or in
	 * drbd_peer_request_endio, if we successfully submit the data at the
	 * end of this function.
	 */

	sector = be64_to_cpu(p->sector);
	peer_req = read_in_block(peer_device, p->block_id, sector, pi);
	if (!peer_req) {
		put_ldev(device);
		return -EIO;
	}

	peer_req->dagtag_sector = connection->last_dagtag_sector + (pi->size >> 9);
	connection->last_dagtag_sector = peer_req->dagtag_sector;

	peer_req->w.cb = e_end_block;

	dp_flags = be32_to_cpu(p->dp_flags);
	rw |= wire_flags_to_bio(connection, dp_flags);
	if (pi->cmd == P_TRIM) {
		D_ASSERT(peer_device, peer_req->i.size > 0);
		D_ASSERT(peer_device, rw & DRBD_REQ_DISCARD);
		D_ASSERT(peer_device, peer_req->pages == NULL);
		peer_req->flags |= EE_IS_TRIM;
	} else if (peer_req->pages == NULL) {
		D_ASSERT(device, peer_req->i.size == 0);
		D_ASSERT(device, dp_flags & DP_FLUSH);
	}

	if (dp_flags & DP_MAY_SET_IN_SYNC)
		peer_req->flags |= EE_MAY_SET_IN_SYNC;

	/* last "fixes" to rw flags.
	 * Strip off BIO_RW_BARRIER unconditionally,
	 * it is not supposed to be here anyways.
	 * (Was FUA or FLUSH on the peer,
	 * and got translated to BARRIER on this side).
	 * Note that the epoch handling code below
	 * may add it again, though.
	 */
	rw &= ~DRBD_REQ_HARDBARRIER;

	spin_lock(&connection->epoch_lock);
	peer_req->epoch = connection->current_epoch;
	atomic_inc(&peer_req->epoch->epoch_size);
	atomic_inc(&peer_req->epoch->active);

	if (connection->resource->write_ordering == WO_BIO_BARRIER &&
	    atomic_read(&peer_req->epoch->epoch_size) == 1) {
		struct drbd_epoch *epoch;
		/* Issue a barrier if we start a new epoch, and the previous epoch
		   was not a epoch containing a single request which already was
		   a Barrier. */
		epoch = list_entry(peer_req->epoch->list.prev, struct drbd_epoch, list);
		if (epoch == peer_req->epoch) {
			set_bit(DE_CONTAINS_A_BARRIER, &peer_req->epoch->flags);
			rw |= DRBD_REQ_FLUSH | DRBD_REQ_FUA;
			peer_req->flags |= EE_IS_BARRIER;
		} else {
			if (atomic_read(&epoch->epoch_size) > 1 ||
			    !test_bit(DE_CONTAINS_A_BARRIER, &epoch->flags)) {
				set_bit(DE_BARRIER_IN_NEXT_EPOCH_ISSUED, &epoch->flags);
				set_bit(DE_CONTAINS_A_BARRIER, &peer_req->epoch->flags);
				rw |= DRBD_REQ_FLUSH | DRBD_REQ_FUA;
				peer_req->flags |= EE_IS_BARRIER;
			}
		}
	}
	spin_unlock(&connection->epoch_lock);

	rcu_read_lock();
	tp = rcu_dereference(peer_device->connection->net_conf)->two_primaries;
	rcu_read_unlock();
	if (tp) {
		peer_req->flags |= EE_IN_INTERVAL_TREE;
		err = wait_for_and_update_peer_seq(peer_device, peer_seq);
		if (err)
			goto out_interrupted;
		spin_lock_irq(&device->resource->req_lock);
		err = handle_write_conflicts(peer_req);
		if (err) {
			spin_unlock_irq(&device->resource->req_lock);
			if (err == -ENOENT) {
				put_ldev(device);
				return 0;
			}
			goto out_interrupted;
		}
	} else {
		update_peer_seq(peer_device, peer_seq);
		spin_lock_irq(&device->resource->req_lock);
	}
	list_add(&peer_req->w.list, &device->active_ee);
	if (connection->agreed_pro_version >= 110)
		list_add_tail(&peer_req->recv_order, &connection->peer_requests);
	spin_unlock_irq(&device->resource->req_lock);

	if (peer_device->repl_state[NOW] == L_SYNC_TARGET)
		wait_event(device->ee_wait, !overlapping_resync_write(device, peer_req));

	if (peer_device->connection->agreed_pro_version < 100) {
		rcu_read_lock();
		switch (rcu_dereference(peer_device->connection->net_conf)->wire_protocol) {
		case DRBD_PROT_C:
			dp_flags |= DP_SEND_WRITE_ACK;
			break;
		case DRBD_PROT_B:
			dp_flags |= DP_SEND_RECEIVE_ACK;
			break;
		}
		rcu_read_unlock();
	}

	if (dp_flags & DP_SEND_WRITE_ACK) {
		peer_req->flags |= EE_SEND_WRITE_ACK;
		inc_unacked(peer_device);
		/* corresponding dec_unacked() in e_end_block()
		 * respective _drbd_clear_done_ee */
	}

	if (dp_flags & DP_SEND_RECEIVE_ACK) {
		/* I really don't like it that the receiver thread
		 * sends on the msock, but anyways */
		drbd_send_ack(peer_device, P_RECV_ACK, peer_req);
	}

	drbd_al_begin_io_for_peer(peer_device, &peer_req->i);

	err = drbd_submit_peer_request(device, peer_req, rw, DRBD_FAULT_DT_WR);
	if (!err)
		return 0;

	/* don't care for the reason here */
	drbd_err(device, "submit failed, triggering re-connect\n");
	spin_lock_irq(&device->resource->req_lock);
	list_del(&peer_req->w.list);
	list_del_init(&peer_req->recv_order);
	drbd_remove_peer_req_interval(device, peer_req);
	spin_unlock_irq(&device->resource->req_lock);
	drbd_al_complete_io(device, &peer_req->i);

out_interrupted:
	drbd_may_finish_epoch(connection, peer_req->epoch, EV_PUT + EV_CLEANUP);
	put_ldev(device);
	drbd_free_peer_req(device, peer_req);
	return err;
}

/* We may throttle resync, if the lower device seems to be busy,
 * and current sync rate is above c_min_rate.
 *
 * To decide whether or not the lower device is busy, we use a scheme similar
 * to MD RAID is_mddev_idle(): if the partition stats reveal "significant"
 * (more than 64 sectors) of activity we cannot account for with our own resync
 * activity, it obviously is "busy".
 *
 * The current sync rate used here uses only the most recent two step marks,
 * to have a short time average so we can react faster.
 */
bool drbd_rs_should_slow_down(struct drbd_peer_device *peer_device, sector_t sector)
{
	if (!drbd_rs_c_min_rate_throttle(peer_device))
		return false;

	return !drbd_sector_has_priority(peer_device, sector);
}

bool drbd_rs_c_min_rate_throttle(struct drbd_peer_device *peer_device)
{
	struct drbd_device *device = peer_device->device;
	unsigned long db, dt, dbdt;
	unsigned int c_min_rate;
	int curr_events;

	rcu_read_lock();
	c_min_rate = rcu_dereference(device->ldev->disk_conf)->c_min_rate;
	rcu_read_unlock();

	/* feature disabled? */
	if (c_min_rate == 0)
		return false;

	curr_events = drbd_backing_bdev_events(device->ldev->backing_bdev->bd_contains->bd_disk)
		    - atomic_read(&device->rs_sect_ev);

	if (!peer_device->rs_last_events ||
	    curr_events - peer_device->rs_last_events > 64) {
		unsigned long rs_left;
		int i;

		peer_device->rs_last_events = curr_events;

		/* sync speed average over the last 2*DRBD_SYNC_MARK_STEP,
		 * approx. */
		i = (peer_device->rs_last_mark + DRBD_SYNC_MARKS-1) % DRBD_SYNC_MARKS;

		if (peer_device->repl_state[NOW] == L_VERIFY_S || peer_device->repl_state[NOW] == L_VERIFY_T)
			rs_left = peer_device->ov_left;
		else
			rs_left = drbd_bm_total_weight(peer_device) - peer_device->rs_failed;

		dt = ((long)jiffies - (long)peer_device->rs_mark_time[i]) / HZ;
		if (!dt)
			dt++;
		db = peer_device->rs_mark_left[i] - rs_left;
		dbdt = Bit2KB(db/dt);

		if (dbdt > c_min_rate)
			return true;
	}
	return false;
}

static int receive_DataRequest(struct drbd_connection *connection, struct packet_info *pi)
{
	struct drbd_peer_device *peer_device;
	struct drbd_device *device;
	sector_t sector;
	sector_t capacity;
	struct drbd_peer_request *peer_req;
	struct digest_info *di = NULL;
	int size, verb;
	unsigned int fault_type;
	struct p_block_req *p =	pi->data;

	peer_device = conn_peer_device(connection, pi->vnr);
	if (!peer_device)
		return -EIO;
	device = peer_device->device;
	capacity = drbd_get_capacity(device->this_bdev);

	sector = be64_to_cpu(p->sector);
	size   = be32_to_cpu(p->blksize);

	if (size <= 0 || !IS_ALIGNED(size, 512) || size > DRBD_MAX_BIO_SIZE) {
		drbd_err(device, "%s:%d: sector: %llus, size: %u\n", __FILE__, __LINE__,
				(unsigned long long)sector, size);
		return -EINVAL;
	}
	if (sector + (size>>9) > capacity) {
		drbd_err(device, "%s:%d: sector: %llus, size: %u\n", __FILE__, __LINE__,
				(unsigned long long)sector, size);
		return -EINVAL;
	}

	if (!get_ldev_if_state(device, D_UP_TO_DATE)) {
		verb = 1;
		switch (pi->cmd) {
		case P_DATA_REQUEST:
			drbd_send_ack_rp(peer_device, P_NEG_DREPLY, p);
			break;
		case P_RS_DATA_REQUEST:
		case P_CSUM_RS_REQUEST:
		case P_OV_REQUEST:
			drbd_send_ack_rp(peer_device, P_NEG_RS_DREPLY , p);
			break;
		case P_OV_REPLY:
			verb = 0;
			dec_rs_pending(peer_device);
			drbd_send_ack_ex(peer_device, P_OV_RESULT, sector, size, ID_IN_SYNC);
			break;
		default:
			BUG();
		}
		if (verb && drbd_ratelimit())
			drbd_err(device, "Can not satisfy peer's read request, "
			    "no local data.\n");

		/* drain possibly payload */
		return drbd_drain_block(peer_device, pi->size);
	}

	/* GFP_NOIO, because we must not cause arbitrary write-out: in a DRBD
	 * "criss-cross" setup, that might cause write-out on some other DRBD,
	 * which in turn might block on the other node at this very place.  */
	peer_req = drbd_alloc_peer_req(peer_device, p->block_id, sector, size,
			true /* has real payload */, GFP_NOIO);
	if (!peer_req) {
		put_ldev(device);
		return -ENOMEM;
	}

	switch (pi->cmd) {
	case P_DATA_REQUEST:
		peer_req->w.cb = w_e_end_data_req;
		fault_type = DRBD_FAULT_DT_RD;
		/* application IO, don't drbd_rs_begin_io */
		goto submit;

	case P_RS_DATA_REQUEST:
		peer_req->w.cb = w_e_end_rsdata_req;
		fault_type = DRBD_FAULT_RS_RD;
		/* used in the sector offset progress display */
		device->bm_resync_fo = BM_SECT_TO_BIT(sector);
		break;

	case P_OV_REPLY:
	case P_CSUM_RS_REQUEST:
		fault_type = DRBD_FAULT_RS_RD;
		di = kmalloc(sizeof(*di) + pi->size, GFP_NOIO);
		if (!di)
			goto out_free_e;

		di->digest_size = pi->size;
		di->digest = (((char *)di)+sizeof(struct digest_info));

		peer_req->digest = di;
		peer_req->flags |= EE_HAS_DIGEST;

		if (drbd_recv_all(peer_device->connection, di->digest, pi->size))
			goto out_free_e;

		if (pi->cmd == P_CSUM_RS_REQUEST) {
			D_ASSERT(device, peer_device->connection->agreed_pro_version >= 89);
			peer_req->w.cb = w_e_end_csum_rs_req;
			/* used in the sector offset progress display */
			device->bm_resync_fo = BM_SECT_TO_BIT(sector);
		} else if (pi->cmd == P_OV_REPLY) {
			/* track progress, we may need to throttle */
			atomic_add(size >> 9, &peer_device->rs_sect_in);
			peer_req->w.cb = w_e_end_ov_reply;
			dec_rs_pending(peer_device);
			/* drbd_rs_begin_io done when we sent this request,
			 * but accounting still needs to be done. */
			goto submit_for_resync;
		}
		break;

	case P_OV_REQUEST:
		if (peer_device->ov_start_sector == ~(sector_t)0 &&
		    peer_device->connection->agreed_pro_version >= 90) {
			unsigned long now = jiffies;
			int i;
			peer_device->ov_start_sector = sector;
			peer_device->ov_position = sector;
			peer_device->ov_left = drbd_bm_bits(device) - BM_SECT_TO_BIT(sector);
			peer_device->rs_total = peer_device->ov_left;
			for (i = 0; i < DRBD_SYNC_MARKS; i++) {
				peer_device->rs_mark_left[i] = peer_device->ov_left;
				peer_device->rs_mark_time[i] = now;
			}
			drbd_info(device, "Online Verify start sector: %llu\n",
					(unsigned long long)sector);
		}
		peer_req->w.cb = w_e_end_ov_req;
		fault_type = DRBD_FAULT_RS_RD;
		break;

	default:
		BUG();
	}

	/* Throttle, drbd_rs_begin_io and submit should become asynchronous
	 * wrt the receiver, but it is not as straightforward as it may seem.
	 * Various places in the resync start and stop logic assume resync
	 * requests are processed in order, requeuing this on the worker thread
	 * introduces a bunch of new code for synchronization between threads.
	 *
	 * Unlimited throttling before drbd_rs_begin_io may stall the resync
	 * "forever", throttling after drbd_rs_begin_io will lock that extent
	 * for application writes for the same time.  For now, just throttle
	 * here, where the rest of the code expects the receiver to sleep for
	 * a while, anyways.
	 */

	/* Throttle before drbd_rs_begin_io, as that locks out application IO;
	 * this defers syncer requests for some time, before letting at least
	 * on request through.  The resync controller on the receiving side
	 * will adapt to the incoming rate accordingly.
	 *
	 * We cannot throttle here if remote is Primary/SyncTarget:
	 * we would also throttle its application reads.
	 * In that case, throttling is done on the SyncTarget only.
	 */
	if (connection->peer_role[NOW] != R_PRIMARY &&
	    drbd_rs_should_slow_down(peer_device, sector))
		schedule_timeout_uninterruptible(HZ/10);
	if (drbd_rs_begin_io(peer_device, sector))
		goto out_free_e;

submit_for_resync:
	atomic_add(size >> 9, &device->rs_sect_ev);

submit:
	inc_unacked(peer_device);
	spin_lock_irq(&device->resource->req_lock);
	list_add_tail(&peer_req->w.list, &device->read_ee);
	spin_unlock_irq(&device->resource->req_lock);

	if (drbd_submit_peer_request(device, peer_req, READ, fault_type) == 0)
		return 0;

	/* don't care for the reason here */
	drbd_err(device, "submit failed, triggering re-connect\n");
	spin_lock_irq(&device->resource->req_lock);
	list_del(&peer_req->w.list);
	spin_unlock_irq(&device->resource->req_lock);
	/* no drbd_rs_complete_io(), we are dropping the connection anyways */

out_free_e:
	put_ldev(device);
	drbd_free_peer_req(device, peer_req);
	return -EIO;
}

/**
 * drbd_asb_recover_0p  -  Recover after split-brain with no remaining primaries
 */
static int drbd_asb_recover_0p(struct drbd_peer_device *peer_device) __must_hold(local)
{
	const int node_id = peer_device->device->resource->res_opts.node_id;
	int self, peer, rv = -100;
	unsigned long ch_self, ch_peer;
	enum drbd_after_sb_p after_sb_0p;

	self = drbd_bitmap_uuid(peer_device) & 1;
	peer = peer_device->bitmap_uuids[node_id] & 1;

	ch_peer = peer_device->dirty_bits;
	ch_self = peer_device->comm_bm_set;

	rcu_read_lock();
	after_sb_0p = rcu_dereference(peer_device->connection->net_conf)->after_sb_0p;
	rcu_read_unlock();
	switch (after_sb_0p) {
	case ASB_CONSENSUS:
	case ASB_DISCARD_SECONDARY:
	case ASB_CALL_HELPER:
	case ASB_VIOLENTLY:
		drbd_err(peer_device, "Configuration error.\n");
		break;
	case ASB_DISCONNECT:
		break;
	case ASB_DISCARD_YOUNGER_PRI:
		if (self == 0 && peer == 1) {
			rv = -1;
			break;
		}
		if (self == 1 && peer == 0) {
			rv =  1;
			break;
		}
		/* Else fall through to one of the other strategies... */
	case ASB_DISCARD_OLDER_PRI:
		if (self == 0 && peer == 1) {
			rv = 1;
			break;
		}
		if (self == 1 && peer == 0) {
			rv = -1;
			break;
		}
		/* Else fall through to one of the other strategies... */
		drbd_warn(peer_device, "Discard younger/older primary did not find a decision\n"
			  "Using discard-least-changes instead\n");
	case ASB_DISCARD_ZERO_CHG:
		if (ch_peer == 0 && ch_self == 0) {
			rv = test_bit(RESOLVE_CONFLICTS, &peer_device->connection->flags)
				? -1 : 1;
			break;
		} else {
			if (ch_peer == 0) { rv =  1; break; }
			if (ch_self == 0) { rv = -1; break; }
		}
		if (after_sb_0p == ASB_DISCARD_ZERO_CHG)
			break;
	case ASB_DISCARD_LEAST_CHG:
		if	(ch_self < ch_peer)
			rv = -1;
		else if (ch_self > ch_peer)
			rv =  1;
		else /* ( ch_self == ch_peer ) */
		     /* Well, then use something else. */
			rv = test_bit(RESOLVE_CONFLICTS, &peer_device->connection->flags)
				? -1 : 1;
		break;
	case ASB_DISCARD_LOCAL:
		rv = -1;
		break;
	case ASB_DISCARD_REMOTE:
		rv =  1;
	}

	return rv;
}

/**
 * drbd_asb_recover_1p  -  Recover after split-brain with one remaining primary
 */
static int drbd_asb_recover_1p(struct drbd_peer_device *peer_device) __must_hold(local)
{
	struct drbd_device *device = peer_device->device;
	struct drbd_connection *connection = peer_device->connection;
	struct drbd_resource *resource = device->resource;
	int hg, rv = -100;
	enum drbd_after_sb_p after_sb_1p;

	rcu_read_lock();
	after_sb_1p = rcu_dereference(connection->net_conf)->after_sb_1p;
	rcu_read_unlock();
	switch (after_sb_1p) {
	case ASB_DISCARD_YOUNGER_PRI:
	case ASB_DISCARD_OLDER_PRI:
	case ASB_DISCARD_LEAST_CHG:
	case ASB_DISCARD_LOCAL:
	case ASB_DISCARD_REMOTE:
	case ASB_DISCARD_ZERO_CHG:
		drbd_err(device, "Configuration error.\n");
		break;
	case ASB_DISCONNECT:
		break;
	case ASB_CONSENSUS:
		hg = drbd_asb_recover_0p(peer_device);
		if (hg == -1 && resource->role[NOW] == R_SECONDARY)
			rv = hg;
		if (hg == 1  && resource->role[NOW] == R_PRIMARY)
			rv = hg;
		break;
	case ASB_VIOLENTLY:
		rv = drbd_asb_recover_0p(peer_device);
		break;
	case ASB_DISCARD_SECONDARY:
		return resource->role[NOW] == R_PRIMARY ? 1 : -1;
	case ASB_CALL_HELPER:
		hg = drbd_asb_recover_0p(peer_device);
		if (hg == -1 && resource->role[NOW] == R_PRIMARY) {
			enum drbd_state_rv rv2;

			 /* drbd_change_state() does not sleep while in SS_IN_TRANSIENT_STATE,
			  * we might be here in L_OFF which is transient.
			  * we do not need to wait for the after state change work either. */
			rv2 = change_role(resource, R_SECONDARY, CS_VERBOSE, false);
			if (rv2 != SS_SUCCESS) {
				drbd_khelper(device, connection, "pri-lost-after-sb");
			} else {
				drbd_warn(device, "Successfully gave up primary role.\n");
				rv = hg;
			}
		} else
			rv = hg;
	}

	return rv;
}

/**
 * drbd_asb_recover_2p  -  Recover after split-brain with two remaining primaries
 */
static int drbd_asb_recover_2p(struct drbd_peer_device *peer_device) __must_hold(local)
{
	struct drbd_device *device = peer_device->device;
	struct drbd_connection *connection = peer_device->connection;
	int hg, rv = -100;
	enum drbd_after_sb_p after_sb_2p;

	rcu_read_lock();
	after_sb_2p = rcu_dereference(connection->net_conf)->after_sb_2p;
	rcu_read_unlock();
	switch (after_sb_2p) {
	case ASB_DISCARD_YOUNGER_PRI:
	case ASB_DISCARD_OLDER_PRI:
	case ASB_DISCARD_LEAST_CHG:
	case ASB_DISCARD_LOCAL:
	case ASB_DISCARD_REMOTE:
	case ASB_CONSENSUS:
	case ASB_DISCARD_SECONDARY:
	case ASB_DISCARD_ZERO_CHG:
		drbd_err(device, "Configuration error.\n");
		break;
	case ASB_VIOLENTLY:
		rv = drbd_asb_recover_0p(peer_device);
		break;
	case ASB_DISCONNECT:
		break;
	case ASB_CALL_HELPER:
		hg = drbd_asb_recover_0p(peer_device);
		if (hg == -1) {
			enum drbd_state_rv rv2;

			 /* drbd_change_state() does not sleep while in SS_IN_TRANSIENT_STATE,
			  * we might be here in L_OFF which is transient.
			  * we do not need to wait for the after state change work either. */
			rv2 = change_role(device->resource, R_SECONDARY, CS_VERBOSE, false);
			if (rv2 != SS_SUCCESS) {
				drbd_khelper(device, connection, "pri-lost-after-sb");
			} else {
				drbd_warn(device, "Successfully gave up primary role.\n");
				rv = hg;
			}
		} else
			rv = hg;
	}

	return rv;
}

static void drbd_uuid_dump_self(struct drbd_peer_device *peer_device, u64 bits, u64 flags)
{
	struct drbd_device *device = peer_device->device;

	drbd_info(peer_device, "self %016llX:%016llX:%016llX:%016llX bits:%llu flags:%llX\n",
		  (unsigned long long)drbd_current_uuid(peer_device->device),
		  (unsigned long long)drbd_bitmap_uuid(peer_device),
		  (unsigned long long)drbd_history_uuid(device, 0),
		  (unsigned long long)drbd_history_uuid(device, 1),
		  (unsigned long long)bits,
		  (unsigned long long)flags);
}


static void drbd_uuid_dump_peer(struct drbd_peer_device *peer_device, u64 bits, u64 flags)
{
	const int node_id = peer_device->device->resource->res_opts.node_id;

	drbd_info(peer_device, "peer %016llX:%016llX:%016llX:%016llX bits:%llu flags:%llX\n",
	     (unsigned long long)peer_device->current_uuid,
	     (unsigned long long)peer_device->bitmap_uuids[node_id],
	     (unsigned long long)peer_device->history_uuids[0],
	     (unsigned long long)peer_device->history_uuids[1],
	     (unsigned long long)bits,
	     (unsigned long long)flags);
}

static int uuid_fixup_resync_end(struct drbd_peer_device *peer_device, int *rule_nr) __must_hold(local)
{
	struct drbd_device *device = peer_device->device;
	const int node_id = device->resource->res_opts.node_id;

	if (peer_device->bitmap_uuids[node_id] == (u64)0 && drbd_bitmap_uuid(peer_device) != (u64)0) {

		if (peer_device->connection->agreed_pro_version < 91)
			return -1091;

		if ((drbd_bitmap_uuid(peer_device) & ~((u64)1)) == (peer_device->history_uuids[0] & ~((u64)1)) &&
		    (drbd_history_uuid(device, 0) & ~((u64)1)) == (peer_device->history_uuids[0] & ~((u64)1))) {
			struct drbd_peer_md *peer_md = &device->ldev->md.peers[peer_device->bitmap_index];

			drbd_info(device, "was SyncSource, missed the resync finished event, corrected myself:\n");
			_drbd_uuid_push_history(peer_device, peer_md->bitmap_uuid);
			peer_md->bitmap_uuid = 0;

			drbd_uuid_dump_self(peer_device,
					    device->disk_state[NOW] >= D_NEGOTIATING ? drbd_bm_total_weight(peer_device) : 0, 0);
			*rule_nr = 34;
		} else {
			drbd_info(device, "was SyncSource (peer failed to write sync_uuid)\n");
			*rule_nr = 36;
		}

		return 1;
	}

	if (drbd_bitmap_uuid(peer_device) == (u64)0 && peer_device->bitmap_uuids[node_id] != (u64)0) {

		if (peer_device->connection->agreed_pro_version < 91)
			return -1091;

		if ((drbd_history_uuid(device, 0) & ~((u64)1)) == (peer_device->bitmap_uuids[node_id] & ~((u64)1)) &&
		    (drbd_history_uuid(device, 1) & ~((u64)1)) == (peer_device->history_uuids[0] & ~((u64)1))) {
			int i;

			drbd_info(device, "was SyncTarget, peer missed the resync finished event, corrected peer:\n");

			for (i = ARRAY_SIZE(peer_device->history_uuids) - 1; i > 0; i--)
				peer_device->history_uuids[i] = peer_device->history_uuids[i - 1];
			peer_device->history_uuids[i] = peer_device->bitmap_uuids[node_id];
			peer_device->bitmap_uuids[node_id] = 0;

			drbd_uuid_dump_peer(peer_device, peer_device->dirty_bits, peer_device->uuid_flags);
			*rule_nr = 35;
		} else {
			drbd_info(device, "was SyncTarget (failed to write sync_uuid)\n");
			*rule_nr = 37;
		}

		return -1;
	}

	return -2000;
}

static int uuid_fixup_resync_start1(struct drbd_peer_device *peer_device, int *rule_nr) __must_hold(local)
{
	struct drbd_device *device = peer_device->device;
	const int node_id = peer_device->device->resource->res_opts.node_id;
	u64 self, peer;

	self = drbd_current_uuid(device) & ~((u64)1);
	peer = peer_device->history_uuids[0] & ~((u64)1);

	if (self == peer) {
		if (peer_device->connection->agreed_pro_version < 96 ?
		    (drbd_history_uuid(device, 0) & ~((u64)1)) ==
		    (peer_device->history_uuids[1] & ~((u64)1)) :
		    peer + UUID_NEW_BM_OFFSET == (peer_device->bitmap_uuids[node_id] & ~((u64)1))) {
			int i;

			/* The last P_SYNC_UUID did not get though. Undo the last start of
			   resync as sync source modifications of the peer's UUIDs. */
			*rule_nr = 51;

			if (peer_device->connection->agreed_pro_version < 91)
				return -1091;

			peer_device->bitmap_uuids[node_id] = peer_device->history_uuids[0];
			for (i = 0; i < ARRAY_SIZE(peer_device->history_uuids) - 1; i++)
				peer_device->history_uuids[i] = peer_device->history_uuids[i + 1];
			peer_device->history_uuids[i] = 0;

			drbd_info(device, "Lost last syncUUID packet, corrected:\n");
			drbd_uuid_dump_peer(peer_device, peer_device->dirty_bits, peer_device->uuid_flags);

			return -1;
		}
	}

	return -2000;
}

static int uuid_fixup_resync_start2(struct drbd_peer_device *peer_device, int *rule_nr) __must_hold(local)
{
	struct drbd_device *device = peer_device->device;
	u64 self, peer;

	self = drbd_history_uuid(device, 0) & ~((u64)1);
	peer = peer_device->current_uuid & ~((u64)1);

	if (self == peer) {
		if (peer_device->connection->agreed_pro_version < 96 ?
		    (drbd_history_uuid(device, 1) & ~((u64)1)) ==
		    (peer_device->history_uuids[0] & ~((u64)1)) :
		    self + UUID_NEW_BM_OFFSET == (drbd_bitmap_uuid(peer_device) & ~((u64)1))) {
			u64 bitmap_uuid;

			/* The last P_SYNC_UUID did not get though. Undo the last start of
			   resync as sync source modifications of our UUIDs. */
			*rule_nr = 71;

			if (peer_device->connection->agreed_pro_version < 91)
				return -1091;

			bitmap_uuid = _drbd_uuid_pull_history(peer_device);
			__drbd_uuid_set_bitmap(peer_device, bitmap_uuid);

			drbd_info(device, "Last syncUUID did not get through, corrected:\n");
			drbd_uuid_dump_self(peer_device,
					    device->disk_state[NOW] >= D_NEGOTIATING ? drbd_bm_total_weight(peer_device) : 0, 0);

			return 1;
		}
	}

	return -2000;
}

/*
  100	after split brain try auto recover
    3   L_SYNC_SOURCE copy BitMap from
    2	L_SYNC_SOURCE set BitMap
    1	L_SYNC_SOURCE use BitMap
    0	no Sync
   -1	L_SYNC_TARGET use BitMap
   -2	L_SYNC_TARGET set BitMap
   -3   L_SYNC_TARGET clear BitMap
 -100	after split brain, disconnect
-1000	unrelated data
-1091   requires proto 91
-1096   requires proto 96
 */
static int drbd_uuid_compare(struct drbd_peer_device *peer_device,
			     int *rule_nr, int *peer_node_id) __must_hold(local)
{
	struct drbd_connection *connection = peer_device->connection;
	struct drbd_device *device = peer_device->device;
	const int node_id = device->resource->res_opts.node_id;
	const int max_peers = device->bitmap->bm_max_peers;
	u64 self, peer;
	int i, j;

	self = drbd_current_uuid(device) & ~((u64)1);
	peer = peer_device->current_uuid & ~((u64)1);

	*rule_nr = 10;
	if (self == UUID_JUST_CREATED && peer == UUID_JUST_CREATED)
		return 0;

	*rule_nr = 20;
	if ((self == UUID_JUST_CREATED || self == (u64)0) &&
	     peer != UUID_JUST_CREATED)
		return -2;

	*rule_nr = 30;
	if (self != UUID_JUST_CREATED &&
	    (peer == UUID_JUST_CREATED || peer == (u64)0))
		return 2;

	if (self == peer) {
		int rct, dc; /* roles at crash time */

		if (connection->agreed_pro_version < 110) {
			int rv = uuid_fixup_resync_end(peer_device, rule_nr);
			if (rv > -2000)
				return rv;
		}

		/* Common power [off|failure] */
		rct = (test_bit(CRASHED_PRIMARY, &device->flags) ? 1 : 0) +
			(peer_device->uuid_flags & UUID_FLAG_CRASHED_PRIMARY);
		/* lowest bit is set when we were primary,
		 * next bit (weight 2) is set when peer was primary */
		*rule_nr = 40;

		switch (rct) {
		case 0: /* !self_pri && !peer_pri */ return 0;
		case 1: /*  self_pri && !peer_pri */ return 1;
		case 2: /* !self_pri &&  peer_pri */ return -1;
		case 3: /*  self_pri &&  peer_pri */
			dc = test_bit(RESOLVE_CONFLICTS, &peer_device->connection->flags);
			return dc ? -1 : 1;
		}
	}

	*rule_nr = 50;
	peer = peer_device->bitmap_uuids[node_id] & ~((u64)1);
	if (self == peer)
		return -1;

	*rule_nr = 52;
	for (i = 0; i < MAX_PEERS; i++) {
		peer = peer_device->bitmap_uuids[i] & ~((u64)1);
		if (self == peer) {
			*peer_node_id = i;
			return -3;
		}
	}

	if (connection->agreed_pro_version < 110) {
		int rv = uuid_fixup_resync_start1(peer_device, rule_nr);
		if (rv > -2000)
			return rv;
	}

	*rule_nr = 60;
	self = drbd_current_uuid(device) & ~((u64)1);
	for (i = 0; i < ARRAY_SIZE(peer_device->history_uuids); i++) {
		peer = peer_device->history_uuids[i] & ~((u64)1);
		if (self == peer)
			return -2;
	}

	*rule_nr = 70;
	self = drbd_bitmap_uuid(peer_device) & ~((u64)1);
	peer = peer_device->current_uuid & ~((u64)1);
	if (self == peer)
		return 1;

	*rule_nr = 72;
	for (i = 0; i < max_peers; i++) {
		if (i == peer_device->bitmap_index)
			continue;
		self = device->ldev->md.peers[i].bitmap_uuid & ~((u64)1);
		if (self == peer) {
			*peer_node_id = device->ldev->md.peers[i].node_id;
			return 3;
		}
	}

	if (connection->agreed_pro_version < 110) {
		int rv = uuid_fixup_resync_start2(peer_device, rule_nr);
		if (rv > -2000)
			return rv;
	}

	*rule_nr = 80;
	peer = peer_device->current_uuid & ~((u64)1);
	for (i = 0; i < HISTORY_UUIDS; i++) {
		self = drbd_history_uuid(device, i) & ~((u64)1);
		if (self == peer)
			return 2;
	}

	*rule_nr = 90;
	self = drbd_bitmap_uuid(peer_device) & ~((u64)1);
	peer = peer_device->bitmap_uuids[node_id] & ~((u64)1);
	if (self == peer && self != ((u64)0))
		return 100;

	*rule_nr = 100;
	for (i = 0; i < HISTORY_UUIDS; i++) {
		self = drbd_history_uuid(device, i) & ~((u64)1);
		for (j = 0; j < ARRAY_SIZE(peer_device->history_uuids); j++) {
			peer = peer_device->history_uuids[j] & ~((u64)1);
			if (self == peer)
				return -100;
		}
	}

	return -1000;
}

/* drbd_sync_handshake() returns the new replication state on success, and -1
 * on failure.
 */
static enum drbd_repl_state drbd_sync_handshake(struct drbd_peer_device *peer_device,
						enum drbd_role peer_role,
						enum drbd_disk_state peer_disk_state) __must_hold(local)
{
	struct drbd_device *device = peer_device->device;
	struct drbd_connection *connection = peer_device->connection;
	enum drbd_repl_state rv = -1;
	enum drbd_disk_state disk_state;
	struct net_conf *nc;
	int hg, rule_nr, rr_conflict, tentative, peer_node_id = 0;

	disk_state = device->disk_state[NOW];
	if (disk_state == D_NEGOTIATING)
		disk_state = disk_state_from_md(device);

	drbd_info(device, "drbd_sync_handshake:\n");
	spin_lock_irq(&device->ldev->md.uuid_lock);
	drbd_uuid_dump_self(peer_device, peer_device->comm_bm_set, 0);
	drbd_uuid_dump_peer(peer_device, peer_device->dirty_bits, peer_device->uuid_flags);

	hg = drbd_uuid_compare(peer_device, &rule_nr, &peer_node_id);
	spin_unlock_irq(&device->ldev->md.uuid_lock);

	drbd_info(device, "uuid_compare()=%d by rule %d\n", hg, rule_nr);

	if (hg == -1000) {
		drbd_alert(device, "Unrelated data, aborting!\n");
		return -1;
	}
	if (hg < -1000) {
		drbd_alert(device, "To resolve this both sides have to support at least protocol %d\n", -hg - 1000);
		return -1;
	}

	if ((disk_state == D_INCONSISTENT && peer_disk_state > D_INCONSISTENT) ||
	    (peer_disk_state == D_INCONSISTENT && disk_state > D_INCONSISTENT)) {
		int f = (hg == -100) || abs(hg) == 2;
		hg = disk_state > D_INCONSISTENT ? 1 : -1;
		if (f)
			hg = hg*2;
		drbd_info(device, "Becoming sync %s due to disk states.\n",
		     hg > 0 ? "source" : "target");
	}

	if (abs(hg) == 100)
		drbd_khelper(device, connection, "initial-split-brain");

	rcu_read_lock();
	nc = rcu_dereference(peer_device->connection->net_conf);

	if (hg == 100 || (hg == -100 && nc->always_asbp)) {
		int pcount = (device->resource->role[NOW] == R_PRIMARY)
			   + (peer_role == R_PRIMARY);
		int forced = (hg == -100);

		switch (pcount) {
		case 0:
			hg = drbd_asb_recover_0p(peer_device);
			break;
		case 1:
			hg = drbd_asb_recover_1p(peer_device);
			break;
		case 2:
			hg = drbd_asb_recover_2p(peer_device);
			break;
		}
		if (abs(hg) < 100) {
			drbd_warn(device, "Split-Brain detected, %d primaries, "
			     "automatically solved. Sync from %s node\n",
			     pcount, (hg < 0) ? "peer" : "this");
			if (forced) {
				drbd_warn(device, "Doing a full sync, since"
				     " UUIDs where ambiguous.\n");
				hg = hg*2;
			}
		}
	}

	if (hg == -100) {
		if (test_bit(DISCARD_MY_DATA, &device->flags) &&
		    !(peer_device->uuid_flags & UUID_FLAG_DISCARD_MY_DATA))
			hg = -1;
		if (!test_bit(DISCARD_MY_DATA, &device->flags) &&
		    (peer_device->uuid_flags & UUID_FLAG_DISCARD_MY_DATA))
			hg = 1;

		if (abs(hg) < 100)
			drbd_warn(device, "Split-Brain detected, manually solved. "
			     "Sync from %s node\n",
			     (hg < 0) ? "peer" : "this");
	}
	rr_conflict = nc->rr_conflict;
	tentative = nc->tentative;
	rcu_read_unlock();

	if (hg == -100) {
		/* FIXME this log message is not correct if we end up here
		 * after an attempted attach on a diskless node.
		 * We just refuse to attach -- well, we drop the "connection"
		 * to that disk, in a way... */
		drbd_alert(device, "Split-Brain detected but unresolved, dropping connection!\n");
		drbd_khelper(device, connection, "split-brain");
		return -1;
	}

	if (hg > 0 && disk_state <= D_INCONSISTENT) {
		drbd_err(device, "I shall become SyncSource, but I am inconsistent!\n");
		return -1;
	}

	if (hg < 0 && /* by intention we do not use disk_state here. */
	    device->resource->role[NOW] == R_PRIMARY && device->disk_state[NOW] >= D_CONSISTENT) {
		switch (rr_conflict) {
		case ASB_CALL_HELPER:
			drbd_khelper(device, connection, "pri-lost");
			/* fall through */
		case ASB_DISCONNECT:
			drbd_err(device, "I shall become SyncTarget, but I am primary!\n");
			return -1;
		case ASB_VIOLENTLY:
			drbd_warn(device, "Becoming SyncTarget, violating the stable-data"
			     "assumption\n");
		}
	}

	if (tentative || test_bit(CONN_DRY_RUN, &peer_device->connection->flags)) {
		if (hg == 0)
			drbd_info(device, "dry-run connect: No resync, would become Connected immediately.\n");
		else
			drbd_info(device, "dry-run connect: Would become %s, doing a %s resync.",
				 drbd_repl_str(hg > 0 ? L_SYNC_SOURCE : L_SYNC_TARGET),
				 abs(hg) >= 2 ? "full" : "bit-map based");
		return -1;
	}

	if (hg == 3) {
		drbd_info(device, "Peer synced up with node %d, copying bitmap\n", peer_node_id);
		drbd_suspend_io(device);
		drbd_bm_slot_lock(peer_device, "bm_copy_slot from sync_handshake", BM_LOCK_BULK);
		drbd_bm_copy_slot(device, device->ldev->id_to_bit[peer_node_id], peer_device->bitmap_index);
		drbd_bm_write(device, NULL);
		drbd_bm_slot_unlock(peer_device);
		drbd_resume_io(device);
	} else if (hg == -3) {
		drbd_info(device, "synced up with node %d in the mean time\n", peer_node_id);
		drbd_suspend_io(device);
		drbd_bm_slot_lock(peer_device, "bm_clear_many_bits from sync_handshake", BM_LOCK_BULK);
		drbd_bm_clear_many_bits(peer_device, 0, -1UL);
		drbd_bm_write(device, NULL);
		drbd_bm_slot_unlock(peer_device);
		drbd_resume_io(device);
	} else if (abs(hg) >= 2) {
		drbd_info(device, "Writing the whole bitmap, full sync required after drbd_sync_handshake.\n");
		if (drbd_bitmap_io(device, &drbd_bmio_set_n_write, "set_n_write from sync_handshake",
					BM_LOCK_CLEAR | BM_LOCK_BULK, peer_device))
			return -1;
	}

	if (hg > 0) { /* become sync source. */
		rv = L_WF_BITMAP_S;
	} else if (hg < 0) { /* become sync target */
		rv = L_WF_BITMAP_T;
	} else {
		rv = L_ESTABLISHED;
		if (drbd_bitmap_uuid(peer_device)) {
			drbd_info(peer_device, "clearing bitmap UUID and bitmap content (%lu bits)\n",
				  drbd_bm_total_weight(peer_device));
			drbd_uuid_set_bitmap(peer_device, 0);
			drbd_bm_clear_many_bits(peer_device, 0, -1UL);
		} else if (drbd_bm_total_weight(peer_device)) {
			drbd_info(device, "No resync, but %lu bits in bitmap!\n",
				  drbd_bm_total_weight(peer_device));
		}
	}

	return rv;
}

static enum drbd_after_sb_p convert_after_sb(enum drbd_after_sb_p peer)
{
	/* ASB_DISCARD_REMOTE - ASB_DISCARD_LOCAL is valid */
	if (peer == ASB_DISCARD_REMOTE)
		return ASB_DISCARD_LOCAL;

	/* any other things with ASB_DISCARD_REMOTE or ASB_DISCARD_LOCAL are invalid */
	if (peer == ASB_DISCARD_LOCAL)
		return ASB_DISCARD_REMOTE;

	/* everything else is valid if they are equal on both sides. */
	return peer;
}

static int receive_protocol(struct drbd_connection *connection, struct packet_info *pi)
{
	struct p_protocol *p = pi->data;
	enum drbd_after_sb_p p_after_sb_0p, p_after_sb_1p, p_after_sb_2p;
	int p_proto, p_discard_my_data, p_two_primaries, cf;
	struct net_conf *nc, *old_net_conf, *new_net_conf = NULL;
	char integrity_alg[SHARED_SECRET_MAX] = "";
	struct crypto_hash *peer_integrity_tfm = NULL;
	void *int_dig_in = NULL, *int_dig_vv = NULL;

	p_proto		= be32_to_cpu(p->protocol);
	p_after_sb_0p	= be32_to_cpu(p->after_sb_0p);
	p_after_sb_1p	= be32_to_cpu(p->after_sb_1p);
	p_after_sb_2p	= be32_to_cpu(p->after_sb_2p);
	p_two_primaries = be32_to_cpu(p->two_primaries);
	cf		= be32_to_cpu(p->conn_flags);
	p_discard_my_data = cf & CF_DISCARD_MY_DATA;

	if (connection->agreed_pro_version >= 87) {
		int err;

		if (pi->size > sizeof(integrity_alg))
			return -EIO;
		err = drbd_recv_all(connection, integrity_alg, pi->size);
		if (err)
			return err;
		integrity_alg[SHARED_SECRET_MAX - 1] = 0;
	}

	if (pi->cmd != P_PROTOCOL_UPDATE) {
		clear_bit(CONN_DRY_RUN, &connection->flags);

		if (cf & CF_DRY_RUN)
			set_bit(CONN_DRY_RUN, &connection->flags);

		rcu_read_lock();
		nc = rcu_dereference(connection->net_conf);

		if (p_proto != nc->wire_protocol) {
			drbd_err(connection, "incompatible %s settings\n", "protocol");
			goto disconnect_rcu_unlock;
		}

		if (convert_after_sb(p_after_sb_0p) != nc->after_sb_0p) {
			drbd_err(connection, "incompatible %s settings\n", "after-sb-0pri");
			goto disconnect_rcu_unlock;
		}

		if (convert_after_sb(p_after_sb_1p) != nc->after_sb_1p) {
			drbd_err(connection, "incompatible %s settings\n", "after-sb-1pri");
			goto disconnect_rcu_unlock;
		}

		if (convert_after_sb(p_after_sb_2p) != nc->after_sb_2p) {
			drbd_err(connection, "incompatible %s settings\n", "after-sb-2pri");
			goto disconnect_rcu_unlock;
		}

		if (p_discard_my_data && nc->discard_my_data) {
			drbd_err(connection, "incompatible %s settings\n", "discard-my-data");
			goto disconnect_rcu_unlock;
		}

		if (p_two_primaries != nc->two_primaries) {
			drbd_err(connection, "incompatible %s settings\n", "allow-two-primaries");
			goto disconnect_rcu_unlock;
		}

		if (strcmp(integrity_alg, nc->integrity_alg)) {
			drbd_err(connection, "incompatible %s settings\n", "data-integrity-alg");
			goto disconnect_rcu_unlock;
		}

		rcu_read_unlock();
	}

	if (integrity_alg[0]) {
		int hash_size;

		/*
		 * We can only change the peer data integrity algorithm
		 * here.  Changing our own data integrity algorithm
		 * requires that we send a P_PROTOCOL_UPDATE packet at
		 * the same time; otherwise, the peer has no way to
		 * tell between which packets the algorithm should
		 * change.
		 */

		peer_integrity_tfm = crypto_alloc_hash(integrity_alg, 0, CRYPTO_ALG_ASYNC);
		if (!peer_integrity_tfm) {
			drbd_err(connection, "peer data-integrity-alg %s not supported\n",
				 integrity_alg);
			goto disconnect;
		}

		hash_size = crypto_hash_digestsize(peer_integrity_tfm);
		int_dig_in = kmalloc(hash_size, GFP_KERNEL);
		int_dig_vv = kmalloc(hash_size, GFP_KERNEL);
		if (!(int_dig_in && int_dig_vv)) {
			drbd_err(connection, "Allocation of buffers for data integrity checking failed\n");
			goto disconnect;
		}
	}

	new_net_conf = kmalloc(sizeof(struct net_conf), GFP_KERNEL);
	if (!new_net_conf) {
		drbd_err(connection, "Allocation of new net_conf failed\n");
		goto disconnect;
	}

	if (mutex_lock_interruptible(&connection->resource->conf_update)) {
		drbd_err(connection, "Interrupted while waiting for conf_update\n");
		goto disconnect;
	}

	mutex_lock(&connection->data.mutex);
	old_net_conf = connection->net_conf;
	*new_net_conf = *old_net_conf;

	new_net_conf->wire_protocol = p_proto;
	new_net_conf->after_sb_0p = convert_after_sb(p_after_sb_0p);
	new_net_conf->after_sb_1p = convert_after_sb(p_after_sb_1p);
	new_net_conf->after_sb_2p = convert_after_sb(p_after_sb_2p);
	new_net_conf->two_primaries = p_two_primaries;

	rcu_assign_pointer(connection->net_conf, new_net_conf);
	mutex_unlock(&connection->data.mutex);
	mutex_unlock(&connection->resource->conf_update);

	crypto_free_hash(connection->peer_integrity_tfm);
	kfree(connection->int_dig_in);
	kfree(connection->int_dig_vv);
	connection->peer_integrity_tfm = peer_integrity_tfm;
	connection->int_dig_in = int_dig_in;
	connection->int_dig_vv = int_dig_vv;

	if (strcmp(old_net_conf->integrity_alg, integrity_alg))
		drbd_info(connection, "peer data-integrity-alg: %s\n",
			  integrity_alg[0] ? integrity_alg : "(none)");

	synchronize_rcu();
	kfree(old_net_conf);
	return 0;

disconnect_rcu_unlock:
	rcu_read_unlock();
disconnect:
	crypto_free_hash(peer_integrity_tfm);
	kfree(int_dig_in);
	kfree(int_dig_vv);
	change_cstate(connection, C_DISCONNECTING, CS_HARD);
	return -EIO;
}

/* helper function
 * input: alg name, feature name
 * return: NULL (alg name was "")
 *         ERR_PTR(error) if something goes wrong
 *         or the crypto hash ptr, if it worked out ok. */
struct crypto_hash *drbd_crypto_alloc_digest_safe(const struct drbd_device *device,
		const char *alg, const char *name)
{
	struct crypto_hash *tfm;

	if (!alg[0])
		return NULL;

	tfm = crypto_alloc_hash(alg, 0, CRYPTO_ALG_ASYNC);
	if (IS_ERR(tfm)) {
		drbd_err(device, "Can not allocate \"%s\" as %s (reason: %ld)\n",
			alg, name, PTR_ERR(tfm));
		return tfm;
	}
	return tfm;
}

static int ignore_remaining_packet(struct drbd_connection *connection, struct packet_info *pi)
{
	void *buffer = connection->data.rbuf;
	int size = pi->size;

	while (size) {
		int s = min_t(int, size, DRBD_SOCKET_BUFFER_SIZE);
		s = drbd_recv(connection, buffer, s);
		if (s <= 0) {
			if (s < 0)
				return s;
			break;
		}
		size -= s;
	}
	if (size)
		return -EIO;
	return 0;
}

/*
 * config_unknown_volume  -  device configuration command for unknown volume
 *
 * When a device is added to an existing connection, the node on which the
 * device is added first will send configuration commands to its peer but the
 * peer will not know about the device yet.  It will warn and ignore these
 * commands.  Once the device is added on the second node, the second node will
 * send the same device configuration commands, but in the other direction.
 *
 * (We can also end up here if drbd is misconfigured.)
 */
static int config_unknown_volume(struct drbd_connection *connection, struct packet_info *pi)
{
	drbd_warn(connection, "%s packet received for volume %d, which is not configured locally\n",
		  cmdname(pi->cmd), pi->vnr);
	return ignore_remaining_packet(connection, pi);
}

static int receive_SyncParam(struct drbd_connection *connection, struct packet_info *pi)
{
	struct drbd_peer_device *peer_device;
	struct drbd_device *device;
	struct p_rs_param_95 *p;
	unsigned int header_size, data_size, exp_max_sz;
	struct crypto_hash *verify_tfm = NULL;
	struct crypto_hash *csums_tfm = NULL;
	struct net_conf *old_net_conf, *new_net_conf = NULL;
	struct disk_conf *old_disk_conf = NULL, *new_disk_conf = NULL;
	const int apv = connection->agreed_pro_version;
	struct fifo_buffer *old_plan = NULL, *new_plan = NULL;
	int fifo_size = 0;
	int err;

	peer_device = conn_peer_device(connection, pi->vnr);
	if (!peer_device)
		return config_unknown_volume(connection, pi);
	device = peer_device->device;

	exp_max_sz  = apv <= 87 ? sizeof(struct p_rs_param)
		    : apv == 88 ? sizeof(struct p_rs_param)
					+ SHARED_SECRET_MAX
		    : apv <= 94 ? sizeof(struct p_rs_param_89)
		    : /* apv >= 95 */ sizeof(struct p_rs_param_95);

	if (pi->size > exp_max_sz) {
		drbd_err(device, "SyncParam packet too long: received %u, expected <= %u bytes\n",
		    pi->size, exp_max_sz);
		return -EIO;
	}

	if (apv <= 88) {
		header_size = sizeof(struct p_rs_param);
		data_size = pi->size - header_size;
	} else if (apv <= 94) {
		header_size = sizeof(struct p_rs_param_89);
		data_size = pi->size - header_size;
		D_ASSERT(device, data_size == 0);
	} else {
		header_size = sizeof(struct p_rs_param_95);
		data_size = pi->size - header_size;
		D_ASSERT(device, data_size == 0);
	}

	/* initialize verify_alg and csums_alg */
	p = pi->data;
	memset(p->verify_alg, 0, 2 * SHARED_SECRET_MAX);

	err = drbd_recv_all(peer_device->connection, p, header_size);
	if (err)
		return err;

	err = mutex_lock_interruptible(&connection->resource->conf_update);
	if (err) {
		drbd_err(connection, "Interrupted while waiting for conf_update\n");
		return err;
	}
	old_net_conf = peer_device->connection->net_conf;
	if (get_ldev(device)) {
		new_disk_conf = kzalloc(sizeof(struct disk_conf), GFP_KERNEL);
		if (!new_disk_conf) {
			put_ldev(device);
			mutex_unlock(&connection->resource->conf_update);
			drbd_err(device, "Allocation of new disk_conf failed\n");
			return -ENOMEM;
		}

		old_disk_conf = device->ldev->disk_conf;
		*new_disk_conf = *old_disk_conf;

		new_disk_conf->resync_rate = be32_to_cpu(p->resync_rate);
	}

	if (apv >= 88) {
		if (apv == 88) {
			if (data_size > SHARED_SECRET_MAX || data_size == 0) {
				drbd_err(device, "verify-alg too long, "
					 "peer wants %u, accepting only %u byte\n",
					 data_size, SHARED_SECRET_MAX);
				err = -EIO;
				goto reconnect;
			}

			err = drbd_recv_all(peer_device->connection, p->verify_alg, data_size);
			if (err)
				goto reconnect;
			/* we expect NUL terminated string */
			/* but just in case someone tries to be evil */
			D_ASSERT(device, p->verify_alg[data_size-1] == 0);
			p->verify_alg[data_size-1] = 0;

		} else /* apv >= 89 */ {
			/* we still expect NUL terminated strings */
			/* but just in case someone tries to be evil */
			D_ASSERT(device, p->verify_alg[SHARED_SECRET_MAX-1] == 0);
			D_ASSERT(device, p->csums_alg[SHARED_SECRET_MAX-1] == 0);
			p->verify_alg[SHARED_SECRET_MAX-1] = 0;
			p->csums_alg[SHARED_SECRET_MAX-1] = 0;
		}

		if (strcmp(old_net_conf->verify_alg, p->verify_alg)) {
			if (peer_device->repl_state[NOW] == L_OFF) {
				drbd_err(device, "Different verify-alg settings. me=\"%s\" peer=\"%s\"\n",
				    old_net_conf->verify_alg, p->verify_alg);
				goto disconnect;
			}
			verify_tfm = drbd_crypto_alloc_digest_safe(device,
					p->verify_alg, "verify-alg");
			if (IS_ERR(verify_tfm)) {
				verify_tfm = NULL;
				goto disconnect;
			}
		}

		if (apv >= 89 && strcmp(old_net_conf->csums_alg, p->csums_alg)) {
			if (peer_device->repl_state[NOW] == L_OFF) {
				drbd_err(device, "Different csums-alg settings. me=\"%s\" peer=\"%s\"\n",
				    old_net_conf->csums_alg, p->csums_alg);
				goto disconnect;
			}
			csums_tfm = drbd_crypto_alloc_digest_safe(device,
					p->csums_alg, "csums-alg");
			if (IS_ERR(csums_tfm)) {
				csums_tfm = NULL;
				goto disconnect;
			}
		}

		if (apv > 94 && new_disk_conf) {
			new_disk_conf->c_plan_ahead = be32_to_cpu(p->c_plan_ahead);
			new_disk_conf->c_delay_target = be32_to_cpu(p->c_delay_target);
			new_disk_conf->c_fill_target = be32_to_cpu(p->c_fill_target);
			new_disk_conf->c_max_rate = be32_to_cpu(p->c_max_rate);

			fifo_size = (new_disk_conf->c_plan_ahead * 10 * SLEEP_TIME) / HZ;
			old_plan = rcu_dereference(peer_device->rs_plan_s);
			if (!old_plan || fifo_size != old_plan->size) {
				new_plan = fifo_alloc(fifo_size);
				if (!new_plan) {
					drbd_err(device, "kmalloc of fifo_buffer failed");
					goto disconnect;
				}
			}
		}

		if (verify_tfm || csums_tfm) {
			new_net_conf = kzalloc(sizeof(struct net_conf), GFP_KERNEL);
			if (!new_net_conf) {
				drbd_err(device, "Allocation of new net_conf failed\n");
				goto disconnect;
			}

			*new_net_conf = *old_net_conf;

			if (verify_tfm) {
				strcpy(new_net_conf->verify_alg, p->verify_alg);
				new_net_conf->verify_alg_len = strlen(p->verify_alg) + 1;
				crypto_free_hash(peer_device->connection->verify_tfm);
				peer_device->connection->verify_tfm = verify_tfm;
				drbd_info(device, "using verify-alg: \"%s\"\n", p->verify_alg);
			}
			if (csums_tfm) {
				strcpy(new_net_conf->csums_alg, p->csums_alg);
				new_net_conf->csums_alg_len = strlen(p->csums_alg) + 1;
				crypto_free_hash(peer_device->connection->csums_tfm);
				peer_device->connection->csums_tfm = csums_tfm;
				drbd_info(device, "using csums-alg: \"%s\"\n", p->csums_alg);
			}
			rcu_assign_pointer(connection->net_conf, new_net_conf);
		}
	}

	if (new_disk_conf) {
		rcu_assign_pointer(device->ldev->disk_conf, new_disk_conf);
		put_ldev(device);
	}

	if (new_plan)
		rcu_assign_pointer(peer_device->rs_plan_s, new_plan);

	mutex_unlock(&connection->resource->conf_update);
	synchronize_rcu();
	if (new_net_conf)
		kfree(old_net_conf);
	kfree(old_disk_conf);
	if (new_plan)
		kfree(old_plan);

	return 0;

reconnect:
	if (new_disk_conf) {
		put_ldev(device);
		kfree(new_disk_conf);
	}
	mutex_unlock(&connection->resource->conf_update);
	return -EIO;

disconnect:
	kfree(new_plan);
	if (new_disk_conf) {
		put_ldev(device);
		kfree(new_disk_conf);
	}
	mutex_unlock(&connection->resource->conf_update);
	/* just for completeness: actually not needed,
	 * as this is not reached if csums_tfm was ok. */
	crypto_free_hash(csums_tfm);
	/* but free the verify_tfm again, if csums_tfm did not work out */
	crypto_free_hash(verify_tfm);
	change_cstate(peer_device->connection, C_DISCONNECTING, CS_HARD);
	return -EIO;
}

static void drbd_setup_order_type(struct drbd_device *device, int peer)
{
	/* sorry, we currently have no working implementation
	 * of distributed TCQ */
}

/* warn if the arguments differ by more than 12.5% */
static void warn_if_differ_considerably(struct drbd_device *device,
	const char *s, sector_t a, sector_t b)
{
	sector_t d;
	if (a == 0 || b == 0)
		return;
	d = (a > b) ? (a - b) : (b - a);
	if (d > (a>>3) || d > (b>>3))
		drbd_warn(device, "Considerable difference in %s: %llus vs. %llus\n", s,
		     (unsigned long long)a, (unsigned long long)b);
}

/* Maximum bio size that a protocol version supports. */
static unsigned int conn_max_bio_size(struct drbd_connection *connection)
{
	if (connection->agreed_pro_version >= 100)
		return DRBD_MAX_BIO_SIZE;
	else if (connection->agreed_pro_version >= 95)
		return DRBD_MAX_BIO_SIZE_P95;
	else
		return DRBD_MAX_SIZE_H80_PACKET;
}

static int receive_sizes(struct drbd_connection *connection, struct packet_info *pi)
{
	struct drbd_peer_device *peer_device;
	struct drbd_device *device;
	struct p_sizes *p = pi->data;
	enum determine_dev_size dd = DS_UNCHANGED;
	int ldsc = 0; /* local disk size changed */
	enum dds_flags ddsf;
	unsigned int protocol_max_bio_size;

	peer_device = conn_peer_device(connection, pi->vnr);
	if (!peer_device)
		return config_unknown_volume(connection, pi);
	device = peer_device->device;

	/* just store the peer's disk size for now.
	 * we still need to figure out whether we accept that. */
	peer_device->max_size = be64_to_cpu(p->d_size);

	if (get_ldev(device)) {
		sector_t p_usize = be64_to_cpu(p->u_size), my_usize;

		rcu_read_lock();
		my_usize = rcu_dereference(device->ldev->disk_conf)->disk_size;
		rcu_read_unlock();

		warn_if_differ_considerably(device, "lower level device sizes",
			   peer_device->max_size, drbd_get_max_capacity(device->ldev));
		warn_if_differ_considerably(device, "user requested size",
					    p_usize, my_usize);

		/* if this is the first connect, or an otherwise expected
		 * param exchange, choose the minimum */
		if (peer_device->repl_state[NOW] == L_OFF)
			p_usize = min_not_zero(my_usize, p_usize);

		/* Never shrink a device with usable data during connect.
		   But allow online shrinking if we are connected. */
		if (drbd_new_dev_size(device, p_usize, 0) <
		    drbd_get_capacity(device->this_bdev) &&
		    device->disk_state[NOW] >= D_OUTDATED &&
		    peer_device->repl_state[NOW] < L_ESTABLISHED) {
			drbd_err(device, "The peer's disk size is too small!\n");
			change_cstate(peer_device->connection, C_DISCONNECTING, CS_HARD);
			put_ldev(device);
			return -EIO;
		}

		if (my_usize != p_usize) {
			struct disk_conf *old_disk_conf, *new_disk_conf;
			int err;

			new_disk_conf = kzalloc(sizeof(struct disk_conf), GFP_KERNEL);
			if (!new_disk_conf) {
				drbd_err(device, "Allocation of new disk_conf failed\n");
				put_ldev(device);
				return -ENOMEM;
			}

			err = mutex_lock_interruptible(&connection->resource->conf_update);
			if (err) {
				drbd_err(connection, "Interrupted while waiting for conf_update\n");
				return err;
			}
			old_disk_conf = device->ldev->disk_conf;
			*new_disk_conf = *old_disk_conf;
			new_disk_conf->disk_size = p_usize;

			rcu_assign_pointer(device->ldev->disk_conf, new_disk_conf);
			mutex_unlock(&connection->resource->conf_update);
			synchronize_rcu();
			kfree(old_disk_conf);

			drbd_info(device, "Peer sets u_size to %lu sectors\n",
				 (unsigned long)my_usize);
		}

		put_ldev(device);
	}

	device->peer_max_bio_size = be32_to_cpu(p->max_bio_size);
	drbd_reconsider_max_bio_size(device);
	/* Leave drbd_reconsider_max_bio_size() before drbd_determine_dev_size().
	   In case we cleared the QUEUE_FLAG_DISCARD from our queue in
	   drbd_reconsider_max_bio_size(), we can be sure that after
	   drbd_determine_dev_size() no REQ_DISCARDs are in the queue. */

	ddsf = be16_to_cpu(p->dds_flags);
	dd = drbd_determine_dev_size(device, ddsf, NULL);
	if (dd == DS_ERROR)
		return -EIO;
	drbd_md_sync(device);

	/* The protocol version limits how big requests can be.  In addition,
	 * peers before protocol version 94 cannot split large requests into
	 * multiple bios; their reported max_bio_size is a hard limit.
	 */
	protocol_max_bio_size = conn_max_bio_size(connection);
	peer_device->max_bio_size = min(be32_to_cpu(p->max_bio_size), protocol_max_bio_size);
	if (device->device_conf.max_bio_size > protocol_max_bio_size ||
	    (connection->agreed_pro_version < 94 &&
	     device->device_conf.max_bio_size > peer_device->max_bio_size)) {
		drbd_err(device, "Peer cannot deal with requests bigger than %u. "
			 "Please reduce max_bio_size in the configuration.\n",
			 peer_device->max_bio_size);
		change_cstate(peer_device->connection, C_DISCONNECTING, CS_HARD);
		put_ldev(device);
		return -EIO;
	}

<<<<<<< HEAD
	drbd_reconsider_max_bio_size(device);

=======
>>>>>>> d5097de3
	if (get_ldev(device)) {
		if (device->ldev->known_size != drbd_get_capacity(device->ldev->backing_bdev)) {
			device->ldev->known_size = drbd_get_capacity(device->ldev->backing_bdev);
			ldsc = 1;
		}

		drbd_setup_order_type(device, be16_to_cpu(p->queue_order_type));
		put_ldev(device);
	}

	if (peer_device->repl_state[NOW] > L_OFF) {
		if (be64_to_cpu(p->c_size) !=
		    drbd_get_capacity(device->this_bdev) || ldsc) {
			/* we have different sizes, probably peer
			 * needs to know my new size... */
			drbd_send_sizes(peer_device, 0, ddsf);
		}
		if (test_and_clear_bit(RESIZE_PENDING, &peer_device->flags) ||
		    (dd == DS_GREW && peer_device->repl_state[NOW] == L_ESTABLISHED)) {
			if (peer_device->disk_state[NOW] >= D_INCONSISTENT &&
			    device->disk_state[NOW] >= D_INCONSISTENT) {
				if (ddsf & DDSF_NO_RESYNC)
					drbd_info(device, "Resync of new storage suppressed with --assume-clean\n");
				else
					resync_after_online_grow(peer_device);
			} else
				set_bit(RESYNC_AFTER_NEG, &peer_device->flags);
		}
	}

	return 0;
}

static int __receive_uuids(struct drbd_peer_device *peer_device, u64 mask)
{
	struct drbd_device *device = device = peer_device->device;
	int updated_uuids = 0, err = 0;

	if (peer_device->repl_state[NOW] < L_ESTABLISHED &&
	    device->disk_state[NOW] < D_INCONSISTENT &&
	    device->resource->role[NOW] == R_PRIMARY &&
	    (device->exposed_data_uuid & ~((u64)1)) != (peer_device->current_uuid & ~((u64)1))) {
		drbd_err(device, "Can only connect to data with current UUID=%016llX\n",
		    (unsigned long long)device->exposed_data_uuid);
		change_cstate(peer_device->connection, C_DISCONNECTING, CS_HARD);
		return -EIO;
	}

	if (get_ldev(device)) {
		int skip_initial_sync =
			peer_device->repl_state[NOW] == L_ESTABLISHED &&
			peer_device->connection->agreed_pro_version >= 90 &&
			drbd_current_uuid(device) == UUID_JUST_CREATED &&
			(peer_device->uuid_flags & UUID_FLAG_SKIP_INITIAL_SYNC);
		if (skip_initial_sync) {
			unsigned long irq_flags;

			drbd_info(device, "Accepted new current UUID, preparing to skip initial sync\n");
			drbd_bitmap_io(device, &drbd_bmio_clear_n_write,
					"clear_n_write from receive_uuids",
					BM_LOCK_SET | BM_LOCK_CLEAR | BM_LOCK_BULK, NULL);
			_drbd_uuid_set_current(device, peer_device->current_uuid);
			_drbd_uuid_set_bitmap(peer_device, 0);
			begin_state_change(device->resource, &irq_flags, CS_VERBOSE);
			/* FIXME: Note that req_lock was not taken here before! */
			__change_disk_state(device, D_UP_TO_DATE);
			__change_peer_disk_state(peer_device, D_UP_TO_DATE);
			end_state_change(device->resource, &irq_flags);
			drbd_md_sync(device);
			updated_uuids = 1;
		}

		if (peer_device->uuid_flags & UUID_FLAG_NEW_DATAGEN) {
			drbd_warn(peer_device, "received new current UUID: %llX\n", peer_device->current_uuid);
			drbd_uuid_received_new_current(device, peer_device->current_uuid, mask);
		}

		put_ldev(device);
	} else if (device->disk_state[NOW] < D_INCONSISTENT) {
		struct drbd_resource *resource = device->resource;

		spin_lock_irq(&resource->req_lock);
		if (resource->state_change_flags) {
			drbd_info(peer_device, "Delaying update of exposed data uuid\n");
			device->next_exposed_data_uuid = peer_device->current_uuid;
		} else
			updated_uuids = drbd_set_exposed_data_uuid(device, peer_device->current_uuid);
		spin_unlock_irq(&resource->req_lock);

	}

	if (updated_uuids)
		drbd_print_uuids(peer_device, "receiver updated UUIDs to");

	if (!test_bit(INITIAL_STATE_RECEIVED, &peer_device->flags)) {
		if (!test_bit(INITIAL_STATE_SENT, &peer_device->flags)) {
			set_bit(INITIAL_STATE_SENT, &peer_device->flags);
			err = drbd_send_current_state(peer_device);
		}
	}

	return err;
}

static int receive_uuids(struct drbd_connection *connection, struct packet_info *pi)
{
	const int node_id = connection->resource->res_opts.node_id;
	struct drbd_peer_device *peer_device;
	struct p_uuids *p = pi->data;
	int history_uuids, i;

	peer_device = conn_peer_device(connection, pi->vnr);
	if (!peer_device)
		return config_unknown_volume(connection, pi);

	history_uuids = min_t(int, HISTORY_UUIDS_V08,
			      ARRAY_SIZE(peer_device->history_uuids));

	peer_device->current_uuid = be64_to_cpu(p->current_uuid);
	peer_device->bitmap_uuids[node_id] = be64_to_cpu(p->bitmap_uuid);
	for (i = 0; i < history_uuids; i++)
		peer_device->history_uuids[i] = be64_to_cpu(p->history_uuids[i]);
	for (; i < ARRAY_SIZE(peer_device->history_uuids); i++)
		peer_device->history_uuids[i] = 0;
	peer_device->dirty_bits = be64_to_cpu(p->dirty_bits);
	peer_device->uuid_flags = be64_to_cpu(p->uuid_flags);
	peer_device->uuids_received = true;

	return __receive_uuids(peer_device, 0);
}

static int receive_uuids110(struct drbd_connection *connection, struct packet_info *pi)
{
	struct drbd_peer_device *peer_device;
	struct p_uuids110 *p = pi->data;
	int other_uuids, i, rest, pos = 0;
	u64 bitmap_uuids_mask;

	peer_device = conn_peer_device(connection, pi->vnr);
	if (!peer_device)
		return config_unknown_volume(connection, pi);

	other_uuids = min(pi->size / sizeof(p->other_uuids[0]),
			  ARRAY_SIZE(peer_device->history_uuids) +
			  ARRAY_SIZE(peer_device->bitmap_uuids));

	if (drbd_recv_all_warn(peer_device->connection, p->other_uuids,
			       other_uuids * sizeof(p->other_uuids[0])))
		return -EIO;
	rest = pi->size - other_uuids * sizeof(p->other_uuids[0]);
	if (rest > 0 && !drbd_drain_block(peer_device, rest))
		return -EIO;

	peer_device->current_uuid = be64_to_cpu(p->current_uuid);
	peer_device->dirty_bits = be64_to_cpu(p->dirty_bits);
	peer_device->uuid_flags = be64_to_cpu(p->uuid_flags);
	bitmap_uuids_mask = be64_to_cpu(p->bitmap_uuids_mask);

	for (i = 0; i < MAX_PEERS; i++) {
		if (bitmap_uuids_mask & (1ULL << i))
			peer_device->bitmap_uuids[i] = be64_to_cpu(p->other_uuids[pos++]);
		else
			peer_device->bitmap_uuids[i] = 0;
	}

	i = 0;
	while (pos < other_uuids)
		peer_device->history_uuids[i++] = be64_to_cpu(p->other_uuids[pos++]);

	while (i < HISTORY_UUIDS)
		peer_device->history_uuids[i++] = 0;
	peer_device->uuids_received = true;

	return __receive_uuids(peer_device, be64_to_cpu(p->offline_mask));
}

/**
 * convert_state() - Converts the peer's view of the cluster state to our point of view
 * @peer_state:	The state as seen by the peer.
 */
static union drbd_state convert_state(union drbd_state peer_state)
{
	union drbd_state state;

	static enum drbd_conn_state c_tab[] = {
		[L_OFF] = L_OFF,
		[L_ESTABLISHED] = L_ESTABLISHED,

		[L_STARTING_SYNC_S] = L_STARTING_SYNC_T,
		[L_STARTING_SYNC_T] = L_STARTING_SYNC_S,
		[C_DISCONNECTING] = C_TEAR_DOWN, /* C_NETWORK_FAILURE, */
		[C_CONNECTING] = C_CONNECTING,
		[L_VERIFY_S]       = L_VERIFY_T,
		[C_MASK]   = C_MASK,
	};

	state.i = peer_state.i;

	state.conn = c_tab[peer_state.conn];
	state.peer = peer_state.role;
	state.role = peer_state.peer;
	state.pdsk = peer_state.disk;
	state.disk = peer_state.pdsk;
	state.peer_isp = (peer_state.aftr_isp | peer_state.user_isp);

	return state;
}

static union drbd_state
__change_connection_state(struct drbd_connection *connection,
			  union drbd_state mask, union drbd_state val,
			  enum chg_state_flags flags)
{
	struct drbd_resource *resource = connection->resource;

	if (mask.role) {
		/* not allowed */
	}
	if (mask.susp) {
		mask.susp ^= -1;
		__change_io_susp_user(resource, val.susp);
	}
	if (mask.susp_nod) {
		mask.susp_nod ^= -1;
		__change_io_susp_no_data(resource, val.susp_nod);
	}
	if (mask.susp_fen) {
		mask.susp_fen ^= -1;
		__change_io_susp_fencing(resource, val.susp_fen);
	}
	if (flags & CS_WEAK_NODES) {
		__change_weak(resource,
			resource->twopc_reply.weak_nodes &
			NODE_MASK(resource->res_opts.node_id));
	}

	if (mask.conn) {
		mask.conn ^= -1;
		__change_cstate(connection,
				min_t(enum drbd_conn_state, val.conn, C_CONNECTED));
	}
	if (mask.peer) {
		mask.peer ^= -1;
		__change_peer_role(connection, val.peer);
	}
	return mask;
}

static union drbd_state
__change_peer_device_state(struct drbd_peer_device *peer_device,
			   union drbd_state mask, union drbd_state val)
{
	struct drbd_device *device = peer_device->device;

	if (mask.disk) {
		mask.disk ^= -1;
		__change_disk_state(device, val.disk);
	}

	if (mask.conn) {
		mask.conn ^= -1;
		__change_repl_state(peer_device,
				max_t(enum drbd_repl_state, val.conn, L_OFF));
	}
	if (mask.pdsk) {
		mask.pdsk ^= -1;
		__change_peer_disk_state(peer_device, val.pdsk);
	}
	if (mask.user_isp) {
		mask.user_isp ^= -1;
		__change_resync_susp_user(peer_device, val.user_isp);
	}
	if (mask.peer_isp) {
		mask.peer_isp ^= -1;
		__change_resync_susp_peer(peer_device, val.peer_isp);
	}
	if (mask.aftr_isp) {
		mask.aftr_isp ^= -1;
		__change_resync_susp_dependency(peer_device, val.aftr_isp);
	}
	return mask;
}

/**
 * change_connection_state()  -  change state of a connection and all its peer devices
 *
 * Also changes the state of the peer devices' devices and of the resource.
 * Cluster-wide state changes are not supported.
 */
static enum drbd_state_rv
change_connection_state(struct drbd_connection *connection,
			union drbd_state mask,
			union drbd_state val,
			enum chg_state_flags flags)
{
	struct drbd_peer_device *peer_device;
	union drbd_state mask_unused = mask;
	unsigned long irq_flags;
	int vnr;

	mask = convert_state(mask);
	val = convert_state(val);

	begin_state_change(connection->resource, &irq_flags, flags);
	idr_for_each_entry(&connection->peer_devices, peer_device, vnr)
		mask_unused.i &= __change_peer_device_state(peer_device, mask, val).i;
	mask_unused.i &= __change_connection_state(connection, mask, val, flags).i;
	if (mask_unused.i) {
		abort_state_change(connection->resource, &irq_flags);
		return SS_NOT_SUPPORTED;
	}
	return end_state_change(connection->resource, &irq_flags);
}

/**
 * change_peer_device_state()  -  change state of a peer and its connection
 *
 * Also changes the state of the peer device's device and of the resource.
 * Cluster-wide state changes are not supported.
 */
static enum drbd_state_rv
change_peer_device_state(struct drbd_peer_device *peer_device,
			 union drbd_state mask,
			 union drbd_state val,
			 enum chg_state_flags flags)
{
	struct drbd_connection *connection = peer_device->connection;
	union drbd_state mask_unused = mask;
	unsigned long irq_flags;

	mask = convert_state(mask);
	val = convert_state(val);

	begin_state_change(connection->resource, &irq_flags, flags);
	mask_unused.i &= __change_peer_device_state(peer_device, mask, val).i;
	mask_unused.i &= __change_connection_state(connection, mask, val, flags).i;
	if (mask_unused.i) {
		abort_state_change(connection->resource, &irq_flags);
		return SS_NOT_SUPPORTED;
	}
	return end_state_change(connection->resource, &irq_flags);
}

static int receive_req_state(struct drbd_connection *connection, struct packet_info *pi)
{
	struct drbd_resource *resource = connection->resource;
	struct drbd_peer_device *peer_device = NULL;
	struct p_req_state *p = pi->data;
	union drbd_state mask, val;
	enum chg_state_flags flags = CS_VERBOSE | CS_LOCAL_ONLY | CS_TWOPC;
	enum drbd_state_rv rv;
	int vnr = -1;

	if (!expect(connection, connection->agreed_pro_version >= 110)) {
		drbd_err(connection, "Packet %s not allowed in protocol version %d\n",
			 cmdname(pi->cmd),
			 connection->agreed_pro_version);
		return -EIO;
	}

	/* P_STATE_CHG_REQ packets must have a valid vnr.  P_CONN_ST_CHG_REQ
	 * packets have an undefined vnr.  In the other packets, vnr == -1
	 * means that the packet applies to the connection.  */
	if (pi->cmd == P_STATE_CHG_REQ || (pi->cmd != P_CONN_ST_CHG_REQ && pi->vnr != -1)) {
		peer_device = conn_peer_device(connection, pi->vnr);
		if (!peer_device)
			return -EIO;
		vnr = peer_device->device->vnr;
	}

	rv = SS_SUCCESS;
	spin_lock_irq(&resource->req_lock);
	if (resource->remote_state_change)
		rv = SS_CONCURRENT_ST_CHG;
	else
		resource->remote_state_change = true;
	spin_unlock_irq(&resource->req_lock);

	if (rv != SS_SUCCESS) {
		drbd_info(connection, "Rejecting concurrent remote state change\n");
		drbd_send_sr_reply(connection, vnr, rv);
		return 0;
	}

	mask.i = be32_to_cpu(p->mask);
	val.i = be32_to_cpu(p->val);

	/* Send the reply before carrying out the state change: this is needed
	 * for connection state changes which close the network connection.  */
	if (peer_device) {
		rv = change_peer_device_state(peer_device, mask, val, flags | CS_PREPARE);
		drbd_send_sr_reply(connection, vnr, rv);
		rv = change_peer_device_state(peer_device, mask, val, flags | CS_PREPARED);
		if (rv >= SS_SUCCESS)
			drbd_md_sync(peer_device->device);
	} else {
		flags |= CS_IGN_OUTD_FAIL;
		rv = change_connection_state(connection, mask, val, flags | CS_PREPARE);
		drbd_send_sr_reply(connection, vnr, rv);
		change_connection_state(connection, mask, val, flags | CS_PREPARED);
	}

	spin_lock_irq(&resource->req_lock);
	resource->remote_state_change = false;
	spin_unlock_irq(&resource->req_lock);
	wake_up(&resource->twopc_wait);

	return 0;
}

int abort_nested_twopc_work(struct drbd_work *work, int cancel)
{
	struct drbd_resource *resource =
		container_of(work, struct drbd_resource, twopc_work);
	bool prepared = false;

	spin_lock_irq(&resource->req_lock);
	if (resource->twopc_reply.initiator_node_id != -1) {
		resource->remote_state_change = false;
		resource->twopc_reply.initiator_node_id = -1;
		if (resource->twopc_parent) {
			kref_put(&resource->twopc_parent->kref,
				 drbd_destroy_connection);
			resource->twopc_parent = NULL;
		}
		prepared = true;
	}
	spin_unlock_irq(&resource->req_lock);
	wake_up(&resource->twopc_wait);

	if (prepared)
		abort_prepared_state_change(resource);
	return 0;
}

void twopc_timer_fn(unsigned long data)
{
	struct drbd_resource *resource = (struct drbd_resource *) data;
	unsigned long irq_flags;

	spin_lock_irqsave(&resource->req_lock, irq_flags);
	if (resource->twopc_reply.tid != -1) {
		drbd_debug(resource, "Two-phase commit %u timeout\n",
			   resource->twopc_reply.tid);
	}
	resource->twopc_work.cb = abort_nested_twopc_work;
	drbd_queue_work(&resource->work, &resource->twopc_work);
	spin_unlock_irqrestore(&resource->req_lock, irq_flags);
}

static void update_reachability(struct drbd_connection *connection, u64 mask)
{
	struct drbd_resource *resource = connection->resource;

	spin_lock_irq(&resource->req_lock);
	if (connection->cstate[NOW] >= C_CONNECTED) {
		mask &= ~((u64)1 << resource->res_opts.node_id);
		connection->primary_mask = mask;
	}
	spin_unlock_irq(&resource->req_lock);
}

static int receive_twopc(struct drbd_connection *connection, struct packet_info *pi)
{
	struct drbd_connection *affected_connection = connection;
	struct drbd_resource *resource = connection->resource;
	struct drbd_peer_device *peer_device = NULL;
	struct p_twopc_request *p = pi->data;
	struct twopc_reply reply;
	union drbd_state mask = {}, val = {};
	enum chg_state_flags flags = CS_VERBOSE | CS_LOCAL_ONLY | CS_TWOPC;
	enum drbd_state_rv rv;

	reply.vnr = pi->vnr;
	reply.tid = be32_to_cpu(p->tid);
	reply.initiator_node_id = be32_to_cpu(p->initiator_node_id);
	reply.target_node_id = be32_to_cpu(p->target_node_id);
	reply.primary_nodes = be64_to_cpu(p->primary_nodes);
	reply.weak_nodes = be64_to_cpu(p->weak_nodes);
	reply.reachable_nodes = directly_connected_nodes(resource) |
				NODE_MASK(resource->res_opts.node_id);
	reply.is_disconnect = 0;

	/* Check for concurrent transactions and duplicate packets. */
	spin_lock_irq(&resource->req_lock);

	if (resource->remote_state_change) {
		if (resource->twopc_reply.initiator_node_id != reply.initiator_node_id ||
		    resource->twopc_reply.tid != reply.tid) {
			spin_unlock_irq(&resource->req_lock);
			if (pi->cmd == P_TWOPC_PREPARE) {
				drbd_info(connection, "Rejecting concurrent "
					  "remote state change %u\n", reply.tid);
				drbd_send_twopc_reply(connection, P_TWOPC_RETRY, &reply);
			} else {
				drbd_info(connection, "Ignoring %s packet %u\n",
					  cmdname(pi->cmd),
					  reply.tid);
			}
			return 0;
		}
		if (pi->cmd == P_TWOPC_PREPARE) {
			/* We have prepared this transaction already. */
			spin_unlock_irq(&resource->req_lock);
			drbd_send_twopc_reply(connection, P_TWOPC_YES, &reply);
			return 0;
		}
		flags |= CS_PREPARED;
	} else {
		if (pi->cmd != P_TWOPC_PREPARE) {
			/* We have committed or aborted this transaction already. */
			spin_unlock_irq(&resource->req_lock);
			drbd_debug(connection, "Ignoring %s packet %u\n",
				   cmdname(pi->cmd),
				   reply.tid);
			update_reachability(connection, reply.primary_nodes);
			return 0;
		}
		resource->remote_state_change = true;
	}

	if (reply.initiator_node_id != connection->net_conf->peer_node_id) {
		/*
		 * This is an indirect request.  Unless we are directly
		 * connected to the initiator as well as indirectly, we don't
		 * have connection or peer device objects for this peer.
		 */
		for_each_connection(affected_connection, resource) {
			if (reply.initiator_node_id ==
			    affected_connection->net_conf->peer_node_id)
				goto directly_connected;
		}
		/* only indirectly connected */
		affected_connection = NULL;
		goto next;
	}

    directly_connected:
	if (reply.target_node_id != -1 &&
	    reply.target_node_id != resource->res_opts.node_id) {
		affected_connection = NULL;
		goto next;
	}

	mask.i = be32_to_cpu(p->mask);
	val.i = be32_to_cpu(p->val);

	if (mask.conn == conn_MASK) {
		u64 m = NODE_MASK(reply.initiator_node_id);

		if (val.conn == C_CONNECTED)
			reply.reachable_nodes |= m;
		if (val.conn == C_DISCONNECTING) {
			reply.reachable_nodes &= ~m;
			reply.is_disconnect = 1;
		}
	}

	if (pi->vnr != -1) {
		peer_device = conn_peer_device(affected_connection, pi->vnr);
		if (!peer_device) {
			spin_unlock_irq(&resource->req_lock);
			return -EIO;
		}
	}

    next:
	if (pi->cmd == P_TWOPC_PREPARE) {
		if ((mask.peer == role_MASK &&
		     val.peer == R_PRIMARY) ||
		    (mask.peer != role_MASK &&
		     resource->role[NOW] == R_PRIMARY)) {
			u64 m = NODE_MASK(resource->res_opts.node_id);
			reply.primary_nodes |= m;
			m |= reply.reachable_nodes;
			reply.weak_nodes |= ~m;
		}
	}

	resource->twopc_reply = reply;
	spin_unlock_irq(&resource->req_lock);

	switch(pi->cmd) {
	case P_TWOPC_PREPARE:
		drbd_info(connection, "Preparing remote state change %u\n",
			  reply.tid);
		flags |= CS_PREPARE;
		break;
	case P_TWOPC_ABORT:
		drbd_info(connection, "Aborting remote state change %u\n",
			  reply.tid);
		flags |= CS_ABORT;
		break;
	default:
		drbd_info(connection, "Committing remote state change %u "
				"(primary_nodes=%lX, weak_nodes=%lX)\n",
			  reply.tid,
			  (unsigned long)reply.primary_nodes,
			  (unsigned long)reply.weak_nodes);
		flags |= CS_WEAK_NODES;
		break;
	}

	if (!(flags & CS_PREPARE))
		nested_twopc_request(resource, pi->vnr, pi->cmd, p);

	if (peer_device)
		rv = change_peer_device_state(peer_device, mask, val, flags);
	else
		rv = change_connection_state(
			affected_connection ? affected_connection : connection,
			mask, val, flags | CS_IGN_OUTD_FAIL);

	if (flags & CS_PREPARE) {
		if (rv >= SS_SUCCESS) {
			spin_lock_irq(&resource->req_lock);
			kref_get(&connection->kref);
			resource->twopc_parent = connection;
			resource->twopc_timer.expires = jiffies + twopc_timeout(resource);
			add_timer(&resource->twopc_timer);
			spin_unlock_irq(&resource->req_lock);

			nested_twopc_request(resource, pi->vnr, pi->cmd, p);
		} else {
			enum drbd_packet cmd = (rv == SS_IN_TRANSIENT_STATE) ?
				P_TWOPC_RETRY : P_TWOPC_NO;
			drbd_send_twopc_reply(connection, cmd, &reply);
		}
	} else {
		if (peer_device && rv >= SS_SUCCESS && !(flags & (CS_PREPARE | CS_ABORT)))
			drbd_md_sync(peer_device->device);

		if (flags & CS_PREPARED) {
			struct drbd_device *device;
			int vnr;

			del_timer(&resource->twopc_timer);

			if (affected_connection &&
			    mask.conn == conn_MASK && val.conn == C_CONNECTED)
				conn_connect2(connection);

			update_reachability(connection, reply.primary_nodes);

			idr_for_each_entry(&resource->devices, device, vnr) {
				u64 nedu = device->next_exposed_data_uuid;
				if (!nedu)
					continue;
				if (device->disk_state[NOW] < D_INCONSISTENT)
					drbd_set_exposed_data_uuid(device, nedu);
				device->next_exposed_data_uuid = 0;
			}

		}
	}

	return 0;
}

static int receive_state(struct drbd_connection *connection, struct packet_info *pi)
{
	struct drbd_resource *resource = connection->resource;
	struct drbd_peer_device *peer_device = NULL;
	enum drbd_repl_state *repl_state;
	struct drbd_device *device = NULL;
	struct p_state *p = pi->data;
	union drbd_state os, peer_state;
	enum drbd_disk_state peer_disk_state;
	enum drbd_repl_state new_repl_state;
	int rv;

	peer_device = conn_peer_device(connection, pi->vnr);
	if (!peer_device)
		return config_unknown_volume(connection, pi);
	device = peer_device->device;

	peer_state.i = be32_to_cpu(p->state);

	peer_disk_state = peer_state.disk;
	if (peer_state.disk == D_NEGOTIATING) {
		peer_disk_state = peer_device->uuid_flags & UUID_FLAG_INCONSISTENT ?
			D_INCONSISTENT : D_CONSISTENT;
		drbd_info(device, "real peer disk state = %s\n", drbd_disk_str(peer_disk_state));
	}

	spin_lock_irq(&resource->req_lock);
	os = drbd_get_peer_device_state(peer_device, NOW);
	spin_unlock_irq(&resource->req_lock);
 retry:
	new_repl_state = max_t(enum drbd_repl_state, os.conn, L_OFF);

	/* If some other part of the code (asender thread, timeout)
	 * already decided to close the connection again,
	 * we must not "re-establish" it here. */
	if (os.conn <= C_TEAR_DOWN)
		return -ECONNRESET;

	/* If this is the "end of sync" confirmation, usually the peer disk
	 * was D_INCONSISTENT or D_CONSISTENT. (Since the peer might be
	 * weak we do not know anything about its new disk state)
	 */
	if ((os.pdsk == D_INCONSISTENT || os.pdsk == D_CONSISTENT) &&
	    os.conn > L_ESTABLISHED && os.disk == D_UP_TO_DATE) {
		/* If we are (becoming) SyncSource, but peer is still in sync
		 * preparation, ignore its uptodate-ness to avoid flapping, it
		 * will change to inconsistent once the peer reaches active
		 * syncing states.
		 * It may have changed syncer-paused flags, however, so we
		 * cannot ignore this completely. */
		if (peer_state.conn > L_ESTABLISHED &&
		    peer_state.conn < L_SYNC_SOURCE)
			peer_disk_state = D_INCONSISTENT;

		/* if peer_state changes to connected at the same time,
		 * it explicitly notifies us that it finished resync.
		 * Maybe we should finish it up, too? */
		else if (os.conn >= L_SYNC_SOURCE &&
			 peer_state.conn == L_ESTABLISHED) {
			if (drbd_bm_total_weight(peer_device) <= peer_device->rs_failed)
				drbd_resync_finished(peer_device, peer_state.disk);
			return 0;
		}
	}

	/* explicit verify finished notification, stop sector reached. */
	if (os.conn == L_VERIFY_T && os.disk == D_UP_TO_DATE &&
	    peer_state.conn == C_CONNECTED && peer_disk_state == D_UP_TO_DATE) {
		ov_out_of_sync_print(peer_device);
		drbd_resync_finished(peer_device, D_MASK);
		return 0;
	}

	/* peer says his disk is inconsistent, while we think it is uptodate,
	 * and this happens while the peer still thinks we have a sync going on,
	 * but we think we are already done with the sync.
	 * We ignore this to avoid flapping pdsk.
	 * This should not happen, if the peer is a recent version of drbd. */
	if (os.pdsk == D_UP_TO_DATE && peer_disk_state == D_INCONSISTENT &&
	    os.conn == L_ESTABLISHED && peer_state.conn > L_SYNC_SOURCE)
		peer_disk_state = D_UP_TO_DATE;

	if (new_repl_state == L_OFF)
		new_repl_state = L_ESTABLISHED;

	if (peer_state.conn == L_AHEAD)
		new_repl_state = L_BEHIND;

	if (peer_state.conn == L_PAUSED_SYNC_T && peer_state.disk == D_OUTDATED &&
	    os.conn == L_ESTABLISHED) {
		/* Looks like the peer was invalidated with drbdadm */
		drbd_info(peer_device, "Setting bits\n");
		drbd_bitmap_io(device, &drbd_bmio_set_n_write, "set_n_write from receive_state",
			       BM_LOCK_CLEAR | BM_LOCK_BULK, peer_device);
		new_repl_state = L_PAUSED_SYNC_S;
	}

	if (peer_device->uuids_received &&
	    peer_state.disk >= D_NEGOTIATING &&
	    get_ldev_if_state(device, D_NEGOTIATING)) {
		bool consider_resync;

		/* if we established a new connection */
		consider_resync = (os.conn < L_ESTABLISHED);
		/* if we had an established connection
		 * and one of the nodes newly attaches a disk */
		consider_resync |= (os.conn == L_ESTABLISHED &&
				    (peer_state.disk == D_NEGOTIATING ||
				     os.disk == D_NEGOTIATING));
		/* if we have both been inconsistent, and the peer has been
		 * forced to be UpToDate with --overwrite-data */
		consider_resync |= test_bit(CONSIDER_RESYNC, &peer_device->flags);
		/* if we had been plain connected, and the admin requested to
		 * start a sync by "invalidate" or "invalidate-remote" */
		consider_resync |= (os.conn == L_ESTABLISHED &&
				    (peer_state.conn == L_STARTING_SYNC_S ||
				     peer_state.conn == L_STARTING_SYNC_T));

		if (consider_resync)
			new_repl_state = drbd_sync_handshake(peer_device, peer_state.role, peer_disk_state);
		else if (os.conn == L_ESTABLISHED && peer_state.conn == L_WF_BITMAP_T &&
			 connection->peer_weak[NOW] && !peer_state.weak) {
			drbd_info(peer_device, "Resync because peer leaves weak state\n");
			new_repl_state = L_WF_BITMAP_S;
		}

		put_ldev(device);
		if (new_repl_state == -1) {
			new_repl_state = L_ESTABLISHED;
			if (device->disk_state[NOW] == D_NEGOTIATING) {
				change_disk_state(device, D_FAILED, CS_HARD);
			} else if (peer_state.disk == D_NEGOTIATING) {
				drbd_err(device, "Disk attach process on the peer node was aborted.\n");
				peer_state.disk = D_DISKLESS;
				peer_disk_state = D_DISKLESS;
			} else {
				if (test_and_clear_bit(CONN_DRY_RUN, &connection->flags))
					return -EIO;
				D_ASSERT(device, os.conn == L_OFF);
				change_cstate(connection, C_DISCONNECTING, CS_HARD);
				return -EIO;
			}
		}
	}

	spin_lock_irq(&resource->req_lock);
	begin_state_change_locked(resource, CS_VERBOSE);
	if (os.i != drbd_get_peer_device_state(peer_device, NOW).i) {
		os = drbd_get_peer_device_state(peer_device, NOW);
		abort_state_change_locked(resource);
		spin_unlock_irq(&resource->req_lock);
		goto retry;
	}
	clear_bit(CONSIDER_RESYNC, &peer_device->flags);
	__change_repl_state(peer_device, new_repl_state);
	if (connection->peer_role[NOW] == R_UNKNOWN)
		__change_peer_role(connection, peer_state.role);
	__change_peer_weak(connection, peer_state.weak);
	__change_peer_disk_state(peer_device, peer_disk_state);
	__change_resync_susp_peer(peer_device, peer_state.aftr_isp | peer_state.user_isp);
	repl_state = peer_device->repl_state;
	if (device->disk_state[NEW] == D_NEGOTIATING &&
	    (repl_state[NEW] == L_ESTABLISHED || repl_state[NEW] == L_WF_BITMAP_S))
		__change_disk_state(device, disk_state_from_md(device));
	if (repl_state[OLD] < L_ESTABLISHED && repl_state[NEW] >= L_ESTABLISHED)
		resource->state_change_flags |= CS_HARD;
	if (peer_device->disk_state[NEW] == D_CONSISTENT &&
	    drbd_suspended(device) &&
	    repl_state[OLD] < L_ESTABLISHED && repl_state[NEW] == L_ESTABLISHED &&
	    test_bit(NEW_CUR_UUID, &device->flags)) {
		unsigned long irq_flags;

		/* Do not allow RESEND for a rebooted peer. We can only allow this
		   for temporary network outages! */
		abort_state_change_locked(resource);
		spin_unlock_irq(&resource->req_lock);

		drbd_err(device, "Aborting Connect, can not thaw IO with an only Consistent peer\n");
		tl_clear(connection);
		drbd_uuid_new_current(device);
		clear_bit(NEW_CUR_UUID, &device->flags);
		begin_state_change(resource, &irq_flags, CS_HARD);
		__change_cstate(connection, C_PROTOCOL_ERROR);
		__change_io_susp_user(resource, false);
		end_state_change(resource, &irq_flags);
		return -EIO;
	}
	rv = end_state_change_locked(resource);
	new_repl_state = peer_device->repl_state[NOW];
	set_bit(INITIAL_STATE_RECEIVED, &peer_device->flags);
	spin_unlock_irq(&resource->req_lock);

	if (rv < SS_SUCCESS) {
		change_cstate(connection, C_DISCONNECTING, CS_HARD);
		return -EIO;
	}

	if (os.conn > L_OFF) {
		if (new_repl_state > L_ESTABLISHED && peer_state.conn <= L_ESTABLISHED &&
		    peer_state.disk != D_NEGOTIATING ) {
			/* we want resync, peer has not yet decided to sync... */
			/* Nowadays only used when forcing a node into primary role and
			   setting its disk to UpToDate with that */
			drbd_send_uuids(peer_device, 0, 0);
			drbd_send_current_state(peer_device);
		}
	}

	clear_bit(DISCARD_MY_DATA, &device->flags);

	drbd_md_sync(device); /* update connected indicator, effective_size, ... */

	return 0;
}

static int receive_sync_uuid(struct drbd_connection *connection, struct packet_info *pi)
{
	struct drbd_peer_device *peer_device;
	struct drbd_device *device;
	struct p_uuid *p = pi->data;

	peer_device = conn_peer_device(connection, pi->vnr);
	if (!peer_device)
		return -EIO;
	device = peer_device->device;

	wait_event(device->misc_wait,
		   peer_device->repl_state[NOW] == L_WF_SYNC_UUID ||
		   peer_device->repl_state[NOW] == L_BEHIND ||
		   peer_device->repl_state[NOW] < L_ESTABLISHED ||
		   device->disk_state[NOW] < D_NEGOTIATING);

	/* D_ASSERT(device,  peer_device->repl_state[NOW] == L_WF_SYNC_UUID ); */

	/* Here the _drbd_uuid_ functions are right, current should
	   _not_ be rotated into the history */
	if (get_ldev_if_state(device, D_NEGOTIATING)) {
		_drbd_uuid_set_current(device, be64_to_cpu(p->uuid));
		_drbd_uuid_set_bitmap(peer_device, 0UL);

		drbd_print_uuids(peer_device, "updated sync uuid");
		drbd_start_resync(peer_device, L_SYNC_TARGET);

		put_ldev(device);
	} else
		drbd_err(device, "Ignoring SyncUUID packet!\n");

	return 0;
}

/**
 * receive_bitmap_plain
 *
 * Return 0 when done, 1 when another iteration is needed, and a negative error
 * code upon failure.
 */
static int
receive_bitmap_plain(struct drbd_peer_device *peer_device, unsigned int size,
		     unsigned long *p, struct bm_xfer_ctx *c)
{
	unsigned int data_size = DRBD_SOCKET_BUFFER_SIZE -
				 drbd_header_size(peer_device->connection);
	unsigned int num_words = min_t(size_t, data_size / sizeof(*p),
				       c->bm_words - c->word_offset);
	unsigned int want = num_words * sizeof(*p);
	int err;

	if (want != size) {
		drbd_err(peer_device, "%s:want (%u) != size (%u)\n", __func__, want, size);
		return -EIO;
	}
	if (want == 0)
		return 0;
	err = drbd_recv_all(peer_device->connection, p, want);
	if (err)
		return err;

	drbd_bm_merge_lel(peer_device, c->word_offset, num_words, p);

	c->word_offset += num_words;
	c->bit_offset = c->word_offset * BITS_PER_LONG;
	if (c->bit_offset > c->bm_bits)
		c->bit_offset = c->bm_bits;

	return 1;
}

static enum drbd_bitmap_code dcbp_get_code(struct p_compressed_bm *p)
{
	return (enum drbd_bitmap_code)(p->encoding & 0x0f);
}

static int dcbp_get_start(struct p_compressed_bm *p)
{
	return (p->encoding & 0x80) != 0;
}

static int dcbp_get_pad_bits(struct p_compressed_bm *p)
{
	return (p->encoding >> 4) & 0x7;
}

/**
 * recv_bm_rle_bits
 *
 * Return 0 when done, 1 when another iteration is needed, and a negative error
 * code upon failure.
 */
static int
recv_bm_rle_bits(struct drbd_peer_device *peer_device,
		struct p_compressed_bm *p,
		 struct bm_xfer_ctx *c,
		 unsigned int len)
{
	struct bitstream bs;
	u64 look_ahead;
	u64 rl;
	u64 tmp;
	unsigned long s = c->bit_offset;
	unsigned long e;
	int toggle = dcbp_get_start(p);
	int have;
	int bits;

	bitstream_init(&bs, p->code, len, dcbp_get_pad_bits(p));

	bits = bitstream_get_bits(&bs, &look_ahead, 64);
	if (bits < 0)
		return -EIO;

	for (have = bits; have > 0; s += rl, toggle = !toggle) {
		bits = vli_decode_bits(&rl, look_ahead);
		if (bits <= 0)
			return -EIO;

		if (toggle) {
			e = s + rl -1;
			if (e >= c->bm_bits) {
				drbd_err(peer_device, "bitmap overflow (e:%lu) while decoding bm RLE packet\n", e);
				return -EIO;
			}
			drbd_bm_set_many_bits(peer_device, s, e);
		}

		if (have < bits) {
			drbd_err(peer_device, "bitmap decoding error: h:%d b:%d la:0x%08llx l:%u/%u\n",
				have, bits, look_ahead,
				(unsigned int)(bs.cur.b - p->code),
				(unsigned int)bs.buf_len);
			return -EIO;
		}
		/* if we consumed all 64 bits, assign 0; >> 64 is "undefined"; */
		if (likely(bits < 64))
			look_ahead >>= bits;
		else
			look_ahead = 0;
		have -= bits;

		bits = bitstream_get_bits(&bs, &tmp, 64 - have);
		if (bits < 0)
			return -EIO;
		look_ahead |= tmp << have;
		have += bits;
	}

	c->bit_offset = s;
	bm_xfer_ctx_bit_to_word_offset(c);

	return (s != c->bm_bits);
}

/**
 * decode_bitmap_c
 *
 * Return 0 when done, 1 when another iteration is needed, and a negative error
 * code upon failure.
 */
static int
decode_bitmap_c(struct drbd_peer_device *peer_device,
		struct p_compressed_bm *p,
		struct bm_xfer_ctx *c,
		unsigned int len)
{
	if (dcbp_get_code(p) == RLE_VLI_Bits)
		return recv_bm_rle_bits(peer_device, p, c, len - sizeof(*p));

	/* other variants had been implemented for evaluation,
	 * but have been dropped as this one turned out to be "best"
	 * during all our tests. */

	drbd_err(peer_device, "receive_bitmap_c: unknown encoding %u\n", p->encoding);
	change_cstate(peer_device->connection, C_PROTOCOL_ERROR, CS_HARD);
	return -EIO;
}

void INFO_bm_xfer_stats(struct drbd_peer_device *peer_device,
		const char *direction, struct bm_xfer_ctx *c)
{
	/* what would it take to transfer it "plaintext" */
	unsigned int header_size = drbd_header_size(peer_device->connection);
	unsigned int data_size = DRBD_SOCKET_BUFFER_SIZE - header_size;
	unsigned int plain =
		header_size * (DIV_ROUND_UP(c->bm_words, data_size) + 1) +
		c->bm_words * sizeof(unsigned long);
	unsigned int total = c->bytes[0] + c->bytes[1];
	unsigned int r;

	/* total can not be zero. but just in case: */
	if (total == 0)
		return;

	/* don't report if not compressed */
	if (total >= plain)
		return;

	/* total < plain. check for overflow, still */
	r = (total > UINT_MAX/1000) ? (total / (plain/1000))
		                    : (1000 * total / plain);

	if (r > 1000)
		r = 1000;

	r = 1000 - r;
	drbd_info(peer_device, "%s bitmap stats [Bytes(packets)]: plain %u(%u), RLE %u(%u), "
	     "total %u; compression: %u.%u%%\n",
			direction,
			c->bytes[1], c->packets[1],
			c->bytes[0], c->packets[0],
			total, r/10, r % 10);
}

/* Since we are processing the bitfield from lower addresses to higher,
   it does not matter if the process it in 32 bit chunks or 64 bit
   chunks as long as it is little endian. (Understand it as byte stream,
   beginning with the lowest byte...) If we would use big endian
   we would need to process it from the highest address to the lowest,
   in order to be agnostic to the 32 vs 64 bits issue.

   returns 0 on failure, 1 if we successfully received it. */
static int receive_bitmap(struct drbd_connection *connection, struct packet_info *pi)
{
	struct drbd_peer_device *peer_device;
	struct drbd_device *device;
	struct bm_xfer_ctx c;
	int err;

	peer_device = conn_peer_device(connection, pi->vnr);
	if (!peer_device)
		return -EIO;
	device = peer_device->device;

	drbd_bm_slot_lock(peer_device, "receive bitmap", BM_LOCK_CLEAR | BM_LOCK_BULK);
	/* you are supposed to send additional out-of-sync information
	 * if you actually set bits during this phase */

	c = (struct bm_xfer_ctx) {
		.bm_bits = drbd_bm_bits(device),
		.bm_words = drbd_bm_words(device),
	};

	for(;;) {
		if (pi->cmd == P_BITMAP)
			err = receive_bitmap_plain(peer_device, pi->size, pi->data, &c);
		else if (pi->cmd == P_COMPRESSED_BITMAP) {
			/* MAYBE: sanity check that we speak proto >= 90,
			 * and the feature is enabled! */
			struct p_compressed_bm *p = pi->data;

			if (pi->size > DRBD_SOCKET_BUFFER_SIZE - drbd_header_size(connection)) {
				drbd_err(device, "ReportCBitmap packet too large\n");
				err = -EIO;
				goto out;
			}
			if (pi->size <= sizeof(*p)) {
				drbd_err(device, "ReportCBitmap packet too small (l:%u)\n", pi->size);
				err = -EIO;
				goto out;
			}
			err = drbd_recv_all(peer_device->connection, p, pi->size);
			if (err)
			       goto out;
			err = decode_bitmap_c(peer_device, p, &c, pi->size);
		} else {
			drbd_warn(device, "receive_bitmap: cmd neither ReportBitMap nor ReportCBitMap (is 0x%x)", pi->cmd);
			err = -EIO;
			goto out;
		}

		c.packets[pi->cmd == P_BITMAP]++;
		c.bytes[pi->cmd == P_BITMAP] += drbd_header_size(connection) + pi->size;

		if (err <= 0) {
			if (err < 0)
				goto out;
			break;
		}
		err = drbd_recv_header(peer_device->connection, pi);
		if (err)
			goto out;
	}

	INFO_bm_xfer_stats(peer_device, "receive", &c);

	if (peer_device->repl_state[NOW] == L_WF_BITMAP_T) {
		enum drbd_state_rv rv;

		err = drbd_send_bitmap(device, peer_device);
		if (err)
			goto out;
		/* Omit CS_WAIT_COMPLETE and CS_SERIALIZE with this state
		 * transition to avoid deadlocks. */

		if (connection->agreed_pro_version < 110) {
			rv = stable_change_repl_state(peer_device, L_WF_SYNC_UUID, CS_VERBOSE);
			D_ASSERT(device, rv == SS_SUCCESS);
		} else {
			drbd_start_resync(peer_device, L_SYNC_TARGET);
		}
	} else if (peer_device->repl_state[NOW] != L_WF_BITMAP_S) {
		/* admin may have requested C_DISCONNECTING,
		 * other threads may have noticed network errors */
		drbd_info(device, "unexpected repl_state (%s) in receive_bitmap\n",
		    drbd_repl_str(peer_device->repl_state[NOW]));
	}
	err = 0;

 out:
	drbd_bm_slot_unlock(peer_device);
	if (!err && peer_device->repl_state[NOW] == L_WF_BITMAP_S)
		drbd_start_resync(peer_device, L_SYNC_SOURCE);
	return err;
}

static int receive_skip(struct drbd_connection *connection, struct packet_info *pi)
{
	drbd_warn(connection, "skipping unknown optional packet type %d, l: %d!\n",
		 pi->cmd, pi->size);

	return ignore_remaining_packet(connection, pi);
}

static int receive_UnplugRemote(struct drbd_connection *connection, struct packet_info *pi)
{
	/* just unplug all devices always, regardless which volume number */
	drbd_unplug_all_devices(connection->resource);

	/* Make sure we've acked all the TCP data associated
	 * with the data requests being unplugged */
	drbd_tcp_quickack(connection->data.socket);

	return 0;
}

static int receive_out_of_sync(struct drbd_connection *connection, struct packet_info *pi)
{
	struct drbd_peer_device *peer_device;
	struct drbd_device *device;
	struct p_block_desc *p = pi->data;

	peer_device = conn_peer_device(connection, pi->vnr);
	if (!peer_device)
		return -EIO;
	device = peer_device->device;

	switch (peer_device->repl_state[NOW]) {
	case L_WF_SYNC_UUID:
	case L_WF_BITMAP_T:
	case L_BEHIND:
			break;
	default:
		drbd_err(device, "ASSERT FAILED cstate = %s, expected: WFSyncUUID|WFBitMapT|Behind\n",
				drbd_repl_str(peer_device->repl_state[NOW]));
	}

	drbd_set_out_of_sync(peer_device, be64_to_cpu(p->sector), be32_to_cpu(p->blksize));

	return 0;
}

static int receive_dagtag(struct drbd_connection *connection, struct packet_info *pi)
{
	struct p_dagtag *p = pi->data;

	connection->last_dagtag_sector = be64_to_cpu(p->dagtag);
	return 0;
}

struct drbd_connection *drbd_connection_by_node_id(struct drbd_resource *resource, int node_id)
{
	struct drbd_connection *connection;
	struct net_conf *nc;

	rcu_read_lock();
	for_each_connection_rcu(connection, resource) {
		nc = rcu_dereference(connection->net_conf);
		if (nc && nc->peer_node_id == node_id) {
			rcu_read_unlock();
			return connection;
		}
	}
	rcu_read_unlock();

	return NULL;
}

static int receive_peer_dagtag(struct drbd_connection *connection, struct packet_info *pi)
{
	struct drbd_resource *resource = connection->resource;
	struct drbd_peer_device *peer_device;
	enum drbd_repl_state new_repl_state;
	struct p_peer_dagtag *p = pi->data;
	struct drbd_connection *lost_peer;
	s64 dagtag_offset;
	int vnr = 0;

	lost_peer = drbd_connection_by_node_id(resource, be32_to_cpu(p->node_id));
	if (!lost_peer)
		return 0;

	if (lost_peer->cstate[NOW] == C_CONNECTED) {
		drbd_ping_peer(lost_peer);
		if (lost_peer->cstate[NOW] == C_CONNECTED)
			return 0;
	}

	idr_for_each_entry(&connection->peer_devices, peer_device, vnr) {
		if (peer_device->repl_state[NOW] > L_ESTABLISHED)
			return 0;
		if (peer_device->current_uuid != drbd_current_uuid(peer_device->device)) {
			if (!connection->resource->weak[NOW]) {
				drbd_err(peer_device, "ASSERT FAILED not weak and non matching current UUIDs\n");
				drbd_uuid_dump_self(peer_device, 0, 0);
				drbd_uuid_dump_peer(peer_device, 0, 0);
			}
			return 0;
		}
	}

	/* Need to wait until the other receiver thread has called the
	   cleanup_unacked_peer_requests() function */
	wait_event(resource->state_wait,
		   lost_peer->cstate[NOW] <= C_UNCONNECTED || lost_peer->cstate[NOW] == C_CONNECTING);

	dagtag_offset = (s64)lost_peer->last_dagtag_sector - (s64)be64_to_cpu(p->dagtag);
	if (dagtag_offset > 0)
		new_repl_state = L_WF_BITMAP_S;
	else if (dagtag_offset < 0)
		new_repl_state = L_WF_BITMAP_T;
	else
		new_repl_state = L_ESTABLISHED;

	if (new_repl_state != L_ESTABLISHED) {
		unsigned long irq_flags;

		drbd_info(connection, "Reconciliation resync because \'%s\' disappeared. (o=%d)\n",
			  lost_peer->net_conf->name, (int)dagtag_offset);

		begin_state_change(resource, &irq_flags, CS_VERBOSE);
		idr_for_each_entry(&connection->peer_devices, peer_device, vnr) {
			__change_repl_state(peer_device, new_repl_state);
			set_bit(RECONCILIATION_RESYNC, &peer_device->flags);
		}
		end_state_change(resource, &irq_flags);
	} else {
		drbd_info(connection, "No reconciliation resync even though \'%s\' disappeared. (o=%d)\n",
			  lost_peer->net_conf->name, (int)dagtag_offset);

		idr_for_each_entry(&connection->peer_devices, peer_device, vnr)
			drbd_bm_clear_many_bits(peer_device, 0, -1UL);
	}

	return 0;
}

/* Accept a new current UUID generated on a diskless node, that just became primary */
static int receive_current_uuid(struct drbd_connection *connection, struct packet_info *pi)
{
	const int node_id = connection->resource->res_opts.node_id;
	struct drbd_peer_device *peer_device;
	struct drbd_device *device;
	struct p_uuid *p = pi->data;
	u64 current_uuid;

	peer_device = conn_peer_device(connection, pi->vnr);
	if (!peer_device)
		return -EIO;
	device = peer_device->device;

	current_uuid = be64_to_cpu(p->uuid);
	if (current_uuid == drbd_current_uuid(peer_device->device))
		return 0;
	peer_device->current_uuid = current_uuid;

	drbd_warn(peer_device, "received new current UUID: %llX\n", current_uuid);
	if (get_ldev(device)) {
		if (connection->peer_role[NOW] == R_PRIMARY) {
			drbd_warn(peer_device, "received new current UUID: %llX\n", current_uuid);
			drbd_uuid_received_new_current(device, current_uuid, 0);
		} else {
			if (peer_device->bitmap_uuids[node_id] == 0 && connection->resource->weak[NOW])
				peer_device->bitmap_uuids[node_id] = peer_device->current_uuid;
		}
		put_ldev(device);
	} else if (device->resource->role[NOW] == R_PRIMARY) {
		drbd_set_exposed_data_uuid(device, peer_device->current_uuid);
	}

	return 0;
}

static int receive_reachability(struct drbd_connection *connection, struct packet_info *pi)
{
	struct drbd_resource *resource = connection->resource;
	const int my_node_id = resource->res_opts.node_id;
	const int peer_node_id = connection->net_conf->peer_node_id;
	struct p_pri_reachable *p = pi->data;
	unsigned long irq_flags;

	begin_state_change(resource, &irq_flags, CS_VERBOSE);
	connection->primary_mask = be64_to_cpu(p->primary_mask) & ~(1ULL << my_node_id);
	__change_weak(resource, drbd_calc_weak(resource));
	if (!(connection->primary_mask & NODE_MASK(peer_node_id)) &&
	    connection->peer_role[NOW] != R_SECONDARY)
		__change_peer_role(connection, R_SECONDARY);
	end_state_change(resource, &irq_flags);

	return 0;
}

struct data_cmd {
	int expect_payload;
	size_t pkt_size;
	int (*fn)(struct drbd_connection *, struct packet_info *);
};

static struct data_cmd drbd_cmd_handler[] = {
	[P_DATA]	    = { 1, sizeof(struct p_data), receive_Data },
	[P_DATA_REPLY]	    = { 1, sizeof(struct p_data), receive_DataReply },
	[P_RS_DATA_REPLY]   = { 1, sizeof(struct p_data), receive_RSDataReply } ,
	[P_BARRIER]	    = { 0, sizeof(struct p_barrier), receive_Barrier } ,
	[P_BITMAP]	    = { 1, 0, receive_bitmap } ,
	[P_COMPRESSED_BITMAP] = { 1, 0, receive_bitmap } ,
	[P_UNPLUG_REMOTE]   = { 0, 0, receive_UnplugRemote },
	[P_DATA_REQUEST]    = { 0, sizeof(struct p_block_req), receive_DataRequest },
	[P_RS_DATA_REQUEST] = { 0, sizeof(struct p_block_req), receive_DataRequest },
	[P_SYNC_PARAM]	    = { 1, 0, receive_SyncParam },
	[P_SYNC_PARAM89]    = { 1, 0, receive_SyncParam },
	[P_PROTOCOL]        = { 1, sizeof(struct p_protocol), receive_protocol },
	[P_UUIDS]	    = { 0, sizeof(struct p_uuids), receive_uuids },
	[P_SIZES]	    = { 0, sizeof(struct p_sizes), receive_sizes },
	[P_STATE]	    = { 0, sizeof(struct p_state), receive_state },
	[P_STATE_CHG_REQ]   = { 0, sizeof(struct p_req_state), receive_req_state },
	[P_SYNC_UUID]       = { 0, sizeof(struct p_uuid), receive_sync_uuid },
	[P_OV_REQUEST]      = { 0, sizeof(struct p_block_req), receive_DataRequest },
	[P_OV_REPLY]        = { 1, sizeof(struct p_block_req), receive_DataRequest },
	[P_CSUM_RS_REQUEST] = { 1, sizeof(struct p_block_req), receive_DataRequest },
	[P_DELAY_PROBE]     = { 0, sizeof(struct p_delay_probe93), receive_skip },
	[P_OUT_OF_SYNC]     = { 0, sizeof(struct p_block_desc), receive_out_of_sync },
	[P_CONN_ST_CHG_REQ] = { 0, sizeof(struct p_req_state), receive_req_state },
	[P_PROTOCOL_UPDATE] = { 1, sizeof(struct p_protocol), receive_protocol },
	[P_TWOPC_PREPARE] = { 0, sizeof(struct p_twopc_request), receive_twopc },
	[P_TWOPC_ABORT] = { 0, sizeof(struct p_twopc_request), receive_twopc },
	[P_DAGTAG]	    = { 0, sizeof(struct p_dagtag), receive_dagtag },
	[P_UUIDS110]	    = { 1, sizeof(struct p_uuids110), receive_uuids110 },
	[P_PEER_DAGTAG]     = { 0, sizeof(struct p_peer_dagtag), receive_peer_dagtag },
	[P_CURRENT_UUID]    = { 0, sizeof(struct p_uuid), receive_current_uuid },
	[P_TWOPC_COMMIT]    = { 0, sizeof(struct p_twopc_request), receive_twopc },
	[P_PRI_REACHABLE]   = { 0, sizeof(struct p_pri_reachable), receive_reachability },
	[P_TRIM]	    = { 0, sizeof(struct p_trim), receive_Data },
};

static void drbdd(struct drbd_connection *connection)
{
	struct packet_info pi;
	size_t shs; /* sub header size */
	int err;

	while (get_t_state(&connection->receiver) == RUNNING) {
		struct data_cmd *cmd;
		long start;

		drbd_thread_current_set_cpu(&connection->receiver);
		if (drbd_recv_header(connection, &pi))
			goto err_out;

		cmd = &drbd_cmd_handler[pi.cmd];
		if (unlikely(pi.cmd >= ARRAY_SIZE(drbd_cmd_handler) || !cmd->fn)) {
			drbd_err(connection, "Unexpected data packet %s (0x%04x)",
				 cmdname(pi.cmd), pi.cmd);
			goto err_out;
		}

		shs = cmd->pkt_size;
		if (pi.size > shs && !cmd->expect_payload) {
			drbd_err(connection, "No payload expected %s l:%d\n",
				 cmdname(pi.cmd), pi.size);
			goto err_out;
		}

		if (shs) {
			err = drbd_recv_all_warn(connection, pi.data, shs);
			if (err)
				goto err_out;
			pi.size -= shs;
		}

		start = jiffies;
		err = cmd->fn(connection, &pi);
		if (err) {
			drbd_err(connection, "error receiving %s, e: %d l: %d!\n",
				 cmdname(pi.cmd), err, pi.size);
			goto err_out;
		}
		if (jiffies - start > HZ) {
			drbd_debug(connection, "Request %s took %ums\n",
				   cmdname(pi.cmd), jiffies_to_msecs(jiffies - start));
		}
	}
	return;

    err_out:
	change_cstate(connection, C_PROTOCOL_ERROR, CS_HARD);
}

static void conn_disconnect(struct drbd_connection *connection)
{
	struct drbd_resource *resource = connection->resource;
	struct drbd_peer_device *peer_device;
	enum drbd_conn_state oc;
	unsigned long irq_flags;
	int vnr;

	if (connection->cstate[NOW] == C_STANDALONE)
		return;

	/* We are about to start the cleanup after connection loss.
	 * Make sure drbd_make_request knows about that.
	 * Usually we should be in some network failure state already,
	 * but just in case we are not, we fix it up here.
	 */
	spin_lock_irq(&resource->req_lock);
	del_timer(&connection->connect_timer);
	spin_unlock_irq(&resource->req_lock);

	change_cstate(connection, C_NETWORK_FAILURE, CS_HARD);

	/* asender does not clean up anything. it must not interfere, either */
	drbd_thread_stop(&connection->asender);
	drbd_free_sock(connection);

	rcu_read_lock();
	idr_for_each_entry(&connection->peer_devices, peer_device, vnr) {
		struct drbd_device *device = peer_device->device;
		kobject_get(&device->kobj);
		rcu_read_unlock();
		drbd_disconnected(peer_device);
		kobject_put(&device->kobj);
		rcu_read_lock();
	}
	rcu_read_unlock();

	cleanup_unacked_peer_requests(connection);
	cleanup_peer_ack_list(connection);

	if (!list_empty(&connection->current_epoch->list))
		drbd_err(connection, "ASSERTION FAILED: connection->current_epoch->list not empty\n");
	/* ok, no more ee's on the fly, it is safe to reset the epoch_size */
	atomic_set(&connection->current_epoch->epoch_size, 0);
	connection->send.seen_any_write_yet = false;

	drbd_info(connection, "Connection closed\n");

	if (resource->role[NOW] == R_PRIMARY && conn_highest_pdsk(connection) >= D_UNKNOWN)
		conn_try_outdate_peer_async(connection);

	begin_state_change(resource, &irq_flags, CS_VERBOSE | CS_LOCAL_ONLY);
	oc = connection->cstate[NOW];
	if (oc >= C_UNCONNECTED) {
		__change_cstate(connection, C_UNCONNECTED);
		/* drbd_receiver() has to be restarted after it returns */
		drbd_thread_restart_nowait(&connection->receiver);
	}
	end_state_change(resource, &irq_flags);

	if (oc == C_DISCONNECTING)
		change_cstate(connection, C_STANDALONE, CS_VERBOSE | CS_HARD | CS_LOCAL_ONLY);
}

static int drbd_disconnected(struct drbd_peer_device *peer_device)
{
	struct drbd_device *device = peer_device->device;
	unsigned int i;

	/* wait for current activity to cease. */
	spin_lock_irq(&device->resource->req_lock);
	_drbd_wait_ee_list_empty(device, &device->active_ee);
	_drbd_wait_ee_list_empty(device, &device->sync_ee);
	_drbd_wait_ee_list_empty(device, &device->read_ee);
	spin_unlock_irq(&device->resource->req_lock);

	/* We do not have data structures that would allow us to
	 * get the rs_pending_cnt down to 0 again.
	 *  * On L_SYNC_TARGET we do not have any data structures describing
	 *    the pending RSDataRequest's we have sent.
	 *  * On L_SYNC_SOURCE there is no data structure that tracks
	 *    the P_RS_DATA_REPLY blocks that we sent to the SyncTarget.
	 *  And no, it is not the sum of the reference counts in the
	 *  resync_LRU. The resync_LRU tracks the whole operation including
	 *  the disk-IO, while the rs_pending_cnt only tracks the blocks
	 *  on the fly. */
	drbd_rs_cancel_all(peer_device);
	peer_device->rs_total = 0;
	peer_device->rs_failed = 0;
	atomic_set(&peer_device->rs_pending_cnt, 0);
	wake_up(&device->misc_wait);

	del_timer_sync(&peer_device->resync_timer);
	resync_timer_fn((unsigned long)peer_device);

	/* wait for all w_e_end_data_req, w_e_end_rsdata_req, w_send_barrier,
	 * w_make_resync_request etc. which may still be on the worker queue
	 * to be "canceled" */
	drbd_flush_workqueue(&peer_device->connection->sender_work);

	drbd_finish_peer_reqs(device);

	/* This second workqueue flush is necessary, since drbd_finish_peer_reqs()
	   might have issued a work again. The one before drbd_finish_peer_reqs() is
	   necessary to reclain net_ee in drbd_finish_peer_reqs(). */
	drbd_flush_workqueue(&peer_device->connection->sender_work);

	/* need to do it again, drbd_finish_peer_reqs() may have populated it
	 * again via drbd_try_clear_on_disk_bm(). */
	drbd_rs_cancel_all(peer_device);

	peer_device->uuids_received = false;

	if (!drbd_suspended(device))
		tl_clear(peer_device->connection);

	drbd_md_sync(device);

	/* serialize with bitmap writeout triggered by the state change,
	 * if any. */
	wait_event(device->misc_wait, list_empty(&device->pending_bitmap_work));

	/* tcp_close and release of sendpage pages can be deferred.  I don't
	 * want to use SO_LINGER, because apparently it can be deferred for
	 * more than 20 seconds (longest time I checked).
	 *
	 * Actually we don't care for exactly when the network stack does its
	 * put_page(), but release our reference on these pages right here.
	 */
	i = drbd_free_peer_reqs(device, &device->net_ee);
	if (i)
		drbd_info(device, "net_ee not empty, killed %u entries\n", i);
	i = atomic_read(&device->pp_in_use_by_net);
	if (i)
		drbd_info(device, "pp_in_use_by_net = %d, expected 0\n", i);
	i = atomic_read(&device->pp_in_use);
	if (i)
		drbd_info(device, "pp_in_use = %d, expected 0\n", i);

	D_ASSERT(device, list_empty(&device->read_ee));
	D_ASSERT(device, list_empty(&device->active_ee));
	D_ASSERT(device, list_empty(&device->sync_ee));
	D_ASSERT(device, list_empty(&device->done_ee));

	return 0;
}

/*
 * We support PRO_VERSION_MIN to PRO_VERSION_MAX. The protocol version
 * we can agree on is stored in agreed_pro_version.
 *
 * feature flags and the reserved array should be enough room for future
 * enhancements of the handshake protocol, and possible plugins...
 *
 * for now, they are expected to be zero, but ignored.
 */
static int drbd_send_features(struct drbd_connection *connection, int peer_node_id)
{
	struct drbd_socket *sock;
	struct p_connection_features *p;

	sock = &connection->data;
	p = conn_prepare_command(connection, sock);
	if (!p)
		return -EIO;
	memset(p, 0, sizeof(*p));
	p->protocol_min = cpu_to_be32(PRO_VERSION_MIN);
	p->protocol_max = cpu_to_be32(PRO_VERSION_MAX);
<<<<<<< HEAD
	p->sender_node_id = cpu_to_be32(connection->resource->res_opts.node_id);
	p->receiver_node_id = cpu_to_be32(peer_node_id);
	return send_command(connection, -1, sock, P_CONNECTION_FEATURES, sizeof(*p), NULL, 0);
=======
	p->feature_flags = cpu_to_be32(PRO_FEATURES);
	return conn_send_command(connection, sock, P_CONNECTION_FEATURES, sizeof(*p), NULL, 0);
>>>>>>> d5097de3
}

/*
 * return values:
 *   1 yes, we have a valid connection
 *   0 oops, did not work out, please try again
 *  -1 peer talks different language,
 *     no point in trying again, please go standalone.
 */
static int drbd_do_features(struct drbd_connection *connection)
{
	/* ASSERT current == connection->receiver ... */
	struct drbd_resource *resource = connection->resource;
	struct p_connection_features *p;
	const int expect = sizeof(struct p_connection_features);
	struct packet_info pi;
	struct net_conf *nc;
	int peer_node_id = -1, err;

	rcu_read_lock();
	nc = rcu_dereference(connection->net_conf);
	if (nc)
		peer_node_id = nc->peer_node_id;
	rcu_read_unlock();

	err = drbd_send_features(connection, peer_node_id);
	if (err)
		return 0;

	err = drbd_recv_header(connection, &pi);
	if (err)
		return 0;

	if (pi.cmd != P_CONNECTION_FEATURES) {
		drbd_err(connection, "expected ConnectionFeatures packet, received: %s (0x%04x)\n",
			 cmdname(pi.cmd), pi.cmd);
		return -1;
	}

	if (pi.size != expect) {
		drbd_err(connection, "expected ConnectionFeatures length: %u, received: %u\n",
		     expect, pi.size);
		return -1;
	}

	p = pi.data;
	err = drbd_recv_all_warn(connection, p, expect);
	if (err)
		return 0;

	p->protocol_min = be32_to_cpu(p->protocol_min);
	p->protocol_max = be32_to_cpu(p->protocol_max);
	if (p->protocol_max == 0)
		p->protocol_max = p->protocol_min;

	if (PRO_VERSION_MAX < p->protocol_min ||
	    PRO_VERSION_MIN > p->protocol_max) {
		drbd_err(connection, "incompatible DRBD dialects: "
		    "I support %d-%d, peer supports %d-%d\n",
		    PRO_VERSION_MIN, PRO_VERSION_MAX,
		    p->protocol_min, p->protocol_max);
		return -1;
	}

	connection->agreed_pro_version = min_t(int, PRO_VERSION_MAX, p->protocol_max);
	connection->agreed_features = PRO_FEATURES & be32_to_cpu(p->feature_flags);

	if (connection->agreed_pro_version < 110) {
		struct drbd_connection *connection2;

		for_each_connection(connection2, resource) {
			if (connection == connection2)
				continue;
			drbd_err(connection, "Peer supports protocols %d-%d, but "
				 "multiple connections are only supported in protocol "
				 "110 and above\n", p->protocol_min, p->protocol_max);
			return -1;
		}
	}

	if (connection->agreed_pro_version >= 110) {
		if (be32_to_cpu(p->sender_node_id) != peer_node_id) {
			drbd_err(connection, "Peer presented a node_id of %d instead of %d\n",
				 be32_to_cpu(p->sender_node_id), peer_node_id);
			return 0;
		}
		if (be32_to_cpu(p->receiver_node_id) != resource->res_opts.node_id) {
			drbd_err(connection, "Peer expects me to have a node_id of %d instead of %d\n",
				 be32_to_cpu(p->receiver_node_id), resource->res_opts.node_id);
			return 0;
		}
	}

	drbd_info(connection, "Handshake successful: "
	     "Agreed network protocol version %d\n", connection->agreed_pro_version);

	drbd_info(connection, "Agreed to%ssupport TRIM on protocol level\n",
		  connection->agreed_features & FF_TRIM ? " " : " not ");

	return 1;
}

#if !defined(CONFIG_CRYPTO_HMAC) && !defined(CONFIG_CRYPTO_HMAC_MODULE)
static int drbd_do_auth(struct drbd_connection *connection)
{
	drbd_err(connection, "This kernel was build without CONFIG_CRYPTO_HMAC.\n");
	drbd_err(connection, "You need to disable 'cram-hmac-alg' in drbd.conf.\n");
	return -1;
}
#else
#define CHALLENGE_LEN 64

/* Return value:
	1 - auth succeeded,
	0 - failed, try again (network error),
	-1 - auth failed, don't try again.
*/

static int drbd_do_auth(struct drbd_connection *connection)
{
	struct drbd_socket *sock;
	char my_challenge[CHALLENGE_LEN];  /* 64 Bytes... */
	struct scatterlist sg;
	char *response = NULL;
	char *right_response = NULL;
	char *peers_ch = NULL;
	unsigned int key_len;
	char secret[SHARED_SECRET_MAX]; /* 64 byte */
	unsigned int resp_size;
	struct hash_desc desc;
	struct packet_info pi;
	struct net_conf *nc;
	int err, rv;

	/* FIXME: Put the challenge/response into the preallocated socket buffer.  */

	rcu_read_lock();
	nc = rcu_dereference(connection->net_conf);
	key_len = strlen(nc->shared_secret);
	memcpy(secret, nc->shared_secret, key_len);
	rcu_read_unlock();

	desc.tfm = connection->cram_hmac_tfm;
	desc.flags = 0;

	rv = crypto_hash_setkey(connection->cram_hmac_tfm, (u8 *)secret, key_len);
	if (rv) {
		drbd_err(connection, "crypto_hash_setkey() failed with %d\n", rv);
		rv = -1;
		goto fail;
	}

	get_random_bytes(my_challenge, CHALLENGE_LEN);

	sock = &connection->data;
	if (!conn_prepare_command(connection, sock)) {
		rv = 0;
		goto fail;
	}
	rv = !send_command(connection, -1, sock, P_AUTH_CHALLENGE, 0,
			   my_challenge, CHALLENGE_LEN);
	if (!rv)
		goto fail;

	err = drbd_recv_header(connection, &pi);
	if (err) {
		rv = 0;
		goto fail;
	}

	if (pi.cmd != P_AUTH_CHALLENGE) {
		drbd_err(connection, "expected AuthChallenge packet, received: %s (0x%04x)\n",
			 cmdname(pi.cmd), pi.cmd);
		rv = 0;
		goto fail;
	}

	if (pi.size > CHALLENGE_LEN * 2) {
		drbd_err(connection, "expected AuthChallenge payload too big.\n");
		rv = -1;
		goto fail;
	}

	peers_ch = kmalloc(pi.size, GFP_NOIO);
	if (peers_ch == NULL) {
		drbd_err(connection, "kmalloc of peers_ch failed\n");
		rv = -1;
		goto fail;
	}

	err = drbd_recv_all_warn(connection, peers_ch, pi.size);
	if (err) {
		rv = 0;
		goto fail;
	}

	resp_size = crypto_hash_digestsize(connection->cram_hmac_tfm);
	response = kmalloc(resp_size, GFP_NOIO);
	if (response == NULL) {
		drbd_err(connection, "kmalloc of response failed\n");
		rv = -1;
		goto fail;
	}

	sg_init_table(&sg, 1);
	sg_set_buf(&sg, peers_ch, pi.size);

	rv = crypto_hash_digest(&desc, &sg, sg.length, response);
	if (rv) {
		drbd_err(connection, "crypto_hash_digest() failed with %d\n", rv);
		rv = -1;
		goto fail;
	}

	if (!conn_prepare_command(connection, sock)) {
		rv = 0;
		goto fail;
	}
	rv = !send_command(connection, -1, sock, P_AUTH_RESPONSE, 0,
			   response, resp_size);
	if (!rv)
		goto fail;

	err = drbd_recv_header(connection, &pi);
	if (err) {
		rv = 0;
		goto fail;
	}

	if (pi.cmd != P_AUTH_RESPONSE) {
		drbd_err(connection, "expected AuthResponse packet, received: %s (0x%04x)\n",
			 cmdname(pi.cmd), pi.cmd);
		rv = 0;
		goto fail;
	}

	if (pi.size != resp_size) {
		drbd_err(connection, "expected AuthResponse payload of wrong size\n");
		rv = 0;
		goto fail;
	}

	err = drbd_recv_all_warn(connection, response , resp_size);
	if (err) {
		rv = 0;
		goto fail;
	}

	right_response = kmalloc(resp_size, GFP_NOIO);
	if (right_response == NULL) {
		drbd_err(connection, "kmalloc of right_response failed\n");
		rv = -1;
		goto fail;
	}

	sg_set_buf(&sg, my_challenge, CHALLENGE_LEN);

	rv = crypto_hash_digest(&desc, &sg, sg.length, right_response);
	if (rv) {
		drbd_err(connection, "crypto_hash_digest() failed with %d\n", rv);
		rv = -1;
		goto fail;
	}

	rv = !memcmp(response, right_response, resp_size);

	if (rv)
		drbd_info(connection, "Peer authenticated using %d bytes HMAC\n",
		     resp_size);
	else
		rv = -1;

 fail:
	kfree(peers_ch);
	kfree(response);
	kfree(right_response);

	return rv;
}
#endif

int drbd_receiver(struct drbd_thread *thi)
{
	struct drbd_connection *connection = thi->connection;

	if (conn_connect(connection))
		drbdd(connection);
	conn_disconnect(connection);
	return 0;
}

/* ********* acknowledge sender ******** */

static int process_peer_ack_list(struct drbd_connection *connection)
{
	struct drbd_resource *resource = connection->resource;
	struct drbd_request *req;
	unsigned int idx;
	int err;

	rcu_read_lock();
	idx = 1 + connection->net_conf->peer_node_id;
	rcu_read_unlock();

restart:
	spin_lock_irq(&resource->req_lock);
	list_for_each_entry(req, &resource->peer_ack_list, tl_requests) {
		bool destroy;

		if (!(req->rq_state[idx] & RQ_PEER_ACK))
			continue;
		req->rq_state[idx] &= ~RQ_PEER_ACK;
		destroy = atomic_dec_and_test(&req->kref.refcount);
		if (destroy)
			list_del(&req->tl_requests);
		spin_unlock_irq(&resource->req_lock);

		err = drbd_send_peer_ack(connection, req);
		if (destroy)
			mempool_free(req, drbd_request_mempool);
		if (err)
			return err;
		goto restart;

	}
	spin_unlock_irq(&resource->req_lock);
	return 0;
}

static int got_peers_in_sync(struct drbd_connection *connection, struct packet_info *pi)
{
	struct drbd_peer_device *peer_device;
	struct drbd_device *device;
	struct p_peer_block_desc *p = pi->data;
	sector_t sector;
	u64 in_sync_b;
	int size;

	peer_device = conn_peer_device(connection, pi->vnr);
	if (!peer_device)
		return -EIO;

	device = peer_device->device;

	sector = be64_to_cpu(p->sector);
	size = be32_to_cpu(p->size);
	in_sync_b = node_ids_to_bitmap(device, be64_to_cpu(p->mask));

	drbd_set_sync(device, sector, size, 0, in_sync_b);

	return 0;
}

static int got_RqSReply(struct drbd_connection *connection, struct packet_info *pi)
{
	struct p_req_state_reply *p = pi->data;
	int retcode = be32_to_cpu(p->retcode);

	if (retcode >= SS_SUCCESS)
		set_bit(TWOPC_YES, &connection->flags);
	else {
		set_bit(TWOPC_NO, &connection->flags);
		drbd_debug(connection, "Requested state change failed by peer: %s (%d)\n",
			   drbd_set_st_err_str(retcode), retcode);
	}

	wake_up(&connection->resource->state_wait);
	wake_up(&connection->ping_wait);

	return 0;
}

static int got_twopc_reply(struct drbd_connection *connection, struct packet_info *pi)
{
	struct drbd_resource *resource = connection->resource;
	struct p_twopc_reply *p = pi->data;

	spin_lock_irq(&resource->req_lock);
	if (resource->twopc_reply.initiator_node_id == be32_to_cpu(p->initiator_node_id) &&
	    resource->twopc_reply.tid == be32_to_cpu(p->tid)) {
		drbd_debug(connection, "Got a %s reply\n",
			   cmdname(pi->cmd));

		if (pi->cmd == P_TWOPC_YES) {
			u64 reachable_nodes =
				be64_to_cpu(p->reachable_nodes);

			if (resource->res_opts.node_id ==
			    resource->twopc_reply.initiator_node_id &&
			    connection->net_conf->peer_node_id ==
			    resource->twopc_reply.target_node_id) {
				resource->twopc_reply.target_reachable_nodes |=
					reachable_nodes;
				resource->twopc_reply.target_weak_nodes |=
					be64_to_cpu(p->weak_nodes);
			} else {
				resource->twopc_reply.reachable_nodes |=
					reachable_nodes;
				resource->twopc_reply.weak_nodes |=
					be64_to_cpu(p->weak_nodes);
			}
			resource->twopc_reply.primary_nodes |=
				be64_to_cpu(p->primary_nodes);
		}

		if (pi->cmd == P_TWOPC_YES)
			set_bit(TWOPC_YES, &connection->flags);
		else if (pi->cmd == P_TWOPC_NO)
			set_bit(TWOPC_NO, &connection->flags);
		else if (pi->cmd == P_TWOPC_RETRY)
			set_bit(TWOPC_RETRY, &connection->flags);
		if (cluster_wide_reply_ready(resource)) {
			del_timer(&resource->twopc_timer);
			drbd_queue_work(&resource->work,
					&resource->twopc_work);
		}
	} else {
		drbd_debug(connection, "Ignoring %s reply for initiator=%d, tid=%u\n",
			   cmdname(pi->cmd),
			   be32_to_cpu(p->initiator_node_id),
			   be32_to_cpu(p->tid));
	}
	spin_unlock_irq(&resource->req_lock);

	return 0;
}

static int got_Ping(struct drbd_connection *connection, struct packet_info *pi)
{
	return drbd_send_ping_ack(connection);

}

static int got_PingAck(struct drbd_connection *connection, struct packet_info *pi)
{
	if (!test_and_set_bit(GOT_PING_ACK, &connection->flags))
		wake_up(&connection->ping_wait);

	return 0;
}

static int got_IsInSync(struct drbd_connection *connection, struct packet_info *pi)
{
	struct drbd_peer_device *peer_device;
	struct drbd_device *device;
	struct p_block_ack *p = pi->data;
	sector_t sector = be64_to_cpu(p->sector);
	int blksize = be32_to_cpu(p->blksize);

	peer_device = conn_peer_device(connection, pi->vnr);
	if (!peer_device)
		return -EIO;
	device = peer_device->device;

	D_ASSERT(device, peer_device->connection->agreed_pro_version >= 89);

	update_peer_seq(peer_device, be32_to_cpu(p->seq_num));

	if (get_ldev(device)) {
		drbd_rs_complete_io(peer_device, sector);
		drbd_set_in_sync(peer_device, sector, blksize);
		/* rs_same_csums is supposed to count in units of BM_BLOCK_SIZE */
		peer_device->rs_same_csum += (blksize >> BM_BLOCK_SHIFT);
		put_ldev(device);
	}
	dec_rs_pending(peer_device);
	atomic_add(blksize >> 9, &peer_device->rs_sect_in);

	return 0;
}

static int
validate_req_change_req_state(struct drbd_peer_device *peer_device, u64 id, sector_t sector,
			      struct rb_root *root, const char *func,
			      enum drbd_req_event what, bool missing_ok)
{
	struct drbd_device *device = peer_device->device;
	struct drbd_request *req;
	struct bio_and_error m;

	spin_lock_irq(&device->resource->req_lock);
	req = find_request(device, root, id, sector, missing_ok, func);
	if (unlikely(!req)) {
		spin_unlock_irq(&device->resource->req_lock);
		return -EIO;
	}
	__req_mod(req, what, peer_device, &m);
	spin_unlock_irq(&device->resource->req_lock);

	if (m.bio)
		complete_master_bio(device, &m);
	return 0;
}

static int got_BlockAck(struct drbd_connection *connection, struct packet_info *pi)
{
	struct drbd_peer_device *peer_device;
	struct drbd_device *device;
	struct p_block_ack *p = pi->data;
	sector_t sector = be64_to_cpu(p->sector);
	int blksize = be32_to_cpu(p->blksize);
	enum drbd_req_event what;

	peer_device = conn_peer_device(connection, pi->vnr);
	if (!peer_device)
		return -EIO;
	device = peer_device->device;

	update_peer_seq(peer_device, be32_to_cpu(p->seq_num));

	if (p->block_id == ID_SYNCER) {
		drbd_set_in_sync(peer_device, sector, blksize);
		dec_rs_pending(peer_device);
		return 0;
	}
	switch (pi->cmd) {
	case P_RS_WRITE_ACK:
		what = WRITE_ACKED_BY_PEER_AND_SIS;
		break;
	case P_WRITE_ACK:
		what = WRITE_ACKED_BY_PEER;
		break;
	case P_RECV_ACK:
		what = RECV_ACKED_BY_PEER;
		break;
	case P_SUPERSEDED:
		what = DISCARD_WRITE;
		break;
	case P_RETRY_WRITE:
		what = POSTPONE_WRITE;
		break;
	default:
		BUG();
	}

	return validate_req_change_req_state(peer_device, p->block_id, sector,
					     &device->write_requests, __func__,
					     what, false);
}

static int got_NegAck(struct drbd_connection *connection, struct packet_info *pi)
{
	struct drbd_peer_device *peer_device;
	struct drbd_device *device;
	struct p_block_ack *p = pi->data;
	sector_t sector = be64_to_cpu(p->sector);
	int size = be32_to_cpu(p->blksize);
	int err;

	peer_device = conn_peer_device(connection, pi->vnr);
	if (!peer_device)
		return -EIO;
	device = peer_device->device;

	update_peer_seq(peer_device, be32_to_cpu(p->seq_num));

	if (p->block_id == ID_SYNCER) {
		dec_rs_pending(peer_device);
		drbd_rs_failed_io(peer_device, sector, size);
		return 0;
	}

	err = validate_req_change_req_state(peer_device, p->block_id, sector,
					    &device->write_requests, __func__,
					    NEG_ACKED, true);
	if (err) {
		/* Protocol A has no P_WRITE_ACKs, but has P_NEG_ACKs.
		   The master bio might already be completed, therefore the
		   request is no longer in the collision hash. */
		/* In Protocol B we might already have got a P_RECV_ACK
		   but then get a P_NEG_ACK afterwards. */
		drbd_set_out_of_sync(peer_device, sector, size);
	}
	return 0;
}

static int got_NegDReply(struct drbd_connection *connection, struct packet_info *pi)
{
	struct drbd_peer_device *peer_device;
	struct drbd_device *device;
	struct p_block_ack *p = pi->data;
	sector_t sector = be64_to_cpu(p->sector);

	peer_device = conn_peer_device(connection, pi->vnr);
	if (!peer_device)
		return -EIO;
	device = peer_device->device;

	update_peer_seq(peer_device, be32_to_cpu(p->seq_num));

	drbd_err(device, "Got NegDReply; Sector %llus, len %u.\n",
		 (unsigned long long)sector, be32_to_cpu(p->blksize));

	return validate_req_change_req_state(peer_device, p->block_id, sector,
					     &device->read_requests, __func__,
					     NEG_ACKED, false);
}

static int got_NegRSDReply(struct drbd_connection *connection, struct packet_info *pi)
{
	struct drbd_peer_device *peer_device;
	struct drbd_device *device;
	sector_t sector;
	int size;
	struct p_block_ack *p = pi->data;

	peer_device = conn_peer_device(connection, pi->vnr);
	if (!peer_device)
		return -EIO;
	device = peer_device->device;

	sector = be64_to_cpu(p->sector);
	size = be32_to_cpu(p->blksize);

	update_peer_seq(peer_device, be32_to_cpu(p->seq_num));

	dec_rs_pending(peer_device);

	if (get_ldev_if_state(device, D_FAILED)) {
		drbd_rs_complete_io(peer_device, sector);
		switch (pi->cmd) {
		case P_NEG_RS_DREPLY:
			drbd_rs_failed_io(peer_device, sector, size);
		case P_RS_CANCEL:
			break;
		default:
			BUG();
		}
		put_ldev(device);
	}

	return 0;
}

static int got_BarrierAck(struct drbd_connection *connection, struct packet_info *pi)
{
	struct drbd_peer_device *peer_device;
	struct p_barrier_ack *p = pi->data;
	int vnr;

	tl_release(connection, p->barrier, be32_to_cpu(p->set_size));

	rcu_read_lock();
	idr_for_each_entry(&connection->peer_devices, peer_device, vnr) {
		struct drbd_device *device = peer_device->device;
		if (peer_device->repl_state[NOW] == L_AHEAD &&
		    atomic_read(&connection->ap_in_flight) == 0 &&
		    !test_and_set_bit(AHEAD_TO_SYNC_SOURCE, &device->flags)) {
			peer_device->start_resync_timer.expires = jiffies + HZ;
			add_timer(&peer_device->start_resync_timer);
		}
	}
	rcu_read_unlock();

	return 0;
}

static int got_OVResult(struct drbd_connection *connection, struct packet_info *pi)
{
	struct drbd_peer_device *peer_device;
	struct drbd_device *device;
	struct p_block_ack *p = pi->data;
	sector_t sector;
	int size;

	peer_device = conn_peer_device(connection, pi->vnr);
	if (!peer_device)
		return -EIO;
	device = peer_device->device;

	sector = be64_to_cpu(p->sector);
	size = be32_to_cpu(p->blksize);

	update_peer_seq(peer_device, be32_to_cpu(p->seq_num));

	if (be64_to_cpu(p->block_id) == ID_OUT_OF_SYNC)
		drbd_ov_out_of_sync_found(peer_device, sector, size);
	else
		ov_out_of_sync_print(peer_device);

	if (!get_ldev(device))
		return 0;

	drbd_rs_complete_io(peer_device, sector);
	dec_rs_pending(peer_device);

	--peer_device->ov_left;

	/* let's advance progress step marks only for every other megabyte */
	if ((peer_device->ov_left & 0x200) == 0x200)
		drbd_advance_rs_marks(peer_device, peer_device->ov_left);

	if (peer_device->ov_left == 0) {
		struct drbd_peer_device_work *dw = kmalloc(sizeof(*dw), GFP_NOIO);
		if (dw) {
			dw->w.cb = w_ov_finished;
			dw->peer_device = peer_device;
			drbd_queue_work(&peer_device->connection->sender_work, &dw->w);
		} else {
			drbd_err(device, "kmalloc(dw) failed.");
			ov_out_of_sync_print(peer_device);
			drbd_resync_finished(peer_device, D_MASK);
		}
	}
	put_ldev(device);
	return 0;
}

static int got_skip(struct drbd_connection *connection, struct packet_info *pi)
{
	return 0;
}

static u64 node_ids_to_bitmap(struct drbd_device *device, u64 node_ids) __must_hold(local)
{
	char *id_to_bit = device->ldev->id_to_bit;
	u64 bitmap_bits = 0;
	int node_id;

	for_each_set_bit(node_id, (unsigned long *)&node_ids,
			 sizeof(node_ids) * BITS_PER_BYTE) {
		int bitmap_bit = id_to_bit[node_id];
		if (bitmap_bit >= 0)
			bitmap_bits |= NODE_MASK(bitmap_bit);
	}
	return bitmap_bits;
}

static int got_peer_ack(struct drbd_connection *connection, struct packet_info *pi)
{
	struct drbd_resource *resource = connection->resource;
	struct p_peer_ack *p = pi->data;
	u64 dagtag, in_sync;
	struct drbd_peer_request *peer_req, *tmp;
	struct list_head work_list;

	dagtag = be64_to_cpu(p->dagtag);
	in_sync = be64_to_cpu(p->mask);

	spin_lock_irq(&resource->req_lock);
	list_for_each_entry(peer_req, &connection->peer_requests, recv_order) {
		if (dagtag == peer_req->dagtag_sector)
			goto found;
	}
	spin_unlock_irq(&resource->req_lock);

	drbd_err(connection, "peer request with dagtag %llu not found\n", dagtag);
	return -EIO;

found:
	list_cut_position(&work_list, &connection->peer_requests, &peer_req->recv_order);
	spin_unlock_irq(&resource->req_lock);

	list_for_each_entry_safe(peer_req, tmp, &work_list, recv_order) {
		struct drbd_peer_device *peer_device = peer_req->peer_device;
		struct drbd_device *device = peer_device->device;
		u64 in_sync_b;

		if (get_ldev(device)) {
			in_sync_b = node_ids_to_bitmap(device, in_sync);

			drbd_set_sync(device, peer_req->i.sector,
				      peer_req->i.size, ~in_sync_b, -1);
			put_ldev(device);
		}
		list_del(&peer_req->recv_order);
		drbd_al_complete_io(device, &peer_req->i);
		drbd_free_peer_req(device, peer_req);
	}
	return 0;
}

/* Caller has to hold resource->req_lock */
void apply_unacked_peer_requests(struct drbd_connection *connection)
{
	struct drbd_peer_request *peer_req;

	list_for_each_entry(peer_req, &connection->peer_requests, recv_order) {
		struct drbd_peer_device *peer_device = peer_req->peer_device;
		struct drbd_device *device = peer_device->device;
		u64 mask = ~(1 << peer_device->bitmap_index);

		drbd_set_sync(device, peer_req->i.sector, peer_req->i.size,
			      mask, mask);
	}
}

static void cleanup_unacked_peer_requests(struct drbd_connection *connection)
{
	struct drbd_resource *resource = connection->resource;
	struct drbd_peer_request *peer_req, *tmp;
	LIST_HEAD(work_list);

	spin_lock_irq(&resource->req_lock);
	list_splice_init(&connection->peer_requests, &work_list);
	spin_unlock_irq(&resource->req_lock);

	list_for_each_entry_safe(peer_req, tmp, &work_list, recv_order) {
		struct drbd_peer_device *peer_device = peer_req->peer_device;
		struct drbd_device *device = peer_device->device;
		u64 mask = ~(1 << peer_device->bitmap_index);

		drbd_set_sync(device, peer_req->i.sector, peer_req->i.size,
			      mask, mask);

		list_del(&peer_req->recv_order);
		drbd_free_peer_req(device, peer_req);
	}
}

static void destroy_request(struct kref *kref)
{
	struct drbd_request *req =
		container_of(kref, struct drbd_request, kref);

	list_del(&req->tl_requests);
	mempool_free(req, drbd_request_mempool);
}

static void cleanup_peer_ack_list(struct drbd_connection *connection)
{
	struct drbd_resource *resource = connection->resource;
	struct drbd_request *req, *tmp;
	int idx;

	spin_lock_irq(&resource->req_lock);
	idx = 1 + connection->net_conf->peer_node_id;
	list_for_each_entry_safe(req, tmp, &resource->peer_ack_list, tl_requests) {
		if (!(req->rq_state[idx] & RQ_PEER_ACK))
			continue;
		req->rq_state[idx] &= ~RQ_PEER_ACK;
		kref_put(&req->kref, destroy_request);
	}
	spin_unlock_irq(&resource->req_lock);
}

static int connection_finish_peer_reqs(struct drbd_connection *connection)
{
	struct drbd_peer_device *peer_device;
	int vnr, not_empty = 0;

	do {
		clear_bit(SIGNAL_ASENDER, &connection->flags);
		flush_signals(current);

		rcu_read_lock();
		idr_for_each_entry(&connection->peer_devices, peer_device, vnr) {
			struct drbd_device *device = peer_device->device;
			kobject_get(&device->kobj);
			rcu_read_unlock();
			if (drbd_finish_peer_reqs(device)) {
				kobject_put(&device->kobj);
				return 1;
			}
			kobject_put(&device->kobj);
			rcu_read_lock();
		}
		set_bit(SIGNAL_ASENDER, &connection->flags);

		spin_lock_irq(&connection->resource->req_lock);
		idr_for_each_entry(&connection->peer_devices, peer_device, vnr) {
			struct drbd_device *device = peer_device->device;
			not_empty = !list_empty(&device->done_ee);
			if (not_empty)
				break;
		}
		spin_unlock_irq(&connection->resource->req_lock);
		rcu_read_unlock();
	} while (not_empty);

	return 0;
}

struct asender_cmd {
	size_t pkt_size;
	int (*fn)(struct drbd_connection *connection, struct packet_info *);
};

static struct asender_cmd asender_tbl[] = {
	[P_PING]	    = { 0, got_Ping },
	[P_PING_ACK]	    = { 0, got_PingAck },
	[P_RECV_ACK]	    = { sizeof(struct p_block_ack), got_BlockAck },
	[P_WRITE_ACK]	    = { sizeof(struct p_block_ack), got_BlockAck },
	[P_RS_WRITE_ACK]    = { sizeof(struct p_block_ack), got_BlockAck },
	[P_SUPERSEDED]      = { sizeof(struct p_block_ack), got_BlockAck },
	[P_NEG_ACK]	    = { sizeof(struct p_block_ack), got_NegAck },
	[P_NEG_DREPLY]	    = { sizeof(struct p_block_ack), got_NegDReply },
	[P_NEG_RS_DREPLY]   = { sizeof(struct p_block_ack), got_NegRSDReply },
	[P_OV_RESULT]	    = { sizeof(struct p_block_ack), got_OVResult },
	[P_BARRIER_ACK]	    = { sizeof(struct p_barrier_ack), got_BarrierAck },
	[P_STATE_CHG_REPLY] = { sizeof(struct p_req_state_reply), got_RqSReply },
	[P_RS_IS_IN_SYNC]   = { sizeof(struct p_block_ack), got_IsInSync },
	[P_DELAY_PROBE]     = { sizeof(struct p_delay_probe93), got_skip },
	[P_RS_CANCEL]       = { sizeof(struct p_block_ack), got_NegRSDReply },
	[P_CONN_ST_CHG_REPLY]={ sizeof(struct p_req_state_reply), got_RqSReply },
	[P_RETRY_WRITE]	    = { sizeof(struct p_block_ack), got_BlockAck },
	[P_PEER_ACK]	    = { sizeof(struct p_peer_ack), got_peer_ack },
	[P_PEERS_IN_SYNC]   = { sizeof(struct p_peer_block_desc), got_peers_in_sync },
	[P_TWOPC_YES]       = { sizeof(struct p_twopc_reply), got_twopc_reply },
	[P_TWOPC_NO]        = { sizeof(struct p_twopc_reply), got_twopc_reply },
	[P_TWOPC_RETRY]     = { sizeof(struct p_twopc_reply), got_twopc_reply },
};

int drbd_asender(struct drbd_thread *thi)
{
	struct drbd_connection *connection = thi->connection;
	struct asender_cmd *cmd = NULL;
	struct packet_info pi;
	int rv;
	void *buf    = connection->meta.rbuf;
	int received = 0;
	unsigned int header_size = drbd_header_size(connection);
	int expect   = header_size;
	bool ping_timeout_active = false;
	struct net_conf *nc;
	int ping_timeo, tcp_cork, ping_int;
	struct sched_param param = { .sched_priority = 2 };

	rv = sched_setscheduler(current, SCHED_RR, &param);
	if (rv < 0)
		drbd_err(connection, "drbd_asender: ERROR set priority, ret=%d\n", rv);

	while (get_t_state(thi) == RUNNING) {
		drbd_thread_current_set_cpu(thi);

		rcu_read_lock();
		nc = rcu_dereference(connection->net_conf);
		ping_timeo = nc->ping_timeo;
		tcp_cork = nc->tcp_cork;
		ping_int = nc->ping_int;
		rcu_read_unlock();

		if (test_and_clear_bit(SEND_PING, &connection->flags)) {
			if (drbd_send_ping(connection)) {
				drbd_err(connection, "drbd_send_ping has failed\n");
				goto reconnect;
			}
			connection->meta.socket->sk->sk_rcvtimeo = ping_timeo * HZ / 10;
			ping_timeout_active = true;
		}

		/* TODO: conditionally cork; it may hurt latency if we cork without
		   much to send */
		if (tcp_cork)
			drbd_tcp_cork(connection->meta.socket);
		if (connection_finish_peer_reqs(connection)) {
			drbd_err(connection, "connection_finish_peer_reqs() failed\n");
			goto reconnect;
		}
		if (process_peer_ack_list(connection))
			goto reconnect;

		/* but unconditionally uncork unless disabled */
		if (tcp_cork)
			drbd_tcp_uncork(connection->meta.socket);

		/* short circuit, recv_msg would return EINTR anyways. */
		if (signal_pending(current))
			continue;

		rv = drbd_recv_short(connection->meta.socket, buf, expect-received, 0);
		clear_bit(SIGNAL_ASENDER, &connection->flags);

		flush_signals(current);

		/* Note:
		 * -EINTR	 (on meta) we got a signal
		 * -EAGAIN	 (on meta) rcvtimeo expired
		 * -ECONNRESET	 other side closed the connection
		 * -ERESTARTSYS  (on data) we got a signal
		 * rv <  0	 other than above: unexpected error!
		 * rv == expected: full header or command
		 * rv <  expected: "woken" by signal during receive
		 * rv == 0	 : "connection shut down by peer"
		 */
		if (likely(rv > 0)) {
			received += rv;
			buf	 += rv;
		} else if (rv == 0) {
			if (test_bit(DISCONNECT_EXPECTED, &connection->flags)) {
				long t;
				rcu_read_lock();
				t = rcu_dereference(connection->net_conf)->ping_timeo * HZ/10;
				rcu_read_unlock();

				t = wait_event_timeout(connection->ping_wait,
						       connection->cstate[NOW] < C_CONNECTED,
						       t);
				if (t)
					break;
			}
			drbd_err(connection, "meta connection shut down by peer.\n");
			goto reconnect;
		} else if (rv == -EAGAIN) {
			/* If the data socket received something meanwhile,
			 * that is good enough: peer is still alive. */
			if (time_after(connection->last_received,
				jiffies - connection->meta.socket->sk->sk_rcvtimeo))
				continue;
			if (ping_timeout_active) {
				drbd_err(connection, "PingAck did not arrive in time.\n");
				goto reconnect;
			}
			set_bit(SEND_PING, &connection->flags);
			continue;
		} else if (rv == -EINTR) {
			continue;
		} else {
			drbd_err(connection, "sock_recvmsg returned %d\n", rv);
			goto reconnect;
		}

		if (received == expect && cmd == NULL) {
			if (decode_header(connection, connection->meta.rbuf, &pi))
				goto reconnect;
			cmd = &asender_tbl[pi.cmd];
			if (pi.cmd >= ARRAY_SIZE(asender_tbl) || !cmd->fn) {
				drbd_err(connection, "Unexpected meta packet %s (0x%04x)\n",
					 cmdname(pi.cmd), pi.cmd);
				goto disconnect;
			}
			expect = header_size + cmd->pkt_size;
			if (pi.size != expect - header_size) {
				drbd_err(connection, "Wrong packet size on meta (c: %d, l: %d)\n",
					pi.cmd, pi.size);
				goto reconnect;
			}
		}
		if (received == expect) {
			bool err;

			err = cmd->fn(connection, &pi);
			if (err) {
				drbd_err(connection, "%pf failed\n", cmd->fn);
				goto reconnect;
			}

			connection->last_received = jiffies;

			if (cmd == &asender_tbl[P_PING_ACK]) {
				/* restore idle timeout */
				connection->meta.socket->sk->sk_rcvtimeo = ping_int * HZ;
				ping_timeout_active = false;
			}

			buf	 = connection->meta.rbuf;
			received = 0;
			expect	 = header_size;
			cmd	 = NULL;
		}
	}

	if (0) {
reconnect:
		change_cstate(connection, C_NETWORK_FAILURE, CS_HARD);
	}
	if (0) {
disconnect:
		change_cstate(connection, C_DISCONNECTING, CS_HARD);
	}
	clear_bit(SIGNAL_ASENDER, &connection->flags);

	drbd_info(connection, "asender terminated\n");

	return 0;
}<|MERGE_RESOLUTION|>--- conflicted
+++ resolved
@@ -4445,7 +4445,7 @@
 		put_ldev(device);
 	}
 
-	device->peer_max_bio_size = be32_to_cpu(p->max_bio_size);
+	peer_device->max_bio_size = be32_to_cpu(p->max_bio_size);
 	drbd_reconsider_max_bio_size(device);
 	/* Leave drbd_reconsider_max_bio_size() before drbd_determine_dev_size().
 	   In case we cleared the QUEUE_FLAG_DISCARD from our queue in
@@ -4475,11 +4475,6 @@
 		return -EIO;
 	}
 
-<<<<<<< HEAD
-	drbd_reconsider_max_bio_size(device);
-
-=======
->>>>>>> d5097de3
 	if (get_ldev(device)) {
 		if (device->ldev->known_size != drbd_get_capacity(device->ldev->backing_bdev)) {
 			device->ldev->known_size = drbd_get_capacity(device->ldev->backing_bdev);
@@ -6131,14 +6126,10 @@
 	memset(p, 0, sizeof(*p));
 	p->protocol_min = cpu_to_be32(PRO_VERSION_MIN);
 	p->protocol_max = cpu_to_be32(PRO_VERSION_MAX);
-<<<<<<< HEAD
 	p->sender_node_id = cpu_to_be32(connection->resource->res_opts.node_id);
 	p->receiver_node_id = cpu_to_be32(peer_node_id);
+	p->feature_flags = cpu_to_be32(PRO_FEATURES);
 	return send_command(connection, -1, sock, P_CONNECTION_FEATURES, sizeof(*p), NULL, 0);
-=======
-	p->feature_flags = cpu_to_be32(PRO_FEATURES);
-	return conn_send_command(connection, sock, P_CONNECTION_FEATURES, sizeof(*p), NULL, 0);
->>>>>>> d5097de3
 }
 
 /*
