/*
   drbd_worker.c

   This file is part of DRBD by Philipp Reisner and Lars Ellenberg.

   Copyright (C) 2001-2008, LINBIT Information Technologies GmbH.
   Copyright (C) 1999-2008, Philipp Reisner <philipp.reisner@linbit.com>.
   Copyright (C) 2002-2008, Lars Ellenberg <lars.ellenberg@linbit.com>.

   drbd is free software; you can redistribute it and/or modify
   it under the terms of the GNU General Public License as published by
   the Free Software Foundation; either version 2, or (at your option)
   any later version.

   drbd is distributed in the hope that it will be useful,
   but WITHOUT ANY WARRANTY; without even the implied warranty of
   MERCHANTABILITY or FITNESS FOR A PARTICULAR PURPOSE.  See the
   GNU General Public License for more details.

   You should have received a copy of the GNU General Public License
   along with drbd; see the file COPYING.  If not, write to
   the Free Software Foundation, 675 Mass Ave, Cambridge, MA 02139, USA.

 */

#include <linux/autoconf.h>
#include <linux/module.h>
#include <linux/version.h>

#include <linux/sched.h>
#include <linux/smp_lock.h>
#include <linux/wait.h>
#include <linux/mm.h>
#include <linux/drbd_config.h>
#include <linux/memcontrol.h>
#include <linux/mm_inline.h>
#include <linux/slab.h>
#include <linux/random.h>
#ifdef HAVE_LINUX_SCATTERLIST_H
/* 2.6.11 (suse 9.3, fc4) does not include requisites
 * from linux/scatterlist.h :( */
#include <asm/scatterlist.h>
#include <linux/mm.h>
#include <linux/string.h>
#include <linux/scatterlist.h>
#endif

#include <linux/drbd.h>
#include "drbd_int.h"
#include "drbd_req.h"

#define SLEEP_TIME (HZ/10)

STATIC int w_make_ov_request(struct drbd_conf *mdev, struct drbd_work *w, int cancel);



/* defined here:
   drbd_md_io_complete
   drbd_endio_write_sec
   drbd_endio_read_sec
   drbd_endio_pri

 * more endio handlers:
   atodb_endio in drbd_actlog.c
   drbd_bm_async_io_complete in drbd_bitmap.c

 * For all these callbacks, note the follwing:
 * The callbacks will be called in irq context by the IDE drivers,
 * and in Softirqs/Tasklets/BH context by the SCSI drivers.
 * Try to get the locking right :)
 *
 */


/* About the global_state_lock
   Each state transition on an device holds a read lock. In case we have
   to evaluate the sync after dependencies, we grab a write lock, because
   we need stable states on all devices for that.  */
rwlock_t global_state_lock;

/* used for synchronous meta data and bitmap IO
 * submitted by drbd_md_sync_page_io()
 */
BIO_ENDIO_TYPE drbd_md_io_complete BIO_ENDIO_ARGS(struct bio *bio, int error)
{
	struct drbd_md_io *md_io;

	BIO_ENDIO_FN_START;
	/* error parameter ignored:
	 * drbd_md_sync_page_io explicitly tests bio_uptodate(bio); */

	md_io = (struct drbd_md_io *)bio->bi_private;

	md_io->error = error;

	dump_internal_bio("Md", md_io->mdev, bio, 1);

	complete(&md_io->event);
	BIO_ENDIO_FN_RETURN;
}

/* reads on behalf of the partner,
 * "submitted" by the receiver
 */
BIO_ENDIO_TYPE drbd_endio_read_sec BIO_ENDIO_ARGS(struct bio *bio, int error) __releases(local)
{
	unsigned long flags = 0;
	struct drbd_epoch_entry *e = NULL;
	struct drbd_conf *mdev;
	int uptodate = bio_flagged(bio, BIO_UPTODATE);

	e = bio->bi_private;
	mdev = e->mdev;

	BIO_ENDIO_FN_START;
	if (!error && !uptodate) {
		/* strange behaviour of some lower level drivers...
		 * fail the request by clearing the uptodate flag,
		 * but do not return any error?!
		 * do we want to dev_warn(DEV, ) on this? */
		error = -EIO;
	}

	D_ASSERT(e->block_id != ID_VACANT);

	dump_internal_bio("Sec", mdev, bio, 1);

	spin_lock_irqsave(&mdev->req_lock, flags);
	mdev->read_cnt += e->size >> 9;
	list_del(&e->w.list);
	if (list_empty(&mdev->read_ee))
		wake_up(&mdev->ee_wait);
	spin_unlock_irqrestore(&mdev->req_lock, flags);

	drbd_chk_io_error(mdev, error, FALSE);
	drbd_queue_work(&mdev->data.work, &e->w);
	dec_local(mdev);

	MTRACE(TRACE_TYPE_EE, TRACE_LVL_ALL,
	       dev_info(DEV, "Moved EE (READ) to worker sec=%llus size=%u ee=%p\n",
		    (unsigned long long)e->sector, e->size, e);
	       );
	BIO_ENDIO_FN_RETURN;
}

/* writes on behalf of the partner, or resync writes,
 * "submitted" by the receiver.
 */
BIO_ENDIO_TYPE drbd_endio_write_sec BIO_ENDIO_ARGS(struct bio *bio, int error) __releases(local)
{
	unsigned long flags = 0;
	struct drbd_epoch_entry *e = NULL;
	struct drbd_conf *mdev;
	sector_t e_sector;
	int do_wake;
	int is_syncer_req;
	int do_al_complete_io;
	int uptodate = bio_flagged(bio, BIO_UPTODATE);

	e = bio->bi_private;
	mdev = e->mdev;

	BIO_ENDIO_FN_START;
	if (!error && !uptodate) {
		/* strange behaviour of some lower level drivers...
		 * fail the request by clearing the uptodate flag,
		 * but do not return any error?!
		 * do we want to dev_warn(DEV, ) on this? */
		error = -EIO;
	}

	/* error == -ENOTSUPP would be a better test,
	 * alas it is not reliable */
	if (error && e->flags & EE_IS_BARRIER) {
		drbd_bump_write_ordering(mdev, WO_bdev_flush);
		spin_lock_irqsave(&mdev->req_lock, flags);
		list_del(&e->w.list);
		e->w.cb = w_e_reissue;
		__release(local); /* Actually happens in w_e_reissue. */
		spin_unlock_irqrestore(&mdev->req_lock, flags);
		drbd_queue_work(&mdev->data.work, &e->w);
		BIO_ENDIO_FN_RETURN;
	}

	D_ASSERT(e->block_id != ID_VACANT);

	dump_internal_bio("Sec", mdev, bio, 1);

	spin_lock_irqsave(&mdev->req_lock, flags);
	mdev->writ_cnt += e->size >> 9;
	is_syncer_req = is_syncer_block_id(e->block_id);

	/* after we moved e to done_ee,
	 * we may no longer access it,
	 * it may be freed/reused already!
	 * (as soon as we release the req_lock) */
	e_sector = e->sector;
	do_al_complete_io = e->flags & EE_CALL_AL_COMPLETE_IO;

	list_del(&e->w.list); /* has been on active_ee or sync_ee */
	list_add_tail(&e->w.list, &mdev->done_ee);

	MTRACE(TRACE_TYPE_EE, TRACE_LVL_ALL,
	       dev_info(DEV, "Moved EE (WRITE) to done_ee sec=%llus size=%u ee=%p\n",
		    (unsigned long long)e->sector, e->size, e);
	       );

	/* No hlist_del_init(&e->colision) here, we did not send the Ack yet,
	 * neither did we wake possibly waiting conflicting requests.
	 * done from "drbd_process_done_ee" within the appropriate w.cb
	 * (e_end_block/e_end_resync_block) or from _drbd_clear_done_ee */

	do_wake = is_syncer_req
		? list_empty(&mdev->sync_ee)
		: list_empty(&mdev->active_ee);

	if (error)
		__drbd_chk_io_error(mdev, FALSE);
	spin_unlock_irqrestore(&mdev->req_lock, flags);

	if (is_syncer_req)
		drbd_rs_complete_io(mdev, e_sector);

	if (do_wake)
		wake_up(&mdev->ee_wait);

	if (do_al_complete_io)
		drbd_al_complete_io(mdev, e_sector);

	wake_asender(mdev);
	dec_local(mdev);

	BIO_ENDIO_FN_RETURN;
}

/* read, readA or write requests on R_PRIMARY comming from drbd_make_request
 */
BIO_ENDIO_TYPE drbd_endio_pri BIO_ENDIO_ARGS(struct bio *bio, int error)
{
	unsigned long flags;
	struct drbd_request *req = bio->bi_private;
	struct drbd_conf *mdev = req->mdev;
	enum drbd_req_event what;
	int uptodate = bio_flagged(bio, BIO_UPTODATE);

	BIO_ENDIO_FN_START;
	if (!error && !uptodate) {
		/* strange behaviour of some lower level drivers...
		 * fail the request by clearing the uptodate flag,
		 * but do not return any error?!
		 * do we want to dev_warn(DEV, ) on this? */
		error = -EIO;
	}

	dump_internal_bio("Pri", mdev, bio, 1);

	/* to avoid recursion in _req_mod */
	what = error
	       ? (bio_data_dir(bio) == WRITE)
		 ? write_completed_with_error
		 : read_completed_with_error
	       : completed_ok;
	spin_lock_irqsave(&mdev->req_lock, flags);
	_req_mod(req, what, error);
	spin_unlock_irqrestore(&mdev->req_lock, flags);
	BIO_ENDIO_FN_RETURN;
}

int w_io_error(struct drbd_conf *mdev, struct drbd_work *w, int cancel)
{
	struct drbd_request *req = (struct drbd_request *)w;
	int ok;

	/* NOTE: mdev->bc can be NULL by the time we get here! */
	/* D_ASSERT(mdev->bc->dc.on_io_error != EP_PASS_ON); */

	/* the only way this callback is scheduled is from _req_may_be_done,
	 * when it is done and had a local write error, see comments there */
	drbd_req_free(req);

	ok = drbd_io_error(mdev, FALSE);
	if (unlikely(!ok))
		dev_err(DEV, "Sending in w_io_error() failed\n");
	return ok;
}

int w_read_retry_remote(struct drbd_conf *mdev, struct drbd_work *w, int cancel)
{
	struct drbd_request *req = (struct drbd_request *)w;

	/* We should not detach for read io-error,
	 * but try to WRITE the P_DATA_REPLY to the failed location,
	 * to give the disk the chance to relocate that block */
	drbd_io_error(mdev, FALSE); /* tries to schedule a detach and notifies peer */

	spin_lock_irq(&mdev->req_lock);
	if (cancel ||
	    mdev->state.conn < C_CONNECTED ||
	    mdev->state.pdsk <= D_INCONSISTENT) {
		_req_mod(req, send_canceled, 0);
		spin_unlock_irq(&mdev->req_lock);
		dev_alert(DEV, "WE ARE LOST. Local IO failure, no peer.\n");
		return 1;
	}
	spin_unlock_irq(&mdev->req_lock);

	return w_send_read_req(mdev, w, 0);
}

int w_resync_inactive(struct drbd_conf *mdev, struct drbd_work *w, int cancel)
{
	ERR_IF(cancel) return 1;
	dev_err(DEV, "resync inactive, but callback triggered??\n");
	return 1; /* Simply ignore this! */
}

STATIC void drbd_csum(struct drbd_conf *mdev, struct crypto_hash *tfm, struct bio *bio, void *digest)
{
	struct hash_desc desc;
	struct scatterlist sg;
	struct bio_vec *bvec;
	int i;

	desc.tfm = tfm;
	desc.flags = 0;

	sg_init_table(&sg, 1);
	crypto_hash_init(&desc);

	__bio_for_each_segment(bvec, bio, i, 0) {
		sg_set_page(&sg, bvec->bv_page, bvec->bv_len, bvec->bv_offset);
		crypto_hash_update(&desc, &sg, sg.length);
	}
	crypto_hash_final(&desc, digest);
}

STATIC int w_e_send_csum(struct drbd_conf *mdev, struct drbd_work *w, int cancel)
{
	struct Tl_epoch_entry *e = (struct Tl_epoch_entry *)w;
	int digest_size;
	void *digest;
	int ok;

	D_ASSERT(e->block_id == DRBD_MAGIC + 0xbeef);

	if (unlikely(cancel)) {
		drbd_free_ee(mdev, e);
		return 1;
	}

	if (likely(drbd_bio_uptodate(e->private_bio))) {
		digest_size = crypto_hash_digestsize(mdev->csums_tfm);
		digest = kmalloc(digest_size, GFP_KERNEL);
		if (digest) {
			drbd_csum(mdev, mdev->csums_tfm, e->private_bio, digest);

			inc_rs_pending(mdev);
			ok = drbd_send_drequest_csum(mdev,
						     e->sector,
						     e->size,
						     digest,
						     digest_size,
						     P_CSUM_RS_REQUEST);
			kfree(digest);
		} else {
			dev_err(DEV, "kmalloc() of digest failed.\n");
			ok = 0;
		}
	} else {
		drbd_io_error(mdev, FALSE);
		ok = 1;
	}

	drbd_free_ee(mdev, e);

	if (unlikely(!ok))
		dev_err(DEV, "drbd_send_drequest(..., csum) failed\n");
	return ok;
}

#define GFP_TRY	(__GFP_HIGHMEM | __GFP_NOWARN)

STATIC int read_for_csum(struct drbd_conf *mdev, sector_t sector, int size)
{
	struct Tl_epoch_entry *e;

	if (!inc_local(mdev))
		return 0;

	if (FAULT_ACTIVE(mdev, DRBD_FAULT_AL_EE))
		return 2;

	e = drbd_alloc_ee(mdev, DRBD_MAGIC+0xbeef, sector, size, GFP_TRY);
	if (!e) {
		dec_local(mdev);
		return 2;
	}

	spin_lock_irq(&mdev->req_lock);
	list_add(&e->w.list, &mdev->read_ee);
	spin_unlock_irq(&mdev->req_lock);

	e->private_bio->bi_end_io = drbd_endio_read_sec;
	e->private_bio->bi_rw = READ;
	e->w.cb = w_e_send_csum;

	mdev->read_cnt += size >> 9;
	drbd_generic_make_request(mdev, DRBD_FAULT_RS_RD, e->private_bio);

	return 1;
}

void resync_timer_fn(unsigned long data)
{
	unsigned long flags;
	struct drbd_conf *mdev = (struct drbd_conf *) data;
	int queue;

	spin_lock_irqsave(&mdev->req_lock, flags);

	if (likely(!test_and_clear_bit(STOP_SYNC_TIMER, &mdev->flags))) {
		queue = 1;
		if (mdev->state.conn == C_VERIFY_S)
			mdev->resync_work.cb = w_make_ov_request;
		else
			mdev->resync_work.cb = w_make_resync_request;
	} else {
		queue = 0;
		mdev->resync_work.cb = w_resync_inactive;
	}

	spin_unlock_irqrestore(&mdev->req_lock, flags);

	/* harmless race: list_empty outside data.work.q_lock */
	if (list_empty(&mdev->resync_work.list) && queue)
		drbd_queue_work(&mdev->data.work, &mdev->resync_work);
}

int w_make_resync_request(struct drbd_conf *mdev,
		struct drbd_work *w, int cancel)
{
	unsigned long bit;
	sector_t sector;
	const sector_t capacity = drbd_get_capacity(mdev->this_bdev);
	int max_segment_size = mdev->rq_queue->max_segment_size;
	int number, i, size;
	int align;

	PARANOIA_BUG_ON(w != &mdev->resync_work);

	if (unlikely(cancel))
		return 1;

	if (unlikely(mdev->state.conn < C_CONNECTED)) {
		dev_err(DEV, "Confused in w_make_resync_request()! cstate < Connected");
		return 0;
	}

	if (mdev->state.conn != C_SYNC_TARGET)
		dev_err(DEV, "%s in w_make_resync_request\n",
			conns_to_name(mdev->state.conn));

	if (!inc_local(mdev)) {
		/* Since we only need to access mdev->rsync a
		   inc_local_if_state(mdev,D_FAILED) would be sufficient, but
		   to continue resync with a broken disk makes no sense at
		   all */
		dev_err(DEV, "Disk broke down during resync!\n");
		mdev->resync_work.cb = w_resync_inactive;
		return 1;
	}
	/* All goto requeses have to happend after this block: inc_local() */

	number = SLEEP_TIME*mdev->sync_conf.rate / ((BM_BLOCK_SIZE/1024)*HZ);

	if (atomic_read(&mdev->rs_pending_cnt) > number)
		goto requeue;
	number -= atomic_read(&mdev->rs_pending_cnt);

	for (i = 0; i < number; i++) {
next_sector:
		size = BM_BLOCK_SIZE;
		bit  = drbd_bm_find_next(mdev, mdev->bm_resync_fo);

		if (bit == -1UL) {
			mdev->bm_resync_fo = drbd_bm_bits(mdev);
			mdev->resync_work.cb = w_resync_inactive;
			dec_local(mdev);
			return 1;
		}

		sector = BM_BIT_TO_SECT(bit);

		if (drbd_try_rs_begin_io(mdev, sector)) {
			mdev->bm_resync_fo = bit;
			goto requeue;
		}
		mdev->bm_resync_fo = bit + 1;

		if (unlikely(drbd_bm_test_bit(mdev, bit) == 0)) {
			drbd_rs_complete_io(mdev, sector);
			goto next_sector;
		}

#if DRBD_MAX_SEGMENT_SIZE > BM_BLOCK_SIZE
		/* try to find some adjacent bits.
		 * we stop if we have already the maximum req size.
		 *
		 * Aditionally always align bigger requests, in order to
		 * be prepared for all stripe sizes of software RAIDs.
		 *
		 * we _do_ care about the agreed-uppon q->max_segment_size
		 * here, as splitting up the requests on the other side is more
		 * difficult.  the consequence is, that on lvm and md and other
		 * "indirect" devices, this is dead code, since
		 * q->max_segment_size will be PAGE_SIZE.
		 */
		align = 1;
		for (;;) {
			if (size + BM_BLOCK_SIZE > max_segment_size)
				break;

			/* Be always aligned */
			if (sector & ((1<<(align+3))-1))
				break;

			/* do not cross extent boundaries */
			if (((bit+1) & BM_BLOCKS_PER_BM_EXT_MASK) == 0)
				break;
			/* now, is it actually dirty, after all?
			 * caution, drbd_bm_test_bit is tri-state for some
			 * obscure reason; ( b == 0 ) would get the out-of-band
			 * only accidentally right because of the "oddly sized"
			 * adjustment below */
			if (drbd_bm_test_bit(mdev, bit+1) != 1)
				break;
			bit++;
			size += BM_BLOCK_SIZE;
			if ((BM_BLOCK_SIZE << align) <= size)
				align++;
			i++;
		}
		/* if we merged some,
		 * reset the offset to start the next drbd_bm_find_next from */
		if (size > BM_BLOCK_SIZE)
			mdev->bm_resync_fo = bit + 1;
#endif

		/* adjust very last sectors, in case we are oddly sized */
		if (sector + (size>>9) > capacity)
			size = (capacity-sector)<<9;
		if (mdev->agreed_pro_version >= 89 && mdev->csums_tfm) {
			switch (read_for_csum(mdev, sector, size)) {
			case 0: /* Disk failure*/
				dec_local(mdev);
				return 0;
			case 2: /* Allocation failed */
				drbd_rs_complete_io(mdev, sector);
				mdev->bm_resync_fo = BM_SECT_TO_BIT(sector);
				goto requeue;
			/* case 1: everything ok */
			}
		} else {
			inc_rs_pending(mdev);
			if (!drbd_send_drequest(mdev, P_RS_DATA_REQUEST,
					       sector, size, ID_SYNCER)) {
				dev_err(DEV, "drbd_send_drequest() failed, aborting...\n");
				dec_rs_pending(mdev);
				dec_local(mdev);
				return 0;
			}
		}
	}

	if (mdev->bm_resync_fo >= drbd_bm_bits(mdev)) {
		/* last syncer _request_ was sent,
		 * but the P_RS_DATA_REPLY not yet received.  sync will end (and
		 * next sync group will resume), as soon as we receive the last
		 * resync data block, and the last bit is cleared.
		 * until then resync "work" is "inactive" ...
		 */
		mdev->resync_work.cb = w_resync_inactive;
		dec_local(mdev);
		return 1;
	}

 requeue:
	mod_timer(&mdev->resync_timer, jiffies + SLEEP_TIME);
	dec_local(mdev);
	return 1;
}

int w_make_ov_request(struct drbd_conf *mdev, struct drbd_work *w, int cancel)
{
	int number, i, size;
	sector_t sector;
	const sector_t capacity = drbd_get_capacity(mdev->this_bdev);

	if (unlikely(cancel))
		return 1;

	if (unlikely(mdev->state.conn < C_CONNECTED)) {
		dev_err(DEV, "Confused in w_make_ov_request()! cstate < Connected");
		return 0;
	}

	number = SLEEP_TIME*mdev->sync_conf.rate / ((BM_BLOCK_SIZE/1024)*HZ);
	if (atomic_read(&mdev->rs_pending_cnt) > number)
		goto requeue;

	number -= atomic_read(&mdev->rs_pending_cnt);

	sector = mdev->ov_position;
	for (i = 0; i < number; i++) {
		size = BM_BLOCK_SIZE;

		if (drbd_try_rs_begin_io(mdev, sector)) {
			mdev->ov_position = sector;
			goto requeue;
		}

		if (sector + (size>>9) > capacity)
			size = (capacity-sector)<<9;

		inc_rs_pending(mdev);
		if (!drbd_send_ov_request(mdev, sector, size)) {
			dec_rs_pending(mdev);
			return 0;
		}
		sector += BM_SECT_PER_BIT;
		if (sector >= capacity) {
			mdev->resync_work.cb = w_resync_inactive;

			return 1;
		}
	}
	mdev->ov_position = sector;

 requeue:
	mod_timer(&mdev->resync_timer, jiffies + SLEEP_TIME);
	return 1;
}


int w_ov_finished(struct drbd_conf *mdev, struct drbd_work *w, int cancel)
{
	kfree(w);
	ov_oos_print(mdev);
	drbd_resync_finished(mdev);

	return 1;
}

STATIC int w_resync_finished(struct drbd_conf *mdev, struct drbd_work *w, int cancel)
{
	kfree(w);

	drbd_resync_finished(mdev);

	return 1;
}

int drbd_resync_finished(struct drbd_conf *mdev)
{
	unsigned long db, dt, dbdt;
	unsigned long n_oos;
	union drbd_state os, ns;
	struct drbd_work *w;
	char *khelper_cmd = NULL;

	/* Remove all elements from the resync LRU. Since future actions
	 * might set bits in the (main) bitmap, then the entries in the
	 * resync LRU would be wrong. */
	if (drbd_rs_del_all(mdev)) {
		/* In case this is not possible now, most probabely because
		 * there are P_RS_DATA_REPLY Packets lingering on the worker's
		 * queue (or even the read operations for those packets
		 * is not finished by now).   Retry in 100ms. */

		drbd_kick_lo(mdev);
		__set_current_state(TASK_INTERRUPTIBLE);
		schedule_timeout(HZ / 10);
		w = kmalloc(sizeof(struct drbd_work), GFP_ATOMIC);
		if (w) {
			w->cb = w_resync_finished;
			drbd_queue_work(&mdev->data.work, w);
			return 1;
		}
		dev_err(DEV, "Warn failed to drbd_rs_del_all() and to kmalloc(w).\n");
	}

	dt = (jiffies - mdev->rs_start - mdev->rs_paused) / HZ;
	if (dt <= 0)
		dt = 1;
	db = mdev->rs_total;
	dbdt = Bit2KB(db/dt);
	mdev->rs_paused /= HZ;

	if (!inc_local(mdev))
		goto out;

	spin_lock_irq(&mdev->req_lock);
	os = mdev->state;

	/* This protects us against multiple calls (that can happen in the presence
	   of application IO), and against connectivity loss just before we arrive here. */
	if (os.conn <= C_CONNECTED)
		goto out_unlock;

	ns = os;
	ns.conn = C_CONNECTED;

	dev_info(DEV, "%s done (total %lu sec; paused %lu sec; %lu K/sec)\n",
	     (os.conn == C_VERIFY_S || os.conn == C_VERIFY_T) ?
	     "Online verify " : "Resync",
	     dt + mdev->rs_paused, mdev->rs_paused, dbdt);

	n_oos = drbd_bm_total_weight(mdev);

	if (os.conn == C_VERIFY_S || os.conn == C_VERIFY_T) {
		if (n_oos) {
			dev_alert(DEV, "Online verify found %lu %dk block out of sync!\n",
			      n_oos, Bit2KB(1));
			khelper_cmd = "out-of-sync";
		}
	} else {
		D_ASSERT((n_oos - mdev->rs_failed) == 0);

		if (os.conn == C_SYNC_TARGET || os.conn == C_PAUSED_SYNC_T)
			khelper_cmd = "after-resync-target";

		if (mdev->csums_tfm && mdev->rs_total) {
			const unsigned long s = mdev->rs_same_csum;
			const unsigned long t = mdev->rs_total;
			const int ratio =
				(t == 0)     ? 0 :
			(t < 100000) ? ((s*100)/t) : (s/(t/100));
			dev_info(DEV, "%u %% had equal check sums, eliminated: %luK; "
			     "transferred %luK total %luK\n",
			     ratio,
			     Bit2KB(mdev->rs_same_csum),
			     Bit2KB(mdev->rs_total - mdev->rs_same_csum),
			     Bit2KB(mdev->rs_total));
		}
	}

	if (mdev->rs_failed) {
		dev_info(DEV, "            %lu failed blocks\n", mdev->rs_failed);

		if (os.conn == C_SYNC_TARGET || os.conn == C_PAUSED_SYNC_T) {
			ns.disk = D_INCONSISTENT;
			ns.pdsk = D_UP_TO_DATE;
		} else {
			ns.disk = D_UP_TO_DATE;
			ns.pdsk = D_INCONSISTENT;
		}
	} else {
		ns.disk = D_UP_TO_DATE;
		ns.pdsk = D_UP_TO_DATE;

		if (os.conn == C_SYNC_TARGET || os.conn == C_PAUSED_SYNC_T) {
			if (mdev->p_uuid) {
				int i;
				for (i = UI_BITMAP ; i <= UI_HISTORY_END ; i++)
					_drbd_uuid_set(mdev, i, mdev->p_uuid[i]);
				drbd_uuid_set(mdev, UI_BITMAP, mdev->bc->md.uuid[UI_CURRENT]);
				_drbd_uuid_set(mdev, UI_CURRENT, mdev->p_uuid[UI_CURRENT]);
			} else {
				dev_err(DEV, "mdev->p_uuid is NULL! BUG\n");
			}
		}

		drbd_uuid_set_bm(mdev, 0UL);

		if (mdev->p_uuid) {
			/* Now the two UUID sets are equal, update what we
			 * know of the peer. */
			int i;
			for (i = UI_CURRENT ; i <= UI_HISTORY_END ; i++)
				mdev->p_uuid[i] = mdev->bc->md.uuid[i];
		}
	}

	DRBD_STATE_DEBUG_INIT_VAL(ns);
	_drbd_set_state(mdev, ns, CS_VERBOSE, NULL);
out_unlock:
	spin_unlock_irq(&mdev->req_lock);
	dec_local(mdev);
out:
	mdev->rs_total  = 0;
	mdev->rs_failed = 0;
	mdev->rs_paused = 0;

	if (test_and_clear_bit(WRITE_BM_AFTER_RESYNC, &mdev->flags)) {
		dev_warn(DEV, "Writing the whole bitmap, due to failed kmalloc\n");
		drbd_queue_bitmap_io(mdev, &drbd_bm_write, NULL, "write from resync_finished");
	}

	drbd_bm_recount_bits(mdev);

	if (khelper_cmd)
		drbd_khelper(mdev, khelper_cmd);

	return 1;
}

/**
 * w_e_end_data_req: Send the answer (P_DATA_REPLY) in response to a DataRequest.
 */
int w_e_end_data_req(struct drbd_conf *mdev, struct drbd_work *w, int cancel)
{
	struct drbd_epoch_entry *e = (struct drbd_epoch_entry *)w;
	int ok;

	if (unlikely(cancel)) {
		drbd_free_ee(mdev, e);
		dec_unacked(mdev);
		return 1;
	}

	if (likely(drbd_bio_uptodate(e->private_bio))) {
		ok = drbd_send_block(mdev, P_DATA_REPLY, e);
	} else {
		if (DRBD_ratelimit(5*HZ, 5))
			dev_err(DEV, "Sending NegDReply. sector=%llus.\n",
			    (unsigned long long)e->sector);

		ok = drbd_send_ack(mdev, P_NEG_DREPLY, e);

		drbd_io_error(mdev, FALSE);
	}

	dec_unacked(mdev);

	spin_lock_irq(&mdev->req_lock);
	if (drbd_bio_has_active_page(e->private_bio)) {
		/* This might happen if sendpage() has not finished */
		list_add_tail(&e->w.list, &mdev->net_ee);
	} else {
		drbd_free_ee(mdev, e);
	}
	spin_unlock_irq(&mdev->req_lock);

	if (unlikely(!ok))
		dev_err(DEV, "drbd_send_block() failed\n");
	return ok;
}

/**
 * w_e_end_rsdata_req: Send the answer (P_RS_DATA_REPLY) to a RSDataRequest.
 */
int w_e_end_rsdata_req(struct drbd_conf *mdev, struct drbd_work *w, int cancel)
{
	struct drbd_epoch_entry *e = (struct drbd_epoch_entry *)w;
	int ok;

	if (unlikely(cancel)) {
		drbd_free_ee(mdev, e);
		dec_unacked(mdev);
		return 1;
	}

	if (inc_local_if_state(mdev, D_FAILED)) {
		drbd_rs_complete_io(mdev, e->sector);
		dec_local(mdev);
	}

	if (likely(drbd_bio_uptodate(e->private_bio))) {
		if (likely(mdev->state.pdsk >= D_INCONSISTENT)) {
			inc_rs_pending(mdev);
			ok = drbd_send_block(mdev, P_RS_DATA_REPLY, e);
		} else {
			if (DRBD_ratelimit(5*HZ, 5))
				dev_err(DEV, "Not sending RSDataReply, "
				    "partner DISKLESS!\n");
			ok = 1;
		}
	} else {
		if (DRBD_ratelimit(5*HZ, 5))
			dev_err(DEV, "Sending NegRSDReply. sector %llus.\n",
			    (unsigned long long)e->sector);

		ok = drbd_send_ack(mdev, P_NEG_RS_DREPLY, e);

		drbd_io_error(mdev, FALSE);

		/* update resync data with failure */
		drbd_rs_failed_io(mdev, e->sector, e->size);
	}

	dec_unacked(mdev);

	spin_lock_irq(&mdev->req_lock);
	if (drbd_bio_has_active_page(e->private_bio)) {
		/* This might happen if sendpage() has not finished */
		list_add_tail(&e->w.list, &mdev->net_ee);
	} else {
		drbd_free_ee(mdev, e);
	}
	spin_unlock_irq(&mdev->req_lock);

	if (unlikely(!ok))
		dev_err(DEV, "drbd_send_block() failed\n");
	return ok;
}

int w_e_end_csum_rs_req(struct drbd_conf *mdev, struct drbd_work *w, int cancel)
{
<<<<<<< HEAD
	struct Tl_epoch_entry *e = (struct Tl_epoch_entry *)w;
	struct digest_info *di;
=======
	struct drbd_epoch_entry *e = (struct drbd_epoch_entry*)w;
>>>>>>> 555b9f74
	int digest_size;
	void *digest = NULL;
	int ok, eq = 0;

	if (unlikely(cancel)) {
		drbd_free_ee(mdev, e);
		dec_unacked(mdev);
		return 1;
	}

	drbd_rs_complete_io(mdev, e->sector);

	di = (struct digest_info *)(unsigned long)e->block_id;

	if (likely(drbd_bio_uptodate(e->private_bio))) {
		/* quick hack to try to avoid a race against reconfiguration.
		 * a real fix would be much more involved,
		 * introducing more locking mechanisms */
		if (mdev->csums_tfm) {
			digest_size = crypto_hash_digestsize(mdev->csums_tfm);
			D_ASSERT(digest_size == di->digest_size);
			digest = kmalloc(digest_size, GFP_KERNEL);
		}
		if (digest) {
			drbd_csum(mdev, mdev->csums_tfm, e->private_bio, digest);
			eq = !memcmp(digest, di->digest, digest_size);
			kfree(digest);
		}

		if (eq) {
			drbd_set_in_sync(mdev, e->sector, e->size);
			mdev->rs_same_csum++;
			ok = drbd_send_ack(mdev, P_RS_IS_IN_SYNC, e);
		} else {
			inc_rs_pending(mdev);
			e->block_id = ID_SYNCER;
			ok = drbd_send_block(mdev, P_RS_DATA_REPLY, e);
		}
	} else {
		ok = drbd_send_ack(mdev, P_NEG_RS_DREPLY, e);
		if (DRBD_ratelimit(5*HZ, 5))
			dev_err(DEV, "Sending NegDReply. I guess it gets messy.\n");
		drbd_io_error(mdev, FALSE);
	}

	dec_unacked(mdev);

	kfree(di);

	spin_lock_irq(&mdev->req_lock);
	if (drbd_bio_has_active_page(e->private_bio)) {
		/* This might happen if sendpage() has not finished */
		list_add_tail(&e->w.list, &mdev->net_ee);
	} else {
		drbd_free_ee(mdev, e);
	}
	spin_unlock_irq(&mdev->req_lock);

	if (unlikely(!ok))
		dev_err(DEV, "drbd_send_block/ack() failed\n");
	return ok;
}

int w_e_end_ov_req(struct drbd_conf *mdev, struct drbd_work *w, int cancel)
{
	struct Tl_epoch_entry *e = (struct Tl_epoch_entry *)w;
	int digest_size;
	void *digest;
	int ok = 1;

	if (unlikely(cancel))
		goto out;

	if (unlikely(!drbd_bio_uptodate(e->private_bio)))
		goto out;

	digest_size = crypto_hash_digestsize(mdev->verify_tfm);
	digest = kmalloc(digest_size, GFP_KERNEL);
	if (digest) {
		drbd_csum(mdev, mdev->verify_tfm, e->private_bio, digest);
		ok = drbd_send_drequest_csum(mdev, e->sector, e->size,
					     digest, digest_size, P_OV_REPLY);
		if (ok)
			inc_rs_pending(mdev);
		kfree(digest);
	}

out:
	spin_lock_irq(&mdev->req_lock);
	drbd_free_ee(mdev, e);
	spin_unlock_irq(&mdev->req_lock);

	dec_unacked(mdev);

	return ok;
}

void drbd_ov_oos_found(struct drbd_conf *mdev, sector_t sector, int size)
{
	if (mdev->ov_last_oos_start + mdev->ov_last_oos_size == sector) {
		mdev->ov_last_oos_size += size>>9;
	} else {
		mdev->ov_last_oos_start = sector;
		mdev->ov_last_oos_size = size>>9;
	}
	drbd_set_out_of_sync(mdev, sector, size);
	set_bit(WRITE_BM_AFTER_RESYNC, &mdev->flags);
}

int w_e_end_ov_reply(struct drbd_conf *mdev, struct drbd_work *w, int cancel)
{
<<<<<<< HEAD
	struct Tl_epoch_entry *e = (struct Tl_epoch_entry *)w;
=======
	struct drbd_epoch_entry *e = (struct drbd_epoch_entry*)w;
>>>>>>> 555b9f74
	struct digest_info *di;
	int digest_size;
	void *digest;
	int ok, eq = 0;

	if (unlikely(cancel)) {
		drbd_free_ee(mdev, e);
		dec_unacked(mdev);
		return 1;
	}

	/* after "cancel", because after drbd_disconnect/drbd_rs_cancel_all
	 * the resync lru has been cleaned up already */
	drbd_rs_complete_io(mdev, e->sector);

	di = (struct digest_info *)(unsigned long)e->block_id;

	if (likely(drbd_bio_uptodate(e->private_bio))) {
		digest_size = crypto_hash_digestsize(mdev->verify_tfm);
		digest = kmalloc(digest_size, GFP_KERNEL);
		if (digest) {
			drbd_csum(mdev, mdev->verify_tfm, e->private_bio, digest);

			D_ASSERT(digest_size == di->digest_size);
			eq = !memcmp(digest, di->digest, digest_size);
			kfree(digest);
		}
	} else {
		ok = drbd_send_ack(mdev, P_NEG_RS_DREPLY, e);
		if (DRBD_ratelimit(5*HZ, 5))
			dev_err(DEV, "Sending NegDReply. I guess it gets messy.\n");
		drbd_io_error(mdev, FALSE);
	}

	dec_unacked(mdev);

	kfree(di);

	if (!eq)
		drbd_ov_oos_found(mdev, e->sector, e->size);
	else
		ov_oos_print(mdev);

	ok = drbd_send_ack_ex(mdev, P_OV_RESULT, e->sector, e->size,
			      eq ? ID_IN_SYNC : ID_OUT_OF_SYNC);

	spin_lock_irq(&mdev->req_lock);
	drbd_free_ee(mdev, e);
	spin_unlock_irq(&mdev->req_lock);

	if (--mdev->ov_left == 0) {
		ov_oos_print(mdev);
		drbd_resync_finished(mdev);
	}

	return ok;
}

int w_prev_work_done(struct drbd_conf *mdev, struct drbd_work *w, int cancel)
{
	clear_bit(WORK_PENDING, &mdev->flags);
	wake_up(&mdev->misc_wait);
	return 1;
}

int w_send_barrier(struct drbd_conf *mdev, struct drbd_work *w, int cancel)
{
	struct drbd_tl_epoch *b = (struct drbd_tl_epoch *)w;
	struct p_barrier *p = &mdev->data.sbuf.barrier;
	int ok = 1;

	/* really avoid racing with tl_clear.  w.cb may have been referenced
	 * just before it was reassigned and requeued, so double check that.
	 * actually, this race was harmless, since we only try to send the
	 * barrier packet here, and otherwise do nothing with the object.
	 * but compare with the head of w_clear_epoch */
	spin_lock_irq(&mdev->req_lock);
	if (w->cb != w_send_barrier || mdev->state.conn < C_CONNECTED)
		cancel = 1;
	spin_unlock_irq(&mdev->req_lock);
	if (cancel)
		return 1;

	if (!drbd_get_data_sock(mdev))
		return 0;
	p->barrier = b->br_number;
	/* inc_ap_pending was done where this was queued.
	 * dec_ap_pending will be done in got_BarrierAck
	 * or (on connection loss) in w_clear_epoch.  */
	ok = _drbd_send_cmd(mdev, mdev->data.socket, P_BARRIER,
				(struct p_header *)p, sizeof(*p), 0);
	drbd_put_data_sock(mdev);

	return ok;
}

int w_send_write_hint(struct drbd_conf *mdev, struct drbd_work *w, int cancel)
{
	if (cancel)
		return 1;
	return drbd_send_short_cmd(mdev, P_UNPLUG_REMOTE);
}

/**
 * w_send_dblock: Send a mirrored write request.
 */
int w_send_dblock(struct drbd_conf *mdev, struct drbd_work *w, int cancel)
{
	struct drbd_request *req = (struct drbd_request *)w;
	int ok;

	if (unlikely(cancel)) {
		req_mod(req, send_canceled, 0);
		return 1;
	}

	ok = drbd_send_dblock(mdev, req);
	req_mod(req, ok ? handed_over_to_network : send_failed, 0);

	return ok;
}

/**
 * w_send_read_req: Send a read requests.
 */
int w_send_read_req(struct drbd_conf *mdev, struct drbd_work *w, int cancel)
{
	struct drbd_request *req = (struct drbd_request *)w;
	int ok;

	if (unlikely(cancel)) {
		req_mod(req, send_canceled, 0);
		return 1;
	}

	ok = drbd_send_drequest(mdev, P_DATA_REQUEST, req->sector, req->size,
				(unsigned long)req);

	if (!ok) {
		/* ?? we set C_TIMEOUT or C_BROKEN_PIPE in drbd_send();
		 * so this is probably redundant */
		if (mdev->state.conn >= C_CONNECTED)
			drbd_force_state(mdev, NS(conn, C_NETWORK_FAILURE));
	}
	req_mod(req, ok ? handed_over_to_network : send_failed, 0);

	return ok;
}

STATIC int _drbd_may_sync_now(struct drbd_conf *mdev)
{
	struct drbd_conf *odev = mdev;

	while (1) {
		if (odev->sync_conf.after == -1)
			return 1;
		odev = minor_to_mdev(odev->sync_conf.after);
		ERR_IF(!odev) return 1;
		if ((odev->state.conn >= C_SYNC_SOURCE &&
		     odev->state.conn <= C_PAUSED_SYNC_T) ||
		    odev->state.aftr_isp || odev->state.peer_isp ||
		    odev->state.user_isp)
			return 0;
	}
}

/**
 * _drbd_pause_after:
 * Finds all devices that may not resync now, and causes them to
 * pause their resynchronisation.
 * Called from process context only (admin command and after_state_ch).
 */
STATIC int _drbd_pause_after(struct drbd_conf *mdev)
{
	struct drbd_conf *odev;
	int i, rv = 0;

	for (i = 0; i < minor_count; i++) {
		odev = minor_to_mdev(i);
		if (!odev)
			continue;
		if (odev->state.conn == C_STANDALONE && odev->state.disk == D_DISKLESS)
			continue;
		if (!_drbd_may_sync_now(odev))
			rv |= (__drbd_set_state(_NS(odev, aftr_isp, 1), CS_HARD, NULL)
			       != SS_NOTHING_TO_DO);
	}

	return rv;
}

/**
 * _drbd_resume_next:
 * Finds all devices that can resume resynchronisation
 * process, and causes them to resume.
 * Called from process context only (admin command and worker).
 */
STATIC int _drbd_resume_next(struct drbd_conf *mdev)
{
	struct drbd_conf *odev;
	int i, rv = 0;

	for (i = 0; i < minor_count; i++) {
		odev = minor_to_mdev(i);
		if (!odev)
			continue;
		if (odev->state.conn == C_STANDALONE && odev->state.disk == D_DISKLESS)
			continue;
		if (odev->state.aftr_isp) {
			if (_drbd_may_sync_now(odev))
				rv |= (__drbd_set_state(_NS(odev, aftr_isp, 0),
							CS_HARD, NULL)
				       != SS_NOTHING_TO_DO) ;
		}
	}
	return rv;
}

void resume_next_sg(struct drbd_conf *mdev)
{
	write_lock_irq(&global_state_lock);
	_drbd_resume_next(mdev);
	write_unlock_irq(&global_state_lock);
}

void suspend_other_sg(struct drbd_conf *mdev)
{
	write_lock_irq(&global_state_lock);
	_drbd_pause_after(mdev);
	write_unlock_irq(&global_state_lock);
}

void drbd_alter_sa(struct drbd_conf *mdev, int na)
{
	int changes;

	write_lock_irq(&global_state_lock);
	mdev->sync_conf.after = na;

	do {
		changes  = _drbd_pause_after(mdev);
		changes |= _drbd_resume_next(mdev);
	} while (changes);

	write_unlock_irq(&global_state_lock);
}

/**
 * drbd_start_resync:
 * @side: Either C_SYNC_SOURCE or C_SYNC_TARGET
 * Start the resync process. Called from process context only,
 * either admin command or drbd_receiver.
 * Note, this function might bring you directly into one of the
 * PausedSync* states.
 */
void drbd_start_resync(struct drbd_conf *mdev, enum drbd_conns side)
{
	union drbd_state ns;
	int r;

	MTRACE(TRACE_TYPE_RESYNC, TRACE_LVL_SUMMARY,
	       dev_info(DEV, "Resync starting: side=%s\n",
			side == C_SYNC_TARGET ? "SyncTarget" : "SyncSource");
	       );

	drbd_bm_recount_bits(mdev);

	/* In case a previous resync run was aborted by an IO error... */
	drbd_rs_cancel_all(mdev);

	if (side == C_SYNC_TARGET) {
		/* Since application IO was locked out during C_WF_BITMAP_T and
		   C_WF_SYNC_UUID we are still unmodified. Before going to C_SYNC_TARGET
		   we check that we might make the data inconsistent. */
		r = drbd_khelper(mdev, "before-resync-target");
		r = (r >> 8) & 0xff;
		if (r > 0) {
			dev_info(DEV, "before-resync-target handler returned %d, "
			     "dropping connection.\n", r);
			drbd_force_state(mdev, NS(conn, C_DISCONNECTING));
			return;
		}
	}

	drbd_state_lock(mdev);

	if (!inc_local_if_state(mdev, D_NEGOTIATING)) {
		drbd_state_unlock(mdev);
		return;
	}

	if (side == C_SYNC_TARGET) {
		mdev->bm_resync_fo = 0;
	} else /* side == C_SYNC_SOURCE */ {
		u64 uuid;

		get_random_bytes(&uuid, sizeof(u64));
		drbd_uuid_set(mdev, UI_BITMAP, uuid);
		drbd_send_sync_uuid(mdev, uuid);

		D_ASSERT(mdev->state.disk == D_UP_TO_DATE);
	}

	write_lock_irq(&global_state_lock);
	ns = mdev->state;

	ns.aftr_isp = !_drbd_may_sync_now(mdev);

	ns.conn = side;

	if (side == C_SYNC_TARGET)
		ns.disk = D_INCONSISTENT;
	else /* side == C_SYNC_SOURCE */
		ns.pdsk = D_INCONSISTENT;

	DRBD_STATE_DEBUG_INIT_VAL(ns);
	r = __drbd_set_state(mdev, ns, CS_VERBOSE, NULL);
	ns = mdev->state;

	if (ns.conn < C_CONNECTED)
		r = SS_UNKNOWN_ERROR;

	if (r == SS_SUCCESS) {
		mdev->rs_total     =
		mdev->rs_mark_left = drbd_bm_total_weight(mdev);
		mdev->rs_failed    = 0;
		mdev->rs_paused    = 0;
		mdev->rs_start     =
		mdev->rs_mark_time = jiffies;
		mdev->rs_same_csum = 0;
		_drbd_pause_after(mdev);
	}
	write_unlock_irq(&global_state_lock);
	drbd_state_unlock(mdev);
	dec_local(mdev);

	if (r == SS_SUCCESS) {
		dev_info(DEV, "Began resync as %s (will sync %lu KB [%lu bits set]).\n",
		     conns_to_name(ns.conn),
		     (unsigned long) mdev->rs_total << (BM_BLOCK_SIZE_B-10),
		     (unsigned long) mdev->rs_total);

		if (mdev->rs_total == 0) {
			drbd_resync_finished(mdev);
			return;
		}

		if (ns.conn == C_SYNC_TARGET) {
			D_ASSERT(!test_bit(STOP_SYNC_TIMER, &mdev->flags));
			mod_timer(&mdev->resync_timer, jiffies);
		}

		drbd_md_sync(mdev);
	}
}

int drbd_worker(struct drbd_thread *thi)
{
	struct drbd_conf *mdev = thi->mdev;
	struct drbd_work *w = NULL;
	LIST_HEAD(work_list);
	int intr = 0, i;

	sprintf(current->comm, "drbd%d_worker", mdev_to_minor(mdev));

	while (get_t_state(thi) == Running) {
		drbd_thread_current_set_cpu(mdev);

		if (down_trylock(&mdev->data.work.s)) {
			mutex_lock(&mdev->data.mutex);
			if (mdev->data.socket && !mdev->net_conf->no_cork)
				drbd_tcp_uncork(mdev->data.socket);
			mutex_unlock(&mdev->data.mutex);

			intr = down_interruptible(&mdev->data.work.s);

			mutex_lock(&mdev->data.mutex);
			if (mdev->data.socket  && !mdev->net_conf->no_cork)
				drbd_tcp_cork(mdev->data.socket);
			mutex_unlock(&mdev->data.mutex);
		}

		if (intr) {
			D_ASSERT(intr == -EINTR);
			flush_signals(current);
			ERR_IF (get_t_state(thi) == Running)
				continue;
			break;
		}

		if (get_t_state(thi) != Running)
			break;
		/* With this break, we have done a down() but not consumed
		   the entry from the list. The cleanup code takes care of
		   this...   */

		w = NULL;
		spin_lock_irq(&mdev->data.work.q_lock);
		ERR_IF(list_empty(&mdev->data.work.q)) {
			/* something terribly wrong in our logic.
			 * we were able to down() the semaphore,
			 * but the list is empty... doh.
			 *
			 * what is the best thing to do now?
			 * try again from scratch, restarting the receiver,
			 * asender, whatnot? could break even more ugly,
			 * e.g. when we are primary, but no good local data.
			 *
			 * I'll try to get away just starting over this loop.
			 */
			spin_unlock_irq(&mdev->data.work.q_lock);
			continue;
		}
		w = list_entry(mdev->data.work.q.next, struct drbd_work, list);
		list_del_init(&w->list);
		spin_unlock_irq(&mdev->data.work.q_lock);

		if (!w->cb(mdev, w, mdev->state.conn < C_CONNECTED)) {
			/* dev_warn(DEV, "worker: a callback failed! \n"); */
			if (mdev->state.conn >= C_CONNECTED)
				drbd_force_state(mdev,
						NS(conn, C_NETWORK_FAILURE));
		}
	}

	spin_lock_irq(&mdev->data.work.q_lock);
	i = 0;
	while (!list_empty(&mdev->data.work.q)) {
		list_splice_init(&mdev->data.work.q, &work_list);
		spin_unlock_irq(&mdev->data.work.q_lock);

		while (!list_empty(&work_list)) {
			w = list_entry(work_list.next, struct drbd_work, list);
			list_del_init(&w->list);
			w->cb(mdev, w, 1);
			i++; /* dead debugging code */
		}

		spin_lock_irq(&mdev->data.work.q_lock);
	}
	sema_init(&mdev->data.work.s, 0);
	/* DANGEROUS race: if someone did queue his work within the spinlock,
	 * but up() ed outside the spinlock, we could get an up() on the
	 * semaphore without corresponding list entry.
	 * So don't do that.
	 */
	spin_unlock_irq(&mdev->data.work.q_lock);

	D_ASSERT(mdev->state.disk == D_DISKLESS && mdev->state.conn == C_STANDALONE);
	/* _drbd_set_state only uses stop_nowait.
	 * wait here for the Exiting receiver. */
	drbd_thread_stop(&mdev->receiver);
	drbd_mdev_cleanup(mdev);

	dev_info(DEV, "worker terminated\n");

	return 0;
}<|MERGE_RESOLUTION|>--- conflicted
+++ resolved
@@ -337,7 +337,7 @@
 
 STATIC int w_e_send_csum(struct drbd_conf *mdev, struct drbd_work *w, int cancel)
 {
-	struct Tl_epoch_entry *e = (struct Tl_epoch_entry *)w;
+	struct drbd_epoch_entry *e = (struct drbd_epoch_entry *)w;
 	int digest_size;
 	void *digest;
 	int ok;
@@ -383,7 +383,7 @@
 
 STATIC int read_for_csum(struct drbd_conf *mdev, sector_t sector, int size)
 {
-	struct Tl_epoch_entry *e;
+	struct drbd_epoch_entry *e;
 
 	if (!inc_local(mdev))
 		return 0;
@@ -907,12 +907,8 @@
 
 int w_e_end_csum_rs_req(struct drbd_conf *mdev, struct drbd_work *w, int cancel)
 {
-<<<<<<< HEAD
-	struct Tl_epoch_entry *e = (struct Tl_epoch_entry *)w;
+	struct drbd_epoch_entry *e = (struct drbd_epoch_entry *)w;
 	struct digest_info *di;
-=======
-	struct drbd_epoch_entry *e = (struct drbd_epoch_entry*)w;
->>>>>>> 555b9f74
 	int digest_size;
 	void *digest = NULL;
 	int ok, eq = 0;
@@ -978,7 +974,7 @@
 
 int w_e_end_ov_req(struct drbd_conf *mdev, struct drbd_work *w, int cancel)
 {
-	struct Tl_epoch_entry *e = (struct Tl_epoch_entry *)w;
+	struct drbd_epoch_entry *e = (struct drbd_epoch_entry *)w;
 	int digest_size;
 	void *digest;
 	int ok = 1;
@@ -1024,11 +1020,7 @@
 
 int w_e_end_ov_reply(struct drbd_conf *mdev, struct drbd_work *w, int cancel)
 {
-<<<<<<< HEAD
-	struct Tl_epoch_entry *e = (struct Tl_epoch_entry *)w;
-=======
-	struct drbd_epoch_entry *e = (struct drbd_epoch_entry*)w;
->>>>>>> 555b9f74
+	struct drbd_epoch_entry *e = (struct drbd_epoch_entry *)w;
 	struct digest_info *di;
 	int digest_size;
 	void *digest;
