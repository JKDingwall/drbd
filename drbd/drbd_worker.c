/*
-*- linux-c -*-
   drbd_worker.c
   Kernel module for 2.6.x Kernels

   This file is part of DRBD by Philipp Reisner and Lars Ellenberg.

   Copyright (C) 2001-2008, LINBIT Information Technologies GmbH.
   Copyright (C) 1999-2008, Philipp Reisner <philipp.reisner@linbit.com>.
   Copyright (C) 2002-2008, Lars Ellenberg <lars.ellenberg@linbit.com>.

   drbd is free software; you can redistribute it and/or modify
   it under the terms of the GNU General Public License as published by
   the Free Software Foundation; either version 2, or (at your option)
   any later version.

   drbd is distributed in the hope that it will be useful,
   but WITHOUT ANY WARRANTY; without even the implied warranty of
   MERCHANTABILITY or FITNESS FOR A PARTICULAR PURPOSE.  See the
   GNU General Public License for more details.

   You should have received a copy of the GNU General Public License
   along with drbd; see the file COPYING.  If not, write to
   the Free Software Foundation, 675 Mass Ave, Cambridge, MA 02139, USA.

 */

#include <linux/autoconf.h>
#include <linux/module.h>
#include <linux/version.h>

#include <linux/sched.h>
#include <linux/smp_lock.h>
#include <linux/wait.h>
#include <linux/mm.h>
#include <linux/drbd_config.h>
#include <linux/mm_inline.h>
#include <linux/slab.h>
#include <linux/random.h>
#ifdef HAVE_LINUX_SCATTERLIST_H
#include <linux/scatterlist.h>
#endif

#include <linux/drbd.h>
#include "drbd_int.h"
#include "drbd_req.h"

/* defined here:
   drbd_md_io_complete
   drbd_endio_write_sec
   drbd_endio_read_sec
   drbd_endio_pri

 * more endio handlers:
   atodb_endio in drbd_actlog.c
   drbd_bm_async_io_complete in drbd_bitmap.c

 * For all these callbacks, note the follwing:
 * The callbacks will be called in irq context by the IDE drivers,
 * and in Softirqs/Tasklets/BH context by the SCSI drivers.
 * Try to get the locking right :)
 *
 */

/* used for synchronous meta data and bitmap IO
 * submitted by drbd_md_sync_page_io()
 */
BIO_ENDIO_TYPE drbd_md_io_complete BIO_ENDIO_ARGS(struct bio *bio, int error)
{
	struct drbd_md_io *md_io;

	BIO_ENDIO_FN_START;
<<<<<<< HEAD

=======
>>>>>>> 9c3c6799
	/* error parameter ignored:
	 * drbd_md_sync_page_io explicitly tests bio_uptodate(bio); */

	md_io = (struct drbd_md_io *)bio->bi_private;

	md_io->error = error;

	dump_internal_bio("Md", md_io->mdev, bio, 1);

	complete(&md_io->event);
<<<<<<< HEAD

=======
>>>>>>> 9c3c6799
	BIO_ENDIO_FN_RETURN;
}

/* reads on behalf of the partner,
 * "submitted" by the receiver
 */
BIO_ENDIO_TYPE drbd_endio_read_sec BIO_ENDIO_ARGS(struct bio *bio, int error) __releases(local)
{
	unsigned long flags = 0;
	struct Tl_epoch_entry *e = NULL;
	struct drbd_conf *mdev;
	int uptodate = bio_flagged(bio, BIO_UPTODATE);

	e = bio->bi_private;
	mdev = e->mdev;

	BIO_ENDIO_FN_START;
	if (!error && !uptodate) {
		/* strange behaviour of some lower level drivers...
		 * fail the request by clearing the uptodate flag,
		 * but do not return any error?!
		 * do we want to drbd_WARN() on this? */
		error = -EIO;
	}

	D_ASSERT(e->block_id != ID_VACANT);

	dump_internal_bio("Sec", mdev, bio, 1);

	spin_lock_irqsave(&mdev->req_lock, flags);
	mdev->read_cnt += e->size >> 9;
	list_del(&e->w.list);
	if (list_empty(&mdev->read_ee))
		wake_up(&mdev->ee_wait);
	spin_unlock_irqrestore(&mdev->req_lock, flags);

	drbd_chk_io_error(mdev, error, FALSE);
	drbd_queue_work(&mdev->data.work, &e->w);
	dec_local(mdev);

	MTRACE(TraceTypeEE, TraceLvlAll,
	       INFO("Moved EE (READ) to worker sec=%llus size=%u ee=%p\n",
		    (unsigned long long)e->sector, e->size, e);
	       );
	BIO_ENDIO_FN_RETURN;
}

/* writes on behalf of the partner, or resync writes,
 * "submitted" by the receiver.
 */
BIO_ENDIO_TYPE drbd_endio_write_sec BIO_ENDIO_ARGS(struct bio *bio, int error) __releases(local)
{
	unsigned long flags = 0;
	struct Tl_epoch_entry *e = NULL;
	struct drbd_conf *mdev;
	sector_t e_sector;
	int do_wake;
	int is_syncer_req;
	int do_al_complete_io;
	int uptodate = bio_flagged(bio, BIO_UPTODATE);

	e = bio->bi_private;
	mdev = e->mdev;

	BIO_ENDIO_FN_START;
<<<<<<< HEAD

=======
>>>>>>> 9c3c6799
	if (!error && !uptodate) {
		/* strange behaviour of some lower level drivers...
		 * fail the request by clearing the uptodate flag,
		 * but do not return any error?!
		 * do we want to drbd_WARN() on this? */
		error = -EIO;
	}

	/* error == -ENOTSUPP would be a better test, but due to device mapper... */
	if (error && e->flags & EE_IS_BARRIER) {
		spin_lock_irqsave(&mdev->req_lock, flags);
		list_del(&e->w.list);
		e->w.cb = w_e_reissue;
		__release(local); /* Actually happens in w_e_reissue. */
		spin_unlock_irqrestore(&mdev->req_lock, flags);
		drbd_queue_work(&mdev->data.work, &e->w);
		BIO_ENDIO_FN_RETURN;
	}

	D_ASSERT(e->block_id != ID_VACANT);

	dump_internal_bio("Sec", mdev, bio, 1);

	spin_lock_irqsave(&mdev->req_lock, flags);
	mdev->writ_cnt += e->size >> 9;
	is_syncer_req = is_syncer_block_id(e->block_id);

	/* after we moved e to done_ee,
	 * we may no longer access it,
	 * it may be freed/reused already!
	 * (as soon as we release the req_lock) */
	e_sector = e->sector;
	do_al_complete_io = e->flags & EE_CALL_AL_COMPLETE_IO;

	list_del(&e->w.list); /* has been on active_ee or sync_ee */
	list_add_tail(&e->w.list, &mdev->done_ee);

	MTRACE(TraceTypeEE, TraceLvlAll,
	       INFO("Moved EE (WRITE) to done_ee sec=%llus size=%u ee=%p\n",
		    (unsigned long long)e->sector, e->size, e);
	       );

	/* No hlist_del_init(&e->colision) here, we did not send the Ack yet,
	 * neither did we wake possibly waiting conflicting requests.
	 * done from "drbd_process_done_ee" within the appropriate w.cb
	 * (e_end_block/e_end_resync_block) or from _drbd_clear_done_ee */

	do_wake = is_syncer_req
		? list_empty(&mdev->sync_ee)
		: list_empty(&mdev->active_ee);

	if (error)
		__drbd_chk_io_error(mdev, FALSE);
 	spin_unlock_irqrestore(&mdev->req_lock, flags);

	if (is_syncer_req)
		drbd_rs_complete_io(mdev, e_sector);

	if (do_wake)
		wake_up(&mdev->ee_wait);

	if (do_al_complete_io)
		drbd_al_complete_io(mdev, e_sector);

	wake_asender(mdev);
	dec_local(mdev);

	BIO_ENDIO_FN_RETURN;
}

/* read, readA or write requests on Primary comming from drbd_make_request
 */
BIO_ENDIO_TYPE drbd_endio_pri BIO_ENDIO_ARGS(struct bio *bio, int error)
{
	unsigned long flags;
	struct drbd_request *req = bio->bi_private;
	struct drbd_conf *mdev = req->mdev;
	enum drbd_req_event what;
	int uptodate = bio_flagged(bio, BIO_UPTODATE);

	BIO_ENDIO_FN_START;
<<<<<<< HEAD
=======

>>>>>>> 9c3c6799
	if (!error && !uptodate) {
		/* strange behaviour of some lower level drivers...
		 * fail the request by clearing the uptodate flag,
		 * but do not return any error?!
		 * do we want to drbd_WARN() on this? */
		error = -EIO;
	}

	dump_internal_bio("Pri", mdev, bio, 1);

	/* to avoid recursion in _req_mod */
	what = error
	       ? (bio_data_dir(bio) == WRITE)
		 ? write_completed_with_error
		 : read_completed_with_error
	       : completed_ok;
	spin_lock_irqsave(&mdev->req_lock, flags);
	_req_mod(req, what, error);
	spin_unlock_irqrestore(&mdev->req_lock, flags);
<<<<<<< HEAD

=======
>>>>>>> 9c3c6799
	BIO_ENDIO_FN_RETURN;
}

int w_io_error(struct drbd_conf *mdev, struct drbd_work *w, int cancel)
{
	struct drbd_request *req = (struct drbd_request *)w;
	int ok;

	/* FIXME send a "set_out_of_sync" packet to the peer
	 * in the PassOn case...
	 * in the Detach (or Panic) case, we (try to) send
	 * a "we are diskless" param packet anyways, and the peer
	 * will then set the FullSync bit in the meta data ...
	 */
	/* NOTE: mdev->bc can be NULL by the time we get here! */
	/* D_ASSERT(mdev->bc->dc.on_io_error != PassOn); */

	/* the only way this callback is scheduled is from _req_may_be_done,
	 * when it is done and had a local write error, see comments there */
	drbd_req_free(req);

	ok = drbd_io_error(mdev, FALSE);
	if (unlikely(!ok))
		ERR("Sending in w_io_error() failed\n");
	return ok;
}

int w_read_retry_remote(struct drbd_conf *mdev, struct drbd_work *w, int cancel)
{
	struct drbd_request *req = (struct drbd_request *)w;

	/* FIXME this is ugly. we should not detach for read io-error,
	 * but try to WRITE the DataReply to the failed location,
	 * to give the disk the chance to relocate that block */
	drbd_io_error(mdev, FALSE); /* tries to schedule a detach and notifies peer */

	spin_lock_irq(&mdev->req_lock);
	if (cancel ||
	    mdev->state.conn < Connected ||
	    mdev->state.pdsk <= Inconsistent) {
		_req_mod(req, send_canceled, 0); /* FIXME freeze? ... */
		spin_unlock_irq(&mdev->req_lock);
		ALERT("WE ARE LOST. Local IO failure, no peer.\n");
		return 1;
	}
	spin_unlock_irq(&mdev->req_lock);

	return w_send_read_req(mdev, w, 0);
}

int w_resync_inactive(struct drbd_conf *mdev, struct drbd_work *w, int cancel)
{
	ERR_IF(cancel) return 1;
	ERR("resync inactive, but callback triggered??\n");
	return 1; /* Simply ignore this! */
}

STATIC void drbd_csum(struct drbd_conf *mdev, struct crypto_hash *tfm, struct bio *bio, void *digest)
{
	struct hash_desc desc;
	struct scatterlist sg;
	struct bio_vec *bvec;
	int i;

	desc.tfm=tfm;
	desc.flags=0;

	sg_init_table(&sg, 1);
	crypto_hash_init(&desc);

	__bio_for_each_segment(bvec, bio, i, 0) {
		sg_set_page(&sg, bvec->bv_page, bvec->bv_len, bvec->bv_offset);
		crypto_hash_update(&desc, &sg, sg.length);
	}
	crypto_hash_final(&desc, digest);
}

int w_make_ov_request(struct drbd_conf *mdev, struct drbd_work* w,int cancel);


void resync_timer_fn(unsigned long data)
{
	unsigned long flags;
	struct drbd_conf *mdev = (struct drbd_conf *) data;
	int queue;

	spin_lock_irqsave(&mdev->req_lock, flags);

	if (likely(!test_and_clear_bit(STOP_SYNC_TIMER, &mdev->flags))) {
		queue = 1;
		if(mdev->state.conn == VerifyS ) {
			mdev->resync_work.cb = w_make_ov_request;
		} else mdev->resync_work.cb = w_make_resync_request;
	} else {
		queue = 0;
		mdev->resync_work.cb = w_resync_inactive;
	}

	spin_unlock_irqrestore(&mdev->req_lock, flags);

	/* harmless race: list_empty outside data.work.q_lock */
	if (list_empty(&mdev->resync_work.list) && queue)
		drbd_queue_work(&mdev->data.work, &mdev->resync_work);
}

#define SLEEP_TIME (HZ/10)

int w_make_resync_request(struct drbd_conf *mdev,
		struct drbd_work *w, int cancel)
{
	unsigned long bit;
	sector_t sector;
	const sector_t capacity = drbd_get_capacity(mdev->this_bdev);
	int max_segment_size = mdev->rq_queue->max_segment_size;
	int number, i, size;
	int align;

	PARANOIA_BUG_ON(w != &mdev->resync_work);

	if (unlikely(cancel))
		return 1;

	if (unlikely(mdev->state.conn < Connected)) {
		ERR("Confused in w_make_resync_request()! cstate < Connected");
		return 0;
	}

	if (mdev->state.conn != SyncTarget)
		ERR("%s in w_make_resync_request\n",
			conns_to_name(mdev->state.conn));

	if (!inc_local(mdev)) {
		/* Since we only need to access mdev->rsync a
		   inc_local_if_state(mdev,Failed) would be sufficient, but
		   to continue resync with a broken disk makes no sense at
		   all */
		ERR("Disk broke down during resync!\n");
		mdev->resync_work.cb = w_resync_inactive;
		return 1;
	}
	/* All goto requeses have to happend after this block: inc_local() */

	number = SLEEP_TIME*mdev->sync_conf.rate / ((BM_BLOCK_SIZE/1024)*HZ);

	if (atomic_read(&mdev->rs_pending_cnt) > number)
		goto requeue;
	number -= atomic_read(&mdev->rs_pending_cnt);

	for (i = 0; i < number; i++) {
next_sector:
		size = BM_BLOCK_SIZE;
		/* as of now, we are the only user of drbd_bm_find_next */
		bit  = drbd_bm_find_next(mdev);

		if (bit == -1UL) {
			/* FIXME either test_and_set some bit,
			 * or make this the _only_ place that is allowed
			 * to assign w_resync_inactive! */
			mdev->resync_work.cb = w_resync_inactive;
			dec_local(mdev);
			return 1;
		}

		sector = BM_BIT_TO_SECT(bit);

		if (drbd_try_rs_begin_io(mdev, sector)) {
			drbd_bm_set_find(mdev, bit);
			goto requeue;
		}

		if (unlikely(drbd_bm_test_bit(mdev, bit) == 0)) {
			drbd_rs_complete_io(mdev, sector);
			goto next_sector;
		}

#if DRBD_MAX_SEGMENT_SIZE > BM_BLOCK_SIZE
		/* try to find some adjacent bits.
		 * we stop if we have already the maximum req size.
		 *
		 * Aditionally always align bigger requests, in order to
		 * be prepared for all stripe sizes of software RAIDs.
		 *
		 * we _do_ care about the agreed-uppon q->max_segment_size
		 * here, as splitting up the requests on the other side is more
		 * difficult.  the consequence is, that on lvm and md and other
		 * "indirect" devices, this is dead code, since
		 * q->max_segment_size will be PAGE_SIZE.
		 */
		align = 1;
		for (;;) {
			if (size + BM_BLOCK_SIZE > max_segment_size)
				break;

			/* Be always aligned */
			if (sector & ((1<<(align+3))-1))
				break;

			/* do not cross extent boundaries */
			if (((bit+1) & BM_BLOCKS_PER_BM_EXT_MASK) == 0)
				break;
			/* now, is it actually dirty, after all?
			 * caution, drbd_bm_test_bit is tri-state for some
			 * obscure reason; ( b == 0 ) would get the out-of-band
			 * only accidentally right because of the "oddly sized"
			 * adjustment below */
			if (drbd_bm_test_bit(mdev, bit+1) != 1)
				break;
			bit++;
			size += BM_BLOCK_SIZE;
			if ((BM_BLOCK_SIZE << align) <= size)
				align++;
			i++;
		}
		/* if we merged some,
		 * reset the offset to start the next drbd_bm_find_next from */
		if (size > BM_BLOCK_SIZE)
			drbd_bm_set_find(mdev, bit+1);
#endif

		/* adjust very last sectors, in case we are oddly sized */
		if (sector + (size>>9) > capacity)
			size = (capacity-sector)<<9;
		inc_rs_pending(mdev);
		if (!drbd_send_drequest(mdev, RSDataRequest,
				       sector, size, ID_SYNCER)) {
			ERR("drbd_send_drequest() failed, aborting...\n");
			dec_rs_pending(mdev);
			dec_local(mdev);
			return 0;
		}
	}

	if (drbd_bm_rs_done(mdev)) {
		/* last syncer _request_ was sent,
		 * but the RSDataReply not yet received.  sync will end (and
		 * next sync group will resume), as soon as we receive the last
		 * resync data block, and the last bit is cleared.
		 * until then resync "work" is "inactive" ...
		 */
		mdev->resync_work.cb = w_resync_inactive;
		dec_local(mdev);
		return 1;
	}

 requeue:
	mod_timer(&mdev->resync_timer, jiffies + SLEEP_TIME);
	dec_local(mdev);
	return 1;
}

int w_make_ov_request(struct drbd_conf *mdev, struct drbd_work* w,int cancel)
{
	int number,i,size;
	sector_t sector;
	const sector_t capacity = drbd_get_capacity(mdev->this_bdev);

	if(unlikely(cancel)) return 1;

	if (unlikely(mdev->state.conn < Connected)) {
		ERR("Confused in w_make_ov_request()! cstate < Connected");
		return 0;
	}

	number = SLEEP_TIME*mdev->sync_conf.rate / ((BM_BLOCK_SIZE/1024)*HZ);
	if (atomic_read(&mdev->rs_pending_cnt)>number) {
		goto requeue;
	}
	number -= atomic_read(&mdev->rs_pending_cnt);

	sector = mdev->ov_position;
	for(i=0;i<number;i++) {
		size = BM_BLOCK_SIZE;

		if (drbd_try_rs_begin_io(mdev, sector)) {
			mdev->ov_position = sector;
			goto requeue;
		}

		if (sector + (size>>9) > capacity) size = (capacity-sector)<<9;

		inc_rs_pending(mdev);
		if(!drbd_send_ov_request(mdev, sector, size)) {
			dec_rs_pending(mdev);
			return 0;
		}
		sector += BM_SECT_PER_BIT;
		if(sector >= capacity) {
			mdev->resync_work.cb = w_resync_inactive;

			return 1;
		}
	}
	mdev->ov_position = sector;

 requeue:
	mod_timer(&mdev->resync_timer, jiffies + SLEEP_TIME);
	return 1;
}


int w_ov_finished(struct drbd_conf *mdev, struct drbd_work* w,int cancel)
{
	kfree(w);
	ov_oos_print(mdev);
	drbd_resync_finished(mdev);

	return 1;
}

STATIC int w_resync_finished(struct drbd_conf *mdev, struct drbd_work *w, int cancel)
{
	kfree(w);

	drbd_resync_finished(mdev);

	return 1;
}

int drbd_resync_finished(struct drbd_conf *mdev)
{
	unsigned long db, dt, dbdt;
	union drbd_state_t os, ns;
	struct drbd_work *w;
	int art = 0;

	/* Remove all elements from the resync LRU. Since future actions
	 * might set bits in the (main) bitmap, then the entries in the
	 * resync LRU would be wrong. */
	if (drbd_rs_del_all(mdev)) {
		/* In case this is not possible now, most probabely because
		 * there are RSDataReply Packets lingering on the worker's
		 * queue (or even the read operations for those packets
		 * is not finished by now).   Retry in 100ms. */

		drbd_kick_lo(mdev);
		__set_current_state(TASK_INTERRUPTIBLE);
		schedule_timeout(HZ / 10);
		w = kmalloc(sizeof(struct drbd_work), GFP_ATOMIC);
		if (w) {
			w->cb = w_resync_finished;
			drbd_queue_work(&mdev->data.work, w);
			return 1;
		}
		ERR("Warn failed to drbd_rs_del_all() and to kmalloc(w).\n");
	}

	dt = (jiffies - mdev->rs_start - mdev->rs_paused) / HZ;
	if (dt <= 0)
		dt = 1;
	db = mdev->rs_total;
	dbdt = Bit2KB(db/dt);
	mdev->rs_paused /= HZ;

	if (!inc_local(mdev))
		goto out;

	spin_lock_irq(&mdev->req_lock);
	os = mdev->state;

	/* This protects us against multiple calls (that can happen in the presence
	   of application IO), and against connectivity loss just before we arrive here. */
	if (os.conn <= Connected)
		goto out_unlock;

	ns = os;
	ns.conn = Connected;

	INFO("%s done (total %lu sec; paused %lu sec; %lu K/sec)\n",
	     (os.conn == VerifyS || os.conn == VerifyT) ?
	     "Online verify ": "Resync",
	     dt + mdev->rs_paused, mdev->rs_paused, dbdt);

	if (os.conn == VerifyS || os.conn == VerifyT) {
		if (drbd_bm_total_weight(mdev)) {
			ALERT("Online verify found %lu %dk block out of sync!\n",
			      drbd_bm_total_weight(mdev),BM_BLOCK_SIZE/1024);
			drbd_khelper(mdev,"out-of-sync");
		}
	} else {
		D_ASSERT((drbd_bm_total_weight(mdev)-mdev->rs_failed) == 0);
	}

	if (mdev->rs_failed) {
		INFO("            %lu failed blocks\n", mdev->rs_failed);

		if (os.conn == SyncTarget || os.conn == PausedSyncT) {
			ns.disk = Inconsistent;
			ns.pdsk = UpToDate;
		} else {
			ns.disk = UpToDate;
			ns.pdsk = Inconsistent;
		}
	} else {
		ns.disk = UpToDate;
		ns.pdsk = UpToDate;

		if (os.conn == SyncTarget || os.conn == PausedSyncT) {
			if (mdev->p_uuid) {
				int i;
				for (i = Bitmap ; i <= History_end ; i++)
					_drbd_uuid_set(mdev, i, mdev->p_uuid[i]);
				drbd_uuid_set(mdev, Bitmap, mdev->bc->md.uuid[Current]);
				_drbd_uuid_set(mdev, Current, mdev->p_uuid[Current]);
			} else {
				ERR("mdev->p_uuid is NULL! BUG\n");
			}
		}

		drbd_uuid_set_bm(mdev, 0UL);

		if (mdev->p_uuid) {
			/* Now the two UUID sets are equal, update what we
			 * know of the peer. */
			int i;
			for (i = Current ; i <= History_end ; i++)
				mdev->p_uuid[i] = mdev->bc->md.uuid[i];
		}
	}

	art = os.conn == SyncTarget || os.conn == PausedSyncT;

	DRBD_STATE_DEBUG_INIT_VAL(ns);
	_drbd_set_state(mdev, ns, ChgStateVerbose, NULL);
out_unlock:
	spin_unlock_irq(&mdev->req_lock);
	dec_local(mdev);
out:
	mdev->rs_total  = 0;
	mdev->rs_failed = 0;
	mdev->rs_paused = 0;

	if (test_and_clear_bit(WRITE_BM_AFTER_RESYNC, &mdev->flags)) {
		drbd_WARN("Writing the whole bitmap, due to failed kmalloc\n");
		drbd_queue_bitmap_io(mdev, &drbd_bm_write, NULL, "write from resync_finished");
	}

	drbd_bm_recount_bits(mdev);

	if (art)
		drbd_khelper(mdev, "after-resync-target");

	return 1;
}

/**
 * w_e_end_data_req: Send the answer (DataReply) in response to a DataRequest.
 */
int w_e_end_data_req(struct drbd_conf *mdev, struct drbd_work *w, int cancel)
{
	struct Tl_epoch_entry *e = (struct Tl_epoch_entry *)w;
	int ok;

	if (unlikely(cancel)) {
		drbd_free_ee(mdev, e);
		dec_unacked(mdev);
		return 1;
	}

	if (likely(drbd_bio_uptodate(e->private_bio))) {
		ok = drbd_send_block(mdev, DataReply, e);
	} else {
		if (DRBD_ratelimit(5*HZ, 5))
			ERR("Sending NegDReply. sector=%llus.\n",
			    (unsigned long long)e->sector);

		ok = drbd_send_ack(mdev, NegDReply, e);

		/* FIXME we should not detach for read io-errors, in particular
		 * not now: when the peer asked us for our data, we are likely
		 * the only remaining disk... */
		drbd_io_error(mdev, FALSE);
	}

	dec_unacked(mdev);

	spin_lock_irq(&mdev->req_lock);
	if (drbd_bio_has_active_page(e->private_bio)) {
		/* This might happen if sendpage() has not finished */
		list_add_tail(&e->w.list, &mdev->net_ee);
	} else {
		drbd_free_ee(mdev, e);
	}
	spin_unlock_irq(&mdev->req_lock);

	if (unlikely(!ok))
		ERR("drbd_send_block() failed\n");
	return ok;
}

/**
 * w_e_end_rsdata_req: Send the answer (RSDataReply) to a RSDataRequest.
 */
int w_e_end_rsdata_req(struct drbd_conf *mdev, struct drbd_work *w, int cancel)
{
	struct Tl_epoch_entry *e = (struct Tl_epoch_entry *)w;
	int ok;

	if (unlikely(cancel)) {
		drbd_free_ee(mdev, e);
		dec_unacked(mdev);
		return 1;
	}

	if (inc_local_if_state(mdev, Failed)) {
		drbd_rs_complete_io(mdev, e->sector);
		dec_local(mdev);
	}

	if (likely(drbd_bio_uptodate(e->private_bio))) {
		if (likely(mdev->state.pdsk >= Inconsistent)) {
			inc_rs_pending(mdev);
			ok = drbd_send_block(mdev, RSDataReply, e);
		} else {
			if (DRBD_ratelimit(5*HZ, 5))
				ERR("Not sending RSDataReply, "
				    "partner DISKLESS!\n");
			ok = 1;
		}
	} else {
		if (DRBD_ratelimit(5*HZ, 5))
			ERR("Sending NegRSDReply. sector %llus.\n",
			    (unsigned long long)e->sector);

		ok = drbd_send_ack(mdev, NegRSDReply, e);

		drbd_io_error(mdev, FALSE);

		/* update resync data with failure */
		drbd_rs_failed_io(mdev, e->sector, e->size);
	}

	dec_unacked(mdev);

	spin_lock_irq(&mdev->req_lock);
	if (drbd_bio_has_active_page(e->private_bio)) {
		/* This might happen if sendpage() has not finished */
		list_add_tail(&e->w.list, &mdev->net_ee);
	} else {
		drbd_free_ee(mdev, e);
	}
	spin_unlock_irq(&mdev->req_lock);

	if (unlikely(!ok))
		ERR("drbd_send_block() failed\n");
	return ok;
}


int w_e_end_ov_req(struct drbd_conf *mdev, struct drbd_work *w, int cancel)
{
	struct Tl_epoch_entry *e = (struct Tl_epoch_entry*)w;
	int digest_size;
	void *digest;
	int ok=1;

	if(unlikely(cancel)) {
		drbd_free_ee(mdev,e);
		dec_unacked(mdev);
		return 1;
	}

	if(likely(drbd_bio_uptodate(e->private_bio))) {
		digest_size = crypto_hash_digestsize(mdev->verify_tfm);
		digest = kmalloc(digest_size,GFP_KERNEL);
		if(digest) {
			drbd_csum(mdev,mdev->verify_tfm,e->private_bio,digest);
			ok = drbd_send_drequest_csum(mdev, e->sector, e->size,
						     digest, digest_size, OVReply);
			if (ok) inc_rs_pending(mdev);
			kfree(digest);
		}
	}

	dec_unacked(mdev);

	spin_lock_irq(&mdev->req_lock);
	drbd_free_ee(mdev,e);
	spin_unlock_irq(&mdev->req_lock);

	return ok;
}

void drbd_ov_oos_found(struct drbd_conf *mdev, sector_t sector, int size)
{
	if (mdev->ov_last_oos_start + mdev->ov_last_oos_size == sector) {
		mdev->ov_last_oos_size += size>>9;
	} else {
		mdev->ov_last_oos_start = sector;
		mdev->ov_last_oos_size = size>>9;
	}
	drbd_set_out_of_sync(mdev, sector, size);
	set_bit(WRITE_BM_AFTER_RESYNC, &mdev->flags);
}

int w_e_end_ov_reply(struct drbd_conf *mdev, struct drbd_work *w, int cancel)
{
	struct Tl_epoch_entry *e = (struct Tl_epoch_entry*)w;
	struct digest_info *di;
	int digest_size;
	void *digest;
	int ok,eq=0;

	if(unlikely(cancel)) {
		drbd_free_ee(mdev,e);
		dec_unacked(mdev);
		return 1;
	}

	/* after "cancel", because after drbd_disconnect/drbd_rs_cancel_all
	 * the resync lru has been cleaned up already */
	drbd_rs_complete_io(mdev,e->sector);

	di = (struct digest_info *)(unsigned long)e->block_id;

	if(likely(drbd_bio_uptodate(e->private_bio))) {
		digest_size = crypto_hash_digestsize(mdev->verify_tfm);
		digest = kmalloc(digest_size,GFP_KERNEL);
		if(digest) {
			drbd_csum(mdev, mdev->verify_tfm, e->private_bio, digest);

			D_ASSERT(digest_size == di->digest_size);
			eq = !memcmp(digest, di->digest, digest_size);
			kfree(digest);
		}
	} else {
		ok=drbd_send_ack(mdev,NegRSDReply,e);
		if (DRBD_ratelimit(5*HZ,5))
			ERR("Sending NegDReply. I guess it gets messy.\n");
		drbd_io_error(mdev, FALSE);
	}

	dec_unacked(mdev);

	kfree(di);

	if (!eq) drbd_ov_oos_found(mdev,e->sector,e->size);
	else ov_oos_print(mdev);

	ok = drbd_send_ack_ex(mdev,OVResult,e->sector,e->size,
			      eq ? ID_IN_SYNC : ID_OUT_OF_SYNC);

	spin_lock_irq(&mdev->req_lock);
	drbd_free_ee(mdev,e);
	spin_unlock_irq(&mdev->req_lock);

	if( --mdev->ov_left == 0 ) {
		ov_oos_print(mdev);
		drbd_resync_finished(mdev);
	}

	return ok;
}


int w_prev_work_done(struct drbd_conf *mdev, struct drbd_work *w, int cancel)
{
	clear_bit(WORK_PENDING, &mdev->flags);
	wake_up(&mdev->misc_wait);
	return 1;
}

int w_send_barrier(struct drbd_conf *mdev, struct drbd_work *w, int cancel)
{
	struct drbd_barrier *b = (struct drbd_barrier *)w;
	struct Drbd_Barrier_Packet *p = &mdev->data.sbuf.Barrier;
	int ok = 1;

	/* really avoid racing with tl_clear.  w.cb may have been referenced
	 * just before it was reassigned and requeued, so double check that.
	 * actually, this race was harmless, since we only try to send the
	 * barrier packet here, and otherwise do nothing with the object.
	 * but compare with the head of w_clear_epoch */
	spin_lock_irq(&mdev->req_lock);
	if (w->cb != w_send_barrier || mdev->state.conn < Connected)
		cancel = 1;
	spin_unlock_irq(&mdev->req_lock);
	if (cancel)
		return 1;

	if (!drbd_get_data_sock(mdev))
		return 0;
	p->barrier = b->br_number;
	/* inc_ap_pending was done where this was queued.
	 * dec_ap_pending will be done in got_BarrierAck
	 * or (on connection loss) in w_clear_epoch.  */
	ok = _drbd_send_cmd(mdev, mdev->data.socket, Barrier,
				(struct Drbd_Header *)p, sizeof(*p), 0);
	drbd_put_data_sock(mdev);

	return ok;
}

int w_send_write_hint(struct drbd_conf *mdev, struct drbd_work *w, int cancel)
{
	if (cancel)
		return 1;
	return drbd_send_short_cmd(mdev, UnplugRemote);
}

/**
 * w_send_dblock: Send a mirrored write request.
 */
int w_send_dblock(struct drbd_conf *mdev, struct drbd_work *w, int cancel)
{
	struct drbd_request *req = (struct drbd_request *)w;
	int ok;

	if (unlikely(cancel)) {
		req_mod(req, send_canceled, 0);
		return 1;
	}

	ok = drbd_send_dblock(mdev, req);
	req_mod(req, ok ? handed_over_to_network : send_failed, 0);

	return ok;
}

/**
 * w_send_read_req: Send a read requests.
 */
int w_send_read_req(struct drbd_conf *mdev, struct drbd_work *w, int cancel)
{
	struct drbd_request *req = (struct drbd_request *)w;
	int ok;

	if (unlikely(cancel)) {
		req_mod(req, send_canceled, 0);
		return 1;
	}

	ok = drbd_send_drequest(mdev, DataRequest, req->sector, req->size,
				(unsigned long)req);

	if (!ok) {
		/* ?? we set Timeout or BrokenPipe in drbd_send();
		 * so this is probably redundant */
		if (mdev->state.conn >= Connected)
			drbd_force_state(mdev, NS(conn, NetworkFailure));
	}
	req_mod(req, ok ? handed_over_to_network : send_failed, 0);

	return ok;
}

STATIC void drbd_global_lock(void) __acquires(drbd_global_lock)
{
	struct drbd_conf *mdev;
	int i;

	__acquire(drbd_global_lock);
	local_irq_disable();
	for (i = 0; i < minor_count; i++) {
		mdev = minor_to_mdev(i);
		if (!mdev)
			continue;
		spin_lock(&mdev->req_lock);
		__release(&mdev->req_lock); /* annihilate the spin_lock's annotation here */
	}
}

STATIC void drbd_global_unlock(void) __releases(drbd_global_lock)
{
	struct drbd_conf *mdev;
	int i;

	for (i = 0; i < minor_count; i++) {
		mdev = minor_to_mdev(i);
		if (!mdev)
			continue;
		__acquire(&mdev->req_lock);
		spin_unlock(&mdev->req_lock);
	}
	local_irq_enable();
	__release(drbd_global_lock);
}

STATIC int _drbd_may_sync_now(struct drbd_conf *mdev)
{
	struct drbd_conf *odev = mdev;

	while (1) {
		if (odev->sync_conf.after == -1)
			return 1;
		odev = minor_to_mdev(odev->sync_conf.after);
		ERR_IF(!odev) return 1;
		if ((odev->state.conn >= SyncSource &&
		     odev->state.conn <= PausedSyncT) ||
		    odev->state.aftr_isp || odev->state.peer_isp ||
		    odev->state.user_isp)
			return 0;
	}
}

/**
 * _drbd_pause_after:
 * Finds all devices that may not resync now, and causes them to
 * pause their resynchronisation.
 * Called from process context only ( ioctl and after_state_ch ).
 */
STATIC int _drbd_pause_after(struct drbd_conf *mdev)
{
	struct drbd_conf *odev;
	int i, rv = 0;

	for (i = 0; i < minor_count; i++) {
		odev = minor_to_mdev(i);
		if (!odev)
			continue;
		if (odev->state.conn == StandAlone && odev->state.disk == Diskless)
			continue;
		if (!_drbd_may_sync_now(odev))
			rv |= (_drbd_set_state(_NS(odev, aftr_isp, 1), ChgStateHard, NULL)
				!= SS_NothingToDo);
	}

	return rv;
}

/**
 * _drbd_resume_next:
 * Finds all devices that can resume resynchronisation
 * process, and causes them to resume.
 * Called from process context only ( ioctl and worker ).
 */
STATIC int _drbd_resume_next(struct drbd_conf *mdev)
{
	struct drbd_conf *odev;
	int i, rv = 0;

	for (i = 0; i < minor_count; i++) {
		odev = minor_to_mdev(i);
		if (!odev)
			continue;
		if (odev->state.aftr_isp) {
			if (_drbd_may_sync_now(odev))
				rv |= (_drbd_set_state(_NS(odev, aftr_isp, 0),
						       ChgStateHard, NULL)
					!= SS_NothingToDo) ;
		}
	}
	return rv;
}

void resume_next_sg(struct drbd_conf *mdev)
{
	drbd_global_lock();
	_drbd_resume_next(mdev);
	drbd_global_unlock();
}

void suspend_other_sg(struct drbd_conf *mdev)
{
	drbd_global_lock();
	_drbd_pause_after(mdev);
	drbd_global_unlock();
}

void drbd_alter_sa(struct drbd_conf *mdev, int na)
{
	int changes;

	drbd_global_lock();
	mdev->sync_conf.after = na;

	do {
		changes  = _drbd_pause_after(mdev);
		changes |= _drbd_resume_next(mdev);
	} while (changes);

	drbd_global_unlock();
}

/**
 * drbd_start_resync:
 * @side: Either SyncSource or SyncTarget
 * Start the resync process. Called from process context only,
 * either ioctl or drbd_receiver.
 * Note, this function might bring you directly into one of the
 * PausedSync* states.
 */
void drbd_start_resync(struct drbd_conf *mdev, enum drbd_conns side)
{
	union drbd_state_t ns;
	int r;

	MTRACE(TraceTypeResync, TraceLvlSummary,
	       INFO("Resync starting: side=%s\n",
		    side == SyncTarget ? "SyncTarget" : "SyncSource");
	    );

	drbd_bm_recount_bits(mdev);

	/* In case a previous resync run was aborted by an IO error... */
	drbd_rs_cancel_all(mdev);

	if (side == SyncTarget) {
		/* Since application IO was locked out during WFBitMapT and
		   WFSyncUUID we are still unmodified. Before going to SyncTarget
		   we check that we might make the data inconsistent. */
		r = drbd_khelper(mdev, "before-resync-target");
		r = (r >> 8) & 0xff;
		if (r > 0) {
			INFO("before-resync-target handler returned %d, "
			     "dropping connection.\n", r);
			drbd_force_state(mdev, NS(conn, Disconnecting));
			return;
		}
	}

	drbd_state_lock(mdev);

	if (!inc_local_if_state(mdev, Negotiating)) {
		drbd_state_unlock(mdev);
		return;
	}

	if (side == SyncTarget) {
		drbd_bm_reset_find(mdev);
	} else /* side == SyncSource */ {
		u64 uuid;

		get_random_bytes(&uuid, sizeof(u64));
		drbd_uuid_set(mdev, Bitmap, uuid);
		drbd_send_sync_uuid(mdev, uuid);

		D_ASSERT(mdev->state.disk == UpToDate);
	}

	drbd_global_lock();
	ns = mdev->state;

	ns.aftr_isp = !_drbd_may_sync_now(mdev);

	ns.conn = side;

	if (side == SyncTarget)
		ns.disk = Inconsistent;
	else /* side == SyncSource */
		ns.pdsk = Inconsistent;

	DRBD_STATE_DEBUG_INIT_VAL(ns);
	r = _drbd_set_state(mdev, ns, ChgStateVerbose, NULL);
	ns = mdev->state;

	if (ns.conn < Connected)
		r = SS_UnknownError;

	if (r == SS_Success) {
		mdev->rs_total     =
		mdev->rs_mark_left = drbd_bm_total_weight(mdev);
		mdev->rs_failed    = 0;
		mdev->rs_paused    = 0;
		mdev->rs_start     =
		mdev->rs_mark_time = jiffies;
		_drbd_pause_after(mdev);
	}
	drbd_global_unlock();
	drbd_state_unlock(mdev);
	dec_local(mdev);

	if (r == SS_Success) {
		INFO("Began resync as %s (will sync %lu KB [%lu bits set]).\n",
		     conns_to_name(ns.conn),
		     (unsigned long) mdev->rs_total << (BM_BLOCK_SIZE_B-10),
		     (unsigned long) mdev->rs_total);

		if (mdev->rs_total == 0) {
			drbd_resync_finished(mdev);
			return;
		}

		if (ns.conn == SyncTarget) {
			D_ASSERT(!test_bit(STOP_SYNC_TIMER, &mdev->flags));
			mod_timer(&mdev->resync_timer, jiffies);
		}

		drbd_md_sync(mdev);
	}
}

int drbd_worker(struct Drbd_thread *thi)
{
	struct drbd_conf *mdev = thi->mdev;
	struct drbd_work *w = NULL;
	LIST_HEAD(work_list);
	int intr = 0, i;

	sprintf(current->comm, "drbd%d_worker", mdev_to_minor(mdev));

	while (get_t_state(thi) == Running) {
		drbd_thread_current_set_cpu(mdev);

		if (down_trylock(&mdev->data.work.s)) {
			down(&mdev->data.mutex);
			if (mdev->data.socket && !mdev->net_conf->no_cork)
				drbd_tcp_uncork(mdev->data.socket);
			up(&mdev->data.mutex);

			intr = down_interruptible(&mdev->data.work.s);

			down(&mdev->data.mutex);
			if (mdev->data.socket  && !mdev->net_conf->no_cork)
				drbd_tcp_cork(mdev->data.socket);
			up(&mdev->data.mutex);
		}

		if (intr) {
			D_ASSERT(intr == -EINTR);
			flush_signals(current);
			ERR_IF (get_t_state(thi) == Running)
				continue;
			break;
		}

		if (get_t_state(thi) != Running)
			break;
		/* With this break, we have done a down() but not consumed
		   the entry from the list. The cleanup code takes care of
		   this...   */

		w = NULL;
		spin_lock_irq(&mdev->data.work.q_lock);
		ERR_IF(list_empty(&mdev->data.work.q)) {
			/* something terribly wrong in our logic.
			 * we were able to down() the semaphore,
			 * but the list is empty... doh.
			 *
			 * what is the best thing to do now?
			 * try again from scratch, restarting the receiver,
			 * asender, whatnot? could break even more ugly,
			 * e.g. when we are primary, but no good local data.
			 *
			 * I'll try to get away just starting over this loop.
			 */
			spin_unlock_irq(&mdev->data.work.q_lock);
			continue;
		}
		w = list_entry(mdev->data.work.q.next, struct drbd_work, list);
		list_del_init(&w->list);
		spin_unlock_irq(&mdev->data.work.q_lock);

		if (!w->cb(mdev, w, mdev->state.conn < Connected)) {
			/* drbd_WARN("worker: a callback failed! \n"); */
			if (mdev->state.conn >= Connected)
				drbd_force_state(mdev,
						NS(conn, NetworkFailure));
		}
	}

	spin_lock_irq(&mdev->data.work.q_lock);
	i = 0;
	while (!list_empty(&mdev->data.work.q)) {
		list_splice_init(&mdev->data.work.q, &work_list);
		spin_unlock_irq(&mdev->data.work.q_lock);

		while (!list_empty(&work_list)) {
			w = list_entry(work_list.next, struct drbd_work, list);
			list_del_init(&w->list);
			w->cb(mdev, w, 1);
			i++; /* dead debugging code */
		}

		spin_lock_irq(&mdev->data.work.q_lock);
	}
	sema_init(&mdev->data.work.s, 0);
	/* DANGEROUS race: if someone did queue his work within the spinlock,
	 * but up() ed outside the spinlock, we could get an up() on the
	 * semaphore without corresponding list entry.
	 * So don't do that.
	 */
	spin_unlock_irq(&mdev->data.work.q_lock);
	/* FIXME verify that there absolutely can not be any more work
	 * on the queue now...
	 * if so, the comment above is no longer true, but historic
	 * from the times when the worker did not live as long as the
	 * device.. */

	D_ASSERT(mdev->state.disk == Diskless && mdev->state.conn == StandAlone);
	/* _drbd_set_state only uses stop_nowait.
	 * wait here for the Exiting receiver. */
	drbd_thread_stop(&mdev->receiver);
	drbd_mdev_cleanup(mdev);

	INFO("worker terminated\n");

	return 0;
}<|MERGE_RESOLUTION|>--- conflicted
+++ resolved
@@ -70,10 +70,6 @@
 	struct drbd_md_io *md_io;
 
 	BIO_ENDIO_FN_START;
-<<<<<<< HEAD
-
-=======
->>>>>>> 9c3c6799
 	/* error parameter ignored:
 	 * drbd_md_sync_page_io explicitly tests bio_uptodate(bio); */
 
@@ -84,10 +80,6 @@
 	dump_internal_bio("Md", md_io->mdev, bio, 1);
 
 	complete(&md_io->event);
-<<<<<<< HEAD
-
-=======
->>>>>>> 9c3c6799
 	BIO_ENDIO_FN_RETURN;
 }
 
@@ -153,10 +145,6 @@
 	mdev = e->mdev;
 
 	BIO_ENDIO_FN_START;
-<<<<<<< HEAD
-
-=======
->>>>>>> 9c3c6799
 	if (!error && !uptodate) {
 		/* strange behaviour of some lower level drivers...
 		 * fail the request by clearing the uptodate flag,
@@ -238,10 +226,6 @@
 	int uptodate = bio_flagged(bio, BIO_UPTODATE);
 
 	BIO_ENDIO_FN_START;
-<<<<<<< HEAD
-=======
-
->>>>>>> 9c3c6799
 	if (!error && !uptodate) {
 		/* strange behaviour of some lower level drivers...
 		 * fail the request by clearing the uptodate flag,
@@ -261,10 +245,6 @@
 	spin_lock_irqsave(&mdev->req_lock, flags);
 	_req_mod(req, what, error);
 	spin_unlock_irqrestore(&mdev->req_lock, flags);
-<<<<<<< HEAD
-
-=======
->>>>>>> 9c3c6799
 	BIO_ENDIO_FN_RETURN;
 }
 
