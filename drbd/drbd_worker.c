/*
   drbd_worker.c

   This file is part of DRBD by Philipp Reisner and Lars Ellenberg.

   Copyright (C) 2001-2008, LINBIT Information Technologies GmbH.
   Copyright (C) 1999-2008, Philipp Reisner <philipp.reisner@linbit.com>.
   Copyright (C) 2002-2008, Lars Ellenberg <lars.ellenberg@linbit.com>.

   drbd is free software; you can redistribute it and/or modify
   it under the terms of the GNU General Public License as published by
   the Free Software Foundation; either version 2, or (at your option)
   any later version.

   drbd is distributed in the hope that it will be useful,
   but WITHOUT ANY WARRANTY; without even the implied warranty of
   MERCHANTABILITY or FITNESS FOR A PARTICULAR PURPOSE.  See the
   GNU General Public License for more details.

   You should have received a copy of the GNU General Public License
   along with drbd; see the file COPYING.  If not, write to
   the Free Software Foundation, 675 Mass Ave, Cambridge, MA 02139, USA.

 */

#include <linux/autoconf.h>
#include <linux/module.h>
#include <linux/drbd.h>
#include <linux/sched.h>
#include <linux/wait.h>
#include <linux/mm.h>
#include <linux/memcontrol.h>
#include <linux/mm_inline.h>
#include <linux/slab.h>
#include <linux/random.h>
#include <linux/scatterlist.h>

#include "drbd_int.h"
#include "drbd_req.h"

STATIC int w_make_ov_request(struct drbd_work *w, int cancel);



/* endio handlers:
 *   drbd_md_io_complete (defined here)
 *   drbd_request_endio (defined here)
 *   drbd_peer_request_endio (defined here)
 *   bm_async_io_complete (defined in drbd_bitmap.c)
 *
 * For all these callbacks, note the following:
 * The callbacks will be called in irq context by the IDE drivers,
 * and in Softirqs/Tasklets/BH context by the SCSI drivers.
 * Try to get the locking right :)
 *
 */


/* About the global_state_lock
   Each state transition on an device holds a read lock. In case we have
   to evaluate the resync after dependencies, we grab a write lock, because
   we need stable states on all devices for that.  */
rwlock_t global_state_lock;

/* used for synchronous meta data and bitmap IO
 * submitted by drbd_md_sync_page_io()
 */
BIO_ENDIO_TYPE drbd_md_io_complete BIO_ENDIO_ARGS(struct bio *bio, int error)
{
	struct drbd_md_io *md_io;
	struct drbd_conf *mdev;

	BIO_ENDIO_FN_START;

	md_io = (struct drbd_md_io *)bio->bi_private;
	mdev = container_of(md_io, struct drbd_conf, md_io);

	md_io->error = error;

<<<<<<< HEAD
	complete(&md_io->event);
=======
	trace_drbd_bio(mdev, "Md", bio, 1, NULL);

	md_io->done = 1;
	wake_up(&mdev->misc_wait);
	bio_put(bio);
	drbd_md_put_buffer(mdev);
	put_ldev(mdev);

>>>>>>> 8825bf9f
	BIO_ENDIO_FN_RETURN;
}

/* reads on behalf of the partner,
 * "submitted" by the receiver
 */
void drbd_endio_read_sec_final(struct drbd_peer_request *peer_req) __releases(local)
{
	unsigned long flags = 0;
	struct drbd_conf *mdev = peer_req->w.mdev;

	spin_lock_irqsave(&mdev->tconn->req_lock, flags);
	mdev->read_cnt += peer_req->i.size >> 9;
	list_del(&peer_req->w.list);
	if (list_empty(&mdev->read_ee))
		wake_up(&mdev->ee_wait);
	if (test_bit(__EE_WAS_ERROR, &peer_req->flags))
		__drbd_chk_io_error(mdev, false);
	spin_unlock_irqrestore(&mdev->tconn->req_lock, flags);

	drbd_queue_work(&mdev->tconn->data.work, &peer_req->w);
	put_ldev(mdev);
}

static int is_failed_barrier(int ee_flags)
{
	return (ee_flags & (EE_IS_BARRIER|EE_WAS_ERROR|EE_RESUBMITTED))
			== (EE_IS_BARRIER|EE_WAS_ERROR);
}

/* writes on behalf of the partner, or resync writes,
 * "submitted" by the receiver, final stage.  */
static void drbd_endio_write_sec_final(struct drbd_peer_request *peer_req) __releases(local)
{
	unsigned long flags = 0;
	struct drbd_conf *mdev = peer_req->w.mdev;
	struct drbd_interval i;
	int do_wake;
	u64 block_id;
	int do_al_complete_io;

	/* if this is a failed barrier request, disable use of barriers,
	 * and schedule for resubmission */
	if (is_failed_barrier(peer_req->flags)) {
		drbd_bump_write_ordering(mdev, WO_bdev_flush);
		spin_lock_irqsave(&mdev->tconn->req_lock, flags);
		list_del(&peer_req->w.list);
		peer_req->flags = (peer_req->flags & ~EE_WAS_ERROR) | EE_RESUBMITTED;
		peer_req->w.cb = w_e_reissue;
		/* put_ldev actually happens below, once we come here again. */
		__release(local);
		spin_unlock_irqrestore(&mdev->tconn->req_lock, flags);
		drbd_queue_work(&mdev->tconn->data.work, &peer_req->w);
		return;
	}

	/* after we moved peer_req to done_ee,
	 * we may no longer access it,
	 * it may be freed/reused already!
	 * (as soon as we release the req_lock) */
	i = peer_req->i;
	do_al_complete_io = peer_req->flags & EE_CALL_AL_COMPLETE_IO;
	block_id = peer_req->block_id;

	spin_lock_irqsave(&mdev->tconn->req_lock, flags);
	mdev->writ_cnt += peer_req->i.size >> 9;
	list_del(&peer_req->w.list); /* has been on active_ee or sync_ee */
	list_add_tail(&peer_req->w.list, &mdev->done_ee);

	/*
	 * Do not remove from the write_requests tree here: we did not send the
	 * Ack yet and did not wake possibly waiting conflicting requests.
	 * Removed from the tree from "drbd_process_done_ee" within the
	 * appropriate w.cb (e_end_block/e_end_resync_block) or from
	 * _drbd_clear_done_ee.
	 */

	do_wake = list_empty(block_id == ID_SYNCER ? &mdev->sync_ee : &mdev->active_ee);

	if (test_bit(__EE_WAS_ERROR, &peer_req->flags))
		__drbd_chk_io_error(mdev, false);
	spin_unlock_irqrestore(&mdev->tconn->req_lock, flags);

	if (block_id == ID_SYNCER)
		drbd_rs_complete_io(mdev, i.sector);

	if (do_wake)
		wake_up(&mdev->ee_wait);

	if (do_al_complete_io)
		drbd_al_complete_io(mdev, &i);

	wake_asender(mdev->tconn);
	put_ldev(mdev);
}

/* writes on behalf of the partner, or resync writes,
 * "submitted" by the receiver.
 */
BIO_ENDIO_TYPE drbd_peer_request_endio BIO_ENDIO_ARGS(struct bio *bio, int error)
{
	struct drbd_peer_request *peer_req = bio->bi_private;
	struct drbd_conf *mdev = peer_req->w.mdev;
	int uptodate = bio_flagged(bio, BIO_UPTODATE);
	int is_write = bio_data_dir(bio) == WRITE;

	BIO_ENDIO_FN_START;
	if (error && DRBD_ratelimit(5*HZ, 5))
		dev_warn(DEV, "%s: error=%d s=%llus\n",
				is_write ? "write" : "read", error,
				(unsigned long long)peer_req->i.sector);
	if (!error && !uptodate) {
		if (DRBD_ratelimit(5*HZ, 5))
			dev_warn(DEV, "%s: setting error to -EIO s=%llus\n",
					is_write ? "write" : "read",
					(unsigned long long)peer_req->i.sector);
		/* strange behavior of some lower level drivers...
		 * fail the request by clearing the uptodate flag,
		 * but do not return any error?! */
		error = -EIO;
	}

	if (error)
		set_bit(__EE_WAS_ERROR, &peer_req->flags);

	bio_put(bio); /* no need for the bio anymore */
	if (atomic_dec_and_test(&peer_req->pending_bios)) {
		if (is_write)
			drbd_endio_write_sec_final(peer_req);
		else
			drbd_endio_read_sec_final(peer_req);
	}
	BIO_ENDIO_FN_RETURN;
}

/* read, readA or write requests on R_PRIMARY coming from drbd_make_request
 */
BIO_ENDIO_TYPE drbd_request_endio BIO_ENDIO_ARGS(struct bio *bio, int error)
{
	unsigned long flags;
	struct drbd_request *req = bio->bi_private;
	struct drbd_conf *mdev = req->w.mdev;
	struct bio_and_error m;
	enum drbd_req_event what;
	int uptodate = bio_flagged(bio, BIO_UPTODATE);

	BIO_ENDIO_FN_START;
	if (!error && !uptodate) {
		dev_warn(DEV, "p %s: setting error to -EIO\n",
			 bio_data_dir(bio) == WRITE ? "write" : "read");
		/* strange behavior of some lower level drivers...
		 * fail the request by clearing the uptodate flag,
		 * but do not return any error?! */
		error = -EIO;
	}

	/* to avoid recursion in __req_mod */
	if (unlikely(error)) {
		what = (bio_data_dir(bio) == WRITE)
			? WRITE_COMPLETED_WITH_ERROR
			: (bio_rw(bio) == READ)
			  ? READ_COMPLETED_WITH_ERROR
			  : READ_AHEAD_COMPLETED_WITH_ERROR;
	} else
		what = COMPLETED_OK;

	bio_put(req->private_bio);
	req->private_bio = ERR_PTR(error);

	/* not req_mod(), we need irqsave here! */
	spin_lock_irqsave(&mdev->tconn->req_lock, flags);
	__req_mod(req, what, &m);
	spin_unlock_irqrestore(&mdev->tconn->req_lock, flags);

	if (m.bio)
		complete_master_bio(mdev, &m);
	BIO_ENDIO_FN_RETURN;
}

int w_read_retry_remote(struct drbd_work *w, int cancel)
{
	struct drbd_request *req = container_of(w, struct drbd_request, w);
	struct drbd_conf *mdev = w->mdev;

	/* We should not detach for read io-error,
	 * but try to WRITE the P_DATA_REPLY to the failed location,
	 * to give the disk the chance to relocate that block */

	spin_lock_irq(&mdev->tconn->req_lock);
	if (cancel || mdev->state.pdsk != D_UP_TO_DATE) {
		_req_mod(req, READ_RETRY_REMOTE_CANCELED);
		spin_unlock_irq(&mdev->tconn->req_lock);
		return 0;
	}
	spin_unlock_irq(&mdev->tconn->req_lock);

	return w_send_read_req(w, 0);
}

void drbd_csum_ee(struct drbd_conf *mdev, struct crypto_hash *tfm,
		  struct drbd_peer_request *peer_req, void *digest)
{
	struct hash_desc desc;
	struct scatterlist sg;
	struct page *page = peer_req->pages;
	struct page *tmp;
	unsigned len;

	desc.tfm = tfm;
	desc.flags = 0;

	sg_init_table(&sg, 1);
	crypto_hash_init(&desc);

	while ((tmp = page_chain_next(page))) {
		/* all but the last page will be fully used */
		sg_set_page(&sg, page, PAGE_SIZE, 0);
		crypto_hash_update(&desc, &sg, sg.length);
		page = tmp;
	}
	/* and now the last, possibly only partially used page */
	len = peer_req->i.size & (PAGE_SIZE - 1);
	sg_set_page(&sg, page, len ?: PAGE_SIZE, 0);
	crypto_hash_update(&desc, &sg, sg.length);
	crypto_hash_final(&desc, digest);
}

void drbd_csum_bio(struct drbd_conf *mdev, struct crypto_hash *tfm, struct bio *bio, void *digest)
{
	struct hash_desc desc;
	struct scatterlist sg;
	struct bio_vec *bvec;
	int i;

	desc.tfm = tfm;
	desc.flags = 0;

	sg_init_table(&sg, 1);
	crypto_hash_init(&desc);

	__bio_for_each_segment(bvec, bio, i, 0) {
		sg_set_page(&sg, bvec->bv_page, bvec->bv_len, bvec->bv_offset);
		crypto_hash_update(&desc, &sg, sg.length);
	}
	crypto_hash_final(&desc, digest);
}

/* MAYBE merge common code with w_e_end_ov_req */
STATIC int w_e_send_csum(struct drbd_work *w, int cancel)
{
	struct drbd_peer_request *peer_req = container_of(w, struct drbd_peer_request, w);
	struct drbd_conf *mdev = w->mdev;
	int digest_size;
	void *digest;
	int err = 0;

	if (unlikely(cancel))
		goto out;

	if (unlikely((peer_req->flags & EE_WAS_ERROR) != 0))
		goto out;

	digest_size = crypto_hash_digestsize(mdev->tconn->csums_tfm);
	digest = kmalloc(digest_size, GFP_NOIO);
	if (digest) {
		sector_t sector = peer_req->i.sector;
		unsigned int size = peer_req->i.size;
		drbd_csum_ee(mdev, mdev->tconn->csums_tfm, peer_req, digest);
		/* Free peer_req and pages before send.
		 * In case we block on congestion, we could otherwise run into
		 * some distributed deadlock, if the other side blocks on
		 * congestion as well, because our receiver blocks in
		 * drbd_alloc_pages due to pp_in_use > max_buffers. */
		drbd_free_peer_req(mdev, peer_req);
		peer_req = NULL;
		inc_rs_pending(mdev);
		err = drbd_send_drequest_csum(mdev, sector, size,
					      digest, digest_size,
					      P_CSUM_RS_REQUEST);
		kfree(digest);
	} else {
		dev_err(DEV, "kmalloc() of digest failed.\n");
		err = -ENOMEM;
	}

out:
	if (peer_req)
		drbd_free_peer_req(mdev, peer_req);

	if (unlikely(err))
		dev_err(DEV, "drbd_send_drequest(..., csum) failed\n");
	return err;
}

#define GFP_TRY	(__GFP_HIGHMEM | __GFP_NOWARN)

STATIC int read_for_csum(struct drbd_conf *mdev, sector_t sector, int size)
{
	struct drbd_peer_request *peer_req;

	if (!get_ldev(mdev))
		return -EIO;

	if (drbd_rs_should_slow_down(mdev, sector))
		goto defer;

	/* GFP_TRY, because if there is no memory available right now, this may
	 * be rescheduled for later. It is "only" background resync, after all. */
	peer_req = drbd_alloc_peer_req(mdev, ID_SYNCER /* unused */, sector,
				       size, GFP_TRY);
	if (!peer_req)
		goto defer;

	peer_req->w.cb = w_e_send_csum;
	spin_lock_irq(&mdev->tconn->req_lock);
	list_add(&peer_req->w.list, &mdev->read_ee);
	spin_unlock_irq(&mdev->tconn->req_lock);

	atomic_add(size >> 9, &mdev->rs_sect_ev);
	if (drbd_submit_peer_request(mdev, peer_req, READ, DRBD_FAULT_RS_RD) == 0)
		return 0;

	/* If it failed because of ENOMEM, retry should help.  If it failed
	 * because bio_add_page failed (probably broken lower level driver),
	 * retry may or may not help.
	 * If it does not, you may need to force disconnect. */
	spin_lock_irq(&mdev->tconn->req_lock);
	list_del(&peer_req->w.list);
	spin_unlock_irq(&mdev->tconn->req_lock);

	drbd_free_peer_req(mdev, peer_req);
defer:
	put_ldev(mdev);
	return -EAGAIN;
}

int w_resync_timer(struct drbd_work *w, int cancel)
{
	struct drbd_conf *mdev = w->mdev;
	switch (mdev->state.conn) {
	case C_VERIFY_S:
		w_make_ov_request(w, cancel);
		break;
	case C_SYNC_TARGET:
		w_make_resync_request(w, cancel);
		break;
	}

	return 0;
}

void resync_timer_fn(unsigned long data)
{
	struct drbd_conf *mdev = (struct drbd_conf *) data;

	if (list_empty(&mdev->resync_work.list))
		drbd_queue_work(&mdev->tconn->data.work, &mdev->resync_work);
}

static void fifo_set(struct fifo_buffer *fb, int value)
{
	int i;

	for (i = 0; i < fb->size; i++)
		fb->values[i] = value;
}

static int fifo_push(struct fifo_buffer *fb, int value)
{
	int ov;

	ov = fb->values[fb->head_index];
	fb->values[fb->head_index++] = value;

	if (fb->head_index >= fb->size)
		fb->head_index = 0;

	return ov;
}

static void fifo_add_val(struct fifo_buffer *fb, int value)
{
	int i;

	for (i = 0; i < fb->size; i++)
		fb->values[i] += value;
}

struct fifo_buffer *fifo_alloc(int fifo_size)
{
	struct fifo_buffer *fb;

	fb = kzalloc(sizeof(struct fifo_buffer) + sizeof(int) * fifo_size, GFP_KERNEL);
	if (!fb)
		return NULL;

	fb->head_index = 0;
	fb->size = fifo_size;
	fb->total = 0;

	return fb;
}

STATIC int drbd_rs_controller(struct drbd_conf *mdev)
{
	struct disk_conf *dc;
	unsigned int sect_in;  /* Number of sectors that came in since the last turn */
	unsigned int want;     /* The number of sectors we want in the proxy */
	int req_sect; /* Number of sectors to request in this turn */
	int correction; /* Number of sectors more we need in the proxy*/
	int cps; /* correction per invocation of drbd_rs_controller() */
	int steps; /* Number of time steps to plan ahead */
	int curr_corr;
	int max_sect;
	struct fifo_buffer *plan;

	sect_in = atomic_xchg(&mdev->rs_sect_in, 0); /* Number of sectors that came in */
	mdev->rs_in_flight -= sect_in;

	dc = rcu_dereference(mdev->ldev->disk_conf);
	plan = rcu_dereference(mdev->rs_plan_s);

	steps = plan->size; /* (dc->c_plan_ahead * 10 * SLEEP_TIME) / HZ; */

	if (mdev->rs_in_flight + sect_in == 0) { /* At start of resync */
		want = ((dc->resync_rate * 2 * SLEEP_TIME) / HZ) * steps;
	} else { /* normal path */
		want = dc->c_fill_target ? dc->c_fill_target :
			sect_in * dc->c_delay_target * HZ / (SLEEP_TIME * 10);
	}

	correction = want - mdev->rs_in_flight - plan->total;

	/* Plan ahead */
	cps = correction / steps;
	fifo_add_val(plan, cps);
	plan->total += cps * steps;

	/* What we do in this step */
	curr_corr = fifo_push(plan, 0);
	plan->total -= curr_corr;

	req_sect = sect_in + curr_corr;
	if (req_sect < 0)
		req_sect = 0;

	max_sect = (dc->c_max_rate * 2 * SLEEP_TIME) / HZ;
	if (req_sect > max_sect)
		req_sect = max_sect;

	/*
	dev_warn(DEV, "si=%u if=%d wa=%u co=%d st=%d cps=%d pl=%d cc=%d rs=%d\n",
		 sect_in, mdev->rs_in_flight, want, correction,
		 steps, cps, mdev->rs_planed, curr_corr, req_sect);
	*/

	return req_sect;
}

STATIC int drbd_rs_number_requests(struct drbd_conf *mdev)
{
	int number;

	rcu_read_lock();
	if (rcu_dereference(mdev->rs_plan_s)->size) {
		number = drbd_rs_controller(mdev) >> (BM_BLOCK_SHIFT - 9);
		mdev->c_sync_rate = number * HZ * (BM_BLOCK_SIZE / 1024) / SLEEP_TIME;
	} else {
		mdev->c_sync_rate = rcu_dereference(mdev->ldev->disk_conf)->resync_rate;
		number = SLEEP_TIME * mdev->c_sync_rate  / ((BM_BLOCK_SIZE / 1024) * HZ);
	}
	rcu_read_unlock();

	/* ignore the amount of pending requests, the resync controller should
	 * throttle down to incoming reply rate soon enough anyways. */
	return number;
}

int w_make_resync_request(struct drbd_work *w, int cancel)
{
	struct drbd_conf *mdev = w->mdev;
	unsigned long bit;
	sector_t sector;
	const sector_t capacity = drbd_get_capacity(mdev->this_bdev);
	int max_bio_size;
	int number, rollback_i, size;
	int align, queued, sndbuf;
	int i = 0;

#ifdef PARANOIA
	BUG_ON(w != &mdev->resync_work);
#endif

	if (unlikely(cancel))
		return 0;

	if (mdev->rs_total == 0) {
		/* empty resync? */
		drbd_resync_finished(mdev);
		return 0;
	}

	if (!get_ldev(mdev)) {
		/* Since we only need to access mdev->rsync a
		   get_ldev_if_state(mdev,D_FAILED) would be sufficient, but
		   to continue resync with a broken disk makes no sense at
		   all */
		dev_err(DEV, "Disk broke down during resync!\n");
		return 0;
	}

	max_bio_size = queue_max_hw_sectors(mdev->rq_queue) << 9;
	number = drbd_rs_number_requests(mdev);
	if (number == 0)
		goto requeue;

	for (i = 0; i < number; i++) {
		/* Stop generating RS requests, when half of the send buffer is filled */
		mutex_lock(&mdev->tconn->data.mutex);
		if (mdev->tconn->data.socket) {
			queued = mdev->tconn->data.socket->sk->sk_wmem_queued;
			sndbuf = mdev->tconn->data.socket->sk->sk_sndbuf;
		} else {
			queued = 1;
			sndbuf = 0;
		}
		mutex_unlock(&mdev->tconn->data.mutex);
		if (queued > sndbuf / 2)
			goto requeue;

next_sector:
		size = BM_BLOCK_SIZE;
		bit  = drbd_bm_find_next(mdev, mdev->bm_resync_fo);

		if (bit == DRBD_END_OF_BITMAP) {
			mdev->bm_resync_fo = drbd_bm_bits(mdev);
			put_ldev(mdev);
			return 0;
		}

		sector = BM_BIT_TO_SECT(bit);

		if (drbd_rs_should_slow_down(mdev, sector) ||
		    drbd_try_rs_begin_io(mdev, sector)) {
			mdev->bm_resync_fo = bit;
			goto requeue;
		}
		mdev->bm_resync_fo = bit + 1;

		if (unlikely(drbd_bm_test_bit(mdev, bit) == 0)) {
			drbd_rs_complete_io(mdev, sector);
			goto next_sector;
		}

#if DRBD_MAX_BIO_SIZE > BM_BLOCK_SIZE
		/* try to find some adjacent bits.
		 * we stop if we have already the maximum req size.
		 *
		 * Additionally always align bigger requests, in order to
		 * be prepared for all stripe sizes of software RAIDs.
		 */
		align = 1;
		rollback_i = i;
		for (;;) {
			if (size + BM_BLOCK_SIZE > max_bio_size)
				break;

			/* Be always aligned */
			if (sector & ((1<<(align+3))-1))
				break;

			/* do not cross extent boundaries */
			if (((bit+1) & BM_BLOCKS_PER_BM_EXT_MASK) == 0)
				break;
			/* now, is it actually dirty, after all?
			 * caution, drbd_bm_test_bit is tri-state for some
			 * obscure reason; ( b == 0 ) would get the out-of-band
			 * only accidentally right because of the "oddly sized"
			 * adjustment below */
			if (drbd_bm_test_bit(mdev, bit+1) != 1)
				break;
			bit++;
			size += BM_BLOCK_SIZE;
			if ((BM_BLOCK_SIZE << align) <= size)
				align++;
			i++;
		}
		/* if we merged some,
		 * reset the offset to start the next drbd_bm_find_next from */
		if (size > BM_BLOCK_SIZE)
			mdev->bm_resync_fo = bit + 1;
#endif

		/* adjust very last sectors, in case we are oddly sized */
		if (sector + (size>>9) > capacity)
			size = (capacity-sector)<<9;
		if (mdev->tconn->agreed_pro_version >= 89 && mdev->tconn->csums_tfm) {
			switch (read_for_csum(mdev, sector, size)) {
			case -EIO: /* Disk failure */
				put_ldev(mdev);
				return -EIO;
			case -EAGAIN: /* allocation failed, or ldev busy */
				drbd_rs_complete_io(mdev, sector);
				mdev->bm_resync_fo = BM_SECT_TO_BIT(sector);
				i = rollback_i;
				goto requeue;
			case 0:
				/* everything ok */
				break;
			default:
				BUG();
			}
		} else {
			int err;

			inc_rs_pending(mdev);
			err = drbd_send_drequest(mdev, P_RS_DATA_REQUEST,
						 sector, size, ID_SYNCER);
			if (err) {
				dev_err(DEV, "drbd_send_drequest() failed, aborting...\n");
				dec_rs_pending(mdev);
				put_ldev(mdev);
				return err;
			}
		}
	}

	if (mdev->bm_resync_fo >= drbd_bm_bits(mdev)) {
		/* last syncer _request_ was sent,
		 * but the P_RS_DATA_REPLY not yet received.  sync will end (and
		 * next sync group will resume), as soon as we receive the last
		 * resync data block, and the last bit is cleared.
		 * until then resync "work" is "inactive" ...
		 */
		put_ldev(mdev);
		return 0;
	}

 requeue:
	mdev->rs_in_flight += (i << (BM_BLOCK_SHIFT - 9));
	mod_timer(&mdev->resync_timer, jiffies + SLEEP_TIME);
	put_ldev(mdev);
	return 0;
}

STATIC int w_make_ov_request(struct drbd_work *w, int cancel)
{
	struct drbd_conf *mdev = w->mdev;
	int number, i, size;
	sector_t sector;
	const sector_t capacity = drbd_get_capacity(mdev->this_bdev);

	if (unlikely(cancel))
		return 1;

	number = drbd_rs_number_requests(mdev);

	sector = mdev->ov_position;
	for (i = 0; i < number; i++) {
		if (sector >= capacity) {
			return 1;
		}

		size = BM_BLOCK_SIZE;

		if (drbd_rs_should_slow_down(mdev, sector) ||
		    drbd_try_rs_begin_io(mdev, sector)) {
			mdev->ov_position = sector;
			goto requeue;
		}

		if (sector + (size>>9) > capacity)
			size = (capacity-sector)<<9;

		inc_rs_pending(mdev);
		if (drbd_send_ov_request(mdev, sector, size)) {
			dec_rs_pending(mdev);
			return 0;
		}
		sector += BM_SECT_PER_BIT;
	}
	mdev->ov_position = sector;

 requeue:
	mdev->rs_in_flight += (i << (BM_BLOCK_SHIFT - 9));
	mod_timer(&mdev->resync_timer, jiffies + SLEEP_TIME);
	return 1;
}

int w_ov_finished(struct drbd_work *w, int cancel)
{
	struct drbd_conf *mdev = w->mdev;
	kfree(w);
	ov_out_of_sync_print(mdev);
	drbd_resync_finished(mdev);

	return 0;
}

STATIC int w_resync_finished(struct drbd_work *w, int cancel)
{
	struct drbd_conf *mdev = w->mdev;
	kfree(w);

	drbd_resync_finished(mdev);

	return 0;
}

STATIC void ping_peer(struct drbd_conf *mdev)
{
	struct drbd_tconn *tconn = mdev->tconn;

	clear_bit(GOT_PING_ACK, &tconn->flags);
	request_ping(tconn);
	wait_event(tconn->ping_wait,
		   test_bit(GOT_PING_ACK, &tconn->flags) || mdev->state.conn < C_CONNECTED);
}

int drbd_resync_finished(struct drbd_conf *mdev)
{
	unsigned long db, dt, dbdt;
	unsigned long n_oos;
	union drbd_state os, ns;
	struct drbd_work *w;
	char *khelper_cmd = NULL;
	int verify_done = 0;

	/* Remove all elements from the resync LRU. Since future actions
	 * might set bits in the (main) bitmap, then the entries in the
	 * resync LRU would be wrong. */
	if (drbd_rs_del_all(mdev)) {
		/* In case this is not possible now, most probably because
		 * there are P_RS_DATA_REPLY Packets lingering on the worker's
		 * queue (or even the read operations for those packets
		 * is not finished by now).   Retry in 100ms. */

		schedule_timeout_interruptible(HZ / 10);
		w = kmalloc(sizeof(struct drbd_work), GFP_ATOMIC);
		if (w) {
			w->cb = w_resync_finished;
			drbd_queue_work(&mdev->tconn->data.work, w);
			return 1;
		}
		dev_err(DEV, "Warn failed to drbd_rs_del_all() and to kmalloc(w).\n");
	}

	dt = (jiffies - mdev->rs_start - mdev->rs_paused) / HZ;
	if (dt <= 0)
		dt = 1;
	db = mdev->rs_total;
	dbdt = Bit2KB(db/dt);
	mdev->rs_paused /= HZ;

	if (!get_ldev(mdev))
		goto out;

	ping_peer(mdev);

	spin_lock_irq(&mdev->tconn->req_lock);
	os = drbd_read_state(mdev);

	verify_done = (os.conn == C_VERIFY_S || os.conn == C_VERIFY_T);

	/* This protects us against multiple calls (that can happen in the presence
	   of application IO), and against connectivity loss just before we arrive here. */
	if (os.conn <= C_CONNECTED)
		goto out_unlock;

	ns = os;
	ns.conn = C_CONNECTED;

	dev_info(DEV, "%s done (total %lu sec; paused %lu sec; %lu K/sec)\n",
	     verify_done ? "Online verify " : "Resync",
	     dt + mdev->rs_paused, mdev->rs_paused, dbdt);

	n_oos = drbd_bm_total_weight(mdev);

	if (os.conn == C_VERIFY_S || os.conn == C_VERIFY_T) {
		if (n_oos) {
			dev_alert(DEV, "Online verify found %lu %dk block out of sync!\n",
			      n_oos, Bit2KB(1));
			khelper_cmd = "out-of-sync";
		}
	} else {
		D_ASSERT((n_oos - mdev->rs_failed) == 0);

		if (os.conn == C_SYNC_TARGET || os.conn == C_PAUSED_SYNC_T)
			khelper_cmd = "after-resync-target";

		if (mdev->tconn->csums_tfm && mdev->rs_total) {
			const unsigned long s = mdev->rs_same_csum;
			const unsigned long t = mdev->rs_total;
			const int ratio =
				(t == 0)     ? 0 :
			(t < 100000) ? ((s*100)/t) : (s/(t/100));
			dev_info(DEV, "%u %% had equal checksums, eliminated: %luK; "
			     "transferred %luK total %luK\n",
			     ratio,
			     Bit2KB(mdev->rs_same_csum),
			     Bit2KB(mdev->rs_total - mdev->rs_same_csum),
			     Bit2KB(mdev->rs_total));
		}
	}

	if (mdev->rs_failed) {
		dev_info(DEV, "            %lu failed blocks\n", mdev->rs_failed);

		if (os.conn == C_SYNC_TARGET || os.conn == C_PAUSED_SYNC_T) {
			ns.disk = D_INCONSISTENT;
			ns.pdsk = D_UP_TO_DATE;
		} else {
			ns.disk = D_UP_TO_DATE;
			ns.pdsk = D_INCONSISTENT;
		}
	} else {
		ns.disk = D_UP_TO_DATE;
		ns.pdsk = D_UP_TO_DATE;

		if (os.conn == C_SYNC_TARGET || os.conn == C_PAUSED_SYNC_T) {
			if (mdev->p_uuid) {
				int i;
				for (i = UI_BITMAP ; i <= UI_HISTORY_END ; i++)
					_drbd_uuid_set(mdev, i, mdev->p_uuid[i]);
				drbd_uuid_set(mdev, UI_BITMAP, mdev->ldev->md.uuid[UI_CURRENT]);
				_drbd_uuid_set(mdev, UI_CURRENT, mdev->p_uuid[UI_CURRENT]);
			} else {
				dev_err(DEV, "mdev->p_uuid is NULL! BUG\n");
			}
		}

		if (!(os.conn == C_VERIFY_S || os.conn == C_VERIFY_T)) {
			/* for verify runs, we don't update uuids here,
			 * so there would be nothing to report. */
			drbd_uuid_set_bm(mdev, 0UL);
			drbd_print_uuids(mdev, "updated UUIDs");
			if (mdev->p_uuid) {
				/* Now the two UUID sets are equal, update what we
				 * know of the peer. */
				int i;
				for (i = UI_CURRENT ; i <= UI_HISTORY_END ; i++)
					mdev->p_uuid[i] = mdev->ldev->md.uuid[i];
			}
		}
	}

	_drbd_set_state(mdev, ns, CS_VERBOSE, NULL);
out_unlock:
	spin_unlock_irq(&mdev->tconn->req_lock);
	put_ldev(mdev);
out:
	mdev->rs_total  = 0;
	mdev->rs_failed = 0;
	mdev->rs_paused = 0;
	if (verify_done)
		mdev->ov_start_sector = 0;

	drbd_md_sync(mdev);

	if (khelper_cmd)
		drbd_khelper(mdev, khelper_cmd);

	return 1;
}

/* helper */
static void move_to_net_ee_or_free(struct drbd_conf *mdev, struct drbd_peer_request *peer_req)
{
	if (drbd_peer_req_has_active_page(peer_req)) {
		/* This might happen if sendpage() has not finished */
		int i = (peer_req->i.size + PAGE_SIZE -1) >> PAGE_SHIFT;
		atomic_add(i, &mdev->pp_in_use_by_net);
		atomic_sub(i, &mdev->pp_in_use);
		spin_lock_irq(&mdev->tconn->req_lock);
		list_add_tail(&peer_req->w.list, &mdev->net_ee);
		spin_unlock_irq(&mdev->tconn->req_lock);
		wake_up(&drbd_pp_wait);
	} else
		drbd_free_peer_req(mdev, peer_req);
}

/**
 * w_e_end_data_req() - Worker callback, to send a P_DATA_REPLY packet in response to a P_DATA_REQUEST
 * @mdev:	DRBD device.
 * @w:		work object.
 * @cancel:	The connection will be closed anyways
 */
int w_e_end_data_req(struct drbd_work *w, int cancel)
{
	struct drbd_peer_request *peer_req = container_of(w, struct drbd_peer_request, w);
	struct drbd_conf *mdev = w->mdev;
	int err;

	if (unlikely(cancel)) {
		drbd_free_peer_req(mdev, peer_req);
		dec_unacked(mdev);
		return 0;
	}

	if (likely((peer_req->flags & EE_WAS_ERROR) == 0)) {
		err = drbd_send_block(mdev, P_DATA_REPLY, peer_req);
	} else {
		if (DRBD_ratelimit(5*HZ, 5))
			dev_err(DEV, "Sending NegDReply. sector=%llus.\n",
			    (unsigned long long)peer_req->i.sector);

		err = drbd_send_ack(mdev, P_NEG_DREPLY, peer_req);
	}

	dec_unacked(mdev);

	move_to_net_ee_or_free(mdev, peer_req);

	if (unlikely(err))
		dev_err(DEV, "drbd_send_block() failed\n");
	return err;
}

/**
 * w_e_end_rsdata_req() - Worker callback to send a P_RS_DATA_REPLY packet in response to a P_RS_DATA_REQUESTRS
 * @mdev:	DRBD device.
 * @w:		work object.
 * @cancel:	The connection will be closed anyways
 */
int w_e_end_rsdata_req(struct drbd_work *w, int cancel)
{
	struct drbd_peer_request *peer_req = container_of(w, struct drbd_peer_request, w);
	struct drbd_conf *mdev = w->mdev;
	int err;

	if (unlikely(cancel)) {
		drbd_free_peer_req(mdev, peer_req);
		dec_unacked(mdev);
		return 0;
	}

	if (get_ldev_if_state(mdev, D_FAILED)) {
		drbd_rs_complete_io(mdev, peer_req->i.sector);
		put_ldev(mdev);
	}

	if (mdev->state.conn == C_AHEAD) {
		err = drbd_send_ack(mdev, P_RS_CANCEL, peer_req);
	} else if (likely((peer_req->flags & EE_WAS_ERROR) == 0)) {
		if (likely(mdev->state.pdsk >= D_INCONSISTENT)) {
			inc_rs_pending(mdev);
			err = drbd_send_block(mdev, P_RS_DATA_REPLY, peer_req);
		} else {
			if (DRBD_ratelimit(5*HZ, 5))
				dev_err(DEV, "Not sending RSDataReply, "
				    "partner DISKLESS!\n");
			err = 0;
		}
	} else {
		if (DRBD_ratelimit(5*HZ, 5))
			dev_err(DEV, "Sending NegRSDReply. sector %llus.\n",
			    (unsigned long long)peer_req->i.sector);

		err = drbd_send_ack(mdev, P_NEG_RS_DREPLY, peer_req);

		/* update resync data with failure */
		drbd_rs_failed_io(mdev, peer_req->i.sector, peer_req->i.size);
	}

	dec_unacked(mdev);

	move_to_net_ee_or_free(mdev, peer_req);

	if (unlikely(err))
		dev_err(DEV, "drbd_send_block() failed\n");
	return err;
}

int w_e_end_csum_rs_req(struct drbd_work *w, int cancel)
{
	struct drbd_peer_request *peer_req = container_of(w, struct drbd_peer_request, w);
	struct drbd_conf *mdev = w->mdev;
	struct digest_info *di;
	int digest_size;
	void *digest = NULL;
	int err, eq = 0;

	if (unlikely(cancel)) {
		drbd_free_peer_req(mdev, peer_req);
		dec_unacked(mdev);
		return 0;
	}

	if (get_ldev(mdev)) {
		drbd_rs_complete_io(mdev, peer_req->i.sector);
		put_ldev(mdev);
	}

	di = peer_req->digest;

	if (likely((peer_req->flags & EE_WAS_ERROR) == 0)) {
		/* quick hack to try to avoid a race against reconfiguration.
		 * a real fix would be much more involved,
		 * introducing more locking mechanisms */
		if (mdev->tconn->csums_tfm) {
			digest_size = crypto_hash_digestsize(mdev->tconn->csums_tfm);
			D_ASSERT(digest_size == di->digest_size);
			digest = kmalloc(digest_size, GFP_NOIO);
		}
		if (digest) {
			drbd_csum_ee(mdev, mdev->tconn->csums_tfm, peer_req, digest);
			eq = !memcmp(digest, di->digest, digest_size);
			kfree(digest);
		}

		if (eq) {
			drbd_set_in_sync(mdev, peer_req->i.sector, peer_req->i.size);
			/* rs_same_csums unit is BM_BLOCK_SIZE */
			mdev->rs_same_csum += peer_req->i.size >> BM_BLOCK_SHIFT;
			err = drbd_send_ack(mdev, P_RS_IS_IN_SYNC, peer_req);
		} else {
			inc_rs_pending(mdev);
			peer_req->block_id = ID_SYNCER; /* By setting block_id, digest pointer becomes invalid! */
			peer_req->flags &= ~EE_HAS_DIGEST; /* This peer request no longer has a digest pointer */
			kfree(di);
			err = drbd_send_block(mdev, P_RS_DATA_REPLY, peer_req);
		}
	} else {
		err = drbd_send_ack(mdev, P_NEG_RS_DREPLY, peer_req);
		if (DRBD_ratelimit(5*HZ, 5))
			dev_err(DEV, "Sending NegDReply. I guess it gets messy.\n");
	}

	dec_unacked(mdev);
	move_to_net_ee_or_free(mdev, peer_req);

	if (unlikely(err))
		dev_err(DEV, "drbd_send_block/ack() failed\n");
	return err;
}

int w_e_end_ov_req(struct drbd_work *w, int cancel)
{
	struct drbd_peer_request *peer_req = container_of(w, struct drbd_peer_request, w);
	struct drbd_conf *mdev = w->mdev;
	sector_t sector = peer_req->i.sector;
	unsigned int size = peer_req->i.size;
	int digest_size;
	void *digest;
	int err = 0;

	if (unlikely(cancel))
		goto out;

	digest_size = crypto_hash_digestsize(mdev->tconn->verify_tfm);
	/* FIXME if this allocation fails, online verify will not terminate! */
	digest = kmalloc(digest_size, GFP_NOIO);
	if (!digest) {
		err = -ENOMEM;
		goto out;
	}

	if (!(peer_req->flags & EE_WAS_ERROR))
		drbd_csum_ee(mdev, mdev->tconn->verify_tfm, peer_req, digest);
	else
		memset(digest, 0, digest_size);

	/* Free peer_req and pages before send.
	 * In case we block on congestion, we could otherwise run into
	 * some distributed deadlock, if the other side blocks on
	 * congestion as well, because our receiver blocks in
	 * drbd_alloc_pages due to pp_in_use > max_buffers. */
	drbd_free_peer_req(mdev, peer_req);
	peer_req = NULL;

	inc_rs_pending(mdev);
	err = drbd_send_drequest_csum(mdev, sector, size, digest, digest_size, P_OV_REPLY);
	if (err)
		dec_rs_pending(mdev);
	kfree(digest);

out:
	if (peer_req)
		drbd_free_peer_req(mdev, peer_req);
	dec_unacked(mdev);
	return err;
}

void drbd_ov_out_of_sync_found(struct drbd_conf *mdev, sector_t sector, int size)
{
	if (mdev->ov_last_oos_start + mdev->ov_last_oos_size == sector) {
		mdev->ov_last_oos_size += size>>9;
	} else {
		mdev->ov_last_oos_start = sector;
		mdev->ov_last_oos_size = size>>9;
	}
	drbd_set_out_of_sync(mdev, sector, size);
}

int w_e_end_ov_reply(struct drbd_work *w, int cancel)
{
	struct drbd_peer_request *peer_req = container_of(w, struct drbd_peer_request, w);
	struct drbd_conf *mdev = w->mdev;
	struct digest_info *di;
	void *digest;
	sector_t sector = peer_req->i.sector;
	unsigned int size = peer_req->i.size;
	int digest_size;
	int err, eq = 0;

	if (unlikely(cancel)) {
		drbd_free_peer_req(mdev, peer_req);
		dec_unacked(mdev);
		return 0;
	}

	/* after "cancel", because after drbd_disconnect/drbd_rs_cancel_all
	 * the resync lru has been cleaned up already */
	if (get_ldev(mdev)) {
		drbd_rs_complete_io(mdev, peer_req->i.sector);
		put_ldev(mdev);
	}

	di = peer_req->digest;

	if (likely((peer_req->flags & EE_WAS_ERROR) == 0)) {
		digest_size = crypto_hash_digestsize(mdev->tconn->verify_tfm);
		digest = kmalloc(digest_size, GFP_NOIO);
		if (digest) {
			drbd_csum_ee(mdev, mdev->tconn->verify_tfm, peer_req, digest);

			D_ASSERT(digest_size == di->digest_size);
			eq = !memcmp(digest, di->digest, digest_size);
			kfree(digest);
		}
	}

	/* Free peer_req and pages before send.
	 * In case we block on congestion, we could otherwise run into
	 * some distributed deadlock, if the other side blocks on
	 * congestion as well, because our receiver blocks in
	 * drbd_alloc_pages due to pp_in_use > max_buffers. */
	drbd_free_peer_req(mdev, peer_req);
	if (!eq)
		drbd_ov_out_of_sync_found(mdev, sector, size);
	else
		ov_out_of_sync_print(mdev);

	err = drbd_send_ack_ex(mdev, P_OV_RESULT, sector, size,
			       eq ? ID_IN_SYNC : ID_OUT_OF_SYNC);

	dec_unacked(mdev);

	--mdev->ov_left;

	/* let's advance progress step marks only for every other megabyte */
	if ((mdev->ov_left & 0x200) == 0x200)
		drbd_advance_rs_marks(mdev, mdev->ov_left);

	if (mdev->ov_left == 0) {
		ov_out_of_sync_print(mdev);
		drbd_resync_finished(mdev);
	}

	return err;
}

int w_prev_work_done(struct drbd_work *w, int cancel)
{
	struct drbd_wq_barrier *b = container_of(w, struct drbd_wq_barrier, w);

	complete(&b->done);
	return 0;
}

int w_send_barrier(struct drbd_work *w, int cancel)
{
	struct drbd_socket *sock;
	struct drbd_tl_epoch *b = container_of(w, struct drbd_tl_epoch, w);
	struct drbd_conf *mdev = w->mdev;
	struct p_barrier *p;

	/* really avoid racing with tl_clear.  w.cb may have been referenced
	 * just before it was reassigned and re-queued, so double check that.
	 * actually, this race was harmless, since we only try to send the
	 * barrier packet here, and otherwise do nothing with the object.
	 * but compare with the head of w_clear_epoch */
	spin_lock_irq(&mdev->tconn->req_lock);
	if (w->cb != w_send_barrier || mdev->state.conn < C_CONNECTED)
		cancel = 1;
	spin_unlock_irq(&mdev->tconn->req_lock);
	if (cancel)
		return 0;

	sock = &mdev->tconn->data;
	p = drbd_prepare_command(mdev, sock);
	if (!p)
		return -EIO;
	p->barrier = b->br_number;
	/* inc_ap_pending was done where this was queued.
	 * dec_ap_pending will be done in got_BarrierAck
	 * or (on connection loss) in w_clear_epoch.  */
	return drbd_send_command(mdev, sock, P_BARRIER, sizeof(*p), NULL, 0);
}

int w_send_write_hint(struct drbd_work *w, int cancel)
{
	struct drbd_conf *mdev = w->mdev;
	struct drbd_socket *sock;

	if (cancel)
		return 0;
	sock = &mdev->tconn->data;
	if (!drbd_prepare_command(mdev, sock))
		return -EIO;
	return drbd_send_command(mdev, sock, P_UNPLUG_REMOTE, 0, NULL, 0);
}

int w_send_out_of_sync(struct drbd_work *w, int cancel)
{
	struct drbd_request *req = container_of(w, struct drbd_request, w);
	struct drbd_conf *mdev = w->mdev;
	int err;

	if (unlikely(cancel)) {
		req_mod(req, SEND_CANCELED);
		return 0;
	}

	err = drbd_send_out_of_sync(mdev, req);
	req_mod(req, OOS_HANDED_TO_NETWORK);

	return err;
}

/**
 * w_send_dblock() - Worker callback to send a P_DATA packet in order to mirror a write request
 * @mdev:	DRBD device.
 * @w:		work object.
 * @cancel:	The connection will be closed anyways
 */
int w_send_dblock(struct drbd_work *w, int cancel)
{
	struct drbd_request *req = container_of(w, struct drbd_request, w);
	struct drbd_conf *mdev = w->mdev;
	int err;

	if (unlikely(cancel)) {
		req_mod(req, SEND_CANCELED);
		return 0;
	}

	err = drbd_send_dblock(mdev, req);
	req_mod(req, err ? SEND_FAILED : HANDED_OVER_TO_NETWORK);

	return err;
}

/**
 * w_send_read_req() - Worker callback to send a read request (P_DATA_REQUEST) packet
 * @mdev:	DRBD device.
 * @w:		work object.
 * @cancel:	The connection will be closed anyways
 */
int w_send_read_req(struct drbd_work *w, int cancel)
{
	struct drbd_request *req = container_of(w, struct drbd_request, w);
	struct drbd_conf *mdev = w->mdev;
	int err;

	if (unlikely(cancel)) {
		req_mod(req, SEND_CANCELED);
		return 0;
	}

	err = drbd_send_drequest(mdev, P_DATA_REQUEST, req->i.sector, req->i.size,
				 (unsigned long)req);

	req_mod(req, err ? SEND_FAILED : HANDED_OVER_TO_NETWORK);

	return err;
}

int w_restart_disk_io(struct drbd_work *w, int cancel)
{
	struct drbd_request *req = container_of(w, struct drbd_request, w);
	struct drbd_conf *mdev = w->mdev;

	if (bio_data_dir(req->master_bio) == WRITE && req->rq_state & RQ_IN_ACT_LOG)
		drbd_al_begin_io(mdev, &req->i);
	/* Calling drbd_al_begin_io() out of the worker might deadlocks
	   theoretically. Practically it can not deadlock, since this is
	   only used when unfreezing IOs. All the extents of the requests
	   that made it into the TL are already active */

	drbd_req_make_private_bio(req, req->master_bio);
	req->private_bio->bi_bdev = mdev->ldev->backing_bdev;
	generic_make_request(req->private_bio);

	return 0;
}

STATIC int _drbd_may_sync_now(struct drbd_conf *mdev)
{
	struct drbd_conf *odev = mdev;
	int resync_after;

	while (1) {
		if (!odev->ldev)
			return 1;
		rcu_read_lock();
		resync_after = rcu_dereference(odev->ldev->disk_conf)->resync_after;
		rcu_read_unlock();
		if (resync_after == -1)
			return 1;
		odev = minor_to_mdev(resync_after);
		if (!expect(odev))
			return 1;
		if ((odev->state.conn >= C_SYNC_SOURCE &&
		     odev->state.conn <= C_PAUSED_SYNC_T) ||
		    odev->state.aftr_isp || odev->state.peer_isp ||
		    odev->state.user_isp)
			return 0;
	}
}

/**
 * _drbd_pause_after() - Pause resync on all devices that may not resync now
 * @mdev:	DRBD device.
 *
 * Called from process context only (admin command and after_state_ch).
 */
STATIC int _drbd_pause_after(struct drbd_conf *mdev)
{
	struct drbd_conf *odev;
	int i, rv = 0;

	rcu_read_lock();
	idr_for_each_entry(&minors, odev, i) {
		if (odev->state.conn == C_STANDALONE && odev->state.disk == D_DISKLESS)
			continue;
		if (!_drbd_may_sync_now(odev))
			rv |= (__drbd_set_state(_NS(odev, aftr_isp, 1), CS_HARD, NULL)
			       != SS_NOTHING_TO_DO);
	}
	rcu_read_unlock();

	return rv;
}

/**
 * _drbd_resume_next() - Resume resync on all devices that may resync now
 * @mdev:	DRBD device.
 *
 * Called from process context only (admin command and worker).
 */
STATIC int _drbd_resume_next(struct drbd_conf *mdev)
{
	struct drbd_conf *odev;
	int i, rv = 0;

	rcu_read_lock();
	idr_for_each_entry(&minors, odev, i) {
		if (odev->state.conn == C_STANDALONE && odev->state.disk == D_DISKLESS)
			continue;
		if (odev->state.aftr_isp) {
			if (_drbd_may_sync_now(odev))
				rv |= (__drbd_set_state(_NS(odev, aftr_isp, 0),
							CS_HARD, NULL)
				       != SS_NOTHING_TO_DO) ;
		}
	}
	rcu_read_unlock();
	return rv;
}

void resume_next_sg(struct drbd_conf *mdev)
{
	write_lock_irq(&global_state_lock);
	_drbd_resume_next(mdev);
	write_unlock_irq(&global_state_lock);
}

void suspend_other_sg(struct drbd_conf *mdev)
{
	write_lock_irq(&global_state_lock);
	_drbd_pause_after(mdev);
	write_unlock_irq(&global_state_lock);
}

/* caller must hold global_state_lock */
enum drbd_ret_code drbd_resync_after_valid(struct drbd_conf *mdev, int o_minor)
{
	struct drbd_conf *odev;
	int resync_after;

	if (o_minor == -1)
		return NO_ERROR;
	if (o_minor < -1 || minor_to_mdev(o_minor) == NULL)
		return ERR_RESYNC_AFTER;

	/* check for loops */
	odev = minor_to_mdev(o_minor);
	while (1) {
		if (odev == mdev)
			return ERR_RESYNC_AFTER_CYCLE;

		rcu_read_lock();
		resync_after = rcu_dereference(odev->ldev->disk_conf)->resync_after;
		rcu_read_unlock();
		/* dependency chain ends here, no cycles. */
		if (resync_after == -1)
			return NO_ERROR;

		/* follow the dependency chain */
		odev = minor_to_mdev(resync_after);
	}
}

/* caller must hold global_state_lock */
void drbd_resync_after_changed(struct drbd_conf *mdev)
{
	int changes;

	do {
		changes  = _drbd_pause_after(mdev);
		changes |= _drbd_resume_next(mdev);
	} while (changes);
}

void drbd_rs_controller_reset(struct drbd_conf *mdev)
{
	struct fifo_buffer *plan;

	atomic_set(&mdev->rs_sect_in, 0);
	atomic_set(&mdev->rs_sect_ev, 0);
	mdev->rs_in_flight = 0;

	/* Updating the RCU protected object in place is necessary since
	   this function gets called from atomic context.
	   It is valid since all other updates also lead to an completely
	   empty fifo */
	rcu_read_lock();
	plan = rcu_dereference(mdev->rs_plan_s);
	plan->total = 0;
	fifo_set(plan, 0);
	rcu_read_unlock();
}

void start_resync_timer_fn(unsigned long data)
{
	struct drbd_conf *mdev = (struct drbd_conf *) data;

	drbd_queue_work(&mdev->tconn->data.work, &mdev->start_resync_work);
}

int w_start_resync(struct drbd_work *w, int cancel)
{
	struct drbd_conf *mdev = w->mdev;

	if (atomic_read(&mdev->unacked_cnt) || atomic_read(&mdev->rs_pending_cnt)) {
		dev_warn(DEV, "w_start_resync later...\n");
		mdev->start_resync_timer.expires = jiffies + HZ/10;
		add_timer(&mdev->start_resync_timer);
		return 0;
	}

	drbd_start_resync(mdev, C_SYNC_SOURCE);
	clear_bit(AHEAD_TO_SYNC_SOURCE, &mdev->current_epoch->flags);
	return 0;
}

/**
 * drbd_start_resync() - Start the resync process
 * @mdev:	DRBD device.
 * @side:	Either C_SYNC_SOURCE or C_SYNC_TARGET
 *
 * This function might bring you directly into one of the
 * C_PAUSED_SYNC_* states.
 */
void drbd_start_resync(struct drbd_conf *mdev, enum drbd_conns side)
{
	union drbd_state ns;
	int r;

	if (mdev->state.conn >= C_SYNC_SOURCE && mdev->state.conn < C_AHEAD) {
		dev_err(DEV, "Resync already running!\n");
		return;
	}

	if (mdev->state.conn < C_AHEAD) {
		/* In case a previous resync run was aborted by an IO error/detach on the peer. */
		drbd_rs_cancel_all(mdev);
		/* This should be done when we abort the resync. We definitely do not
		   want to have this for connections going back and forth between
		   Ahead/Behind and SyncSource/SyncTarget */
	}

	if (!test_bit(B_RS_H_DONE, &mdev->flags)) {
		if (side == C_SYNC_TARGET) {
			/* Since application IO was locked out during C_WF_BITMAP_T and
			   C_WF_SYNC_UUID we are still unmodified. Before going to C_SYNC_TARGET
			   we check that we might make the data inconsistent. */
			r = drbd_khelper(mdev, "before-resync-target");
			r = (r >> 8) & 0xff;
			if (r > 0) {
				dev_info(DEV, "before-resync-target handler returned %d, "
					 "dropping connection.\n", r);
				conn_request_state(mdev->tconn, NS(conn, C_DISCONNECTING), CS_HARD);
				return;
			}
		} else /* C_SYNC_SOURCE */ {
			r = drbd_khelper(mdev, "before-resync-source");
			r = (r >> 8) & 0xff;
			if (r > 0) {
				if (r == 3) {
					dev_info(DEV, "before-resync-source handler returned %d, "
						 "ignoring. Old userland tools?", r);
				} else {
					dev_info(DEV, "before-resync-source handler returned %d, "
						 "dropping connection.\n", r);
					conn_request_state(mdev->tconn, NS(conn, C_DISCONNECTING), CS_HARD);
					return;
				}
			}
		}
	}

	if (current == mdev->tconn->worker.task) {
		/* The worker should not sleep waiting for state_mutex,
		   that can take long */
		if (!mutex_trylock(mdev->state_mutex)) {
			set_bit(B_RS_H_DONE, &mdev->flags);
			mdev->start_resync_timer.expires = jiffies + HZ/5;
			add_timer(&mdev->start_resync_timer);
			return;
		}
	} else {
		mutex_lock(mdev->state_mutex);
	}
	clear_bit(B_RS_H_DONE, &mdev->flags);

	if (!get_ldev_if_state(mdev, D_NEGOTIATING)) {
		mutex_unlock(mdev->state_mutex);
		return;
	}

	write_lock_irq(&global_state_lock);
	ns = drbd_read_state(mdev);

	ns.aftr_isp = !_drbd_may_sync_now(mdev);

	ns.conn = side;

	if (side == C_SYNC_TARGET)
		ns.disk = D_INCONSISTENT;
	else /* side == C_SYNC_SOURCE */
		ns.pdsk = D_INCONSISTENT;

	r = __drbd_set_state(mdev, ns, CS_VERBOSE, NULL);
	ns = drbd_read_state(mdev);

	if (ns.conn < C_CONNECTED)
		r = SS_UNKNOWN_ERROR;

	if (r == SS_SUCCESS) {
		unsigned long tw = drbd_bm_total_weight(mdev);
		unsigned long now = jiffies;
		int i;

		mdev->rs_failed    = 0;
		mdev->rs_paused    = 0;
		mdev->rs_same_csum = 0;
		mdev->rs_last_events = 0;
		mdev->rs_last_sect_ev = 0;
		mdev->rs_total     = tw;
		mdev->rs_start     = now;
		for (i = 0; i < DRBD_SYNC_MARKS; i++) {
			mdev->rs_mark_left[i] = tw;
			mdev->rs_mark_time[i] = now;
		}
		_drbd_pause_after(mdev);
	}
	write_unlock_irq(&global_state_lock);

	if (r == SS_SUCCESS) {
		dev_info(DEV, "Began resync as %s (will sync %lu KB [%lu bits set]).\n",
		     drbd_conn_str(ns.conn),
		     (unsigned long) mdev->rs_total << (BM_BLOCK_SHIFT-10),
		     (unsigned long) mdev->rs_total);
		if (side == C_SYNC_TARGET)
			mdev->bm_resync_fo = 0;

		/* Since protocol 96, we must serialize drbd_gen_and_send_sync_uuid
		 * with w_send_oos, or the sync target will get confused as to
		 * how much bits to resync.  We cannot do that always, because for an
		 * empty resync and protocol < 95, we need to do it here, as we call
		 * drbd_resync_finished from here in that case.
		 * We drbd_gen_and_send_sync_uuid here for protocol < 96,
		 * and from after_state_ch otherwise. */
		if (side == C_SYNC_SOURCE && mdev->tconn->agreed_pro_version < 96)
			drbd_gen_and_send_sync_uuid(mdev);

		if (mdev->tconn->agreed_pro_version < 95 && mdev->rs_total == 0) {
			/* This still has a race (about when exactly the peers
			 * detect connection loss) that can lead to a full sync
			 * on next handshake. In 8.3.9 we fixed this with explicit
			 * resync-finished notifications, but the fix
			 * introduces a protocol change.  Sleeping for some
			 * time longer than the ping interval + timeout on the
			 * SyncSource, to give the SyncTarget the chance to
			 * detect connection loss, then waiting for a ping
			 * response (implicit in drbd_resync_finished) reduces
			 * the race considerably, but does not solve it. */
			if (side == C_SYNC_SOURCE) {
				struct net_conf *nc;
				int timeo;

				rcu_read_lock();
				nc = rcu_dereference(mdev->tconn->net_conf);
				timeo = nc->ping_int * HZ + nc->ping_timeo * HZ / 9;
				rcu_read_unlock();
				schedule_timeout_interruptible(timeo);
			}
			drbd_resync_finished(mdev);
		}

		drbd_rs_controller_reset(mdev);
		/* ns.conn may already be != mdev->state.conn,
		 * we may have been paused in between, or become paused until
		 * the timer triggers.
		 * No matter, that is handled in resync_timer_fn() */
		if (ns.conn == C_SYNC_TARGET)
			mod_timer(&mdev->resync_timer, jiffies);

		drbd_md_sync(mdev);
	}
	put_ldev(mdev);
	mutex_unlock(mdev->state_mutex);
}

int drbd_worker(struct drbd_thread *thi)
{
	struct drbd_tconn *tconn = thi->tconn;
	struct drbd_work *w = NULL;
	struct drbd_conf *mdev;
	struct net_conf *nc;
	LIST_HEAD(work_list);
	int vnr, intr = 0;
	int cork;

	while (get_t_state(thi) == RUNNING) {
		drbd_thread_current_set_cpu(thi);

		if (down_trylock(&tconn->data.work.s)) {
			mutex_lock(&tconn->data.mutex);

			rcu_read_lock();
			nc = rcu_dereference(tconn->net_conf);
			cork = nc ? nc->tcp_cork : 0;
			rcu_read_unlock();

			if (tconn->data.socket && cork)
				drbd_tcp_uncork(tconn->data.socket);
			mutex_unlock(&tconn->data.mutex);

			intr = down_interruptible(&tconn->data.work.s);

			mutex_lock(&tconn->data.mutex);
			if (tconn->data.socket  && cork)
				drbd_tcp_cork(tconn->data.socket);
			mutex_unlock(&tconn->data.mutex);
		}

		if (intr) {
			flush_signals(current);
			if (get_t_state(thi) == RUNNING) {
				conn_warn(tconn, "Worker got an unexpected signal\n");
				continue;
			}
			break;
		}

		if (get_t_state(thi) != RUNNING)
			break;
		/* With this break, we have done a down() but not consumed
		   the entry from the list. The cleanup code takes care of
		   this...   */

		w = NULL;
		spin_lock_irq(&tconn->data.work.q_lock);
		if (list_empty(&tconn->data.work.q)) {
			/* something terribly wrong in our logic.
			 * we were able to down() the semaphore,
			 * but the list is empty... doh.
			 *
			 * what is the best thing to do now?
			 * try again from scratch, restarting the receiver,
			 * asender, whatnot? could break even more ugly,
			 * e.g. when we are primary, but no good local data.
			 *
			 * I'll try to get away just starting over this loop.
			 */
			conn_warn(tconn, "Work list unexpectedly empty\n");
			spin_unlock_irq(&tconn->data.work.q_lock);
			continue;
		}
		w = list_entry(tconn->data.work.q.next, struct drbd_work, list);
		list_del_init(&w->list);
		spin_unlock_irq(&tconn->data.work.q_lock);

		if (w->cb(w, tconn->cstate < C_WF_REPORT_PARAMS)) {
			/* dev_warn(DEV, "worker: a callback failed! \n"); */
			if (tconn->cstate >= C_WF_REPORT_PARAMS)
				conn_request_state(tconn, NS(conn, C_NETWORK_FAILURE), CS_HARD);
		}
	}

	spin_lock_irq(&tconn->data.work.q_lock);
	while (!list_empty(&tconn->data.work.q)) {
		list_splice_init(&tconn->data.work.q, &work_list);
		spin_unlock_irq(&tconn->data.work.q_lock);

		while (!list_empty(&work_list)) {
			w = list_entry(work_list.next, struct drbd_work, list);
			list_del_init(&w->list);
			w->cb(w, 1);
		}

		spin_lock_irq(&tconn->data.work.q_lock);
	}
	sema_init(&tconn->data.work.s, 0);
	/* DANGEROUS race: if someone did queue his work within the spinlock,
	 * but up() ed outside the spinlock, we could get an up() on the
	 * semaphore without corresponding list entry.
	 * So don't do that.
	 */
	spin_unlock_irq(&tconn->data.work.q_lock);

	rcu_read_lock();
	idr_for_each_entry(&tconn->volumes, mdev, vnr) {
		D_ASSERT(mdev->state.disk == D_DISKLESS && mdev->state.conn == C_STANDALONE);
		kref_get(&mdev->kref);
		rcu_read_unlock();
		drbd_mdev_cleanup(mdev);
		kref_put(&mdev->kref, &drbd_minor_destroy);
		rcu_read_lock();
	}
	rcu_read_unlock();

	return 0;
}<|MERGE_RESOLUTION|>--- conflicted
+++ resolved
@@ -77,18 +77,12 @@
 
 	md_io->error = error;
 
-<<<<<<< HEAD
-	complete(&md_io->event);
-=======
-	trace_drbd_bio(mdev, "Md", bio, 1, NULL);
-
 	md_io->done = 1;
 	wake_up(&mdev->misc_wait);
 	bio_put(bio);
 	drbd_md_put_buffer(mdev);
 	put_ldev(mdev);
 
->>>>>>> 8825bf9f
 	BIO_ENDIO_FN_RETURN;
 }
 
