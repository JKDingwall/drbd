/*
-*- linux-c -*-
   drbd_worker.c
   Kernel module for 2.6.x Kernels

   This file is part of DRBD by Philipp Reisner and Lars Ellenberg.

   Copyright (C) 2001-2007, LINBIT Information Technologies GmbH.
   Copyright (C) 1999-2007, Philipp Reisner <philipp.reisner@linbit.com>.
   Copyright (C) 2002-2007, Lars Ellenberg <lars.ellenberg@linbit.com>.

   drbd is free software; you can redistribute it and/or modify
   it under the terms of the GNU General Public License as published by
   the Free Software Foundation; either version 2, or (at your option)
   any later version.

   drbd is distributed in the hope that it will be useful,
   but WITHOUT ANY WARRANTY; without even the implied warranty of
   MERCHANTABILITY or FITNESS FOR A PARTICULAR PURPOSE.  See the
   GNU General Public License for more details.

   You should have received a copy of the GNU General Public License
   along with drbd; see the file COPYING.  If not, write to
   the Free Software Foundation, 675 Mass Ave, Cambridge, MA 02139, USA.

 */

#include <linux/autoconf.h>
#include <linux/module.h>
#include <linux/version.h>

#include <linux/sched.h>
#include <linux/smp_lock.h>
#include <linux/wait.h>
#include <linux/mm.h>
#include <linux/drbd_config.h>
#include <linux/mm_inline.h>
#include <linux/slab.h>
#include <linux/random.h>

#include <linux/drbd.h>
#include "drbd_int.h"
#include "drbd_req.h"

/* defined here:
   drbd_md_io_complete
   drbd_endio_write_sec
   drbd_endio_read_sec
   drbd_endio_pri

 * more endio handlers:
   atodb_endio in drbd_actlog.c
   drbd_bm_async_io_complete in drbd_bitmap.c

 * For all these callbacks, note the follwing:
 * The callbacks will be called in irq context by the IDE drivers,
 * and in Softirqs/Tasklets/BH context by the SCSI drivers.
 * Try to get the locking right :)
 *
 */

/* used for synchronous meta data and bitmap IO
 * submitted by drbd_md_sync_page_io()
 */
int drbd_md_io_complete(struct bio *bio, unsigned int bytes_done, int error)
{
	if (bio->bi_size)
		return 1;
	/* error parameter ignored:
	 * drbd_md_sync_page_io explicitly tests bio_uptodate(bio); */

	complete((struct completion *)bio->bi_private);
	return 0;
}

/* reads on behalf of the partner,
 * "submitted" by the receiver
 */
int drbd_endio_read_sec(struct bio *bio, unsigned int bytes_done, int error)
{
	unsigned long flags = 0;
	struct Tl_epoch_entry *e = NULL;
	struct drbd_conf *mdev;
	int uptodate = bio_flagged(bio, BIO_UPTODATE);

	e = bio->bi_private;
	mdev = e->mdev;

	/* We are called each time a part of the bio is finished, but
	 * we are only interested when the whole bio is finished, therefore
	 * return as long as bio->bio_size is positive.  */
	if (bio->bi_size)
		return 1;
	if (!error && !uptodate) {
		/* strange behaviour of some lower level drivers...
		 * fail the request by clearing the uptodate flag,
		 * but do not return any error?!
		 * do we want to WARN() on this? */
		error = -EIO;
	}

	D_ASSERT(e->block_id != ID_VACANT);

	spin_lock_irqsave(&mdev->req_lock, flags);
	mdev->read_cnt += e->size >> 9;
	list_del(&e->w.list);
	if (list_empty(&mdev->read_ee)) wake_up(&mdev->ee_wait);
	spin_unlock_irqrestore(&mdev->req_lock, flags);

	drbd_chk_io_error(mdev, error, FALSE);
	drbd_queue_work(&mdev->data.work, &e->w);
	dec_local(mdev);

	MTRACE(TraceTypeEE, TraceLvlAll,
	       INFO("Moved EE (READ) to worker sec=%llus size=%u ee=%p\n",
		    (unsigned long long)e->sector, e->size, e);
	       );
	return 0;
}

/* writes on behalf of the partner, or resync writes,
 * "submitted" by the receiver.
 */
int drbd_endio_write_sec(struct bio *bio, unsigned int bytes_done, int error)
{
	unsigned long flags = 0;
	struct Tl_epoch_entry *e = NULL;
	struct drbd_conf *mdev;
	sector_t e_sector;
	int do_wake;
	int is_syncer_req;
	int do_al_complete_io;
	int uptodate = bio_flagged(bio, BIO_UPTODATE);

	e = bio->bi_private;
	mdev = e->mdev;

	/* see above */
	if (bio->bi_size)
		return 1;
	if (!error && !uptodate) {
		/* strange behaviour of some lower level drivers...
		 * fail the request by clearing the uptodate flag,
		 * but do not return any error?!
		 * do we want to WARN() on this? */
		error = -EIO;
	}

	D_ASSERT(e->block_id != ID_VACANT);

	spin_lock_irqsave(&mdev->req_lock, flags);
	mdev->writ_cnt += e->size >> 9;
	is_syncer_req = is_syncer_block_id(e->block_id);

	/* after we moved e to done_ee,
	 * we may no longer access it,
	 * it may be freed/reused already!
	 * (as soon as we release the req_lock) */
	e_sector = e->sector;
	do_al_complete_io = e->flags & EE_CALL_AL_COMPLETE_IO;

	list_del(&e->w.list); /* has been on active_ee or sync_ee */
	list_add_tail(&e->w.list, &mdev->done_ee);

	MTRACE(TraceTypeEE, TraceLvlAll,
	       INFO("Moved EE (WRITE) to done_ee sec=%llus size=%u ee=%p\n",
		    (unsigned long long)e->sector, e->size, e);
	       );

	/* No hlist_del_init(&e->colision) here, we did not send the Ack yet,
	 * neither did we wake possibly waiting conflicting requests.
	 * done from "drbd_process_done_ee" within the appropriate w.cb
	 * (e_end_block/e_end_resync_block) or from _drbd_clear_done_ee */

	if (!is_syncer_req)
		mdev->epoch_size++;

	do_wake = is_syncer_req
		? list_empty(&mdev->sync_ee)
		: list_empty(&mdev->active_ee);

	if (error)
		__drbd_chk_io_error(mdev, FALSE);
	spin_unlock_irqrestore(&mdev->req_lock, flags);

	if (is_syncer_req)
		drbd_rs_complete_io(mdev, e_sector);

	if (do_wake)
		wake_up(&mdev->ee_wait);

	if (do_al_complete_io)
		drbd_al_complete_io(mdev, e_sector);

	wake_asender(mdev);
	dec_local(mdev);

	return 0;
}

/* read, readA or write requests on Primary comming from drbd_make_request
 */
int drbd_endio_pri(struct bio *bio, unsigned int bytes_done, int error)
{
	unsigned long flags;
	struct drbd_request *req = bio->bi_private;
	struct drbd_conf *mdev = req->mdev;
	enum drbd_req_event what;
	int uptodate = bio_flagged(bio, BIO_UPTODATE);

	/* see above */
	if (bio->bi_size)
		return 1;
	if (!error && !uptodate) {
		/* strange behaviour of some lower level drivers...
		 * fail the request by clearing the uptodate flag,
		 * but do not return any error?!
		 * do we want to WARN() on this? */
		error = -EIO;
	}

	/* to avoid recursion in _req_mod */
	what = error
	       ? (bio_data_dir(bio) == WRITE)
		 ? write_completed_with_error
		 : read_completed_with_error
	       : completed_ok;
	spin_lock_irqsave(&mdev->req_lock, flags);
	_req_mod(req, what, error);
	spin_unlock_irqrestore(&mdev->req_lock, flags);
	return 0;
}

int w_io_error(struct drbd_conf *mdev, struct drbd_work *w, int cancel)
{
	struct drbd_request *req = (struct drbd_request *)w;
	int ok;

	/* FIXME send a "set_out_of_sync" packet to the peer
	 * in the PassOn case...
	 * in the Detach (or Panic) case, we (try to) send
	 * a "we are diskless" param packet anyways, and the peer
	 * will then set the FullSync bit in the meta data ...
	 */
	/* NOTE: mdev->bc can be NULL by the time we get here! */
	/* D_ASSERT(mdev->bc->dc.on_io_error != PassOn); */

	/* the only way this callback is scheduled is from _req_may_be_done,
	 * when it is done and had a local write error, see comments there */
	drbd_req_free(req);

	if (unlikely(cancel)) return 1;

	ok = drbd_io_error(mdev, FALSE);
	if (unlikely(!ok)) ERR("Sending in w_io_error() failed\n");
	return ok;
}

int w_read_retry_remote(struct drbd_conf *mdev, struct drbd_work *w, int cancel)
{
	struct drbd_request *req = (struct drbd_request *)w;

	spin_lock_irq(&mdev->req_lock);
	if ( cancel ||
	     mdev->state.conn < Connected ||
	     mdev->state.pdsk <= Inconsistent ) {
		_req_mod(req, send_canceled, 0); /* FIXME freeze? ... */
		spin_unlock_irq(&mdev->req_lock);
		drbd_khelper(mdev, "pri-on-incon-degr"); /* FIXME REALLY? */
		ALERT("WE ARE LOST. Local IO failure, no peer.\n");
		return 1;
	}
	spin_unlock_irq(&mdev->req_lock);

	/* FIXME this is ugly. we should not detach for read io-error,
	 * but try to WRITE the DataReply to the failed location,
	 * to give the disk the chance to relocate that block */
	/* try to schedule a detach and notifies peer: */
	drbd_io_error(mdev, FALSE);
	return w_send_read_req(mdev, w, 0);
}

int w_resync_inactive(struct drbd_conf *mdev, struct drbd_work *w, int cancel)
{
	ERR_IF(cancel) return 1;
	ERR("resync inactive, but callback triggered??\n");
	return 1; /* Simply ignore this! */
}

void resync_timer_fn(unsigned long data)
{
	unsigned long flags;
	struct drbd_conf *mdev = (struct drbd_conf *) data;
	int queue;

	spin_lock_irqsave(&mdev->req_lock, flags);

	if (likely(!test_and_clear_bit(STOP_SYNC_TIMER, &mdev->flags))) {
		queue = 1;
		mdev->resync_work.cb = w_make_resync_request;
	} else {
		queue = 0;
		mdev->resync_work.cb = w_resync_inactive;
	}

	spin_unlock_irqrestore(&mdev->req_lock, flags);

	/* harmless race: list_empty outside data.work.q_lock */
	if (list_empty(&mdev->resync_work.list) && queue)
		drbd_queue_work(&mdev->data.work, &mdev->resync_work);
}

#define SLEEP_TIME (HZ/10)

int w_make_resync_request(struct drbd_conf *mdev,
		struct drbd_work *w, int cancel)
{
	unsigned long bit;
	sector_t sector;
	const sector_t capacity = drbd_get_capacity(mdev->this_bdev);
	int max_segment_size = mdev->rq_queue->max_segment_size;
	int number, i, size;
	int align;

	PARANOIA_BUG_ON(w != &mdev->resync_work);

	if (unlikely(cancel)) return 1;

	if (unlikely(mdev->state.conn < Connected)) {
		ERR("Confused in w_make_resync_request()! cstate < Connected");
		return 0;
	}

	if (mdev->state.conn != SyncTarget)
		ERR("%s in w_make_resync_request\n",
			conns_to_name(mdev->state.conn));

<<<<<<< HEAD
	number = SLEEP_TIME*mdev->sync_conf.rate / ((BM_BLOCK_SIZE/1024)*HZ);

	if (atomic_read(&mdev->rs_pending_cnt) > number)
		goto requeue;
	number -= atomic_read(&mdev->rs_pending_cnt);

	if (!inc_local(mdev)) {
=======
	if(!inc_local(mdev)) {
>>>>>>> 37157759
		/* Since we only need to access mdev->rsync a
		   inc_local_if_state(mdev,Failed) would be sufficient, but
		   to continue resync with a broken disk makes no sense at
		   all */
		ERR("Disk broke down during resync!\n");
		mdev->resync_work.cb = w_resync_inactive;
		return 1;
	}
	/* All goto requeses have to happend after this block: inc_local() */

	number = SLEEP_TIME*mdev->sync_conf.rate / ((BM_BLOCK_SIZE/1024)*HZ);

	if (atomic_read(&mdev->rs_pending_cnt)>number) {
		goto requeue;
	}
	number -= atomic_read(&mdev->rs_pending_cnt);

	for (i = 0; i < number; i++) {
next_sector:
		size = BM_BLOCK_SIZE;
		/* as of now, we are the only user of drbd_bm_find_next */
		bit  = drbd_bm_find_next(mdev);

		if (bit == -1UL) {
			/* FIXME either test_and_set some bit,
			 * or make this the _only_ place that is allowed
			 * to assign w_resync_inactive! */
			mdev->resync_work.cb = w_resync_inactive;
			dec_local(mdev);
			return 1;
		}

		sector = BM_BIT_TO_SECT(bit);

		if (drbd_try_rs_begin_io(mdev, sector)) {
			drbd_bm_set_find(mdev, bit);
			goto requeue;
		}

		if (unlikely(drbd_bm_test_bit(mdev, bit) == 0 )) {
			drbd_rs_complete_io(mdev, sector);
			goto next_sector;
		}

#if DRBD_MAX_SEGMENT_SIZE > BM_BLOCK_SIZE
		/* try to find some adjacent bits.
		 * we stop if we have already the maximum req size.
		 *
		 * Aditionally always align bigger requests, in order to
		 * be prepared for all stripe sizes of software RAIDs.
		 *
		 * we _do_ care about the agreed-uppon q->max_segment_size
		 * here, as splitting up the requests on the other side is more
		 * difficult.  the consequence is, that on lvm and md and other
		 * "indirect" devices, this is dead code, since
		 * q->max_segment_size will be PAGE_SIZE.
		 */
		align = 1;
		for (;;) {
			if (size + BM_BLOCK_SIZE > max_segment_size)
				break;

			/* Be always aligned */
			if (sector & ((1<<(align+3))-1) )
				break;

			/* do not cross extent boundaries */
			if (( (bit+1) & BM_BLOCKS_PER_BM_EXT_MASK ) == 0)
				break;
			/* now, is it actually dirty, after all?
			 * caution, drbd_bm_test_bit is tri-state for some
			 * obscure reason; ( b == 0 ) would get the out-of-band
			 * only accidentally right because of the "oddly sized"
			 * adjustment below */
			if ( drbd_bm_test_bit(mdev, bit+1) != 1 )
				break;
			bit++;
			size += BM_BLOCK_SIZE;
			if ( (BM_BLOCK_SIZE<<align) <= size) align++;
			i++;
		}
		/* if we merged some,
		 * reset the offset to start the next drbd_bm_find_next from */
		if (size > BM_BLOCK_SIZE)
			drbd_bm_set_find(mdev, bit+1);
#endif

		/* adjust very last sectors, in case we are oddly sized */
		if (sector + (size>>9) > capacity)
			size = (capacity-sector)<<9;
		inc_rs_pending(mdev);
		if (!drbd_send_drequest(mdev, RSDataRequest,
				       sector, size, ID_SYNCER)) {
			ERR("drbd_send_drequest() failed, aborting...\n");
			dec_rs_pending(mdev);
			dec_local(mdev);
			return 0;
		}
	}

	if (drbd_bm_rs_done(mdev)) {
		/* last syncer _request_ was sent,
		 * but the RSDataReply not yet received.  sync will end (and
		 * next sync group will resume), as soon as we receive the last
		 * resync data block, and the last bit is cleared.
		 * until then resync "work" is "inactive" ...
		 */
		mdev->resync_work.cb = w_resync_inactive;
		dec_local(mdev);
		return 1;
	}

 requeue:
	mod_timer(&mdev->resync_timer, jiffies + SLEEP_TIME);
	dec_local(mdev);
	return 1;
}

int w_resync_finished(struct drbd_conf *mdev, struct drbd_work *w, int cancel)
{
	kfree(w);

	drbd_bm_lock(mdev);
	drbd_resync_finished(mdev);
	drbd_bm_unlock(mdev);

	return 1;
}

int drbd_resync_finished(struct drbd_conf *mdev)
{
	unsigned long db, dt, dbdt;
	int dstate, pdstate;
	struct drbd_work *w;

	/* Remove all elements from the resync LRU. Since future actions
	 * might set bits in the (main) bitmap, then the entries in the
	 * resync LRU would be wrong. */
	if (drbd_rs_del_all(mdev)) {
		/* In case this is not possible now, most probabely because
		 * there are RSDataReply Packets lingering on the worker's
		 * queue (or even the read operations for those packets
		 * is not finished by now).   Retry in 100ms. */

		drbd_kick_lo(mdev);
		set_current_state(TASK_INTERRUPTIBLE);
		schedule_timeout(HZ / 10);
		w = kmalloc(sizeof(struct drbd_work), GFP_ATOMIC);
		if (w) {
			w->cb = w_resync_finished;
			drbd_queue_work(&mdev->data.work, w);
			return 1;
		}
		ERR("Warn failed to drbd_rs_del_all() and to kmalloc(w).\n");
	}

	dt = (jiffies - mdev->rs_start - mdev->rs_paused) / HZ;
	if (dt <= 0)
		dt = 1;
	db = mdev->rs_total;
	dbdt = Bit2KB(db/dt);
	mdev->rs_paused /= HZ;
	INFO("Resync done (total %lu sec; paused %lu sec; %lu K/sec)\n",
	     dt + mdev->rs_paused, mdev->rs_paused, dbdt);

	D_ASSERT((drbd_bm_total_weight(mdev)-mdev->rs_failed) == 0);

	if (mdev->rs_failed) {
		INFO("            %lu failed blocks\n", mdev->rs_failed);

		if (mdev->state.conn == SyncTarget ||
		    mdev->state.conn == PausedSyncT) {
			dstate = Inconsistent;
			pdstate = UpToDate;
		} else {
			dstate = UpToDate;
			pdstate = Inconsistent;
		}
	} else {
		dstate = pdstate = UpToDate;

		if (mdev->state.conn == SyncTarget ||
		    mdev->state.conn == PausedSyncT) {
			if (mdev->p_uuid) {
				int i;
				for (i = Bitmap ; i <= History_end ; i++)
					_drbd_uuid_set(mdev, i, mdev->p_uuid[i]);
				drbd_uuid_set(mdev, Bitmap, mdev->bc->md.uuid[Current]);
				_drbd_uuid_set(mdev, Current, mdev->p_uuid[Current]);
			} else {
				ERR("mdev->p_uuid is NULL! BUG\n");
			}
		}

		drbd_uuid_set_bm(mdev, 0UL);

		if (mdev->p_uuid) {
			/* Now the two UUID sets are equal, update what we
			 * know of the peer. */
			int i;
			for (i = Current ; i <= History_end ; i++)
				mdev->p_uuid[i] = mdev->bc->md.uuid[i];
		}
	}

	mdev->rs_total  = 0;
	mdev->rs_failed = 0;
	mdev->rs_paused = 0;

	if (test_and_clear_bit(WRITE_BM_AFTER_RESYNC, &mdev->flags)) {
		WARN("Writing the whole bitmap, due to failed kmalloc\n");
		drbd_bm_write(mdev);
	}

	drbd_bm_recount_bits(mdev);

	drbd_request_state(mdev, NS3(conn, Connected,
				    disk, dstate,
				    pdsk, pdstate));

	drbd_md_sync(mdev);

	return 1;
}

/**
 * w_e_end_data_req: Send the answer (DataReply) in response to a DataRequest.
 */
int w_e_end_data_req(struct drbd_conf *mdev, struct drbd_work *w, int cancel)
{
	struct Tl_epoch_entry *e = (struct Tl_epoch_entry *)w;
	int ok;

	if (unlikely(cancel)) {
		drbd_free_ee(mdev, e);
		dec_unacked(mdev);
		return 1;
	}

	if (likely(drbd_bio_uptodate(e->private_bio))) {
		ok = drbd_send_block(mdev, DataReply, e);
	} else {
		if (DRBD_ratelimit(5*HZ, 5))
			ERR("Sending NegDReply. sector=%llus.\n",
			    (unsigned long long)e->sector);

		ok = drbd_send_ack(mdev, NegDReply, e);

		/* FIXME we should not detach for read io-errors, in particular
		 * not now: when the peer asked us for our data, we are likely
		 * the only remaining disk... */
		drbd_io_error(mdev, FALSE);
	}

	dec_unacked(mdev);

	spin_lock_irq(&mdev->req_lock);
	if (drbd_bio_has_active_page(e->private_bio)) {
		/* This might happen if sendpage() has not finished */
		list_add_tail(&e->w.list, &mdev->net_ee);
	} else {
		drbd_free_ee(mdev, e);
	}
	spin_unlock_irq(&mdev->req_lock);

	if (unlikely(!ok)) ERR("drbd_send_block() failed\n");
	return ok;
}

/**
 * w_e_end_rsdata_req: Send the answer (RSDataReply) to a RSDataRequest.
 */
int w_e_end_rsdata_req(struct drbd_conf *mdev, struct drbd_work *w, int cancel)
{
	struct Tl_epoch_entry *e = (struct Tl_epoch_entry *)w;
	int ok;

	if (unlikely(cancel)) {
		drbd_free_ee(mdev, e);
		dec_unacked(mdev);
		return 1;
	}

	if (inc_local_if_state(mdev, Failed)) {
		drbd_rs_complete_io(mdev, e->sector);
		dec_local(mdev);
	}

	if (likely(drbd_bio_uptodate(e->private_bio))) {
		if (likely( mdev->state.pdsk >= Inconsistent )) {
			inc_rs_pending(mdev);
			ok = drbd_send_block(mdev, RSDataReply, e);
		} else {
			if (DRBD_ratelimit(5*HZ, 5))
				ERR("Not sending RSDataReply, "
				    "partner DISKLESS!\n");
			ok = 1;
		}
	} else {
		if (DRBD_ratelimit(5*HZ, 5))
			ERR("Sending NegRSDReply. sector %llus.\n",
			    (unsigned long long)e->sector);

		ok = drbd_send_ack(mdev, NegRSDReply, e);

		drbd_io_error(mdev, FALSE);

		/* update resync data with failure */
		drbd_rs_failed_io(mdev, e->sector, e->size);
	}

	dec_unacked(mdev);

	spin_lock_irq(&mdev->req_lock);
	if (drbd_bio_has_active_page(e->private_bio)) {
		/* This might happen if sendpage() has not finished */
		list_add_tail(&e->w.list, &mdev->net_ee);
	} else {
		drbd_free_ee(mdev, e);
	}
	spin_unlock_irq(&mdev->req_lock);

	if (unlikely(!ok)) ERR("drbd_send_block() failed\n");
	return ok;
}

int w_prev_work_done(struct drbd_conf *mdev, struct drbd_work *w, int cancel)
{
	clear_bit(WORK_PENDING, &mdev->flags);
	wake_up(&mdev->misc_wait);
	return 1;
}

int w_send_barrier(struct drbd_conf *mdev, struct drbd_work *w, int cancel)
{
	struct drbd_barrier *b = (struct drbd_barrier *)w;
	struct Drbd_Barrier_Packet *p = &mdev->data.sbuf.Barrier;
	int ok = 1;

	/* really avoid racing with tl_clear.  w.cb may have been referenced
	 * just before it was reassigned and requeued, so double check that.
	 * actually, this race was harmless, since we only try to send the
	 * barrier packet here, and otherwise do nothing with the object.
	 * but compare with the head of w_clear_epoch */
	spin_lock_irq(&mdev->req_lock);
	if (w->cb != w_send_barrier || mdev->state.conn < Connected)
		cancel = 1;
	spin_unlock_irq(&mdev->req_lock);
	if (cancel)
		return 1;

	if (!drbd_get_data_sock(mdev))
		return 0;
	p->barrier = b->br_number;
	/* inc_ap_pending was done where this was queued.
	 * dec_ap_pending will be done in got_BarrierAck
	 * or (on connection loss) in w_clear_epoch.  */
	ok = _drbd_send_cmd(mdev, mdev->data.socket, Barrier,
				(struct Drbd_Header *)p, sizeof(*p), 0);
	drbd_put_data_sock(mdev);

	return ok;
}

int w_send_write_hint(struct drbd_conf *mdev, struct drbd_work *w, int cancel)
{
	if (cancel)
		return 1;
	return drbd_send_short_cmd(mdev, UnplugRemote);
}

/**
 * w_send_dblock: Send a mirrored write request.
 */
int w_send_dblock(struct drbd_conf *mdev, struct drbd_work *w, int cancel)
{
	struct drbd_request *req = (struct drbd_request *)w;
	int ok;

	if (unlikely(cancel)) {
		req_mod(req, send_canceled, 0);
		return 1;
	}

	ok = drbd_send_dblock(mdev, req);
	req_mod(req, ok ? handed_over_to_network : send_failed, 0);

	return ok;
}

/**
 * w_send_read_req: Send a read requests.
 */
int w_send_read_req(struct drbd_conf *mdev, struct drbd_work *w, int cancel)
{
	struct drbd_request *req = (struct drbd_request *)w;
	int ok;

	if (unlikely(cancel)) {
		req_mod(req, send_canceled, 0);
		return 1;
	}

	ok = drbd_send_drequest(mdev, DataRequest, req->sector, req->size,
				(unsigned long)req);

	if (ok) {
		req_mod(req, handed_over_to_network, 0);
	} else {
		/* ?? we set Timeout or BrokenPipe in drbd_send() */
		if (mdev->state.conn >= Connected)
			drbd_force_state(mdev, NS(conn, NetworkFailure));
		/* req_mod(req, send_failed); we should not fail it here,
		 * we might have to "freeze" on disconnect.
		 * handled by req_mod(req, connection_lost_while_pending);
		 * in drbd_fail_pending_reads soon enough. */
	}

	return ok;
}

void drbd_global_lock(void)
{
	struct drbd_conf *mdev;
	int i;

	local_irq_disable();
	for (i = 0; i < minor_count; i++) {
		mdev = minor_to_mdev(i);
		if (!mdev)
			continue;
		spin_lock(&mdev->req_lock);
	}
}

void drbd_global_unlock(void)
{
	struct drbd_conf *mdev;
	int i;

	for (i = 0; i < minor_count; i++) {
		mdev = minor_to_mdev(i);
		if (!mdev)
			continue;
		spin_unlock(&mdev->req_lock);
	}
	local_irq_enable();
}

int _drbd_may_sync_now(struct drbd_conf *mdev)
{
	struct drbd_conf *odev = mdev;

	while (1) {
		if (odev->sync_conf.after == -1)
			return 1;
		odev = minor_to_mdev(odev->sync_conf.after);
		ERR_IF(!odev) return 1;
		if ( (odev->state.conn >= SyncSource &&
		     odev->state.conn <= PausedSyncT) ||
		    odev->state.aftr_isp || odev->state.peer_isp ||
		    odev->state.user_isp ) return 0;
	}
}

/**
 * _drbd_pause_after:
 * Finds all devices that may not resync now, and causes them to
 * pause their resynchronisation.
 * Called from process context only ( ioctl and after_state_ch ).
 */
int _drbd_pause_after(struct drbd_conf *mdev)
{
	struct drbd_conf *odev;
	int i, rv = 0;

	for (i = 0; i < minor_count; i++) {
		odev = minor_to_mdev(i);
		if (!odev)
			continue;
		if (!_drbd_may_sync_now(odev))
			rv |= ( _drbd_set_state(_NS(odev, aftr_isp, 1),
						ChgStateHard|ScheduleAfter)
				!= SS_NothingToDo ) ;
	}

	return rv;
}

/**
 * _drbd_resume_next:
 * Finds all devices that can resume resynchronisation
 * process, and causes them to resume.
 * Called from process context only ( ioctl and worker ).
 */
int _drbd_resume_next(struct drbd_conf *mdev)
{
	struct drbd_conf *odev;
	int i, rv = 0;

	for (i = 0; i < minor_count; i++) {
		odev = minor_to_mdev(i);
		if (!odev)
			continue;
		if (odev->state.aftr_isp) {
			if (_drbd_may_sync_now(odev))
				rv |= (_drbd_set_state(_NS(odev, aftr_isp, 0),
						ChgStateHard|ScheduleAfter)
					!= SS_NothingToDo) ;
		}
	}
	return rv;
}

void resume_next_sg(struct drbd_conf *mdev)
{
	drbd_global_lock();
	_drbd_resume_next(mdev);
	drbd_global_unlock();
}

void suspend_other_sg(struct drbd_conf *mdev)
{
	drbd_global_lock();
	_drbd_pause_after(mdev);
	drbd_global_unlock();
}

void drbd_alter_sa(struct drbd_conf *mdev, int na)
{
	int changes;

	drbd_global_lock();
	mdev->sync_conf.after = na;

	do {
		changes  = _drbd_pause_after(mdev);
		changes |= _drbd_resume_next(mdev);
	} while (changes);

	drbd_global_unlock();
}

/**
 * drbd_start_resync:
 * @side: Either SyncSource or SyncTarget
 * Start the resync process. Called from process context only,
 * either ioctl or drbd_receiver.
 * Note, this function might bring you directly into one of the
 * PausedSync* states.
 */
void drbd_start_resync(struct drbd_conf *mdev, enum drbd_conns side)
{
	union drbd_state_t os, ns;
	int r = 0;

	MTRACE(TraceTypeResync, TraceLvlSummary,
	       INFO("Resync starting: side=%s\n",
		    side == SyncTarget?"SyncTarget":"SyncSource");
	    );

	drbd_bm_recount_bits(mdev);

	/* In case a previous resync run was aborted by an IO error... */
	drbd_rs_cancel_all(mdev);

	if (side == SyncTarget) {
		drbd_bm_reset_find(mdev);
	} else /* side == SyncSource */ {
		u64 uuid;

		get_random_bytes(&uuid, sizeof(u64));
		drbd_uuid_set(mdev, Bitmap, uuid);
		drbd_send_sync_uuid(mdev, uuid);

		D_ASSERT(mdev->state.disk == UpToDate);
	}

	drbd_global_lock();
	ns = os = mdev->state;

	ns.aftr_isp = !_drbd_may_sync_now(mdev);

	ns.conn = side;

	if (side == SyncTarget)
		ns.disk = Inconsistent;
	else /* side == SyncSource */
		ns.pdsk = Inconsistent;

	r = _drbd_set_state(mdev, ns, ChgStateVerbose);
	ns = mdev->state;

	if (r == SS_Success) {
		mdev->rs_total     =
		mdev->rs_mark_left = drbd_bm_total_weight(mdev);
		mdev->rs_failed    = 0;
		mdev->rs_paused    = 0;
		mdev->rs_start     =
		mdev->rs_mark_time = jiffies;
		_drbd_pause_after(mdev);
	}
	drbd_global_unlock();

	if (r == SS_Success) {
		after_state_ch(mdev, os, ns, ChgStateVerbose);

		INFO("Began resync as %s (will sync %lu KB [%lu bits set]).\n",
		     conns_to_name(ns.conn),
		     (unsigned long) mdev->rs_total << (BM_BLOCK_SIZE_B-10),
		     (unsigned long) mdev->rs_total);

		if (mdev->rs_total == 0) {
			drbd_resync_finished(mdev);
			return;
		}

		if (ns.conn == SyncTarget) {
			D_ASSERT(!test_bit(STOP_SYNC_TIMER, &mdev->flags));
			mod_timer(&mdev->resync_timer, jiffies);
		}

		drbd_md_sync(mdev);
	}
}

int drbd_worker(struct Drbd_thread *thi)
{
	struct drbd_conf *mdev = thi->mdev;
	struct drbd_work *w = 0;
	LIST_HEAD(work_list);
	int intr = 0, i;

	sprintf(current->comm, "drbd%d_worker", mdev_to_minor(mdev));

	while (get_t_state(thi) == Running) {

		if (down_trylock(&mdev->data.work.s)) {
			down(&mdev->data.mutex);
			if (mdev->data.socket)
				drbd_tcp_flush(mdev->data.socket);
			up(&mdev->data.mutex);

			intr = down_interruptible(&mdev->data.work.s);

			down(&mdev->data.mutex);
			if (mdev->data.socket)
				drbd_tcp_cork(mdev->data.socket);
			up(&mdev->data.mutex);
		}

		if (intr) {
			D_ASSERT(intr == -EINTR);
			flush_signals(current);
			ERR_IF (get_t_state(thi) == Running)
				continue;
			break;
		}

		if (get_t_state(thi) != Running) break;
		/* With this break, we have done a down() but not consumed
		   the entry from the list. The cleanup code takes care of
		   this...   */

		w = 0;
		spin_lock_irq(&mdev->data.work.q_lock);
		ERR_IF(list_empty(&mdev->data.work.q)) {
			/* something terribly wrong in our logic.
			 * we were able to down() the semaphore,
			 * but the list is empty... doh.
			 *
			 * what is the best thing to do now?
			 * try again from scratch, restarting the receiver,
			 * asender, whatnot? could break even more ugly,
			 * e.g. when we are primary, but no good local data.
			 *
			 * I'll try to get away just starting over this loop.
			 */
			spin_unlock_irq(&mdev->data.work.q_lock);
			continue;
		}
		w = list_entry(mdev->data.work.q.next, struct drbd_work, list);
		list_del_init(&w->list);
		spin_unlock_irq(&mdev->data.work.q_lock);

		if (!w->cb(mdev, w, mdev->state.conn < Connected )) {
			/* WARN("worker: a callback failed! \n"); */
			if (mdev->state.conn >= Connected)
				drbd_force_state(mdev,
						NS(conn, NetworkFailure));
		}
	}

	spin_lock_irq(&mdev->data.work.q_lock);
	i = 0;
	while (!list_empty(&mdev->data.work.q)) {
		list_splice_init(&mdev->data.work.q, &work_list);
		spin_unlock_irq(&mdev->data.work.q_lock);

		while (!list_empty(&work_list)) {
			w = list_entry(work_list.next, struct drbd_work, list);
			list_del_init(&w->list);
			w->cb(mdev, w, 1);
			i++; /* dead debugging code */
		}

		spin_lock_irq(&mdev->data.work.q_lock);
	}
	sema_init(&mdev->data.work.s, 0);
	/* DANGEROUS race: if someone did queue his work within the spinlock,
	 * but up() ed outside the spinlock, we could get an up() on the
	 * semaphore without corresponding list entry.
	 * So don't do that.
	 */
	spin_unlock_irq(&mdev->data.work.q_lock);
	/* FIXME verify that there absolutely can not be any more work
	 * on the queue now...
	 * if so, the comment above is no longer true, but historic
	 * from the times when the worker did not live as long as the
	 * device.. */

	D_ASSERT(mdev->state.disk == Diskless && mdev->state.conn == StandAlone);
	drbd_mdev_cleanup(mdev);
	module_put(THIS_MODULE);

	INFO("worker terminated\n");

	return 0;
}<|MERGE_RESOLUTION|>--- conflicted
+++ resolved
@@ -335,17 +335,7 @@
 		ERR("%s in w_make_resync_request\n",
 			conns_to_name(mdev->state.conn));
 
-<<<<<<< HEAD
-	number = SLEEP_TIME*mdev->sync_conf.rate / ((BM_BLOCK_SIZE/1024)*HZ);
-
-	if (atomic_read(&mdev->rs_pending_cnt) > number)
-		goto requeue;
-	number -= atomic_read(&mdev->rs_pending_cnt);
-
 	if (!inc_local(mdev)) {
-=======
-	if(!inc_local(mdev)) {
->>>>>>> 37157759
 		/* Since we only need to access mdev->rsync a
 		   inc_local_if_state(mdev,Failed) would be sufficient, but
 		   to continue resync with a broken disk makes no sense at
@@ -358,9 +348,8 @@
 
 	number = SLEEP_TIME*mdev->sync_conf.rate / ((BM_BLOCK_SIZE/1024)*HZ);
 
-	if (atomic_read(&mdev->rs_pending_cnt)>number) {
+	if (atomic_read(&mdev->rs_pending_cnt) > number)
 		goto requeue;
-	}
 	number -= atomic_read(&mdev->rs_pending_cnt);
 
 	for (i = 0; i < number; i++) {
