/*
   drbd_worker.c

   This file is part of DRBD by Philipp Reisner and Lars Ellenberg.

   Copyright (C) 2001-2008, LINBIT Information Technologies GmbH.
   Copyright (C) 1999-2008, Philipp Reisner <philipp.reisner@linbit.com>.
   Copyright (C) 2002-2008, Lars Ellenberg <lars.ellenberg@linbit.com>.

   drbd is free software; you can redistribute it and/or modify
   it under the terms of the GNU General Public License as published by
   the Free Software Foundation; either version 2, or (at your option)
   any later version.

   drbd is distributed in the hope that it will be useful,
   but WITHOUT ANY WARRANTY; without even the implied warranty of
   MERCHANTABILITY or FITNESS FOR A PARTICULAR PURPOSE.  See the
   GNU General Public License for more details.

   You should have received a copy of the GNU General Public License
   along with drbd; see the file COPYING.  If not, write to
   the Free Software Foundation, 675 Mass Ave, Cambridge, MA 02139, USA.

 */

#include <linux/autoconf.h>
#include <linux/module.h>
#include <linux/drbd.h>
#include <linux/sched.h>
#include <linux/wait.h>
#include <linux/mm.h>
#include <linux/memcontrol.h>
#include <linux/mm_inline.h>
#include <linux/slab.h>
#include <linux/random.h>
#include <linux/scatterlist.h>

#include "drbd_int.h"
#include "drbd_req.h"

STATIC int w_make_ov_request(struct drbd_work *w, int cancel);



/* endio handlers:
 *   drbd_md_io_complete (defined here)
 *   drbd_request_endio (defined here)
 *   drbd_peer_request_endio (defined here)
 *   bm_async_io_complete (defined in drbd_bitmap.c)
 *
 * For all these callbacks, note the following:
 * The callbacks will be called in irq context by the IDE drivers,
 * and in Softirqs/Tasklets/BH context by the SCSI drivers.
 * Try to get the locking right :)
 *
 */


/* About the global_state_lock
   Each state transition on an device holds a read lock. In case we have
   to evaluate the resync after dependencies, we grab a write lock, because
   we need stable states on all devices for that.  */
rwlock_t global_state_lock;

/* used for synchronous meta data and bitmap IO
 * submitted by drbd_md_sync_page_io()
 */
BIO_ENDIO_TYPE drbd_md_io_complete BIO_ENDIO_ARGS(struct bio *bio, int error)
{
	struct drbd_md_io *md_io;
	struct drbd_conf *mdev;

	BIO_ENDIO_FN_START;

	md_io = (struct drbd_md_io *)bio->bi_private;
	mdev = container_of(md_io, struct drbd_conf, md_io);

	md_io->error = error;

<<<<<<< HEAD
=======
	trace_drbd_bio(mdev, "Md", bio, 1, NULL);

	/* We grabbed an extra reference in _drbd_md_sync_page_io() to be able
	 * to timeout on the lower level device, and eventually detach from it.
	 * If this io completion runs after that timeout expired, this
	 * drbd_md_put_buffer() may allow us to finally try and re-attach.
	 * During normal operation, this only puts that extra reference
	 * down to 1 again.
	 * Make sure we first drop the reference, and only then signal
	 * completion, or we may (in drbd_al_read_log()) cycle so fast into the
	 * next drbd_md_sync_page_io(), that we trigger the
	 * ASSERT(atomic_read(&mdev->md_io_in_use) == 1) there.
	 */
	drbd_md_put_buffer(mdev);
>>>>>>> 7c7b15cd
	md_io->done = 1;
	wake_up(&mdev->misc_wait);
	bio_put(bio);
	put_ldev(mdev);

	BIO_ENDIO_FN_RETURN;
}

/* reads on behalf of the partner,
 * "submitted" by the receiver
 */
void drbd_endio_read_sec_final(struct drbd_peer_request *peer_req) __releases(local)
{
	unsigned long flags = 0;
	struct drbd_conf *mdev = peer_req->w.mdev;

	spin_lock_irqsave(&mdev->tconn->req_lock, flags);
	mdev->read_cnt += peer_req->i.size >> 9;
	list_del(&peer_req->w.list);
	if (list_empty(&mdev->read_ee))
		wake_up(&mdev->ee_wait);
	if (test_bit(__EE_WAS_ERROR, &peer_req->flags))
		__drbd_chk_io_error(mdev, false);
	spin_unlock_irqrestore(&mdev->tconn->req_lock, flags);

	drbd_queue_work(&mdev->tconn->data.work, &peer_req->w);
	put_ldev(mdev);
}

static int is_failed_barrier(int ee_flags)
{
	return (ee_flags & (EE_IS_BARRIER|EE_WAS_ERROR|EE_RESUBMITTED))
			== (EE_IS_BARRIER|EE_WAS_ERROR);
}

/* writes on behalf of the partner, or resync writes,
 * "submitted" by the receiver, final stage.  */
static void drbd_endio_write_sec_final(struct drbd_peer_request *peer_req) __releases(local)
{
	unsigned long flags = 0;
	struct drbd_conf *mdev = peer_req->w.mdev;
	struct drbd_interval i;
	int do_wake;
	u64 block_id;
	int do_al_complete_io;

	/* if this is a failed barrier request, disable use of barriers,
	 * and schedule for resubmission */
	if (is_failed_barrier(peer_req->flags)) {
		drbd_bump_write_ordering(mdev, WO_bdev_flush);
		spin_lock_irqsave(&mdev->tconn->req_lock, flags);
		list_del(&peer_req->w.list);
		peer_req->flags = (peer_req->flags & ~EE_WAS_ERROR) | EE_RESUBMITTED;
		peer_req->w.cb = w_e_reissue;
		/* put_ldev actually happens below, once we come here again. */
		__release(local);
		spin_unlock_irqrestore(&mdev->tconn->req_lock, flags);
		drbd_queue_work(&mdev->tconn->data.work, &peer_req->w);
		return;
	}

	/* after we moved peer_req to done_ee,
	 * we may no longer access it,
	 * it may be freed/reused already!
	 * (as soon as we release the req_lock) */
	i = peer_req->i;
	do_al_complete_io = peer_req->flags & EE_CALL_AL_COMPLETE_IO;
	block_id = peer_req->block_id;

	spin_lock_irqsave(&mdev->tconn->req_lock, flags);
	mdev->writ_cnt += peer_req->i.size >> 9;
	list_del(&peer_req->w.list); /* has been on active_ee or sync_ee */
	list_add_tail(&peer_req->w.list, &mdev->done_ee);

	/*
	 * Do not remove from the write_requests tree here: we did not send the
	 * Ack yet and did not wake possibly waiting conflicting requests.
	 * Removed from the tree from "drbd_process_done_ee" within the
	 * appropriate w.cb (e_end_block/e_end_resync_block) or from
	 * _drbd_clear_done_ee.
	 */

	do_wake = list_empty(block_id == ID_SYNCER ? &mdev->sync_ee : &mdev->active_ee);

	if (test_bit(__EE_WAS_ERROR, &peer_req->flags))
		__drbd_chk_io_error(mdev, false);
	spin_unlock_irqrestore(&mdev->tconn->req_lock, flags);

	if (block_id == ID_SYNCER)
		drbd_rs_complete_io(mdev, i.sector);

	if (do_wake)
		wake_up(&mdev->ee_wait);

	if (do_al_complete_io)
		drbd_al_complete_io(mdev, &i);

	wake_asender(mdev->tconn);
	put_ldev(mdev);
}

/* writes on behalf of the partner, or resync writes,
 * "submitted" by the receiver.
 */
BIO_ENDIO_TYPE drbd_peer_request_endio BIO_ENDIO_ARGS(struct bio *bio, int error)
{
	struct drbd_peer_request *peer_req = bio->bi_private;
	struct drbd_conf *mdev = peer_req->w.mdev;
	int uptodate = bio_flagged(bio, BIO_UPTODATE);
	int is_write = bio_data_dir(bio) == WRITE;

	BIO_ENDIO_FN_START;
	if (error && DRBD_ratelimit(5*HZ, 5))
		dev_warn(DEV, "%s: error=%d s=%llus\n",
				is_write ? "write" : "read", error,
				(unsigned long long)peer_req->i.sector);
	if (!error && !uptodate) {
		if (DRBD_ratelimit(5*HZ, 5))
			dev_warn(DEV, "%s: setting error to -EIO s=%llus\n",
					is_write ? "write" : "read",
					(unsigned long long)peer_req->i.sector);
		/* strange behavior of some lower level drivers...
		 * fail the request by clearing the uptodate flag,
		 * but do not return any error?! */
		error = -EIO;
	}

	if (error)
		set_bit(__EE_WAS_ERROR, &peer_req->flags);

	bio_put(bio); /* no need for the bio anymore */
	if (atomic_dec_and_test(&peer_req->pending_bios)) {
		if (is_write)
			drbd_endio_write_sec_final(peer_req);
		else
			drbd_endio_read_sec_final(peer_req);
	}
	BIO_ENDIO_FN_RETURN;
}

/* read, readA or write requests on R_PRIMARY coming from drbd_make_request
 */
BIO_ENDIO_TYPE drbd_request_endio BIO_ENDIO_ARGS(struct bio *bio, int error)
{
	unsigned long flags;
	struct drbd_request *req = bio->bi_private;
	struct drbd_conf *mdev = req->w.mdev;
	struct bio_and_error m;
	enum drbd_req_event what;
	int uptodate = bio_flagged(bio, BIO_UPTODATE);

	BIO_ENDIO_FN_START;
	if (!error && !uptodate) {
		dev_warn(DEV, "p %s: setting error to -EIO\n",
			 bio_data_dir(bio) == WRITE ? "write" : "read");
		/* strange behavior of some lower level drivers...
		 * fail the request by clearing the uptodate flag,
		 * but do not return any error?! */
		error = -EIO;
	}

	/* to avoid recursion in __req_mod */
	if (unlikely(error)) {
		what = (bio_data_dir(bio) == WRITE)
			? WRITE_COMPLETED_WITH_ERROR
			: (bio_rw(bio) == READ)
			  ? READ_COMPLETED_WITH_ERROR
			  : READ_AHEAD_COMPLETED_WITH_ERROR;
	} else
		what = COMPLETED_OK;

	bio_put(req->private_bio);
	req->private_bio = ERR_PTR(error);

	/* not req_mod(), we need irqsave here! */
	spin_lock_irqsave(&mdev->tconn->req_lock, flags);
	__req_mod(req, what, &m);
	spin_unlock_irqrestore(&mdev->tconn->req_lock, flags);

	if (m.bio)
		complete_master_bio(mdev, &m);
	BIO_ENDIO_FN_RETURN;
}

int w_read_retry_remote(struct drbd_work *w, int cancel)
{
	struct drbd_request *req = container_of(w, struct drbd_request, w);
	struct drbd_conf *mdev = w->mdev;

	/* We should not detach for read io-error,
	 * but try to WRITE the P_DATA_REPLY to the failed location,
	 * to give the disk the chance to relocate that block */

	spin_lock_irq(&mdev->tconn->req_lock);
	if (cancel || mdev->state.pdsk != D_UP_TO_DATE) {
		_req_mod(req, READ_RETRY_REMOTE_CANCELED);
		spin_unlock_irq(&mdev->tconn->req_lock);
		return 0;
	}
	spin_unlock_irq(&mdev->tconn->req_lock);

	return w_send_read_req(w, 0);
}

void drbd_csum_ee(struct drbd_conf *mdev, struct crypto_hash *tfm,
		  struct drbd_peer_request *peer_req, void *digest)
{
	struct hash_desc desc;
	struct scatterlist sg;
	struct page *page = peer_req->pages;
	struct page *tmp;
	unsigned len;

	desc.tfm = tfm;
	desc.flags = 0;

	sg_init_table(&sg, 1);
	crypto_hash_init(&desc);

	while ((tmp = page_chain_next(page))) {
		/* all but the last page will be fully used */
		sg_set_page(&sg, page, PAGE_SIZE, 0);
		crypto_hash_update(&desc, &sg, sg.length);
		page = tmp;
	}
	/* and now the last, possibly only partially used page */
	len = peer_req->i.size & (PAGE_SIZE - 1);
	sg_set_page(&sg, page, len ?: PAGE_SIZE, 0);
	crypto_hash_update(&desc, &sg, sg.length);
	crypto_hash_final(&desc, digest);
}

void drbd_csum_bio(struct drbd_conf *mdev, struct crypto_hash *tfm, struct bio *bio, void *digest)
{
	struct hash_desc desc;
	struct scatterlist sg;
	struct bio_vec *bvec;
	int i;

	desc.tfm = tfm;
	desc.flags = 0;

	sg_init_table(&sg, 1);
	crypto_hash_init(&desc);

	__bio_for_each_segment(bvec, bio, i, 0) {
		sg_set_page(&sg, bvec->bv_page, bvec->bv_len, bvec->bv_offset);
		crypto_hash_update(&desc, &sg, sg.length);
	}
	crypto_hash_final(&desc, digest);
}

/* MAYBE merge common code with w_e_end_ov_req */
STATIC int w_e_send_csum(struct drbd_work *w, int cancel)
{
	struct drbd_peer_request *peer_req = container_of(w, struct drbd_peer_request, w);
	struct drbd_conf *mdev = w->mdev;
	int digest_size;
	void *digest;
	int err = 0;

	if (unlikely(cancel))
		goto out;

	if (unlikely((peer_req->flags & EE_WAS_ERROR) != 0))
		goto out;

	digest_size = crypto_hash_digestsize(mdev->tconn->csums_tfm);
	digest = kmalloc(digest_size, GFP_NOIO);
	if (digest) {
		sector_t sector = peer_req->i.sector;
		unsigned int size = peer_req->i.size;
		drbd_csum_ee(mdev, mdev->tconn->csums_tfm, peer_req, digest);
		/* Free peer_req and pages before send.
		 * In case we block on congestion, we could otherwise run into
		 * some distributed deadlock, if the other side blocks on
		 * congestion as well, because our receiver blocks in
		 * drbd_alloc_pages due to pp_in_use > max_buffers. */
		drbd_free_peer_req(mdev, peer_req);
		peer_req = NULL;
		inc_rs_pending(mdev);
		err = drbd_send_drequest_csum(mdev, sector, size,
					      digest, digest_size,
					      P_CSUM_RS_REQUEST);
		kfree(digest);
	} else {
		dev_err(DEV, "kmalloc() of digest failed.\n");
		err = -ENOMEM;
	}

out:
	if (peer_req)
		drbd_free_peer_req(mdev, peer_req);

	if (unlikely(err))
		dev_err(DEV, "drbd_send_drequest(..., csum) failed\n");
	return err;
}

#define GFP_TRY	(__GFP_HIGHMEM | __GFP_NOWARN)

STATIC int read_for_csum(struct drbd_conf *mdev, sector_t sector, int size)
{
	struct drbd_peer_request *peer_req;

	if (!get_ldev(mdev))
		return -EIO;

	if (drbd_rs_should_slow_down(mdev, sector))
		goto defer;

	/* GFP_TRY, because if there is no memory available right now, this may
	 * be rescheduled for later. It is "only" background resync, after all. */
	peer_req = drbd_alloc_peer_req(mdev, ID_SYNCER /* unused */, sector,
				       size, GFP_TRY);
	if (!peer_req)
		goto defer;

	peer_req->w.cb = w_e_send_csum;
	spin_lock_irq(&mdev->tconn->req_lock);
	list_add(&peer_req->w.list, &mdev->read_ee);
	spin_unlock_irq(&mdev->tconn->req_lock);

	atomic_add(size >> 9, &mdev->rs_sect_ev);
	if (drbd_submit_peer_request(mdev, peer_req, READ, DRBD_FAULT_RS_RD) == 0)
		return 0;

	/* If it failed because of ENOMEM, retry should help.  If it failed
	 * because bio_add_page failed (probably broken lower level driver),
	 * retry may or may not help.
	 * If it does not, you may need to force disconnect. */
	spin_lock_irq(&mdev->tconn->req_lock);
	list_del(&peer_req->w.list);
	spin_unlock_irq(&mdev->tconn->req_lock);

	drbd_free_peer_req(mdev, peer_req);
defer:
	put_ldev(mdev);
	return -EAGAIN;
}

int w_resync_timer(struct drbd_work *w, int cancel)
{
	struct drbd_conf *mdev = w->mdev;
	switch (mdev->state.conn) {
	case C_VERIFY_S:
		w_make_ov_request(w, cancel);
		break;
	case C_SYNC_TARGET:
		w_make_resync_request(w, cancel);
		break;
	}

	return 0;
}

void resync_timer_fn(unsigned long data)
{
	struct drbd_conf *mdev = (struct drbd_conf *) data;

	if (list_empty(&mdev->resync_work.list))
		drbd_queue_work(&mdev->tconn->data.work, &mdev->resync_work);
}

static void fifo_set(struct fifo_buffer *fb, int value)
{
	int i;

	for (i = 0; i < fb->size; i++)
		fb->values[i] = value;
}

static int fifo_push(struct fifo_buffer *fb, int value)
{
	int ov;

	ov = fb->values[fb->head_index];
	fb->values[fb->head_index++] = value;

	if (fb->head_index >= fb->size)
		fb->head_index = 0;

	return ov;
}

static void fifo_add_val(struct fifo_buffer *fb, int value)
{
	int i;

	for (i = 0; i < fb->size; i++)
		fb->values[i] += value;
}

struct fifo_buffer *fifo_alloc(int fifo_size)
{
	struct fifo_buffer *fb;

	fb = kzalloc(sizeof(struct fifo_buffer) + sizeof(int) * fifo_size, GFP_KERNEL);
	if (!fb)
		return NULL;

	fb->head_index = 0;
	fb->size = fifo_size;
	fb->total = 0;

	return fb;
}

STATIC int drbd_rs_controller(struct drbd_conf *mdev)
{
	struct disk_conf *dc;
	unsigned int sect_in;  /* Number of sectors that came in since the last turn */
	unsigned int want;     /* The number of sectors we want in the proxy */
	int req_sect; /* Number of sectors to request in this turn */
	int correction; /* Number of sectors more we need in the proxy*/
	int cps; /* correction per invocation of drbd_rs_controller() */
	int steps; /* Number of time steps to plan ahead */
	int curr_corr;
	int max_sect;
	struct fifo_buffer *plan;

	sect_in = atomic_xchg(&mdev->rs_sect_in, 0); /* Number of sectors that came in */
	mdev->rs_in_flight -= sect_in;

	dc = rcu_dereference(mdev->ldev->disk_conf);
	plan = rcu_dereference(mdev->rs_plan_s);

	steps = plan->size; /* (dc->c_plan_ahead * 10 * SLEEP_TIME) / HZ; */

	if (mdev->rs_in_flight + sect_in == 0) { /* At start of resync */
		want = ((dc->resync_rate * 2 * SLEEP_TIME) / HZ) * steps;
	} else { /* normal path */
		want = dc->c_fill_target ? dc->c_fill_target :
			sect_in * dc->c_delay_target * HZ / (SLEEP_TIME * 10);
	}

	correction = want - mdev->rs_in_flight - plan->total;

	/* Plan ahead */
	cps = correction / steps;
	fifo_add_val(plan, cps);
	plan->total += cps * steps;

	/* What we do in this step */
	curr_corr = fifo_push(plan, 0);
	plan->total -= curr_corr;

	req_sect = sect_in + curr_corr;
	if (req_sect < 0)
		req_sect = 0;

	max_sect = (dc->c_max_rate * 2 * SLEEP_TIME) / HZ;
	if (req_sect > max_sect)
		req_sect = max_sect;

	/*
	dev_warn(DEV, "si=%u if=%d wa=%u co=%d st=%d cps=%d pl=%d cc=%d rs=%d\n",
		 sect_in, mdev->rs_in_flight, want, correction,
		 steps, cps, mdev->rs_planed, curr_corr, req_sect);
	*/

	return req_sect;
}

STATIC int drbd_rs_number_requests(struct drbd_conf *mdev)
{
	int number;

	rcu_read_lock();
	if (rcu_dereference(mdev->rs_plan_s)->size) {
		number = drbd_rs_controller(mdev) >> (BM_BLOCK_SHIFT - 9);
		mdev->c_sync_rate = number * HZ * (BM_BLOCK_SIZE / 1024) / SLEEP_TIME;
	} else {
		mdev->c_sync_rate = rcu_dereference(mdev->ldev->disk_conf)->resync_rate;
		number = SLEEP_TIME * mdev->c_sync_rate  / ((BM_BLOCK_SIZE / 1024) * HZ);
	}
	rcu_read_unlock();

	/* ignore the amount of pending requests, the resync controller should
	 * throttle down to incoming reply rate soon enough anyways. */
	return number;
}

int w_make_resync_request(struct drbd_work *w, int cancel)
{
	struct drbd_conf *mdev = w->mdev;
	unsigned long bit;
	sector_t sector;
	const sector_t capacity = drbd_get_capacity(mdev->this_bdev);
	int max_bio_size;
	int number, rollback_i, size;
	int align, queued, sndbuf;
	int i = 0;

#ifdef PARANOIA
	BUG_ON(w != &mdev->resync_work);
#endif

	if (unlikely(cancel))
		return 0;

	if (mdev->rs_total == 0) {
		/* empty resync? */
		drbd_resync_finished(mdev);
		return 0;
	}

	if (!get_ldev(mdev)) {
		/* Since we only need to access mdev->rsync a
		   get_ldev_if_state(mdev,D_FAILED) would be sufficient, but
		   to continue resync with a broken disk makes no sense at
		   all */
		dev_err(DEV, "Disk broke down during resync!\n");
		return 0;
	}

	max_bio_size = queue_max_hw_sectors(mdev->rq_queue) << 9;
	number = drbd_rs_number_requests(mdev);
	if (number == 0)
		goto requeue;

	for (i = 0; i < number; i++) {
		/* Stop generating RS requests, when half of the send buffer is filled */
		mutex_lock(&mdev->tconn->data.mutex);
		if (mdev->tconn->data.socket) {
			queued = mdev->tconn->data.socket->sk->sk_wmem_queued;
			sndbuf = mdev->tconn->data.socket->sk->sk_sndbuf;
		} else {
			queued = 1;
			sndbuf = 0;
		}
		mutex_unlock(&mdev->tconn->data.mutex);
		if (queued > sndbuf / 2)
			goto requeue;

next_sector:
		size = BM_BLOCK_SIZE;
		bit  = drbd_bm_find_next(mdev, mdev->bm_resync_fo);

		if (bit == DRBD_END_OF_BITMAP) {
			mdev->bm_resync_fo = drbd_bm_bits(mdev);
			put_ldev(mdev);
			return 0;
		}

		sector = BM_BIT_TO_SECT(bit);

		if (drbd_rs_should_slow_down(mdev, sector) ||
		    drbd_try_rs_begin_io(mdev, sector)) {
			mdev->bm_resync_fo = bit;
			goto requeue;
		}
		mdev->bm_resync_fo = bit + 1;

		if (unlikely(drbd_bm_test_bit(mdev, bit) == 0)) {
			drbd_rs_complete_io(mdev, sector);
			goto next_sector;
		}

#if DRBD_MAX_BIO_SIZE > BM_BLOCK_SIZE
		/* try to find some adjacent bits.
		 * we stop if we have already the maximum req size.
		 *
		 * Additionally always align bigger requests, in order to
		 * be prepared for all stripe sizes of software RAIDs.
		 */
		align = 1;
		rollback_i = i;
		for (;;) {
			if (size + BM_BLOCK_SIZE > max_bio_size)
				break;

			/* Be always aligned */
			if (sector & ((1<<(align+3))-1))
				break;

			/* do not cross extent boundaries */
			if (((bit+1) & BM_BLOCKS_PER_BM_EXT_MASK) == 0)
				break;
			/* now, is it actually dirty, after all?
			 * caution, drbd_bm_test_bit is tri-state for some
			 * obscure reason; ( b == 0 ) would get the out-of-band
			 * only accidentally right because of the "oddly sized"
			 * adjustment below */
			if (drbd_bm_test_bit(mdev, bit+1) != 1)
				break;
			bit++;
			size += BM_BLOCK_SIZE;
			if ((BM_BLOCK_SIZE << align) <= size)
				align++;
			i++;
		}
		/* if we merged some,
		 * reset the offset to start the next drbd_bm_find_next from */
		if (size > BM_BLOCK_SIZE)
			mdev->bm_resync_fo = bit + 1;
#endif

		/* adjust very last sectors, in case we are oddly sized */
		if (sector + (size>>9) > capacity)
			size = (capacity-sector)<<9;
		if (mdev->tconn->agreed_pro_version >= 89 && mdev->tconn->csums_tfm) {
			switch (read_for_csum(mdev, sector, size)) {
			case -EIO: /* Disk failure */
				put_ldev(mdev);
				return -EIO;
			case -EAGAIN: /* allocation failed, or ldev busy */
				drbd_rs_complete_io(mdev, sector);
				mdev->bm_resync_fo = BM_SECT_TO_BIT(sector);
				i = rollback_i;
				goto requeue;
			case 0:
				/* everything ok */
				break;
			default:
				BUG();
			}
		} else {
			int err;

			inc_rs_pending(mdev);
			err = drbd_send_drequest(mdev, P_RS_DATA_REQUEST,
						 sector, size, ID_SYNCER);
			if (err) {
				dev_err(DEV, "drbd_send_drequest() failed, aborting...\n");
				dec_rs_pending(mdev);
				put_ldev(mdev);
				return err;
			}
		}
	}

	if (mdev->bm_resync_fo >= drbd_bm_bits(mdev)) {
		/* last syncer _request_ was sent,
		 * but the P_RS_DATA_REPLY not yet received.  sync will end (and
		 * next sync group will resume), as soon as we receive the last
		 * resync data block, and the last bit is cleared.
		 * until then resync "work" is "inactive" ...
		 */
		put_ldev(mdev);
		return 0;
	}

 requeue:
	mdev->rs_in_flight += (i << (BM_BLOCK_SHIFT - 9));
	mod_timer(&mdev->resync_timer, jiffies + SLEEP_TIME);
	put_ldev(mdev);
	return 0;
}

STATIC int w_make_ov_request(struct drbd_work *w, int cancel)
{
	struct drbd_conf *mdev = w->mdev;
	int number, i, size;
	sector_t sector;
	const sector_t capacity = drbd_get_capacity(mdev->this_bdev);

	if (unlikely(cancel))
		return 1;

	number = drbd_rs_number_requests(mdev);

	sector = mdev->ov_position;
	for (i = 0; i < number; i++) {
		if (sector >= capacity) {
			return 1;
		}

		size = BM_BLOCK_SIZE;

		if (drbd_rs_should_slow_down(mdev, sector) ||
		    drbd_try_rs_begin_io(mdev, sector)) {
			mdev->ov_position = sector;
			goto requeue;
		}

		if (sector + (size>>9) > capacity)
			size = (capacity-sector)<<9;

		inc_rs_pending(mdev);
		if (drbd_send_ov_request(mdev, sector, size)) {
			dec_rs_pending(mdev);
			return 0;
		}
		sector += BM_SECT_PER_BIT;
	}
	mdev->ov_position = sector;

 requeue:
	mdev->rs_in_flight += (i << (BM_BLOCK_SHIFT - 9));
	mod_timer(&mdev->resync_timer, jiffies + SLEEP_TIME);
	return 1;
}

int w_ov_finished(struct drbd_work *w, int cancel)
{
	struct drbd_conf *mdev = w->mdev;
	kfree(w);
	ov_out_of_sync_print(mdev);
	drbd_resync_finished(mdev);

	return 0;
}

STATIC int w_resync_finished(struct drbd_work *w, int cancel)
{
	struct drbd_conf *mdev = w->mdev;
	kfree(w);

	drbd_resync_finished(mdev);

	return 0;
}

STATIC void ping_peer(struct drbd_conf *mdev)
{
	struct drbd_tconn *tconn = mdev->tconn;

	clear_bit(GOT_PING_ACK, &tconn->flags);
	request_ping(tconn);
	wait_event(tconn->ping_wait,
		   test_bit(GOT_PING_ACK, &tconn->flags) || mdev->state.conn < C_CONNECTED);
}

int drbd_resync_finished(struct drbd_conf *mdev)
{
	unsigned long db, dt, dbdt;
	unsigned long n_oos;
	union drbd_state os, ns;
	struct drbd_work *w;
	char *khelper_cmd = NULL;
	int verify_done = 0;

	/* Remove all elements from the resync LRU. Since future actions
	 * might set bits in the (main) bitmap, then the entries in the
	 * resync LRU would be wrong. */
	if (drbd_rs_del_all(mdev)) {
		/* In case this is not possible now, most probably because
		 * there are P_RS_DATA_REPLY Packets lingering on the worker's
		 * queue (or even the read operations for those packets
		 * is not finished by now).   Retry in 100ms. */

		schedule_timeout_interruptible(HZ / 10);
		w = kmalloc(sizeof(struct drbd_work), GFP_ATOMIC);
		if (w) {
			w->cb = w_resync_finished;
			w->mdev = mdev;
			drbd_queue_work(&mdev->tconn->data.work, w);
			return 1;
		}
		dev_err(DEV, "Warn failed to drbd_rs_del_all() and to kmalloc(w).\n");
	}

	dt = (jiffies - mdev->rs_start - mdev->rs_paused) / HZ;
	if (dt <= 0)
		dt = 1;
	db = mdev->rs_total;
	dbdt = Bit2KB(db/dt);
	mdev->rs_paused /= HZ;

	if (!get_ldev(mdev))
		goto out;

	ping_peer(mdev);

	spin_lock_irq(&mdev->tconn->req_lock);
	os = drbd_read_state(mdev);

	verify_done = (os.conn == C_VERIFY_S || os.conn == C_VERIFY_T);

	/* This protects us against multiple calls (that can happen in the presence
	   of application IO), and against connectivity loss just before we arrive here. */
	if (os.conn <= C_CONNECTED)
		goto out_unlock;

	ns = os;
	ns.conn = C_CONNECTED;

	dev_info(DEV, "%s done (total %lu sec; paused %lu sec; %lu K/sec)\n",
	     verify_done ? "Online verify " : "Resync",
	     dt + mdev->rs_paused, mdev->rs_paused, dbdt);

	n_oos = drbd_bm_total_weight(mdev);

	if (os.conn == C_VERIFY_S || os.conn == C_VERIFY_T) {
		if (n_oos) {
			dev_alert(DEV, "Online verify found %lu %dk block out of sync!\n",
			      n_oos, Bit2KB(1));
			khelper_cmd = "out-of-sync";
		}
	} else {
		D_ASSERT((n_oos - mdev->rs_failed) == 0);

		if (os.conn == C_SYNC_TARGET || os.conn == C_PAUSED_SYNC_T)
			khelper_cmd = "after-resync-target";

		if (mdev->tconn->csums_tfm && mdev->rs_total) {
			const unsigned long s = mdev->rs_same_csum;
			const unsigned long t = mdev->rs_total;
			const int ratio =
				(t == 0)     ? 0 :
			(t < 100000) ? ((s*100)/t) : (s/(t/100));
			dev_info(DEV, "%u %% had equal checksums, eliminated: %luK; "
			     "transferred %luK total %luK\n",
			     ratio,
			     Bit2KB(mdev->rs_same_csum),
			     Bit2KB(mdev->rs_total - mdev->rs_same_csum),
			     Bit2KB(mdev->rs_total));
		}
	}

	if (mdev->rs_failed) {
		dev_info(DEV, "            %lu failed blocks\n", mdev->rs_failed);

		if (os.conn == C_SYNC_TARGET || os.conn == C_PAUSED_SYNC_T) {
			ns.disk = D_INCONSISTENT;
			ns.pdsk = D_UP_TO_DATE;
		} else {
			ns.disk = D_UP_TO_DATE;
			ns.pdsk = D_INCONSISTENT;
		}
	} else {
		ns.disk = D_UP_TO_DATE;
		ns.pdsk = D_UP_TO_DATE;

		if (os.conn == C_SYNC_TARGET || os.conn == C_PAUSED_SYNC_T) {
			if (mdev->p_uuid) {
				int i;
				for (i = UI_BITMAP ; i <= UI_HISTORY_END ; i++)
					_drbd_uuid_set(mdev, i, mdev->p_uuid[i]);
				drbd_uuid_set(mdev, UI_BITMAP, mdev->ldev->md.uuid[UI_CURRENT]);
				_drbd_uuid_set(mdev, UI_CURRENT, mdev->p_uuid[UI_CURRENT]);
			} else {
				dev_err(DEV, "mdev->p_uuid is NULL! BUG\n");
			}
		}

		if (!(os.conn == C_VERIFY_S || os.conn == C_VERIFY_T)) {
			/* for verify runs, we don't update uuids here,
			 * so there would be nothing to report. */
			drbd_uuid_set_bm(mdev, 0UL);
			drbd_print_uuids(mdev, "updated UUIDs");
			if (mdev->p_uuid) {
				/* Now the two UUID sets are equal, update what we
				 * know of the peer. */
				int i;
				for (i = UI_CURRENT ; i <= UI_HISTORY_END ; i++)
					mdev->p_uuid[i] = mdev->ldev->md.uuid[i];
			}
		}
	}

	_drbd_set_state(mdev, ns, CS_VERBOSE, NULL);
out_unlock:
	spin_unlock_irq(&mdev->tconn->req_lock);
	put_ldev(mdev);
out:
	mdev->rs_total  = 0;
	mdev->rs_failed = 0;
	mdev->rs_paused = 0;
	if (verify_done)
		mdev->ov_start_sector = 0;

	drbd_md_sync(mdev);

	if (khelper_cmd)
		drbd_khelper(mdev, khelper_cmd);

	return 1;
}

/* helper */
static void move_to_net_ee_or_free(struct drbd_conf *mdev, struct drbd_peer_request *peer_req)
{
	if (drbd_peer_req_has_active_page(peer_req)) {
		/* This might happen if sendpage() has not finished */
		int i = (peer_req->i.size + PAGE_SIZE -1) >> PAGE_SHIFT;
		atomic_add(i, &mdev->pp_in_use_by_net);
		atomic_sub(i, &mdev->pp_in_use);
		spin_lock_irq(&mdev->tconn->req_lock);
		list_add_tail(&peer_req->w.list, &mdev->net_ee);
		spin_unlock_irq(&mdev->tconn->req_lock);
		wake_up(&drbd_pp_wait);
	} else
		drbd_free_peer_req(mdev, peer_req);
}

/**
 * w_e_end_data_req() - Worker callback, to send a P_DATA_REPLY packet in response to a P_DATA_REQUEST
 * @mdev:	DRBD device.
 * @w:		work object.
 * @cancel:	The connection will be closed anyways
 */
int w_e_end_data_req(struct drbd_work *w, int cancel)
{
	struct drbd_peer_request *peer_req = container_of(w, struct drbd_peer_request, w);
	struct drbd_conf *mdev = w->mdev;
	int err;

	if (unlikely(cancel)) {
		drbd_free_peer_req(mdev, peer_req);
		dec_unacked(mdev);
		return 0;
	}

	if (likely((peer_req->flags & EE_WAS_ERROR) == 0)) {
		err = drbd_send_block(mdev, P_DATA_REPLY, peer_req);
	} else {
		if (DRBD_ratelimit(5*HZ, 5))
			dev_err(DEV, "Sending NegDReply. sector=%llus.\n",
			    (unsigned long long)peer_req->i.sector);

		err = drbd_send_ack(mdev, P_NEG_DREPLY, peer_req);
	}

	dec_unacked(mdev);

	move_to_net_ee_or_free(mdev, peer_req);

	if (unlikely(err))
		dev_err(DEV, "drbd_send_block() failed\n");
	return err;
}

/**
 * w_e_end_rsdata_req() - Worker callback to send a P_RS_DATA_REPLY packet in response to a P_RS_DATA_REQUEST
 * @mdev:	DRBD device.
 * @w:		work object.
 * @cancel:	The connection will be closed anyways
 */
int w_e_end_rsdata_req(struct drbd_work *w, int cancel)
{
	struct drbd_peer_request *peer_req = container_of(w, struct drbd_peer_request, w);
	struct drbd_conf *mdev = w->mdev;
	int err;

	if (unlikely(cancel)) {
		drbd_free_peer_req(mdev, peer_req);
		dec_unacked(mdev);
		return 0;
	}

	if (get_ldev_if_state(mdev, D_FAILED)) {
		drbd_rs_complete_io(mdev, peer_req->i.sector);
		put_ldev(mdev);
	}

	if (mdev->state.conn == C_AHEAD) {
		err = drbd_send_ack(mdev, P_RS_CANCEL, peer_req);
	} else if (likely((peer_req->flags & EE_WAS_ERROR) == 0)) {
		if (likely(mdev->state.pdsk >= D_INCONSISTENT)) {
			inc_rs_pending(mdev);
			err = drbd_send_block(mdev, P_RS_DATA_REPLY, peer_req);
		} else {
			if (DRBD_ratelimit(5*HZ, 5))
				dev_err(DEV, "Not sending RSDataReply, "
				    "partner DISKLESS!\n");
			err = 0;
		}
	} else {
		if (DRBD_ratelimit(5*HZ, 5))
			dev_err(DEV, "Sending NegRSDReply. sector %llus.\n",
			    (unsigned long long)peer_req->i.sector);

		err = drbd_send_ack(mdev, P_NEG_RS_DREPLY, peer_req);

		/* update resync data with failure */
		drbd_rs_failed_io(mdev, peer_req->i.sector, peer_req->i.size);
	}

	dec_unacked(mdev);

	move_to_net_ee_or_free(mdev, peer_req);

	if (unlikely(err))
		dev_err(DEV, "drbd_send_block() failed\n");
	return err;
}

int w_e_end_csum_rs_req(struct drbd_work *w, int cancel)
{
	struct drbd_peer_request *peer_req = container_of(w, struct drbd_peer_request, w);
	struct drbd_conf *mdev = w->mdev;
	struct digest_info *di;
	int digest_size;
	void *digest = NULL;
	int err, eq = 0;

	if (unlikely(cancel)) {
		drbd_free_peer_req(mdev, peer_req);
		dec_unacked(mdev);
		return 0;
	}

	if (get_ldev(mdev)) {
		drbd_rs_complete_io(mdev, peer_req->i.sector);
		put_ldev(mdev);
	}

	di = peer_req->digest;

	if (likely((peer_req->flags & EE_WAS_ERROR) == 0)) {
		/* quick hack to try to avoid a race against reconfiguration.
		 * a real fix would be much more involved,
		 * introducing more locking mechanisms */
		if (mdev->tconn->csums_tfm) {
			digest_size = crypto_hash_digestsize(mdev->tconn->csums_tfm);
			D_ASSERT(digest_size == di->digest_size);
			digest = kmalloc(digest_size, GFP_NOIO);
		}
		if (digest) {
			drbd_csum_ee(mdev, mdev->tconn->csums_tfm, peer_req, digest);
			eq = !memcmp(digest, di->digest, digest_size);
			kfree(digest);
		}

		if (eq) {
			drbd_set_in_sync(mdev, peer_req->i.sector, peer_req->i.size);
			/* rs_same_csums unit is BM_BLOCK_SIZE */
			mdev->rs_same_csum += peer_req->i.size >> BM_BLOCK_SHIFT;
			err = drbd_send_ack(mdev, P_RS_IS_IN_SYNC, peer_req);
		} else {
			inc_rs_pending(mdev);
			peer_req->block_id = ID_SYNCER; /* By setting block_id, digest pointer becomes invalid! */
			peer_req->flags &= ~EE_HAS_DIGEST; /* This peer request no longer has a digest pointer */
			kfree(di);
			err = drbd_send_block(mdev, P_RS_DATA_REPLY, peer_req);
		}
	} else {
		err = drbd_send_ack(mdev, P_NEG_RS_DREPLY, peer_req);
		if (DRBD_ratelimit(5*HZ, 5))
			dev_err(DEV, "Sending NegDReply. I guess it gets messy.\n");
	}

	dec_unacked(mdev);
	move_to_net_ee_or_free(mdev, peer_req);

	if (unlikely(err))
		dev_err(DEV, "drbd_send_block/ack() failed\n");
	return err;
}

int w_e_end_ov_req(struct drbd_work *w, int cancel)
{
	struct drbd_peer_request *peer_req = container_of(w, struct drbd_peer_request, w);
	struct drbd_conf *mdev = w->mdev;
	sector_t sector = peer_req->i.sector;
	unsigned int size = peer_req->i.size;
	int digest_size;
	void *digest;
	int err = 0;

	if (unlikely(cancel))
		goto out;

	digest_size = crypto_hash_digestsize(mdev->tconn->verify_tfm);
	/* FIXME if this allocation fails, online verify will not terminate! */
	digest = kmalloc(digest_size, GFP_NOIO);
	if (!digest) {
		err = -ENOMEM;
		goto out;
	}

	if (!(peer_req->flags & EE_WAS_ERROR))
		drbd_csum_ee(mdev, mdev->tconn->verify_tfm, peer_req, digest);
	else
		memset(digest, 0, digest_size);

	/* Free peer_req and pages before send.
	 * In case we block on congestion, we could otherwise run into
	 * some distributed deadlock, if the other side blocks on
	 * congestion as well, because our receiver blocks in
	 * drbd_alloc_pages due to pp_in_use > max_buffers. */
	drbd_free_peer_req(mdev, peer_req);
	peer_req = NULL;

	inc_rs_pending(mdev);
	err = drbd_send_drequest_csum(mdev, sector, size, digest, digest_size, P_OV_REPLY);
	if (err)
		dec_rs_pending(mdev);
	kfree(digest);

out:
	if (peer_req)
		drbd_free_peer_req(mdev, peer_req);
	dec_unacked(mdev);
	return err;
}

void drbd_ov_out_of_sync_found(struct drbd_conf *mdev, sector_t sector, int size)
{
	if (mdev->ov_last_oos_start + mdev->ov_last_oos_size == sector) {
		mdev->ov_last_oos_size += size>>9;
	} else {
		mdev->ov_last_oos_start = sector;
		mdev->ov_last_oos_size = size>>9;
	}
	drbd_set_out_of_sync(mdev, sector, size);
}

int w_e_end_ov_reply(struct drbd_work *w, int cancel)
{
	struct drbd_peer_request *peer_req = container_of(w, struct drbd_peer_request, w);
	struct drbd_conf *mdev = w->mdev;
	struct digest_info *di;
	void *digest;
	sector_t sector = peer_req->i.sector;
	unsigned int size = peer_req->i.size;
	int digest_size;
	int err, eq = 0;

	if (unlikely(cancel)) {
		drbd_free_peer_req(mdev, peer_req);
		dec_unacked(mdev);
		return 0;
	}

	/* after "cancel", because after drbd_disconnect/drbd_rs_cancel_all
	 * the resync lru has been cleaned up already */
	if (get_ldev(mdev)) {
		drbd_rs_complete_io(mdev, peer_req->i.sector);
		put_ldev(mdev);
	}

	di = peer_req->digest;

	if (likely((peer_req->flags & EE_WAS_ERROR) == 0)) {
		digest_size = crypto_hash_digestsize(mdev->tconn->verify_tfm);
		digest = kmalloc(digest_size, GFP_NOIO);
		if (digest) {
			drbd_csum_ee(mdev, mdev->tconn->verify_tfm, peer_req, digest);

			D_ASSERT(digest_size == di->digest_size);
			eq = !memcmp(digest, di->digest, digest_size);
			kfree(digest);
		}
	}

	/* Free peer_req and pages before send.
	 * In case we block on congestion, we could otherwise run into
	 * some distributed deadlock, if the other side blocks on
	 * congestion as well, because our receiver blocks in
	 * drbd_alloc_pages due to pp_in_use > max_buffers. */
	drbd_free_peer_req(mdev, peer_req);
	if (!eq)
		drbd_ov_out_of_sync_found(mdev, sector, size);
	else
		ov_out_of_sync_print(mdev);

	err = drbd_send_ack_ex(mdev, P_OV_RESULT, sector, size,
			       eq ? ID_IN_SYNC : ID_OUT_OF_SYNC);

	dec_unacked(mdev);

	--mdev->ov_left;

	/* let's advance progress step marks only for every other megabyte */
	if ((mdev->ov_left & 0x200) == 0x200)
		drbd_advance_rs_marks(mdev, mdev->ov_left);

	if (mdev->ov_left == 0) {
		ov_out_of_sync_print(mdev);
		drbd_resync_finished(mdev);
	}

	return err;
}

int w_prev_work_done(struct drbd_work *w, int cancel)
{
	struct drbd_wq_barrier *b = container_of(w, struct drbd_wq_barrier, w);

	complete(&b->done);
	return 0;
}

int w_send_barrier(struct drbd_work *w, int cancel)
{
	struct drbd_socket *sock;
	struct drbd_tl_epoch *b = container_of(w, struct drbd_tl_epoch, w);
	struct drbd_conf *mdev = w->mdev;
	struct p_barrier *p;

	/* really avoid racing with tl_clear.  w.cb may have been referenced
	 * just before it was reassigned and re-queued, so double check that.
	 * actually, this race was harmless, since we only try to send the
	 * barrier packet here, and otherwise do nothing with the object.
	 * but compare with the head of w_clear_epoch */
	spin_lock_irq(&mdev->tconn->req_lock);
	if (w->cb != w_send_barrier || mdev->state.conn < C_CONNECTED)
		cancel = 1;
	spin_unlock_irq(&mdev->tconn->req_lock);
	if (cancel)
		return 0;

	sock = &mdev->tconn->data;
	p = drbd_prepare_command(mdev, sock);
	if (!p)
		return -EIO;
	p->barrier = b->br_number;
	/* inc_ap_pending was done where this was queued.
	 * dec_ap_pending will be done in got_BarrierAck
	 * or (on connection loss) in w_clear_epoch.  */
	return drbd_send_command(mdev, sock, P_BARRIER, sizeof(*p), NULL, 0);
}

int w_send_write_hint(struct drbd_work *w, int cancel)
{
	struct drbd_conf *mdev = w->mdev;
	struct drbd_socket *sock;

	if (cancel)
		return 0;
	sock = &mdev->tconn->data;
	if (!drbd_prepare_command(mdev, sock))
		return -EIO;
	return drbd_send_command(mdev, sock, P_UNPLUG_REMOTE, 0, NULL, 0);
}

int w_send_out_of_sync(struct drbd_work *w, int cancel)
{
	struct drbd_request *req = container_of(w, struct drbd_request, w);
	struct drbd_conf *mdev = w->mdev;
	int err;

	if (unlikely(cancel)) {
		req_mod(req, SEND_CANCELED);
		return 0;
	}

	err = drbd_send_out_of_sync(mdev, req);
	req_mod(req, OOS_HANDED_TO_NETWORK);

	return err;
}

/**
 * w_send_dblock() - Worker callback to send a P_DATA packet in order to mirror a write request
 * @mdev:	DRBD device.
 * @w:		work object.
 * @cancel:	The connection will be closed anyways
 */
int w_send_dblock(struct drbd_work *w, int cancel)
{
	struct drbd_request *req = container_of(w, struct drbd_request, w);
	struct drbd_conf *mdev = w->mdev;
	int err;

	if (unlikely(cancel)) {
		req_mod(req, SEND_CANCELED);
		return 0;
	}

	err = drbd_send_dblock(mdev, req);
	req_mod(req, err ? SEND_FAILED : HANDED_OVER_TO_NETWORK);

	return err;
}

/**
 * w_send_read_req() - Worker callback to send a read request (P_DATA_REQUEST) packet
 * @mdev:	DRBD device.
 * @w:		work object.
 * @cancel:	The connection will be closed anyways
 */
int w_send_read_req(struct drbd_work *w, int cancel)
{
	struct drbd_request *req = container_of(w, struct drbd_request, w);
	struct drbd_conf *mdev = w->mdev;
	int err;

	if (unlikely(cancel)) {
		req_mod(req, SEND_CANCELED);
		return 0;
	}

	err = drbd_send_drequest(mdev, P_DATA_REQUEST, req->i.sector, req->i.size,
				 (unsigned long)req);

	req_mod(req, err ? SEND_FAILED : HANDED_OVER_TO_NETWORK);

	return err;
}

int w_restart_disk_io(struct drbd_work *w, int cancel)
{
	struct drbd_request *req = container_of(w, struct drbd_request, w);
	struct drbd_conf *mdev = w->mdev;

	if (bio_data_dir(req->master_bio) == WRITE && req->rq_state & RQ_IN_ACT_LOG)
		drbd_al_begin_io(mdev, &req->i);

	drbd_req_make_private_bio(req, req->master_bio);
	req->private_bio->bi_bdev = mdev->ldev->backing_bdev;
	generic_make_request(req->private_bio);

	return 0;
}

STATIC int _drbd_may_sync_now(struct drbd_conf *mdev)
{
	struct drbd_conf *odev = mdev;
	int resync_after;

	while (1) {
		if (!odev->ldev)
			return 1;
		rcu_read_lock();
		resync_after = rcu_dereference(odev->ldev->disk_conf)->resync_after;
		rcu_read_unlock();
		if (resync_after == -1)
			return 1;
		odev = minor_to_mdev(resync_after);
		if (!expect(odev))
			return 1;
		if ((odev->state.conn >= C_SYNC_SOURCE &&
		     odev->state.conn <= C_PAUSED_SYNC_T) ||
		    odev->state.aftr_isp || odev->state.peer_isp ||
		    odev->state.user_isp)
			return 0;
	}
}

/**
 * _drbd_pause_after() - Pause resync on all devices that may not resync now
 * @mdev:	DRBD device.
 *
 * Called from process context only (admin command and after_state_ch).
 */
STATIC int _drbd_pause_after(struct drbd_conf *mdev)
{
	struct drbd_conf *odev;
	int i, rv = 0;

	rcu_read_lock();
	idr_for_each_entry(&minors, odev, i) {
		if (odev->state.conn == C_STANDALONE && odev->state.disk == D_DISKLESS)
			continue;
		if (!_drbd_may_sync_now(odev))
			rv |= (__drbd_set_state(_NS(odev, aftr_isp, 1), CS_HARD, NULL)
			       != SS_NOTHING_TO_DO);
	}
	rcu_read_unlock();

	return rv;
}

/**
 * _drbd_resume_next() - Resume resync on all devices that may resync now
 * @mdev:	DRBD device.
 *
 * Called from process context only (admin command and worker).
 */
STATIC int _drbd_resume_next(struct drbd_conf *mdev)
{
	struct drbd_conf *odev;
	int i, rv = 0;

	rcu_read_lock();
	idr_for_each_entry(&minors, odev, i) {
		if (odev->state.conn == C_STANDALONE && odev->state.disk == D_DISKLESS)
			continue;
		if (odev->state.aftr_isp) {
			if (_drbd_may_sync_now(odev))
				rv |= (__drbd_set_state(_NS(odev, aftr_isp, 0),
							CS_HARD, NULL)
				       != SS_NOTHING_TO_DO) ;
		}
	}
	rcu_read_unlock();
	return rv;
}

void resume_next_sg(struct drbd_conf *mdev)
{
	write_lock_irq(&global_state_lock);
	_drbd_resume_next(mdev);
	write_unlock_irq(&global_state_lock);
}

void suspend_other_sg(struct drbd_conf *mdev)
{
	write_lock_irq(&global_state_lock);
	_drbd_pause_after(mdev);
	write_unlock_irq(&global_state_lock);
}

/* caller must hold global_state_lock */
enum drbd_ret_code drbd_resync_after_valid(struct drbd_conf *mdev, int o_minor)
{
	struct drbd_conf *odev;
	int resync_after;

	if (o_minor == -1)
		return NO_ERROR;
	if (o_minor < -1 || minor_to_mdev(o_minor) == NULL)
		return ERR_RESYNC_AFTER;

	/* check for loops */
	odev = minor_to_mdev(o_minor);
	while (1) {
		if (odev == mdev)
			return ERR_RESYNC_AFTER_CYCLE;

		rcu_read_lock();
		resync_after = rcu_dereference(odev->ldev->disk_conf)->resync_after;
		rcu_read_unlock();
		/* dependency chain ends here, no cycles. */
		if (resync_after == -1)
			return NO_ERROR;

		/* follow the dependency chain */
		odev = minor_to_mdev(resync_after);
	}
}

/* caller must hold global_state_lock */
void drbd_resync_after_changed(struct drbd_conf *mdev)
{
	int changes;

	do {
		changes  = _drbd_pause_after(mdev);
		changes |= _drbd_resume_next(mdev);
	} while (changes);
}

void drbd_rs_controller_reset(struct drbd_conf *mdev)
{
	struct fifo_buffer *plan;

	atomic_set(&mdev->rs_sect_in, 0);
	atomic_set(&mdev->rs_sect_ev, 0);
	mdev->rs_in_flight = 0;

	/* Updating the RCU protected object in place is necessary since
	   this function gets called from atomic context.
	   It is valid since all other updates also lead to an completely
	   empty fifo */
	rcu_read_lock();
	plan = rcu_dereference(mdev->rs_plan_s);
	plan->total = 0;
	fifo_set(plan, 0);
	rcu_read_unlock();
}

void start_resync_timer_fn(unsigned long data)
{
	struct drbd_conf *mdev = (struct drbd_conf *) data;

	drbd_queue_work(&mdev->tconn->data.work, &mdev->start_resync_work);
}

int w_start_resync(struct drbd_work *w, int cancel)
{
	struct drbd_conf *mdev = w->mdev;

	if (atomic_read(&mdev->unacked_cnt) || atomic_read(&mdev->rs_pending_cnt)) {
		dev_warn(DEV, "w_start_resync later...\n");
		mdev->start_resync_timer.expires = jiffies + HZ/10;
		add_timer(&mdev->start_resync_timer);
		return 0;
	}

	drbd_start_resync(mdev, C_SYNC_SOURCE);
	clear_bit(AHEAD_TO_SYNC_SOURCE, &mdev->current_epoch->flags);
	return 0;
}

/**
 * drbd_start_resync() - Start the resync process
 * @mdev:	DRBD device.
 * @side:	Either C_SYNC_SOURCE or C_SYNC_TARGET
 *
 * This function might bring you directly into one of the
 * C_PAUSED_SYNC_* states.
 */
void drbd_start_resync(struct drbd_conf *mdev, enum drbd_conns side)
{
	union drbd_state ns;
	int r;

	if (mdev->state.conn >= C_SYNC_SOURCE && mdev->state.conn < C_AHEAD) {
		dev_err(DEV, "Resync already running!\n");
		return;
	}

	if (mdev->state.conn < C_AHEAD) {
		/* In case a previous resync run was aborted by an IO error/detach on the peer. */
		drbd_rs_cancel_all(mdev);
		/* This should be done when we abort the resync. We definitely do not
		   want to have this for connections going back and forth between
		   Ahead/Behind and SyncSource/SyncTarget */
	}

	if (!test_bit(B_RS_H_DONE, &mdev->flags)) {
		if (side == C_SYNC_TARGET) {
			/* Since application IO was locked out during C_WF_BITMAP_T and
			   C_WF_SYNC_UUID we are still unmodified. Before going to C_SYNC_TARGET
			   we check that we might make the data inconsistent. */
			r = drbd_khelper(mdev, "before-resync-target");
			r = (r >> 8) & 0xff;
			if (r > 0) {
				dev_info(DEV, "before-resync-target handler returned %d, "
					 "dropping connection.\n", r);
				conn_request_state(mdev->tconn, NS(conn, C_DISCONNECTING), CS_HARD);
				return;
			}
		} else /* C_SYNC_SOURCE */ {
			r = drbd_khelper(mdev, "before-resync-source");
			r = (r >> 8) & 0xff;
			if (r > 0) {
				if (r == 3) {
					dev_info(DEV, "before-resync-source handler returned %d, "
						 "ignoring. Old userland tools?", r);
				} else {
					dev_info(DEV, "before-resync-source handler returned %d, "
						 "dropping connection.\n", r);
					conn_request_state(mdev->tconn, NS(conn, C_DISCONNECTING), CS_HARD);
					return;
				}
			}
		}
	}

<<<<<<< HEAD
	if (current == mdev->tconn->worker.task) {
		/* The worker should not sleep waiting for state_mutex,
		   that can take long */
		if (!mutex_trylock(mdev->state_mutex)) {
			set_bit(B_RS_H_DONE, &mdev->flags);
			mdev->start_resync_timer.expires = jiffies + HZ/5;
			add_timer(&mdev->start_resync_timer);
			return;
		}
	} else {
		mutex_lock(mdev->state_mutex);
	}
	clear_bit(B_RS_H_DONE, &mdev->flags);

	if (!get_ldev_if_state(mdev, D_NEGOTIATING)) {
		mutex_unlock(mdev->state_mutex);
		return;
	}

	write_lock_irq(&global_state_lock);
	ns = drbd_read_state(mdev);
=======
	drbd_state_lock(mdev);
	write_lock_irq(&global_state_lock);
	if (!get_ldev_if_state(mdev, D_NEGOTIATING)) {
		write_unlock_irq(&global_state_lock);
		drbd_state_unlock(mdev);
		return;
	}

	ns.i = mdev->state.i;
>>>>>>> 7c7b15cd

	ns.aftr_isp = !_drbd_may_sync_now(mdev);

	ns.conn = side;

	if (side == C_SYNC_TARGET)
		ns.disk = D_INCONSISTENT;
	else /* side == C_SYNC_SOURCE */
		ns.pdsk = D_INCONSISTENT;

	r = __drbd_set_state(mdev, ns, CS_VERBOSE, NULL);
	ns = drbd_read_state(mdev);

	if (ns.conn < C_CONNECTED)
		r = SS_UNKNOWN_ERROR;

	if (r == SS_SUCCESS) {
		unsigned long tw = drbd_bm_total_weight(mdev);
		unsigned long now = jiffies;
		int i;

		mdev->rs_failed    = 0;
		mdev->rs_paused    = 0;
		mdev->rs_same_csum = 0;
		mdev->rs_last_events = 0;
		mdev->rs_last_sect_ev = 0;
		mdev->rs_total     = tw;
		mdev->rs_start     = now;
		for (i = 0; i < DRBD_SYNC_MARKS; i++) {
			mdev->rs_mark_left[i] = tw;
			mdev->rs_mark_time[i] = now;
		}
		_drbd_pause_after(mdev);
	}
	write_unlock_irq(&global_state_lock);

	if (r == SS_SUCCESS) {
		dev_info(DEV, "Began resync as %s (will sync %lu KB [%lu bits set]).\n",
		     drbd_conn_str(ns.conn),
		     (unsigned long) mdev->rs_total << (BM_BLOCK_SHIFT-10),
		     (unsigned long) mdev->rs_total);
		if (side == C_SYNC_TARGET)
			mdev->bm_resync_fo = 0;

		/* Since protocol 96, we must serialize drbd_gen_and_send_sync_uuid
		 * with w_send_oos, or the sync target will get confused as to
		 * how much bits to resync.  We cannot do that always, because for an
		 * empty resync and protocol < 95, we need to do it here, as we call
		 * drbd_resync_finished from here in that case.
		 * We drbd_gen_and_send_sync_uuid here for protocol < 96,
		 * and from after_state_ch otherwise. */
		if (side == C_SYNC_SOURCE && mdev->tconn->agreed_pro_version < 96)
			drbd_gen_and_send_sync_uuid(mdev);

		if (mdev->tconn->agreed_pro_version < 95 && mdev->rs_total == 0) {
			/* This still has a race (about when exactly the peers
			 * detect connection loss) that can lead to a full sync
			 * on next handshake. In 8.3.9 we fixed this with explicit
			 * resync-finished notifications, but the fix
			 * introduces a protocol change.  Sleeping for some
			 * time longer than the ping interval + timeout on the
			 * SyncSource, to give the SyncTarget the chance to
			 * detect connection loss, then waiting for a ping
			 * response (implicit in drbd_resync_finished) reduces
			 * the race considerably, but does not solve it. */
			if (side == C_SYNC_SOURCE) {
				struct net_conf *nc;
				int timeo;

				rcu_read_lock();
				nc = rcu_dereference(mdev->tconn->net_conf);
				timeo = nc->ping_int * HZ + nc->ping_timeo * HZ / 9;
				rcu_read_unlock();
				schedule_timeout_interruptible(timeo);
			}
			drbd_resync_finished(mdev);
		}

		drbd_rs_controller_reset(mdev);
		/* ns.conn may already be != mdev->state.conn,
		 * we may have been paused in between, or become paused until
		 * the timer triggers.
		 * No matter, that is handled in resync_timer_fn() */
		if (ns.conn == C_SYNC_TARGET)
			mod_timer(&mdev->resync_timer, jiffies);

		drbd_md_sync(mdev);
	}
	put_ldev(mdev);
	mutex_unlock(mdev->state_mutex);
}

int drbd_worker(struct drbd_thread *thi)
{
	struct drbd_tconn *tconn = thi->tconn;
	struct drbd_work *w = NULL;
	struct drbd_conf *mdev;
	struct net_conf *nc;
	LIST_HEAD(work_list);
	int vnr, intr = 0;
	int cork;

	while (get_t_state(thi) == RUNNING) {
		drbd_thread_current_set_cpu(thi);

		if (down_trylock(&tconn->data.work.s)) {
			mutex_lock(&tconn->data.mutex);

			rcu_read_lock();
			nc = rcu_dereference(tconn->net_conf);
			cork = nc ? nc->tcp_cork : 0;
			rcu_read_unlock();

			if (tconn->data.socket && cork)
				drbd_tcp_uncork(tconn->data.socket);
			mutex_unlock(&tconn->data.mutex);

			intr = down_interruptible(&tconn->data.work.s);

			mutex_lock(&tconn->data.mutex);
			if (tconn->data.socket  && cork)
				drbd_tcp_cork(tconn->data.socket);
			mutex_unlock(&tconn->data.mutex);
		}

		if (intr) {
			flush_signals(current);
			if (get_t_state(thi) == RUNNING) {
				conn_warn(tconn, "Worker got an unexpected signal\n");
				continue;
			}
			break;
		}

		if (get_t_state(thi) != RUNNING)
			break;
		/* With this break, we have done a down() but not consumed
		   the entry from the list. The cleanup code takes care of
		   this...   */

		w = NULL;
		spin_lock_irq(&tconn->data.work.q_lock);
		if (list_empty(&tconn->data.work.q)) {
			/* something terribly wrong in our logic.
			 * we were able to down() the semaphore,
			 * but the list is empty... doh.
			 *
			 * what is the best thing to do now?
			 * try again from scratch, restarting the receiver,
			 * asender, whatnot? could break even more ugly,
			 * e.g. when we are primary, but no good local data.
			 *
			 * I'll try to get away just starting over this loop.
			 */
			conn_warn(tconn, "Work list unexpectedly empty\n");
			spin_unlock_irq(&tconn->data.work.q_lock);
			continue;
		}
		w = list_entry(tconn->data.work.q.next, struct drbd_work, list);
		list_del_init(&w->list);
		spin_unlock_irq(&tconn->data.work.q_lock);

		if (w->cb(w, tconn->cstate < C_WF_REPORT_PARAMS)) {
			/* dev_warn(DEV, "worker: a callback failed! \n"); */
			if (tconn->cstate >= C_WF_REPORT_PARAMS)
				conn_request_state(tconn, NS(conn, C_NETWORK_FAILURE), CS_HARD);
		}
	}

	spin_lock_irq(&tconn->data.work.q_lock);
	while (!list_empty(&tconn->data.work.q)) {
		list_splice_init(&tconn->data.work.q, &work_list);
		spin_unlock_irq(&tconn->data.work.q_lock);

		while (!list_empty(&work_list)) {
			w = list_entry(work_list.next, struct drbd_work, list);
			list_del_init(&w->list);
			w->cb(w, 1);
		}

		spin_lock_irq(&tconn->data.work.q_lock);
	}
	sema_init(&tconn->data.work.s, 0);
	/* DANGEROUS race: if someone did queue his work within the spinlock,
	 * but up() ed outside the spinlock, we could get an up() on the
	 * semaphore without corresponding list entry.
	 * So don't do that.
	 */
	spin_unlock_irq(&tconn->data.work.q_lock);

	rcu_read_lock();
	idr_for_each_entry(&tconn->volumes, mdev, vnr) {
		D_ASSERT(mdev->state.disk == D_DISKLESS && mdev->state.conn == C_STANDALONE);
		kref_get(&mdev->kref);
		rcu_read_unlock();
		drbd_mdev_cleanup(mdev);
		kref_put(&mdev->kref, &drbd_minor_destroy);
		rcu_read_lock();
	}
	rcu_read_unlock();

	return 0;
}<|MERGE_RESOLUTION|>--- conflicted
+++ resolved
@@ -77,10 +77,6 @@
 
 	md_io->error = error;
 
-<<<<<<< HEAD
-=======
-	trace_drbd_bio(mdev, "Md", bio, 1, NULL);
-
 	/* We grabbed an extra reference in _drbd_md_sync_page_io() to be able
 	 * to timeout on the lower level device, and eventually detach from it.
 	 * If this io completion runs after that timeout expired, this
@@ -93,7 +89,6 @@
 	 * ASSERT(atomic_read(&mdev->md_io_in_use) == 1) there.
 	 */
 	drbd_md_put_buffer(mdev);
->>>>>>> 7c7b15cd
 	md_io->done = 1;
 	wake_up(&mdev->misc_wait);
 	bio_put(bio);
@@ -1619,7 +1614,6 @@
 		}
 	}
 
-<<<<<<< HEAD
 	if (current == mdev->tconn->worker.task) {
 		/* The worker should not sleep waiting for state_mutex,
 		   that can take long */
@@ -1634,24 +1628,14 @@
 	}
 	clear_bit(B_RS_H_DONE, &mdev->flags);
 
-	if (!get_ldev_if_state(mdev, D_NEGOTIATING)) {
-		mutex_unlock(mdev->state_mutex);
-		return;
-	}
-
-	write_lock_irq(&global_state_lock);
-	ns = drbd_read_state(mdev);
-=======
-	drbd_state_lock(mdev);
 	write_lock_irq(&global_state_lock);
 	if (!get_ldev_if_state(mdev, D_NEGOTIATING)) {
 		write_unlock_irq(&global_state_lock);
-		drbd_state_unlock(mdev);
+		mutex_unlock(mdev->state_mutex);
 		return;
 	}
 
-	ns.i = mdev->state.i;
->>>>>>> 7c7b15cd
+	ns = drbd_read_state(mdev);
 
 	ns.aftr_isp = !_drbd_may_sync_now(mdev);
 
