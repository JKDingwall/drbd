#ifndef _DRBD_WRAPPERS_H
#define _DRBD_WRAPPERS_H

#include <linux/ctype.h>
#include <linux/net.h>

#include <linux/version.h>
#if LINUX_VERSION_CODE < KERNEL_VERSION(2,6,18)
# error "At least kernel version 2.6.18 (with patches) required"
#endif

/* The history of blkdev_issue_flush()

   It had 2 arguments before fbd9b09a177a481eda256447c881f014f29034fe,
   after it had 4 arguments. (With that commit came BLKDEV_IFL_WAIT)

   It had 4 arguments before dd3932eddf428571762596e17b65f5dc92ca361b,
   after it got 3 arguments. (With that commit came BLKDEV_DISCARD_SECURE
   and BLKDEV_IFL_WAIT disappeared again.) */
#include <linux/blkdev.h>
#ifndef BLKDEV_IFL_WAIT
#ifndef BLKDEV_DISCARD_SECURE
/* before fbd9b09a177 */
#define blkdev_issue_flush(b, gfpf, s)	blkdev_issue_flush(b, s)
#endif
/* after dd3932eddf4 no define at all */
#else
/* between fbd9b09a177 and dd3932eddf4 */
#define blkdev_issue_flush(b, gfpf, s)	blkdev_issue_flush(b, gfpf, s, BLKDEV_IFL_WAIT)
#endif

#include <linux/fs.h>
#include <linux/bio.h>
#include <linux/slab.h>
#include <linux/completion.h>

/* for the proc_create wrapper */
#include <linux/proc_fs.h>

#if LINUX_VERSION_CODE < KERNEL_VERSION(2,6,31)
static inline unsigned short queue_logical_block_size(struct request_queue *q)
{
	int retval = 512;
	if (q && q->hardsect_size)
		retval = q->hardsect_size;
	return retval;
}

static inline sector_t bdev_logical_block_size(struct block_device *bdev)
{
	return queue_logical_block_size(bdev_get_queue(bdev));
}

static inline unsigned int queue_max_hw_sectors(struct request_queue *q)
{
	return q->max_hw_sectors;
}

static inline unsigned int queue_max_sectors(struct request_queue *q)
{
	return q->max_sectors;
}

static inline void blk_queue_logical_block_size(struct request_queue *q, unsigned short size)
{
	q->hardsect_size = size;
}
#endif

/* Returns the number of 512 byte sectors of the device */
static inline sector_t drbd_get_capacity(struct block_device *bdev)
{
	/* return bdev ? get_capacity(bdev->bd_disk) : 0; */
	return bdev ? i_size_read(bdev->bd_inode) >> 9 : 0;
}

#ifdef COMPAT_HAVE_VOID_MAKE_REQUEST
/* in Commit 5a7bbad27a410350e64a2d7f5ec18fc73836c14f (between Linux-3.1 and 3.2)
   make_request() becomes type void. Before it had type int. */
#define MAKE_REQUEST_TYPE void
#define MAKE_REQUEST_RETURN return
#else
#define MAKE_REQUEST_TYPE int
#define MAKE_REQUEST_RETURN return 0
#endif

#include "drbd_int.h"

/* sets the number of 512 byte sectors of our virtual device */
static inline void drbd_set_my_capacity(struct drbd_conf *mdev,
					sector_t size)
{
	/* set_capacity(mdev->this_bdev->bd_disk, size); */
	set_capacity(mdev->vdisk, size);
	mdev->this_bdev->bd_inode->i_size = (loff_t)size << 9;
}

#ifndef COMPAT_HAVE_FMODE_T
typedef unsigned __bitwise__ fmode_t;
#endif

#ifndef COMPAT_HAVE_BLKDEV_GET_BY_PATH
/* see kernel 2.6.37,
 * d4d7762 block: clean up blkdev_get() wrappers and their users
 * e525fd8 block: make blkdev_get/put() handle exclusive access
 * and kernel 2.6.28
 * 30c40d2 [PATCH] propagate mode through open_bdev_excl/close_bdev_excl
 * Also note that there is no FMODE_EXCL before
 * 86d434d [PATCH] eliminate use of ->f_flags in block methods
 */
#ifndef COMPAT_HAVE_OPEN_BDEV_EXCLUSIVE
#ifndef FMODE_EXCL
#define FMODE_EXCL 0
#endif
static inline
struct block_device *open_bdev_exclusive(const char *path, fmode_t mode, void *holder)
{
	/* drbd does not open readonly, but try to be correct, anyways */
	return open_bdev_excl(path, (mode & FMODE_WRITE) ? 0 : MS_RDONLY, holder);
}
static inline
void close_bdev_exclusive(struct block_device *bdev, fmode_t mode)
{
	/* mode ignored. */
	close_bdev_excl(bdev);
}
#endif
static inline struct block_device *blkdev_get_by_path(const char *path,
		fmode_t mode, void *holder)
{
	return open_bdev_exclusive(path, mode, holder);
}

static inline int drbd_blkdev_put(struct block_device *bdev, fmode_t mode)
{
	/* blkdev_put != close_bdev_exclusive, in general, so this is obviously
	 * not correct, and there should be some if (mode & FMODE_EXCL) ...
	 * But this is the only way it is used in DRBD,
	 * and for <= 2.6.27, there is no FMODE_EXCL anyways. */
	close_bdev_exclusive(bdev, mode);

	/* blkdev_put seems to not have useful return values,
	 * close_bdev_exclusive is void. */
	return 0;
}
#define blkdev_put(b, m)	drbd_blkdev_put(b, m)
#endif

#define drbd_bio_uptodate(bio) bio_flagged(bio, BIO_UPTODATE)

#if LINUX_VERSION_CODE < KERNEL_VERSION(2,6,24)
/* Before Linux-2.6.24 bie_endio() had the size of the bio as second argument.
   See 6712ecf8f648118c3363c142196418f89a510b90 */
#define bio_endio(B,E) bio_endio(B, (B)->bi_size, E)
#define BIO_ENDIO_TYPE int
#define BIO_ENDIO_ARGS(b,e) (b, unsigned int bytes_done, e)
#define BIO_ENDIO_FN_START if (bio->bi_size) return 1
#define BIO_ENDIO_FN_RETURN return 0
#else
#define BIO_ENDIO_TYPE void
#define BIO_ENDIO_ARGS(b,e) (b,e)
#define BIO_ENDIO_FN_START do {} while (0)
#define BIO_ENDIO_FN_RETURN return
#endif

/* bi_end_io handlers */
extern BIO_ENDIO_TYPE drbd_md_io_complete BIO_ENDIO_ARGS(struct bio *bio, int error);
extern BIO_ENDIO_TYPE drbd_peer_request_endio BIO_ENDIO_ARGS(struct bio *bio, int error);
extern BIO_ENDIO_TYPE drbd_request_endio BIO_ENDIO_ARGS(struct bio *bio, int error);

#if LINUX_VERSION_CODE < KERNEL_VERSION(2,6,32)
#define part_inc_in_flight(A, B) part_inc_in_flight(A)
#define part_dec_in_flight(A, B) part_dec_in_flight(A)
#endif

#if LINUX_VERSION_CODE < KERNEL_VERSION(2,6,23)
/* Before 2.6.23 (with 20c2df83d25c6a95affe6157a4c9cac4cf5ffaac) kmem_cache_create had a
   ctor and a dtor */
#define kmem_cache_create(N,S,A,F,C) kmem_cache_create(N,S,A,F,C,NULL)
#endif

#if LINUX_VERSION_CODE > KERNEL_VERSION(2,6,26)
# undef HAVE_bvec_merge_data
# define HAVE_bvec_merge_data 1
#endif

#if LINUX_VERSION_CODE < KERNEL_VERSION(2,6,24)
static inline void sg_set_page(struct scatterlist *sg, struct page *page,
			       unsigned int len, unsigned int offset)
{
	sg->page   = page;
	sg->offset = offset;
	sg->length = len;
}

#define sg_init_table(S,N) ({})

#endif

#if LINUX_VERSION_CODE >= KERNEL_VERSION(2,6,28)
# define BD_OPS_USE_FMODE
#endif

/* how to get to the kobj of a gendisk.
 * see also upstream commits
 * edfaa7c36574f1bf09c65ad602412db9da5f96bf
 * ed9e1982347b36573cd622ee5f4e2a7ccd79b3fd
 * 548b10eb2959c96cef6fc29fc96e0931eeb53bc5
 */
#ifndef dev_to_disk
# define disk_to_kobj(disk) (&(disk)->kobj)
#else
# ifndef disk_to_dev
#  define disk_to_dev(disk) (&(disk)->dev)
# endif
# define disk_to_kobj(disk) (&disk_to_dev(disk)->kobj)
#endif
static inline void drbd_kobject_uevent(struct drbd_conf *mdev)
{
	kobject_uevent(disk_to_kobj(mdev->vdisk), KOBJ_CHANGE);
	/* rhel4 / sles9 and older don't have this at all,
	 * which means user space (udev) won't get events about possible changes of
	 * corresponding resource + disk names after the initial drbd minor creation.
	 */
}


/*
 * used to submit our private bio
 */
static inline void drbd_generic_make_request(struct drbd_conf *mdev,
					     int fault_type, struct bio *bio)
{
	__release(local);
	if (!bio->bi_bdev) {
		printk(KERN_ERR "drbd%d: drbd_generic_make_request: "
				"bio->bi_bdev == NULL\n",
		       mdev_to_minor(mdev));
		dump_stack();
		bio_endio(bio, -ENODEV);
		return;
	}

	if (drbd_insert_fault(mdev, fault_type))
		bio_endio(bio, -EIO);
	else
		generic_make_request(bio);
}

/* see 7eaceac block: remove per-queue plugging */
#ifdef blk_queue_plugged
static inline void drbd_plug_device(struct drbd_conf *mdev)
{
	struct request_queue *q;
	q = bdev_get_queue(mdev->this_bdev);

	spin_lock_irq(q->queue_lock);

/* XXX the check on !blk_queue_plugged is redundant,
 * implicitly checked in blk_plug_device */

	if (!blk_queue_plugged(q)) {
		blk_plug_device(q);
		del_timer(&q->unplug_timer);
		/* unplugging should not happen automatically... */
	}
	spin_unlock_irq(q->queue_lock);
}
#else
static inline void drbd_plug_device(struct drbd_conf *mdev)
{
}
#endif

static inline int drbd_backing_bdev_events(struct drbd_conf *mdev)
{
	struct gendisk *disk = mdev->ldev->backing_bdev->bd_contains->bd_disk;
#if defined(__disk_stat_inc)
	/* older kernel */
	return (int)disk_stat_read(disk, sectors[0])
	     + (int)disk_stat_read(disk, sectors[1]);
#else
	/* recent kernel */
	return (int)part_stat_read(&disk->part0, sectors[0])
	     + (int)part_stat_read(&disk->part0, sectors[1]);
#endif
}

#ifndef COMPAT_HAVE_SOCK_SHUTDOWN
#define COMPAT_HAVE_SOCK_SHUTDOWN 1
enum sock_shutdown_cmd {
	SHUT_RD = 0,
	SHUT_WR = 1,
	SHUT_RDWR = 2,
};
static inline int kernel_sock_shutdown(struct socket *sock, enum sock_shutdown_cmd how)
{
	return sock->ops->shutdown(sock, how);
}
#endif

#if LINUX_VERSION_CODE < KERNEL_VERSION(2,6,23)
static inline void drbd_unregister_blkdev(unsigned int major, const char *name)
{
	int ret = unregister_blkdev(major, name);
	if (ret)
		printk(KERN_ERR "drbd: unregister of device failed\n");
}
#else
#define drbd_unregister_blkdev unregister_blkdev
#endif

#if !defined(CRYPTO_ALG_ASYNC)
/* With Linux-2.6.19 the crypto API changed! */
/* This is not a generic backport of the new api, it just implements
   the corner case of "hmac(xxx)".  */

#define CRYPTO_ALG_ASYNC 4711
#define CRYPTO_ALG_TYPE_HASH CRYPTO_ALG_TYPE_DIGEST

struct crypto_hash {
	struct crypto_tfm *base;
	const u8 *key;
	int keylen;
};

struct hash_desc {
	struct crypto_hash *tfm;
	u32 flags;
};

static inline struct crypto_hash *
crypto_alloc_hash(char *alg_name, u32 type, u32 mask)
{
	struct crypto_hash *ch;
	char *closing_bracket;

	/* "hmac(xxx)" is in alg_name we need that xxx. */
	closing_bracket = strchr(alg_name, ')');
	if (!closing_bracket) {
		ch = kmalloc(sizeof(struct crypto_hash), GFP_KERNEL);
		if (!ch)
			return ERR_PTR(-ENOMEM);
		ch->base = crypto_alloc_tfm(alg_name, 0);
		if (ch->base == NULL) {
			kfree(ch);
			return ERR_PTR(-ENOMEM);
		}
		return ch;
	}
	if (closing_bracket-alg_name < 6)
		return ERR_PTR(-ENOENT);

	ch = kmalloc(sizeof(struct crypto_hash), GFP_KERNEL);
	if (!ch)
		return ERR_PTR(-ENOMEM);

	*closing_bracket = 0;
	ch->base = crypto_alloc_tfm(alg_name + 5, 0);
	*closing_bracket = ')';

	if (ch->base == NULL) {
		kfree(ch);
		return ERR_PTR(-ENOMEM);
	}

	return ch;
}

static inline int
crypto_hash_setkey(struct crypto_hash *hash, const u8 *key, unsigned int keylen)
{
	hash->key = key;
	hash->keylen = keylen;

	return 0;
}

static inline int
crypto_hash_digest(struct hash_desc *desc, struct scatterlist *sg,
		   unsigned int nbytes, u8 *out)
{

	crypto_hmac(desc->tfm->base, (u8 *)desc->tfm->key,
		    &desc->tfm->keylen, sg, 1 /* ! */ , out);
	/* ! this is not generic. Would need to convert nbytes -> nsg */

	return 0;
}

static inline void crypto_free_hash(struct crypto_hash *tfm)
{
	if (!tfm)
		return;
	crypto_free_tfm(tfm->base);
	kfree(tfm);
}

static inline unsigned int crypto_hash_digestsize(struct crypto_hash *tfm)
{
	return crypto_tfm_alg_digestsize(tfm->base);
}

static inline struct crypto_tfm *crypto_hash_tfm(struct crypto_hash *tfm)
{
	return tfm->base;
}

static inline int crypto_hash_init(struct hash_desc *desc)
{
	crypto_digest_init(desc->tfm->base);
	return 0;
}

static inline int crypto_hash_update(struct hash_desc *desc,
				     struct scatterlist *sg,
				     unsigned int nbytes)
{
	crypto_digest_update(desc->tfm->base,sg,1 /* ! */ );
	/* ! this is not generic. Would need to convert nbytes -> nsg */

	return 0;
}

static inline int crypto_hash_final(struct hash_desc *desc, u8 *out)
{
	crypto_digest_final(desc->tfm->base, out);
	return 0;
}

#endif

#ifndef COMPAT_HAVE_VZALLOC
static inline void *vzalloc(unsigned long size)
{
	void *rv = vmalloc(size);
	if (rv)
		memset(rv, 0, size);

	return rv;
}
#endif

#ifndef COMPAT_HAVE_UMH_WAIT_PROC
/* On Jul 17 2007 with commit 86313c4 usermodehelper: Tidy up waiting,
 * UMH_WAIT_PROC was added as an enum value of 1.
 * On Mar 23 2012 with commit 9d944ef3 that got changed to a define of 2. */
#define UMH_WAIT_PROC 1
#endif

/* see upstream commit 2d3854a37e8b767a51aba38ed6d22817b0631e33 */
#if LINUX_VERSION_CODE < KERNEL_VERSION(2,6,30)
#ifndef cpumask_bits
#ifndef COMPAT_HAVE_NR_CPU_IDS
#define nr_cpu_ids NR_CPUS
#endif
#define nr_cpumask_bits nr_cpu_ids

typedef cpumask_t cpumask_var_t[1];
#define cpumask_bits(maskp) ((unsigned long*)(maskp))
#define cpu_online_mask &(cpu_online_map)

static inline void cpumask_clear(cpumask_t *dstp)
{
	bitmap_zero(cpumask_bits(dstp), NR_CPUS);
}

static inline int cpumask_equal(const cpumask_t *src1p,
				const cpumask_t *src2p)
{
	return bitmap_equal(cpumask_bits(src1p), cpumask_bits(src2p),
						 nr_cpumask_bits);
}

static inline void cpumask_copy(cpumask_t *dstp,
				cpumask_t *srcp)
{
	bitmap_copy(cpumask_bits(dstp), cpumask_bits(srcp), nr_cpumask_bits);
}

static inline unsigned int cpumask_weight(const cpumask_t *srcp)
{
	return bitmap_weight(cpumask_bits(srcp), nr_cpumask_bits);
}

static inline void cpumask_set_cpu(unsigned int cpu, cpumask_t *dstp)
{
	set_bit(cpu, cpumask_bits(dstp));
}

static inline void cpumask_setall(cpumask_t *dstp)
{
	bitmap_fill(cpumask_bits(dstp), nr_cpumask_bits);
}

static inline void free_cpumask_var(cpumask_var_t mask)
{
}
#endif
/* see upstream commit 0281b5dc0350cbf6dd21ed558a33cccce77abc02 */
#ifdef CONFIG_CPUMASK_OFFSTACK
static inline int zalloc_cpumask_var(cpumask_var_t *mask, gfp_t flags)
{
	return alloc_cpumask_var(mask, flags | __GFP_ZERO);
}
#else
static inline int zalloc_cpumask_var(cpumask_var_t *mask, gfp_t flags)
{
	cpumask_clear(*mask);
	return 1;
}
#endif
/* see upstream commit cd8ba7cd9be0192348c2836cb6645d9b2cd2bfd2 */
#if LINUX_VERSION_CODE < KERNEL_VERSION(2,6,26)
/* As macro because RH has it in 2.6.18-128.4.1.el5, but not exported to modules !?!? */
#define set_cpus_allowed_ptr(P, NM) set_cpus_allowed(P, *NM)
#endif
#endif


#if LINUX_VERSION_CODE < KERNEL_VERSION(2,6,19)
#define __bitmap_parse(BUF, BUFLEN, ISUSR, MASKP, NMASK) \
	backport_bitmap_parse(BUF, BUFLEN, ISUSR, MASKP, NMASK)

#define CHUNKSZ                         32
#define nbits_to_hold_value(val)        fls(val)
#define unhex(c)                        (isdigit(c) ? (c - '0') : (toupper(c) - 'A' + 10))

static inline int backport_bitmap_parse(const char *buf, unsigned int buflen,
		int is_user, unsigned long *maskp,
		int nmaskbits)
{
	int c, old_c, totaldigits, ndigits, nchunks, nbits;
	u32 chunk;
	const char __user *ubuf = buf;

	bitmap_zero(maskp, nmaskbits);

	nchunks = nbits = totaldigits = c = 0;
	do {
		chunk = ndigits = 0;

		/* Get the next chunk of the bitmap */
		while (buflen) {
			old_c = c;
			if (is_user) {
				if (__get_user(c, ubuf++))
					return -EFAULT;
			}
			else
				c = *buf++;
			buflen--;
			if (isspace(c))
				continue;

			/*
			 * If the last character was a space and the current
			 * character isn't '\0', we've got embedded whitespace.
			 * This is a no-no, so throw an error.
			 */
			if (totaldigits && c && isspace(old_c))
				return -EINVAL;

			/* A '\0' or a ',' signal the end of the chunk */
			if (c == '\0' || c == ',')
				break;

			if (!isxdigit(c))
				return -EINVAL;

			/*
			 * Make sure there are at least 4 free bits in 'chunk'.
			 * If not, this hexdigit will overflow 'chunk', so
			 * throw an error.
			 */
			if (chunk & ~((1UL << (CHUNKSZ - 4)) - 1))
				return -EOVERFLOW;

			chunk = (chunk << 4) | unhex(c);
			ndigits++; totaldigits++;
		}
		if (ndigits == 0)
			return -EINVAL;
		if (nchunks == 0 && chunk == 0)
			continue;

		bitmap_shift_left(maskp, maskp, CHUNKSZ, nmaskbits);
		*maskp |= chunk;
		nchunks++;
		nbits += (nchunks == 1) ? nbits_to_hold_value(chunk) : CHUNKSZ;
		if (nbits > nmaskbits)
			return -EOVERFLOW;
	} while (buflen && c == ',');

	return 0;
}
#endif

#ifndef net_random
#define random32 net_random
#endif

#if LINUX_VERSION_CODE < KERNEL_VERSION(2,6,30)
#define BDI_async_congested BDI_write_congested
#define BDI_sync_congested  BDI_read_congested
#endif

/* see upstream commits
 * 2d3a4e3666325a9709cc8ea2e88151394e8f20fc (in 2.6.25-rc1)
 * 59b7435149eab2dd06dd678742faff6049cb655f (in 2.6.26-rc1)
 * this "backport" does not close the race that lead to the API change,
 * but only provides an equivalent function call.
 */
#ifndef COMPAT_HAVE_PROC_CREATE_DATA
static inline struct proc_dir_entry *proc_create_data(const char *name,
	mode_t mode, struct proc_dir_entry *parent,
	struct file_operations *proc_fops, void *data)
{
	struct proc_dir_entry *pde = create_proc_entry(name, mode, parent);
	if (pde) {
		pde->proc_fops = proc_fops;
		pde->data = data;
	}
	return pde;
}

#endif

#ifndef COMPAT_HAVE_BLK_QUEUE_MAX_HW_SECTORS
static inline void blk_queue_max_hw_sectors(struct request_queue *q, unsigned int max)
{
	blk_queue_max_sectors(q, max);
}
#elif defined(COMPAT_USE_BLK_QUEUE_MAX_SECTORS_ANYWAYS)
	/* For kernel versions 2.6.31 to 2.6.33 inclusive, even though
	 * blk_queue_max_hw_sectors is present, we actually need to use
	 * blk_queue_max_sectors to set max_hw_sectors. :-(
	 * RHEL6 2.6.32 chose to be different and already has eliminated
	 * blk_queue_max_sectors as upstream 2.6.34 did.
	 */
#define blk_queue_max_hw_sectors(q, max)	blk_queue_max_sectors(q, max)
#endif

#ifndef COMPAT_HAVE_BLK_QUEUE_MAX_SEGMENTS
static inline void blk_queue_max_segments(struct request_queue *q, unsigned short max_segments)
{
	blk_queue_max_phys_segments(q, max_segments);
	blk_queue_max_hw_segments(q, max_segments);
#define BLK_MAX_SEGMENTS MAX_HW_SEGMENTS /* or max MAX_PHYS_SEGMENTS. Probably does not matter */
}
#endif

<<<<<<< HEAD
#ifndef COMPAT_HAVE_BOOL_TYPE
typedef _Bool                   bool;
enum {
	false = 0,
	true = 1
};
=======
#ifdef NEED_ATOMIC_ADD_UNLESS
#ifndef atomic_xchg
static inline int atomic_xchg(atomic_t *v, int new)
{
	return xchg(&v->counter, new);
}
#endif
#ifndef atomic_cmpxchg
static inline int atomic_cmpxchg(atomic_t *v, int old, int new)
{
	return cmpxchg(&v->counter, old, new);
}
#endif

/**
 * atomic_add_unless - add unless the number is already a given value
 * @v: pointer of type atomic_t
 * @a: the amount to add to v...
 * @u: ...unless v is equal to u.
 *
 * Atomically adds @a to @v, so long as @v was not already @u.
 * Returns non-zero if @v was not @u, and zero otherwise.
 */
static inline int atomic_add_unless(atomic_t *v, int a, int u)
{
	int c, old;
	c = atomic_read(v);
	for (;;) {
		if (unlikely(c == (u)))
			break;
		old = atomic_cmpxchg((v), c, c + (a));
		if (likely(old == c))
			break;
		c = old;
	}
	return c != (u);
}
>>>>>>> 8cb5c273
#endif

/* REQ_* and BIO_RW_* flags have been moved around in the tree,
 * and have finally been "merged" with
 * 7b6d91daee5cac6402186ff224c3af39d79f4a0e and
 * 7cc015811ef8992dfcce314d0ed9642bc18143d1
 * We communicate between different systems,
 * so we have to somehow semantically map the bi_rw flags
 * bi_rw (some kernel version) -> data packet flags -> bi_rw (other kernel version)
 */

/* RHEL 6.1 backported FLUSH/FUA as BIO_RW_FLUSH/FUA
 * and at that time also introduced the defines BIO_FLUSH/FUA.
 * There is also REQ_FLUSH/FUA, but these do NOT share
 * the same value space as the bio rw flags, yet.
 */
#ifdef BIO_FLUSH

#define DRBD_REQ_FLUSH		(1UL << BIO_RW_FLUSH)
#define DRBD_REQ_FUA		(1UL << BIO_RW_FUA)
#define DRBD_REQ_HARDBARRIER	(1UL << BIO_RW_BARRIER)
#define DRBD_REQ_DISCARD	(1UL << BIO_RW_DISCARD)
#define DRBD_REQ_SYNC		(1UL << BIO_RW_SYNCIO)
#define DRBD_REQ_UNPLUG		(1UL << BIO_RW_UNPLUG)

#elif defined(REQ_FLUSH)	/* introduced in 2.6.36,
				 * now equivalent to bi_rw */

#define DRBD_REQ_SYNC		REQ_SYNC
#define DRBD_REQ_FLUSH		REQ_FLUSH
#define DRBD_REQ_FUA		REQ_FUA
#define DRBD_REQ_DISCARD	REQ_DISCARD
/* REQ_HARDBARRIER has been around for a long time,
 * without being directly related to bi_rw.
 * so the ifdef is only usful inside the ifdef REQ_FLUSH!
 * commit 7cc0158 (v2.6.36-rc1) made it a bi_rw flag, ...  */
#ifdef REQ_HARDBARRIER
#define DRBD_REQ_HARDBARRIER	REQ_HARDBARRIER
#else
/* ... but REQ_HARDBARRIER was removed again in 02e031c (v2.6.37-rc4). */
#define DRBD_REQ_HARDBARRIER	0
#endif

/* again: testing on this _inside_ the ifdef REQ_FLUSH,
 * see 721a960 block: kill off REQ_UNPLUG */
#ifdef REQ_UNPLUG
#define DRBD_REQ_UNPLUG		REQ_UNPLUG
#else
#define DRBD_REQ_UNPLUG		0
#endif

#else				/* "older", and hopefully not
				 * "partially backported" kernel */

#if defined(BIO_RW_SYNC)
/* see upstream commits
 * 213d9417fec62ef4c3675621b9364a667954d4dd,
 * 93dbb393503d53cd226e5e1f0088fe8f4dbaa2b8
 * later, the defines even became an enum ;-) */
#define DRBD_REQ_SYNC		(1UL << BIO_RW_SYNC)
#define DRBD_REQ_UNPLUG		(1UL << BIO_RW_SYNC)
#else
/* cannot test on defined(BIO_RW_SYNCIO), it may be an enum */
#define DRBD_REQ_SYNC		(1UL << BIO_RW_SYNCIO)
#define DRBD_REQ_UNPLUG		(1UL << BIO_RW_UNPLUG)
#endif

#define DRBD_REQ_FLUSH		(1UL << BIO_RW_BARRIER)
/* REQ_FUA has been around for a longer time,
 * without a direct equivalent in bi_rw. */
#define DRBD_REQ_FUA		(1UL << BIO_RW_BARRIER)
#define DRBD_REQ_HARDBARRIER	(1UL << BIO_RW_BARRIER)

/* we don't support DISCARDS yet, anyways.
 * cannot test on defined(BIO_RW_DISCARD), it may be an enum */
#define DRBD_REQ_DISCARD	0
#endif

/* this results in:
	bi_rw   -> dp_flags

< 2.6.28
	SYNC	-> SYNC|UNPLUG
	BARRIER	-> FUA|FLUSH
	there is no DISCARD
2.6.28
	SYNC	-> SYNC|UNPLUG
	BARRIER	-> FUA|FLUSH
	DISCARD	-> DISCARD
2.6.29
	SYNCIO	-> SYNC
	UNPLUG	-> UNPLUG
	BARRIER	-> FUA|FLUSH
	DISCARD	-> DISCARD
2.6.36
	SYNC	-> SYNC
	UNPLUG	-> UNPLUG
	FUA	-> FUA
	FLUSH	-> FLUSH
	DISCARD	-> DISCARD
--------------------------------------
	dp_flags   -> bi_rw
< 2.6.28
	SYNC	-> SYNC (and unplug)
	UNPLUG	-> SYNC (and unplug)
	FUA	-> BARRIER
	FLUSH	-> BARRIER
	there is no DISCARD,
	it will be silently ignored on the receiving side.
2.6.28
	SYNC	-> SYNC (and unplug)
	UNPLUG	-> SYNC (and unplug)
	FUA	-> BARRIER
	FLUSH	-> BARRIER
	DISCARD -> DISCARD
	(if that fails, we handle it like any other IO error)
2.6.29
	SYNC	-> SYNCIO
	UNPLUG	-> UNPLUG
	FUA	-> BARRIER
	FLUSH	-> BARRIER
	DISCARD -> DISCARD
2.6.36
	SYNC	-> SYNC
	UNPLUG	-> UNPLUG
	FUA	-> FUA
	FLUSH	-> FLUSH
	DISCARD	-> DISCARD

NOTE: DISCARDs likely need some work still.  We should actually never see
DISCARD requests, as our queue does not announce QUEUE_FLAG_DISCARD yet.
*/

#ifndef CONFIG_DYNAMIC_DEBUG
/* At least in 2.6.34 the function macro dynamic_dev_dbg() is broken when compiling
   without CONFIG_DYNAMIC_DEBUG. It has 'format' in the argument list, it references
   to 'fmt' in its body. */
#ifdef dynamic_dev_dbg
#undef dynamic_dev_dbg
#define dynamic_dev_dbg(dev, fmt, ...)                               \
        do { if (0) dev_printk(KERN_DEBUG, dev, fmt, ##__VA_ARGS__); } while (0)
#endif
#endif

#ifndef min_not_zero
#define min_not_zero(x, y) ({			\
	typeof(x) __x = (x);			\
	typeof(y) __y = (y);			\
	__x == 0 ? __y : ((__y == 0) ? __x : min(__x, __y)); })
#endif

/* Introduced with 2.6.26. See include/linux/jiffies.h */
#ifndef time_is_before_eq_jiffies
#define time_is_before_jiffies(a) time_after(jiffies, a)
#define time_is_after_jiffies(a) time_before(jiffies, a)
#define time_is_before_eq_jiffies(a) time_after_eq(jiffies, a)
#define time_is_after_eq_jiffies(a) time_before_eq(jiffies, a)
#endif

#ifndef time_in_range
#define time_in_range(a,b,c) \
	(time_after_eq(a,b) && \
	 time_before_eq(a,c))
#endif

#ifdef COMPAT_BIO_SPLIT_HAS_BIO_SPLIT_POOL_PARAMETER
#define bio_split(bi, first_sectors) bio_split(bi, bio_split_pool, first_sectors)
#endif

#ifndef COMPAT_HAVE_BIOSET_CREATE_FRONT_PAD
/* see comments in compat/tests/have_bioset_create_front_pad.c */
#ifdef COMPAT_BIOSET_CREATE_HAS_THREE_PARAMETERS
#define bioset_create(pool_size, front_pad)	bioset_create(pool_size, pool_size, 1)
#else
#define bioset_create(pool_size, front_pad)	bioset_create(pool_size, 1)
#endif
#endif


#if !(defined(COMPAT_HAVE_RB_AUGMENT_FUNCTIONS) && \
      defined(AUGMENTED_RBTREE_SYMBOLS_EXPORTED))

/*
 * Make sure the replacements for the augmented rbtree helper functions do not
 * clash with functions the kernel implements but does not export.
 */
#define rb_augment_f drbd_rb_augment_f
#define rb_augment_path drbd_rb_augment_path
#define rb_augment_insert drbd_rb_augment_insert
#define rb_augment_erase_begin drbd_rb_augment_erase_begin
#define rb_augment_erase_end drbd_rb_augment_erase_end

typedef void (*rb_augment_f)(struct rb_node *node, void *data);

static inline void rb_augment_path(struct rb_node *node, rb_augment_f func, void *data)
{
	struct rb_node *parent;

up:
	func(node, data);
	parent = rb_parent(node);
	if (!parent)
		return;

	if (node == parent->rb_left && parent->rb_right)
		func(parent->rb_right, data);
	else if (parent->rb_left)
		func(parent->rb_left, data);

	node = parent;
	goto up;
}

/*
 * after inserting @node into the tree, update the tree to account for
 * both the new entry and any damage done by rebalance
 */
static inline void rb_augment_insert(struct rb_node *node, rb_augment_f func, void *data)
{
	if (node->rb_left)
		node = node->rb_left;
	else if (node->rb_right)
		node = node->rb_right;

	rb_augment_path(node, func, data);
}

/*
 * before removing the node, find the deepest node on the rebalance path
 * that will still be there after @node gets removed
 */
static inline struct rb_node *rb_augment_erase_begin(struct rb_node *node)
{
	struct rb_node *deepest;

	if (!node->rb_right && !node->rb_left)
		deepest = rb_parent(node);
	else if (!node->rb_right)
		deepest = node->rb_left;
	else if (!node->rb_left)
		deepest = node->rb_right;
	else {
		deepest = rb_next(node);
		if (deepest->rb_right)
			deepest = deepest->rb_right;
		else if (rb_parent(deepest) != node)
			deepest = rb_parent(deepest);
	}

	return deepest;
}

/*
 * after removal, update the tree to account for the removed entry
 * and any rebalance damage.
 */
static inline void rb_augment_erase_end(struct rb_node *node, rb_augment_f func, void *data)
{
	if (node)
		rb_augment_path(node, func, data);
}
#endif

/*
 * In commit c4945b9e (v2.6.39-rc1), the little-endian bit operations have been
 * renamed to be less weird.
 */
#ifndef COMPAT_HAVE_FIND_NEXT_ZERO_BIT_LE
#define find_next_zero_bit_le(addr, size, offset) \
	generic_find_next_zero_le_bit(addr, size, offset)
#define find_next_bit_le(addr, size, offset) \
	generic_find_next_le_bit(addr, size, offset)
#define test_bit_le(nr, addr) \
	generic_test_le_bit(nr, addr)
#define __test_and_set_bit_le(nr, addr) \
	generic___test_and_set_le_bit(nr, addr)
#define __test_and_clear_bit_le(nr, addr) \
	generic___test_and_clear_le_bit(nr, addr)
#endif

#ifndef IDR_GET_NEXT_EXPORTED
/* Body in compat/idr.c */
extern void *idr_get_next(struct idr *idp, int *nextidp);
#endif

/* #ifndef COMPAT_HAVE_LIST_ENTRY_RCU */
#ifndef list_entry_rcu
#ifndef rcu_dereference_raw
/* see c26d34a rcu: Add lockdep-enabled variants of rcu_dereference() */
#define rcu_dereference_raw(p) rcu_dereference(p)
#endif
#define list_entry_rcu(ptr, type, member) \
	({typeof (*ptr) *__ptr = (typeof (*ptr) __force *)ptr; \
	 container_of((typeof(ptr))rcu_dereference_raw(__ptr), type, member); \
	})
#endif

/*
 * Introduced in 930631ed (v2.6.19-rc1).
 */
#ifndef DIV_ROUND_UP
#define DIV_ROUND_UP(n,d) (((n) + (d) - 1) / (d))
#endif

/*
 * IS_ALIGNED() was added to <linux/kernel.h> in mainline commit 0c0e6195 (and
 * improved in f10db627); 2.6.24-rc1.
 */
#ifndef IS_ALIGNED
#define IS_ALIGNED(x, a) (((x) & ((typeof(x))(a) - 1)) == 0)
#endif

/*
 * NLA_TYPE_MASK and nla_type() were added to <linux/netlink.h> in mainline
 * commit 8f4c1f9b; v2.6.24-rc1.  Before that, none of the nlattr->nla_type
 * flags had a special meaning.
 */

#ifndef NLA_TYPE_MASK
#define NLA_TYPE_MASK ~0

static inline int nla_type(const struct nlattr *nla)
{
	return nla->nla_type & NLA_TYPE_MASK;
}

#endif

/*
 * nlmsg_hdr was added to <linux/netlink.h> in mainline commit b529ccf2
 * (v2.6.22-rc1).
 */

#ifndef COMPAT_HAVE_NLMSG_HDR
static inline struct nlmsghdr *nlmsg_hdr(const struct sk_buff *skb)
{
	return (struct nlmsghdr *)skb->data;
}
#endif

/*
 * genlmsg_reply() was added to <net/genetlink.h> in mainline commit 81878d27
 * (v2.6.20-rc2).
 */

#ifndef COMPAT_HAVE_GENLMSG_REPLY
#include <net/genetlink.h>

static inline int genlmsg_reply(struct sk_buff *skb, struct genl_info *info)
{
	return genlmsg_unicast(skb, info->snd_pid);
}
#endif

/*
 * genlmsg_msg_size() and genlmsg_total_size() were added to <net/genetlink.h>
 * in mainline commit 17db952c (v2.6.19-rc1).
 */

#ifndef COMPAT_HAVE_GENLMSG_MSG_SIZE
#include <linux/netlink.h>
#include <linux/genetlink.h>

static inline int genlmsg_msg_size(int payload)
{
	return GENL_HDRLEN + payload;
}

static inline int genlmsg_total_size(int payload)
{
	return NLMSG_ALIGN(genlmsg_msg_size(payload));
}
#endif

/*
 * genlmsg_new() was added to <net/genetlink.h> in mainline commit 3dabc715
 * (v2.6.20-rc2).
 */

#ifndef COMPAT_HAVE_GENLMSG_NEW
#include <net/genetlink.h>

static inline struct sk_buff *genlmsg_new(size_t payload, gfp_t flags)
{
	return nlmsg_new(genlmsg_total_size(payload), flags);
}
#endif

/*
 * genlmsg_put() was introduced in mainline commit 482a8524 (v2.6.15-rc1) and
 * changed in 17c157c8 (v2.6.20-rc2).  genlmsg_put_reply() was introduced in
 * 17c157c8.  We replace the compat_genlmsg_put() from 482a8524.
 */

#ifndef COMPAT_HAVE_GENLMSG_PUT_REPLY
#include <net/genetlink.h>

static inline void *compat_genlmsg_put(struct sk_buff *skb, u32 pid, u32 seq,
				       struct genl_family *family, int flags,
				       u8 cmd)
{
	struct nlmsghdr *nlh;
	struct genlmsghdr *hdr;

	nlh = nlmsg_put(skb, pid, seq, family->id, GENL_HDRLEN +
			family->hdrsize, flags);
	if (nlh == NULL)
		return NULL;

	hdr = nlmsg_data(nlh);
	hdr->cmd = cmd;
	hdr->version = family->version;
	hdr->reserved = 0;

	return (char *) hdr + GENL_HDRLEN;
}

#define genlmsg_put compat_genlmsg_put

static inline void *genlmsg_put_reply(struct sk_buff *skb,
                                      struct genl_info *info,
                                      struct genl_family *family,
                                      int flags, u8 cmd)
{
	return genlmsg_put(skb, info->snd_pid, info->snd_seq, family,
			   flags, cmd);
}
#endif

/*
 * compat_genlmsg_multicast() got a gfp_t parameter in mainline commit d387f6ad
 * (v2.6.19-rc1).
 */

#ifdef COMPAT_NEED_GENLMSG_MULTICAST_WRAPPER
#include <net/genetlink.h>

static inline int compat_genlmsg_multicast(struct sk_buff *skb, u32 pid,
					   unsigned int group, gfp_t flags)
{
	return genlmsg_multicast(skb, pid, group);
}

#define genlmsg_multicast compat_genlmsg_multicast

#endif

/*
 * Dynamic generic netlink multicast groups were introduced in mainline commit
 * 2dbba6f7 (v2.6.23-rc1).  Before that, netlink had a fixed number of 32
 * multicast groups.  Use an arbitrary hard-coded group number for that case.
 */

#ifndef COMPAT_HAVE_CTRL_ATTR_MCAST_GROUPS

struct genl_multicast_group {
	struct genl_family	*family;	/* private */
        struct list_head	list;		/* private */
        char			name[GENL_NAMSIZ];
	u32			id;
};

static inline int genl_register_mc_group(struct genl_family *family,
					 struct genl_multicast_group *grp)
{
	grp->id = 1;
	return 0;
}

static inline void genl_unregister_mc_group(struct genl_family *family,
					    struct genl_multicast_group *grp)
{
}

#endif

/* pr_warning was introduced with 2.6.37 (commit 968ab183)
 */
#ifndef pr_fmt
#define pr_fmt(fmt) fmt
#endif

#ifndef pr_warning
#define pr_warning(fmt, ...) \
        printk(KERN_WARNING pr_fmt(fmt), ##__VA_ARGS__)
#endif

#ifndef COMPAT_HAVE_IS_ERR_OR_NULL
static inline long __must_check IS_ERR_OR_NULL(const void *ptr)
{
	return !ptr || IS_ERR_VALUE((unsigned long)ptr);
}
#endif

#if LINUX_VERSION_CODE > KERNEL_VERSION(2,6,24)
#define HAVE_KOBJECT_CREATE_AND_ADD
#endif

#ifndef disk_to_dev
/* disk_to_dev was introduced with 2.6.27. Before that the kobj was directly in gendisk */
static inline struct kobject *drbd_kobj_of_disk(struct gendisk *disk)
{
	return &disk->kobj;
}
#else
static inline struct kobject *drbd_kobj_of_disk(struct gendisk *disk)
{
	return &disk_to_dev(disk)->kobj;
}
#endif

#endif<|MERGE_RESOLUTION|>--- conflicted
+++ resolved
@@ -648,54 +648,6 @@
 	blk_queue_max_hw_segments(q, max_segments);
 #define BLK_MAX_SEGMENTS MAX_HW_SEGMENTS /* or max MAX_PHYS_SEGMENTS. Probably does not matter */
 }
-#endif
-
-<<<<<<< HEAD
-#ifndef COMPAT_HAVE_BOOL_TYPE
-typedef _Bool                   bool;
-enum {
-	false = 0,
-	true = 1
-};
-=======
-#ifdef NEED_ATOMIC_ADD_UNLESS
-#ifndef atomic_xchg
-static inline int atomic_xchg(atomic_t *v, int new)
-{
-	return xchg(&v->counter, new);
-}
-#endif
-#ifndef atomic_cmpxchg
-static inline int atomic_cmpxchg(atomic_t *v, int old, int new)
-{
-	return cmpxchg(&v->counter, old, new);
-}
-#endif
-
-/**
- * atomic_add_unless - add unless the number is already a given value
- * @v: pointer of type atomic_t
- * @a: the amount to add to v...
- * @u: ...unless v is equal to u.
- *
- * Atomically adds @a to @v, so long as @v was not already @u.
- * Returns non-zero if @v was not @u, and zero otherwise.
- */
-static inline int atomic_add_unless(atomic_t *v, int a, int u)
-{
-	int c, old;
-	c = atomic_read(v);
-	for (;;) {
-		if (unlikely(c == (u)))
-			break;
-		old = atomic_cmpxchg((v), c, c + (a));
-		if (likely(old == c))
-			break;
-		c = old;
-	}
-	return c != (u);
-}
->>>>>>> 8cb5c273
 #endif
 
 /* REQ_* and BIO_RW_* flags have been moved around in the tree,
