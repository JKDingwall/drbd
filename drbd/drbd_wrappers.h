#ifndef _DRBD_WRAPPERS_H
#define _DRBD_WRAPPERS_H

#include "compat.h"
#include <linux/ctype.h>
#include <linux/net.h>
#include <linux/version.h>
#include <linux/crypto.h>
#include <linux/netlink.h>
#include <linux/idr.h>
#include <linux/fs.h>
#include <linux/bio.h>
#include <linux/slab.h>
#include <linux/completion.h>
#include <linux/proc_fs.h>
#include <linux/blkdev.h>

#if LINUX_VERSION_CODE < KERNEL_VERSION(2,6,18)
# error "At least kernel version 2.6.18 (with patches) required"
#endif

/* The history of blkdev_issue_flush()

   It had 2 arguments before fbd9b09a177a481eda256447c881f014f29034fe,
   after it had 4 arguments. (With that commit came BLKDEV_IFL_WAIT)

   It had 4 arguments before dd3932eddf428571762596e17b65f5dc92ca361b,
   after it got 3 arguments. (With that commit came BLKDEV_DISCARD_SECURE
   and BLKDEV_IFL_WAIT disappeared again.) */
#ifndef BLKDEV_IFL_WAIT
#ifndef BLKDEV_DISCARD_SECURE
/* before fbd9b09a177 */
#define blkdev_issue_flush(b, gfpf, s)	blkdev_issue_flush(b, s)
#endif
/* after dd3932eddf4 no define at all */
#else
/* between fbd9b09a177 and dd3932eddf4 */
#define blkdev_issue_flush(b, gfpf, s)	blkdev_issue_flush(b, gfpf, s, BLKDEV_IFL_WAIT)
#endif

#if LINUX_VERSION_CODE < KERNEL_VERSION(2,6,31)
static inline unsigned short queue_logical_block_size(struct request_queue *q)
{
	int retval = 512;
	if (q && q->hardsect_size)
		retval = q->hardsect_size;
	return retval;
}

static inline sector_t bdev_logical_block_size(struct block_device *bdev)
{
	return queue_logical_block_size(bdev_get_queue(bdev));
}

static inline unsigned int queue_max_hw_sectors(struct request_queue *q)
{
	return q->max_hw_sectors;
}

static inline unsigned int queue_max_sectors(struct request_queue *q)
{
	return q->max_sectors;
}

static inline void blk_queue_logical_block_size(struct request_queue *q, unsigned short size)
{
	q->hardsect_size = size;
}
#endif

#ifdef COMPAT_HAVE_VOID_MAKE_REQUEST
/* in Commit 5a7bbad27a410350e64a2d7f5ec18fc73836c14f (between Linux-3.1 and 3.2)
   make_request() becomes type void. Before it had type int. */
#define MAKE_REQUEST_TYPE void
#define MAKE_REQUEST_RETURN return
#else
#define MAKE_REQUEST_TYPE int
#define MAKE_REQUEST_RETURN return 0
#endif

#ifndef COMPAT_HAVE_FMODE_T
typedef unsigned __bitwise__ fmode_t;
#endif

#ifndef COMPAT_HAVE_BLKDEV_GET_BY_PATH
/* see kernel 2.6.37,
 * d4d7762 block: clean up blkdev_get() wrappers and their users
 * e525fd8 block: make blkdev_get/put() handle exclusive access
 * and kernel 2.6.28
 * 30c40d2 [PATCH] propagate mode through open_bdev_excl/close_bdev_excl
 * Also note that there is no FMODE_EXCL before
 * 86d434d [PATCH] eliminate use of ->f_flags in block methods
 */
#ifndef COMPAT_HAVE_OPEN_BDEV_EXCLUSIVE
#ifndef FMODE_EXCL
#define FMODE_EXCL 0
#endif
static inline
struct block_device *open_bdev_exclusive(const char *path, fmode_t mode, void *holder)
{
	/* drbd does not open readonly, but try to be correct, anyways */
	return open_bdev_excl(path, (mode & FMODE_WRITE) ? 0 : MS_RDONLY, holder);
}
static inline
void close_bdev_exclusive(struct block_device *bdev, fmode_t mode)
{
	/* mode ignored. */
	close_bdev_excl(bdev);
}
#endif
static inline struct block_device *blkdev_get_by_path(const char *path,
		fmode_t mode, void *holder)
{
	return open_bdev_exclusive(path, mode, holder);
}

static inline int drbd_blkdev_put(struct block_device *bdev, fmode_t mode)
{
	/* blkdev_put != close_bdev_exclusive, in general, so this is obviously
	 * not correct, and there should be some if (mode & FMODE_EXCL) ...
	 * But this is the only way it is used in DRBD,
	 * and for <= 2.6.27, there is no FMODE_EXCL anyways. */
	close_bdev_exclusive(bdev, mode);

	/* blkdev_put seems to not have useful return values,
	 * close_bdev_exclusive is void. */
	return 0;
}
#define blkdev_put(b, m)	drbd_blkdev_put(b, m)
#endif

#define drbd_bio_uptodate(bio) bio_flagged(bio, BIO_UPTODATE)

#if LINUX_VERSION_CODE < KERNEL_VERSION(2,6,24)
/* Before Linux-2.6.24 bie_endio() had the size of the bio as second argument.
   See 6712ecf8f648118c3363c142196418f89a510b90 */
#define bio_endio(B,E) bio_endio(B, (B)->bi_size, E)
#define BIO_ENDIO_TYPE int
#define BIO_ENDIO_ARGS(b,e) (b, unsigned int bytes_done, e)
#define BIO_ENDIO_FN_START if (bio->bi_size) return 1
#define BIO_ENDIO_FN_RETURN return 0
#else
#define BIO_ENDIO_TYPE void
#define BIO_ENDIO_ARGS(b,e) (b,e)
#define BIO_ENDIO_FN_START do {} while (0)
#define BIO_ENDIO_FN_RETURN return
#endif

/* bi_end_io handlers */
extern BIO_ENDIO_TYPE drbd_md_io_complete BIO_ENDIO_ARGS(struct bio *bio, int error);
extern BIO_ENDIO_TYPE drbd_peer_request_endio BIO_ENDIO_ARGS(struct bio *bio, int error);
extern BIO_ENDIO_TYPE drbd_request_endio BIO_ENDIO_ARGS(struct bio *bio, int error);

#if LINUX_VERSION_CODE < KERNEL_VERSION(2,6,32)
#define part_inc_in_flight(A, B) part_inc_in_flight(A)
#define part_dec_in_flight(A, B) part_dec_in_flight(A)
#endif

#if LINUX_VERSION_CODE < KERNEL_VERSION(2,6,23)
/* Before 2.6.23 (with 20c2df83d25c6a95affe6157a4c9cac4cf5ffaac) kmem_cache_create had a
   ctor and a dtor */
#define kmem_cache_create(N,S,A,F,C) kmem_cache_create(N,S,A,F,C,NULL)
#endif

#if LINUX_VERSION_CODE > KERNEL_VERSION(2,6,26)
# undef HAVE_bvec_merge_data
# define HAVE_bvec_merge_data 1
#endif

#if LINUX_VERSION_CODE < KERNEL_VERSION(2,6,24)
static inline void sg_set_page(struct scatterlist *sg, struct page *page,
			       unsigned int len, unsigned int offset)
{
	sg->page   = page;
	sg->offset = offset;
	sg->length = len;
}

#define sg_init_table(S,N) ({})

#endif

/* how to get to the kobj of a gendisk.
 * see also upstream commits
 * edfaa7c36574f1bf09c65ad602412db9da5f96bf
 * ed9e1982347b36573cd622ee5f4e2a7ccd79b3fd
 * 548b10eb2959c96cef6fc29fc96e0931eeb53bc5
 */
#ifndef dev_to_disk
# define disk_to_kobj(disk) (&(disk)->kobj)
#else
# ifndef disk_to_dev
#  define disk_to_dev(disk) (&(disk)->dev)
# endif
# define disk_to_kobj(disk) (&disk_to_dev(disk)->kobj)
#endif

/* see 7eaceac block: remove per-queue plugging */
#ifdef blk_queue_plugged
static inline void drbd_plug_device(struct request_queue *q)
{
	spin_lock_irq(q->queue_lock);

/* XXX the check on !blk_queue_plugged is redundant,
 * implicitly checked in blk_plug_device */

	if (!blk_queue_plugged(q)) {
		blk_plug_device(q);
		del_timer(&q->unplug_timer);
		/* unplugging should not happen automatically... */
	}
	spin_unlock_irq(q->queue_lock);
}
#else
static inline void drbd_plug_device(struct request_queue *q)
{
}
#endif

static inline int drbd_backing_bdev_events(struct gendisk *disk)
{
#if defined(__disk_stat_inc)
	/* older kernel */
	return (int)disk_stat_read(disk, sectors[0])
	     + (int)disk_stat_read(disk, sectors[1]);
#else
	/* recent kernel */
	return (int)part_stat_read(&disk->part0, sectors[0])
	     + (int)part_stat_read(&disk->part0, sectors[1]);
#endif
}

#ifndef COMPAT_HAVE_SOCK_SHUTDOWN
#define COMPAT_HAVE_SOCK_SHUTDOWN 1
enum sock_shutdown_cmd {
	SHUT_RD = 0,
	SHUT_WR = 1,
	SHUT_RDWR = 2,
};
static inline int kernel_sock_shutdown(struct socket *sock, enum sock_shutdown_cmd how)
{
	return sock->ops->shutdown(sock, how);
}
#endif

#if LINUX_VERSION_CODE < KERNEL_VERSION(2,6,23)
static inline void drbd_unregister_blkdev(unsigned int major, const char *name)
{
	int ret = unregister_blkdev(major, name);
	if (ret)
		printk(KERN_ERR "drbd: unregister of device failed\n");
}
#else
#define drbd_unregister_blkdev unregister_blkdev
#endif

#if !defined(CRYPTO_ALG_ASYNC)
/* With Linux-2.6.19 the crypto API changed! */
/* This is not a generic backport of the new api, it just implements
   the corner case of "hmac(xxx)".  */

#define CRYPTO_ALG_ASYNC 4711
#define CRYPTO_ALG_TYPE_HASH CRYPTO_ALG_TYPE_DIGEST

struct crypto_hash {
	struct crypto_tfm *base;
	const u8 *key;
	int keylen;
};

struct hash_desc {
	struct crypto_hash *tfm;
	u32 flags;
};

static inline struct crypto_hash *
crypto_alloc_hash(char *alg_name, u32 type, u32 mask)
{
	struct crypto_hash *ch;
	char *closing_bracket;

	/* "hmac(xxx)" is in alg_name we need that xxx. */
	closing_bracket = strchr(alg_name, ')');
	if (!closing_bracket) {
		ch = kmalloc(sizeof(struct crypto_hash), GFP_KERNEL);
		if (!ch)
			return ERR_PTR(-ENOMEM);
		ch->base = crypto_alloc_tfm(alg_name, 0);
		if (ch->base == NULL) {
			kfree(ch);
			return ERR_PTR(-ENOMEM);
		}
		return ch;
	}
	if (closing_bracket-alg_name < 6)
		return ERR_PTR(-ENOENT);

	ch = kmalloc(sizeof(struct crypto_hash), GFP_KERNEL);
	if (!ch)
		return ERR_PTR(-ENOMEM);

	*closing_bracket = 0;
	ch->base = crypto_alloc_tfm(alg_name + 5, 0);
	*closing_bracket = ')';

	if (ch->base == NULL) {
		kfree(ch);
		return ERR_PTR(-ENOMEM);
	}

	return ch;
}

static inline int
crypto_hash_setkey(struct crypto_hash *hash, const u8 *key, unsigned int keylen)
{
	hash->key = key;
	hash->keylen = keylen;

	return 0;
}

static inline int
crypto_hash_digest(struct hash_desc *desc, struct scatterlist *sg,
		   unsigned int nbytes, u8 *out)
{

	crypto_hmac(desc->tfm->base, (u8 *)desc->tfm->key,
		    &desc->tfm->keylen, sg, 1 /* ! */ , out);
	/* ! this is not generic. Would need to convert nbytes -> nsg */

	return 0;
}

static inline void crypto_free_hash(struct crypto_hash *tfm)
{
	if (!tfm)
		return;
	crypto_free_tfm(tfm->base);
	kfree(tfm);
}

static inline unsigned int crypto_hash_digestsize(struct crypto_hash *tfm)
{
	return crypto_tfm_alg_digestsize(tfm->base);
}

static inline struct crypto_tfm *crypto_hash_tfm(struct crypto_hash *tfm)
{
	return tfm->base;
}

static inline int crypto_hash_init(struct hash_desc *desc)
{
	crypto_digest_init(desc->tfm->base);
	return 0;
}

static inline int crypto_hash_update(struct hash_desc *desc,
				     struct scatterlist *sg,
				     unsigned int nbytes)
{
	crypto_digest_update(desc->tfm->base,sg,1 /* ! */ );
	/* ! this is not generic. Would need to convert nbytes -> nsg */

	return 0;
}

static inline int crypto_hash_final(struct hash_desc *desc, u8 *out)
{
	crypto_digest_final(desc->tfm->base, out);
	return 0;
}

#endif

#ifndef COMPAT_HAVE_VZALLOC
static inline void *vzalloc(unsigned long size)
{
	void *rv = vmalloc(size);
	if (rv)
		memset(rv, 0, size);

	return rv;
}
#endif

#ifndef COMPAT_HAVE_UMH_WAIT_PROC
/* On Jul 17 2007 with commit 86313c4 usermodehelper: Tidy up waiting,
 * UMH_WAIT_PROC was added as an enum value of 1.
 * On Mar 23 2012 with commit 9d944ef3 that got changed to a define of 2. */
#define UMH_WAIT_PROC 1
#endif

/* see upstream commit 2d3854a37e8b767a51aba38ed6d22817b0631e33 */
#if LINUX_VERSION_CODE < KERNEL_VERSION(2,6,30)
#ifndef cpumask_bits
#define nr_cpu_ids NR_CPUS
#define nr_cpumask_bits nr_cpu_ids

typedef cpumask_t cpumask_var_t[1];
#define cpumask_bits(maskp) ((unsigned long*)(maskp))
#define cpu_online_mask &(cpu_online_map)

static inline void cpumask_clear(cpumask_t *dstp)
{
	bitmap_zero(cpumask_bits(dstp), NR_CPUS);
}

static inline int cpumask_equal(const cpumask_t *src1p,
				const cpumask_t *src2p)
{
	return bitmap_equal(cpumask_bits(src1p), cpumask_bits(src2p),
						 nr_cpumask_bits);
}

static inline void cpumask_copy(cpumask_t *dstp,
				cpumask_t *srcp)
{
	bitmap_copy(cpumask_bits(dstp), cpumask_bits(srcp), nr_cpumask_bits);
}

static inline unsigned int cpumask_weight(const cpumask_t *srcp)
{
	return bitmap_weight(cpumask_bits(srcp), nr_cpumask_bits);
}

static inline void cpumask_set_cpu(unsigned int cpu, cpumask_t *dstp)
{
	set_bit(cpu, cpumask_bits(dstp));
}

static inline void cpumask_setall(cpumask_t *dstp)
{
	bitmap_fill(cpumask_bits(dstp), nr_cpumask_bits);
}

static inline void free_cpumask_var(cpumask_var_t mask)
{
}
#endif
/* see upstream commit 0281b5dc0350cbf6dd21ed558a33cccce77abc02 */
#ifdef CONFIG_CPUMASK_OFFSTACK
static inline int zalloc_cpumask_var(cpumask_var_t *mask, gfp_t flags)
{
	return alloc_cpumask_var(mask, flags | __GFP_ZERO);
}
#else
static inline int zalloc_cpumask_var(cpumask_var_t *mask, gfp_t flags)
{
	cpumask_clear(*mask);
	return 1;
}
#endif
/* see upstream commit cd8ba7cd9be0192348c2836cb6645d9b2cd2bfd2 */
#if LINUX_VERSION_CODE < KERNEL_VERSION(2,6,26)
/* As macro because RH has it in 2.6.18-128.4.1.el5, but not exported to modules !?!? */
#define set_cpus_allowed_ptr(P, NM) set_cpus_allowed(P, *NM)
#endif
#endif


#if LINUX_VERSION_CODE < KERNEL_VERSION(2,6,19)
#define __bitmap_parse(BUF, BUFLEN, ISUSR, MASKP, NMASK) \
	backport_bitmap_parse(BUF, BUFLEN, ISUSR, MASKP, NMASK)

#define CHUNKSZ                         32
#define nbits_to_hold_value(val)        fls(val)
#define unhex(c)                        (isdigit(c) ? (c - '0') : (toupper(c) - 'A' + 10))

static inline int backport_bitmap_parse(const char *buf, unsigned int buflen,
		int is_user, unsigned long *maskp,
		int nmaskbits)
{
	int c, old_c, totaldigits, ndigits, nchunks, nbits;
	u32 chunk;
	const char __user *ubuf = buf;

	bitmap_zero(maskp, nmaskbits);

	nchunks = nbits = totaldigits = c = 0;
	do {
		chunk = ndigits = 0;

		/* Get the next chunk of the bitmap */
		while (buflen) {
			old_c = c;
			if (is_user) {
				if (__get_user(c, ubuf++))
					return -EFAULT;
			}
			else
				c = *buf++;
			buflen--;
			if (isspace(c))
				continue;

			/*
			 * If the last character was a space and the current
			 * character isn't '\0', we've got embedded whitespace.
			 * This is a no-no, so throw an error.
			 */
			if (totaldigits && c && isspace(old_c))
				return -EINVAL;

			/* A '\0' or a ',' signal the end of the chunk */
			if (c == '\0' || c == ',')
				break;

			if (!isxdigit(c))
				return -EINVAL;

			/*
			 * Make sure there are at least 4 free bits in 'chunk'.
			 * If not, this hexdigit will overflow 'chunk', so
			 * throw an error.
			 */
			if (chunk & ~((1UL << (CHUNKSZ - 4)) - 1))
				return -EOVERFLOW;

			chunk = (chunk << 4) | unhex(c);
			ndigits++; totaldigits++;
		}
		if (ndigits == 0)
			return -EINVAL;
		if (nchunks == 0 && chunk == 0)
			continue;

		bitmap_shift_left(maskp, maskp, CHUNKSZ, nmaskbits);
		*maskp |= chunk;
		nchunks++;
		nbits += (nchunks == 1) ? nbits_to_hold_value(chunk) : CHUNKSZ;
		if (nbits > nmaskbits)
			return -EOVERFLOW;
	} while (buflen && c == ',');

	return 0;
}
#endif

#ifndef net_random
#define random32 net_random
#endif

#if LINUX_VERSION_CODE < KERNEL_VERSION(2,6,30)
#define BDI_async_congested BDI_write_congested
#define BDI_sync_congested  BDI_read_congested
#endif

/* see upstream commits
 * 2d3a4e3666325a9709cc8ea2e88151394e8f20fc (in 2.6.25-rc1)
 * 59b7435149eab2dd06dd678742faff6049cb655f (in 2.6.26-rc1)
 * this "backport" does not close the race that lead to the API change,
 * but only provides an equivalent function call.
 */
#ifndef COMPAT_HAVE_PROC_CREATE_DATA
static inline struct proc_dir_entry *proc_create_data(const char *name,
	mode_t mode, struct proc_dir_entry *parent,
	struct file_operations *proc_fops, void *data)
{
	struct proc_dir_entry *pde = create_proc_entry(name, mode, parent);
	if (pde) {
		pde->proc_fops = proc_fops;
		pde->data = data;
	}
	return pde;
}

#endif

#ifndef COMPAT_HAVE_BLK_QUEUE_MAX_HW_SECTORS
static inline void blk_queue_max_hw_sectors(struct request_queue *q, unsigned int max)
{
	blk_queue_max_sectors(q, max);
}
#elif defined(COMPAT_USE_BLK_QUEUE_MAX_SECTORS_ANYWAYS)
	/* For kernel versions 2.6.31 to 2.6.33 inclusive, even though
	 * blk_queue_max_hw_sectors is present, we actually need to use
	 * blk_queue_max_sectors to set max_hw_sectors. :-(
	 * RHEL6 2.6.32 chose to be different and already has eliminated
	 * blk_queue_max_sectors as upstream 2.6.34 did.
	 */
#define blk_queue_max_hw_sectors(q, max)	blk_queue_max_sectors(q, max)
#endif

#ifndef COMPAT_HAVE_BLK_QUEUE_MAX_SEGMENTS
static inline void blk_queue_max_segments(struct request_queue *q, unsigned short max_segments)
{
	blk_queue_max_phys_segments(q, max_segments);
	blk_queue_max_hw_segments(q, max_segments);
#define BLK_MAX_SEGMENTS MAX_HW_SEGMENTS /* or max MAX_PHYS_SEGMENTS. Probably does not matter */
}
#endif

#ifndef COMPAT_HAVE_BOOL_TYPE
typedef _Bool                   bool;
enum {
	false = 0,
	true = 1
};
#endif

/* REQ_* and BIO_RW_* flags have been moved around in the tree,
 * and have finally been "merged" with
 * 7b6d91daee5cac6402186ff224c3af39d79f4a0e and
 * 7cc015811ef8992dfcce314d0ed9642bc18143d1
 * We communicate between different systems,
 * so we have to somehow semantically map the bi_rw flags
 * bi_rw (some kernel version) -> data packet flags -> bi_rw (other kernel version)
 */

/* RHEL 6.1 backported FLUSH/FUA as BIO_RW_FLUSH/FUA
 * and at that time also introduced the defines BIO_FLUSH/FUA.
 * There is also REQ_FLUSH/FUA, but these do NOT share
 * the same value space as the bio rw flags, yet.
 */
#ifdef BIO_FLUSH

#define DRBD_REQ_FLUSH		(1UL << BIO_RW_FLUSH)
#define DRBD_REQ_FUA		(1UL << BIO_RW_FUA)
#define DRBD_REQ_HARDBARRIER	(1UL << BIO_RW_BARRIER)
#define DRBD_REQ_DISCARD	(1UL << BIO_RW_DISCARD)
#define DRBD_REQ_SYNC		(1UL << BIO_RW_SYNCIO)
#define DRBD_REQ_UNPLUG		(1UL << BIO_RW_UNPLUG)

#elif defined(REQ_FLUSH)	/* introduced in 2.6.36,
				 * now equivalent to bi_rw */

#define DRBD_REQ_SYNC		REQ_SYNC
#define DRBD_REQ_FLUSH		REQ_FLUSH
#define DRBD_REQ_FUA		REQ_FUA
#define DRBD_REQ_DISCARD	REQ_DISCARD
/* REQ_HARDBARRIER has been around for a long time,
 * without being directly related to bi_rw.
 * so the ifdef is only usful inside the ifdef REQ_FLUSH!
 * commit 7cc0158 (v2.6.36-rc1) made it a bi_rw flag, ...  */
#ifdef REQ_HARDBARRIER
#define DRBD_REQ_HARDBARRIER	REQ_HARDBARRIER
#else
/* ... but REQ_HARDBARRIER was removed again in 02e031c (v2.6.37-rc4). */
#define DRBD_REQ_HARDBARRIER	0
#endif

/* again: testing on this _inside_ the ifdef REQ_FLUSH,
 * see 721a960 block: kill off REQ_UNPLUG */
#ifdef REQ_UNPLUG
#define DRBD_REQ_UNPLUG		REQ_UNPLUG
#else
#define DRBD_REQ_UNPLUG		0
#endif

#else				/* "older", and hopefully not
				 * "partially backported" kernel */

#if defined(BIO_RW_SYNC)
/* see upstream commits
 * 213d9417fec62ef4c3675621b9364a667954d4dd,
 * 93dbb393503d53cd226e5e1f0088fe8f4dbaa2b8
 * later, the defines even became an enum ;-) */
#define DRBD_REQ_SYNC		(1UL << BIO_RW_SYNC)
#define DRBD_REQ_UNPLUG		(1UL << BIO_RW_SYNC)
#else
/* cannot test on defined(BIO_RW_SYNCIO), it may be an enum */
#define DRBD_REQ_SYNC		(1UL << BIO_RW_SYNCIO)
#define DRBD_REQ_UNPLUG		(1UL << BIO_RW_UNPLUG)
#endif

#define DRBD_REQ_FLUSH		(1UL << BIO_RW_BARRIER)
/* REQ_FUA has been around for a longer time,
 * without a direct equivalent in bi_rw. */
#define DRBD_REQ_FUA		(1UL << BIO_RW_BARRIER)
#define DRBD_REQ_HARDBARRIER	(1UL << BIO_RW_BARRIER)

/* we don't support DISCARDS yet, anyways.
 * cannot test on defined(BIO_RW_DISCARD), it may be an enum */
#define DRBD_REQ_DISCARD	0
#endif

/* this results in:
	bi_rw   -> dp_flags

< 2.6.28
	SYNC	-> SYNC|UNPLUG
	BARRIER	-> FUA|FLUSH
	there is no DISCARD
2.6.28
	SYNC	-> SYNC|UNPLUG
	BARRIER	-> FUA|FLUSH
	DISCARD	-> DISCARD
2.6.29
	SYNCIO	-> SYNC
	UNPLUG	-> UNPLUG
	BARRIER	-> FUA|FLUSH
	DISCARD	-> DISCARD
2.6.36
	SYNC	-> SYNC
	UNPLUG	-> UNPLUG
	FUA	-> FUA
	FLUSH	-> FLUSH
	DISCARD	-> DISCARD
--------------------------------------
	dp_flags   -> bi_rw
< 2.6.28
	SYNC	-> SYNC (and unplug)
	UNPLUG	-> SYNC (and unplug)
	FUA	-> BARRIER
	FLUSH	-> BARRIER
	there is no DISCARD,
	it will be silently ignored on the receiving side.
2.6.28
	SYNC	-> SYNC (and unplug)
	UNPLUG	-> SYNC (and unplug)
	FUA	-> BARRIER
	FLUSH	-> BARRIER
	DISCARD -> DISCARD
	(if that fails, we handle it like any other IO error)
2.6.29
	SYNC	-> SYNCIO
	UNPLUG	-> UNPLUG
	FUA	-> BARRIER
	FLUSH	-> BARRIER
	DISCARD -> DISCARD
2.6.36
	SYNC	-> SYNC
	UNPLUG	-> UNPLUG
	FUA	-> FUA
	FLUSH	-> FLUSH
	DISCARD	-> DISCARD

NOTE: DISCARDs likely need some work still.  We should actually never see
DISCARD requests, as our queue does not announce QUEUE_FLAG_DISCARD yet.
*/

#ifndef CONFIG_DYNAMIC_DEBUG
/* At least in 2.6.34 the function macro dynamic_dev_dbg() is broken when compiling
   without CONFIG_DYNAMIC_DEBUG. It has 'format' in the argument list, it references
   to 'fmt' in its body. */
#ifdef dynamic_dev_dbg
#undef dynamic_dev_dbg
#define dynamic_dev_dbg(dev, fmt, ...)                               \
        do { if (0) dev_printk(KERN_DEBUG, dev, fmt, ##__VA_ARGS__); } while (0)
#endif
#endif

#ifndef min_not_zero
#define min_not_zero(x, y) ({			\
	typeof(x) __x = (x);			\
	typeof(y) __y = (y);			\
	__x == 0 ? __y : ((__y == 0) ? __x : min(__x, __y)); })
#endif

/* Introduced with 2.6.26. See include/linux/jiffies.h */
#ifndef time_is_before_eq_jiffies
#define time_is_before_jiffies(a) time_after(jiffies, a)
#define time_is_after_jiffies(a) time_before(jiffies, a)
#define time_is_before_eq_jiffies(a) time_after_eq(jiffies, a)
#define time_is_after_eq_jiffies(a) time_before_eq(jiffies, a)
#endif

#ifndef time_in_range
#define time_in_range(a,b,c) \
	(time_after_eq(a,b) && \
	 time_before_eq(a,c))
#endif

#ifdef COMPAT_BIO_SPLIT_HAS_BIO_SPLIT_POOL_PARAMETER
#define bio_split(bi, first_sectors) bio_split(bi, bio_split_pool, first_sectors)
#endif

#ifndef COMPAT_HAVE_BIOSET_CREATE_FRONT_PAD
/* see comments in compat/tests/have_bioset_create_front_pad.c */
#ifdef COMPAT_BIOSET_CREATE_HAS_THREE_PARAMETERS
#define bioset_create(pool_size, front_pad)	bioset_create(pool_size, pool_size, 1)
#else
#define bioset_create(pool_size, front_pad)	bioset_create(pool_size, 1)
#endif
#endif


#if !(defined(COMPAT_HAVE_RB_AUGMENT_FUNCTIONS) && \
      defined(AUGMENTED_RBTREE_SYMBOLS_EXPORTED))

/*
 * Make sure the replacements for the augmented rbtree helper functions do not
 * clash with functions the kernel implements but does not export.
 */
#define rb_augment_f drbd_rb_augment_f
#define rb_augment_path drbd_rb_augment_path
#define rb_augment_insert drbd_rb_augment_insert
#define rb_augment_erase_begin drbd_rb_augment_erase_begin
#define rb_augment_erase_end drbd_rb_augment_erase_end

typedef void (*rb_augment_f)(struct rb_node *node, void *data);

static inline void rb_augment_path(struct rb_node *node, rb_augment_f func, void *data)
{
	struct rb_node *parent;

up:
	func(node, data);
	parent = rb_parent(node);
	if (!parent)
		return;

	if (node == parent->rb_left && parent->rb_right)
		func(parent->rb_right, data);
	else if (parent->rb_left)
		func(parent->rb_left, data);

	node = parent;
	goto up;
}

/*
 * after inserting @node into the tree, update the tree to account for
 * both the new entry and any damage done by rebalance
 */
static inline void rb_augment_insert(struct rb_node *node, rb_augment_f func, void *data)
{
	if (node->rb_left)
		node = node->rb_left;
	else if (node->rb_right)
		node = node->rb_right;

	rb_augment_path(node, func, data);
}

/*
 * before removing the node, find the deepest node on the rebalance path
 * that will still be there after @node gets removed
 */
static inline struct rb_node *rb_augment_erase_begin(struct rb_node *node)
{
	struct rb_node *deepest;

	if (!node->rb_right && !node->rb_left)
		deepest = rb_parent(node);
	else if (!node->rb_right)
		deepest = node->rb_left;
	else if (!node->rb_left)
		deepest = node->rb_right;
	else {
		deepest = rb_next(node);
		if (deepest->rb_right)
			deepest = deepest->rb_right;
		else if (rb_parent(deepest) != node)
			deepest = rb_parent(deepest);
	}

	return deepest;
}

/*
 * after removal, update the tree to account for the removed entry
 * and any rebalance damage.
 */
static inline void rb_augment_erase_end(struct rb_node *node, rb_augment_f func, void *data)
{
	if (node)
		rb_augment_path(node, func, data);
}
#endif

/*
 * In commit c4945b9e (v2.6.39-rc1), the little-endian bit operations have been
 * renamed to be less weird.
 */
#ifndef COMPAT_HAVE_FIND_NEXT_ZERO_BIT_LE
#define find_next_zero_bit_le(addr, size, offset) \
	generic_find_next_zero_le_bit(addr, size, offset)
#define find_next_bit_le(addr, size, offset) \
	generic_find_next_le_bit(addr, size, offset)
#define test_bit_le(nr, addr) \
	generic_test_le_bit(nr, addr)
#define __test_and_set_bit_le(nr, addr) \
	generic___test_and_set_le_bit(nr, addr)
#define __test_and_clear_bit_le(nr, addr) \
	generic___test_and_clear_le_bit(nr, addr)
#endif

#ifndef IDR_GET_NEXT_EXPORTED
/* Body in compat/idr.c */
extern void *idr_get_next(struct idr *idp, int *nextidp);
#endif

/* #ifndef COMPAT_HAVE_LIST_ENTRY_RCU */
#ifndef list_entry_rcu
#ifndef rcu_dereference_raw
/* see c26d34a rcu: Add lockdep-enabled variants of rcu_dereference() */
#define rcu_dereference_raw(p) rcu_dereference(p)
#endif
#define list_entry_rcu(ptr, type, member) \
	({typeof (*ptr) *__ptr = (typeof (*ptr) __force *)ptr; \
	 container_of((typeof(ptr))rcu_dereference_raw(__ptr), type, member); \
	})
#endif

/*
 * Introduced in 930631ed (v2.6.19-rc1).
 */
#ifndef DIV_ROUND_UP
#define DIV_ROUND_UP(n,d) (((n) + (d) - 1) / (d))
#endif

/*
 * IS_ALIGNED() was added to <linux/kernel.h> in mainline commit 0c0e6195 (and
 * improved in f10db627); 2.6.24-rc1.
 */
#ifndef IS_ALIGNED
#define IS_ALIGNED(x, a) (((x) & ((typeof(x))(a) - 1)) == 0)
#endif

/*
 * NLA_TYPE_MASK and nla_type() were added to <linux/netlink.h> in mainline
 * commit 8f4c1f9b; v2.6.24-rc1.  Before that, none of the nlattr->nla_type
 * flags had a special meaning.
 */

#ifndef NLA_TYPE_MASK
#define NLA_TYPE_MASK ~0

static inline int nla_type(const struct nlattr *nla)
{
	return nla->nla_type & NLA_TYPE_MASK;
}

#endif

/*
 * nlmsg_hdr was added to <linux/netlink.h> in mainline commit b529ccf2
 * (v2.6.22-rc1).
 */

#ifndef COMPAT_HAVE_NLMSG_HDR
static inline struct nlmsghdr *nlmsg_hdr(const struct sk_buff *skb)
{
	return (struct nlmsghdr *)skb->data;
}
#endif

/*
 * genlmsg_reply() was added to <net/genetlink.h> in mainline commit 81878d27
 * (v2.6.20-rc2).
 */

#ifndef COMPAT_HAVE_GENLMSG_REPLY
#include <net/genetlink.h>

static inline int genlmsg_reply(struct sk_buff *skb, struct genl_info *info)
{
	return genlmsg_unicast(skb, info->snd_pid);
}
#endif

/*
 * genlmsg_msg_size() and genlmsg_total_size() were added to <net/genetlink.h>
 * in mainline commit 17db952c (v2.6.19-rc1).
 */

#ifndef COMPAT_HAVE_GENLMSG_MSG_SIZE
#include <linux/netlink.h>
#include <linux/genetlink.h>

static inline int genlmsg_msg_size(int payload)
{
	return GENL_HDRLEN + payload;
}

static inline int genlmsg_total_size(int payload)
{
	return NLMSG_ALIGN(genlmsg_msg_size(payload));
}
#endif

/*
 * genlmsg_new() was added to <net/genetlink.h> in mainline commit 3dabc715
 * (v2.6.20-rc2).
 */

#ifndef COMPAT_HAVE_GENLMSG_NEW
#include <net/genetlink.h>

static inline struct sk_buff *genlmsg_new(size_t payload, gfp_t flags)
{
	return nlmsg_new(genlmsg_total_size(payload), flags);
}
#endif

/*
 * genlmsg_put() was introduced in mainline commit 482a8524 (v2.6.15-rc1) and
 * changed in 17c157c8 (v2.6.20-rc2).  genlmsg_put_reply() was introduced in
 * 17c157c8.  We replace the compat_genlmsg_put() from 482a8524.
 */

#ifndef COMPAT_HAVE_GENLMSG_PUT_REPLY
#include <net/genetlink.h>

static inline void *compat_genlmsg_put(struct sk_buff *skb, u32 pid, u32 seq,
				       struct genl_family *family, int flags,
				       u8 cmd)
{
	struct nlmsghdr *nlh;
	struct genlmsghdr *hdr;

	nlh = nlmsg_put(skb, pid, seq, family->id, GENL_HDRLEN +
			family->hdrsize, flags);
	if (nlh == NULL)
		return NULL;

	hdr = nlmsg_data(nlh);
	hdr->cmd = cmd;
	hdr->version = family->version;
	hdr->reserved = 0;

	return (char *) hdr + GENL_HDRLEN;
}

#define genlmsg_put compat_genlmsg_put

static inline void *genlmsg_put_reply(struct sk_buff *skb,
                                      struct genl_info *info,
                                      struct genl_family *family,
                                      int flags, u8 cmd)
{
	return genlmsg_put(skb, info->snd_pid, info->snd_seq, family,
			   flags, cmd);
}
#endif

/*
 * compat_genlmsg_multicast() got a gfp_t parameter in mainline commit d387f6ad
 * (v2.6.19-rc1).
 */

#ifdef COMPAT_NEED_GENLMSG_MULTICAST_WRAPPER
#include <net/genetlink.h>

static inline int compat_genlmsg_multicast(struct sk_buff *skb, u32 pid,
					   unsigned int group, gfp_t flags)
{
	return genlmsg_multicast(skb, pid, group);
}

#define genlmsg_multicast compat_genlmsg_multicast

#endif

/*
 * Dynamic generic netlink multicast groups were introduced in mainline commit
 * 2dbba6f7 (v2.6.23-rc1).  Before that, netlink had a fixed number of 32
 * multicast groups.  Use an arbitrary hard-coded group number for that case.
 */

#ifndef COMPAT_HAVE_CTRL_ATTR_MCAST_GROUPS

struct genl_multicast_group {
	struct genl_family	*family;	/* private */
        struct list_head	list;		/* private */
        char			name[GENL_NAMSIZ];
	u32			id;
};

static inline int genl_register_mc_group(struct genl_family *family,
					 struct genl_multicast_group *grp)
{
	grp->id = 1;
	return 0;
}

static inline void genl_unregister_mc_group(struct genl_family *family,
					    struct genl_multicast_group *grp)
{
}

#endif

/* pr_warning was introduced with 2.6.37 (commit 968ab183)
 */
#ifndef pr_fmt
#define pr_fmt(fmt) fmt
#endif

#ifndef pr_warning
#define pr_warning(fmt, ...) \
        printk(KERN_WARNING pr_fmt(fmt), ##__VA_ARGS__)
#endif

/*
 * kref_sub() was introduced in mainline commit ecf7ace9 (v2.6.38-rc1).
 */
#ifndef COMPAT_HAVE_KREF_SUB
static inline void kref_sub(struct kref *kref, unsigned int count,
			    void (*release) (struct kref *kref))
{
	while (count--)
		kref_put(kref, release);
}
#endif

/*
 * list_for_each_entry_continue_rcu() was introduced in mainline commit
 * 254245d2 (v2.6.33-rc1).
 */
#ifndef list_for_each_entry_continue_rcu
#define list_for_each_entry_continue_rcu(pos, head, member)             \
	for (pos = list_entry_rcu(pos->member.next, typeof(*pos), member); \
	     &pos->member != (head);    \
	     pos = list_entry_rcu(pos->member.next, typeof(*pos), member))

#endif

#ifndef COMPAT_HAVE_IS_ERR_OR_NULL
static inline long __must_check IS_ERR_OR_NULL(const void *ptr)
{
	return !ptr || IS_ERR_VALUE((unsigned long)ptr);
}
#endif

#ifndef SK_CAN_REUSE
/* This constant was introduced by Pavel Emelyanov <xemul@parallels.com> on
   Thu Apr 19 03:39:36 2012 +0000. Before the release of linux-3.5
   commit 4a17fd52 sock: Introduce named constants for sk_reuse */
#define SK_CAN_REUSE   1
#endif

#ifdef COMPAT_KMAP_ATOMIC_PAGE_ONLY
/* see 980c19e3
 * highmem: mark k[un]map_atomic() with two arguments as deprecated */
#define drbd_kmap_atomic(page, km)	kmap_atomic(page)
#define drbd_kunmap_atomic(addr, km)	kunmap_atomic(addr)
#else
#define drbd_kmap_atomic(page, km)	kmap_atomic(page, km)
#define drbd_kunmap_atomic(addr, km)	kunmap_atomic(addr, km)
#endif

#if !defined(for_each_set_bit) && defined(for_each_bit)
#define for_each_set_bit(bit, addr, size) for_each_bit(bit, addr, size)
#endif

#ifndef COMPAT_HAVE_THREE_PARAMATER_HLIST_FOR_EACH_ENTRY
#undef hlist_for_each_entry
#define hlist_for_each_entry(pos, head, member)				\
	for (pos = hlist_entry((head)->first, typeof(*(pos)), member);	\
	     pos;							\
	     pos = hlist_entry((pos)->member.next, typeof(*(pos)), member))
#endif

#ifndef COMPAT_HAVE_PRANDOM_U32
static inline u32 prandom_u32(void)
{
	return random32();
}
#endif

#ifdef COMPAT_HAVE_NETLINK_CB_PORTID
#define NETLINK_CB_PORTID(skb) NETLINK_CB(skb).portid
#else
#define NETLINK_CB_PORTID(skb) NETLINK_CB(skb).pid
#endif

#ifndef COMPAT_HAVE_PROC_PDE_DATA
#define PDE_DATA(inode) PDE(inode)->data
#endif

#ifndef COMPAT_HAVE_IDR_ALLOC
static inline int idr_alloc(struct idr *idr, void *ptr, int start, int end, gfp_t gfp_mask)
{
	int rv, got;

	if (!idr_pre_get(idr, gfp_mask))
		return -ENOMEM;
	rv = idr_get_new_above(idr, ptr, start, &got);
	if (rv < 0)
		return rv;

	if (got >= end) {
		idr_remove(idr, got);
		return -ENOSPC;
	}

	return got;
}
#endif

<<<<<<< HEAD
=======
#ifndef COMPAT_HAVE_IDR_FOR_EACH_ENTRY
/**
 * idr_for_each_entry - iterate over an idr's elements of a given type
 * @idp:     idr handle
 * @entry:   the type * to use as cursor
 * @id:      id entry's key
 *
 * @entry and @id do not need to be initialized before the loop, and
 * after normal terminatinon @entry is left with the value NULL.  This
 * is convenient for a "not found" value.
  */
#define idr_for_each_entry(idp, entry, id)                     \
       for (id = 0; ((entry) = idr_get_next(idp, &(id))) != NULL; ++id)
#endif

#ifndef COMPAT_HAVE_PRANDOM_U32
static inline u32 prandom_u32(void)
{
	return random32();
}
#endif

#ifndef COMPAT_HAVE_PROC_PDE_DATA
#define PDE_DATA(inode) PDE(inode)->data
#endif

#ifndef COMPAT_HAVE_TASK_PID_NR
#include <linux/sched.h>

static inline pid_t task_pid_nr(struct task_struct *tsk)
{
	return tsk->pid;
}
#endif

#ifndef for_each_cpu
# define for_each_cpu(cpu, mask) for_each_cpu_mask(cpu, mask)
#endif

#ifndef COMPAT_HAVE_CPUMASK_EMPTY
#include <linux/cpumask.h>
#define cpumask_empty(mask) cpus_empty(mask)
#endif


#if !defined(QUEUE_FLAG_DISCARD) || !defined(QUEUE_FLAG_SECDISCARD)
# define queue_flag_set_unlocked(F, Q)				\
	({							\
		if ((F) != -1)					\
			queue_flag_set_unlocked(F, Q);		\
	})

# define queue_flag_clear_unlocked(F, Q)			\
	({							\
		if ((F) != -1)					\
			queue_flag_clear_unlocked(F, Q);	\
	})

# ifndef blk_queue_discard
#  define blk_queue_discard(q)   (0)
#  define QUEUE_FLAG_DISCARD    (-1)
# endif

# ifndef blk_queue_secdiscard
#  define blk_queue_secdiscard(q)   (0)
#  define QUEUE_FLAG_SECDISCARD    (-1)
# endif
#endif


#ifndef BLKDEV_ISSUE_ZEROOUT_EXPORTED
/* Was introduced with 2.6.34 */
extern int blkdev_issue_zeroout(struct block_device *bdev, sector_t sector,
				sector_t nr_sects, gfp_t gfp_mask);
#else
#ifdef COMPAT_BLKDEV_ISSUE_ZEROOUT_HAS_5_PARAMTERS
/* ... but in 2.6.34 and 2.6.35 it had 5 parameters. Later only 4 */
#define blkdev_issue_zeroout(BDEV, SS, NS, GFP) \
	blkdev_issue_zeroout(BDEV, SS, NS, GFP, BLKDEV_IFL_WAIT)

#endif
#endif

>>>>>>> 1c6915d9
#endif<|MERGE_RESOLUTION|>--- conflicted
+++ resolved
@@ -1182,78 +1182,6 @@
 }
 #endif
 
-<<<<<<< HEAD
-=======
-#ifndef COMPAT_HAVE_IDR_FOR_EACH_ENTRY
-/**
- * idr_for_each_entry - iterate over an idr's elements of a given type
- * @idp:     idr handle
- * @entry:   the type * to use as cursor
- * @id:      id entry's key
- *
- * @entry and @id do not need to be initialized before the loop, and
- * after normal terminatinon @entry is left with the value NULL.  This
- * is convenient for a "not found" value.
-  */
-#define idr_for_each_entry(idp, entry, id)                     \
-       for (id = 0; ((entry) = idr_get_next(idp, &(id))) != NULL; ++id)
-#endif
-
-#ifndef COMPAT_HAVE_PRANDOM_U32
-static inline u32 prandom_u32(void)
-{
-	return random32();
-}
-#endif
-
-#ifndef COMPAT_HAVE_PROC_PDE_DATA
-#define PDE_DATA(inode) PDE(inode)->data
-#endif
-
-#ifndef COMPAT_HAVE_TASK_PID_NR
-#include <linux/sched.h>
-
-static inline pid_t task_pid_nr(struct task_struct *tsk)
-{
-	return tsk->pid;
-}
-#endif
-
-#ifndef for_each_cpu
-# define for_each_cpu(cpu, mask) for_each_cpu_mask(cpu, mask)
-#endif
-
-#ifndef COMPAT_HAVE_CPUMASK_EMPTY
-#include <linux/cpumask.h>
-#define cpumask_empty(mask) cpus_empty(mask)
-#endif
-
-
-#if !defined(QUEUE_FLAG_DISCARD) || !defined(QUEUE_FLAG_SECDISCARD)
-# define queue_flag_set_unlocked(F, Q)				\
-	({							\
-		if ((F) != -1)					\
-			queue_flag_set_unlocked(F, Q);		\
-	})
-
-# define queue_flag_clear_unlocked(F, Q)			\
-	({							\
-		if ((F) != -1)					\
-			queue_flag_clear_unlocked(F, Q);	\
-	})
-
-# ifndef blk_queue_discard
-#  define blk_queue_discard(q)   (0)
-#  define QUEUE_FLAG_DISCARD    (-1)
-# endif
-
-# ifndef blk_queue_secdiscard
-#  define blk_queue_secdiscard(q)   (0)
-#  define QUEUE_FLAG_SECDISCARD    (-1)
-# endif
-#endif
-
-
 #ifndef BLKDEV_ISSUE_ZEROOUT_EXPORTED
 /* Was introduced with 2.6.34 */
 extern int blkdev_issue_zeroout(struct block_device *bdev, sector_t sector,
@@ -1267,5 +1195,4 @@
 #endif
 #endif
 
->>>>>>> 1c6915d9
 #endif