--- conflicted
+++ resolved
@@ -430,31 +430,6 @@
 
 #endif
 
-<<<<<<< HEAD
-=======
-static inline int drbd_crypto_is_hash(struct crypto_tfm *tfm)
-{
-#ifdef CRYPTO_ALG_TYPE_HASH_MASK
-	/* see include/linux/crypto.h */
-	return !((crypto_tfm_alg_type(tfm) ^ CRYPTO_ALG_TYPE_HASH)
-		& CRYPTO_ALG_TYPE_HASH_MASK);
-#else
-	return crypto_tfm_alg_type(tfm) == CRYPTO_ALG_TYPE_HASH;
-#endif
-}
-
-
-#ifdef NEED_BACKPORT_OF_KZALLOC
-static inline void *kzalloc(size_t size, int flags)
-{
-	void *rv = kmalloc(size, flags);
-	if (rv)
-		memset(rv, 0, size);
-
-	return rv;
-}
-#endif
-
 #ifndef COMPAT_HAVE_VZALLOC
 static inline void *vzalloc(unsigned long size)
 {
@@ -466,7 +441,6 @@
 }
 #endif
 
->>>>>>> 092f9d7f
 /* see upstream commit 2d3854a37e8b767a51aba38ed6d22817b0631e33 */
 #if LINUX_VERSION_CODE < KERNEL_VERSION(2,6,30)
 #ifndef cpumask_bits
