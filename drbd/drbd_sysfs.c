/*
   drbd_sysfs.c

   This file is part of DRBD.

   Copyright (C) 2001-2008, LINBIT Information Technologies GmbH.
   Copyright (C) 1999-2008, Philipp Reisner <philipp.reisner@linbit.com>.
   Copyright (C) 2002-2008, Lars Ellenberg <lars.ellenberg@linbit.com>.

   drbd is free software; you can redistribute it and/or modify
   it under the terms of the GNU General Public License as published by
   the Free Software Foundation; either version 2, or (at your option)
   any later version.

   drbd is distributed in the hope that it will be useful,
   but WITHOUT ANY WARRANTY; without even the implied warranty of
   MERCHANTABILITY or FITNESS FOR A PARTICULAR PURPOSE.  See the
   GNU General Public License for more details.

   You should have received a copy of the GNU General Public License
   along with drbd; see the file COPYING.  If not, write to
   the Free Software Foundation, 675 Mass Ave, Cambridge, MA 02139, USA.

 */

#include "linux/kobject.h"
#include <linux/drbd.h>
#include "drbd_int.h"

struct drbd_md_attribute {
	struct attribute attr;
	ssize_t (*show)(struct drbd_backing_dev *bdev, char *buf);
	/* ssize_t (*store)(struct drbd_backing_dev *bdev, const char *buf, size_t count); */
};

static ssize_t drbd_md_attr_show(struct kobject *, struct attribute *, char *);
static ssize_t data_gen_id_show(struct drbd_backing_dev *, char *);
static void backing_dev_release(struct kobject *kobj);

#define DRBD_MD_ATTR(_name) struct drbd_md_attribute drbd_md_attr_##_name = __ATTR_RO(_name)
static DRBD_MD_ATTR(data_gen_id);

static struct attribute *bdev_attrs[] = {
	&drbd_md_attr_data_gen_id.attr,
	NULL
};

struct kobj_type drbd_bdev_kobj_type = {
	.release = backing_dev_release,
	.sysfs_ops = &(struct sysfs_ops) {
		.show = drbd_md_attr_show,
		.store = NULL,
	},
	.default_attrs = bdev_attrs,
};


static ssize_t drbd_md_attr_show(struct kobject *kobj, struct attribute *attr, char *buffer)
{
	struct drbd_backing_dev *bdev = container_of(kobj, struct drbd_backing_dev, kobject);
	struct drbd_md_attribute *drbd_md_attr = container_of(attr, struct drbd_md_attribute, attr);

	return drbd_md_attr->show(bdev, buffer);
}

static ssize_t data_gen_id_show(struct drbd_backing_dev *bdev, char *buf)
{
<<<<<<< HEAD
	ssize_t size = 0;

	size = sprintf(buf, "0x%016llX\n", bdev->md.current_uuid);
=======
	unsigned long flags;
	enum drbd_uuid_index idx;
	char *b = buf;

	/* does this need to be _irqsave, or is _irq good enough */
	spin_lock_irqsave(&bdev->md.uuid_lock, flags);
	for (idx = UI_CURRENT; idx <= UI_HISTORY_END; idx++) {
		b += sprintf(b, "0x%016llX\n", bdev->md.uuid[idx]);
	}
	spin_unlock_irqrestore(&bdev->md.uuid_lock, flags);
>>>>>>> 4987f70f

	return size;
}

static void backing_dev_release(struct kobject *kobj)
{
	struct drbd_backing_dev *bdev = container_of(kobj, struct drbd_backing_dev, kobject);
	kfree(bdev);
}<|MERGE_RESOLUTION|>--- conflicted
+++ resolved
@@ -65,22 +65,12 @@
 
 static ssize_t data_gen_id_show(struct drbd_backing_dev *bdev, char *buf)
 {
-<<<<<<< HEAD
+	unsigned long flags;
 	ssize_t size = 0;
 
+	spin_lock_irqsave(&bdev->md.uuid_lock, flags);
 	size = sprintf(buf, "0x%016llX\n", bdev->md.current_uuid);
-=======
-	unsigned long flags;
-	enum drbd_uuid_index idx;
-	char *b = buf;
-
-	/* does this need to be _irqsave, or is _irq good enough */
-	spin_lock_irqsave(&bdev->md.uuid_lock, flags);
-	for (idx = UI_CURRENT; idx <= UI_HISTORY_END; idx++) {
-		b += sprintf(b, "0x%016llX\n", bdev->md.uuid[idx]);
-	}
 	spin_unlock_irqrestore(&bdev->md.uuid_lock, flags);
->>>>>>> 4987f70f
 
 	return size;
 }
