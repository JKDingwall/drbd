/*
   drbd_sysfs.c

   This file is part of DRBD.

   Copyright (C) 2001-2008, LINBIT Information Technologies GmbH.
   Copyright (C) 1999-2008, Philipp Reisner <philipp.reisner@linbit.com>.
   Copyright (C) 2002-2008, Lars Ellenberg <lars.ellenberg@linbit.com>.

   drbd is free software; you can redistribute it and/or modify
   it under the terms of the GNU General Public License as published by
   the Free Software Foundation; either version 2, or (at your option)
   any later version.

   drbd is distributed in the hope that it will be useful,
   but WITHOUT ANY WARRANTY; without even the implied warranty of
   MERCHANTABILITY or FITNESS FOR A PARTICULAR PURPOSE.  See the
   GNU General Public License for more details.

   You should have received a copy of the GNU General Public License
   along with drbd; see the file COPYING.  If not, write to
   the Free Software Foundation, 675 Mass Ave, Cambridge, MA 02139, USA.

 */

#include "linux/kobject.h"
#include <linux/drbd.h>
#include "drbd_int.h"

struct drbd_md_attribute {
	struct attribute attr;
	ssize_t (*show)(struct drbd_backing_dev *bdev, char *buf);
	/* ssize_t (*store)(struct drbd_backing_dev *bdev, const char *buf, size_t count); */
};

<<<<<<< HEAD
STATIC ssize_t drbd_md_attr_show(struct kobject *, struct attribute *, char *);
static ssize_t current_show(struct drbd_backing_dev *, char *);
=======
static ssize_t drbd_md_attr_show(struct kobject *, struct attribute *, char *);
static ssize_t data_gen_id_show(struct drbd_backing_dev *, char *);
>>>>>>> f41db421
static void backing_dev_release(struct kobject *kobj);

#define DRBD_MD_ATTR(_name) struct drbd_md_attribute drbd_md_attr_##_name = __ATTR_RO(_name)
static DRBD_MD_ATTR(data_gen_id);

static struct attribute *bdev_attrs[] = {
	&drbd_md_attr_data_gen_id.attr,
	NULL
};

struct kobj_type drbd_bdev_kobj_type = {
	.release = backing_dev_release,
	.sysfs_ops = &(struct sysfs_ops) {
		.show = drbd_md_attr_show,
		.store = NULL,
	},
	.default_attrs = bdev_attrs,
};


<<<<<<< HEAD
/* since "current" is a macro, the expansion of DRBD_MD_ATTR(current) does not work: */
static struct drbd_md_attribute drbd_md_attr_current = {
	.attr = { .name = "current", .mode = 0444 },
	.show = current_show,
};

static struct attribute *drbd_md_attrs[] = {
	&drbd_md_attr_current.attr,
	NULL,
};

struct attribute_group drbd_md_attr_group = {
	.attrs = drbd_md_attrs,
	.name = "data_gen_id",
};

STATIC ssize_t drbd_md_attr_show(struct kobject *kobj, struct attribute *attr, char *buffer)
=======
static ssize_t drbd_md_attr_show(struct kobject *kobj, struct attribute *attr, char *buffer)
>>>>>>> f41db421
{
	struct drbd_backing_dev *bdev = container_of(kobj, struct drbd_backing_dev, kobject);
	struct drbd_md_attribute *drbd_md_attr = container_of(attr, struct drbd_md_attribute, attr);

	return drbd_md_attr->show(bdev, buffer);
}

<<<<<<< HEAD
static ssize_t current_show(struct drbd_backing_dev *bdev, char *buf)
{
	ssize_t size = 0;

	size = sprintf(buf, "0x%016llX\n", bdev->md.current_uuid);

	return size;
=======
static ssize_t data_gen_id_show(struct drbd_backing_dev *bdev, char *buf)
{
	enum drbd_uuid_index idx;
	char *b = buf;

	for (idx = UI_CURRENT; idx <= UI_HISTORY_END; idx++) {
		b += sprintf(b, "0x%016llX\n", bdev->md.uuid[idx]);
	}

	return b - buf;
>>>>>>> f41db421
}

static void backing_dev_release(struct kobject *kobj)
{
	struct drbd_backing_dev *bdev = container_of(kobj, struct drbd_backing_dev, kobject);
	kfree(bdev);
}<|MERGE_RESOLUTION|>--- conflicted
+++ resolved
@@ -33,13 +33,8 @@
 	/* ssize_t (*store)(struct drbd_backing_dev *bdev, const char *buf, size_t count); */
 };
 
-<<<<<<< HEAD
-STATIC ssize_t drbd_md_attr_show(struct kobject *, struct attribute *, char *);
-static ssize_t current_show(struct drbd_backing_dev *, char *);
-=======
 static ssize_t drbd_md_attr_show(struct kobject *, struct attribute *, char *);
 static ssize_t data_gen_id_show(struct drbd_backing_dev *, char *);
->>>>>>> f41db421
 static void backing_dev_release(struct kobject *kobj);
 
 #define DRBD_MD_ATTR(_name) struct drbd_md_attribute drbd_md_attr_##_name = __ATTR_RO(_name)
@@ -60,27 +55,7 @@
 };
 
 
-<<<<<<< HEAD
-/* since "current" is a macro, the expansion of DRBD_MD_ATTR(current) does not work: */
-static struct drbd_md_attribute drbd_md_attr_current = {
-	.attr = { .name = "current", .mode = 0444 },
-	.show = current_show,
-};
-
-static struct attribute *drbd_md_attrs[] = {
-	&drbd_md_attr_current.attr,
-	NULL,
-};
-
-struct attribute_group drbd_md_attr_group = {
-	.attrs = drbd_md_attrs,
-	.name = "data_gen_id",
-};
-
-STATIC ssize_t drbd_md_attr_show(struct kobject *kobj, struct attribute *attr, char *buffer)
-=======
 static ssize_t drbd_md_attr_show(struct kobject *kobj, struct attribute *attr, char *buffer)
->>>>>>> f41db421
 {
 	struct drbd_backing_dev *bdev = container_of(kobj, struct drbd_backing_dev, kobject);
 	struct drbd_md_attribute *drbd_md_attr = container_of(attr, struct drbd_md_attribute, attr);
@@ -88,26 +63,13 @@
 	return drbd_md_attr->show(bdev, buffer);
 }
 
-<<<<<<< HEAD
-static ssize_t current_show(struct drbd_backing_dev *bdev, char *buf)
+static ssize_t data_gen_id_show(struct drbd_backing_dev *bdev, char *buf)
 {
 	ssize_t size = 0;
 
 	size = sprintf(buf, "0x%016llX\n", bdev->md.current_uuid);
 
 	return size;
-=======
-static ssize_t data_gen_id_show(struct drbd_backing_dev *bdev, char *buf)
-{
-	enum drbd_uuid_index idx;
-	char *b = buf;
-
-	for (idx = UI_CURRENT; idx <= UI_HISTORY_END; idx++) {
-		b += sprintf(b, "0x%016llX\n", bdev->md.uuid[idx]);
-	}
-
-	return b - buf;
->>>>>>> f41db421
 }
 
 static void backing_dev_release(struct kobject *kobj)
