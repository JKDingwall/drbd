--- conflicted
+++ resolved
@@ -1477,16 +1477,10 @@
 	}
 }
 
-<<<<<<< HEAD
-static int drbd_bitmap_io_from_worker(struct drbd_device *device,
+int drbd_bitmap_io_from_worker(struct drbd_device *device,
 		int (*io_fn)(struct drbd_device *, struct drbd_peer_device *),
 		char *why, enum bm_flag flags,
 		struct drbd_peer_device *peer_device)
-=======
-int drbd_bitmap_io_from_worker(struct drbd_conf *mdev,
-		int (*io_fn)(struct drbd_conf *),
-		char *why, enum bm_flag flags)
->>>>>>> 55c87971
 {
 	int rv;
 
