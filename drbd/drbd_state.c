--- conflicted
+++ resolved
@@ -2214,96 +2214,8 @@
 {
 	int n_connection;
 
-<<<<<<< HEAD
 	if (state_change->resource->role[which] == R_PRIMARY)
 		return true;
-=======
-			/* current state still has to be D_FAILED,
-			 * there is only one way out: to D_DISKLESS,
-			 * and that may only happen after our put_ldev below. */
-			if (device->state.disk != D_FAILED)
-				drbd_err(device,
-					"ASSERT FAILED: disk is %s during detach\n",
-					drbd_disk_str(device->state.disk));
-
-			if (ns.conn >= C_CONNECTED)
-				drbd_send_state(peer_device, ns);
-
-			drbd_rs_cancel_all(device);
-
-			/* In case we want to get something to stable storage still,
-			 * this may be the last chance.
-			 * Following put_ldev may transition to D_DISKLESS. */
-			drbd_md_sync(device);
-		}
-		put_ldev(device);
-	}
-
-	/* second half of local IO error, failure to attach,
-	 * or administrative detach,
-	 * after local_cnt references have reached zero again */
-	if (os.disk != D_DISKLESS && ns.disk == D_DISKLESS) {
-		/* We must still be diskless,
-		 * re-attach has to be serialized with this! */
-		if (device->state.disk != D_DISKLESS)
-			drbd_err(device,
-				 "ASSERT FAILED: disk is %s while going diskless\n",
-				 drbd_disk_str(device->state.disk));
-
-		if (ns.conn >= C_CONNECTED)
-			drbd_send_state(peer_device, ns);
-		/* corresponding get_ldev in _drbd_set_state
-		 * this may finaly trigger drbd_ldev_destroy. */
-		put_ldev(device);
-	}
-
-	/* Notify peer that I had a local IO error and did not detach. */
-	if (os.disk == D_UP_TO_DATE && ns.disk == D_INCONSISTENT && ns.conn >= C_CONNECTED)
-		drbd_send_state(peer_device, ns);
-
-	/* Disks got bigger while they were detached */
-	if (ns.disk > D_NEGOTIATING && ns.pdsk > D_NEGOTIATING &&
-	    test_and_clear_bit(RESYNC_AFTER_NEG, &device->flags)) {
-		if (ns.conn == C_CONNECTED)
-			resync_after_online_grow(device);
-	}
-
-	/* A resync finished or aborted, wake paused devices... */
-	if ((os.conn > C_CONNECTED && ns.conn <= C_CONNECTED) ||
-	    (os.peer_isp && !ns.peer_isp) ||
-	    (os.user_isp && !ns.user_isp))
-		resume_next_sg(device);
-
-	/* sync target done with resync.  Explicitly notify peer, even though
-	 * it should (at least for non-empty resyncs) already know itself. */
-	if (os.disk < D_UP_TO_DATE && os.conn >= C_SYNC_SOURCE && ns.conn == C_CONNECTED)
-		drbd_send_state(peer_device, ns);
-
-	/* Verify finished, or reached stop sector.  Peer did not know about
-	 * the stop sector, and we may even have changed the stop sector during
-	 * verify to interrupt/stop early.  Send the new state. */
-	if (os.conn == C_VERIFY_S && ns.conn == C_CONNECTED
-	&& verify_can_do_stop_sector(device))
-		drbd_send_state(peer_device, ns);
-
-	/* This triggers bitmap writeout of potentially still unwritten pages
-	 * if the resync finished cleanly, or aborted because of peer disk
-	 * failure, or on transition from resync back to AHEAD/BEHIND.
-	 *
-	 * Connection loss is handled in drbd_disconnected() by the receiver.
-	 *
-	 * For resync aborted because of local disk failure, we cannot do
-	 * any bitmap writeout anymore.
-	 *
-	 * No harm done if some bits change during this phase.
-	 */
-	if ((os.conn > C_CONNECTED && os.conn < C_AHEAD) &&
-	    (ns.conn == C_CONNECTED || ns.conn >= C_AHEAD) && get_ldev(device)) {
-		drbd_queue_bitmap_io(device, &drbd_bm_write_copy_pages, NULL,
-			"write from resync_finished", BM_LOCKED_CHANGE_ALLOWED);
-		put_ldev(device);
-	}
->>>>>>> 5d28aa82
 
 	for (n_connection = 0; n_connection < state_change->n_connections; n_connection++) {
 		struct drbd_connection_state_change *connection_state_change =
@@ -2596,12 +2508,18 @@
 
 			/* This triggers bitmap writeout of potentially still unwritten pages
 			 * if the resync finished cleanly, or aborted because of peer disk
-			 * failure, or because of connection loss.
+			 * failure, or on transition from resync back to AHEAD/BEHIND.
+			 *
+			 * Connection loss is handled in drbd_disconnected() by the receiver.
+			 *
 			 * For resync aborted because of local disk failure, we cannot do
 			 * any bitmap writeout anymore.
+			 *
 			 * No harm done if some bits change during this phase.
 			 */
-			if (repl_state[OLD] > L_ESTABLISHED && repl_state[NEW] <= L_ESTABLISHED && get_ldev(device)) {
+			if ((repl_state[OLD] > L_ESTABLISHED && repl_state[OLD] < L_AHEAD) &&
+			    (repl_state[NEW] == L_ESTABLISHED || repl_state[NEW] >= L_AHEAD) &&
+			    get_ldev(device)) {
 				drbd_queue_bitmap_io(device, &drbd_bm_write_copy_pages, NULL,
 					"write from resync_finished", BM_LOCK_BULK,
 					NULL);
