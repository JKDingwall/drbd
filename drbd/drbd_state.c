// SPDX-License-Identifier: GPL-2.0-only
/*
   drbd_state.c

   This file is part of DRBD by Philipp Reisner and Lars Ellenberg.

   Copyright (C) 2001-2008, LINBIT Information Technologies GmbH.
   Copyright (C) 1999-2008, Philipp Reisner <philipp.reisner@linbit.com>.
   Copyright (C) 2002-2008, Lars Ellenberg <lars.ellenberg@linbit.com>.

   Thanks to Carter Burden, Bart Grantham and Gennadiy Nerubayev
   from Logicworks, Inc. for making SDP replication support possible.

 */

#include <linux/drbd_limits.h>
#include <linux/random.h>
#include <linux/jiffies.h>
#include "drbd_int.h"
#include "drbd_protocol.h"
#include "drbd_req.h"
#include "drbd_state_change.h"


struct after_state_change_work {
	struct drbd_work w;
	struct drbd_state_change *state_change;
	struct completion *done;
};

struct quorum_info {
	int up_to_date;
	int present;
	int voters;
	int quorum_at;
	int diskless_majority_at;
	int min_redundancy_at;
};

struct quorum_detail {
	int up_to_date;
	int present;
	int outdated;
	int diskless;
	int missing_diskless;
	int quorumless;
	int unknown;
	int quorate_peers;
};

struct change_context {
	struct drbd_resource *resource;
	int vnr;
	union drbd_state mask;
	union drbd_state val;
	int target_node_id;
	enum chg_state_flags flags;
	bool change_local_state_last;
	const char **err_str;
};

enum change_phase {
	PH_LOCAL_COMMIT,
	PH_PREPARE,
	PH_84_COMMIT,
	PH_COMMIT,
};

struct change_disk_state_context {
	struct change_context context;
	struct drbd_device *device;
};

static bool lost_contact_to_peer_data(enum drbd_disk_state *peer_disk_state);
static bool peer_returns_diskless(struct drbd_peer_device *peer_device,
				  enum drbd_disk_state os, enum drbd_disk_state ns);
static void print_state_change(struct drbd_resource *resource, const char *prefix);
static void finish_state_change(struct drbd_resource *);
static int w_after_state_change(struct drbd_work *w, int unused);
static enum drbd_state_rv is_valid_soft_transition(struct drbd_resource *);
static enum drbd_state_rv is_valid_transition(struct drbd_resource *resource);
static void sanitize_state(struct drbd_resource *resource);
static void ensure_exposed_data_uuid(struct drbd_device *device);
static enum drbd_state_rv change_peer_state(struct drbd_connection *, int, union drbd_state,
					    union drbd_state, unsigned long *);
static void check_wrongly_set_mdf_exists(struct drbd_device *);
static void update_members(struct drbd_resource *resource);

/* We need to stay consistent if we are neighbor of a diskless primary with
   different UUID. This function should be used if the device was D_UP_TO_DATE
   before.
 */
static bool may_return_to_up_to_date(struct drbd_device *device, enum which_state which)
{
	struct drbd_peer_device *peer_device;
	bool rv = true;

	rcu_read_lock();
	for_each_peer_device_rcu(peer_device, device) {
		if (peer_device->disk_state[which] == D_DISKLESS &&
		    peer_device->connection->peer_role[which] == R_PRIMARY &&
		    peer_device->current_uuid != drbd_current_uuid(device)) {
			rv = false;
			break;
		}
	}
	rcu_read_unlock();

	return rv;
}

/**
 * may_be_up_to_date()  -  check if transition from D_CONSISTENT to D_UP_TO_DATE is allowed
 *
 * When fencing is enabled, it may only transition from D_CONSISTENT to D_UP_TO_DATE
 * when ether all peers are connected, or outdated.
 */
static bool may_be_up_to_date(struct drbd_device *device, enum which_state which) __must_hold(local)
{
	bool all_peers_outdated = true;
	int node_id;

	if (!may_return_to_up_to_date(device, which))
		return false;

	rcu_read_lock();
	for (node_id = 0; node_id < DRBD_NODE_ID_MAX; node_id++) {
		struct drbd_peer_md *peer_md = &device->ldev->md.peers[node_id];
		struct drbd_peer_device *peer_device;
		enum drbd_disk_state peer_disk_state;
		bool want_bitmap = true;

		if (node_id == device->ldev->md.node_id)
			continue;

		if (!(peer_md->flags & MDF_HAVE_BITMAP) && !(peer_md->flags & MDF_NODE_EXISTS))
			continue;

		if (!(peer_md->flags & MDF_PEER_FENCING))
			continue;
		peer_device = peer_device_by_node_id(device, node_id);
		if (peer_device) {
			struct peer_device_conf *pdc = rcu_dereference(peer_device->conf);
			want_bitmap = pdc->bitmap;
			peer_disk_state = peer_device->disk_state[NEW];
		} else {
			peer_disk_state = D_UNKNOWN;
		}

		switch (peer_disk_state) {
		case D_DISKLESS:
			if (!(peer_md->flags & MDF_PEER_DEVICE_SEEN))
				continue;
			fallthrough;
		case D_ATTACHING:
		case D_DETACHING:
		case D_FAILED:
		case D_NEGOTIATING:
		case D_UNKNOWN:
			if (!want_bitmap)
				continue;
			if ((peer_md->flags & MDF_PEER_OUTDATED))
				continue;
			break;
		case D_INCONSISTENT:
		case D_OUTDATED:
			continue;
		case D_CONSISTENT:
		case D_UP_TO_DATE:
			/* These states imply that there is a connection. If there is
			   a connection we do not need to insist that the peer was
			   outdated. */
			continue;
		case D_MASK: ;
		}

		all_peers_outdated = false;
	}
	rcu_read_unlock();
	return all_peers_outdated;
}

static bool stable_up_to_date_neighbor(struct drbd_device *device)
{
	struct drbd_peer_device *peer_device;
	bool rv = false;

	rcu_read_lock();
	for_each_peer_device_rcu(peer_device, device) {
		if (peer_device->disk_state[NEW] == D_UP_TO_DATE &&
		    peer_device->uuid_flags & UUID_FLAG_STABLE && /* primary is also stable */
		    peer_device->current_uuid == drbd_current_uuid(device)) {
			rv = true;
			break;
		}
	}
	rcu_read_unlock();

	return rv;
}

/**
 * disk_state_from_md()  -  determine initial disk state
 *
 * When a disk is attached to a device, we set the disk state to D_NEGOTIATING.
 * We then wait for all connected peers to send the peer disk state.  Once that
 * has happened, we can determine the actual disk state based on the peer disk
 * states and the state of the disk itself.
 *
 * The initial disk state becomes D_UP_TO_DATE without fencing or when we know
 * that all peers have been outdated, and D_CONSISTENT otherwise.
 *
 * The caller either needs to have a get_ldev() reference, or need to call
 * this function only if disk_state[NOW] >= D_NEGOTIATING and holding the
 * state_rwlock.
 */
enum drbd_disk_state disk_state_from_md(struct drbd_device *device) __must_hold(local)
{
	enum drbd_disk_state disk_state;

	if (!drbd_md_test_flag(device->ldev, MDF_CONSISTENT))
		disk_state = D_INCONSISTENT;
	else if (!drbd_md_test_flag(device->ldev, MDF_WAS_UP_TO_DATE))
		disk_state = D_OUTDATED;
	else
		disk_state = may_be_up_to_date(device, NOW) ? D_UP_TO_DATE : D_CONSISTENT;

	return disk_state;
}

bool is_suspended_fen(struct drbd_resource *resource, enum which_state which)
{
	struct drbd_connection *connection;
	bool rv = false;

	rcu_read_lock();
	for_each_connection_rcu(connection, resource) {
		if (connection->susp_fen[which]) {
			rv = true;
			break;
		}
	}
	rcu_read_unlock();

	return rv;
}

bool resource_is_suspended(struct drbd_resource *resource, enum which_state which)
{
	bool rv = resource->susp_user[which] || resource->susp_nod[which] ||
		resource->susp_quorum[which] ||	resource->susp_uuid[which];

	if (rv)
		return rv;

	return is_suspended_fen(resource, which);
}

static void count_objects(struct drbd_resource *resource,
			  struct drbd_state_change_object_count *ocnt)
{
	struct drbd_path *path;
	struct drbd_device *device;
	struct drbd_connection *connection;
	int vnr;

	lockdep_assert_held(&resource->state_rwlock);

	ocnt->n_devices = 0;
	ocnt->n_connections = 0;
	ocnt->n_paths = 0;

	idr_for_each_entry(&resource->devices, device, vnr)
		ocnt->n_devices++;
	for_each_connection(connection, resource) {
		ocnt->n_connections++;
		list_for_each_entry(path, &connection->transport.paths, list) {
			ocnt->n_paths++;
		}
	}
}

static struct drbd_state_change *alloc_state_change(struct drbd_state_change_object_count *ocnt, gfp_t flags)
{
	struct drbd_state_change *state_change;
	unsigned int size;

	size = sizeof(struct drbd_state_change) +
	       ocnt->n_devices * sizeof(struct drbd_device_state_change) +
	       ocnt->n_connections * sizeof(struct drbd_connection_state_change) +
	       ocnt->n_devices * ocnt->n_connections * sizeof(struct drbd_peer_device_state_change) +
	       ocnt->n_paths * sizeof(struct drbd_path_state);
	state_change = kzalloc(size, flags);
	if (!state_change)
		return NULL;
	state_change->n_connections = ocnt->n_connections;
	state_change->n_devices = ocnt->n_devices;
	state_change->n_paths = ocnt->n_paths;
	state_change->devices = (void *)(state_change + 1);
	state_change->connections = (void *)&state_change->devices[ocnt->n_devices];
	state_change->peer_devices = (void *)&state_change->connections[ocnt->n_connections];
	state_change->paths = (void*)&state_change->peer_devices[ocnt->n_devices*ocnt->n_connections];
	return state_change;
}

struct drbd_state_change *remember_state_change(struct drbd_resource *resource, gfp_t gfp)
{
	struct drbd_state_change *state_change;
	struct drbd_device *device;
	struct drbd_connection *connection;
	struct drbd_state_change_object_count ocnt;
	int vnr;

	struct drbd_device_state_change *device_state_change;
	struct drbd_peer_device_state_change *peer_device_state_change;
	struct drbd_connection_state_change *connection_state_change;
	struct drbd_path_state *path_state; /* yes, not a _change :-( */

	lockdep_assert_held(&resource->state_rwlock);

	count_objects(resource, &ocnt);
	state_change = alloc_state_change(&ocnt, gfp);
	if (!state_change)
		return NULL;

	kref_get(&resource->kref);
	kref_debug_get(&resource->kref_debug, 5);
	state_change->resource->resource = resource;
	memcpy(state_change->resource->role,
	       resource->role, sizeof(resource->role));
	memcpy(state_change->resource->susp,
	       resource->susp_user, sizeof(resource->susp_user));
	memcpy(state_change->resource->susp_nod,
	       resource->susp_nod, sizeof(resource->susp_nod));
	memcpy(state_change->resource->susp_uuid,
	       resource->susp_uuid, sizeof(resource->susp_uuid));
	memcpy(state_change->resource->fail_io,
	       resource->fail_io, sizeof(resource->fail_io));

	device_state_change = state_change->devices;
	peer_device_state_change = state_change->peer_devices;
	idr_for_each_entry(&resource->devices, device, vnr) {
		struct drbd_peer_device *peer_device;

		kref_get(&device->kref);
		kref_debug_get(&device->kref_debug, 2);
		device_state_change->device = device;
		memcpy(device_state_change->disk_state,
		       device->disk_state, sizeof(device->disk_state));
		memcpy(device_state_change->have_quorum,
		       device->have_quorum, sizeof(device->have_quorum));

		/* The peer_devices for each device have to be enumerated in
		   the order of the connections. We may not use for_each_peer_device() here. */
		for_each_connection(connection, resource) {
			peer_device = conn_peer_device(connection, device->vnr);

			peer_device_state_change->peer_device = peer_device;
			memcpy(peer_device_state_change->disk_state,
			       peer_device->disk_state, sizeof(peer_device->disk_state));
			memcpy(peer_device_state_change->repl_state,
			       peer_device->repl_state, sizeof(peer_device->repl_state));
			memcpy(peer_device_state_change->resync_susp_user,
			       peer_device->resync_susp_user,
			       sizeof(peer_device->resync_susp_user));
			memcpy(peer_device_state_change->resync_susp_peer,
			       peer_device->resync_susp_peer,
			       sizeof(peer_device->resync_susp_peer));
			memcpy(peer_device_state_change->resync_susp_dependency,
			       peer_device->resync_susp_dependency,
			       sizeof(peer_device->resync_susp_dependency));
			memcpy(peer_device_state_change->resync_susp_other_c,
			       peer_device->resync_susp_other_c,
			       sizeof(peer_device->resync_susp_other_c));
			memcpy(peer_device_state_change->resync_active,
			       peer_device->resync_active,
			       sizeof(peer_device->resync_active));
			peer_device_state_change++;
		}
		device_state_change++;
	}

	connection_state_change = state_change->connections;
	path_state = state_change->paths;
	for_each_connection(connection, resource) {
		struct drbd_path *path;

		kref_get(&connection->kref);
		kref_debug_get(&connection->kref_debug, 7);
		connection_state_change->connection = connection;
		memcpy(connection_state_change->cstate,
		       connection->cstate, sizeof(connection->cstate));
		memcpy(connection_state_change->peer_role,
		       connection->peer_role, sizeof(connection->peer_role));
		memcpy(connection_state_change->susp_fen,
		       connection->susp_fen, sizeof(connection->susp_fen));

		list_for_each_entry(path, &connection->transport.paths, list) {
			/* Share the connection kref with above.
			 * Could also share the pointer, but would then need to
			 * remember an additional n_paths per connection
			 * count/offset (connection_state_change->n_paths++)
			 * to be able to associate the paths with its connection.
			 * So why not directly store the pointer here again. */
			path_state->connection = connection;
			kref_get(&path->kref);
			path_state->path = path;
			path_state->path_established = path->established;

			path_state++;
		}

		connection_state_change++;
	}

	return state_change;
}

void copy_old_to_new_state_change(struct drbd_state_change *state_change)
{
	struct drbd_resource_state_change *resource_state_change = &state_change->resource[0];
	unsigned int n_device, n_connection, n_peer_device, n_peer_devices;

#define OLD_TO_NEW(x) \
	(x[NEW] = x[OLD])

	OLD_TO_NEW(resource_state_change->role);
	OLD_TO_NEW(resource_state_change->susp);
	OLD_TO_NEW(resource_state_change->susp_nod);
	OLD_TO_NEW(resource_state_change->susp_uuid);
	OLD_TO_NEW(resource_state_change->fail_io);

	for (n_connection = 0; n_connection < state_change->n_connections; n_connection++) {
		struct drbd_connection_state_change *connection_state_change =
				&state_change->connections[n_connection];

		OLD_TO_NEW(connection_state_change->peer_role);
		OLD_TO_NEW(connection_state_change->cstate);
		OLD_TO_NEW(connection_state_change->susp_fen);
	}

	for (n_device = 0; n_device < state_change->n_devices; n_device++) {
		struct drbd_device_state_change *device_state_change =
			&state_change->devices[n_device];

		OLD_TO_NEW(device_state_change->disk_state);
		OLD_TO_NEW(device_state_change->have_quorum);
	}

	n_peer_devices = state_change->n_devices * state_change->n_connections;
	for (n_peer_device = 0; n_peer_device < n_peer_devices; n_peer_device++) {
		struct drbd_peer_device_state_change *p =
			&state_change->peer_devices[n_peer_device];

		OLD_TO_NEW(p->disk_state);
		OLD_TO_NEW(p->repl_state);
		OLD_TO_NEW(p->resync_susp_user);
		OLD_TO_NEW(p->resync_susp_peer);
		OLD_TO_NEW(p->resync_susp_dependency);
		OLD_TO_NEW(p->resync_susp_other_c);
		OLD_TO_NEW(p->resync_active);
	}

#undef OLD_TO_NEW
}

void forget_state_change(struct drbd_state_change *state_change)
{
	unsigned int n;

	if (!state_change)
		return;

	if (state_change->resource->resource) {
		kref_debug_put(&state_change->resource->resource->kref_debug, 5);
		kref_put(&state_change->resource->resource->kref, drbd_destroy_resource);
	}
	for (n = 0; n < state_change->n_devices; n++) {
		struct drbd_device *device = state_change->devices[n].device;

		if (device) {
			kref_debug_put(&device->kref_debug, 2);
			kref_put(&device->kref, drbd_destroy_device);
		}
	}
	for (n = 0; n < state_change->n_connections; n++) {
		struct drbd_connection *connection =
			state_change->connections[n].connection;

		if (connection) {
			kref_debug_put(&connection->kref_debug, 7);
			kref_put(&connection->kref, drbd_destroy_connection);
		}
	}
	for (n = 0; n < state_change->n_paths; n++) {
		struct drbd_path *path = state_change->paths[n].path;
		if (path) {
			kref_put(&path->kref, drbd_destroy_path);
		}
	}
	kfree(state_change);
}

static bool state_has_changed(struct drbd_resource *resource)
{
	struct drbd_connection *connection;
	struct drbd_device *device;
	int vnr;

	if (resource->state_change_flags & CS_FORCE_RECALC)
		return true;

	if (resource->role[OLD] != resource->role[NEW] ||
	    resource->susp_user[OLD] != resource->susp_user[NEW] ||
	    resource->susp_nod[OLD] != resource->susp_nod[NEW] ||
	    resource->susp_quorum[OLD] != resource->susp_quorum[NEW] ||
	    resource->susp_uuid[OLD] != resource->susp_uuid[NEW] ||
	    resource->fail_io[OLD] != resource->fail_io[NEW])
		return true;

	for_each_connection(connection, resource) {
		if (connection->cstate[OLD] != connection->cstate[NEW] ||
		    connection->peer_role[OLD] != connection->peer_role[NEW] ||
		    connection->susp_fen[OLD] != connection->susp_fen[NEW])
			return true;
	}

	idr_for_each_entry(&resource->devices, device, vnr) {
		struct drbd_peer_device *peer_device;

		if (device->disk_state[OLD] != device->disk_state[NEW] ||
		    device->have_quorum[OLD] != device->have_quorum[NEW])
			return true;

		for_each_peer_device(peer_device, device) {
			if (peer_device->disk_state[OLD] != peer_device->disk_state[NEW] ||
			    peer_device->repl_state[OLD] != peer_device->repl_state[NEW] ||
			    peer_device->resync_susp_user[OLD] !=
				peer_device->resync_susp_user[NEW] ||
			    peer_device->resync_susp_peer[OLD] !=
				peer_device->resync_susp_peer[NEW] ||
			    peer_device->resync_susp_dependency[OLD] !=
				peer_device->resync_susp_dependency[NEW] ||
			    peer_device->resync_susp_other_c[OLD] !=
				peer_device->resync_susp_other_c[NEW] ||
			    peer_device->resync_active[OLD] !=
				peer_device->resync_active[NEW] ||
			    peer_device->uuid_flags & UUID_FLAG_GOT_STABLE)
				return true;
		}
	}
	return false;
}

static void ___begin_state_change(struct drbd_resource *resource)
{
	struct drbd_connection *connection;
	struct drbd_device *device;
	int vnr;

	resource->role[NEW] = resource->role[NOW];
	resource->susp_user[NEW] = resource->susp_user[NOW];
	resource->susp_nod[NEW] = resource->susp_nod[NOW];
	resource->susp_quorum[NEW] = resource->susp_quorum[NOW];
	resource->susp_uuid[NEW] = resource->susp_uuid[NOW];
	resource->fail_io[NEW] = resource->fail_io[NOW];

	for_each_connection_rcu(connection, resource) {
		connection->cstate[NEW] = connection->cstate[NOW];
		connection->peer_role[NEW] = connection->peer_role[NOW];
		connection->susp_fen[NEW] = connection->susp_fen[NOW];
	}

	idr_for_each_entry(&resource->devices, device, vnr) {
		struct drbd_peer_device *peer_device;

		device->disk_state[NEW] = device->disk_state[NOW];
		device->have_quorum[NEW] = device->have_quorum[NOW];

		for_each_peer_device_rcu(peer_device, device) {
			peer_device->disk_state[NEW] = peer_device->disk_state[NOW];
			peer_device->repl_state[NEW] = peer_device->repl_state[NOW];
			peer_device->resync_susp_user[NEW] =
				peer_device->resync_susp_user[NOW];
			peer_device->resync_susp_peer[NEW] =
				peer_device->resync_susp_peer[NOW];
			peer_device->resync_susp_dependency[NEW] =
				peer_device->resync_susp_dependency[NOW];
			peer_device->resync_susp_other_c[NEW] =
				peer_device->resync_susp_other_c[NOW];
			peer_device->resync_active[NEW] =
				peer_device->resync_active[NOW];
		}
	}
}

static void __begin_state_change(struct drbd_resource *resource)
{
	rcu_read_lock();
	___begin_state_change(resource);
}

static enum drbd_state_rv try_state_change(struct drbd_resource *resource)
{
	enum drbd_state_rv rv;

	if (!state_has_changed(resource))
		return SS_NOTHING_TO_DO;
	sanitize_state(resource);
	rv = is_valid_transition(resource);
	if (rv >= SS_SUCCESS && !(resource->state_change_flags & CS_HARD))
		rv = is_valid_soft_transition(resource);
	return rv;
}

static void apply_update_to_exposed_data_uuid(struct drbd_resource *resource)
{
	struct drbd_device *device;
	int vnr;

	idr_for_each_entry(&resource->devices, device, vnr) {
		u64 nedu = device->next_exposed_data_uuid;
		int changed = 0;

		if (!nedu)
			continue;
		if (device->disk_state[NOW] < D_INCONSISTENT)
			changed = drbd_uuid_set_exposed(device, nedu, false);

		device->next_exposed_data_uuid = 0;
		if (changed)
			drbd_info(device, "Executing delayed exposed data uuid update: %016llX\n",
				  (unsigned long long)device->exposed_data_uuid);
		else
			drbd_info(device, "Canceling delayed exposed data uuid update\n");
	}
}

void __clear_remote_state_change(struct drbd_resource *resource)
{
	bool is_connect = resource->twopc_reply.is_connect;
	int initiator_node_id = resource->twopc_reply.initiator_node_id;

	resource->remote_state_change = false;
	resource->twopc_reply.initiator_node_id = -1;
	resource->twopc_reply.tid = 0;

	if (is_connect && resource->twopc_prepare_reply_cmd == 0) {
		struct drbd_connection *connection;

		rcu_read_lock();
		connection = drbd_connection_by_node_id(resource, initiator_node_id);
		if (connection)
			abort_connect(connection);
		rcu_read_unlock();
	}

	wake_up_all(&resource->twopc_wait);

	/* Do things that where postponed to after two-phase commits finished */
	apply_update_to_exposed_data_uuid(resource);
}

static bool state_is_stable(struct drbd_device *device)
{
	struct drbd_peer_device *peer_device;
	bool stable = true;

	/* DO NOT add a default clause, we want the compiler to warn us
	 * for any newly introduced state we may have forgotten to add here */

	rcu_read_lock();
	for_each_peer_device_rcu(peer_device, device) {
		switch (peer_device->repl_state[NOW]) {
		/* New io is only accepted when the peer device is unknown or there is
		 * a well-established connection. */
		case L_OFF:
		case L_ESTABLISHED:
		case L_SYNC_SOURCE:
		case L_SYNC_TARGET:
		case L_VERIFY_S:
		case L_VERIFY_T:
		case L_PAUSED_SYNC_S:
		case L_PAUSED_SYNC_T:
		case L_AHEAD:
		case L_BEHIND:
		case L_STARTING_SYNC_S:
		case L_STARTING_SYNC_T:
			break;

			/* Allow IO in BM exchange states with new protocols */
		case L_WF_BITMAP_S:
			if (peer_device->connection->agreed_pro_version < 96)
				stable = false;
			break;

			/* no new io accepted in these states */
		case L_WF_BITMAP_T:
		case L_WF_SYNC_UUID:
			stable = false;
			break;
		}
		if (!stable)
			break;
	}
	rcu_read_unlock();

	switch (device->disk_state[NOW]) {
	case D_DISKLESS:
	case D_INCONSISTENT:
	case D_OUTDATED:
	case D_CONSISTENT:
	case D_UP_TO_DATE:
	case D_FAILED:
	case D_DETACHING:
		/* disk state is stable as well. */
		break;

	/* no new io accepted during transitional states */
	case D_ATTACHING:
	case D_NEGOTIATING:
	case D_UNKNOWN:
	case D_MASK:
		stable = false;
	}

	return stable;
}

static bool drbd_state_change_is_connect(struct drbd_resource *resource)
{
	struct drbd_connection *connection;

	for_each_connection(connection, resource) {
		if (connection->cstate[NOW] == C_CONNECTING &&
				connection->cstate[NEW] == C_CONNECTED)
			return true;
	}

	return false;
}

static struct after_state_change_work *alloc_after_state_change_work(struct drbd_resource *resource)
{
	struct after_state_change_work *work;

	lockdep_assert_held(&resource->state_rwlock);

	work = kmalloc(sizeof(*work), GFP_ATOMIC);
	if (work) {
		work->state_change = remember_state_change(resource, GFP_ATOMIC);
		if (!work->state_change) {
			kfree(work);
			work = NULL;
		}
	}
	if (!work)
		drbd_err(resource, "Could not allocate after state change work\n");

	return work;
}

static void queue_after_state_change_work(struct drbd_resource *resource,
					  struct completion *done,
					  struct after_state_change_work *work)
{
	if (work) {
		work->w.cb = w_after_state_change;
		work->done = done;
		drbd_queue_work(&resource->work, &work->w);
	} else if (done) {
		complete(done);
	}
}

static enum drbd_state_rv ___end_state_change(struct drbd_resource *resource, struct completion *done,
					      enum drbd_state_rv rv)
{
	enum chg_state_flags flags = resource->state_change_flags;
	struct drbd_connection *connection;
	struct drbd_device *device;
	bool is_connect;
	unsigned int pro_ver;
	int vnr;
	bool all_devs_have_quorum = true;
	struct after_state_change_work *work;

	if (flags & CS_ABORT)
		goto out;
	if (rv >= SS_SUCCESS)
		rv = try_state_change(resource);
	if (rv < SS_SUCCESS) {
		if (flags & CS_VERBOSE) {
			drbd_err(resource, "State change failed: %s\n", drbd_set_st_err_str(rv));
			print_state_change(resource, "Failed: ");
		}
		goto out;
	}
	if (flags & CS_PREPARE)
		goto out;

	finish_state_change(resource);
	update_members(resource);

	/* Check whether we are establishing a connection before applying the change. */
	is_connect = drbd_state_change_is_connect(resource);

	/* This remembers the state change, so call before applying the change. */
	work = alloc_after_state_change_work(resource);

	/* changes to local_cnt and device flags should be visible before
	 * changes to state, which again should be visible before anything else
	 * depending on that change happens. */
	smp_wmb();
	resource->role[NOW] = resource->role[NEW];
	resource->susp_user[NOW] = resource->susp_user[NEW];
	resource->susp_nod[NOW] = resource->susp_nod[NEW];
	resource->susp_quorum[NOW] = resource->susp_quorum[NEW];
	resource->susp_uuid[NOW] = resource->susp_uuid[NEW];
	resource->fail_io[NOW] = resource->fail_io[NEW];
	resource->cached_susp = resource_is_suspended(resource, NEW);

	pro_ver = PRO_VERSION_MAX;
	for_each_connection(connection, resource) {
		connection->cstate[NOW] = connection->cstate[NEW];
		connection->peer_role[NOW] = connection->peer_role[NEW];
		connection->susp_fen[NOW] = connection->susp_fen[NEW];

		pro_ver = min_t(unsigned int, pro_ver,
			connection->agreed_pro_version);

		wake_up(&connection->ee_wait);
	}
	resource->cached_min_aggreed_protocol_version = pro_ver;

	idr_for_each_entry(&resource->devices, device, vnr) {
		struct res_opts *o = &resource->res_opts;
		struct drbd_peer_device *peer_device;

		device->disk_state[NOW] = device->disk_state[NEW];
		device->have_quorum[NOW] = device->have_quorum[NEW];

		if (!device->have_quorum[NOW])
			all_devs_have_quorum = false;

		for_each_peer_device(peer_device, device) {
			peer_device->disk_state[NOW] = peer_device->disk_state[NEW];
			peer_device->repl_state[NOW] = peer_device->repl_state[NEW];
			peer_device->resync_susp_user[NOW] =
				peer_device->resync_susp_user[NEW];
			peer_device->resync_susp_peer[NOW] =
				peer_device->resync_susp_peer[NEW];
			peer_device->resync_susp_dependency[NOW] =
				peer_device->resync_susp_dependency[NEW];
			peer_device->resync_susp_other_c[NOW] =
				peer_device->resync_susp_other_c[NEW];
			peer_device->resync_active[NOW] =
				peer_device->resync_active[NEW];
		}
		device->cached_state_unstable = !state_is_stable(device);
		device->cached_err_io =
			(o->on_no_quorum == ONQ_IO_ERROR && !device->have_quorum[NOW]) ||
			(o->on_no_data == OND_IO_ERROR && !drbd_data_accessible(device, NOW)) ||
			resource->fail_io[NEW];
	}
	resource->cached_all_devices_have_quorum = all_devs_have_quorum;
	smp_wmb(); /* Make the NEW_CUR_UUID bit visible after the state change! */

	idr_for_each_entry(&resource->devices, device, vnr) {
		struct drbd_peer_device *peer_device;
		if (test_bit(__NEW_CUR_UUID, &device->flags)) {
			clear_bit(__NEW_CUR_UUID, &device->flags);
			set_bit(NEW_CUR_UUID, &device->flags);
		}
		ensure_exposed_data_uuid(device);

		wake_up(&device->al_wait);
		wake_up(&device->misc_wait);

		/* Due to the exclusivity of two-phase commits, there can only
		 * be one connection being established at once. Hence it is OK
		 * to release uuid_sem for all connections if the state change
		 * is establishing any connection. */
		if (is_connect) {
			for_each_peer_device(peer_device, device) {
				if (test_and_clear_bit(HOLDING_UUID_READ_LOCK, &peer_device->flags))
					up_read_non_owner(&device->uuid_sem);
			}
		}
	}

	wake_up_all(&resource->state_wait);

	/* Call this after applying the state change from NEW to NOW. */
	queue_after_state_change_work(resource, done, work);
out:
	rcu_read_unlock();

	if ((flags & CS_TWOPC) && !(flags & CS_PREPARE))
		__clear_remote_state_change(resource);

	resource->state_change_err_str = NULL;
	return rv;
}

void state_change_lock(struct drbd_resource *resource, unsigned long *irq_flags, enum chg_state_flags flags)
{
	if ((flags & CS_SERIALIZE) && !(flags & (CS_ALREADY_SERIALIZED | CS_PREPARED))) {
		WARN_ONCE(current == resource->worker.task,
			"worker should not initiate state changes with CS_SERIALIZE\n");
		down(&resource->state_sem);
	}
	write_lock_irqsave(&resource->state_rwlock, *irq_flags);
	resource->state_change_flags = flags;
}

static void __state_change_unlock(struct drbd_resource *resource, unsigned long *irq_flags, struct completion *done)
{
	enum chg_state_flags flags = resource->state_change_flags;

	resource->state_change_flags = 0;
	write_unlock_irqrestore(&resource->state_rwlock, *irq_flags);
	if (done && expect(resource, current != resource->worker.task))
		wait_for_completion(done);
	if ((flags & CS_SERIALIZE) && !(flags & (CS_ALREADY_SERIALIZED | CS_PREPARE)))
		up(&resource->state_sem);
}

void state_change_unlock(struct drbd_resource *resource, unsigned long *irq_flags)
{
	__state_change_unlock(resource, irq_flags, NULL);
}

void begin_state_change_locked(struct drbd_resource *resource, enum chg_state_flags flags)
{
	BUG_ON(flags & (CS_SERIALIZE | CS_WAIT_COMPLETE | CS_PREPARE | CS_ABORT));
	resource->state_change_flags = flags;
	__begin_state_change(resource);
}

enum drbd_state_rv end_state_change_locked(struct drbd_resource *resource)
{
	return ___end_state_change(resource, NULL, SS_SUCCESS);
}

void begin_state_change(struct drbd_resource *resource, unsigned long *irq_flags, enum chg_state_flags flags)
{
	state_change_lock(resource, irq_flags, flags);
	__begin_state_change(resource);
}

static enum drbd_state_rv __end_state_change(struct drbd_resource *resource,
					     unsigned long *irq_flags,
					     enum drbd_state_rv rv)
{
	enum chg_state_flags flags = resource->state_change_flags;
	struct completion __done, *done = NULL;

	if ((flags & CS_WAIT_COMPLETE) && !(flags & (CS_PREPARE | CS_ABORT))) {
		done = &__done;
		init_completion(done);
	}
	rv = ___end_state_change(resource, done, rv);
	__state_change_unlock(resource, irq_flags, rv >= SS_SUCCESS ? done : NULL);
	return rv;
}

enum drbd_state_rv end_state_change(struct drbd_resource *resource, unsigned long *irq_flags)
{
	return __end_state_change(resource, irq_flags, SS_SUCCESS);
}

void abort_state_change(struct drbd_resource *resource, unsigned long *irq_flags)
{
	resource->state_change_flags &= ~CS_VERBOSE;
	__end_state_change(resource, irq_flags, SS_UNKNOWN_ERROR);
}

void abort_state_change_locked(struct drbd_resource *resource)
{
	resource->state_change_flags &= ~CS_VERBOSE;
	___end_state_change(resource, NULL, SS_UNKNOWN_ERROR);
}

static void begin_remote_state_change(struct drbd_resource *resource, unsigned long *irq_flags)
{
	rcu_read_unlock();
	write_unlock_irqrestore(&resource->state_rwlock, *irq_flags);
}

static void __end_remote_state_change(struct drbd_resource *resource, enum chg_state_flags flags)
{
	rcu_read_lock();
	resource->state_change_flags = flags;
	___begin_state_change(resource);
}

static void end_remote_state_change(struct drbd_resource *resource, unsigned long *irq_flags, enum chg_state_flags flags)
{
	write_lock_irqsave(&resource->state_rwlock, *irq_flags);
	__end_remote_state_change(resource, flags);
}

void clear_remote_state_change(struct drbd_resource *resource) {
	unsigned long irq_flags;

	write_lock_irqsave(&resource->state_rwlock, irq_flags);
	__clear_remote_state_change(resource);
	write_unlock_irqrestore(&resource->state_rwlock, irq_flags);
}

static union drbd_state drbd_get_resource_state(struct drbd_resource *resource, enum which_state which)
{
	union drbd_state rv = { {
		.conn = C_STANDALONE,  /* really: undefined */
		/* (user_isp, peer_isp, and aftr_isp are undefined as well.) */
		.disk = D_UNKNOWN,  /* really: undefined */
		.role = resource->role[which],
		.peer = R_UNKNOWN,  /* really: undefined */
		.susp = resource->susp_user[which] || resource->susp_quorum[which] || resource->susp_uuid[which],
		.susp_nod = resource->susp_nod[which],
		.susp_fen = is_suspended_fen(resource, which),
		.pdsk = D_UNKNOWN,  /* really: undefined */
	} };

	return rv;
}

union drbd_state drbd_get_device_state(struct drbd_device *device, enum which_state which)
{
	union drbd_state rv = drbd_get_resource_state(device->resource, which);

	rv.disk = device->disk_state[which];
	rv.quorum = device->have_quorum[which];

	return rv;
}

union drbd_state drbd_get_peer_device_state(struct drbd_peer_device *peer_device, enum which_state which)
{
	struct drbd_connection *connection = peer_device->connection;
	union drbd_state rv;

	rv = drbd_get_device_state(peer_device->device, which);
	rv.user_isp = peer_device->resync_susp_user[which];
	rv.peer_isp = peer_device->resync_susp_peer[which];
	rv.aftr_isp = resync_susp_comb_dep(peer_device, which);
	rv.conn = combined_conn_state(peer_device, which);
	rv.peer = connection->peer_role[which];
	rv.pdsk = peer_device->disk_state[which];

	return rv;
}

union drbd_state drbd_get_connection_state(struct drbd_connection *connection, enum which_state which)
{
	union drbd_state rv = drbd_get_resource_state(connection->resource, which);

	rv.conn = connection->cstate[which];
	rv.peer = connection->peer_role[which];

	return rv;
}

enum drbd_disk_state conn_highest_disk(struct drbd_connection *connection)
{
	enum drbd_disk_state disk_state = D_DISKLESS;
	struct drbd_peer_device *peer_device;
	int vnr;

	rcu_read_lock();
	idr_for_each_entry(&connection->peer_devices, peer_device, vnr) {
		struct drbd_device *device = peer_device->device;
		disk_state = max_t(enum drbd_disk_state, disk_state, device->disk_state[NOW]);
	}
	rcu_read_unlock();

	return disk_state;
}

enum drbd_disk_state conn_highest_pdsk(struct drbd_connection *connection)
{
	enum drbd_disk_state disk_state = D_DISKLESS;
	struct drbd_peer_device *peer_device;
	int vnr;

	rcu_read_lock();
	idr_for_each_entry(&connection->peer_devices, peer_device, vnr)
		disk_state = max_t(enum drbd_disk_state, disk_state, peer_device->disk_state[NOW]);
	rcu_read_unlock();

	return disk_state;
}

static bool suspend_reason_changed(struct drbd_resource *resource)
{
	return resource->susp_user[OLD] != resource->susp_user[NEW] ||
		resource->susp_nod[OLD] != resource->susp_nod[NEW] ||
		resource->susp_quorum[OLD] != resource->susp_quorum[NEW] ||
		resource->susp_uuid[OLD] != resource->susp_uuid[NEW] ||
		is_suspended_fen(resource, OLD) != is_suspended_fen(resource, NEW);
}

static bool resync_suspended(struct drbd_peer_device *peer_device, enum which_state which)
{
	return peer_device->resync_susp_user[which] ||
	       peer_device->resync_susp_peer[which] ||
	       resync_susp_comb_dep(peer_device, which);
}

static int scnprintf_resync_suspend_flags(char *buffer, size_t size,
					  struct drbd_peer_device *peer_device,
					  enum which_state which)
{
	struct drbd_device *device = peer_device->device;
	char *b = buffer, *end = buffer + size;

	if (!resync_suspended(peer_device, which))
		return scnprintf(buffer, size, "no");

	if (peer_device->resync_susp_user[which])
		b += scnprintf(b, end - b, "user,");
	if (peer_device->resync_susp_peer[which])
		b += scnprintf(b, end - b, "peer,");
	if (peer_device->resync_susp_dependency[which])
		b += scnprintf(b, end - b, "after dependency,");
	if (peer_device->resync_susp_other_c[which])
		b += scnprintf(b, end - b, "connection dependency,");
	if (is_sync_source_state(peer_device, which) && device->disk_state[which] <= D_INCONSISTENT)
		b += scnprintf(b, end - b, "disk inconsistent,");

	*(--b) = 0;

	return b - buffer;
}

static int scnprintf_io_suspend_flags(char *buffer, size_t size,
				      struct drbd_resource *resource,
				      enum which_state which)
{
	char *b = buffer, *end = buffer + size;

	if (!resource_is_suspended(resource, which))
		return scnprintf(buffer, size, "no");

	if (resource->susp_user[which])
		b += scnprintf(b, end - b, "user,");
	if (resource->susp_nod[which])
		b += scnprintf(b, end - b, "no-disk,");
	if (is_suspended_fen(resource, which))
		b += scnprintf(b, end - b, "fencing,");
	if (resource->susp_quorum[which])
		b += scnprintf(b, end - b, "quorum,");
	if (resource->susp_uuid[which])
		b += scnprintf(b, end - b, "uuid,");
	*(--b) = 0;

	return b - buffer;
}

static void print_state_change(struct drbd_resource *resource, const char *prefix)
{
	char buffer[150], *b, *end = buffer + sizeof(buffer);
	struct drbd_connection *connection;
	struct drbd_device *device;
	enum drbd_role *role = resource->role;
	bool *fail_io = resource->fail_io;
	int vnr;

	b = buffer;
	if (role[OLD] != role[NEW])
		b += scnprintf(b, end - b, "role( %s -> %s ) ",
			       drbd_role_str(role[OLD]),
			       drbd_role_str(role[NEW]));
	if (suspend_reason_changed(resource)) {
		b += scnprintf(b, end - b, "susp-io( ");
		b += scnprintf_io_suspend_flags(b, end - b, resource, OLD);
		b += scnprintf(b, end - b, " -> ");
		b += scnprintf_io_suspend_flags(b, end - b, resource, NEW);
		b += scnprintf(b, end - b, " ) ");
	}
	if (fail_io[OLD] != fail_io[NEW])
		b += scnprintf(b, end - b, "force-io-failures( %s -> %s ) ",
			       fail_io[OLD] ? "yes" : "no",
			       fail_io[NEW] ? "yes" : "no");
	if (b != buffer) {
		*(b-1) = 0;
		drbd_info(resource, "%s%s\n", prefix, buffer);
	}

	for_each_connection(connection, resource) {
		enum drbd_conn_state *cstate = connection->cstate;
		enum drbd_role *peer_role = connection->peer_role;

		b = buffer;
		if (cstate[OLD] != cstate[NEW])
			b += scnprintf(b, end - b, "conn( %s -> %s ) ",
				       drbd_conn_str(cstate[OLD]),
				       drbd_conn_str(cstate[NEW]));
		if (peer_role[OLD] != peer_role[NEW])
			b += scnprintf(b, end - b, "peer( %s -> %s ) ",
				       drbd_role_str(peer_role[OLD]),
				       drbd_role_str(peer_role[NEW]));

		if (b != buffer) {
			*(b-1) = 0;
			drbd_info(connection, "%s%s\n", prefix, buffer);
		}
	}

	idr_for_each_entry(&resource->devices, device, vnr) {
		struct drbd_peer_device *peer_device;
		enum drbd_disk_state *disk_state = device->disk_state;
		bool *have_quorum = device->have_quorum;

		b = buffer;
		if (disk_state[OLD] != disk_state[NEW])
			b += scnprintf(b, end - b, "disk( %s -> %s ) ",
				       drbd_disk_str(disk_state[OLD]),
				       drbd_disk_str(disk_state[NEW]));
		if (have_quorum[OLD] != have_quorum[NEW])
			b += scnprintf(b, end - b, "quorum( %s -> %s ) ",
				       have_quorum[OLD] ? "yes" : "no",
				       have_quorum[NEW] ? "yes" : "no");
		if (b != buffer) {
			*(b-1) = 0;
			drbd_info(device, "%s%s\n", prefix, buffer);
		}

		for_each_peer_device(peer_device, device) {
			enum drbd_disk_state *peer_disk_state = peer_device->disk_state;
			enum drbd_repl_state *repl_state = peer_device->repl_state;

			b = buffer;
			if (peer_disk_state[OLD] != peer_disk_state[NEW])
				b += scnprintf(b, end - b, "pdsk( %s -> %s ) ",
					       drbd_disk_str(peer_disk_state[OLD]),
					       drbd_disk_str(peer_disk_state[NEW]));
			if (repl_state[OLD] != repl_state[NEW])
				b += scnprintf(b, end - b, "repl( %s -> %s ) ",
					       drbd_repl_str(repl_state[OLD]),
					       drbd_repl_str(repl_state[NEW]));

			if (resync_suspended(peer_device, OLD) !=
			    resync_suspended(peer_device, NEW)) {
				b += scnprintf(b, end - b, "resync-susp( ");
				b += scnprintf_resync_suspend_flags(b, end - b, peer_device, OLD);
				b += scnprintf(b, end - b, " -> ");
				b += scnprintf_resync_suspend_flags(b, end - b, peer_device, NEW);
				b += scnprintf(b, end - b, " ) ");
			}

			if (b != buffer) {
				*(b-1) = 0;
				drbd_info(peer_device, "%s%s\n", prefix, buffer);
			}
		}
	}
}

static bool local_disk_may_be_outdated(struct drbd_device *device)
{
	struct drbd_peer_device *peer_device;

	if (device->resource->role[NEW] == R_PRIMARY) {
		for_each_peer_device(peer_device, device) {
			if (peer_device->disk_state[NEW] == D_UP_TO_DATE &&
			    peer_device->repl_state[NEW] == L_WF_BITMAP_T)
				return true;
		}
		return false;
	}

	for_each_peer_device(peer_device, device) {
		if (peer_device->connection->peer_role[NEW] == R_PRIMARY &&
		    peer_device->repl_state[NEW] > L_OFF)
			goto have_primary_neighbor;
	}

	return true;	/* No neighbor primary, I might be outdated*/

have_primary_neighbor:
	/* Allow self outdating while connecting to a diskless primary. */
	if (peer_device->disk_state[NEW] == D_DISKLESS &&
	    peer_device->repl_state[OLD] == L_OFF && peer_device->repl_state[NEW] == L_ESTABLISHED)
		return true;

	for_each_peer_device(peer_device, device) {
		enum drbd_repl_state repl_state = peer_device->repl_state[NEW];
		switch(repl_state) {
		case L_WF_BITMAP_S:
		case L_STARTING_SYNC_S:
		case L_SYNC_SOURCE:
		case L_PAUSED_SYNC_S:
		case L_AHEAD:
		case L_ESTABLISHED:
		case L_VERIFY_S:
		case L_VERIFY_T:
		case L_OFF:
			continue;
		case L_WF_SYNC_UUID:
		case L_WF_BITMAP_T:
		case L_STARTING_SYNC_T:
		case L_SYNC_TARGET:
		case L_PAUSED_SYNC_T:
		case L_BEHIND:
			return true;
		}
	}

	return false;
}

static int calc_quorum_at(s32 setting, int voters)
{
	int quorum_at;

	switch (setting) {
	case QOU_MAJORITY:
		quorum_at = voters / 2 + 1;
		break;
	case QOU_ALL:
		quorum_at = voters;
		break;
	default:
		quorum_at = setting;
	}

	return quorum_at;
}

static void __calc_quorum_with_disk(struct drbd_device *device, struct quorum_detail *qd)
{
	struct drbd_resource *resource = device->resource;
	const u64 quorumless_nodes = device->have_quorum[NOW] ? ~resource->members : 0;
	const int my_node_id = resource->res_opts.node_id;
	int node_id;

	check_wrongly_set_mdf_exists(device);

	rcu_read_lock();
	for (node_id = 0; node_id < DRBD_NODE_ID_MAX; node_id++) {
		struct drbd_peer_md *peer_md = &device->ldev->md.peers[node_id];
		struct drbd_peer_device *peer_device;
		enum drbd_disk_state disk_state;
		enum drbd_repl_state repl_state;
		bool is_intentional_diskless;
		struct net_conf *nc;

		if (node_id == my_node_id) {
			disk_state = device->disk_state[NEW];
			if (disk_state > D_DISKLESS) {
				if (disk_state == D_UP_TO_DATE)
					qd->up_to_date++;
				else
					qd->present++;
			}
			continue;
		}

		/* Ignore non existing nodes.
		   Note: a fresh (before connected once), intentional diskless peer
		   gets ignored as well by this.
		   A fresh diskful peer counts! (since it has MDF_HAVE_BITMAP) */
		if (!(peer_md->flags & (MDF_HAVE_BITMAP | MDF_NODE_EXISTS | MDF_PEER_DEVICE_SEEN)))
			continue;

		peer_device = peer_device_by_node_id(device, node_id);

		if (peer_device) {
			is_intentional_diskless = !want_bitmap(peer_device);
			nc = rcu_dereference(peer_device->connection->transport.net_conf);
			if (nc && !nc->allow_remote_read) {
				dynamic_drbd_dbg(peer_device,
						 "Excluding from quorum calculation because allow-remote-read = no\n");
				continue;
			}
		} else {
			is_intentional_diskless = !(peer_md->flags & MDF_PEER_DEVICE_SEEN);
		}

		repl_state = peer_device ? peer_device->repl_state[NEW] : L_OFF;
		disk_state = peer_device ? peer_device->disk_state[NEW] : D_UNKNOWN;

		if (repl_state == L_OFF) {
			if (is_intentional_diskless)
				/* device should be diskless but is absent */
				qd->missing_diskless++;
			else if (disk_state <= D_OUTDATED || peer_md->flags & MDF_PEER_OUTDATED)
				qd->outdated++;
			else if (NODE_MASK(node_id) & quorumless_nodes)
				qd->quorumless++;
			else
				qd->unknown++;
		} else {
			if (disk_state == D_DISKLESS && is_intentional_diskless)
				qd->diskless++;
			else if (disk_state == D_UP_TO_DATE)
				qd->up_to_date++;
			else
				qd->present++;
		}
	}
	rcu_read_unlock();
}

static void __calc_quorum_no_disk(struct drbd_device *device, struct quorum_detail *qd)
{
	struct drbd_resource *resource = device->resource;
	const u64 quorumless_nodes = device->have_quorum[NOW] ? ~resource->members : 0;
	struct drbd_peer_device *peer_device;
	bool is_intentional_diskless;

	if (device->disk_state[NEW] == D_DISKLESS) {
		/* We only want to consider ourselves as a diskless node when
		 * we actually intended to be diskless in the config. Otherwise,
		 * we shouldn't get a vote in the quorum process, so count
		 * ourselves as unknown. */
		if (device->device_conf.intentional_diskless)
			qd->diskless++;
		else
			qd->unknown++;
	}

	rcu_read_lock();
	for_each_peer_device_rcu(peer_device, device) {
		enum drbd_disk_state disk_state;
		enum drbd_repl_state repl_state;
		struct net_conf *nc;

		repl_state = peer_device->repl_state[NEW];
		disk_state = peer_device->disk_state[NEW];

		is_intentional_diskless = !want_bitmap(peer_device);
		nc = rcu_dereference(peer_device->connection->transport.net_conf);
		if (nc && !nc->allow_remote_read) {
			dynamic_drbd_dbg(peer_device,
					 "Excluding from quorum calculation because allow-remote-read = no\n");
			continue;
		}

		if (repl_state == L_OFF) {
			if (is_intentional_diskless)
				/* device should be diskless but is absent */
				qd->missing_diskless++;
			else if (disk_state <= D_OUTDATED)
				qd->outdated++;
			else if (NODE_MASK(peer_device->node_id) & quorumless_nodes)
				qd->quorumless++;
			else
				qd->unknown++;
		} else {
			if (disk_state == D_DISKLESS && is_intentional_diskless)
				qd->diskless++;
			else if (disk_state == D_UP_TO_DATE)
				qd->up_to_date++;
			else
				qd->present++;
		}

		if (disk_state == D_UP_TO_DATE && test_bit(PEER_QUORATE, &peer_device->flags))
			qd->quorate_peers++;


	}
	rcu_read_unlock();
}

static bool calc_quorum(struct drbd_device *device, struct quorum_info *qi)
{
	struct drbd_resource *resource = device->resource;
	int voters, quorum_at, diskless_majority_at, min_redundancy_at;
	struct quorum_detail qd = {};
	bool have_quorum;

	if (device->disk_state[NEW] > D_ATTACHING && get_ldev_if_state(device, D_ATTACHING)) {
		__calc_quorum_with_disk(device, &qd);
		put_ldev(device);
	} else {
		__calc_quorum_no_disk(device, &qd);
	}

	/* Check if a partition containing all missing nodes might have quorum */
	voters = qd.outdated + qd.quorumless + qd.unknown + qd.up_to_date + qd.present;
	quorum_at = calc_quorum_at(resource->res_opts.quorum, voters);
	if (qd.outdated + qd.quorumless + qd.unknown >= quorum_at) {
		/* when the missing nodes have the quorum, give up the quorumless */
		qd.unknown += qd.quorumless;
		qd.quorumless = 0;
	}

	/* When all the absent nodes are D_OUTDATED (no one D_UNKNOWN), we can be
	   sure that the other partition is not able to promote. ->
	   We remove them from the voters. -> We have quorum */
	if (qd.unknown)
		voters = qd.outdated + qd.quorumless + qd.unknown + qd.up_to_date + qd.present;
	else
		voters = qd.up_to_date + qd.present;

	quorum_at = calc_quorum_at(resource->res_opts.quorum, voters);
	diskless_majority_at = calc_quorum_at(QOU_MAJORITY, qd.diskless + qd.missing_diskless);
	min_redundancy_at = calc_quorum_at(resource->res_opts.quorum_min_redundancy, voters);

	if (qi) {
		qi->voters = voters;
		qi->up_to_date = qd.up_to_date;
		qi->present = qd.present;
		qi->quorum_at = quorum_at;
		qi->diskless_majority_at = diskless_majority_at;
		qi->min_redundancy_at = min_redundancy_at;
	}

	have_quorum = qd.quorate_peers ||
		((qd.up_to_date + qd.present) >= quorum_at && qd.up_to_date >= min_redundancy_at);

	if (!have_quorum && voters != 0 && voters % 2 == 0 && qd.up_to_date + qd.present == quorum_at - 1 &&
		/* It is an even number of nodes (think 2) and we failed by one vote.
		   Check if we have majority of the diskless nodes connected.
		   Using the diskless nodes a tie-breaker! */
	    qd.diskless >= diskless_majority_at && device->have_quorum[NOW]) {
		have_quorum = true;
		if (!test_bit(TIEBREAKER_QUORUM, &device->flags)) {
			set_bit(TIEBREAKER_QUORUM, &device->flags);
			drbd_info(device, "Would lose quorum, but using tiebreaker logic to keep\n");
		}
	} else {
		clear_bit(TIEBREAKER_QUORUM, &device->flags);
	}

	return have_quorum;
}

static __printf(2, 3) void _drbd_state_err(struct change_context *context, const char *fmt, ...)
{
	struct drbd_resource *resource = context->resource;
	const char *err_str;
	va_list args;

	va_start(args, fmt);
	err_str = kvasprintf(GFP_ATOMIC, fmt, args);
	va_end(args);
	if (!err_str)
		return;
	if (context->err_str)
		*context->err_str = err_str;
	if (context->flags & CS_VERBOSE)
		drbd_err(resource, "%s\n", err_str);
}

static __printf(2, 3) void drbd_state_err(struct drbd_resource *resource, const char *fmt, ...)
{
	const char *err_str;
	va_list args;

	va_start(args, fmt);
	err_str = kvasprintf(GFP_ATOMIC, fmt, args);
	va_end(args);
	if (!err_str)
		return;
	if (resource->state_change_err_str)
		*resource->state_change_err_str = err_str;
	if (resource->state_change_flags & CS_VERBOSE)
		drbd_err(resource, "%s\n", err_str);
}

static enum drbd_state_rv __is_valid_soft_transition(struct drbd_resource *resource)
{
	enum drbd_role *role = resource->role;
	bool *fail_io = resource->fail_io;
	struct drbd_connection *connection;
	struct drbd_device *device;
	bool in_handshake = false;
	int vnr;

	/* See drbd_state_sw_errors in drbd_strings.c */

	if (role[OLD] != R_PRIMARY && role[NEW] == R_PRIMARY) {
		for_each_connection_rcu(connection, resource) {
			struct net_conf *nc;

			nc = rcu_dereference(connection->transport.net_conf);
			if (!nc || nc->two_primaries)
				continue;
			if (connection->peer_role[NEW] == R_PRIMARY)
				return SS_TWO_PRIMARIES;
		}
	}

	for_each_connection_rcu(connection, resource) {
		struct drbd_peer_device *peer_device;

		idr_for_each_entry(&connection->peer_devices, peer_device, vnr) {
			if (test_bit(HOLDING_UUID_READ_LOCK, &peer_device->flags) &&
			    peer_device->repl_state[NOW] == L_OFF) {
				in_handshake = true;
				goto handshake_found;
			}
		}
	}
handshake_found:

	if (in_handshake && role[OLD] != role[NEW])
		return SS_IN_TRANSIENT_STATE;

	if (role[OLD] == R_SECONDARY && role[NEW] == R_PRIMARY && fail_io[NEW])
		return SS_DEVICE_IN_USE;

	for_each_connection_rcu(connection, resource) {
		enum drbd_conn_state *cstate = connection->cstate;
		enum drbd_role *peer_role = connection->peer_role;
		struct net_conf *nc;
		bool two_primaries;

		if (cstate[NEW] == C_DISCONNECTING && cstate[OLD] == C_STANDALONE)
			return SS_ALREADY_STANDALONE;

		if (cstate[NEW] == C_CONNECTING && cstate[OLD] < C_UNCONNECTED)
			return SS_NO_NET_CONFIG;

		if (cstate[NEW] == C_DISCONNECTING && cstate[OLD] == C_UNCONNECTED)
			return SS_IN_TRANSIENT_STATE;

		nc = rcu_dereference(connection->transport.net_conf);
		two_primaries = nc ? nc->two_primaries : false;
		if (peer_role[NEW] == R_PRIMARY && peer_role[OLD] != R_PRIMARY && !two_primaries) {
			if (role[NOW] == R_PRIMARY)
				return SS_TWO_PRIMARIES;
			if (!fail_io[NEW]) {
				idr_for_each_entry(&resource->devices, device, vnr) {
					if (device->open_ro_cnt)
						return SS_PRIMARY_READER;
					/*
					 * One might be tempted to add "|| open_rw_cont" here.
					 * That is wrong. The promotion of a rw opener will be
					 * handled in its own two-phase commit.
					 * Returning SS_PRIMARY_READER for a rw_opener might
					 * causes confusion for the caller, if that then waits
					 * for the read-only openers to go away.
					 */
				}
			}
		}
	}

	idr_for_each_entry(&resource->devices, device, vnr) {
		enum drbd_disk_state *disk_state = device->disk_state;
		struct drbd_peer_device *peer_device;
		bool any_disk_up_to_date[2];
		enum which_state which;
		int nr_negotiating = 0;

		if (in_handshake &&
		    ((disk_state[OLD] < D_ATTACHING && disk_state[NEW] == D_ATTACHING) ||
		     (disk_state[OLD] > D_DETACHING && disk_state[NEW] == D_DETACHING)))
			return SS_IN_TRANSIENT_STATE;

		if (role[OLD] == R_PRIMARY && role[NEW] == R_SECONDARY && device->open_rw_cnt &&
		    !(resource->state_change_flags & CS_FS_IGN_OPENERS))
			return SS_DEVICE_IN_USE;

		if (disk_state[NEW] > D_ATTACHING && disk_state[OLD] == D_DISKLESS)
			return SS_IS_DISKLESS;

		if (disk_state[NEW] == D_OUTDATED && disk_state[OLD] < D_OUTDATED &&
		    disk_state[OLD] != D_ATTACHING && disk_state[OLD] != D_NEGOTIATING) {
			/* Do not allow outdate of inconsistent or diskless.
			   But we have to allow Inconsistent -> Outdated if a resync
			   finishes over one connection, and is paused on other connections */

			for_each_peer_device_rcu(peer_device, device) {
				enum drbd_repl_state *repl_state = peer_device->repl_state;
				if (repl_state[OLD] == L_SYNC_TARGET && repl_state[NEW] == L_ESTABLISHED)
					goto allow;
			}
			return SS_LOWER_THAN_OUTDATED;
		}
		allow:

		for (which = OLD; which <= NEW; which++)
			any_disk_up_to_date[which] = drbd_data_accessible(device, which);

		/* Prevent becoming primary while there is not data accessible
		   and prevent detach or disconnect while primary */
		if (!(role[OLD] == R_PRIMARY && !any_disk_up_to_date[OLD]) &&
		     (role[NEW] == R_PRIMARY && !any_disk_up_to_date[NEW]))
			return SS_NO_UP_TO_DATE_DISK;

		/* Prevent detach or disconnect while held open read only */
		if (device->open_ro_cnt && any_disk_up_to_date[OLD] && !any_disk_up_to_date[NEW])
			return SS_NO_UP_TO_DATE_DISK;

		if (disk_state[NEW] == D_NEGOTIATING)
			nr_negotiating++;

		/* Prevent promote when there is no quorum and
		 * prevent graceful disconnect/detach that would kill quorum
		 */
		if ((role[OLD] == R_SECONDARY || device->have_quorum[OLD]) &&
		    role[NEW] == R_PRIMARY && !device->have_quorum[NEW]) {
			struct quorum_info qi;

			calc_quorum(device, &qi);

			if (disk_state[NEW] <= D_ATTACHING)
				drbd_state_err(resource, "no UpToDate peer with quorum");
			else if (qi.up_to_date + qi.present < qi.quorum_at)
				drbd_state_err(resource, "%d of %d nodes visible, need %d for quorum",
					       qi.up_to_date + qi.present, qi.voters, qi.quorum_at);
			else if (qi.up_to_date < qi.min_redundancy_at)
				drbd_state_err(resource, "%d of %d nodes up_to_date, need %d for "
					       "quorum-minimum-redundancy",
					       qi.up_to_date, qi.voters, qi.min_redundancy_at);
			return SS_NO_QUORUM;
		}

		for_each_peer_device_rcu(peer_device, device) {
			enum drbd_disk_state *peer_disk_state = peer_device->disk_state;
			enum drbd_repl_state *repl_state = peer_device->repl_state;

			if (peer_disk_state[NEW] == D_NEGOTIATING)
				nr_negotiating++;

			if (nr_negotiating > 1)
				return SS_IN_TRANSIENT_STATE;

			if (peer_device->connection->fencing_policy >= FP_RESOURCE &&
			    !(role[OLD] == R_PRIMARY && repl_state[OLD] < L_ESTABLISHED && !(peer_disk_state[OLD] <= D_OUTDATED)) &&
			     (role[NEW] == R_PRIMARY && repl_state[NEW] < L_ESTABLISHED && !(peer_disk_state[NEW] <= D_OUTDATED)))
				return SS_PRIMARY_NOP;

			if (!(repl_state[OLD] > L_ESTABLISHED && disk_state[OLD] < D_INCONSISTENT) &&
			     (repl_state[NEW] > L_ESTABLISHED && disk_state[NEW] < D_INCONSISTENT))
				return SS_NO_LOCAL_DISK;

			if (!(repl_state[OLD] > L_ESTABLISHED && peer_disk_state[OLD] < D_INCONSISTENT) &&
			     (repl_state[NEW] > L_ESTABLISHED && peer_disk_state[NEW] < D_INCONSISTENT))
				return SS_NO_REMOTE_DISK;

			if (disk_state[OLD] > D_OUTDATED && disk_state[NEW] == D_OUTDATED &&
			    !local_disk_may_be_outdated(device))
				return SS_CONNECTED_OUTDATES;

			if (!(repl_state[OLD] == L_VERIFY_S || repl_state[OLD] == L_VERIFY_T) &&
			     (repl_state[NEW] == L_VERIFY_S || repl_state[NEW] == L_VERIFY_T)) {
				struct net_conf *nc = rcu_dereference(peer_device->connection->transport.net_conf);

				if (!nc || nc->verify_alg[0] == 0)
					return SS_NO_VERIFY_ALG;
			}

			if (!(repl_state[OLD] == L_VERIFY_S || repl_state[OLD] == L_VERIFY_T) &&
			     (repl_state[NEW] == L_VERIFY_S || repl_state[NEW] == L_VERIFY_T) &&
				  peer_device->connection->agreed_pro_version < 88)
				return SS_NOT_SUPPORTED;

			if (repl_is_sync_source(repl_state[OLD]) &&
					repl_state[NEW] == L_WF_BITMAP_S)
				return SS_RESYNC_RUNNING;

			if (repl_is_sync_target(repl_state[OLD]) &&
					repl_state[NEW] == L_WF_BITMAP_T)
				return SS_RESYNC_RUNNING;

			if (repl_state[NEW] != repl_state[OLD] &&
			    (repl_state[NEW] == L_STARTING_SYNC_T || repl_state[NEW] == L_STARTING_SYNC_S) &&
			    repl_state[OLD] > L_ESTABLISHED )
				return SS_RESYNC_RUNNING;

			if ((repl_state[NEW] == L_VERIFY_S || repl_state[NEW] == L_VERIFY_T) && repl_state[OLD] < L_ESTABLISHED)
				return SS_NEED_CONNECTION;

			if ((repl_state[NEW] == L_VERIFY_S || repl_state[NEW] == L_VERIFY_T) &&
			    repl_state[NEW] != repl_state[OLD] && repl_state[OLD] > L_ESTABLISHED)
				return SS_RESYNC_RUNNING;

			if ((repl_state[NEW] == L_STARTING_SYNC_S || repl_state[NEW] == L_STARTING_SYNC_T) &&
			    repl_state[OLD] < L_ESTABLISHED)
				return SS_NEED_CONNECTION;

			if ((repl_state[NEW] == L_SYNC_TARGET || repl_state[NEW] == L_SYNC_SOURCE)
			    && repl_state[OLD] < L_OFF)
				return SS_NEED_CONNECTION; /* No NetworkFailure -> SyncTarget etc... */

			if ((peer_disk_state[NEW] > D_DISKLESS && peer_disk_state[NEW] != D_UNKNOWN) &&
			    peer_disk_state[OLD] == D_DISKLESS && !want_bitmap(peer_device))
				return SS_ATTACH_NO_BITMAP;  /* peer with --bitmap=no wannts to attach ??? */
		}
	}

	return SS_SUCCESS;
}

/**
 * is_valid_soft_transition() - Returns an SS_ error code if state[NEW] is not valid
 *
 * "Soft" transitions are voluntary state changes which drbd may decline, such
 * as a user request to promote a resource to primary.  Opposed to that are
 * involuntary or "hard" transitions like a network connection loss.
 *
 * When deciding if a "soft" transition should be allowed, "hard" transitions
 * may already have forced the resource into a critical state.  It may take
 * several "soft" transitions to get the resource back to normal.  To allow
 * those, rather than checking if the desired new state is valid, we can only
 * check if the desired new state is "at least as good" as the current state.
 *
 * @resource:	DRBD resource
 */
static enum drbd_state_rv is_valid_soft_transition(struct drbd_resource *resource)
{
	enum drbd_state_rv rv;

	rcu_read_lock();
	rv = __is_valid_soft_transition(resource);
	rcu_read_unlock();

	return rv;
}

static enum drbd_state_rv
is_valid_conn_transition(enum drbd_conn_state oc, enum drbd_conn_state nc)
{
	/* no change -> nothing to do, at least for the connection part */
	if (oc == nc)
		return SS_NOTHING_TO_DO;

	/* disconnect of an unconfigured connection does not make sense */
	if (oc == C_STANDALONE && nc == C_DISCONNECTING)
		return SS_ALREADY_STANDALONE;

	/* from C_STANDALONE, we start with C_UNCONNECTED */
	if (oc == C_STANDALONE && nc != C_UNCONNECTED)
		return SS_NEED_CONNECTION;

	/* After a network error only C_UNCONNECTED or C_DISCONNECTING may follow. */
	if (oc >= C_TIMEOUT && oc <= C_TEAR_DOWN && nc != C_UNCONNECTED && nc != C_DISCONNECTING)
		return SS_IN_TRANSIENT_STATE;

	/* After C_DISCONNECTING only C_STANDALONE may follow */
	if (oc == C_DISCONNECTING && nc != C_STANDALONE)
		return SS_IN_TRANSIENT_STATE;

	return SS_SUCCESS;
}


/**
 * is_valid_transition() - Returns an SS_ error code if the state transition is not possible
 * This limits hard state transitions. Hard state transitions are facts there are
 * imposed on DRBD by the environment. E.g. disk broke or network broke down.
 * But those hard state transitions are still not allowed to do everything.
 */
static enum drbd_state_rv is_valid_transition(struct drbd_resource *resource)
{
	enum drbd_state_rv rv;
	struct drbd_connection *connection;
	struct drbd_device *device;
	int vnr;

	for_each_connection(connection, resource) {
		rv = is_valid_conn_transition(connection->cstate[OLD], connection->cstate[NEW]);
		if (rv < SS_SUCCESS)
			return rv;
	}

	idr_for_each_entry(&resource->devices, device, vnr) {
		/* we cannot fail (again) if we already detached */
		if ((device->disk_state[NEW] == D_FAILED || device->disk_state[NEW] == D_DETACHING) &&
		    device->disk_state[OLD] == D_DISKLESS) {
			return SS_IS_DISKLESS;
		}
	}

	return SS_SUCCESS;
}

static bool is_sync_target_other_c(struct drbd_peer_device *ign_peer_device)
{
	struct drbd_device *device = ign_peer_device->device;
	struct drbd_peer_device *peer_device;

	for_each_peer_device(peer_device, device) {
		enum drbd_repl_state r;

		if (peer_device == ign_peer_device)
			continue;

		r = peer_device->repl_state[NEW];
		if (r == L_SYNC_TARGET || r == L_PAUSED_SYNC_T)
			return true;
	}

	return false;
}

static void drbd_start_other_targets_paused(struct drbd_peer_device *peer_device)
{
	struct drbd_device *device = peer_device->device;
	struct drbd_peer_device *p;

	for_each_peer_device(p, device) {
		if (p == peer_device)
			continue;

		if (p->disk_state[NEW] >= D_INCONSISTENT && p->repl_state[NEW] == L_ESTABLISHED)
			p->repl_state[NEW] = L_PAUSED_SYNC_T;
	}
}

static bool drbd_is_sync_target_candidate(struct drbd_peer_device *peer_device)
{
	if (!repl_is_sync_target(peer_device->repl_state[NEW]))
		return false;

	if (peer_device->resync_susp_dependency[NEW] ||
			peer_device->resync_susp_peer[NEW] ||
			peer_device->resync_susp_user[NEW])
		return false;

	if (peer_device->disk_state[NEW] < D_OUTDATED)
		return false;

	return true;

}

static void drbd_select_sync_target(struct drbd_device *device)
{
	struct drbd_peer_device *peer_device;
	struct drbd_peer_device *target_current = NULL;
	struct drbd_peer_device *target_active = NULL;
	struct drbd_peer_device *target_desired = NULL;

	/* Find current and active resync peers. */
	for_each_peer_device_rcu(peer_device, device) {
		if (peer_device->repl_state[OLD] == L_SYNC_TARGET && drbd_is_sync_target_candidate(peer_device))
			target_current = peer_device;

		if (peer_device->resync_active[NEW])
			target_active = peer_device;
	}

	/* Choose desired resync peer. */
	for_each_peer_device_rcu(peer_device, device) {
		if (!drbd_is_sync_target_candidate(peer_device))
			continue;

		if (target_desired && drbd_bm_total_weight(peer_device) > drbd_bm_total_weight(target_desired))
			continue;

		target_desired = peer_device;
	}

	/* Keep current resync target if the alternative has less than 1MiB
	 * storage (256 bits) less to resync. */
	if (target_current && target_desired &&
			drbd_bm_total_weight(target_current) < drbd_bm_total_weight(target_desired) + 256UL)
		target_desired = target_current;

	/* Do not activate/unpause a resync if some other is still active. */
	if (target_desired && target_active && target_desired != target_active)
		target_desired = NULL;

	/* Activate resync (if not already active). */
	if (target_desired)
		target_desired->resync_active[NEW] = true;

	/* Make sure that the targets are correctly paused/unpaused. */
	for_each_peer_device_rcu(peer_device, device) {
		enum drbd_repl_state *repl_state = peer_device->repl_state;

		peer_device->resync_susp_other_c[NEW] = target_desired && peer_device != target_desired;

		if (!repl_is_sync_target(repl_state[NEW]))
			continue;

		peer_device->repl_state[NEW] = peer_device == target_desired ? L_SYNC_TARGET : L_PAUSED_SYNC_T;
	}
}

static void sanitize_state(struct drbd_resource *resource)
{
	enum drbd_role *role = resource->role;
	struct drbd_connection *connection;
	struct drbd_device *device;
	bool maybe_crashed_primary = false;
	bool volume_lost_data_access = false;
	bool volumes_have_data_access = true;
	bool resource_has_quorum = true;
	int connected_primaries = 0;
	int vnr;

	rcu_read_lock();
	for_each_connection_rcu(connection, resource) {
		enum drbd_conn_state *cstate = connection->cstate;

		if (cstate[NEW] < C_CONNECTED)
			connection->peer_role[NEW] = R_UNKNOWN;

		if (connection->peer_role[OLD] == R_PRIMARY && cstate[OLD] == C_CONNECTED &&
		    ((cstate[NEW] >= C_TIMEOUT && cstate[NEW] <= C_PROTOCOL_ERROR) ||
		     (cstate[NEW] == C_DISCONNECTING && resource->state_change_flags & CS_HARD)))
			/* implies also C_BROKEN_PIPE and C_NETWORK_FAILURE */
			maybe_crashed_primary = true;

		if (connection->peer_role[NEW] == R_PRIMARY)
			connected_primaries++;
	}

	idr_for_each_entry(&resource->devices, device, vnr) {
		struct drbd_peer_device *peer_device;
		enum drbd_disk_state *disk_state = device->disk_state;
		bool lost_connection = false;
		bool have_good_peer = false;

		if (disk_state[OLD] == D_DISKLESS && disk_state[NEW] == D_DETACHING)
			disk_state[NEW] = D_DISKLESS;

		if ((resource->state_change_flags & CS_IGN_OUTD_FAIL) &&
		    disk_state[OLD] < D_OUTDATED && disk_state[NEW] == D_OUTDATED)
			disk_state[NEW] = disk_state[OLD];

		/* Is disk state negotiation finished? */
		if (disk_state[OLD] == D_NEGOTIATING && disk_state[NEW] == D_NEGOTIATING) {
			int all = 0, target = 0, no_result = 0;
			bool up_to_date_neighbor = false;

			for_each_peer_device_rcu(peer_device, device) {
				enum drbd_repl_state repl_state = peer_device->repl_state[NEW];
				enum drbd_repl_state nr = peer_device->negotiation_result;
				enum drbd_disk_state pdsk = peer_device->disk_state[NEW];

				if (pdsk < D_NEGOTIATING || repl_state == L_OFF)
					continue;

				if (pdsk == D_UP_TO_DATE)
					up_to_date_neighbor = true;

				all++;
				if (nr == L_NEG_NO_RESULT)
					no_result++;
				else if (nr == L_NEGOTIATING)
					goto stay_negotiating;
				else if (nr == L_WF_BITMAP_T)
					target++;
				else if (nr != L_ESTABLISHED && nr != L_WF_BITMAP_S)
					drbd_err(peer_device, "Unexpected nr = %s\n", drbd_repl_str(nr));
			}

			/* negotiation finished */
			if (no_result > 0 && no_result == all)
				disk_state[NEW] = D_DETACHING;
			else if (target)
				disk_state[NEW] = D_INCONSISTENT;
			else
				disk_state[NEW] = up_to_date_neighbor ? D_UP_TO_DATE :
					disk_state_from_md(device);

			for_each_peer_device_rcu(peer_device, device) {
				enum drbd_repl_state nr = peer_device->negotiation_result;

				if (peer_device->connection->cstate[NEW] < C_CONNECTED ||
				    nr == L_NEGOTIATING)
					continue;

				if (nr == L_NEG_NO_RESULT)
					nr = L_ESTABLISHED;

				if (nr == L_WF_BITMAP_S && disk_state[NEW] == D_INCONSISTENT) {
					/* Should be sync source for one peer and sync
					   target for an other peer. Delay the sync source
					   role */
					nr = L_PAUSED_SYNC_S;
					peer_device->resync_susp_other_c[NEW] = true;
					drbd_warn(peer_device, "Finish me\n");
				}
				peer_device->repl_state[NEW] = nr;
			}
		}
	stay_negotiating:

		for_each_peer_device_rcu(peer_device, device) {
			enum drbd_repl_state *repl_state = peer_device->repl_state;
			enum drbd_disk_state *peer_disk_state = peer_device->disk_state;
			struct drbd_connection *connection = peer_device->connection;
			enum drbd_conn_state *cstate = connection->cstate;

			if (peer_disk_state[NEW] == D_UP_TO_DATE &&
			    (device->exposed_data_uuid & ~UUID_PRIMARY) ==
			    (peer_device->current_uuid & ~UUID_PRIMARY))
				have_good_peer = true;

			if (repl_state[NEW] < L_ESTABLISHED) {
				peer_device->resync_susp_peer[NEW] = false;
				if (peer_disk_state[NEW] > D_UNKNOWN ||
				    peer_disk_state[NEW] < D_INCONSISTENT)
					peer_disk_state[NEW] = D_UNKNOWN;
			}
			if (repl_state[OLD] >= L_ESTABLISHED && repl_state[NEW] < L_ESTABLISHED) {
				lost_connection = true;
				peer_device->resync_active[NEW] = false;
			}

			/* Clear the aftr_isp when becoming unconfigured */
			if (cstate[NEW] == C_STANDALONE &&
			    disk_state[NEW] == D_DISKLESS &&
			    role[NEW] == R_SECONDARY)
				peer_device->resync_susp_dependency[NEW] = false;

			/* Abort resync if a disk fails/detaches */
			if (repl_state[NEW] > L_ESTABLISHED &&
			    (disk_state[NEW] <= D_FAILED ||
			     peer_disk_state[NEW] <= D_FAILED)) {
				repl_state[NEW] = L_ESTABLISHED;
				clear_bit(RECONCILIATION_RESYNC, &peer_device->flags);
				peer_device->resync_active[NEW] = false;
			}

			/* Suspend IO while fence-peer handler runs (peer lost) */
			if (connection->fencing_policy == FP_STONITH &&
			    (role[NEW] == R_PRIMARY &&
			     repl_state[NEW] < L_ESTABLISHED &&
			     peer_disk_state[NEW] == D_UNKNOWN) &&
			    (role[OLD] != R_PRIMARY ||
			     peer_disk_state[OLD] != D_UNKNOWN))
				connection->susp_fen[NEW] = true;
		}

		drbd_select_sync_target(device);

		for_each_peer_device_rcu(peer_device, device) {
			enum drbd_repl_state *repl_state = peer_device->repl_state;
			enum drbd_disk_state *peer_disk_state = peer_device->disk_state;
			struct drbd_connection *connection = peer_device->connection;
			enum drbd_disk_state min_disk_state, max_disk_state;
			enum drbd_disk_state min_peer_disk_state, max_peer_disk_state;
			enum drbd_role *peer_role = connection->peer_role;
			bool uuids_match, cond;

			/* Pause a SyncSource until it finishes resync as target on other connections */
			if (repl_state[OLD] != L_SYNC_SOURCE && repl_state[NEW] == L_SYNC_SOURCE &&
			    is_sync_target_other_c(peer_device))
				peer_device->resync_susp_other_c[NEW] = true;

			if (resync_suspended(peer_device, NEW)) {
				if (repl_state[NEW] == L_SYNC_SOURCE)
					repl_state[NEW] = L_PAUSED_SYNC_S;
			} else {
				if (repl_state[NEW] == L_PAUSED_SYNC_S)
					repl_state[NEW] = L_SYNC_SOURCE;
			}

			/* Implication of the repl state on other peer's repl state */
			if (repl_state[OLD] != L_STARTING_SYNC_T && repl_state[NEW] == L_STARTING_SYNC_T)
				drbd_start_other_targets_paused(peer_device);

			/* D_CONSISTENT vanish when we get connected (pre 9.0) */
			if (connection->agreed_pro_version < 110 &&
			    repl_state[NEW] >= L_ESTABLISHED && repl_state[NEW] < L_AHEAD) {
				if (disk_state[NEW] == D_CONSISTENT)
					disk_state[NEW] = D_UP_TO_DATE;
				if (peer_disk_state[NEW] == D_CONSISTENT)
					peer_disk_state[NEW] = D_UP_TO_DATE;
			}

			/* Implications of the repl state on the disk states */
			min_disk_state = D_DISKLESS;
			max_disk_state = D_UP_TO_DATE;
			min_peer_disk_state = D_INCONSISTENT;
			max_peer_disk_state = D_UNKNOWN;
			switch (repl_state[NEW]) {
			case L_OFF:
				/* values from above */
				break;
			case L_WF_BITMAP_T:
			case L_STARTING_SYNC_T:
			case L_WF_SYNC_UUID:
			case L_BEHIND:
				min_disk_state = D_INCONSISTENT;
				max_disk_state = D_OUTDATED;
				min_peer_disk_state = D_INCONSISTENT;
				max_peer_disk_state = D_UP_TO_DATE;
				break;
			case L_VERIFY_S:
			case L_VERIFY_T:
				min_disk_state = D_INCONSISTENT;
				max_disk_state = D_UP_TO_DATE;
				min_peer_disk_state = D_INCONSISTENT;
				max_peer_disk_state = D_UP_TO_DATE;
				break;
			case L_ESTABLISHED:
				min_disk_state = D_DISKLESS;
				max_disk_state = D_UP_TO_DATE;
				min_peer_disk_state = D_DISKLESS;
				max_peer_disk_state = D_UP_TO_DATE;
				break;
			case L_WF_BITMAP_S:
			case L_PAUSED_SYNC_S:
			case L_STARTING_SYNC_S:
			case L_AHEAD:
				min_disk_state = D_INCONSISTENT;
				max_disk_state = D_UP_TO_DATE;
				min_peer_disk_state = D_INCONSISTENT;
				max_peer_disk_state = D_CONSISTENT; /* D_OUTDATED would be nice. But explicit outdate necessary*/
				break;
			case L_PAUSED_SYNC_T:
			case L_SYNC_TARGET:
				min_disk_state = D_INCONSISTENT;
				max_disk_state = D_INCONSISTENT;
				min_peer_disk_state = D_OUTDATED;
				max_peer_disk_state = D_UP_TO_DATE;
				break;
			case L_SYNC_SOURCE:
				min_disk_state = D_INCONSISTENT;
				max_disk_state = D_UP_TO_DATE;
				min_peer_disk_state = D_INCONSISTENT;
				max_peer_disk_state = D_INCONSISTENT;
				break;
			}

			/* Implications of the repl state on the disk states */
			if (disk_state[NEW] > max_disk_state)
				disk_state[NEW] = max_disk_state;

			if (disk_state[NEW] < min_disk_state)
				disk_state[NEW] = min_disk_state;

			if (peer_disk_state[NEW] > max_peer_disk_state)
				peer_disk_state[NEW] = max_peer_disk_state;

			if (peer_disk_state[NEW] < min_peer_disk_state)
				peer_disk_state[NEW] = min_peer_disk_state;

			/* A detach is a cluster wide transaction. The peer_disk_state updates
			   are coming in while we have it prepared. When the cluster wide
			   state change gets committed prevent D_DISKLESS -> D_FAILED */
			if (peer_disk_state[OLD] == D_DISKLESS &&
			    (peer_disk_state[NEW] == D_FAILED || peer_disk_state[NEW] == D_DETACHING))
				peer_disk_state[NEW] = D_DISKLESS;

			/* Upgrade myself from D_OUTDATED if..
			   1) We connect to stable D_UP_TO_DATE(or D_CONSISTENT) peer without resync
			   2) The peer just became stable
			   3) the peer was stable and just became D_UP_TO_DATE */
			if (repl_state[NEW] == L_ESTABLISHED && disk_state[NEW] == D_OUTDATED &&
			    peer_disk_state[NEW] >= D_CONSISTENT && test_bit(UUIDS_RECEIVED, &peer_device->flags) &&
			    peer_device->uuid_flags & UUID_FLAG_STABLE &&
			    (repl_state[OLD] < L_ESTABLISHED ||
			     peer_device->uuid_flags & UUID_FLAG_GOT_STABLE ||
			     peer_disk_state[OLD] == D_OUTDATED))
				disk_state[NEW] = peer_disk_state[NEW];

			/* The attempted resync made us D_OUTDATED, roll that back in case */
			if (repl_state[OLD] == L_WF_BITMAP_T && repl_state[NEW] == L_OFF &&
			    disk_state[NEW] == D_OUTDATED &&
			    stable_up_to_date_neighbor(device) && may_be_up_to_date(device, NEW))
				disk_state[NEW] = D_UP_TO_DATE;

			/* clause intentional here, the D_CONSISTENT form above might trigger this */
			if (repl_state[OLD] < L_ESTABLISHED && repl_state[NEW] >= L_ESTABLISHED &&
			    disk_state[NEW] == D_CONSISTENT && may_be_up_to_date(device, NEW))
				disk_state[NEW] = D_UP_TO_DATE;

			/* Follow a neighbor that goes from D_CONSISTENT TO D_UP_TO_DATE */
			if (disk_state[NEW] == D_CONSISTENT &&
			    peer_disk_state[OLD] == D_CONSISTENT && peer_disk_state[NEW] == D_UP_TO_DATE &&
			    peer_device->uuid_flags & UUID_FLAG_STABLE)
				disk_state[NEW] = D_UP_TO_DATE;

			peer_device->uuid_flags &= ~UUID_FLAG_GOT_STABLE;

			uuids_match =
				(peer_device->current_uuid & ~UUID_PRIMARY) ==
				(drbd_current_uuid(device) & ~UUID_PRIMARY);

			if (peer_role[OLD] == R_UNKNOWN && peer_role[NEW] == R_PRIMARY &&
			    peer_disk_state[NEW] == D_DISKLESS && disk_state[NEW] >= D_NEGOTIATING) {
				/* Got connected to a diskless primary */
				if (uuids_match && !is_sync_target_other_c(peer_device)) {
					if (device->disk_state[NOW] < D_UP_TO_DATE) {
						drbd_info(peer_device, "Upgrading local disk to D_UP_TO_DATE since current UUID matches.\n");
						disk_state[NEW] = D_UP_TO_DATE;
					}
				} else {
					set_bit(TRY_TO_GET_RESYNC, &device->flags);
					if (disk_state[NEW] == D_UP_TO_DATE) {
						drbd_info(peer_device, "Downgrading local disk to D_CONSISTENT since current UUID differs.\n");
						disk_state[NEW] = D_CONSISTENT;
						/* This is a "safety net"; it can only happen if fencing and quorum
						   are both disabled. This alone would be racy, look for
						   "Do not trust this guy!" (see also may_return_to_up_to_date()) */
					}
				}
			}

			if (connection->agreed_features & DRBD_FF_RS_SKIP_UUID)
				cond = have_good_peer &&
					(device->exposed_data_uuid & ~UUID_PRIMARY) !=
					(peer_device->current_uuid & ~UUID_PRIMARY);
			else
				cond = peer_disk_state[OLD] == D_UNKNOWN &&
					role[NEW] == R_PRIMARY && !uuids_match;

			if (disk_state[NEW] == D_DISKLESS && peer_disk_state[NEW] == D_UP_TO_DATE &&
			    cond) {
				/* Do not trust this guy!
				   He wants to be D_UP_TO_DATE, but has a different current
				   UUID. Do not accept him as D_UP_TO_DATE but downgrade that to
				   D_CONSISTENT here.
				*/
				peer_disk_state[NEW] = D_CONSISTENT;
			}
		}

		if (resource->res_opts.quorum != QOU_OFF)
			device->have_quorum[NEW] = calc_quorum(device, NULL);
		else
			device->have_quorum[NEW] = true;

		if (!device->have_quorum[NEW])
			resource_has_quorum = false;

		/* Suspend IO if we have no accessible data available.
		 * Policy may be extended later to be able to suspend
		 * if redundancy falls below a certain level. */
		if (role[NEW] == R_PRIMARY && !drbd_data_accessible(device, NEW)) {
			volumes_have_data_access = false;
			if (role[OLD] != R_PRIMARY || drbd_data_accessible(device, OLD))
				volume_lost_data_access = true;
		}

		if (lost_connection && disk_state[NEW] == D_NEGOTIATING)
			disk_state[NEW] = disk_state_from_md(device);

		if (maybe_crashed_primary && !connected_primaries &&
		    disk_state[NEW] == D_UP_TO_DATE && role[NOW] == R_SECONDARY)
			disk_state[NEW] = D_CONSISTENT;
	}
	rcu_read_unlock();

	if (volumes_have_data_access)
		resource->susp_nod[NEW] = false;
	if (volume_lost_data_access && resource->res_opts.on_no_data == OND_SUSPEND_IO)
		resource->susp_nod[NEW] = true;

	resource->susp_quorum[NEW] =
		resource->res_opts.on_no_quorum == ONQ_SUSPEND_IO ? !resource_has_quorum : false;

	if (resource_is_suspended(resource, OLD) && !resource_is_suspended(resource, NEW)) {
		idr_for_each_entry(&resource->devices, device, vnr) {
			if (test_bit(NEW_CUR_UUID, &device->flags)) {
				resource->susp_uuid[NEW] = true;
				break;
			}
		}
	}

	if (role[OLD] == R_PRIMARY && role[NEW] == R_SECONDARY &&
	    (resource->state_change_flags & CS_FS_IGN_OPENERS)) {
		int rw_count, ro_count;
		drbd_open_counts(resource, &rw_count, &ro_count);
		if (rw_count)
			resource->fail_io[NEW] = true;
	}
}

void drbd_resume_al(struct drbd_device *device)
{
	if (test_and_clear_bit(AL_SUSPENDED, &device->flags))
		drbd_info(device, "Resumed AL updates\n");
}

static bool drbd_need_twopc_after_lost_peer(struct drbd_connection *connection)
{
	enum drbd_conn_state *cstate = connection->cstate;

	/* Is the state change a disconnect? */
	if (!(cstate[OLD] == C_CONNECTED && cstate[NEW] < C_CONNECTED))
		return false;

	/*
	 * The peer did not provide reachable_nodes when disconnecting, so
	 * trigger a twopc ourselves.
	 */
	if (!(connection->agreed_features & DRBD_FF_2PC_V2))
		return true;

	/* Trigger a twopc if it was a non-graceful disconnect. */
	return cstate[NEW] != C_TEAR_DOWN;
}

/*
 * We cache a node mask of the online members of the cluster. It might
 * be off because a node is still marked as online immediately after
 * it crashes. That means it might have an online mark for an already
 * offline node. On the other hand, we guarantee that it never has
 * a zero for an online node.
 */
static void update_members(struct drbd_resource *resource)
{
	enum chg_state_flags flags = resource->state_change_flags;
	struct twopc_reply *reply = &resource->twopc_reply;
	const int my_node_id = resource->res_opts.node_id;
	struct drbd_connection *connection;

	/* in case we initiated 2PC we know the reachable nodes */
	if (flags & CS_TWOPC && reply->initiator_node_id == my_node_id) {
		resource->members = reply->reachable_nodes;
		return;
	}

	/* In case I am 2PC target of a connect or non-graceful disconnect */
	for_each_connection(connection, resource) {
		enum drbd_conn_state *cstate = connection->cstate;
		const int peer_node_mask = NODE_MASK(connection->peer_node_id);

		/* add a fresh connection to the members */
		if (cstate[OLD] < C_CONNECTED && cstate[NEW] == C_CONNECTED)
			resource->members |= peer_node_mask;

		/* Connection to peer lost. Check if we should remove it from the members */
		if (drbd_need_twopc_after_lost_peer(connection) &&
				!test_bit(TWOPC_AFTER_LOST_PEER_PENDING, &resource->flags) &&
				resource->members & peer_node_mask) {
			set_bit(TWOPC_AFTER_LOST_PEER_PENDING, &resource->flags);
			drbd_post_work(resource, TWOPC_AFTER_LOST_PEER);
		}
	}
}

static void set_ov_position(struct drbd_peer_device *peer_device,
			    enum drbd_repl_state repl_state)
{
	struct drbd_device *device = peer_device->device;
	if (peer_device->connection->agreed_pro_version < 90)
		peer_device->ov_start_sector = 0;
	peer_device->rs_total = drbd_bm_bits(device);
	peer_device->ov_position = 0;
	if (repl_state == L_VERIFY_T) {
		/* starting online verify from an arbitrary position
		 * does not fit well into the existing protocol.
		 * on L_VERIFY_T, we initialize ov_left and friends
		 * implicitly in receive_common_data_request once the
		 * first P_OV_REQUEST is received */
		peer_device->ov_start_sector = ~(sector_t)0;
	} else {
		unsigned long bit = BM_SECT_TO_BIT(peer_device->ov_start_sector);
		if (bit >= peer_device->rs_total) {
			peer_device->ov_start_sector =
				BM_BIT_TO_SECT(peer_device->rs_total - 1);
			peer_device->rs_total = 1;
		} else
			peer_device->rs_total -= bit;
		peer_device->ov_position = peer_device->ov_start_sector;
	}
	atomic64_set(&peer_device->ov_left, peer_device->rs_total);
	peer_device->ov_skipped = 0;
}

static void initialize_resync_progress_marks(struct drbd_peer_device *peer_device)
{
	unsigned long tw = drbd_bm_total_weight(peer_device);
	unsigned long now = jiffies;
	int i;

	for (i = 0; i < DRBD_SYNC_MARKS; i++) {
		peer_device->rs_mark_left[i] = tw;
		peer_device->rs_mark_time[i] = now;
	}
}

static void initialize_resync(struct drbd_peer_device *peer_device)
{
	unsigned long tw = drbd_bm_total_weight(peer_device);
	unsigned long now = jiffies;

	peer_device->last_peers_in_sync_end = 0;
	peer_device->resync_next_bit = 0;
	peer_device->last_resync_next_bit = 0;
	peer_device->rs_failed = 0;
	peer_device->rs_paused = 0;
	peer_device->rs_same_csum = 0;
	peer_device->rs_last_sect_ev = 0;
	peer_device->rs_total = tw;
	peer_device->rs_start = now;
	peer_device->rs_last_writeout = now;
	initialize_resync_progress_marks(peer_device);
	drbd_rs_controller_reset(peer_device);
}

/* Is there a primary with access to up to date data known */
static bool primary_and_data_present(struct drbd_device *device)
{
	bool up_to_date_data = device->disk_state[NOW] == D_UP_TO_DATE;
	bool primary = device->resource->role[NOW] == R_PRIMARY;
	struct drbd_peer_device *peer_device;

	for_each_peer_device(peer_device, device) {
		if (peer_device->connection->peer_role[NOW] == R_PRIMARY)
			primary = true;

		if (peer_device->disk_state[NOW] == D_UP_TO_DATE)
			up_to_date_data = true;
	}

	return primary && up_to_date_data;
}

static bool extra_ldev_ref_for_after_state_chg(enum drbd_disk_state *disk_state)
{
	return (disk_state[OLD] != D_FAILED && disk_state[NEW] == D_FAILED) ||
	       (disk_state[OLD] != D_DETACHING && disk_state[NEW] == D_DETACHING) ||
	       (disk_state[OLD] != D_DISKLESS && disk_state[NEW] == D_DISKLESS);
}

static bool has_starting_resyncs(struct drbd_connection *connection)
{
	struct drbd_peer_device *peer_device;
	int vnr;

	idr_for_each_entry(&connection->peer_devices, peer_device, vnr) {
		if (peer_device->repl_state[NEW] > L_ESTABLISHED)
			return true;
	}
	return false;
}

static bool should_try_become_up_to_date(struct drbd_device *device, enum drbd_disk_state *disk_state,
		enum which_state which)
{
	return disk_state[OLD] == D_UP_TO_DATE && disk_state[NEW] == D_CONSISTENT &&
			may_return_to_up_to_date(device, which);
}

/**
 * finish_state_change  -  carry out actions triggered by a state change
 */
static void finish_state_change(struct drbd_resource *resource)
{
	enum drbd_role *role = resource->role;
	struct drbd_device *device;
	struct drbd_connection *connection;
	bool starting_resync = false;
	bool start_new_epoch = false;
	bool lost_a_primary_peer = false;
	bool some_peer_is_primary = false;
	bool some_peer_request_in_flight = false;
	bool resource_suspended[2];
	bool unfreeze_io = false;
	int vnr;

	print_state_change(resource, "");

	resource_suspended[OLD] = resource_is_suspended(resource, OLD);
	resource_suspended[NEW] = resource_is_suspended(resource, NEW);

	idr_for_each_entry(&resource->devices, device, vnr) {
		bool *have_quorum = device->have_quorum;
		struct drbd_peer_device *peer_device;

		for_each_peer_device(peer_device, device) {
			struct drbd_connection *connection = peer_device->connection;
			bool did, should;

			did = drbd_should_do_remote(peer_device, NOW);
			should = drbd_should_do_remote(peer_device, NEW);

			if (!did && should) {
				/* Since "did" is false, the request with this
				 * dagtag and prior requests were not be marked
				 * to be sent to this peer. Hence this will not
				 * send a dagtag packet before the
				 * corresponding data packet.
				 *
				 * It is possible that this peer does not
				 * actually have the data corresponding to this
				 * dagtag. However in that case, the disk state
				 * of that peer will not be D_UP_TO_DATE, so it
				 * not be relevant what dagtag we have sent it. */
				connection->send_dagtag = resource->dagtag_sector;
				drbd_queue_work_if_unqueued(
						&connection->sender_work,
						&connection->send_dagtag_work);
			}

			if (did != should)
				start_new_epoch = true;

			if (peer_device->repl_state[OLD] != L_WF_BITMAP_S &&
					peer_device->repl_state[NEW] == L_WF_BITMAP_S)
				clear_bit(B_RS_H_DONE, &peer_device->flags);

			if (peer_device->repl_state[OLD] != L_WF_BITMAP_T &&
					peer_device->repl_state[NEW] == L_WF_BITMAP_T)
				clear_bit(B_RS_H_DONE, &peer_device->flags);

			if (!is_sync_state(peer_device, NOW) &&
			    is_sync_state(peer_device, NEW)) {
				clear_bit(RS_DONE, &peer_device->flags);
				clear_bit(B_RS_H_DONE, &peer_device->flags);
				clear_bit(SYNC_TARGET_TO_BEHIND, &peer_device->flags);
			}
		}

		if (role[NEW] == R_PRIMARY && !have_quorum[NEW])
			set_bit(PRIMARY_LOST_QUORUM, &device->flags);
	}
	if (start_new_epoch)
		start_new_tl_epoch(resource);

	spin_lock(&resource->peer_ack_lock);
	if (role[OLD] == R_PRIMARY && role[NEW] == R_SECONDARY && resource->peer_ack_req) {
		resource->last_peer_acked_dagtag = resource->peer_ack_req->dagtag_sector;
		drbd_queue_peer_ack(resource, resource->peer_ack_req);
		resource->peer_ack_req = NULL;
	}
	spin_unlock(&resource->peer_ack_lock);

	if (!resource->fail_io[OLD] && resource->fail_io[NEW])
		drbd_warn(resource, "Failing IOs\n");

	idr_for_each_entry(&resource->devices, device, vnr) {
		enum drbd_disk_state *disk_state = device->disk_state;
		struct drbd_peer_device *peer_device;
		bool create_new_uuid = false;

		if (disk_state[OLD] != D_NEGOTIATING && disk_state[NEW] == D_NEGOTIATING) {
			for_each_peer_device(peer_device, device)
				peer_device->negotiation_result = L_NEGOTIATING;
		}

		/* if we are going -> D_FAILED or D_DISKLESS, grab one extra reference
		 * on the ldev here, to be sure the transition -> D_DISKLESS resp.
		 * drbd_ldev_destroy() won't happen before our corresponding
		 * w_after_state_change works run, where we put_ldev again. */
		if (extra_ldev_ref_for_after_state_chg(disk_state))
			atomic_inc(&device->local_cnt);

		if (disk_state[OLD] != D_DISKLESS && disk_state[NEW] == D_DISKLESS) {
			/* who knows if we are ever going to be attached again,
			 * and whether that will be the same device, or a newly
			 * initialized one. */
			for_each_peer_device(peer_device, device)
				peer_device->bitmap_index = -1;
		}

		if (disk_state[OLD] == D_ATTACHING && disk_state[NEW] >= D_NEGOTIATING)
			drbd_info(device, "attached to current UUID: %016llX\n", device->ldev->md.current_uuid);

		for_each_peer_device(peer_device, device) {
			enum drbd_repl_state *repl_state = peer_device->repl_state;
			enum drbd_disk_state *peer_disk_state = peer_device->disk_state;
			struct drbd_connection *connection = peer_device->connection;
			enum drbd_role *peer_role = connection->peer_role;

			if (repl_state[OLD] <= L_ESTABLISHED && repl_state[NEW] == L_WF_BITMAP_S)
				starting_resync = true;

			if ((disk_state[OLD] != D_UP_TO_DATE || peer_disk_state[OLD] != D_UP_TO_DATE) &&
			    (disk_state[NEW] == D_UP_TO_DATE && peer_disk_state[NEW] == D_UP_TO_DATE)) {
				clear_bit(CRASHED_PRIMARY, &device->flags);
				if (test_bit(UUIDS_RECEIVED, &peer_device->flags))
					peer_device->uuid_flags &= ~((u64)UUID_FLAG_CRASHED_PRIMARY);
			}

			/* Aborted verify run, or we reached the stop sector.
			 * Log the last position, unless end-of-device. */
			if ((repl_state[OLD] == L_VERIFY_S || repl_state[OLD] == L_VERIFY_T) &&
			    repl_state[NEW] <= L_ESTABLISHED) {
				unsigned long ov_left = atomic64_read(&peer_device->ov_left);

				peer_device->ov_start_sector =
					BM_BIT_TO_SECT(drbd_bm_bits(device) - ov_left);
				if (ov_left)
					drbd_info(peer_device, "Online Verify reached sector %llu\n",
						  (unsigned long long)peer_device->ov_start_sector);
			}

			if ((repl_state[OLD] == L_PAUSED_SYNC_T || repl_state[OLD] == L_PAUSED_SYNC_S) &&
			    (repl_state[NEW] == L_SYNC_TARGET  || repl_state[NEW] == L_SYNC_SOURCE)) {
				drbd_info(peer_device, "Syncer continues.\n");
				peer_device->rs_paused += (long)jiffies
						  -(long)peer_device->rs_mark_time[peer_device->rs_last_mark];
				initialize_resync_progress_marks(peer_device);
				peer_device->resync_next_bit = 0;
				peer_device->last_resync_next_bit = 0;
			}

			if ((repl_state[OLD] == L_SYNC_TARGET  || repl_state[OLD] == L_SYNC_SOURCE) &&
			    (repl_state[NEW] == L_PAUSED_SYNC_T || repl_state[NEW] == L_PAUSED_SYNC_S)) {
				drbd_info(peer_device, "Resync suspended\n");
				peer_device->rs_mark_time[peer_device->rs_last_mark] = jiffies;
			}


			if (repl_state[OLD] > L_ESTABLISHED && repl_state[NEW] <= L_ESTABLISHED)
				clear_bit(RECONCILIATION_RESYNC, &peer_device->flags);

			if (repl_state[OLD] >= L_ESTABLISHED && repl_state[NEW] < L_ESTABLISHED)
				clear_bit(AHEAD_TO_SYNC_SOURCE, &peer_device->flags);

			if (repl_state[OLD] == L_ESTABLISHED &&
			    (repl_state[NEW] == L_VERIFY_S || repl_state[NEW] == L_VERIFY_T)) {
				unsigned long now = jiffies;
				int i;

				set_ov_position(peer_device, repl_state[NEW]);
				peer_device->rs_start = now;
				peer_device->rs_last_sect_ev = 0;
				peer_device->ov_last_oos_size = 0;
				peer_device->ov_last_oos_start = 0;
				peer_device->ov_last_skipped_size = 0;
				peer_device->ov_last_skipped_start = 0;
				peer_device->rs_last_writeout = now;
				for (i = 0; i < DRBD_SYNC_MARKS; i++) {
					peer_device->rs_mark_left[i] = peer_device->rs_total;
					peer_device->rs_mark_time[i] = now;
				}

				drbd_rs_controller_reset(peer_device);
			} else if (!(repl_state[OLD] >= L_SYNC_SOURCE && repl_state[OLD] <= L_PAUSED_SYNC_T) &&
				   (repl_state[NEW] >= L_SYNC_SOURCE && repl_state[NEW] <= L_PAUSED_SYNC_T)) {
				initialize_resync(peer_device);
			}

			if (disk_state[NEW] != D_NEGOTIATING && get_ldev(device)) {
				if (peer_device->bitmap_index != -1) {
					enum drbd_disk_state pdsk = peer_device->disk_state[NEW];
					u32 mdf = device->ldev->md.peers[peer_device->node_id].flags;
					/* Do NOT clear MDF_PEER_DEVICE_SEEN here.
					 * We want to be able to refuse a resize beyond "last agreed" size,
					 * even if the peer is currently detached.
					 */
					mdf &= ~(MDF_PEER_CONNECTED | MDF_PEER_OUTDATED | MDF_PEER_FENCING);
					if (repl_state[NEW] > L_OFF)
						mdf |= MDF_PEER_CONNECTED;
					if (pdsk >= D_INCONSISTENT) {
						if (pdsk <= D_OUTDATED)
							mdf |= MDF_PEER_OUTDATED;
						if (pdsk != D_UNKNOWN)
							mdf |= MDF_PEER_DEVICE_SEEN;
					}
					if (pdsk == D_DISKLESS && !want_bitmap(peer_device))
						mdf &= ~MDF_PEER_DEVICE_SEEN;
					if (peer_device->connection->fencing_policy != FP_DONT_CARE)
						mdf |= MDF_PEER_FENCING;
					if (mdf != device->ldev->md.peers[peer_device->node_id].flags) {
						device->ldev->md.peers[peer_device->node_id].flags = mdf;
						drbd_md_mark_dirty(device);
					}
				}

				/* Peer was forced D_UP_TO_DATE & R_PRIMARY, consider to resync */
				if (disk_state[OLD] == D_INCONSISTENT &&
				    peer_disk_state[OLD] == D_INCONSISTENT && peer_disk_state[NEW] == D_UP_TO_DATE &&
				    peer_role[OLD] == R_SECONDARY && peer_role[NEW] == R_PRIMARY)
					set_bit(CONSIDER_RESYNC, &peer_device->flags);

				/* Resume AL writing if we get a connection */
				if (repl_state[OLD] < L_ESTABLISHED && repl_state[NEW] >= L_ESTABLISHED)
					drbd_resume_al(device);
				put_ldev(device);
			}

			if (repl_state[OLD] == L_AHEAD && repl_state[NEW] == L_SYNC_SOURCE) {
				set_bit(SEND_STATE_AFTER_AHEAD, &peer_device->flags);
				set_bit(SEND_STATE_AFTER_AHEAD_C, &connection->flags);

				clear_bit(CONN_CONGESTED, &connection->flags);
				wake_up(&connection->sender_work.q_wait);
			}

			/* We start writing locally without replicating the changes,
			 * better start a new data generation */
			if (repl_state[OLD] != L_AHEAD && repl_state[NEW] == L_AHEAD)
				create_new_uuid = true;

			if (lost_contact_to_peer_data(peer_disk_state)) {
				if (role[NEW] == R_PRIMARY && !test_bit(UNREGISTERED, &device->flags) &&
				    drbd_data_accessible(device, NEW))
					create_new_uuid = true;

				if (connection->agreed_pro_version < 110 &&
				    peer_role[NEW] == R_PRIMARY &&
				    disk_state[NEW] >= D_UP_TO_DATE)
					create_new_uuid = true;
			}
			if (peer_returns_diskless(peer_device, peer_disk_state[OLD], peer_disk_state[NEW])) {
				if (role[NEW] == R_PRIMARY && !test_bit(UNREGISTERED, &device->flags) &&
				    disk_state[NEW] == D_UP_TO_DATE)
					create_new_uuid = true;
			}

			if (disk_state[OLD] > D_FAILED && disk_state[NEW] == D_FAILED &&
			    role[NEW] == R_PRIMARY && drbd_data_accessible(device, NEW))
				create_new_uuid = true;

			if (peer_disk_state[NEW] < D_UP_TO_DATE && test_bit(GOT_NEG_ACK, &peer_device->flags))
				clear_bit(GOT_NEG_ACK, &peer_device->flags);

			if (repl_state[OLD] > L_ESTABLISHED && repl_state[NEW] <= L_ESTABLISHED)
				clear_bit(SYNC_SRC_CRASHED_PRI, &peer_device->flags);
		}

		for_each_connection(connection, resource) {
			enum drbd_role *peer_role = connection->peer_role;
			enum drbd_conn_state *cstate = connection->cstate;
			if (peer_role[NEW] == R_PRIMARY)
				some_peer_is_primary = true;
			switch (cstate[NEW]) {
			case C_CONNECTED:
				if (atomic_read(&connection->active_ee_cnt)
				 || atomic_read(&connection->done_ee_cnt))
					some_peer_request_in_flight = true;
				break;
			case C_STANDALONE:
			case C_UNCONNECTED:
			case C_CONNECTING:
				/* maybe others are safe as well? which ones? */
				break;
			default:
				/* if we are connected, or just now disconnected,
				 * there may still be some request in flight. */
				some_peer_request_in_flight = true;
			}
			if (some_peer_is_primary && some_peer_request_in_flight)
				break;
		}

		if (disk_state[OLD] >= D_INCONSISTENT && disk_state[NEW] < D_INCONSISTENT &&
		    role[NEW] == R_PRIMARY && drbd_data_accessible(device, NEW))
			create_new_uuid = true;

		if (role[OLD] == R_SECONDARY && role[NEW] == R_PRIMARY)
			create_new_uuid = true;

		if (create_new_uuid)
			set_bit(__NEW_CUR_UUID, &device->flags);

		if (disk_state[NEW] != D_NEGOTIATING && get_ldev_if_state(device, D_DETACHING)) {
			u32 mdf = device->ldev->md.flags;
			bool graceful_detach = disk_state[NEW] == D_DETACHING && !test_bit(FORCE_DETACH, &device->flags);

			/* For now, always require a drbdmeta apply-al run,
			 * even if that ends up only re-initializing the AL */
			mdf &= ~MDF_AL_CLEAN;
			/* reset some flags to what we know now */
			mdf &= ~MDF_CRASHED_PRIMARY;
			if (test_bit(CRASHED_PRIMARY, &device->flags) ||
			    (role[NEW] == R_PRIMARY && !graceful_detach))
				mdf |= MDF_CRASHED_PRIMARY;
			mdf &= ~MDF_PRIMARY_LOST_QUORUM;
			if (test_bit(PRIMARY_LOST_QUORUM, &device->flags))
				mdf |= MDF_PRIMARY_LOST_QUORUM;
			/* Do not touch MDF_CONSISTENT if we are D_FAILED */
			if (disk_state[NEW] >= D_INCONSISTENT) {
				mdf &= ~(MDF_CONSISTENT | MDF_WAS_UP_TO_DATE);

				if (disk_state[NEW] > D_INCONSISTENT)
					mdf |= MDF_CONSISTENT;
				if (disk_state[NEW] > D_OUTDATED)
					mdf |= MDF_WAS_UP_TO_DATE;
			} else if ((disk_state[NEW] == D_FAILED || disk_state[NEW] == D_DETACHING) &&
				   mdf & MDF_WAS_UP_TO_DATE &&
				   primary_and_data_present(device)) {
				/* There are cases when we still can update meta-data even if disk
				   state is failed.... Clear MDF_WAS_UP_TO_DATE if appropriate */
				mdf &= ~MDF_WAS_UP_TO_DATE;
			}

/*
 * MDF_PRIMARY_IND  IS set: apply activity log after crash
 * MDF_PRIMARY_IND NOT set: do not apply, forget and re-initialize activity log after crash.
 * We want the MDF_PRIMARY_IND set *always* before our backend could possibly
 * be target of write requests, whether we are Secondary or Primary ourselves.
 *
 * We want to avoid to clear that flag just because we lost the connection to a
 * detached Primary, but before all in-flight IO was drained, because we may
 * have some dirty bits not yet persisted.
 *
 * We want it cleared only once we are *certain* that we no longer see any Primary,
 * are not Primary ourselves, AND all previously received WRITE (peer-) requests
 * have been processed, NOTHING is in flight against our backend anymore,
 * AND we have successfully written out any dirty bitmap pages.
 *
 *
 * MDF_PEER_DEVICE_SEEN ... The peer had a backing device at some point
 * MDF_NODE_EXISTS ... We have seen evidence that this node exists in the cluster.
 *   Note: This bit does **not** get set when a new peer/connection is created with
 *   `drbdsetup new-peer ...`.  The bit gets set when we establish a connection
 *   successfully for the first time or we learn via other nodes about the
 *   existence.
 */

			/* set, if someone is/becomes primary */
			if (role[NEW] == R_PRIMARY || some_peer_is_primary)
				mdf |= MDF_PRIMARY_IND;
			/* clear, if */
			else if (/* NO peer requests in flight, AND */
			    !some_peer_request_in_flight &&
			    (graceful_detach ||
			     /* or everyone secondary ... */
			     (role[NEW] == R_SECONDARY && !some_peer_is_primary &&
			        /* ... and not detaching because of IO error. */
			      disk_state[NEW] >= D_INCONSISTENT)))
				mdf &= ~MDF_PRIMARY_IND;

			/* apply changed flags to md.flags,
			 * and "schedule" for write-out */
			if (mdf != device->ldev->md.flags) {
				device->ldev->md.flags = mdf;
				drbd_md_mark_dirty(device);
			}
			if (disk_state[OLD] < D_CONSISTENT && disk_state[NEW] >= D_CONSISTENT)
				drbd_uuid_set_exposed(device, device->ldev->md.current_uuid, true);
			put_ldev(device);
		}

		/* remember last attach time so request_timer_fn() won't
		 * kill newly established sessions while we are still trying to thaw
		 * previously frozen IO */
		if ((disk_state[OLD] == D_ATTACHING || disk_state[OLD] == D_NEGOTIATING) &&
		    disk_state[NEW] > D_NEGOTIATING)
			device->last_reattach_jif = jiffies;

		if (!device->have_quorum[OLD] && device->have_quorum[NEW])
			clear_bit(PRIMARY_LOST_QUORUM, &device->flags);

		if (resource_suspended[NEW] &&
		    !(role[OLD] == R_PRIMARY && !drbd_data_accessible(device, OLD)) &&
		     (role[NEW] == R_PRIMARY && !drbd_data_accessible(device, NEW)) &&
		    resource->res_opts.on_no_data == OND_IO_ERROR)
			unfreeze_io = true;

		if (!resource->fail_io[OLD] && resource->fail_io[NEW])
			unfreeze_io = true;

		if (role[OLD] == R_PRIMARY && role[NEW] == R_SECONDARY)
			clear_bit(NEW_CUR_UUID, &device->flags);

		/* The NEW state version here is the same as the NOW version in
		 * the context of w_after_state_change(). */
		if (should_try_become_up_to_date(device, disk_state, NEW))
			set_bit(TWOPC_AFTER_LOST_PEER_PENDING, &resource->flags);
	}

	for_each_connection(connection, resource) {
		enum drbd_conn_state *cstate = connection->cstate;
		enum drbd_role *peer_role = connection->peer_role;

		/* Receiver should clean up itself */
		if (cstate[OLD] != C_DISCONNECTING && cstate[NEW] == C_DISCONNECTING)
			drbd_thread_stop_nowait(&connection->receiver);

		/* Now the receiver finished cleaning up itself, it should die */
		if (cstate[OLD] != C_STANDALONE && cstate[NEW] == C_STANDALONE)
			drbd_thread_stop_nowait(&connection->receiver);

		/* Upon network failure, we need to restart the receiver. */
		if (cstate[OLD] >= C_CONNECTING &&
		    cstate[NEW] <= C_TEAR_DOWN && cstate[NEW] >= C_TIMEOUT)
			drbd_thread_restart_nowait(&connection->receiver);

		if (cstate[OLD] == C_CONNECTED && cstate[NEW] < C_CONNECTED)
			twopc_connection_down(connection);

		/* remember last connect time so request_timer_fn() won't
		 * kill newly established sessions while we are still trying to thaw
		 * previously frozen IO */
		if (cstate[OLD] < C_CONNECTED && cstate[NEW] == C_CONNECTED)
			connection->last_reconnect_jif = jiffies;

		if (resource_suspended[OLD]) {
			enum drbd_req_event walk_event = -1;

			/* If we resume IO without this connection, then we
			 * need to cancel suspended requests. */
			if ((!resource_suspended[NEW] || unfreeze_io) && cstate[NEW] < C_CONNECTED)
				walk_event = CANCEL_SUSPENDED_IO;
			/* On reconnection when we have been suspended we need
			 * to process suspended requests. If there are resyncs,
			 * that means that it was not a simple disconnect and
			 * reconnect, so we cannot resend. We must cancel
			 * instead. */
			else if (cstate[OLD] < C_CONNECTED && cstate[NEW] == C_CONNECTED)
				walk_event = has_starting_resyncs(connection) ? CANCEL_SUSPENDED_IO : RESEND;

			if (walk_event != -1)
				__tl_walk(resource, connection, &connection->req_not_net_done, walk_event);

			/* Since we are in finish_state_change(), and the state
			 * was previously not C_CONNECTED, the sender cannot
			 * have received any requests yet. So it will find any
			 * requests to resend when it rescans the transfer log. */
			if (walk_event == RESEND)
				wake_up(&connection->sender_work.q_wait);
		}

		if (cstate[OLD] == C_CONNECTED && cstate[NEW] < C_CONNECTED)
			set_bit(RECONNECT, &connection->flags);

		if (starting_resync && peer_role[NEW] == R_PRIMARY)
			apply_unacked_peer_requests(connection);

		if (peer_role[OLD] == R_PRIMARY && peer_role[NEW] == R_UNKNOWN)
			lost_a_primary_peer = true;

		if (cstate[OLD] == C_CONNECTED && cstate[NEW] < C_CONNECTED) {
			clear_bit(BARRIER_ACK_PENDING, &connection->flags);
			wake_up(&resource->barrier_wait);
		}
	}

	if (lost_a_primary_peer) {
		idr_for_each_entry(&resource->devices, device, vnr) {
			struct drbd_peer_device *peer_device;

			for_each_peer_device(peer_device, device) {
				enum drbd_repl_state repl_state = peer_device->repl_state[NEW];

				if (!test_bit(UNSTABLE_RESYNC, &peer_device->flags) &&
				    (repl_state == L_SYNC_TARGET || repl_state == L_PAUSED_SYNC_T) &&
				    !(peer_device->uuid_flags & UUID_FLAG_STABLE) &&
				    !drbd_stable_sync_source_present(peer_device, NEW))
					set_bit(UNSTABLE_RESYNC, &peer_device->flags);
			}
		}
	}

	if ((resource_suspended[OLD] && !resource_suspended[NEW]) || unfreeze_io)
		__tl_walk(resource, NULL, NULL, COMPLETION_RESUMED);
}

static void abw_start_sync(struct drbd_device *device,
			   struct drbd_peer_device *peer_device, int rv)
{
	struct drbd_peer_device *pd;

	if (rv) {
		drbd_err(device, "Writing the bitmap failed not starting resync.\n");
		stable_change_repl_state(peer_device, L_ESTABLISHED, CS_VERBOSE);
		return;
	}

	switch (peer_device->repl_state[NOW]) {
	case L_STARTING_SYNC_T:
		/* Since the number of set bits changed and the other peer_devices are
		   lready in L_PAUSED_SYNC_T state, we need to set rs_total here */
		rcu_read_lock();
		for_each_peer_device_rcu(pd, device)
			initialize_resync(pd);
		rcu_read_unlock();

		if (peer_device->connection->agreed_pro_version < 110)
			stable_change_repl_state(peer_device, L_WF_SYNC_UUID, CS_VERBOSE);
		else
			drbd_start_resync(peer_device, L_SYNC_TARGET);
		break;
	case L_STARTING_SYNC_S:
		drbd_start_resync(peer_device, L_SYNC_SOURCE);
		break;
	default:
		break;
	}
}

int drbd_bitmap_io_from_worker(struct drbd_device *device,
		int (*io_fn)(struct drbd_device *, struct drbd_peer_device *),
		char *why, enum bm_flag flags,
		struct drbd_peer_device *peer_device)
{
	int rv;

	D_ASSERT(device, current == device->resource->worker.task);

	/* open coded non-blocking drbd_suspend_io(device); */
	atomic_inc(&device->suspend_cnt);

	if (flags & BM_LOCK_SINGLE_SLOT)
		drbd_bm_slot_lock(peer_device, why, flags);
	else
		drbd_bm_lock(device, why, flags);
	rv = io_fn(device, peer_device);
	if (flags & BM_LOCK_SINGLE_SLOT)
		drbd_bm_slot_unlock(peer_device);
	else
		drbd_bm_unlock(device);

	drbd_resume_io(device);

	return rv;
}

static bool state_change_is_susp_fen(struct drbd_state_change *state_change,
					    enum which_state which)
{
	int n_connection;

	for (n_connection = 0; n_connection < state_change->n_connections; n_connection++) {
		struct drbd_connection_state_change *connection_state_change =
				&state_change->connections[n_connection];

		if (connection_state_change->susp_fen[which])
			return true;
	}

	return false;
}

static bool state_change_is_susp_quorum(struct drbd_state_change *state_change,
					       enum which_state which)
{
	struct drbd_resource *resource = state_change->resource[0].resource;
	int n_device;

	if (resource->res_opts.on_no_quorum != ONQ_SUSPEND_IO)
		return false;

	for (n_device = 0; n_device < state_change->n_devices; n_device++) {
		struct drbd_device_state_change *device_state_change =
				&state_change->devices[n_device];

		if (!device_state_change->have_quorum[which])
			return true;
	}

	return false;
}

static bool resync_susp_comb_dep_sc(struct drbd_state_change *state_change,
				    unsigned int n_device, int n_connection,
				    enum which_state which)
{
	struct drbd_peer_device_state_change *peer_device_state_change =
		&state_change->peer_devices[n_device * state_change->n_connections + n_connection];
	struct drbd_device_state_change *device_state_change = &state_change->devices[n_device];
	bool resync_susp_dependency = peer_device_state_change->resync_susp_dependency[which];
	bool resync_susp_other_c = peer_device_state_change->resync_susp_other_c[which];
	enum drbd_repl_state repl_state = peer_device_state_change->repl_state[which];
	enum drbd_disk_state disk_state = device_state_change->disk_state[which];

	return resync_susp_dependency || resync_susp_other_c ||
		((repl_state == L_SYNC_SOURCE || repl_state == L_PAUSED_SYNC_S)
		 && disk_state <= D_INCONSISTENT);
}

static union drbd_state state_change_word(struct drbd_state_change *state_change,
					  unsigned int n_device, int n_connection,
					  enum which_state which)
{
	struct drbd_resource_state_change *resource_state_change =
		&state_change->resource[0];
	struct drbd_device_state_change *device_state_change =
		&state_change->devices[n_device];
	union drbd_state state = { {
		.role = R_UNKNOWN,
		.peer = R_UNKNOWN,
		.conn = C_STANDALONE,
		.disk = D_UNKNOWN,
		.pdsk = D_UNKNOWN,
	} };

	state.role = resource_state_change->role[which];
	state.susp = resource_state_change->susp[which] || state_change_is_susp_quorum(state_change, which) ||
		resource_state_change->susp_uuid[which];
	state.susp_nod = resource_state_change->susp_nod[which];
	state.susp_fen = state_change_is_susp_fen(state_change, which);
	state.quorum = device_state_change->have_quorum[which];
	state.disk = device_state_change->disk_state[which];
	if (n_connection != -1) {
		struct drbd_connection_state_change *connection_state_change =
			&state_change->connections[n_connection];
		struct drbd_peer_device_state_change *peer_device_state_change =
			&state_change->peer_devices[n_device * state_change->n_connections + n_connection];

		state.peer = connection_state_change->peer_role[which];
		state.conn = peer_device_state_change->repl_state[which];
		if (state.conn <= L_OFF)
			state.conn = connection_state_change->cstate[which];
		state.pdsk = peer_device_state_change->disk_state[which];
		state.aftr_isp = resync_susp_comb_dep_sc(state_change, n_device, n_connection, which);
		state.peer_isp = peer_device_state_change->resync_susp_peer[which];
		state.user_isp = peer_device_state_change->resync_susp_user[which];
	}
	return state;
}

int notify_resource_state_change(struct sk_buff *skb,
				  unsigned int seq,
				  struct drbd_state_change *state_change,
				  enum drbd_notification_type type)
{
	struct drbd_resource_state_change *resource_state_change = state_change->resource;
	struct drbd_resource *resource = resource_state_change->resource;
	struct resource_info resource_info = {
		.res_role = resource_state_change->role[NEW],
		.res_susp = resource_state_change->susp[NEW],
		.res_susp_nod = resource_state_change->susp_nod[NEW],
		.res_susp_fen = state_change_is_susp_fen(state_change, NEW),
		.res_susp_quorum = state_change_is_susp_quorum(state_change, NEW) ||
			resource_state_change->susp_uuid[NEW],
		.res_fail_io = resource_state_change->fail_io[NEW],
	};

	return notify_resource_state(skb, seq, resource, &resource_info, NULL, type);
}

int notify_connection_state_change(struct sk_buff *skb,
				    unsigned int seq,
				    struct drbd_connection_state_change *connection_state_change,
				    enum drbd_notification_type type)
{
	struct drbd_connection *connection = connection_state_change->connection;
	struct connection_info connection_info = {
		.conn_connection_state = connection_state_change->cstate[NEW],
		.conn_role = connection_state_change->peer_role[NEW],
	};

	return notify_connection_state(skb, seq, connection, &connection_info, type);
}

int notify_device_state_change(struct sk_buff *skb,
				unsigned int seq,
				struct drbd_device_state_change *device_state_change,
				enum drbd_notification_type type)
{
	struct drbd_device *device = device_state_change->device;
	struct device_info device_info;
	device_state_change_to_info(&device_info, device_state_change);

	return notify_device_state(skb, seq, device, &device_info, type);
}

int notify_peer_device_state_change(struct sk_buff *skb,
				     unsigned int seq,
				     struct drbd_peer_device_state_change *state_change,
				     enum drbd_notification_type type)
{
	struct drbd_peer_device *peer_device = state_change->peer_device;
	struct peer_device_info peer_device_info;
	peer_device_state_change_to_info(&peer_device_info, state_change);

	return notify_peer_device_state(skb, seq, peer_device, &peer_device_info, type);
}

static void notify_state_change(struct drbd_state_change *state_change)
{
	struct drbd_resource_state_change *resource_state_change = &state_change->resource[0];
	bool resource_state_has_changed;
	unsigned int n_device, n_connection, n_peer_device, n_peer_devices;
	int (*last_func)(struct sk_buff *, unsigned int, void *,
			  enum drbd_notification_type) = NULL;
	void *last_arg = NULL;

#define HAS_CHANGED(state) ((state)[OLD] != (state)[NEW])
#define FINAL_STATE_CHANGE(type) \
	({ if (last_func) \
		last_func(NULL, 0, last_arg, type); \
	})
#define REMEMBER_STATE_CHANGE(func, arg, type) \
	({ FINAL_STATE_CHANGE(type | NOTIFY_CONTINUES); \
	   last_func = (typeof(last_func))func; \
	   last_arg = arg; \
	 })

	mutex_lock(&notification_mutex);

	resource_state_has_changed =
		HAS_CHANGED(resource_state_change->role) ||
		HAS_CHANGED(resource_state_change->susp) ||
		HAS_CHANGED(resource_state_change->susp_nod) ||
		HAS_CHANGED(resource_state_change->susp_uuid) ||
		state_change_is_susp_fen(state_change, OLD) !=
		state_change_is_susp_fen(state_change, NEW) ||
		state_change_is_susp_quorum(state_change, OLD) !=
		state_change_is_susp_quorum(state_change, NEW) ||
		HAS_CHANGED(resource_state_change->fail_io);

	if (resource_state_has_changed)
		REMEMBER_STATE_CHANGE(notify_resource_state_change,
				      state_change, NOTIFY_CHANGE);

	for (n_connection = 0; n_connection < state_change->n_connections; n_connection++) {
		struct drbd_connection_state_change *connection_state_change =
				&state_change->connections[n_connection];

		if (HAS_CHANGED(connection_state_change->peer_role) ||
		    HAS_CHANGED(connection_state_change->cstate))
			REMEMBER_STATE_CHANGE(notify_connection_state_change,
					      connection_state_change, NOTIFY_CHANGE);
	}

	for (n_device = 0; n_device < state_change->n_devices; n_device++) {
		struct drbd_device_state_change *device_state_change =
			&state_change->devices[n_device];

		if (HAS_CHANGED(device_state_change->disk_state) ||
		    HAS_CHANGED(device_state_change->have_quorum))
			REMEMBER_STATE_CHANGE(notify_device_state_change,
					      device_state_change, NOTIFY_CHANGE);
	}

	n_peer_devices = state_change->n_devices * state_change->n_connections;
	for (n_peer_device = 0; n_peer_device < n_peer_devices; n_peer_device++) {
		struct drbd_peer_device_state_change *p =
			&state_change->peer_devices[n_peer_device];

		if (HAS_CHANGED(p->disk_state) ||
		    HAS_CHANGED(p->repl_state) ||
		    HAS_CHANGED(p->resync_susp_user) ||
		    HAS_CHANGED(p->resync_susp_peer) ||
		    HAS_CHANGED(p->resync_susp_dependency) ||
		    HAS_CHANGED(p->resync_susp_other_c))
			REMEMBER_STATE_CHANGE(notify_peer_device_state_change,
					      p, NOTIFY_CHANGE);
	}

	FINAL_STATE_CHANGE(NOTIFY_CHANGE);
	mutex_unlock(&notification_mutex);

#undef HAS_CHANGED
#undef FINAL_STATE_CHANGE
#undef REMEMBER_STATE_CHANGE
}

static void send_role_to_all_peers(struct drbd_state_change *state_change)
{
	unsigned int n_connection;

	for (n_connection = 0; n_connection < state_change->n_connections; n_connection++) {
		struct drbd_connection_state_change *connection_state_change =
			&state_change->connections[n_connection];
		struct drbd_connection *connection = connection_state_change->connection;
		enum drbd_conn_state new_cstate = connection_state_change->cstate[NEW];

		if (new_cstate < C_CONNECTED)
			continue;

		if (connection->agreed_pro_version < 110) {
			unsigned int n_device;

			/* Before DRBD 9, the role is a device attribute
			 * instead of a resource attribute. */
			for (n_device = 0; n_device < state_change->n_devices; n_device++) {
				struct drbd_peer_device *peer_device =
					state_change->peer_devices[n_connection].peer_device;
				union drbd_state state =
					state_change_word(state_change, n_device, n_connection, NEW);

				drbd_send_state(peer_device, state);
			}
		} else {
			union drbd_state state = { {
				.role = state_change->resource[0].role[NEW],
			} };

			conn_send_state(connection, state);
		}
	}
}

static void send_new_state_to_all_peer_devices(struct drbd_state_change *state_change, int n_device)
{
	unsigned int n_connection;

	BUG_ON(state_change->n_devices <= n_device);
	for (n_connection = 0; n_connection < state_change->n_connections; n_connection++) {
		struct drbd_peer_device_state_change *peer_device_state_change =
			&state_change->peer_devices[n_device * state_change->n_connections + n_connection];
		struct drbd_peer_device *peer_device = peer_device_state_change->peer_device;
		union drbd_state new_state = state_change_word(state_change, n_device, n_connection, NEW);

		if (new_state.conn >= C_CONNECTED)
			drbd_send_state(peer_device, new_state);
	}
}

static bool receiver_exited_main_loop(struct drbd_connection *connection)
{
	enum drbd_conn_state cstate = connection->cstate[NOW];

	return cstate == C_STANDALONE || cstate == C_UNCONNECTED ||
		cstate == C_CONNECTING || cstate == C_CONNECTED;
}

void drbd_notify_peers_lost_primary(struct drbd_resource *resource)
{
	struct drbd_connection *connection, *lost_peer;
	u64 im;

	rcu_read_lock();
	for_each_connection_rcu(lost_peer, resource) {
		if (test_and_clear_bit(NOTIFY_PEERS_LOST_PRIMARY, &lost_peer->flags)) {
			rcu_read_unlock();
			goto found;
		}
	}
	rcu_read_unlock();
	return;
found:

	wait_event(resource->state_wait, receiver_exited_main_loop(lost_peer));
	for_each_connection_ref(connection, im, resource) {
		if (connection == lost_peer)
			continue;
		if (connection->cstate[NOW] == C_CONNECTED) {
			struct drbd_peer_device *peer_device;
			bool send_dagtag = false;
			int vnr;

			idr_for_each_entry(&connection->peer_devices, peer_device, vnr) {
				struct drbd_device *device = peer_device->device;
				u64 current_uuid = drbd_current_uuid(device);
				u64 weak_nodes = drbd_weak_nodes_device(device);

				if (device->disk_state[NOW] < D_INCONSISTENT ||
				    peer_device->disk_state[NOW] < D_INCONSISTENT)
					continue; /* Ignore if one side is diskless */

				drbd_send_current_uuid(peer_device, current_uuid, weak_nodes);
				send_dagtag = true;
			}

			if (send_dagtag)
				drbd_send_peer_dagtag(connection, lost_peer);
		}
	}
}

/* This function is supposed to have the same semantics as drbd_device_stable() in drbd_main.c
   A primary is stable since it is authoritative.
   Unstable are neighbors of a primary and resync target nodes.
   Nodes further away from a primary are stable! Do no confuse with "weak".*/
static bool calc_device_stable(struct drbd_state_change *state_change, int n_device, enum which_state which)
{
	int n_connection;

	if (state_change->resource->role[which] == R_PRIMARY)
		return true;

	for (n_connection = 0; n_connection < state_change->n_connections; n_connection++) {
		struct drbd_connection_state_change *connection_state_change =
			&state_change->connections[n_connection];
		enum drbd_role *peer_role = connection_state_change->peer_role;

		if (peer_role[which] == R_PRIMARY)
			return false;
	}

	return true;
}

static bool calc_resync_target(struct drbd_state_change *state_change, int n_device, enum which_state which)
{
	int n_connection;

	for (n_connection = 0; n_connection < state_change->n_connections; n_connection++) {
		struct drbd_peer_device_state_change *peer_device_state_change =
			&state_change->peer_devices[n_device * state_change->n_connections + n_connection];
		enum drbd_repl_state *repl_state = peer_device_state_change->repl_state;

		switch (repl_state[which]) {
		case L_WF_BITMAP_T:
		case L_SYNC_TARGET:
		case L_PAUSED_SYNC_T:
			return true;
		default:
			continue;
		}
	}

	return false;
}

/* takes old and new peer disk state */
static bool lost_contact_to_peer_data(enum drbd_disk_state *peer_disk_state)
{
	enum drbd_disk_state os = peer_disk_state[OLD];
	enum drbd_disk_state ns = peer_disk_state[NEW];

	return (os >= D_INCONSISTENT && os != D_UNKNOWN && os != D_OUTDATED)
		&& (ns < D_INCONSISTENT || ns == D_UNKNOWN || ns == D_OUTDATED);
}

static bool peer_returns_diskless(struct drbd_peer_device *peer_device,
				  enum drbd_disk_state os, enum drbd_disk_state ns)
{
	struct drbd_device *device = peer_device->device;
	bool rv = false;

	/* Scenario, starting with normal operation
	 * Connected Primary/Secondary UpToDate/UpToDate
	 * NetworkFailure Primary/Unknown UpToDate/DUnknown (frozen)
	 * ...
	 * Connected Primary/Secondary UpToDate/Diskless (resumed; needs to bump uuid!)
	 */

	if (get_ldev(device)) {
		if (os == D_UNKNOWN && (ns == D_DISKLESS || ns == D_FAILED || ns == D_OUTDATED) &&
		    drbd_bitmap_uuid(peer_device) == 0)
			rv = true;
		put_ldev(device);
	}
	return rv;
}

static void check_may_resume_io_after_fencing(struct drbd_state_change *state_change, int n_connection)
{
	struct drbd_connection_state_change *connection_state_change = &state_change->connections[n_connection];
	struct drbd_resource_state_change *resource_state_change = &state_change->resource[0];
	struct drbd_connection *connection = connection_state_change->connection;
	struct drbd_resource *resource = resource_state_change->resource;
	bool all_peer_disks_outdated = true;
	bool all_peer_disks_connected = true;
	struct drbd_peer_device *peer_device;
	unsigned long irq_flags;
	int vnr, n_device;

	for (n_device = 0; n_device < state_change->n_devices; n_device++) {
		struct drbd_peer_device_state_change *peer_device_state_change =
			&state_change->peer_devices[n_device * state_change->n_connections + n_connection];
		enum drbd_repl_state *repl_state = peer_device_state_change->repl_state;
		enum drbd_disk_state *peer_disk_state = peer_device_state_change->disk_state;

		if (peer_disk_state[NEW] > D_OUTDATED)
			all_peer_disks_outdated = false;
		if (repl_state[NEW] < L_ESTABLISHED)
			all_peer_disks_connected = false;
	}

	/* case1: The outdate peer handler is successful: */
	if (all_peer_disks_outdated) {
		rcu_read_lock();
		idr_for_each_entry(&connection->peer_devices, peer_device, vnr) {
			struct drbd_device *device = peer_device->device;
			if (test_and_clear_bit(NEW_CUR_UUID, &device->flags)) {
				kref_get(&device->kref);
				rcu_read_unlock();
				drbd_uuid_new_current(device, false);
				kref_put(&device->kref, drbd_destroy_device);
				rcu_read_lock();
			}
		}
		rcu_read_unlock();
		begin_state_change(resource, &irq_flags, CS_VERBOSE);
		__change_io_susp_fencing(connection, false);
		end_state_change(resource, &irq_flags);
	}
	/* case2: The connection was established again: */
	if (all_peer_disks_connected) {
		rcu_read_lock();
		idr_for_each_entry(&connection->peer_devices, peer_device, vnr) {
			struct drbd_device *device = peer_device->device;
			clear_bit(NEW_CUR_UUID, &device->flags);
		}
		rcu_read_unlock();
		begin_state_change(resource, &irq_flags, CS_VERBOSE);
		__change_io_susp_fencing(connection, false);
		end_state_change(resource, &irq_flags);
	}
}

static bool drbd_should_unfence(struct drbd_state_change *state_change, int n_connection)
{
	bool some_peer_was_not_up_to_date = false;
	int n_device;

	for (n_device = 0; n_device < state_change->n_devices; n_device++) {
		struct drbd_device_state_change *device_state_change =
			&state_change->devices[n_device];
		enum drbd_disk_state *disk_state = device_state_change->disk_state;
		struct drbd_peer_device_state_change *peer_device_state_change =
			&state_change->peer_devices[
				n_device * state_change->n_connections + n_connection];
		enum drbd_disk_state *peer_disk_state = peer_device_state_change->disk_state;

		/* Do not unfence if some volume is not yet up-to-date. */
		if (disk_state[NEW] != D_UP_TO_DATE || peer_disk_state[NEW] != D_UP_TO_DATE)
			return false;

		/* Only unfence when the final volume becomes up-to-date. */
		if (peer_disk_state[OLD] != D_UP_TO_DATE)
			some_peer_was_not_up_to_date = true;
	}

	return some_peer_was_not_up_to_date;
}

static bool use_checksum_based_resync(struct drbd_connection *connection, struct drbd_device *device)
{
	bool csums_after_crash_only;
	rcu_read_lock();
	csums_after_crash_only = rcu_dereference(connection->transport.net_conf)->csums_after_crash_only;
	rcu_read_unlock();
	return connection->agreed_pro_version >= 89 &&		/* supported? */
		connection->csums_tfm &&			/* configured? */
		(csums_after_crash_only == false		/* use for each resync? */
		 || test_bit(CRASHED_PRIMARY, &device->flags));	/* or only after Primary crash? */
}

static void drbd_run_resync(struct drbd_peer_device *peer_device, enum drbd_repl_state repl_state)
{
	struct drbd_device *device = peer_device->device;
	struct drbd_connection *connection = peer_device->connection;
	enum drbd_repl_state side = repl_is_sync_target(repl_state) ? L_SYNC_TARGET : L_SYNC_SOURCE;

	drbd_info(peer_device, "Began resync as %s (will sync %lu KB [%lu bits set]).\n",
			drbd_repl_str(repl_state),
			(unsigned long) peer_device->rs_total << (BM_BLOCK_SHIFT-10),
			(unsigned long) peer_device->rs_total);

	if (side == L_SYNC_TARGET)
		drbd_uuid_set_exposed(device, peer_device->current_uuid, false);

	peer_device->use_csums = side == L_SYNC_TARGET ?
		use_checksum_based_resync(connection, device) : false;

	if (side == L_SYNC_TARGET &&
			!(peer_device->uuid_flags & UUID_FLAG_STABLE) &&
			!drbd_stable_sync_source_present(peer_device, NOW))
		set_bit(UNSTABLE_RESYNC, &peer_device->flags);

	/* Since protocol 96, we must serialize drbd_gen_and_send_sync_uuid
	 * with w_send_oos, or the sync target will get confused as to
	 * how much bits to resync.  We cannot do that always, because for an
	 * empty resync and protocol < 95, we need to do it here, as we call
	 * drbd_resync_finished from here in that case.
	 * We drbd_gen_and_send_sync_uuid here for protocol < 96,
	 * and from after_state_ch otherwise. */
	if (side == L_SYNC_SOURCE && connection->agreed_pro_version < 96)
		drbd_gen_and_send_sync_uuid(peer_device);

	if (connection->agreed_pro_version < 95 && peer_device->rs_total == 0) {
		/* This still has a race (about when exactly the peers
		 * detect connection loss) that can lead to a full sync
		 * on next handshake. In 8.3.9 we fixed this with explicit
		 * resync-finished notifications, but the fix
		 * introduces a protocol change.  Sleeping for some
		 * time longer than the ping interval + timeout on the
		 * SyncSource, to give the SyncTarget the chance to
		 * detect connection loss, then waiting for a ping
		 * response (implicit in drbd_resync_finished) reduces
		 * the race considerably, but does not solve it. */
		if (side == L_SYNC_SOURCE) {
			struct net_conf *nc;
			int timeo;

			rcu_read_lock();
			nc = rcu_dereference(connection->transport.net_conf);
			timeo = nc->ping_int * HZ + nc->ping_timeo * HZ / 9;
			rcu_read_unlock();
			schedule_timeout_interruptible(timeo);
		}
		drbd_resync_finished(peer_device, D_MASK);
	}

	/* ns.conn may already be != peer_device->repl_state[NOW],
	 * we may have been paused in between, or become paused until
	 * the timer triggers.
	 * No matter, that is handled in resync_timer_fn() */
	if (repl_state == L_SYNC_TARGET || repl_state == L_PAUSED_SYNC_T)
		drbd_uuid_resync_starting(peer_device);

	drbd_md_sync_if_dirty(device);
}


/*
 * Perform after state change actions that may sleep.
 */
static int w_after_state_change(struct drbd_work *w, int unused)
{
	struct after_state_change_work *work =
		container_of(w, struct after_state_change_work, w);
	struct drbd_state_change *state_change = work->state_change;
	struct drbd_resource_state_change *resource_state_change = &state_change->resource[0];
	struct drbd_resource *resource = resource_state_change->resource;
	enum drbd_role *role = resource_state_change->role;
	bool *susp_uuid = resource_state_change->susp_uuid;
	struct drbd_peer_device *send_state_others = NULL;
	int n_device, n_connection;
	bool still_connected = false;
	bool try_become_up_to_date = false;

	notify_state_change(state_change);

	for (n_device = 0; n_device < state_change->n_devices; n_device++) {
		struct drbd_device_state_change *device_state_change = &state_change->devices[n_device];
		struct drbd_device *device = device_state_change->device;
		enum drbd_disk_state *disk_state = device_state_change->disk_state;
		bool have_ldev = extra_ldev_ref_for_after_state_chg(disk_state);
		bool *have_quorum = device_state_change->have_quorum;
		bool effective_disk_size_determined = false;
		bool device_stable[2], resync_target[2];
		bool resync_finished = false;
		bool some_peer_demoted = false;
		bool new_current_uuid = false;
		enum which_state which;

		for (which = OLD; which <= NEW; which++) {
			device_stable[which] = calc_device_stable(state_change, n_device, which);
			resync_target[which] = calc_resync_target(state_change, n_device, which);
		}

		if (disk_state[NEW] == D_UP_TO_DATE)
			effective_disk_size_determined = true;

		for (n_connection = 0; n_connection < state_change->n_connections; n_connection++) {
			struct drbd_peer_device_state_change *peer_device_state_change =
				&state_change->peer_devices[
					n_device * state_change->n_connections + n_connection];
			struct drbd_peer_device *peer_device = peer_device_state_change->peer_device;
			enum drbd_disk_state *peer_disk_state = peer_device_state_change->disk_state;
			enum drbd_repl_state *repl_state = peer_device_state_change->repl_state;

			if ((repl_state[OLD] == L_SYNC_TARGET || repl_state[OLD] == L_PAUSED_SYNC_T) &&
			    repl_state[NEW] == L_ESTABLISHED)
				resync_finished = true;

			if (disk_state[OLD] == D_INCONSISTENT && disk_state[NEW] == D_UP_TO_DATE &&
			    peer_disk_state[OLD] == D_INCONSISTENT && peer_disk_state[NEW] == D_UP_TO_DATE)
				send_state_others = peer_device;

			/* connect without resync or remote attach without resync */
			if (disk_state[NOW] >= D_OUTDATED && repl_state[NEW] == L_ESTABLISHED &&
			    ((repl_state[OLD] == L_OFF && peer_disk_state[NEW] >= D_OUTDATED) ||
			     (peer_disk_state[OLD] == D_DISKLESS && peer_disk_state[NEW] >= D_OUTDATED))) {
				u64 peer_current_uuid = peer_device->current_uuid & ~UUID_PRIMARY;
				u64 my_current_uuid = drbd_current_uuid(device) & ~UUID_PRIMARY;

				if (peer_current_uuid == my_current_uuid && get_ldev(device)) {
					down_write(&device->uuid_sem);
					drbd_uuid_set_bitmap(peer_device, 0);
					up_write(&device->uuid_sem);
					drbd_print_uuids(peer_device, "cleared bm UUID and bitmap");
					drbd_bitmap_io_from_worker(device, &drbd_bmio_clear_one_peer,
								   "clearing bm one peer", BM_LOCK_CLEAR | BM_LOCK_BULK,
								   peer_device);
					put_ldev(device);
				}
			}
		}

		for (n_connection = 0; n_connection < state_change->n_connections; n_connection++) {
			struct drbd_connection_state_change *connection_state_change = &state_change->connections[n_connection];
			struct drbd_connection *connection = connection_state_change->connection;
			enum drbd_conn_state *cstate = connection_state_change->cstate;
			enum drbd_role *peer_role = connection_state_change->peer_role;
			struct drbd_peer_device_state_change *peer_device_state_change =
				&state_change->peer_devices[
					n_device * state_change->n_connections + n_connection];
			struct drbd_peer_device *peer_device = peer_device_state_change->peer_device;
			enum drbd_repl_state *repl_state = peer_device_state_change->repl_state;
			enum drbd_disk_state *peer_disk_state = peer_device_state_change->disk_state;
			bool *resync_susp_user = peer_device_state_change->resync_susp_user;
			bool *resync_susp_peer = peer_device_state_change->resync_susp_peer;
			bool *resync_susp_dependency = peer_device_state_change->resync_susp_dependency;
			union drbd_state new_state =
				state_change_word(state_change, n_device, n_connection, NEW);
			bool send_uuids, send_state = false;

			/* In case we finished a resync as resync-target update all neighbors
			 * about having a bitmap_uuid of 0 towards the previous sync-source.
			 * That needs to go out before sending the new disk state
			 * to avoid a race where the other node might downgrade our disk
			 * state due to old UUID values.
			 *
			 * Also check the replication state to ensure that we
			 * do not send these extra UUIDs before the initial
			 * handshake. */
			send_uuids = resync_finished &&
				peer_disk_state[NEW] != D_UNKNOWN &&
				repl_state[NEW] > L_OFF;

			/* Send UUIDs again if they changed while establishing the connection */
			if (repl_state[OLD] == L_OFF && repl_state[NEW] > L_OFF &&
			    peer_device->comm_current_uuid != drbd_resolved_uuid(peer_device, NULL))
				send_uuids = true;

			if (repl_state[NEW] > L_OFF && device_stable[OLD] != device_stable[NEW])
				send_uuids = true;

			if (send_uuids)
				drbd_send_uuids(peer_device, 0, 0);

			if (peer_disk_state[NEW] == D_UP_TO_DATE)
				effective_disk_size_determined = true;

			if (!(role[OLD] == R_PRIMARY && !drbd_data_accessible(device, OLD)) &&
			     (role[NEW] == R_PRIMARY && !drbd_data_accessible(device, NEW)) &&
			    !test_bit(UNREGISTERED, &device->flags))
				drbd_maybe_khelper(device, connection, "pri-on-incon-degr");

			/* Became sync source.  With protocol >= 96, we still need to send out
			 * the sync uuid now. Need to do that before any drbd_send_state, or
			 * the other side may go "paused sync" before receiving the sync uuids,
			 * which is unexpected. */
			if (!(repl_state[OLD] == L_SYNC_SOURCE || repl_state[OLD] == L_PAUSED_SYNC_S) &&
			     (repl_state[NEW] == L_SYNC_SOURCE || repl_state[NEW] == L_PAUSED_SYNC_S) &&
			    connection->agreed_pro_version >= 96 && connection->agreed_pro_version < 110 &&
			    get_ldev(device)) {
				drbd_gen_and_send_sync_uuid(peer_device);
				put_ldev(device);
			}

			/* Do not change the order of the if above and the two below... */
			if (peer_disk_state[OLD] < D_NEGOTIATING &&
			    peer_disk_state[NEW] == D_NEGOTIATING) { /* attach on the peer */
				/* we probably will start a resync soon.
				 * make sure those things are properly reset. */
				peer_device->rs_total = 0;
				peer_device->rs_failed = 0;
				atomic_set(&peer_device->rs_pending_cnt, 0);

				drbd_send_uuids(peer_device, 0, 0);
				drbd_send_state(peer_device, new_state);
			}
			/* No point in queuing send_bitmap if we don't have a connection
			 * anymore, so check also the _current_ state, not only the new state
			 * at the time this work was queued. */
			if (repl_state[OLD] != L_WF_BITMAP_S && repl_state[NEW] == L_WF_BITMAP_S &&
			    peer_device->repl_state[NOW] == L_WF_BITMAP_S) {
				/* Now that the connection is L_WF_BITMAP_S,
				 * new requests will be sent to the peer as
				 * P_OUT_OF_SYNC packets. However, active
				 * requests may not have been communicated to
				 * the peer and may not yet be marked in the
				 * local bitmap. Mark these requests in the
				 * bitmap before reading and sending that
				 * bitmap. This may set bits unnecessarily, but
				 * it does no harm to resync a small amount of
				 * additional data. */
				drbd_set_pending_out_of_sync(peer_device);
				drbd_queue_bitmap_io(device, &drbd_send_bitmap, NULL,
						"send_bitmap (WFBitMapS)",
						BM_LOCK_SET | BM_LOCK_CLEAR | BM_LOCK_BULK | BM_LOCK_SINGLE_SLOT,
						peer_device);
			}

			if (peer_role[OLD] == R_PRIMARY && peer_role[NEW] == R_SECONDARY)
				some_peer_demoted = true;

			/* Last part of the attaching process ... */
			if (cstate[NEW] == C_CONNECTED && /* repl_state[NEW] might still be L_OFF */
			    disk_state[OLD] == D_ATTACHING && disk_state[NEW] >= D_NEGOTIATING) {
				drbd_send_sizes(peer_device, 0, 0);  /* to start sync... */
				drbd_send_uuids(peer_device, 0, 0);
				drbd_send_state(peer_device, new_state);
			}

			/* Started resync, tell peer if drbd9 */
			if (repl_state[NEW] >= L_SYNC_SOURCE && repl_state[NEW] <= L_PAUSED_SYNC_T &&
			    (repl_state[OLD] < L_SYNC_SOURCE || repl_state[OLD] > L_PAUSED_SYNC_T))
				send_state = true;

			/* We want to pause/continue resync, tell peer. */
			if (repl_state[NEW] >= L_ESTABLISHED &&
			    ((resync_susp_comb_dep_sc(state_change, n_device, n_connection, OLD) !=
			      resync_susp_comb_dep_sc(state_change, n_device, n_connection, NEW)) ||
			     (resync_susp_user[OLD] != resync_susp_user[NEW])))
				send_state = true;

			/* finished resync, tell sync source */
			if ((repl_state[OLD] == L_SYNC_TARGET || repl_state[OLD] == L_PAUSED_SYNC_T) &&
			    repl_state[NEW] == L_ESTABLISHED)
				send_state = true;

			/* In case one of the isp bits got set, suspend other devices. */
			if (!(resync_susp_dependency[OLD] || resync_susp_peer[OLD] || resync_susp_user[OLD]) &&
			     (resync_susp_dependency[NEW] || resync_susp_peer[NEW] || resync_susp_user[NEW]))
				suspend_other_sg(device);

			/* Make sure the peer gets informed about eventual state
			   changes (ISP bits) while we were in L_OFF. */
			if (repl_state[OLD] == L_OFF && repl_state[NEW] >= L_ESTABLISHED)
				send_state = true;

			if (repl_state[OLD] != L_AHEAD && repl_state[NEW] == L_AHEAD)
				send_state = true;

			/* We are in the progress to start a full sync. SyncTarget sets all slots. */
			if (repl_state[OLD] != L_STARTING_SYNC_T && repl_state[NEW] == L_STARTING_SYNC_T)
				drbd_queue_bitmap_io(device,
					&drbd_bmio_set_all_n_write, &abw_start_sync,
					"set_n_write from StartingSync",
					BM_LOCK_CLEAR | BM_LOCK_BULK,
					peer_device);

			/* We are in the progress to start a full sync. SyncSource one slot. */
			if (repl_state[OLD] != L_STARTING_SYNC_S && repl_state[NEW] == L_STARTING_SYNC_S)
				drbd_queue_bitmap_io(device,
					&drbd_bmio_set_n_write, &abw_start_sync,
					"set_n_write from StartingSync",
					BM_LOCK_CLEAR | BM_LOCK_BULK,
					peer_device);

			/* Disks got bigger while they were detached */
			if (disk_state[NEW] > D_NEGOTIATING && peer_disk_state[NEW] > D_NEGOTIATING &&
			    test_and_clear_bit(RESYNC_AFTER_NEG, &peer_device->flags)) {
				if (repl_state[NEW] == L_ESTABLISHED)
					resync_after_online_grow(peer_device);
			}

			/* A resync finished or aborted, wake paused devices... */
			if ((repl_state[OLD] > L_ESTABLISHED && repl_state[NEW] <= L_ESTABLISHED) ||
			    (resync_susp_peer[OLD] && !resync_susp_peer[NEW]) ||
			    (resync_susp_user[OLD] && !resync_susp_user[NEW]))
				resume_next_sg(device);

			/* sync target done with resync. Explicitly notify all peers. Our sync
			   source should even know by himself, but the others need that info. */
			if (disk_state[OLD] < D_UP_TO_DATE && repl_state[OLD] >= L_SYNC_SOURCE && repl_state[NEW] == L_ESTABLISHED)
				send_new_state_to_all_peer_devices(state_change, n_device);

			/* Outdated myself, or became D_UP_TO_DATE tell peers
			 * Do not do it, when the local node was forced from R_SECONDARY to R_PRIMARY,
			 * because that is part of the 2-phase-commit and that is necessary to trigger
			 * the initial resync. */
			if ((disk_state[NEW] >= D_INCONSISTENT && disk_state[NEW] != disk_state[OLD] &&
			     repl_state[OLD] >= L_ESTABLISHED && repl_state[NEW] >= L_ESTABLISHED) &&
			    !(role[OLD] == R_SECONDARY && role[NEW] == R_PRIMARY))
				send_state = true;

			/* diskless peers need to be informed about quorum changes, since they consider
			   the quorum state of the diskfull nodes. */
			if (have_quorum[OLD] != have_quorum[NEW] && disk_state[NEW] >= D_INCONSISTENT)
				send_state = true;

			/* Skipped resync with peer_device, tell others... */
			if (send_state_others && send_state_others != peer_device)
				send_state = true;

			/* This triggers bitmap writeout of potentially still unwritten pages
			 * if the resync finished cleanly, or aborted because of peer disk
			 * failure, or on transition from resync back to AHEAD/BEHIND.
			 *
			 * Connection loss is handled in conn_disconnect() by the receiver.
			 *
			 * For resync aborted because of local disk failure, we cannot do
			 * any bitmap writeout anymore.
			 *
			 * No harm done if some bits change during this phase.
			 */
			if ((repl_state[OLD] > L_ESTABLISHED && repl_state[OLD] < L_AHEAD) &&
			    (repl_state[NEW] == L_ESTABLISHED || repl_state[NEW] >= L_AHEAD) &&
			    get_ldev(device)) {
				drbd_queue_bitmap_io(device, &drbd_bm_write_copy_pages, NULL,
					"write from resync_finished", BM_LOCK_BULK,
					NULL);
				put_ldev(device);
			}

			/* Verify finished, or reached stop sector.  Peer did not know about
			 * the stop sector, and we may even have changed the stop sector during
			 * verify to interrupt/stop early.  Send the new state. */
			if (repl_state[OLD] == L_VERIFY_S && repl_state[NEW] == L_ESTABLISHED
			    && verify_can_do_stop_sector(peer_device))
				send_new_state_to_all_peer_devices(state_change, n_device);

			if (disk_state[NEW] == D_DISKLESS &&
			    cstate[NEW] == C_STANDALONE &&
			    role[NEW] == R_SECONDARY) {
				if (resync_susp_dependency[OLD] != resync_susp_dependency[NEW])
					resume_next_sg(device);
			}

			if (device_stable[OLD] && !device_stable[NEW] &&
			    repl_state[NEW] >= L_ESTABLISHED && get_ldev(device)) {
				/* Inform peers about being unstable...
				   Maybe it would be a better idea to have the stable bit as
				   part of the state (and being sent with the state) */
				drbd_send_uuids(peer_device, 0, 0);
				put_ldev(device);
			}

			if (send_state && cstate[NEW] == C_CONNECTED)
				drbd_send_state(peer_device, new_state);

			if (((!device_stable[OLD] && device_stable[NEW]) ||
			     (resync_target[OLD] && !resync_target[NEW] && device_stable[NEW])) &&
			    !(repl_state[OLD] == L_SYNC_TARGET || repl_state[OLD] == L_PAUSED_SYNC_T) &&
			    !(peer_role[OLD] == R_PRIMARY) && disk_state[NEW] >= D_OUTDATED &&
			    repl_state[NEW] >= L_ESTABLISHED &&
			    get_ldev(device)) {
				/* Offer all peers a resync, with the exception of ...
				   ... the node that made me up-to-date (with a resync)
				   ... I was primary
				   ... the peer that transitioned from primary to secondary
				*/
				drbd_send_uuids(peer_device, UUID_FLAG_GOT_STABLE, 0);
				put_ldev(device);
			}

			if (peer_disk_state[OLD] == D_UP_TO_DATE &&
			    (peer_disk_state[NEW] == D_FAILED || peer_disk_state[NEW] == D_INCONSISTENT) &&
			    test_and_clear_bit(NEW_CUR_UUID, &device->flags))
				/* When a peer disk goes from D_UP_TO_DATE to D_FAILED or D_INCONSISTENT
				   we know that a write failed on that node. Therefore we need to create
				   the new UUID right now (not wait for the next write to come in) */
				new_current_uuid = true;

			if (disk_state[OLD] > D_FAILED && disk_state[NEW] == D_FAILED &&
			    role[NEW] == R_PRIMARY && test_and_clear_bit(NEW_CUR_UUID, &device->flags))
				new_current_uuid = true;

			if (repl_state[OLD] != L_VERIFY_S && repl_state[NEW] == L_VERIFY_S) {
				drbd_info(peer_device, "Starting Online Verify from sector %llu\n",
						(unsigned long long)peer_device->ov_position);
				drbd_queue_work_if_unqueued(
						&peer_device->connection->sender_work,
						&peer_device->resync_work);
			}

			if (!repl_is_sync(repl_state[OLD]) && repl_is_sync(repl_state[NEW]))
				drbd_run_resync(peer_device, repl_state[NEW]);

<<<<<<< HEAD
			if (repl_is_sync(repl_state[OLD]) && !repl_is_sync(repl_state[NEW]))
				drbd_last_resync_request(peer_device, false);

			if (!peer_device_state_change->resync_active[OLD] && peer_device_state_change->resync_active[NEW])
=======
			if (peer_device_state_change->repl_state[OLD] != L_SYNC_TARGET &&
					peer_device_state_change->repl_state[NEW] == L_SYNC_TARGET)
>>>>>>> 0a58e61f
				drbd_queue_work_if_unqueued(
						&peer_device->connection->sender_work,
						&peer_device->resync_work);
		}

		if (((role[OLD] == R_PRIMARY && role[NEW] == R_SECONDARY) || some_peer_demoted) &&
		    get_ldev(device)) {
			/* The some_peer_demoted case is superseded by
			 * handle_neighbor_demotion(). We keep this call for
			 * compatibility until support for protocol version 121
			 * is removed.
			 *
			 * No changes to the bitmap expected after this point, so write out any
			 * changes up to now to ensure that the metadata disk has the full
			 * bitmap content. Even if the bitmap changes (e.g. it was dual primary)
			 * no harm was done if it did change. */
			drbd_bitmap_io_from_worker(device, &drbd_bm_write,
						   "demote", BM_LOCK_SET | BM_LOCK_CLEAR | BM_LOCK_BULK,
						   NULL);
			put_ldev(device);
		}

		/* Make sure the effective disk size is stored in the metadata
		 * if a local disk is attached and either the local disk state
		 * or a peer disk state is D_UP_TO_DATE.  */
		if (effective_disk_size_determined && get_ldev(device)) {
			sector_t size = get_capacity(device->vdisk);
			if (device->ldev->md.effective_size != size) {
				char ppb[10];

				drbd_info(device, "size = %s (%llu KB)\n", ppsize(ppb, size >> 1),
				     (unsigned long long)size >> 1);
				device->ldev->md.effective_size = size;
				drbd_md_mark_dirty(device);
			}
			put_ldev(device);
		}

		/* first half of local IO error, failure to attach,
		 * or administrative detach */
		if ((disk_state[OLD] != D_FAILED && disk_state[NEW] == D_FAILED) ||
		    (disk_state[OLD] != D_DETACHING && disk_state[NEW] == D_DETACHING)) {
			enum drbd_io_error_p eh = EP_PASS_ON;
			int was_io_error = 0;

			/* Our cleanup here with the transition to D_DISKLESS.
			 * It is still not safe to dereference ldev here, since
			 * we might come from an failed Attach before ldev was set. */
			if (have_ldev && device->ldev) {
				rcu_read_lock();
				eh = rcu_dereference(device->ldev->disk_conf)->on_io_error;
				rcu_read_unlock();

				was_io_error = disk_state[NEW] == D_FAILED;

				/* Intentionally call this handler first, before drbd_send_state().
				 * See: 2932204 drbd: call local-io-error handler early
				 * People may chose to hard-reset the box from this handler.
				 * It is useful if this looks like a "regular node crash". */
				if (was_io_error && eh == EP_CALL_HELPER)
					drbd_maybe_khelper(device, NULL, "local-io-error");

				/* Immediately allow completion of all application IO,
				 * that waits for completion from the local disk,
				 * if this was a force-detach due to disk_timeout
				 * or administrator request (drbdsetup detach --force).
				 * Do NOT abort otherwise.
				 * Aborting local requests may cause serious problems,
				 * if requests are completed to upper layers already,
				 * and then later the already submitted local bio completes.
				 * This can cause DMA into former bio pages that meanwhile
				 * have been re-used for other things.
				 * So aborting local requests may cause crashes,
				 * or even worse, silent data corruption.
				 */
				if (test_and_clear_bit(FORCE_DETACH, &device->flags))
					tl_abort_disk_io(device);

				send_new_state_to_all_peer_devices(state_change, n_device);

				/* In case we want to get something to stable storage still,
				 * this may be the last chance.
				 * Following put_ldev may transition to D_DISKLESS. */
				drbd_bitmap_io_from_worker(device, &drbd_bm_write,
						"detach", BM_LOCK_SET | BM_LOCK_CLEAR | BM_LOCK_BULK,
						NULL);
				drbd_md_sync_if_dirty(device);
			}
		}

		/* second half of local IO error, failure to attach,
		 * or administrative detach,
		 * after local_cnt references have reached zero again */
		if (disk_state[OLD] != D_DISKLESS && disk_state[NEW] == D_DISKLESS) {
			/* We must still be diskless,
			 * re-attach has to be serialized with this! */
			if (device->disk_state[NOW] != D_DISKLESS)
				drbd_err(device,
					"ASSERT FAILED: disk is %s while going diskless\n",
					drbd_disk_str(device->disk_state[NOW]));

			/* we may need to cancel the md_sync timer */
			del_timer_sync(&device->md_sync_timer);

			if (have_ldev)
				send_new_state_to_all_peer_devices(state_change, n_device);
		}

		if (have_ldev)
			put_ldev(device);

		/* Notify peers that I had a local IO error and did not detach. */
		if (disk_state[OLD] == D_UP_TO_DATE && disk_state[NEW] == D_INCONSISTENT)
			send_new_state_to_all_peer_devices(state_change, n_device);

		/* We cannot test the flag TWOPC_AFTER_LOST_PEER_PENDING here
		 * because that would cause us to queue the work more often
		 * than necessary. */
		if (should_try_become_up_to_date(device, disk_state, NOW))
			try_become_up_to_date = true;

		if (test_bit(TRY_TO_GET_RESYNC, &device->flags)) {
			/* Got connected to a diskless primary */
			clear_bit(TRY_TO_GET_RESYNC, &device->flags);
			drbd_try_to_get_resynced(device);
		}

		drbd_md_sync_if_dirty(device);

		if (role[NEW] == R_PRIMARY && have_quorum[OLD] && !have_quorum[NEW])
			drbd_maybe_khelper(device, NULL, "quorum-lost");

		if (!susp_uuid[OLD] && susp_uuid[NEW] &&
		    test_and_clear_bit(NEW_CUR_UUID, &device->flags))
			new_current_uuid = true;

		if (new_current_uuid)
			drbd_uuid_new_current(device, false);

		if (disk_state[OLD] > D_DISKLESS && disk_state[NEW] == D_DISKLESS)
			drbd_reconsider_queue_parameters(device, NULL);
	}

	if (role[OLD] == R_PRIMARY && role[NEW] == R_SECONDARY)
		send_role_to_all_peers(state_change);

	for (n_connection = 0; n_connection < state_change->n_connections; n_connection++) {
		struct drbd_connection_state_change *connection_state_change = &state_change->connections[n_connection];
		struct drbd_connection *connection = connection_state_change->connection;
		enum drbd_conn_state *cstate = connection_state_change->cstate;
		enum drbd_role *peer_role = connection_state_change->peer_role;
		bool *susp_fen = connection_state_change->susp_fen;
		enum drbd_fencing_policy fencing_policy;

		/* Upon network configuration, we need to start the receiver */
		if (cstate[OLD] == C_STANDALONE && cstate[NEW] == C_UNCONNECTED)
			drbd_thread_start(&connection->receiver);

		if (susp_fen[NEW])
			check_may_resume_io_after_fencing(state_change, n_connection);

		if (peer_role[OLD] == R_PRIMARY &&
		    cstate[OLD] == C_CONNECTED && cstate[NEW] < C_CONNECTED) {
			/* A connection to a primary went down, notify other peers about that */
			set_bit(NOTIFY_PEERS_LOST_PRIMARY, &connection->flags);
		}

		rcu_read_lock();
		fencing_policy = connection->fencing_policy;
		rcu_read_unlock();
		if (fencing_policy != FP_DONT_CARE &&
				drbd_should_unfence(state_change, n_connection))
			drbd_maybe_khelper(NULL, connection, "unfence-peer");
	}

	for (n_connection = 0; n_connection < state_change->n_connections; n_connection++) {
		struct drbd_connection_state_change *connection_state_change = &state_change->connections[n_connection];
		enum drbd_conn_state *cstate = connection_state_change->cstate;

		if (cstate[NEW] == C_CONNECTED || cstate[NEW] == C_CONNECTING)
			still_connected = true;
	}

	if (!susp_uuid[OLD] && susp_uuid[NEW]) {
		unsigned long irq_flags;

		begin_state_change(resource, &irq_flags, CS_VERBOSE);
		resource->susp_uuid[NEW] = false;
		end_state_change(resource, &irq_flags);
	}

	if (try_become_up_to_date)
		drbd_post_work(resource, TWOPC_AFTER_LOST_PEER);
	else
		drbd_notify_peers_lost_primary(resource);

	if (!still_connected)
		mod_timer_pending(&resource->twopc_timer, jiffies);

	if (work->done)
		complete(work->done);
	forget_state_change(state_change);
	kfree(work);

	return 0;
}

static bool local_state_change(enum chg_state_flags flags)
{
	return flags & (CS_HARD | CS_LOCAL_ONLY);
}

static enum drbd_state_rv
__peer_request(struct drbd_connection *connection, int vnr,
	       union drbd_state mask, union drbd_state val)
{
	enum drbd_state_rv rv = SS_SUCCESS;

	if (connection->cstate[NOW] == C_CONNECTED) {
		enum drbd_packet cmd = (vnr == -1) ? P_CONN_ST_CHG_REQ : P_STATE_CHG_REQ;
		if (!conn_send_state_req(connection, vnr, cmd, mask, val)) {
			set_bit(TWOPC_PREPARED, &connection->flags);
			rv = SS_CW_SUCCESS;
		}
	}
	return rv;
}

static enum drbd_state_rv __peer_reply(struct drbd_connection *connection)
{
	if (test_and_clear_bit(TWOPC_NO, &connection->flags))
		return SS_CW_FAILED_BY_PEER;
	if (test_and_clear_bit(TWOPC_YES, &connection->flags) ||
	    !test_bit(TWOPC_PREPARED, &connection->flags))
		return SS_CW_SUCCESS;

	/* This is DRBD 9.x <-> 8.4 compat code.
	 * Consistent with __peer_request() above:
	 * No more connection: fake success. */
	if (connection->cstate[NOW] != C_CONNECTED)
		return SS_SUCCESS;
	return SS_UNKNOWN_ERROR;
}

static bool when_done_lock(struct drbd_resource *resource,
			   unsigned long *irq_flags)
{
	write_lock_irqsave(&resource->state_rwlock, *irq_flags);
	if (!resource->remote_state_change && resource->twopc_work.cb == NULL)
		return true;
	write_unlock_irqrestore(&resource->state_rwlock, *irq_flags);
	return false;
}

/**
 * complete_remote_state_change  -  Wait for other remote state changes to complete
 */
static void complete_remote_state_change(struct drbd_resource *resource,
					 unsigned long *irq_flags)
{
	if (resource->remote_state_change) {
		enum chg_state_flags flags = resource->state_change_flags;

		begin_remote_state_change(resource, irq_flags);
		for(;;) {
			long t = twopc_timeout(resource);

			t = wait_event_timeout(resource->twopc_wait,
				   when_done_lock(resource, irq_flags), t);
			if (t)
				break;
			if (when_done_lock(resource, irq_flags)) {
				drbd_info(resource, "Two-phase commit: "
					  "not woken up in time\n");
				break;
			}
		}
		__end_remote_state_change(resource, flags);
	}
}

static enum drbd_state_rv
change_peer_state(struct drbd_connection *connection, int vnr,
		  union drbd_state mask, union drbd_state val, unsigned long *irq_flags)
{
	struct drbd_resource *resource = connection->resource;
	enum chg_state_flags flags = resource->state_change_flags | CS_TWOPC;
	enum drbd_state_rv rv;

	if (!expect(resource, flags & CS_SERIALIZE))
		return SS_CW_FAILED_BY_PEER;

	complete_remote_state_change(resource, irq_flags);

	resource->remote_state_change = true;
	resource->twopc_reply.initiator_node_id = resource->res_opts.node_id;
	resource->twopc_reply.tid = 0;
	begin_remote_state_change(resource, irq_flags);
	rv = __peer_request(connection, vnr, mask, val);
	if (rv == SS_CW_SUCCESS) {
		wait_event(resource->state_wait,
			((rv = __peer_reply(connection)) != SS_UNKNOWN_ERROR));
		clear_bit(TWOPC_PREPARED, &connection->flags);
	}
	end_remote_state_change(resource, irq_flags, flags);
	return rv;
}

static enum drbd_state_rv
__cluster_wide_request(struct drbd_resource *resource, struct twopc_request *request,
		       u64 reach_immediately)
{
	enum drbd_packet cmd = request->cmd;
	struct drbd_connection *connection;
	enum drbd_state_rv rv = SS_SUCCESS;
	u64 im;

	for_each_connection_ref(connection, im, resource) {
		u64 mask;
		int err;

		clear_bit(TWOPC_PREPARED, &connection->flags);

		if (connection->agreed_pro_version < 110)
			continue;
		mask = NODE_MASK(connection->peer_node_id);
		if (reach_immediately & mask)
			set_bit(TWOPC_PREPARED, &connection->flags);
		else
			continue;

		clear_bit(TWOPC_YES, &connection->flags);
		clear_bit(TWOPC_NO, &connection->flags);
		clear_bit(TWOPC_RETRY, &connection->flags);

		err = conn_send_twopc_request(connection, request);
		if (err) {
			clear_bit(TWOPC_PREPARED, &connection->flags);
			wake_up(&resource->work.q_wait);
			continue;
		}
		if (cmd == P_TWOPC_PREPARE || cmd == P_TWOPC_PREP_RSZ)
			schedule_work(&connection->send_ping_work);
		rv = SS_CW_SUCCESS;
	}
	return rv;
}

bool drbd_twopc_between_peer_and_me(struct drbd_connection *connection)
{
	struct drbd_resource *resource = connection->resource;
	struct twopc_reply *o = &resource->twopc_reply;

	return (o->target_node_id == resource->res_opts.node_id &&
		o->initiator_node_id == connection->peer_node_id) ||
		(o->target_node_id == connection->peer_node_id &&
		 o->initiator_node_id == resource->res_opts.node_id);
}

bool cluster_wide_reply_ready(struct drbd_resource *resource)
{
	struct drbd_connection *connection;
	bool connect_ready = true;
	bool have_no = resource->twopc_reply.state_change_failed;
	bool have_retry = false;
	bool all_yes = true;

	if (test_bit(TWOPC_ABORT_LOCAL, &resource->flags))
		return true;

	rcu_read_lock();
	for_each_connection_rcu(connection, resource) {
		if (connection->agreed_pro_version >= 118 &&
				!idr_is_empty(&resource->devices) &&
				resource->twopc_reply.is_connect &&
				drbd_twopc_between_peer_and_me(connection) &&
				!test_bit(CONN_HANDSHAKE_READY, &connection->flags))
			connect_ready = false;

		if (!test_bit(TWOPC_PREPARED, &connection->flags))
			continue;
		if (test_bit(TWOPC_NO, &connection->flags))
			have_no = true;
		if (test_bit(TWOPC_RETRY, &connection->flags))
			have_retry = true;
		if (!test_bit(TWOPC_YES, &connection->flags))
			all_yes = false;
	}
	rcu_read_unlock();

	return have_retry || (connect_ready && (have_no || all_yes));
}

static enum drbd_state_rv get_cluster_wide_reply(struct drbd_resource *resource,
						 struct change_context *context)
{
	struct drbd_connection *connection, *failed_by = NULL;
	bool handshake_disconnect = false;
	bool handshake_retry = false;
	bool have_no = resource->twopc_reply.state_change_failed;
	bool have_retry = false;
	enum drbd_state_rv rv = SS_CW_SUCCESS;

	if (test_bit(TWOPC_ABORT_LOCAL, &resource->flags))
		return SS_CONCURRENT_ST_CHG;

	rcu_read_lock();
	for_each_connection_rcu(connection, resource) {
		if (resource->twopc_reply.is_connect &&
				drbd_twopc_between_peer_and_me(connection)) {
			if (test_bit(CONN_HANDSHAKE_DISCONNECT, &connection->flags))
				handshake_disconnect = true;
			if (test_bit(CONN_HANDSHAKE_RETRY, &connection->flags))
				handshake_retry = true;
		}

		if (!test_bit(TWOPC_PREPARED, &connection->flags))
			continue;
		if (test_bit(TWOPC_NO, &connection->flags)) {
			failed_by = connection;
			have_no = true;
		}
		if (test_bit(TWOPC_RETRY, &connection->flags))
			have_retry = true;
	}

	if (have_retry)
		rv = SS_CONCURRENT_ST_CHG;
	else if (handshake_retry)
		rv = SS_HANDSHAKE_RETRY;
	else if (handshake_disconnect)
		rv = SS_HANDSHAKE_DISCONNECT;
	else if (have_no) {
		if (context && failed_by)
			_drbd_state_err(context, "Declined by peer %s (id: %d), see the kernel log there",
					rcu_dereference(failed_by->transport.net_conf)->name,
					failed_by->peer_node_id);
		rv = SS_CW_FAILED_BY_PEER;
	}
	rcu_read_unlock();
	return rv;
}

static bool supports_two_phase_commit(struct drbd_resource *resource)
{
	struct drbd_connection *connection;
	bool supported = true;

	rcu_read_lock();
	for_each_connection_rcu(connection, resource) {
		if (connection->cstate[NOW] != C_CONNECTED)
			continue;
		if (connection->agreed_pro_version < 110) {
			supported = false;
			break;
		}
	}
	rcu_read_unlock();

	return supported;
}

static struct drbd_connection *get_first_connection(struct drbd_resource *resource)
{
	struct drbd_connection *connection = NULL;

	rcu_read_lock();
	if (!list_empty(&resource->connections)) {
		connection = first_connection(resource);
		kref_get(&connection->kref);
	}
	rcu_read_unlock();
	return connection;
}

/* That two_primaries is a connection option is one of those things of
   the past, that should be cleaned up!! it should be a resource config!
   Here is a inaccurate heuristic */
static bool multiple_primaries_allowed(struct drbd_resource *resource)
{
	struct drbd_connection *connection;
	bool allowed = false;
	struct net_conf *nc;

	rcu_read_lock();
	for_each_connection_rcu(connection, resource) {
		nc = rcu_dereference(connection->transport.net_conf);
		if (nc && nc->two_primaries) {
			allowed = true;
			break;
		}
	}
	rcu_read_unlock();

	return allowed;
}

static enum drbd_state_rv
check_primaries_distances(struct drbd_resource *resource)
{
	struct twopc_reply *reply = &resource->twopc_reply;
	int nr_primaries = hweight64(reply->primary_nodes);
	u64 common_server;

	if (nr_primaries <= 1)
		return SS_SUCCESS;
	if (nr_primaries > 1 && !multiple_primaries_allowed(resource))
		return SS_TWO_PRIMARIES;
	/* All primaries directly connected. Good */
	if (!(reply->primary_nodes & reply->weak_nodes))
		return SS_SUCCESS;

	/* For virtualization setups with diskless hypervisors (R_PRIMARY) and one
	   or multiple storage servers (R_SECONDARY) allow live-migration between the
	   hypervisors. */
	common_server = ~reply->weak_nodes;
	if (common_server) {
		int node_id;
		/* Only allow if the new primary is diskless. See also far_away_change()
		   in drbd_receiver.c for the diskless check on the other primary */
		if ((reply->primary_nodes & NODE_MASK(resource->res_opts.node_id)) &&
		    drbd_have_local_disk(resource))
			return SS_WEAKLY_CONNECTED;

		for (node_id = 0; node_id < DRBD_NODE_ID_MAX; node_id++) {
			struct drbd_connection *connection;
			struct net_conf *nc;
			bool two_primaries;

			if (!(common_server & NODE_MASK(node_id)))
				continue;
			connection = drbd_connection_by_node_id(resource, node_id);
			if (!connection)
				continue;

			rcu_read_lock();
			nc = rcu_dereference(connection->transport.net_conf);
			two_primaries = nc ? nc->two_primaries : false;
			rcu_read_unlock();

			if (!two_primaries)
				return SS_TWO_PRIMARIES;
		}

		return SS_SUCCESS;
	}
	return SS_WEAKLY_CONNECTED;
}

static enum drbd_state_rv
check_ro_cnt_and_primary(struct drbd_resource *resource)
{
	struct twopc_reply *reply = &resource->twopc_reply;
	struct drbd_connection *connection;
	enum drbd_state_rv rv = SS_SUCCESS;
	struct net_conf *nc;

	if (drbd_open_ro_count(resource) == 0)
		return rv;

	rcu_read_lock();
	for_each_connection_rcu(connection, resource) {
		nc = rcu_dereference(connection->transport.net_conf);
		if (!nc->two_primaries &&
		    NODE_MASK(connection->peer_node_id) & reply->primary_nodes) {
			rv = SS_PRIMARY_READER;
			break;
		}
	}
	rcu_read_unlock();

	return rv;
}

long twopc_retry_timeout(struct drbd_resource *resource, int retries)
{
	struct drbd_connection *connection;
	int connections = 0;
	long timeout = 0;

	rcu_read_lock();
	for_each_connection_rcu(connection, resource) {
		if (connection->cstate[NOW] < C_CONNECTING)
			continue;
		connections++;
	}
	rcu_read_unlock();

	if (connections > 0) {
		if (retries > 5)
			retries = 5;
		timeout = resource->res_opts.twopc_retry_timeout *
			  HZ / 10 * connections * (1 << retries);
		timeout = get_random_u32_below(timeout);
	}
	return timeout;
}

void abort_connect(struct drbd_connection *connection)
{
	struct drbd_peer_device *peer_device;
	int vnr;

	rcu_read_lock();
	idr_for_each_entry(&connection->peer_devices, peer_device, vnr) {
		if (test_and_clear_bit(HOLDING_UUID_READ_LOCK, &peer_device->flags))
			up_read_non_owner(&peer_device->device->uuid_sem);
		clear_bit(INITIAL_STATE_SENT, &peer_device->flags);
		clear_bit(INITIAL_STATE_RECEIVED, &peer_device->flags);
		clear_bit(UUIDS_RECEIVED, &peer_device->flags);
		clear_bit(CURRENT_UUID_RECEIVED, &peer_device->flags);
	}
	rcu_read_unlock();
}

static void twopc_phase2(struct drbd_resource *resource,
			 struct twopc_request *request,
			 u64 reach_immediately)
{
	struct drbd_connection *connection;
	u64 im;

	for_each_connection_ref(connection, im, resource) {
		u64 mask = NODE_MASK(connection->peer_node_id);
		if (!(reach_immediately & mask))
			continue;

		conn_send_twopc_request(connection, request);
	}
}

/**
 * change_cluster_wide_state  -  Cluster-wide two-phase commit
 *
 * Perform a two-phase commit transaction among all (reachable) nodes in the
 * cluster.  In our transaction model, the initiator of a transaction is also
 * the coordinator.
 *
 * In phase one of the transaction, the coordinator sends all nodes in the
 * cluster a P_TWOPC_PREPARE packet.  Each node replies with either P_TWOPC_YES
 * if it consents or with P_TWOPC_NO if it denies the transaction.  Once all
 * replies have been received, the coordinator sends all nodes in the cluster a
 * P_TWOPC_COMMIT or P_TWOPC_ABORT packet to finish the transaction.
 *
 * When a node in the cluster is busy with another transaction, it replies with
 * P_TWOPC_NO.  The coordinator is then responsible for retrying the
 * transaction.
 *
 * Since a cluster is not guaranteed to always be fully connected, some nodes
 * will not be directly reachable from other nodes.  In order to still reach
 * all nodes in the cluster, participants will forward requests to nodes which
 * haven't received the request yet:
 *
 * The nodes_to_reach field in requests indicates which nodes have received the
 * request already.  Before forwarding a request to a peer, a node removes
 * itself from nodes_to_reach; it then sends the request to all directly
 * connected nodes in nodes_to_reach.
 *
 * If there are redundant paths in the cluster, requests will reach some nodes
 * more than once.  Nodes remember when they are taking part in a transaction;
 * they detect duplicate requests and reply to them with P_TWOPC_YES packets.
 * (Transactions are identified by the node id of the initiator and a random,
 * unique-enough transaction identifier.)
 *
 * A configurable timeout determines how long a coordinator or participant will
 * wait for a transaction to finish.  A transaction that times out is assumed
 * to have aborted.
 */
static enum drbd_state_rv
change_cluster_wide_state(bool (*change)(struct change_context *, enum change_phase),
			  struct change_context *context)
{
	struct drbd_resource *resource = context->resource;
	unsigned long irq_flags;
	struct twopc_request request;
	struct twopc_reply *reply = &resource->twopc_reply;
	struct drbd_connection *connection, *target_connection = NULL;
	enum drbd_state_rv rv;
	u64 reach_immediately;
	int retries = 1;
	unsigned long start_time;
	bool have_peers;

	begin_state_change(resource, &irq_flags, context->flags | CS_LOCAL_ONLY);
	resource->state_change_err_str = context->err_str;

	if (local_state_change(context->flags)) {
		/* Not a cluster-wide state change. */
		change(context, PH_LOCAL_COMMIT);
		return end_state_change(resource, &irq_flags);
	} else {
		if (!change(context, PH_PREPARE)) {
			/* Not a cluster-wide state change. */
			return end_state_change(resource, &irq_flags);
		}
		rv = try_state_change(resource);
		if (rv != SS_SUCCESS) {
			/* Failure or nothing to do. */
			/* abort_state_change(resource, &irq_flags); */
			if (rv == SS_NOTHING_TO_DO)
				resource->state_change_flags &= ~CS_VERBOSE;
			return __end_state_change(resource, &irq_flags, rv);
		}
		/* Really a cluster-wide state change. */
	}

	if (!supports_two_phase_commit(resource)) {
		connection = get_first_connection(resource);
		rv = SS_SUCCESS;
		if (connection) {
			kref_debug_get(&connection->kref_debug, 6);
			rv = change_peer_state(connection, context->vnr, context->mask, context->val, &irq_flags);
			kref_debug_put(&connection->kref_debug, 6);
			kref_put(&connection->kref, drbd_destroy_connection);
		}
		if (rv >= SS_SUCCESS)
			change(context, PH_84_COMMIT);
		return __end_state_change(resource, &irq_flags, rv);
	}

	if (!expect(resource, context->flags & CS_SERIALIZE)) {
		rv = SS_CW_FAILED_BY_PEER;
		return __end_state_change(resource, &irq_flags, rv);
	}

	rcu_read_lock();
	for_each_connection_rcu(connection, resource) {
		if (!expect(connection, current != connection->receiver.task)) {
			rcu_read_unlock();
			BUG();
		}
	}
	rcu_read_unlock();

    retry:
	if (current == resource->worker.task && resource->remote_state_change)
		return __end_state_change(resource, &irq_flags, SS_CONCURRENT_ST_CHG);

	complete_remote_state_change(resource, &irq_flags);
	start_time = jiffies;
	resource->state_change_err_str = context->err_str;

	*reply = (struct twopc_reply) { 0 };

	reach_immediately = directly_connected_nodes(resource, NOW);
	if (context->target_node_id != -1) {
		struct drbd_connection *connection;

		/* Fail if the target node is no longer directly reachable. */
		connection = drbd_get_connection_by_node_id(resource, context->target_node_id);
		if (!connection) {
			rv = SS_NEED_CONNECTION;
			return __end_state_change(resource, &irq_flags, rv);
		}
		kref_debug_get(&connection->kref_debug, 8);

		if (!(connection->cstate[NOW] == C_CONNECTED ||
		      (connection->cstate[NOW] == C_CONNECTING &&
		       context->mask.conn == conn_MASK &&
		       context->val.conn == C_CONNECTED))) {
			rv = SS_NEED_CONNECTION;

			kref_debug_put(&connection->kref_debug, 8);
			kref_put(&connection->kref, drbd_destroy_connection);
			return __end_state_change(resource, &irq_flags, rv);
		}
		target_connection = connection;

		/* For connect transactions, add the target node id. */
		reach_immediately |= NODE_MASK(context->target_node_id);
	}

	do
		reply->tid = get_random_u32();
	while (!reply->tid);

	request.tid = reply->tid;
	request.initiator_node_id = resource->res_opts.node_id;
	request.target_node_id = context->target_node_id;
	request.nodes_to_reach = ~(reach_immediately | NODE_MASK(resource->res_opts.node_id));
	request.vnr = context->vnr;
	request.cmd = P_TWOPC_PREPARE;
	request.flags = TWOPC_HAS_REACHABLE;

	resource->twopc.type = TWOPC_STATE_CHANGE;
	resource->twopc.state_change.mask = context->mask;
	resource->twopc.state_change.val = context->val;
	resource->twopc.state_change.primary_nodes = 0;
	resource->twopc.state_change.reachable_nodes = 0;
	resource->twopc_parent_nodes = 0;
	resource->remote_state_change = true;

	drbd_info(resource, "Preparing cluster-wide state change %u (%u->%d %u/%u)\n",
		  request.tid,
		  resource->res_opts.node_id,
		  context->target_node_id,
		  context->mask.i,
		  context->val.i);

	reply->initiator_node_id = resource->res_opts.node_id;
	reply->target_node_id = context->target_node_id;

	reply->reachable_nodes = directly_connected_nodes(resource, NOW) |
				       NODE_MASK(resource->res_opts.node_id);
	if (context->mask.conn == conn_MASK && context->val.conn == C_CONNECTED) {
		reply->reachable_nodes |= NODE_MASK(context->target_node_id);
		reply->target_reachable_nodes = reply->reachable_nodes;
		reply->is_connect = 1;
		clear_bit(CONN_HANDSHAKE_DISCONNECT, &target_connection->flags);
		clear_bit(CONN_HANDSHAKE_RETRY, &target_connection->flags);
		clear_bit(CONN_HANDSHAKE_READY, &target_connection->flags);
	} else if (context->mask.conn == conn_MASK && context->val.conn == C_DISCONNECTING) {
		reply->target_reachable_nodes = NODE_MASK(context->target_node_id);
		reply->reachable_nodes &= ~reply->target_reachable_nodes;
	} else {
		reply->target_reachable_nodes = reply->reachable_nodes;
	}

	D_ASSERT(resource, resource->twopc_work.cb == NULL);
	begin_remote_state_change(resource, &irq_flags);
	rv = __cluster_wide_request(resource, &request, reach_immediately);

	/* If we are changing state attached to a particular connection then we
	 * expect that connection to remain connected. A failure to send
	 * P_TWOPC_PREPARE on that connection is a failure for the whole
	 * cluster-wide state change. */
	if (target_connection && !test_bit(TWOPC_PREPARED, &target_connection->flags))
		rv = SS_NEED_CONNECTION;

	have_peers = rv == SS_CW_SUCCESS;
	if (have_peers) {
		long t;

		if (context->mask.conn == conn_MASK && context->val.conn == C_CONNECTED &&
		    target_connection->agreed_pro_version >= 118)
			conn_connect2(target_connection);

		t = wait_event_interruptible_timeout(resource->state_wait,
						     cluster_wide_reply_ready(resource),
						     twopc_timeout(resource));
		if (t > 0)
			rv = get_cluster_wide_reply(resource, context);
		else
			rv = t == 0 ? SS_TIMEOUT : SS_INTERRUPTED;

		/* while waiting for the replies, reach_immediately might have changed. */
		reach_immediately = directly_connected_nodes(resource, NOW);
		if (target_connection && target_connection->cstate[NOW] == C_CONNECTING)
			reach_immediately |= NODE_MASK(context->target_node_id);

		request.nodes_to_reach =
			~(reach_immediately | NODE_MASK(resource->res_opts.node_id));

		if (rv == SS_CW_SUCCESS) {
			u64 directly_reachable = reach_immediately |
				NODE_MASK(resource->res_opts.node_id);

			if (context->mask.conn == conn_MASK && context->val.conn == C_DISCONNECTING)
				directly_reachable &= ~NODE_MASK(context->target_node_id);

			if ((context->mask.role == role_MASK && context->val.role == R_PRIMARY) ||
			    (context->mask.role != role_MASK && resource->role[NOW] == R_PRIMARY)) {
				reply->primary_nodes |=
					NODE_MASK(resource->res_opts.node_id);
				reply->weak_nodes |= ~directly_reachable;
			}
			drbd_info(resource, "State change %u: primary_nodes=%lX, weak_nodes=%lX\n",
				  reply->tid, (unsigned long)reply->primary_nodes,
				  (unsigned long)reply->weak_nodes);

			if ((context->mask.role == role_MASK && context->val.role == R_PRIMARY) ||
			    (context->mask.conn == conn_MASK && context->val.conn == C_CONNECTED))
				rv = check_primaries_distances(resource);

			if (rv >= SS_SUCCESS &&
			    context->mask.conn == conn_MASK && context->val.conn == C_CONNECTED)
				rv = check_ro_cnt_and_primary(resource);

			if (!(context->mask.conn == conn_MASK && context->val.conn == C_DISCONNECTING) ||
			    (reply->reachable_nodes & reply->target_reachable_nodes)) {
				/* The cluster is still connected after this
				 * transaction: either this transaction does
				 * not disconnect a connection, or there are
				 * redundant connections.  */

				u64 m;

				m = reply->reachable_nodes | reply->target_reachable_nodes;
				reply->reachable_nodes = m;
				reply->target_reachable_nodes = m;
			} else {
				rcu_read_lock();
				for_each_connection_rcu(connection, resource) {
					int node_id = connection->peer_node_id;

					if (node_id == context->target_node_id) {
						drbd_info(connection, "Cluster is now split\n");
						break;
					}
				}
				rcu_read_unlock();
			}

			resource->twopc.state_change.primary_nodes = reply->primary_nodes;
			resource->twopc.state_change.reachable_nodes =
				reply->target_reachable_nodes;
		}

		if (context->mask.conn == conn_MASK && context->val.conn == C_CONNECTED &&
		    target_connection->agreed_pro_version >= 118)
			wait_initial_states_received(target_connection);
	}

	request.cmd = rv >= SS_SUCCESS ? P_TWOPC_COMMIT : P_TWOPC_ABORT;
	if (rv < SS_SUCCESS && target_connection)
		abort_connect(target_connection);

	if ((rv == SS_TIMEOUT || rv == SS_CONCURRENT_ST_CHG) &&
	    !(context->flags & CS_DONT_RETRY)) {
		long timeout = twopc_retry_timeout(resource, retries++);
		drbd_info(resource, "Retrying cluster-wide state change after %ums\n",
			  jiffies_to_msecs(timeout));
		if (have_peers)
			twopc_phase2(resource, &request, reach_immediately);
		if (target_connection) {
			kref_debug_put(&target_connection->kref_debug, 8);
			kref_put(&target_connection->kref, drbd_destroy_connection);
			target_connection = NULL;
		}
		clear_remote_state_change(resource);
		schedule_timeout_interruptible(timeout);
		end_remote_state_change(resource, &irq_flags, context->flags | CS_TWOPC);
		goto retry;
	}

	if (rv >= SS_SUCCESS)
		drbd_info(resource, "Committing cluster-wide state change %u (%ums)\n",
			  request.tid,
			  jiffies_to_msecs(jiffies - start_time));
	else
		drbd_info(resource, "Aborting cluster-wide state change %u (%ums) rv = %d\n",
			  request.tid,
			  jiffies_to_msecs(jiffies - start_time),
			  rv);

	if (have_peers && context->change_local_state_last) {
		set_bit(TWOPC_STATE_CHANGE_PENDING, &resource->flags);
		twopc_phase2(resource, &request, reach_immediately);
	}

	end_remote_state_change(resource, &irq_flags, context->flags | CS_TWOPC);
	clear_bit(TWOPC_STATE_CHANGE_PENDING, &resource->flags);
	if (rv >= SS_SUCCESS) {
		change(context, PH_COMMIT);
		rv = end_state_change(resource, &irq_flags);
		if (rv < SS_SUCCESS)
			drbd_err(resource, "FATAL: Local commit of already committed %u failed! \n",
				 request.tid);
	} else {
		abort_state_change(resource, &irq_flags);
	}

	if (have_peers && !context->change_local_state_last)
		twopc_phase2(resource, &request, reach_immediately);

	if (target_connection) {
		kref_debug_put(&target_connection->kref_debug, 8);
		kref_put(&target_connection->kref, drbd_destroy_connection);
	}
	return rv;
}

enum determine_dev_size
change_cluster_wide_device_size(struct drbd_device *device,
				sector_t local_max_size,
				uint64_t new_user_size,
				enum dds_flags dds_flags,
				struct resize_parms * rs)
{
	struct drbd_resource *resource = device->resource;
	struct twopc_reply *reply = &resource->twopc_reply;
	struct twopc_request request;
	unsigned long start_time;
	unsigned long irq_flags;
	enum drbd_state_rv rv;
	enum determine_dev_size dd;
	u64 reach_immediately;
	bool have_peers, commit_it;
	sector_t new_size = 0;
	int retries = 1;

retry:
	rv = drbd_support_2pc_resize(resource);
	if (rv < SS_SUCCESS)
		return DS_2PC_NOT_SUPPORTED;

	state_change_lock(resource, &irq_flags, CS_VERBOSE | CS_LOCAL_ONLY);
	rcu_read_lock();
	complete_remote_state_change(resource, &irq_flags);
	start_time = jiffies;
	reach_immediately = directly_connected_nodes(resource, NOW);

	*reply = (struct twopc_reply) { 0 };

	do
		reply->tid = get_random_u32();
	while (!reply->tid);

	request.tid = reply->tid;
	request.initiator_node_id = resource->res_opts.node_id;
	request.target_node_id = -1;
	request.nodes_to_reach = ~(reach_immediately | NODE_MASK(resource->res_opts.node_id));
	request.vnr = device->vnr;
	request.cmd = P_TWOPC_PREP_RSZ;
	request.flags = 0;
	resource->twopc.type = TWOPC_RESIZE;
	resource->twopc.resize.dds_flags = dds_flags;
	resource->twopc.resize.user_size = new_user_size;
	resource->twopc.resize.diskful_primary_nodes = 0;
	resource->twopc.resize.new_size = 0;
	resource->twopc_parent_nodes = 0;
	resource->remote_state_change = true;

	reply->initiator_node_id = resource->res_opts.node_id;
	reply->target_node_id = -1;
	reply->max_possible_size = local_max_size;
	reply->reachable_nodes = reach_immediately | NODE_MASK(resource->res_opts.node_id);
	reply->target_reachable_nodes = reply->reachable_nodes;
	if (resource->role[NOW] == R_PRIMARY)
		reply->diskful_primary_nodes = NODE_MASK(resource->res_opts.node_id);
	rcu_read_unlock();
	state_change_unlock(resource, &irq_flags);

	drbd_info(resource, "Preparing cluster-wide state change %u "
		  "(local_max_size = %llu KB, user_cap = %llu KB)\n",
		  be32_to_cpu(request.tid),
		  (unsigned long long)local_max_size >> 1,
		  (unsigned long long)new_user_size >> 1);

	rv = __cluster_wide_request(resource, &request, reach_immediately);

	have_peers = rv == SS_CW_SUCCESS;
	if (have_peers) {
		if (wait_event_timeout(resource->state_wait,
				       cluster_wide_reply_ready(resource),
				       twopc_timeout(resource)))
			rv = get_cluster_wide_reply(resource, NULL);
		else
			rv = SS_TIMEOUT;

		if (rv == SS_TIMEOUT || rv == SS_CONCURRENT_ST_CHG) {
			long timeout = twopc_retry_timeout(resource, retries++);

			drbd_info(resource, "Retrying cluster-wide state change after %ums\n",
				  jiffies_to_msecs(timeout));

			request.cmd = P_TWOPC_ABORT;
			twopc_phase2(resource, &request, reach_immediately);

			clear_remote_state_change(resource);
			schedule_timeout_interruptible(timeout);
			goto retry;
		}
	}

	if (rv >= SS_SUCCESS) {
		new_size = min_not_zero(reply->max_possible_size, new_user_size);
		commit_it = new_size != get_capacity(device->vdisk);

		if (commit_it) {
			resource->twopc.resize.new_size = new_size;
			resource->twopc.resize.diskful_primary_nodes = reply->diskful_primary_nodes;
			drbd_info(resource, "Committing cluster-wide state change %u (%ums)\n",
				  request.tid,
				  jiffies_to_msecs(jiffies - start_time));
		} else {
			drbd_info(resource, "Aborting cluster-wide state change %u (%ums) size unchanged\n",
				  request.tid,
				  jiffies_to_msecs(jiffies - start_time));
		}
	} else {
		commit_it = false;
		drbd_info(resource, "Aborting cluster-wide state change %u (%ums) rv = %d\n",
			  request.tid,
			  jiffies_to_msecs(jiffies - start_time),
			  rv);
	}

	request.cmd = commit_it ? P_TWOPC_COMMIT : P_TWOPC_ABORT;
	if (have_peers)
		twopc_phase2(resource, &request, reach_immediately);

	if (commit_it) {
		struct twopc_resize *tr = &resource->twopc.resize;

		tr->diskful_primary_nodes = reply->diskful_primary_nodes;
		tr->new_size = new_size;
		tr->dds_flags = dds_flags;
		tr->user_size = new_user_size;

		dd = drbd_commit_size_change(device, rs, reach_immediately);
	} else {
		if (rv == SS_CW_FAILED_BY_PEER)
			dd = DS_2PC_NOT_SUPPORTED;
		else if (rv >= SS_SUCCESS)
			dd = DS_UNCHANGED;
		else
			dd = DS_2PC_ERR;
	}

	clear_remote_state_change(resource);
	return dd;
}

static void twopc_end_nested(struct drbd_resource *resource, enum drbd_packet cmd, bool as_work)
{
	struct drbd_connection *twopc_parent;
	u64 im;
	struct twopc_reply twopc_reply;
	u64 twopc_parent_nodes = 0;

	write_lock_irq(&resource->state_rwlock);
	twopc_reply = resource->twopc_reply;
	/* Only send replies if we are in a twopc and have not yet sent replies. */
	if (twopc_reply.tid && resource->twopc_prepare_reply_cmd == 0) {
		resource->twopc_prepare_reply_cmd = cmd;
		twopc_parent_nodes = resource->twopc_parent_nodes;
	}
	if (as_work)
		resource->twopc_work.cb = NULL;
	write_unlock_irq(&resource->state_rwlock);

	if (!twopc_reply.tid)
		return;

	for_each_connection_ref(twopc_parent, im, resource) {
		if (!(twopc_parent_nodes & NODE_MASK(twopc_parent->peer_node_id)))
			continue;

		if (twopc_reply.is_disconnect)
			set_bit(DISCONNECT_EXPECTED, &twopc_parent->flags);

		dynamic_drbd_dbg(twopc_parent, "Nested state change %u result: %s\n",
			   twopc_reply.tid, drbd_packet_name(cmd));

		drbd_send_twopc_reply(twopc_parent, cmd, &twopc_reply);
	}
	wake_up_all(&resource->twopc_wait);
}

static void __nested_twopc_work(struct drbd_work *work, bool as_work)
{
	struct drbd_resource *resource =
		container_of(work, struct drbd_resource, twopc_work);
	enum drbd_state_rv rv;
	enum drbd_packet cmd;

	rv = get_cluster_wide_reply(resource, NULL);
	if (rv >= SS_SUCCESS)
		cmd = P_TWOPC_YES;
	else if (rv == SS_CONCURRENT_ST_CHG || rv == SS_HANDSHAKE_RETRY)
		cmd = P_TWOPC_RETRY;
	else
		cmd = P_TWOPC_NO;
	twopc_end_nested(resource, cmd, as_work);
}

int nested_twopc_work(struct drbd_work *work, int cancel)
{
	__nested_twopc_work(work, true);
	return 0;
}

enum drbd_state_rv
nested_twopc_request(struct drbd_resource *resource, struct twopc_request *request)
{
	u64 nodes_to_reach, reach_immediately;
	enum drbd_packet cmd = request->cmd;
	enum drbd_state_rv rv;
	bool have_peers;

	write_lock_irq(&resource->state_rwlock);
	nodes_to_reach = request->nodes_to_reach;
	reach_immediately = directly_connected_nodes(resource, NOW) & nodes_to_reach;
	nodes_to_reach &= ~(reach_immediately | NODE_MASK(resource->res_opts.node_id));
	request->nodes_to_reach = nodes_to_reach;
	write_unlock_irq(&resource->state_rwlock);

	rv = __cluster_wide_request(resource, request, reach_immediately);
	have_peers = rv == SS_CW_SUCCESS;
	if (cmd == P_TWOPC_PREPARE || cmd == P_TWOPC_PREP_RSZ) {
		if (rv < SS_SUCCESS)
			twopc_end_nested(resource, P_TWOPC_NO, false);
		else if (!have_peers && cluster_wide_reply_ready(resource)) /* no nested nodes */
			__nested_twopc_work(&resource->twopc_work, false);
	}
	return rv;
}

static bool has_up_to_date_peer_disks(struct drbd_device *device)
{
	struct drbd_peer_device *peer_device;

	for_each_peer_device(peer_device, device)
		if (peer_device->disk_state[NEW] == D_UP_TO_DATE)
			return true;
	return false;
}

static void disconnect_where_resync_target(struct drbd_device *device)
{
	struct drbd_peer_device *peer_device;

	for_each_peer_device(peer_device, device)
		if (is_sync_target_state(peer_device, NEW))
			__change_cstate(peer_device->connection, C_TEAR_DOWN);
}

static bool do_change_role(struct change_context *context, enum change_phase phase)
{
	struct drbd_resource *resource = context->resource;
	enum drbd_role role = context->val.role;
	int flags = context->flags;
	struct drbd_device *device;
	int vnr;

	resource->role[NEW] = role;

	rcu_read_lock();
	idr_for_each_entry(&resource->devices, device, vnr) {
		if (role == R_PRIMARY && (flags & CS_FP_LOCAL_UP_TO_DATE)) {
			if (device->disk_state[NEW] < D_UP_TO_DATE &&
			    device->disk_state[NEW] >= D_INCONSISTENT &&
			    !has_up_to_date_peer_disks(device)) {
				device->disk_state[NEW] = D_UP_TO_DATE;
				/* adding it to the context so that it gets sent to the peers */
				context->mask.disk |= disk_MASK;
				context->val.disk |= D_UP_TO_DATE;
				disconnect_where_resync_target(device);
			}
		}

		if (role == R_PRIMARY && (flags & CS_FP_OUTDATE_PEERS)) {
			struct drbd_peer_device *peer_device;
			for_each_peer_device_rcu(peer_device, device) {
				if (peer_device->disk_state[NEW] == D_UNKNOWN)
					__change_peer_disk_state(peer_device, D_OUTDATED);
			}
		}

		if (role == R_PRIMARY && phase == PH_COMMIT) {
			u64 reachable_nodes = resource->twopc_reply.reachable_nodes;
			struct drbd_peer_device *peer_device;

			for_each_peer_device_rcu(peer_device, device) {
				if (NODE_MASK(peer_device->node_id) & reachable_nodes &&
				    peer_device->disk_state[NEW] == D_UNKNOWN &&
				    want_bitmap(peer_device))
					__change_peer_disk_state(peer_device, D_OUTDATED);
			}
		}
	}
	rcu_read_unlock();

	return phase != PH_PREPARE ||
		context->resource->role[NOW] != context->val.role;
}

enum drbd_state_rv change_role(struct drbd_resource *resource,
			       enum drbd_role role,
			       enum chg_state_flags flags,
			       const char **err_str)
{
	struct change_context role_context = {
		.resource = resource,
		.vnr = -1,
		.mask = { { .role = role_MASK } },
		.val = { { .role = role } },
		.target_node_id = -1,
		.flags = flags | CS_SERIALIZE,
		.err_str = err_str,
	};
	enum drbd_state_rv rv;
	bool got_state_sem = false;

	if (role == R_SECONDARY) {
		struct drbd_device *device;
		int vnr;

		if (!(flags & CS_ALREADY_SERIALIZED)) {
			down(&resource->state_sem);
			got_state_sem = true;
			role_context.flags |= CS_ALREADY_SERIALIZED;
		}
		idr_for_each_entry(&resource->devices, device, vnr) {
			long t = wait_event_interruptible_timeout(device->misc_wait,
						!atomic_read(&device->ap_bio_cnt[WRITE]),
						twopc_timeout(resource));
			if (t <= 0) {
				rv = t == 0 ? SS_TIMEOUT : SS_INTERRUPTED;
				goto out;
			}
		}
		role_context.change_local_state_last = true;
	}
	rv = change_cluster_wide_state(do_change_role, &role_context);
out:
	if (got_state_sem)
		up(&resource->state_sem);
	return rv;
}

void __change_io_susp_user(struct drbd_resource *resource, bool value)
{
	resource->susp_user[NEW] = value;
}

enum drbd_state_rv change_io_susp_user(struct drbd_resource *resource,
				       bool value,
				       enum chg_state_flags flags)
{
	unsigned long irq_flags;

	begin_state_change(resource, &irq_flags, flags);
	__change_io_susp_user(resource, value);
	return end_state_change(resource, &irq_flags);
}

void __change_io_susp_no_data(struct drbd_resource *resource, bool value)
{
	resource->susp_nod[NEW] = value;
}

void __change_io_susp_fencing(struct drbd_connection *connection, bool value)
{
	connection->susp_fen[NEW] = value;
}

void __change_io_susp_quorum(struct drbd_resource *resource, bool value)
{
	resource->susp_quorum[NEW] = value;
}

void __change_disk_state(struct drbd_device *device, enum drbd_disk_state disk_state)
{
	device->disk_state[NEW] = disk_state;
}

void __downgrade_disk_states(struct drbd_resource *resource, enum drbd_disk_state disk_state)
{
	struct drbd_device *device;
	int vnr;

	rcu_read_lock();
	idr_for_each_entry(&resource->devices, device, vnr) {
		if (device->disk_state[NEW] > disk_state)
			__change_disk_state(device, disk_state);
	}
	rcu_read_unlock();
}

void __outdate_myself(struct drbd_resource *resource)
{
	struct drbd_device *device;
	int vnr;

	idr_for_each_entry(&resource->devices, device, vnr) {
		if (device->disk_state[NOW] > D_OUTDATED)
			__change_disk_state(device, D_OUTDATED);
	}
}

static bool device_has_connected_peer_devices(struct drbd_device *device)
{
	struct drbd_peer_device *peer_device;

	for_each_peer_device(peer_device, device)
		if (peer_device->repl_state[NOW] >= L_ESTABLISHED)
			return true;
	return false;
}

static bool device_has_peer_devices_with_disk(struct drbd_device *device)
{
	struct drbd_peer_device *peer_device;
	bool rv = false;

	for_each_peer_device(peer_device, device) {
		if (peer_device->connection->cstate[NOW] == C_CONNECTED) {
			/* We expect to receive up-to-date UUIDs soon.
			   To avoid a race in receive_state, "clear" uuids while
			   holding state_rwlock. I.e. atomic with the state change */
			clear_bit(UUIDS_RECEIVED, &peer_device->flags);
			if (peer_device->disk_state[NOW] > D_DISKLESS &&
			    peer_device->disk_state[NOW] != D_UNKNOWN)
				rv = true;
		}
	}

	return rv;
}

static void restore_outdated_in_pdsk(struct drbd_device *device)
{
	struct drbd_peer_device *peer_device;

	if (!get_ldev_if_state(device, D_ATTACHING))
		return;

	for_each_peer_device(peer_device, device) {
		int node_id = peer_device->connection->peer_node_id;
		struct drbd_peer_md *peer_md = &device->ldev->md.peers[node_id];

		if ((peer_md->flags & MDF_PEER_OUTDATED) &&
		    peer_device->disk_state[NEW] == D_UNKNOWN)
			__change_peer_disk_state(peer_device, D_OUTDATED);
	}

	put_ldev(device);
}

static bool do_twopc_after_lost_peer(struct change_context *context, enum change_phase phase)
{
	struct drbd_resource *resource = context->resource;
	struct twopc_reply *reply = &resource->twopc_reply;
	u64 directly_reachable = directly_connected_nodes(resource, NEW) |
		NODE_MASK(resource->res_opts.node_id);

	if (phase == PH_COMMIT && (reply->primary_nodes & ~directly_reachable)) {
		__outdate_myself(resource);
	} else {
		struct drbd_device *device;
		int vnr;

		idr_for_each_entry(&resource->devices, device, vnr) {
			if (device->disk_state[NOW] == D_CONSISTENT &&
			    may_return_to_up_to_date(device, NOW))
				__change_disk_state(device, D_UP_TO_DATE);
		}
	}

	return phase != PH_PREPARE || reply->reachable_nodes != NODE_MASK(resource->res_opts.node_id);
}

enum drbd_state_rv twopc_after_lost_peer(struct drbd_resource *resource,
					  enum chg_state_flags flags)
{
	struct change_context context = {
		.resource = resource,
		.vnr = -1,
		.mask = { },
		.val = { },
		.target_node_id = -1,
		.flags = flags | (resource->res_opts.quorum != QOU_OFF ? CS_FORCE_RECALC : 0),
		.change_local_state_last = false,
	};

	/* The other nodes get the request for an empty state change. I.e. they
	   will agree to this change request. At commit time we know where to
	   go from the D_CONSISTENT, since we got the primary mask. */
	return change_cluster_wide_state(do_twopc_after_lost_peer, &context);
}

static bool do_change_disk_state(struct change_context *context, enum change_phase phase)
{
	struct drbd_device *device =
		container_of(context, struct change_disk_state_context, context)->device;
	bool cluster_wide_state_change = false;

	if (device->disk_state[NOW] == D_ATTACHING &&
	    context->val.disk == D_NEGOTIATING) {
		if (device_has_peer_devices_with_disk(device)) {
			cluster_wide_state_change =
				supports_two_phase_commit(device->resource);
		} else {
			/* very last part of attach */
			context->val.disk = disk_state_from_md(device);
			restore_outdated_in_pdsk(device);
		}
	} else if (device->disk_state[NOW] != D_DETACHING &&
		   context->val.disk == D_DETACHING &&
		   device_has_connected_peer_devices(device)) {
		cluster_wide_state_change = true;
	}
	__change_disk_state(device, context->val.disk);
	return phase != PH_PREPARE || cluster_wide_state_change;
}

enum drbd_state_rv change_disk_state(struct drbd_device *device,
				     enum drbd_disk_state disk_state,
				     enum chg_state_flags flags,
				     const char **err_str)
{
	struct change_disk_state_context disk_state_context = {
		.context = {
			.resource = device->resource,
			.vnr = device->vnr,
			.mask = { { .disk = disk_MASK } },
			.val = { { .disk = disk_state } },
			.target_node_id = -1,
			.flags = flags,
			.change_local_state_last = true,
			.err_str = err_str,
		},
		.device = device,
	};

	return change_cluster_wide_state(do_change_disk_state,
					 &disk_state_context.context);
}

void __change_cstate(struct drbd_connection *connection, enum drbd_conn_state cstate)
{
	if (cstate == C_DISCONNECTING)
		set_bit(DISCONNECT_EXPECTED, &connection->flags);

	connection->cstate[NEW] = cstate;
	if (cstate < C_CONNECTED) {
		struct drbd_peer_device *peer_device;
		int vnr;

		rcu_read_lock();
		idr_for_each_entry(&connection->peer_devices, peer_device, vnr)
			__change_repl_state(peer_device, L_OFF);
		rcu_read_unlock();
	}
}

static bool connection_has_connected_peer_devices(struct drbd_connection *connection)
{
	struct drbd_peer_device *peer_device;
	int vnr;

	idr_for_each_entry(&connection->peer_devices, peer_device, vnr) {
		if (peer_device->repl_state[NOW] >= L_ESTABLISHED)
			return true;
	}
	return false;
}

enum outdate_what { OUTDATE_NOTHING, OUTDATE_DISKS, OUTDATE_PEER_DISKS };

static enum outdate_what outdate_on_disconnect(struct drbd_connection *connection)
{
	struct drbd_resource *resource = connection->resource;

	if ((connection->fencing_policy >= FP_RESOURCE ||
	     connection->resource->res_opts.quorum != QOU_OFF) &&
	    resource->role[NOW] != connection->peer_role[NOW]) {
		/* primary politely disconnects from secondary,
		 * tells peer to please outdate itself */
		if (resource->role[NOW] == R_PRIMARY)
			return OUTDATE_PEER_DISKS;

		/* secondary politely disconnect from primary,
		 * proposes to outdate itself. */
		if (connection->peer_role[NOW] == R_PRIMARY)
			return OUTDATE_DISKS;
	}
	return OUTDATE_NOTHING;
}

static void __change_cstate_and_outdate(struct drbd_connection *connection,
					enum drbd_conn_state cstate,
					enum outdate_what outdate_what)
{
	__change_cstate(connection, cstate);
	switch(outdate_what) {
		case OUTDATE_DISKS:
			__downgrade_disk_states(connection->resource, D_OUTDATED);
			break;
		case OUTDATE_PEER_DISKS:
			__downgrade_peer_disk_states(connection, D_OUTDATED);
			break;
		case OUTDATE_NOTHING:
			break;
	}
}

void apply_connect(struct drbd_connection *connection, bool commit)
{
	struct drbd_peer_device *peer_device;
	int vnr;

	if (!commit || connection->cstate[NEW] != C_CONNECTED)
		return;

	idr_for_each_entry(&connection->peer_devices, peer_device, vnr) {
		struct drbd_device *device = peer_device->device;
		union drbd_state s = peer_device->connect_state;

		if (s.disk != D_MASK)
			__change_disk_state(device, s.disk);
		if (device->disk_state[NOW] != D_NEGOTIATING)
			__change_repl_state(peer_device, s.conn);
		__change_peer_disk_state(peer_device, s.pdsk);
		__change_resync_susp_peer(peer_device, s.peer_isp);

		if (s.conn == L_OFF)
			__change_cstate(connection, C_DISCONNECTING);

		if (commit)
			clear_bit(DISCARD_MY_DATA, &peer_device->flags);
	}
}

struct change_cstate_context {
	struct change_context context;
	struct drbd_connection *connection;
	enum outdate_what outdate_what;
};

static bool do_change_cstate(struct change_context *context, enum change_phase phase)
{
	struct change_cstate_context *cstate_context =
		container_of(context, struct change_cstate_context, context);
	struct drbd_connection *connection = cstate_context->connection;
	struct drbd_resource *resource = context->resource;
	struct twopc_reply *reply = &resource->twopc_reply;

	if (phase == PH_PREPARE) {
		cstate_context->outdate_what = OUTDATE_NOTHING;
		if (context->val.conn == C_DISCONNECTING && !(context->flags & CS_HARD)) {
			cstate_context->outdate_what =
				outdate_on_disconnect(connection);
			switch(cstate_context->outdate_what) {
			case OUTDATE_DISKS:
				context->mask.disk = disk_MASK;
				context->val.disk = D_OUTDATED;
				break;
			case OUTDATE_PEER_DISKS:
				context->mask.pdsk = pdsk_MASK;
				context->val.pdsk = D_OUTDATED;
				break;
			case OUTDATE_NOTHING:
				break;
			}
		}
	}
	if ((context->val.conn == C_CONNECTED && connection->cstate[NEW] == C_CONNECTING) ||
	    context->val.conn != C_CONNECTED)
		__change_cstate_and_outdate(connection,
					    context->val.conn,
					    cstate_context->outdate_what);

	if (context->val.conn == C_CONNECTED &&
	    connection->agreed_pro_version >= 117)
		apply_connect(connection, phase == PH_COMMIT);

	if (phase == PH_COMMIT) {
		u64 directly_reachable = directly_connected_nodes(resource, NEW) |
			NODE_MASK(resource->res_opts.node_id);

		if (reply->primary_nodes & ~directly_reachable)
			__outdate_myself(resource);
	}

	if (context->val.conn == C_CONNECTED && connection->peer_role[NOW] == R_UNKNOWN) {
		enum drbd_role target_role =
			(reply->primary_nodes & NODE_MASK(context->target_node_id)) ?
			R_PRIMARY : R_SECONDARY;

		__change_peer_role(connection, target_role);
	}

	return phase != PH_PREPARE ||
	       context->val.conn == C_CONNECTED ||
	       (context->val.conn == C_DISCONNECTING &&
		connection_has_connected_peer_devices(connection));
}

/**
 * change_cstate()  -  change the connection state of a connection
 *
 * When disconnecting from a peer, we may also need to outdate the local or
 * peer disks depending on the fencing policy.  This cannot easily be split
 * into two state changes.
 */
enum drbd_state_rv change_cstate_es(struct drbd_connection *connection,
				    enum drbd_conn_state cstate,
				    enum chg_state_flags flags,
				    const char **err_str
	)
{
	struct change_cstate_context cstate_context = {
		.context = {
			.resource = connection->resource,
			.vnr = -1,
			.mask = { { .conn = conn_MASK } },
			.val = { { .conn = cstate } },
			.target_node_id = connection->peer_node_id,
			.flags = flags,
			.change_local_state_last = true,
			.err_str = err_str,
		},
		.connection = connection,
	};

	if (cstate == C_CONNECTED) {
		cstate_context.context.mask.role = role_MASK;
		cstate_context.context.val.role = connection->resource->role[NOW];
	}

	/*
	 * Hard connection state changes like a protocol error or forced
	 * disconnect may occur while we are holding resource->state_sem.  In
	 * that case, omit CS_SERIALIZE so that we don't deadlock trying to
	 * grab that mutex again.
	 */
	if (!(flags & CS_HARD))
		cstate_context.context.flags |= CS_SERIALIZE;

	return change_cluster_wide_state(do_change_cstate, &cstate_context.context);
}

void __change_peer_role(struct drbd_connection *connection, enum drbd_role peer_role)
{
	connection->peer_role[NEW] = peer_role;
}

void __change_repl_state(struct drbd_peer_device *peer_device, enum drbd_repl_state repl_state)
{
	peer_device->repl_state[NEW] = repl_state;
	if (repl_state > L_OFF)
		peer_device->connection->cstate[NEW] = C_CONNECTED;
}

struct change_repl_context {
	struct change_context context;
	struct drbd_peer_device *peer_device;
};

static bool do_change_repl_state(struct change_context *context, enum change_phase phase)
{
	struct change_repl_context *repl_context =
		container_of(context, struct change_repl_context, context);
	struct drbd_peer_device *peer_device = repl_context->peer_device;
	enum drbd_repl_state *repl_state = peer_device->repl_state;
	enum drbd_repl_state new_repl_state = context->val.conn;
	bool cluster_wide = context->flags & CS_CLUSTER_WIDE;

	__change_repl_state(peer_device, new_repl_state);

	return phase != PH_PREPARE ||
		((repl_state[NOW] >= L_ESTABLISHED &&
		  (new_repl_state == L_STARTING_SYNC_S || new_repl_state == L_STARTING_SYNC_T)) ||
		 (repl_state[NOW] == L_ESTABLISHED &&
		  (new_repl_state == L_VERIFY_S || new_repl_state == L_OFF)) ||
		 (repl_state[NOW] == L_ESTABLISHED && cluster_wide &&
		  (new_repl_state == L_WF_BITMAP_S || new_repl_state == L_WF_BITMAP_T)));
}

enum drbd_state_rv change_repl_state(struct drbd_peer_device *peer_device,
				     enum drbd_repl_state new_repl_state,
				     enum chg_state_flags flags)
{
	struct change_repl_context repl_context = {
		.context = {
			.resource = peer_device->device->resource,
			.vnr = peer_device->device->vnr,
			.mask = { { .conn = conn_MASK } },
			.val = { { .conn = new_repl_state } },
			.target_node_id = peer_device->node_id,
			.flags = flags
		},
		.peer_device = peer_device
	};

	if (new_repl_state == L_WF_BITMAP_S || new_repl_state == L_VERIFY_S)
		repl_context.context.change_local_state_last = true;

	return change_cluster_wide_state(do_change_repl_state, &repl_context.context);
}

enum drbd_state_rv stable_change_repl_state(struct drbd_peer_device *peer_device,
					    enum drbd_repl_state repl_state,
					    enum chg_state_flags flags)
{
	return stable_state_change(peer_device->device->resource,
		change_repl_state(peer_device, repl_state, flags));
}

void __change_peer_disk_state(struct drbd_peer_device *peer_device, enum drbd_disk_state disk_state)
{
	peer_device->disk_state[NEW] = disk_state;
}

void __downgrade_peer_disk_states(struct drbd_connection *connection, enum drbd_disk_state disk_state)
{
	struct drbd_peer_device *peer_device;
	int vnr;

	rcu_read_lock();
	idr_for_each_entry(&connection->peer_devices, peer_device, vnr) {
		if (peer_device->disk_state[NEW] > disk_state)
			__change_peer_disk_state(peer_device, disk_state);
	}
	rcu_read_unlock();
}

enum drbd_state_rv change_peer_disk_state(struct drbd_peer_device *peer_device,
					  enum drbd_disk_state disk_state,
					  enum chg_state_flags flags)
{
	struct drbd_resource *resource = peer_device->device->resource;
	unsigned long irq_flags;

	begin_state_change(resource, &irq_flags, flags);
	__change_peer_disk_state(peer_device, disk_state);
	return end_state_change(resource, &irq_flags);
}

void __change_resync_susp_user(struct drbd_peer_device *peer_device,
				       bool value)
{
	peer_device->resync_susp_user[NEW] = value;
}

enum drbd_state_rv change_resync_susp_user(struct drbd_peer_device *peer_device,
						   bool value,
						   enum chg_state_flags flags)
{
	struct drbd_resource *resource = peer_device->device->resource;
	unsigned long irq_flags;

	begin_state_change(resource, &irq_flags, flags);
	__change_resync_susp_user(peer_device, value);
	return end_state_change(resource, &irq_flags);
}

void __change_resync_susp_peer(struct drbd_peer_device *peer_device,
				       bool value)
{
	peer_device->resync_susp_peer[NEW] = value;
}

void __change_resync_susp_dependency(struct drbd_peer_device *peer_device,
					     bool value)
{
	peer_device->resync_susp_dependency[NEW] = value;
}

static void log_current_uuids(struct drbd_device *device)
{
	struct drbd_peer_device *peer_device;
	struct drbd_connection *connection;
	char msg[120];
	int ret, pos = 0;

	rcu_read_lock();
	for_each_peer_device_rcu(peer_device, device) {
		if (peer_device->disk_state[NOW] != D_UP_TO_DATE)
			continue;
		connection = peer_device->connection;
		ret = snprintf(msg + pos, 120 - pos, "%s: %016llX ",
			       rcu_dereference(connection->transport.net_conf)->name,
			       peer_device->current_uuid);
		if (ret > 0)
			pos += ret;
		if (pos >= 120)
			break;
	}
	rcu_read_unlock();
	drbd_warn(device, "%s", msg);
}

bool drbd_data_accessible(struct drbd_device *device, enum which_state which)
{
	struct drbd_peer_device *peer_device;
	bool data_accessible = false;

	if (device->disk_state[which] == D_UP_TO_DATE)
		return true;

	rcu_read_lock();
	for_each_peer_device_rcu(peer_device, device) {
		struct net_conf *nc;
		nc = rcu_dereference(peer_device->connection->transport.net_conf);
		if (nc && !nc->allow_remote_read)
			continue;
		if (peer_device->disk_state[which] == D_UP_TO_DATE) {
			data_accessible = true;
			break;
		}
	}
	rcu_read_unlock();

	return data_accessible;
}
/* drbd_data_accessible() and exposable_data_uuid() have the same structure. By intention. */
static u64 exposable_data_uuid(struct drbd_device *device)
{
	struct drbd_peer_device *peer_device;
	u64 uuid = 0;

	if (get_ldev_if_state(device, D_UP_TO_DATE)) {
		uuid = device->ldev->md.current_uuid;
		put_ldev(device);
		return uuid;
	}

	rcu_read_lock();
	for_each_peer_device_rcu(peer_device, device) {
		struct net_conf *nc;
		nc = rcu_dereference(peer_device->connection->transport.net_conf);
		if (nc && !nc->allow_remote_read)
			continue;
		if (peer_device->disk_state[NOW] == D_UP_TO_DATE &&
		    (uuid & ~UUID_PRIMARY) != (peer_device->current_uuid & ~UUID_PRIMARY)) {
			if (!uuid) {
				uuid = peer_device->current_uuid;
				continue;
			}
			drbd_err(device, "Multiple UpToDate peers have different current UUIDs\n");
			log_current_uuids(device);
		}
	}
	rcu_read_unlock();

	return uuid;
}

static void ensure_exposed_data_uuid(struct drbd_device *device)
{
	u64 uuid = exposable_data_uuid(device);

	if (uuid)
		drbd_uuid_set_exposed(device, uuid, true);

}

/* Between 9.1.7 and 9.1.12 drbd was setting MDF_NODE_EXISTS for all peers.
 * With that the flag got useless. It is a meta-data flag that persists.
 * Clear it for all not configured nodes if we find it in every peer slot.
 */
static void check_wrongly_set_mdf_exists(struct drbd_device *device)
{
	struct drbd_resource *resource = device->resource;
	const int my_node_id = resource->res_opts.node_id;
	bool wrong = true;
	int node_id;

	if (!get_ldev(device))
		return;

	rcu_read_lock();

	for (node_id = 0; node_id < DRBD_NODE_ID_MAX; node_id++) {
		struct drbd_peer_device *peer_device = peer_device_by_node_id(device, node_id);
		struct drbd_peer_md *peer_md = &device->ldev->md.peers[node_id];

		if (!(peer_md->flags & MDF_NODE_EXISTS || peer_device || node_id == my_node_id)) {
			wrong = false;
			break;
		}
	}

	if (wrong) {
		for (node_id = 0; node_id < DRBD_NODE_ID_MAX; node_id++) {
			struct drbd_peer_device *peer_device = peer_device_by_node_id(device, node_id);
			struct drbd_peer_md *peer_md = &device->ldev->md.peers[node_id];

			if (!peer_device)
				peer_md->flags &= ~MDF_NODE_EXISTS;
		}
		if (!test_bit(WRONG_MDF_EXISTS, &resource->flags)) {
			set_bit(WRONG_MDF_EXISTS, &resource->flags);
			drbd_warn(resource, "Clearing excess MDF_NODE_EXISTS flags\n");
		}
	}
	rcu_read_unlock();
	put_ldev(device);
}<|MERGE_RESOLUTION|>--- conflicted
+++ resolved
@@ -4013,15 +4013,11 @@
 			if (!repl_is_sync(repl_state[OLD]) && repl_is_sync(repl_state[NEW]))
 				drbd_run_resync(peer_device, repl_state[NEW]);
 
-<<<<<<< HEAD
 			if (repl_is_sync(repl_state[OLD]) && !repl_is_sync(repl_state[NEW]))
 				drbd_last_resync_request(peer_device, false);
 
-			if (!peer_device_state_change->resync_active[OLD] && peer_device_state_change->resync_active[NEW])
-=======
 			if (peer_device_state_change->repl_state[OLD] != L_SYNC_TARGET &&
 					peer_device_state_change->repl_state[NEW] == L_SYNC_TARGET)
->>>>>>> 0a58e61f
 				drbd_queue_work_if_unqueued(
 						&peer_device->connection->sender_work,
 						&peer_device->resync_work);
