/*
   drbd_state.c

   This file is part of DRBD by Philipp Reisner and Lars Ellenberg.

   Copyright (C) 2001-2008, LINBIT Information Technologies GmbH.
   Copyright (C) 1999-2008, Philipp Reisner <philipp.reisner@linbit.com>.
   Copyright (C) 2002-2008, Lars Ellenberg <lars.ellenberg@linbit.com>.

   Thanks to Carter Burden, Bart Grantham and Gennadiy Nerubayev
   from Logicworks, Inc. for making SDP replication support possible.

   drbd is free software; you can redistribute it and/or modify
   it under the terms of the GNU General Public License as published by
   the Free Software Foundation; either version 2, or (at your option)
   any later version.

   drbd is distributed in the hope that it will be useful,
   but WITHOUT ANY WARRANTY; without even the implied warranty of
   MERCHANTABILITY or FITNESS FOR A PARTICULAR PURPOSE.  See the
   GNU General Public License for more details.

   You should have received a copy of the GNU General Public License
   along with drbd; see the file COPYING.  If not, write to
   the Free Software Foundation, 675 Mass Ave, Cambridge, MA 02139, USA.
 */

#include <linux/drbd_limits.h>
#include "drbd_int.h"
#include "drbd_protocol.h"
#include "drbd_req.h"
#include "drbd_state_change.h"

/* in drbd_main.c */
extern void tl_abort_disk_io(struct drbd_device *device);

struct after_state_change_work {
	struct drbd_work w;
	struct drbd_state_change *state_change;
	unsigned int id;
	struct completion *done;
};

static struct drbd_state_change *alloc_state_change(struct drbd_resource *resource, gfp_t flags)
{
	struct drbd_state_change *state_change;
	unsigned int n_devices = 0, n_connections = 0, size, n;
	struct drbd_device *device;
	struct drbd_connection *connection;
	int vnr;

	rcu_read_lock();
	idr_for_each_entry(&resource->devices, device, vnr)
		n_devices++;
	for_each_connection(connection, resource)
		n_connections++;
	rcu_read_unlock();

	size = sizeof(struct drbd_state_change) +
	       n_devices * sizeof(struct drbd_device_state_change) +
	       n_connections * sizeof(struct drbd_connection_state_change) +
	       n_devices * n_connections * sizeof(struct drbd_peer_device_state_change);
	state_change = kmalloc(size, flags);
	if (!state_change)
		return NULL;
	state_change->n_devices = n_devices;
	state_change->n_connections = n_connections;
	state_change->devices = (void *)(state_change + 1);
	state_change->connections = (void *)&state_change->devices[n_devices];
	state_change->peer_devices = (void *)&state_change->connections[n_connections];
	state_change->resource->resource = NULL;
	for (n = 0; n < n_devices; n++)
		state_change->devices[n].device = NULL;
	for (n = 0; n < n_connections; n++)
		state_change->connections[n].connection = NULL;
	return state_change;
}

struct drbd_state_change *remember_state_change(struct drbd_resource *resource, gfp_t gfp)
{
	struct drbd_state_change *state_change;
	struct drbd_device *device;
	unsigned int n_devices = 0;
	struct drbd_connection *connection;
	unsigned int n_connections = 0;
	int vnr;

	struct drbd_device_state_change *device_state_change;
	struct drbd_peer_device_state_change *peer_device_state_change;
	struct drbd_connection_state_change *connection_state_change;

retry:
	state_change = alloc_state_change(resource, gfp);
	if (!state_change)
		return NULL;

	rcu_read_lock();
	idr_for_each_entry(&resource->devices, device, vnr)
		n_devices++;
	for_each_connection(connection, resource)
		n_connections++;
	if (n_devices != state_change->n_devices ||
	    n_connections != state_change->n_connections) {
		kfree(state_change);
		rcu_read_unlock();
		goto retry;
	}

	kref_get(&resource->kref);
	state_change->resource->resource = resource;
	memcpy(state_change->resource->role,
	       resource->role, sizeof(resource->role));
	memcpy(state_change->resource->susp,
	       resource->susp, sizeof(resource->susp));
	memcpy(state_change->resource->susp_nod,
	       resource->susp_nod, sizeof(resource->susp_nod));
	memcpy(state_change->resource->susp_fen,
	       resource->susp_fen, sizeof(resource->susp_fen));

	device_state_change = state_change->devices;
	peer_device_state_change = state_change->peer_devices;
	idr_for_each_entry(&resource->devices, device, vnr) {
		struct drbd_peer_device *peer_device;

		kobject_get(&device->kobj);
		device_state_change->device = device;
		memcpy(device_state_change->disk_state,
		       device->disk_state, sizeof(device->disk_state));

		/* The peer_devices for each device have to be enumerated in
		   the order of the connections. We may not use for_each_peer_device() here. */
		for_each_connection(connection, resource) {
			peer_device = conn_peer_device(connection, device->vnr);

			peer_device_state_change->peer_device = peer_device;
			memcpy(peer_device_state_change->disk_state,
			       peer_device->disk_state, sizeof(peer_device->disk_state));
			memcpy(peer_device_state_change->repl_state,
			       peer_device->repl_state, sizeof(peer_device->repl_state));
			memcpy(peer_device_state_change->resync_susp_user,
			       peer_device->resync_susp_user,
			       sizeof(peer_device->resync_susp_user));
			memcpy(peer_device_state_change->resync_susp_peer,
			       peer_device->resync_susp_peer,
			       sizeof(peer_device->resync_susp_peer));
			memcpy(peer_device_state_change->resync_susp_dependency,
			       peer_device->resync_susp_dependency,
			       sizeof(peer_device->resync_susp_dependency));
			peer_device_state_change++;
		}
		device_state_change++;
	}

	connection_state_change = state_change->connections;
	for_each_connection(connection, resource) {
		kref_get(&connection->kref);
		connection_state_change->connection = connection;
		memcpy(connection_state_change->cstate,
		       connection->cstate, sizeof(connection->cstate));
		memcpy(connection_state_change->peer_role,
		       connection->peer_role, sizeof(connection->peer_role));
		connection_state_change++;
	}
	rcu_read_unlock();

	return state_change;
}

void forget_state_change(struct drbd_state_change *state_change)
{
	unsigned int n;

	if (!state_change)
		return;

	if (state_change->resource->resource)
		kref_put(&state_change->resource->resource->kref, drbd_destroy_resource);
	for (n = 0; n < state_change->n_devices; n++) {
		struct drbd_device *device = state_change->devices[n].device;

		if (device)
			kobject_put(&device->kobj);
	}
	for (n = 0; n < state_change->n_connections; n++) {
		struct drbd_connection *connection =
			state_change->connections[n].connection;

		if (connection)
			kref_put(&connection->kref, drbd_destroy_connection);
	}
	kfree(state_change);
}

static void print_state_change(struct drbd_resource *resource, const char *prefix);
static void finish_state_change(struct drbd_resource *, struct completion *);
STATIC int w_after_state_change(struct drbd_work *w, int unused);
static enum drbd_state_rv is_valid_soft_transition(struct drbd_resource *);
static enum drbd_state_rv is_valid_transition(struct drbd_resource *resource);
static void sanitize_state(struct drbd_resource *resource);
static enum drbd_state_rv change_peer_state(struct drbd_connection *, int, union drbd_state,
					    union drbd_state, unsigned long *);

static bool state_has_changed(struct drbd_resource *resource)
{
	struct drbd_connection *connection;
	struct drbd_device *device;
	int minor;

	if (resource->role[OLD] != resource->role[NEW] ||
	    resource->susp[OLD] != resource->susp[NEW] ||
	    resource->susp_nod[OLD] != resource->susp_nod[NEW] ||
	    resource->susp_fen[OLD] != resource->susp_fen[NEW])
		return true;

	for_each_connection(connection, resource) {
		if (connection->cstate[OLD] != connection->cstate[NEW] ||
		    connection->peer_role[OLD] != connection->peer_role[NEW])
			return true;
	}

	idr_for_each_entry(&resource->devices, device, minor) {
		struct drbd_peer_device *peer_device;

		if (device->disk_state[OLD] != device->disk_state[NEW])
			return true;

		for_each_peer_device(peer_device, device) {
			if (peer_device->disk_state[OLD] != peer_device->disk_state[NEW] ||
			    peer_device->repl_state[OLD] != peer_device->repl_state[NEW] ||
			    peer_device->resync_susp_user[OLD] !=
				peer_device->resync_susp_user[NEW] ||
			    peer_device->resync_susp_peer[OLD] !=
				peer_device->resync_susp_peer[NEW] ||
			    peer_device->resync_susp_dependency[OLD] !=
				peer_device->resync_susp_dependency[NEW])
				return true;
		}
	}
	return false;
}

static void ___begin_state_change(struct drbd_resource *resource)
{
	struct drbd_connection *connection;
	struct drbd_device *device;
	int minor;

	resource->role[NEW] = resource->role[NOW];
	resource->susp[NEW] = resource->susp[NOW];
	resource->susp_nod[NEW] = resource->susp_nod[NOW];
	resource->susp_fen[NEW] = resource->susp_fen[NOW];

	for_each_connection(connection, resource) {
		connection->cstate[NEW] = connection->cstate[NOW];
		connection->peer_role[NEW] = connection->peer_role[NOW];
	}

	idr_for_each_entry(&resource->devices, device, minor) {
		struct drbd_peer_device *peer_device;

		device->disk_state[NEW] = device->disk_state[NOW];

		for_each_peer_device(peer_device, device) {
			peer_device->disk_state[NEW] = peer_device->disk_state[NOW];
			peer_device->repl_state[NEW] = peer_device->repl_state[NOW];
			peer_device->resync_susp_user[NEW] =
				peer_device->resync_susp_user[NOW];
			peer_device->resync_susp_peer[NEW] =
				peer_device->resync_susp_peer[NOW];
			peer_device->resync_susp_dependency[NEW] =
				peer_device->resync_susp_dependency[NOW];
		}
	}
}

static void __begin_state_change(struct drbd_resource *resource)
{
	rcu_read_lock();
	___begin_state_change(resource);
}

static enum drbd_state_rv try_state_change(struct drbd_resource *resource)
{
	enum drbd_state_rv rv;

	if (!state_has_changed(resource))
		return SS_NOTHING_TO_DO;
	sanitize_state(resource);
	rv = is_valid_transition(resource);
	if (rv >= SS_SUCCESS && !(resource->state_change_flags & CS_HARD))
		rv = is_valid_soft_transition(resource);
	return rv;
}

static enum drbd_state_rv ___end_state_change(struct drbd_resource *resource, struct completion *done,
					      enum drbd_state_rv rv)
{
	enum chg_state_flags flags = resource->state_change_flags;
	struct drbd_connection *connection;
	struct drbd_device *device;
	int minor;

	if (flags & CS_ABORT)
		goto out;
	if (rv >= SS_SUCCESS)
		rv = try_state_change(resource);
	if (rv < SS_SUCCESS) {
		if (flags & CS_VERBOSE) {
			drbd_err(resource, "State change failed: %s\n", drbd_set_st_err_str(rv));
			print_state_change(resource, "Failed: ");
		}
		goto out;
	}
	if (flags & CS_PREPARE)
		goto out;

	finish_state_change(resource, done);

	resource->role[NOW] = resource->role[NEW];
	resource->susp[NOW] = resource->susp[NEW];
	resource->susp_nod[NOW] = resource->susp_nod[NEW];
	resource->susp_fen[NOW] = resource->susp_fen[NEW];

	for_each_connection(connection, resource) {
		connection->cstate[NOW] = connection->cstate[NEW];
		connection->peer_role[NOW] = connection->peer_role[NEW];
	}

	idr_for_each_entry(&resource->devices, device, minor) {
		struct drbd_peer_device *peer_device;

		device->disk_state[NOW] = device->disk_state[NEW];

		for_each_peer_device(peer_device, device) {
			peer_device->disk_state[NOW] = peer_device->disk_state[NEW];
			peer_device->repl_state[NOW] = peer_device->repl_state[NEW];
			peer_device->resync_susp_user[NOW] =
				peer_device->resync_susp_user[NEW];
			peer_device->resync_susp_peer[NOW] =
				peer_device->resync_susp_peer[NEW];
			peer_device->resync_susp_dependency[NOW] =
				peer_device->resync_susp_dependency[NEW];
		}
	}
out:
	rcu_read_unlock();
	return rv;
}

void state_change_lock(struct drbd_resource *resource, unsigned long *irq_flags, enum chg_state_flags flags)
{
	if ((flags & CS_SERIALIZE) && !(flags & (CS_ALREADY_SERIALIZED | CS_PREPARED)))
		mutex_lock(&resource->state_mutex);
	spin_lock_irqsave(&resource->req_lock, *irq_flags);
	resource->state_change_flags = flags;
}

static void __state_change_unlock(struct drbd_resource *resource, unsigned long *irq_flags, struct completion *done)
{
	enum chg_state_flags flags = resource->state_change_flags;

	spin_unlock_irqrestore(&resource->req_lock, *irq_flags);
	if (done && expect(resource, current != resource->worker.task))
		wait_for_completion(done);
	if ((flags & CS_SERIALIZE) && !(flags & (CS_ALREADY_SERIALIZED | CS_PREPARE)))
		mutex_unlock(&resource->state_mutex);
}

void state_change_unlock(struct drbd_resource *resource, unsigned long *irq_flags)
{
	__state_change_unlock(resource, irq_flags, NULL);
}

void begin_state_change_locked(struct drbd_resource *resource, enum chg_state_flags flags)
{
	BUG_ON(flags & (CS_SERIALIZE | CS_WAIT_COMPLETE | CS_PREPARE | CS_ABORT));
	resource->state_change_flags = flags;
	__begin_state_change(resource);
}

enum drbd_state_rv end_state_change_locked(struct drbd_resource *resource)
{
	return ___end_state_change(resource, NULL, SS_SUCCESS);
}

void begin_state_change(struct drbd_resource *resource, unsigned long *irq_flags, enum chg_state_flags flags)
{
	state_change_lock(resource, irq_flags, flags);
	__begin_state_change(resource);
}

static enum drbd_state_rv __end_state_change(struct drbd_resource *resource,
					     unsigned long *irq_flags,
					     enum drbd_state_rv rv)
{
	enum chg_state_flags flags = resource->state_change_flags;
	struct completion __done, *done = NULL;

	if ((flags & CS_WAIT_COMPLETE) && !(flags & (CS_PREPARE | CS_ABORT))) {
		done = &__done;
		init_completion(done);
	}
	rv = ___end_state_change(resource, done, rv);
	__state_change_unlock(resource, irq_flags, rv >= SS_SUCCESS ? done : NULL);
	return rv;
}

enum drbd_state_rv end_state_change(struct drbd_resource *resource, unsigned long *irq_flags)
{
	return __end_state_change(resource, irq_flags, SS_SUCCESS);
}

void abort_state_change(struct drbd_resource *resource, unsigned long *irq_flags)
{
	resource->state_change_flags &= ~CS_VERBOSE;
	__end_state_change(resource, irq_flags, SS_UNKNOWN_ERROR);
}

void abort_state_change_locked(struct drbd_resource *resource)
{
	resource->state_change_flags &= ~CS_VERBOSE;
	___end_state_change(resource, NULL, SS_UNKNOWN_ERROR);
}

static void begin_remote_state_change(struct drbd_resource *resource, unsigned long *irq_flags)
{
	rcu_read_unlock();
	spin_unlock_irqrestore(&resource->req_lock, *irq_flags);
}

static void end_remote_state_change(struct drbd_resource *resource, unsigned long *irq_flags, enum chg_state_flags flags)
{
	spin_lock_irqsave(&resource->req_lock, *irq_flags);
	rcu_read_lock();
	resource->state_change_flags = flags;
	___begin_state_change(resource);
}

static union drbd_state drbd_get_resource_state(struct drbd_resource *resource, enum which_state which)
{
	union drbd_state rv = { {
		.conn = C_STANDALONE,  /* really: undefined */
		/* (user_isp, peer_isp, and aftr_isp are undefined as well.) */
		.disk = D_UNKNOWN,  /* really: undefined */
		.role = resource->role[which],
		.peer = R_UNKNOWN,  /* really: undefined */
		.susp = resource->susp[which],
		.susp_nod = resource->susp_nod[which],
		.susp_fen = resource->susp_fen[which],
		.pdsk = D_UNKNOWN,  /* really: undefined */
	} };

	return rv;
}

union drbd_state drbd_get_device_state(struct drbd_device *device, enum which_state which)
{
	union drbd_state rv = drbd_get_resource_state(device->resource, which);

	rv.disk = device->disk_state[which];

	return rv;
}

union drbd_state drbd_get_peer_device_state(struct drbd_peer_device *peer_device, enum which_state which)
{
	struct drbd_connection *connection = peer_device->connection;
	union drbd_state rv;

	rv = drbd_get_device_state(peer_device->device, which);
	rv.user_isp = peer_device->resync_susp_user[which];
	rv.peer_isp = peer_device->resync_susp_peer[which];
	rv.aftr_isp = peer_device->resync_susp_dependency[which];
	rv.conn = combined_conn_state(peer_device, which);
	rv.peer = connection->peer_role[which];
	rv.pdsk = peer_device->disk_state[which];

	return rv;
}

union drbd_state drbd_get_connection_state(struct drbd_connection *connection, enum which_state which)
{
	union drbd_state rv = drbd_get_resource_state(connection->resource, which);

	rv.conn = connection->cstate[which];
	rv.peer = connection->peer_role[which];

	return rv;
}

static inline bool is_susp(union drbd_state s)
{
        return s.susp || s.susp_nod || s.susp_fen;
}

enum drbd_disk_state conn_highest_disk(struct drbd_connection *connection)
{
	enum drbd_disk_state ds = D_DISKLESS;
	struct drbd_peer_device *peer_device;
	int vnr;

	rcu_read_lock();
	idr_for_each_entry(&connection->peer_devices, peer_device, vnr) {
		struct drbd_device *device = peer_device->device;
		ds = max_t(enum drbd_disk_state, ds, device->disk_state[NOW]);
	}
	rcu_read_unlock();

	return ds;
}

enum drbd_disk_state conn_lowest_disk(struct drbd_connection *connection)
{
	enum drbd_disk_state ds = D_MASK;
	struct drbd_peer_device *peer_device;
	int vnr;

	rcu_read_lock();
	idr_for_each_entry(&connection->peer_devices, peer_device, vnr) {
		struct drbd_device *device = peer_device->device;
		ds = min_t(enum drbd_disk_state, ds, device->disk_state[NOW]);
	}
	rcu_read_unlock();

	return ds;
}

enum drbd_disk_state conn_highest_pdsk(struct drbd_connection *connection)
{
	enum drbd_disk_state ds = D_DISKLESS;
	struct drbd_peer_device *peer_device;
	int vnr;

	rcu_read_lock();
	idr_for_each_entry(&connection->peer_devices, peer_device, vnr)
		ds = max_t(enum drbd_disk_state, ds, peer_device->disk_state[NOW]);
	rcu_read_unlock();

	return ds;
}

static enum drbd_repl_state conn_lowest_repl_state(struct drbd_connection *connection)
{
	unsigned int repl_state = -1U;
	struct drbd_peer_device *peer_device;
	int vnr;

	rcu_read_lock();
	idr_for_each_entry(&connection->peer_devices, peer_device, vnr) {
		if (peer_device->repl_state[NOW] < repl_state)
			repl_state = peer_device->repl_state[NOW];
	}
	rcu_read_unlock();

	if (repl_state == -1U)
		return L_STANDALONE;

	return repl_state;
}

static bool resync_suspended(struct drbd_peer_device *peer_device, enum which_state which)
{
	return peer_device->resync_susp_user[which] ||
	       peer_device->resync_susp_peer[which] ||
	       peer_device->resync_susp_dependency[which];
}

static int scnprintf_resync_suspend_flags(char *buffer, size_t size,
					  struct drbd_peer_device *peer_device,
					  enum which_state which)
{
	char *b = buffer, *end = buffer + size;

	if (!resync_suspended(peer_device, which))
		return scnprintf(buffer, size, "no");

	if (peer_device->resync_susp_user[which])
		b += scnprintf(b, end - b, "user,");
	if (peer_device->resync_susp_peer[which])
		b += scnprintf(b, end - b, "peer,");
	if (peer_device->resync_susp_dependency[which])
		b += scnprintf(b, end - b, "dependency,");
	*(--b) = 0;

	return b - buffer;
}

static bool io_suspended(struct drbd_resource *resource, enum which_state which)
{
	return resource->susp[which] ||
	       resource->susp_nod[which] ||
	       resource->susp_fen[which];
}

static int scnprintf_io_suspend_flags(char *buffer, size_t size,
				      struct drbd_resource *resource,
				      enum which_state which)
{
	char *b = buffer, *end = buffer + size;

	if (!io_suspended(resource, which))
		return scnprintf(buffer, size, "no");

	if (resource->susp[which])
		b += scnprintf(b, end - b, "user,");
	if (resource->susp_nod[which])
		b += scnprintf(b, end - b, "no-disk,");
	if (resource->susp_fen[which])
		b += scnprintf(b, end - b, "fencing,");
	*(--b) = 0;

	return b - buffer;
}

static void print_state_change(struct drbd_resource *resource, const char *prefix)
{
	char buffer[150], *b, *end = buffer + sizeof(buffer);
	struct drbd_connection *connection;
	struct drbd_device *device;
	enum drbd_role *role = resource->role;
	int vnr;

	b = buffer;
	if (role[OLD] != role[NEW])
		b += scnprintf(b, end - b, "role( %s -> %s ) ",
			       drbd_role_str(role[OLD]),
			       drbd_role_str(role[NEW]));
	if (io_suspended(resource, OLD) != io_suspended(resource, NEW)) {
		b += scnprintf(b, end - b, "susp-io( ");
		b += scnprintf_io_suspend_flags(b, end - b, resource, OLD);
		b += scnprintf(b, end - b, " -> ");
		b += scnprintf_io_suspend_flags(b, end - b, resource, NEW);
		b += scnprintf(b, end - b, ") ");
	}
	if (b != buffer) {
		*(b-1) = 0;
		drbd_info(resource, "%s%s\n", prefix, buffer);
	}

	for_each_connection(connection, resource) {
		enum drbd_conn_state *cstate = connection->cstate;
		enum drbd_role *peer_role = connection->peer_role;

		b = buffer;
		if (cstate[OLD] != cstate[NEW])
			b += scnprintf(b, end - b, "conn( %s -> %s ) ",
				       drbd_conn_str(cstate[OLD]),
				       drbd_conn_str(cstate[NEW]));
		if (peer_role[OLD] != peer_role[NEW])
			b += scnprintf(b, end - b, "peer( %s -> %s ) ",
				       drbd_role_str(peer_role[OLD]),
				       drbd_role_str(peer_role[NEW]));

		if (b != buffer) {
			*(b-1) = 0;
			drbd_info(connection, "%s%s\n", prefix, buffer);
		}
	}

	idr_for_each_entry(&resource->devices, device, vnr) {
		struct drbd_peer_device *peer_device;
		enum drbd_disk_state *disk_state = device->disk_state;

		if (disk_state[OLD] != disk_state[NEW])
			drbd_info(device, "%sdisk( %s -> %s )\n",
				  prefix,
				  drbd_disk_str(disk_state[OLD]),
				  drbd_disk_str(disk_state[NEW]));

		for_each_peer_device(peer_device, device) {
			enum drbd_disk_state *peer_disk_state = peer_device->disk_state;
			enum drbd_repl_state *repl_state = peer_device->repl_state;

			b = buffer;
			if (peer_disk_state[OLD] != peer_disk_state[NEW])
				b += scnprintf(b, end - b, "pdsk( %s -> %s ) ",
					       drbd_disk_str(peer_disk_state[OLD]),
					       drbd_disk_str(peer_disk_state[NEW]));
			if (repl_state[OLD] != repl_state[NEW])
				b += scnprintf(b, end - b, "repl( %s -> %s ) ",
					       drbd_conn_str(repl_state[OLD]),
					       drbd_conn_str(repl_state[NEW]));

			if (resync_suspended(peer_device, OLD) !=
			    resync_suspended(peer_device, NEW)) {
				b += scnprintf(b, end - b, "resync-susp( ");
				b += scnprintf_resync_suspend_flags(b, end - b, peer_device, OLD);
				b += scnprintf(b, end - b, " -> ");
				b += scnprintf_resync_suspend_flags(b, end - b, peer_device, NEW);
				b += scnprintf(b, end - b, " ) ");
			}

			if (b != buffer) {
				*(b-1) = 0;
				drbd_info(peer_device, "%s%s\n", prefix, buffer);
			}
		}
	}
}

static bool local_disk_may_be_outdated(enum drbd_repl_state repl_state)
{
	switch(repl_state) {
	case L_CONNECTED:
	case L_WF_BITMAP_S:
	case L_SYNC_SOURCE:
	case L_PAUSED_SYNC_S:
		return false;
	default:
		return true;
	}
}

static enum drbd_state_rv __is_valid_soft_transition(struct drbd_resource *resource)
{
	enum drbd_role *role = resource->role;
	struct drbd_connection *connection;
	struct drbd_device *device;
	int vnr;

	/* See drbd_state_sw_errors in drbd_strings.c */

	if (role[OLD] != R_PRIMARY && role[NEW] == R_PRIMARY) {
		for_each_connection(connection, resource) {
			struct net_conf *nc;

			nc = rcu_dereference(connection->net_conf);
			if (!nc || nc->two_primaries)
				continue;
			if (connection->peer_role[NEW] == R_PRIMARY)
				return SS_TWO_PRIMARIES;
		}
	}

	for_each_connection(connection, resource) {
		enum drbd_conn_state *cstate = connection->cstate;
		enum drbd_role *peer_role = connection->peer_role;
		struct net_conf *nc;
		bool two_primaries;

		if (cstate[NEW] == C_DISCONNECTING && cstate[OLD] == C_STANDALONE)
			return SS_ALREADY_STANDALONE;

		if (cstate[NEW] == C_WF_CONNECTION && cstate[OLD] < C_UNCONNECTED)
			return SS_NO_NET_CONFIG;

		if (cstate[NEW] == C_DISCONNECTING && cstate[OLD] == C_UNCONNECTED)
			return SS_IN_TRANSIENT_STATE;

		/* While establishing a connection only allow cstate to change.
		   Delay/refuse role changes, detach attach etc... */
		if (test_bit(INITIAL_STATE_SENT, &connection->flags) &&
		    !test_bit(INITIAL_STATE_RECEIVED, &connection->flags) &&
		    !(cstate[OLD] == C_CONNECTED ||
		      (cstate[NEW] == C_CONNECTED && cstate[OLD] == C_WF_CONNECTION)))
			return SS_IN_TRANSIENT_STATE;

		nc = rcu_dereference(connection->net_conf);
		two_primaries = nc ? nc->two_primaries : false;
		if (peer_role[NEW] == R_PRIMARY && peer_role[OLD] == R_SECONDARY &&
		    resource->open_ro_cnt && !two_primaries)
			return SS_PRIMARY_READER;
	}

	if (role[OLD] != R_SECONDARY && role[NEW] == R_SECONDARY && resource->open_rw_cnt)
		return SS_DEVICE_IN_USE;


	idr_for_each_entry(&resource->devices, device, vnr) {
		enum drbd_disk_state *disk_state = device->disk_state;
		struct drbd_peer_device *peer_device;

		if (disk_state[NEW] > D_ATTACHING && disk_state[OLD] == D_DISKLESS)
			return SS_IS_DISKLESS;

		if (disk_state[NEW] == D_OUTDATED && disk_state[OLD] < D_OUTDATED && disk_state[OLD] != D_ATTACHING)
			return SS_LOWER_THAN_OUTDATED;

		for_each_peer_device(peer_device, device) {
			enum drbd_disk_state *peer_disk_state = peer_device->disk_state;
			enum drbd_repl_state *repl_state = peer_device->repl_state;

			if (!(role[OLD] == R_PRIMARY && repl_state[OLD] < L_CONNECTED && disk_state[OLD] < D_UP_TO_DATE) &&
			     (role[NEW] == R_PRIMARY && repl_state[NEW] < L_CONNECTED && disk_state[NEW] < D_UP_TO_DATE))
				return SS_NO_UP_TO_DATE_DISK;

			if (peer_device->connection->fencing_policy >= FP_RESOURCE &&
			    !(role[OLD] == R_PRIMARY && repl_state[OLD] < L_CONNECTED && !(peer_disk_state[OLD] <= D_OUTDATED)) &&
			     (role[NEW] == R_PRIMARY && repl_state[NEW] < L_CONNECTED && !(peer_disk_state[NEW] <= D_OUTDATED)))
				return SS_PRIMARY_NOP;

			if (!(role[OLD] == R_PRIMARY && disk_state[OLD] <= D_INCONSISTENT && peer_disk_state[OLD] <= D_INCONSISTENT) &&
			     (role[NEW] == R_PRIMARY && disk_state[NEW] <= D_INCONSISTENT && peer_disk_state[NEW] <= D_INCONSISTENT))
				return SS_NO_UP_TO_DATE_DISK;

			if (!(repl_state[OLD] > L_CONNECTED && disk_state[OLD] < D_INCONSISTENT) &&
			     (repl_state[NEW] > L_CONNECTED && disk_state[NEW] < D_INCONSISTENT))
				return SS_NO_LOCAL_DISK;

			if (!(repl_state[OLD] > L_CONNECTED && peer_disk_state[OLD] < D_INCONSISTENT) &&
			     (repl_state[NEW] > L_CONNECTED && peer_disk_state[NEW] < D_INCONSISTENT))
				return SS_NO_REMOTE_DISK;

			if (!(repl_state[OLD] > L_CONNECTED && disk_state[OLD] < D_UP_TO_DATE && peer_disk_state[OLD] < D_UP_TO_DATE) &&
			     (repl_state[NEW] > L_CONNECTED && disk_state[NEW] < D_UP_TO_DATE && peer_disk_state[NEW] < D_UP_TO_DATE))
				return SS_NO_UP_TO_DATE_DISK;

			if (!(disk_state[OLD] == D_OUTDATED && !local_disk_may_be_outdated(repl_state[OLD])) &&
			     (disk_state[NEW] == D_OUTDATED && !local_disk_may_be_outdated(repl_state[NEW])))
				return SS_CONNECTED_OUTDATES;

			if (!(repl_state[OLD] == L_VERIFY_S || repl_state[OLD] == L_VERIFY_T) &&
			     (repl_state[NEW] == L_VERIFY_S || repl_state[NEW] == L_VERIFY_T)) {
				struct net_conf *nc = rcu_dereference(peer_device->connection->net_conf);

				if (!nc || nc->verify_alg[0] == 0)
					return SS_NO_VERIFY_ALG;
			}

			if (!(repl_state[OLD] == L_VERIFY_S || repl_state[OLD] == L_VERIFY_T) &&
			     (repl_state[NEW] == L_VERIFY_S || repl_state[NEW] == L_VERIFY_T) &&
				  peer_device->connection->agreed_pro_version < 88)
				return SS_NOT_SUPPORTED;

			if (!(repl_state[OLD] >= L_CONNECTED && peer_disk_state[OLD] == D_UNKNOWN) &&
			     (repl_state[NEW] >= L_CONNECTED && peer_disk_state[NEW] == D_UNKNOWN))
				return SS_CONNECTED_OUTDATES;

			if ((repl_state[NEW] == L_STARTING_SYNC_T || repl_state[NEW] == L_STARTING_SYNC_S) &&
			    repl_state[OLD] > L_CONNECTED)
				return SS_RESYNC_RUNNING;

			/* if (repl_state[NEW] == repl_state[OLD] && repl_state[NEW] == L_STANDALONE)
				return SS_IN_TRANSIENT_STATE; */

			if ((repl_state[NEW] == L_VERIFY_S || repl_state[NEW] == L_VERIFY_T) && repl_state[OLD] < L_CONNECTED)
				return SS_NEED_CONNECTION;

			if ((repl_state[NEW] == L_VERIFY_S || repl_state[NEW] == L_VERIFY_T) &&
			    repl_state[NEW] != repl_state[OLD] && repl_state[OLD] > L_CONNECTED)
				return SS_RESYNC_RUNNING;

			if ((repl_state[NEW] == L_STARTING_SYNC_S || repl_state[NEW] == L_STARTING_SYNC_T) &&
			    repl_state[OLD] < L_CONNECTED)
				return SS_NEED_CONNECTION;

			if ((repl_state[NEW] == L_SYNC_TARGET || repl_state[NEW] == L_SYNC_SOURCE)
			    && repl_state[OLD] < L_STANDALONE)
				return SS_NEED_CONNECTION; /* No NetworkFailure -> SyncTarget etc... */
		}
	}

	return SS_SUCCESS;
}

/**
 * is_valid_soft_transition() - Returns an SS_ error code if state[NEW] is not valid
 *
 * "Soft" transitions are voluntary state changes which drbd may decline, such
 * as a user request to promote a resource to primary.  Opposed to that are
 * involuntary or "hard" transitions like a network connection loss.
 *
 * When deciding if a "soft" transition should be allowed, "hard" transitions
 * may already have forced the resource into a critical state.  It may take
 * several "soft" transitions to get the resource back to normal.  To allow
 * those, rather than checking if the desired new state is valid, we can only
 * check if the desired new state is "at least as good" as the current state.
 */
static enum drbd_state_rv is_valid_soft_transition(struct drbd_resource *resource)
{
	enum drbd_state_rv rv;

	rcu_read_lock();
	rv = __is_valid_soft_transition(resource);
	rcu_read_unlock();

	return rv;
}

STATIC enum drbd_state_rv
is_valid_conn_transition(enum drbd_conn_state oc, enum drbd_conn_state nc)
{
	/* no change -> nothing to do, at least for the connection part */
	if (oc == nc)
		return SS_NOTHING_TO_DO;

	/* disconnect of an unconfigured connection does not make sense */
	if (oc == C_STANDALONE && nc == C_DISCONNECTING)
		return SS_ALREADY_STANDALONE;

	/* from C_STANDALONE, we start with C_UNCONNECTED */
	if (oc == C_STANDALONE && nc != C_UNCONNECTED)
		return SS_NEED_CONNECTION;

	/* After a network error only C_UNCONNECTED or C_DISCONNECTING may follow. */
	if (oc >= C_TIMEOUT && oc <= C_TEAR_DOWN && nc != C_UNCONNECTED && nc != C_DISCONNECTING)
		return SS_IN_TRANSIENT_STATE;

	/* After C_DISCONNECTING only C_STANDALONE may follow */
	if (oc == C_DISCONNECTING && nc != C_STANDALONE)
		return SS_IN_TRANSIENT_STATE;

	return SS_SUCCESS;
}


/**
 * is_valid_transition() - Returns an SS_ error code if the state transition is not possible
 * This limits hard state transitions. Hard state transitions are facts there are
 * imposed on DRBD by the environment. E.g. disk broke or network broke down.
 * But those hard state transitions are still not allowed to do everything.
 */
static enum drbd_state_rv is_valid_transition(struct drbd_resource *resource)
{
	enum drbd_state_rv rv;
	struct drbd_connection *connection;
	struct drbd_device *device;
	struct drbd_peer_device *peer_device;
	int vnr;

	for_each_connection(connection, resource) {
		rv = is_valid_conn_transition(connection->cstate[OLD], connection->cstate[NEW]);
		if (rv < SS_SUCCESS)
			return rv;

		idr_for_each_entry(&connection->peer_devices, peer_device, vnr) {
			/* When establishing a connection we need to go through C_CONNECTED!
			   Necessary to do the right thing upon invalidate-remote on a disconnected
			   resource */
			if (connection->cstate[OLD] < C_CONNECTED &&
			    peer_device->repl_state[NEW] >= L_CONNECTED)
				return SS_NEED_CONNECTION;
		}
	}

	idr_for_each_entry(&resource->devices, device, vnr) {
		/* we cannot fail (again) if we already detached */
		if (device->disk_state[NEW] == D_FAILED && device->disk_state[OLD] == D_DISKLESS) {
			return SS_IS_DISKLESS;
		}
	}

	return SS_SUCCESS;
}

static void sanitize_state(struct drbd_resource *resource)
{
	enum drbd_role *role = resource->role;
	struct drbd_connection *connection;
	struct drbd_device *device;
	int vnr;

	rcu_read_lock();
	for_each_connection(connection, resource) {
		enum drbd_conn_state *cstate = connection->cstate;

		if (cstate[NEW] < C_CONNECTED)
			connection->peer_role[NEW] = R_UNKNOWN;
	}

	idr_for_each_entry(&resource->devices, device, vnr) {
		struct drbd_peer_device *peer_device;
		enum drbd_disk_state *disk_state = device->disk_state;
		bool lost_connection = false;
		int good_data_count[2] = { };

		if ((resource->state_change_flags & CS_IGN_OUTD_FAIL) &&
		    disk_state[OLD] < D_OUTDATED && disk_state[NEW] == D_OUTDATED)
			disk_state[NEW] = disk_state[OLD];

		for_each_peer_device(peer_device, device) {
			enum drbd_repl_state *repl_state = peer_device->repl_state;
			enum drbd_disk_state *peer_disk_state = peer_device->disk_state;
			struct drbd_connection *connection = peer_device->connection;
			enum drbd_conn_state *cstate = connection->cstate;
			enum drbd_disk_state min_disk_state, max_disk_state;
			enum drbd_disk_state min_peer_disk_state, max_peer_disk_state;

			if (repl_state[NEW] < L_CONNECTED) {
				peer_device->resync_susp_peer[NEW] = false;
				if (peer_disk_state[NEW] > D_UNKNOWN ||
				    peer_disk_state[NEW] < D_INCONSISTENT)
					peer_disk_state[NEW] = D_UNKNOWN;
			}
			if (repl_state[OLD] >= L_CONNECTED && repl_state[NEW] < L_CONNECTED)
				lost_connection = true;

			/* Clear the aftr_isp when becoming unconfigured */
			if (cstate[NEW] == C_STANDALONE &&
			    disk_state[NEW] == D_DISKLESS &&
			    role[NEW] == R_SECONDARY)
				peer_device->resync_susp_dependency[NEW] = false;

			/* Abort resync if a disk fails/detaches */
			if (repl_state[NEW] > L_CONNECTED &&
			    (disk_state[NEW] <= D_FAILED ||
			     peer_disk_state[NEW] <= D_FAILED))
				repl_state[NEW] = L_CONNECTED;

			/* D_CONSISTENT and D_OUTDATED vanish when we get connected */
			if (repl_state[NEW] >= L_CONNECTED && repl_state[NEW] < L_AHEAD) {
				if (disk_state[NEW] == D_CONSISTENT ||
				    disk_state[NEW] == D_OUTDATED)
					disk_state[NEW] = D_UP_TO_DATE;
				if (peer_disk_state[NEW] == D_CONSISTENT ||
				    peer_disk_state[NEW] == D_OUTDATED)
					peer_disk_state[NEW] = D_UP_TO_DATE;
			}

			/* Implications of the repl state on the disk states */
			min_disk_state = D_DISKLESS;
			max_disk_state = D_UP_TO_DATE;
			min_peer_disk_state = D_INCONSISTENT;
			max_peer_disk_state = D_UNKNOWN;
			switch (repl_state[NEW]) {
			case L_STANDALONE:
				/* values from above */
				break;
			case L_WF_BITMAP_T:
			case L_PAUSED_SYNC_T:
			case L_STARTING_SYNC_T:
			case L_WF_SYNC_UUID:
			case L_BEHIND:
				min_disk_state = D_INCONSISTENT;
				max_disk_state = D_OUTDATED;
				min_peer_disk_state = D_UP_TO_DATE;
				max_peer_disk_state = D_UP_TO_DATE;
				break;
			case L_VERIFY_S:
			case L_VERIFY_T:
				min_disk_state = D_UP_TO_DATE;
				max_disk_state = D_UP_TO_DATE;
				min_peer_disk_state = D_UP_TO_DATE;
				max_peer_disk_state = D_UP_TO_DATE;
				break;
			case L_CONNECTED:
				min_disk_state = D_DISKLESS;
				max_disk_state = D_UP_TO_DATE;
				min_peer_disk_state = D_DISKLESS;
				max_peer_disk_state = D_UP_TO_DATE;
				break;
			case L_WF_BITMAP_S:
			case L_PAUSED_SYNC_S:
			case L_STARTING_SYNC_S:
			case L_AHEAD:
				min_disk_state = D_UP_TO_DATE;
				max_disk_state = D_UP_TO_DATE;
				min_peer_disk_state = D_INCONSISTENT;
				max_peer_disk_state = D_CONSISTENT; /* D_OUTDATED would be nice. But explicit outdate necessary*/
				break;
			case L_SYNC_TARGET:
				min_disk_state = D_INCONSISTENT;
				max_disk_state = D_INCONSISTENT;
				min_peer_disk_state = D_UP_TO_DATE;
				max_peer_disk_state = D_UP_TO_DATE;
				break;
			case L_SYNC_SOURCE:
				min_disk_state = D_UP_TO_DATE;
				max_disk_state = D_UP_TO_DATE;
				min_peer_disk_state = D_INCONSISTENT;
				max_peer_disk_state = D_INCONSISTENT;
				break;
			}

			/* Implications of the repl state on the disk states */
			if (disk_state[NEW] > max_disk_state)
				disk_state[NEW] = max_disk_state;

			if (disk_state[NEW] < min_disk_state)
				disk_state[NEW] = min_disk_state;

			if (peer_disk_state[NEW] > max_peer_disk_state)
				peer_disk_state[NEW] = max_peer_disk_state;

			if (peer_disk_state[NEW] < min_peer_disk_state)
				peer_disk_state[NEW] = min_peer_disk_state;

			/* Suspend IO while fence-peer handler runs (peer lost) */
			if (connection->fencing_policy == FP_STONITH &&
			    (role[NEW] == R_PRIMARY &&
			     repl_state[NEW] < L_CONNECTED &&
			     peer_disk_state[NEW] == D_UNKNOWN) &&
			    (role[OLD] != R_PRIMARY ||
			     peer_disk_state[OLD] != D_UNKNOWN))
				resource->susp_fen[NEW] = true;

			/* Count access to good data */
			if (peer_disk_state[OLD] == D_UP_TO_DATE)
				++good_data_count[OLD];
			if (peer_disk_state[NEW] == D_UP_TO_DATE)
				++good_data_count[NEW];

			if (resync_suspended(peer_device, NEW)) {
				if (repl_state[NEW] == L_SYNC_SOURCE)
					repl_state[NEW] = L_PAUSED_SYNC_S;
				if (repl_state[NEW] == L_SYNC_TARGET)
					repl_state[NEW] = L_PAUSED_SYNC_T;
				if (repl_state[NEW] == L_PAUSED_SYNC_S)
					repl_state[NEW] = L_SYNC_SOURCE;
				if (repl_state[NEW] == L_PAUSED_SYNC_T)
					repl_state[NEW] = L_SYNC_TARGET;
			}
		}
		if (disk_state[OLD] == D_UP_TO_DATE)
			++good_data_count[OLD];
		if (disk_state[NEW] == D_UP_TO_DATE)
			++good_data_count[NEW];

		/* Suspend IO if we have no accessible data available.
		 * Policy may be extended later to be able to suspend
		 * if redundancy falls below a certain level. */
		if (resource->res_opts.on_no_data == OND_SUSPEND_IO &&
		    (role[NEW] == R_PRIMARY && good_data_count[NEW] == 0) &&
		   !(role[OLD] == R_PRIMARY && good_data_count[OLD] == 0))
			resource->susp_nod[NEW] = true;
		if (lost_connection && disk_state[NEW] == D_NEGOTIATING &&
		    get_ldev_if_state(device, D_NEGOTIATING)) {
			disk_state[NEW] = negotiated_disk_state(device);
			put_ldev(device);
		}
	}
	rcu_read_unlock();
}

void drbd_resume_al(struct drbd_device *device)
{
	if (test_and_clear_bit(AL_SUSPENDED, &device->flags))
		drbd_info(device, "Resumed AL updates\n");
}

static void set_ov_position(struct drbd_peer_device *peer_device,
			    enum drbd_repl_state repl_state)
{
	struct drbd_device *device = peer_device->device;
	if (peer_device->connection->agreed_pro_version < 90)
		peer_device->ov_start_sector = 0;
	peer_device->rs_total = drbd_bm_bits(device);
	peer_device->ov_position = 0;
	if (repl_state == L_VERIFY_T) {
		/* starting online verify from an arbitrary position
		 * does not fit well into the existing protocol.
		 * on L_VERIFY_T, we initialize ov_left and friends
		 * implicitly in receive_DataRequest once the
		 * first P_OV_REQUEST is received */
		peer_device->ov_start_sector = ~(sector_t)0;
	} else {
		unsigned long bit = BM_SECT_TO_BIT(peer_device->ov_start_sector);
		if (bit >= peer_device->rs_total) {
			peer_device->ov_start_sector =
				BM_BIT_TO_SECT(peer_device->rs_total - 1);
			peer_device->rs_total = 1;
		} else
			peer_device->rs_total -= bit;
		peer_device->ov_position = peer_device->ov_start_sector;
	}
	peer_device->ov_left = peer_device->rs_total;
}

static void queue_after_state_change_work(struct drbd_resource *resource,
					  struct completion *done, gfp_t gfp)
{
	struct after_state_change_work *work;

	work = kmalloc(sizeof(*work), gfp);
	if (work) {
		work->state_change = remember_state_change(resource, gfp);
		work->id = atomic_inc_return(&drbd_notify_id);
	}
	if (work && work->state_change) {
		work->w.cb = w_after_state_change;
		work->done = done;
		drbd_queue_work(&resource->work, &work->w);
	} else {
		if (work)
			forget_state_change(work->state_change);
		drbd_err(resource, "Could not allocate after state change work\n");
	}
}

static bool diskless_primary_present(struct drbd_device *device)
{
	struct drbd_peer_device *peer_device;
	bool rv = false;

	for_each_peer_device(peer_device, device) {
		if (peer_device->disk_state[NEW] < D_INCONSISTENT &&
		    peer_device->connection->peer_role[NEW] == R_PRIMARY)
			rv = true;
	}

	return rv;
}

/**
 * finish_state_change  -  carry out actions triggered by a state change
 */
static void finish_state_change(struct drbd_resource *resource, struct completion *done)
{
	struct drbd_device *device;
	struct drbd_connection *connection;
	int vnr;

	print_state_change(resource, "");

	idr_for_each_entry(&resource->devices, device, vnr) {
		enum drbd_disk_state *disk_state = device->disk_state;
		struct drbd_peer_device *peer_device;

		/* if we are going -> D_FAILED or D_DISKLESS, grab one extra reference
		 * on the ldev here, to be sure the transition -> D_DISKLESS resp.
		 * drbd_ldev_destroy() won't happen before our corresponding
		 * w_after_state_change works run, where we put_ldev again. */
		if ((disk_state[OLD] != D_FAILED && disk_state[NEW] == D_FAILED) ||
		    (disk_state[OLD] != D_DISKLESS && disk_state[NEW] == D_DISKLESS))
			atomic_inc(&device->local_cnt);

		if (disk_state[OLD] == D_ATTACHING && disk_state[NEW] >= D_NEGOTIATING)
			drbd_info(device, "attached to current UUID: %016llX\n", device->ldev->md.current_uuid);

		wake_up(&device->misc_wait);
		wake_up(&device->resource->state_wait);

		for_each_peer_device(peer_device, device) {
			enum drbd_repl_state *repl_state = peer_device->repl_state;
			enum drbd_disk_state *peer_disk_state = peer_device->disk_state;
			struct drbd_connection *connection = peer_device->connection;
			enum drbd_role *peer_role = connection->peer_role;

			/* aborted verify run. log the last position */
			if ((repl_state[OLD] == L_VERIFY_S || repl_state[OLD] == L_VERIFY_T) &&
			    repl_state[NEW] < L_CONNECTED) {
				peer_device->ov_start_sector =
					BM_BIT_TO_SECT(drbd_bm_bits(device) - peer_device->ov_left);
				drbd_info(peer_device, "Online Verify reached sector %llu\n",
					(unsigned long long)peer_device->ov_start_sector);
			}

			if ((repl_state[OLD] == L_PAUSED_SYNC_T || repl_state[OLD] == L_PAUSED_SYNC_S) &&
			    (repl_state[NEW] == L_SYNC_TARGET  || repl_state[NEW] == L_SYNC_SOURCE)) {
				drbd_info(peer_device, "Syncer continues.\n");
				peer_device->rs_paused += (long)jiffies
						  -(long)peer_device->rs_mark_time[peer_device->rs_last_mark];
				if (repl_state[NEW] == L_SYNC_TARGET)
					mod_timer(&peer_device->resync_timer, jiffies);
			}

			if ((repl_state[OLD] == L_SYNC_TARGET  || repl_state[OLD] == L_SYNC_SOURCE) &&
			    (repl_state[NEW] == L_PAUSED_SYNC_T || repl_state[NEW] == L_PAUSED_SYNC_S)) {
				drbd_info(peer_device, "Resync suspended\n");
				peer_device->rs_mark_time[peer_device->rs_last_mark] = jiffies;
			}

			if (repl_state[OLD] == L_CONNECTED &&
			    (repl_state[NEW] == L_VERIFY_S || repl_state[NEW] == L_VERIFY_T)) {
				unsigned long now = jiffies;
				int i;

				set_ov_position(peer_device, repl_state[NEW]);
				peer_device->rs_start = now;
				peer_device->rs_last_events = 0;
				peer_device->rs_last_sect_ev = 0;
				peer_device->ov_last_oos_size = 0;
				peer_device->ov_last_oos_start = 0;

				for (i = 0; i < DRBD_SYNC_MARKS; i++) {
					peer_device->rs_mark_left[i] = peer_device->ov_left;
					peer_device->rs_mark_time[i] = now;
				}

				drbd_rs_controller_reset(peer_device);

				if (repl_state[NEW] == L_VERIFY_S) {
					drbd_info(peer_device, "Starting Online Verify from sector %llu\n",
							(unsigned long long)peer_device->ov_position);
					mod_timer(&peer_device->resync_timer, jiffies);
				}
			}

<<<<<<< HEAD
			if (disk_state[NEW] != D_NEGOTIATING && get_ldev(device)) {
				if (peer_device->bitmap_index != -1) {
					u32 mdf = device->ldev->md.peers[peer_device->bitmap_index].flags;
					mdf &= ~(MDF_PEER_CONNECTED | MDF_PEER_OUTDATED | MDF_PEER_FENCING);
					if (repl_state[NEW] > L_STANDALONE)
						mdf |= MDF_PEER_CONNECTED;
					if (peer_device->disk_state[NEW] <= D_OUTDATED &&
					    peer_device->disk_state[NEW] >= D_INCONSISTENT)
						mdf |= MDF_PEER_OUTDATED;
					if (peer_device->connection->fencing_policy != FP_DONT_CARE)
						mdf |= MDF_PEER_FENCING;
					if (mdf != device->ldev->md.peers[peer_device->bitmap_index].flags) {
						device->ldev->md.peers[peer_device->bitmap_index].flags = mdf;
						drbd_md_mark_dirty(device);
					}
				}
=======
	print_sanitize_warnings(mdev, ssw);

	drbd_pr_state_change(mdev, os, ns, flags);

	/* Display changes to the susp* flags that where caused by the call to
	   sanitize_state(). Only display it here if we where not called from
	   _conn_request_state() */
	if (!(flags & CS_DC_SUSP))
		conn_pr_state_change(mdev->tconn, os, ns, (flags & ~CS_DC_MASK) | CS_DC_SUSP);

	/* if we are going -> D_FAILED or D_DISKLESS, grab one extra reference
	 * on the ldev here, to be sure the transition -> D_DISKLESS resp.
	 * drbd_ldev_destroy() won't happen before our corresponding
	 * after_state_ch works run, where we put_ldev again. */
	if ((os.disk != D_FAILED && ns.disk == D_FAILED) ||
	    (os.disk != D_DISKLESS && ns.disk == D_DISKLESS))
		atomic_inc(&mdev->local_cnt);

	/* assignment inclusive debug info about what code path
	 * initiated this state change. */
	mdev->state.i = ns.i;
	mdev->tconn->susp = ns.susp;
	mdev->tconn->susp_nod = ns.susp_nod;
	mdev->tconn->susp_fen = ns.susp_fen;

	if (os.disk == D_ATTACHING && ns.disk >= D_NEGOTIATING)
		drbd_print_uuids(mdev, "attached to UUIDs");

	wake_up(&mdev->misc_wait);
	wake_up(&mdev->state_wait);
	wake_up(&mdev->tconn->ping_wait);

	/* Aborted verify run, or we reached the stop sector.
	 * Log the last position, unless end-of-device. */
	if ((os.conn == C_VERIFY_S || os.conn == C_VERIFY_T) &&
	    ns.conn <= C_CONNECTED) {
		mdev->ov_start_sector =
			BM_BIT_TO_SECT(drbd_bm_bits(mdev) - mdev->ov_left);
		if (mdev->ov_left)
			dev_info(DEV, "Online Verify reached sector %llu\n",
				(unsigned long long)mdev->ov_start_sector);
	}
>>>>>>> 445507c2

				/* Peer was forced D_UP_TO_DATE & R_PRIMARY, consider to resync */
				if (disk_state[OLD] == D_INCONSISTENT && peer_disk_state[OLD] == D_INCONSISTENT &&
				    peer_role[OLD] == R_SECONDARY && peer_role[NEW] == R_PRIMARY)
					set_bit(CONSIDER_RESYNC, &peer_device->flags);

				/* Resume AL writing if we get a connection */
				if (repl_state[OLD] < L_CONNECTED && repl_state[NEW] >= L_CONNECTED)
					drbd_resume_al(device);
				put_ldev(device);
			}
		}

		if (disk_state[NEW] != D_NEGOTIATING && get_ldev(device)) {
			u32 mdf = device->ldev->md.flags & ~(MDF_CONSISTENT|MDF_PRIMARY_IND|
							 MDF_WAS_UP_TO_DATE|MDF_CRASHED_PRIMARY);
			mdf &= ~MDF_AL_CLEAN;
			if (test_bit(CRASHED_PRIMARY, &device->flags))
				mdf |= MDF_CRASHED_PRIMARY;
			if (device->resource->role[NEW] == R_PRIMARY || diskless_primary_present(device))
				mdf |= MDF_PRIMARY_IND;
			if (disk_state[NEW] > D_INCONSISTENT)
				mdf |= MDF_CONSISTENT;
			if (disk_state[NEW] > D_OUTDATED)
				mdf |= MDF_WAS_UP_TO_DATE;
			if (mdf != device->ldev->md.flags) {
				device->ldev->md.flags = mdf;
				drbd_md_mark_dirty(device);
			}
			if (disk_state[OLD] < D_CONSISTENT && disk_state[NEW] >= D_CONSISTENT)
				drbd_set_exposed_data_uuid(device, device->ldev->md.current_uuid);
			put_ldev(device);
		}

		/* remember last attach time so request_timer_fn() won't
		 * kill newly established sessions while we are still trying to thaw
		 * previously frozen IO */
		if ((disk_state[OLD] == D_ATTACHING || disk_state[OLD] == D_NEGOTIATING) &&
		    disk_state[NEW] > D_NEGOTIATING)
			device->last_reattach_jif = jiffies;
	}

	for_each_connection(connection, resource) {
		enum drbd_conn_state *cstate = connection->cstate;

		if (cstate[OLD] == C_CONNECTED && cstate[NEW] != C_CONNECTED) {
			if (test_and_clear_bit(CONN_WD_ST_CHG_REQ, &connection->flags))
				wake_up(&resource->state_wait);
			if (resource->remote_state_change_prepared == connection) {
				/* Remote state change request was prepared but
				 * neither executed nor aborted; it still holds
				 * the state mutex.  */
				mutex_unlock(&resource->state_mutex);
			}
		}

		wake_up(&connection->ping_wait);

		/* Receiver should clean up itself */
		if (cstate[OLD] != C_DISCONNECTING && cstate[NEW] == C_DISCONNECTING)
			drbd_thread_stop_nowait(&connection->receiver);

		/* Now the receiver finished cleaning up itself, it should die */
		if (cstate[OLD] != C_STANDALONE && cstate[NEW] == C_STANDALONE)
			drbd_thread_stop_nowait(&connection->receiver);

		/* Upon network failure, we need to restart the receiver. */
		if (cstate[OLD] > C_WF_CONNECTION &&
		    cstate[NEW] <= C_TEAR_DOWN && cstate[NEW] >= C_TIMEOUT)
			drbd_thread_restart_nowait(&connection->receiver);

		if (cstate[NEW] < C_CONNECTED) {
			clear_bit(INITIAL_STATE_SENT, &connection->flags);
			clear_bit(INITIAL_STATE_RECEIVED, &connection->flags);
		}

		/* remember last connect time so request_timer_fn() won't
		 * kill newly established sessions while we are still trying to thaw
		 * previously frozen IO */
		if (cstate[OLD] < C_CONNECTED && cstate[NEW] == C_CONNECTED)
			connection->last_reconnect_jif = jiffies;
	}

	queue_after_state_change_work(resource, done, GFP_ATOMIC);
}

static void abw_start_sync(struct drbd_device *device,
			   struct drbd_peer_device *peer_device, int rv)
{
	if (rv) {
		drbd_err(device, "Writing the bitmap failed not starting resync.\n");
		stable_change_repl_state(peer_device, L_CONNECTED, CS_VERBOSE);
		return;
	}

	switch (peer_device->repl_state[NOW]) {
	case L_STARTING_SYNC_T:
		stable_change_repl_state(peer_device, L_WF_SYNC_UUID, CS_VERBOSE);
		break;
	case L_STARTING_SYNC_S:
		drbd_start_resync(peer_device, L_SYNC_SOURCE);
		break;
	default:
		break;
	}
}

static int drbd_bitmap_io_from_worker(struct drbd_device *device,
		int (*io_fn)(struct drbd_device *, struct drbd_peer_device *),
		char *why, enum bm_flag flags,
		struct drbd_peer_device *peer_device)
{
	int rv;

	D_ASSERT(device, current == device->resource->worker.task);

	/* open coded non-blocking drbd_suspend_io(device); */
	set_bit(SUSPEND_IO, &device->flags);

	drbd_bm_lock(device, why, flags);
	rv = io_fn(device, peer_device);
	drbd_bm_unlock(device);

	drbd_resume_io(device);

	return rv;
}

static union drbd_state state_change_word(struct drbd_state_change *state_change,
					  unsigned int n_device, int n_connection,
					  enum which_state which)
{
	struct drbd_resource_state_change *resource_state_change =
		&state_change->resource[0];
	struct drbd_device_state_change *device_state_change =
		&state_change->devices[n_device];
	union drbd_state state = { {
		.role = R_UNKNOWN,
		.peer = R_UNKNOWN,
		.conn = C_STANDALONE,
		.disk = D_UNKNOWN,
		.pdsk = D_UNKNOWN,
	} };

	state.role = resource_state_change->role[which];
	state.susp = resource_state_change->susp[which];
	state.susp_nod = resource_state_change->susp_nod[which];
	state.susp_fen = resource_state_change->susp_fen[which];
	state.disk = device_state_change->disk_state[which];
	if (n_connection != -1) {
		struct drbd_connection_state_change *connection_state_change =
			&state_change->connections[n_connection];
		struct drbd_peer_device_state_change *peer_device_state_change =
			&state_change->peer_devices[n_device * state_change->n_connections + n_connection];

		state.peer = connection_state_change->peer_role[which];
		state.conn = peer_device_state_change->repl_state[which];
		if (state.conn <= L_STANDALONE)
			state.conn = connection_state_change->cstate[which];
		state.pdsk = peer_device_state_change->disk_state[which];
		state.aftr_isp = peer_device_state_change->resync_susp_dependency[which];
		state.peer_isp = peer_device_state_change->resync_susp_peer[which];
		state.user_isp = peer_device_state_change->resync_susp_user[which];
	}
	return state;
}

void notify_resource_state_change(struct sk_buff *skb,
				  unsigned int seq,
				  struct drbd_resource_state_change *resource_state_change,
				  enum which_state which, enum drbd_notification_type type,
				  unsigned int id)
{
	struct drbd_resource *resource = resource_state_change->resource;
	struct resource_info resource_info = {
		.res_role = resource_state_change->role[which],
		.res_susp = resource_state_change->susp[which],
		.res_susp_nod = resource_state_change->susp_nod[which],
		.res_susp_fen = resource_state_change->susp_fen[which],
	};

	notify_resource_state(skb, seq, resource, &resource_info, type, id);
}

void notify_connection_state_change(struct sk_buff *skb,
				    unsigned int seq,
				    struct drbd_connection_state_change *connection_state_change,
				    enum which_state which,
				    enum drbd_notification_type type, unsigned int id)
{
	struct drbd_connection *connection = connection_state_change->connection;
	struct connection_info connection_info = {
		.conn_connection_state = connection_state_change->cstate[which],
		.conn_role = connection_state_change->peer_role[which],
	};

	notify_connection_state(skb, seq, connection, &connection_info, type, id);
}

void notify_device_state_change(struct sk_buff *skb,
				unsigned int seq,
				struct drbd_device_state_change *device_state_change,
				enum which_state which,
				enum drbd_notification_type type,
				unsigned int id)
{
	struct drbd_device *device = device_state_change->device;
	struct device_info device_info = {
		.dev_disk_state = device_state_change->disk_state[which],
	};

	notify_device_state(skb, seq, device, &device_info, type, id);
}

void notify_peer_device_state_change(struct sk_buff *skb,
				     unsigned int seq,
				     struct drbd_peer_device_state_change *p,
				     enum which_state which,
				     enum drbd_notification_type type,
				     unsigned int id)
{
	struct drbd_peer_device *peer_device = p->peer_device;
	struct peer_device_info peer_device_info = {
		.peer_repl_state = p->repl_state[which],
		.peer_disk_state = p->disk_state[which],
		.peer_resync_susp_user = p->resync_susp_user[which],
		.peer_resync_susp_peer = p->resync_susp_peer[which],
		.peer_resync_susp_dependency = p->resync_susp_dependency[which],
	};

	notify_peer_device_state(skb, seq, peer_device, &peer_device_info, type, id);
}

static void broadcast_state_change(struct drbd_state_change *state_change, unsigned int id)
{
	struct drbd_resource_state_change *resource_state_change = &state_change->resource[0];
	bool resource_state_has_changed;
	unsigned int n_device, n_connection, n_peer_device, n_peer_devices;
	void (*last_func)(struct sk_buff *, unsigned int, void *, enum which_state,
			  enum drbd_notification_type, unsigned int) = NULL;
	void *uninitialized_var(last_arg);

#define HAS_CHANGED(state) ((state)[OLD] != (state)[NEW])
#define FINAL_STATE_CHANGE(type, id) \
	({ if (last_func) \
		last_func(NULL, 0, last_arg, NEW, type, id); \
	})
#define REMEMBER_STATE_CHANGE(func, arg, type, id) \
	({ FINAL_STATE_CHANGE(type | NOTIFY_CONTINUED, id); \
	   last_func = (typeof(last_func))func; \
	   last_arg = arg; \
	 })


	resource_state_has_changed =
	    HAS_CHANGED(resource_state_change->role) ||
	    HAS_CHANGED(resource_state_change->susp) ||
	    HAS_CHANGED(resource_state_change->susp_nod) ||
	    HAS_CHANGED(resource_state_change->susp_fen);

	if (resource_state_has_changed)
		REMEMBER_STATE_CHANGE(notify_resource_state_change,
				      resource_state_change, NOTIFY_CHANGE, id);

	for (n_connection = 0; n_connection < state_change->n_connections; n_connection++) {
		struct drbd_connection_state_change *connection_state_change =
				&state_change->connections[n_connection];

		if (HAS_CHANGED(connection_state_change->peer_role) ||
		    HAS_CHANGED(connection_state_change->cstate))
			REMEMBER_STATE_CHANGE(notify_connection_state_change,
					      connection_state_change, NOTIFY_CHANGE, id);
	}

	for (n_device = 0; n_device < state_change->n_devices; n_device++) {
		struct drbd_device_state_change *device_state_change =
			&state_change->devices[n_device];

		if (HAS_CHANGED(device_state_change->disk_state))
			REMEMBER_STATE_CHANGE(notify_device_state_change,
					      device_state_change, NOTIFY_CHANGE, id);
	}

	n_peer_devices = state_change->n_devices * state_change->n_connections;
	for (n_peer_device = 0; n_peer_device < n_peer_devices; n_peer_device++) {
		struct drbd_peer_device_state_change *p =
			&state_change->peer_devices[n_peer_device];

		if (HAS_CHANGED(p->disk_state) ||
		    HAS_CHANGED(p->repl_state) ||
		    HAS_CHANGED(p->resync_susp_user) ||
		    HAS_CHANGED(p->resync_susp_peer) ||
		    HAS_CHANGED(p->resync_susp_dependency))
			REMEMBER_STATE_CHANGE(notify_peer_device_state_change,
					      p, NOTIFY_CHANGE, id);
	}

	FINAL_STATE_CHANGE(NOTIFY_CHANGE, id);

#undef HAS_CHANGED
#undef FINAL_STATE_CHANGE
#undef REMEMBER_STATE_CHANGE
}

static void send_new_state_to_all_peer_devices(struct drbd_state_change *state_change, unsigned int n_device)
{
	unsigned int n_connection;

	for (n_connection = 0; n_connection < state_change->n_connections; n_connection++) {
		struct drbd_peer_device_state_change *peer_device_state_change =
			&state_change->peer_devices[n_device * state_change->n_connections + n_connection];
		struct drbd_peer_device *peer_device = peer_device_state_change->peer_device;
		union drbd_state new_state = state_change_word(state_change, n_device, n_connection, NEW);

		if (new_state.conn >= C_CONNECTED)
			drbd_send_state(peer_device, new_state);
	}
}

/*
 * Perform after state change actions that may sleep.
 */
STATIC int w_after_state_change(struct drbd_work *w, int unused)
{
	struct after_state_change_work *work =
		container_of(w, struct after_state_change_work, w);
	struct drbd_state_change *state_change = work->state_change;
	struct drbd_resource_state_change *resource_state_change = &state_change->resource[0];
	struct drbd_resource *resource = resource_state_change->resource;
	enum drbd_role *role = resource_state_change->role;
	bool *susp_nod = resource_state_change->susp_nod;
	bool *susp_fen = resource_state_change->susp_fen;
	struct drbd_peer_device_state_change *peer_device_state_change;
	int n_device, n_connection;

	broadcast_state_change(state_change, work->id);

	peer_device_state_change = &state_change->peer_devices[0];
	for (n_device = 0; n_device < state_change->n_devices; n_device++) {
		struct drbd_device_state_change *device_state_change = &state_change->devices[n_device];
		struct drbd_device *device = device_state_change->device;
		enum drbd_disk_state *disk_state = device_state_change->disk_state;
		bool effective_disk_size_determined = false;

		if (disk_state[NEW] == D_UP_TO_DATE)
			effective_disk_size_determined = true;

		for (n_connection = 0; n_connection < state_change->n_connections; n_connection++, peer_device_state_change++) {
			struct drbd_connection_state_change *connection_state_change = &state_change->connections[n_connection];
			struct drbd_connection *connection = connection_state_change->connection;
			enum drbd_conn_state *cstate = connection_state_change->cstate;
			enum drbd_role *peer_role = connection_state_change->peer_role;
			struct drbd_peer_device *peer_device = peer_device_state_change->peer_device;
			enum drbd_repl_state *repl_state = peer_device_state_change->repl_state;
			enum drbd_disk_state *peer_disk_state = peer_device_state_change->disk_state;
			bool *resync_susp_user = peer_device_state_change->resync_susp_user;
			bool *resync_susp_peer = peer_device_state_change->resync_susp_peer;
			bool *resync_susp_dependency = peer_device_state_change->resync_susp_dependency;
			union drbd_state new_state =
				state_change_word(state_change, n_device, n_connection, NEW);

			if (peer_disk_state[NEW] == D_UP_TO_DATE)
				effective_disk_size_determined = true;

			if (repl_state[OLD] != L_CONNECTED && repl_state[NEW] == L_CONNECTED) {
				clear_bit(CRASHED_PRIMARY, &device->flags);
				if (peer_device->p_uuid)
					peer_device->p_uuid[UI_FLAGS] &= ~((u64)UUID_FLAG_CRASHED_PRIMARY);
			}

			if (!(role[OLD] == R_PRIMARY && disk_state[OLD] < D_UP_TO_DATE && peer_disk_state[OLD] < D_UP_TO_DATE) &&
			     (role[NEW] == R_PRIMARY && disk_state[NEW] < D_UP_TO_DATE && peer_disk_state[NEW] < D_UP_TO_DATE))
				drbd_khelper(device, connection, "pri-on-incon-degr");

			if (susp_nod[NEW]) {
				enum drbd_req_event what = NOTHING;

				if (repl_state[OLD] < L_CONNECTED &&
				    conn_lowest_repl_state(connection) >= L_CONNECTED)
					what = RESEND;

#if 0
/* FIXME currently broken.
 * RESTART_FROZEN_DISK_IO may need a (temporary?) dedicated kernel thread */
				if ((disk_state[OLD] == D_ATTACHING || disk_state[OLD] == D_NEGOTIATING) &&
				    conn_lowest_disk(connection) > D_NEGOTIATING)
					what = RESTART_FROZEN_DISK_IO;
#endif

				if (what != NOTHING) {
					unsigned long irq_flags;

					/* Is this too early?  We should only
					 * resume after the iteration over all
					 * connections?
					 */
					begin_state_change(resource, &irq_flags, CS_VERBOSE);
					if (what == RESEND)
						connection->todo.req_next = TL_NEXT_REQUEST_RESEND;
					__change_io_susp_no_data(resource, false);
					end_state_change(resource, &irq_flags);
				}
			}

<<<<<<< HEAD
			/* Became sync source.  With protocol >= 96, we still need to send out
			 * the sync uuid now. Need to do that before any drbd_send_state, or
			 * the other side may go "paused sync" before receiving the sync uuids,
			 * which is unexpected. */
			if (!(repl_state[OLD] == L_SYNC_SOURCE || repl_state[OLD] == L_PAUSED_SYNC_S) &&
			     (repl_state[NEW] == L_SYNC_SOURCE || repl_state[NEW] == L_PAUSED_SYNC_S) &&
			    connection->agreed_pro_version >= 96 && get_ldev(device)) {
				drbd_gen_and_send_sync_uuid(peer_device);
				put_ldev(device);
			}
=======
	/* A resync finished or aborted, wake paused devices... */
	if ((os.conn > C_CONNECTED && ns.conn <= C_CONNECTED) ||
	    (os.peer_isp && !ns.peer_isp) ||
	    (os.user_isp && !ns.user_isp))
		resume_next_sg(mdev);

	/* sync target done with resync.  Explicitly notify peer, even though
	 * it should (at least for non-empty resyncs) already know itself. */
	if (os.disk < D_UP_TO_DATE && os.conn >= C_SYNC_SOURCE && ns.conn == C_CONNECTED)
		drbd_send_state(mdev, ns);

	/* Verify finished, or reached stop sector.  Peer did not know about
	 * the stop sector, and we may even have changed the stop sector during
	 * verify to interrupt/stop early.  Send the new state. */
	if (os.conn == C_VERIFY_S && ns.conn == C_CONNECTED
	&& verify_can_do_stop_sector(mdev))
		drbd_send_state(mdev, ns);

	/* Wake up role changes, that were delayed because of connection establishing */
	if (os.conn == C_WF_REPORT_PARAMS && ns.conn != C_WF_REPORT_PARAMS) {
		if (test_and_clear_bit(STATE_SENT, &mdev->tconn->flags))
			wake_up(&mdev->state_wait);
	}
>>>>>>> 445507c2

			/* Do not change the order of the if above and the two below... */
			if (peer_disk_state[OLD] == D_DISKLESS &&
			    peer_disk_state[NEW] > D_DISKLESS && peer_disk_state[NEW] != D_UNKNOWN) {      /* attach on the peer */
				/* we probably will start a resync soon.
				 * make sure those things are properly reset. */
				peer_device->rs_total = 0;
				peer_device->rs_failed = 0;
				atomic_set(&peer_device->rs_pending_cnt, 0);
				drbd_rs_cancel_all(peer_device);

				drbd_send_uuids(peer_device);
				drbd_send_state(peer_device, new_state);
			}
			/* No point in queuing send_bitmap if we don't have a connection
			 * anymore, so check also the _current_ state, not only the new state
			 * at the time this work was queued. */
			if (repl_state[OLD] != L_WF_BITMAP_S && repl_state[NEW] == L_WF_BITMAP_S &&
			    peer_device->repl_state[NOW] == L_WF_BITMAP_S)
				drbd_queue_bitmap_io(device, &drbd_send_bitmap, NULL,
						"send_bitmap (WFBitMapS)",
						BM_LOCK_SET | BM_LOCK_CLEAR | BM_LOCK_BULK,
						peer_device);

			/* Lost contact to peer's copy of the data */
			if (!(peer_disk_state[OLD] < D_INCONSISTENT || peer_disk_state[OLD] == D_UNKNOWN || peer_disk_state[OLD] == D_OUTDATED) &&
			     (peer_disk_state[NEW] < D_INCONSISTENT || peer_disk_state[NEW] == D_UNKNOWN || peer_disk_state[NEW] == D_OUTDATED)) {
				if (get_ldev(device)) {
					if ((role[NEW] == R_PRIMARY || peer_role[NEW] == R_PRIMARY) &&
					    disk_state[NEW] >= D_UP_TO_DATE) {
						if (drbd_suspended(device))
							set_bit(NEW_CUR_UUID, &device->flags);
						else
							drbd_uuid_new_current(device);
					}
					put_ldev(device);
				}
			}

			if (peer_disk_state[NEW] < D_INCONSISTENT && get_ldev(device)) {
				/* D_DISKLESS Peer becomes secondary */
				if (peer_role[OLD] == R_PRIMARY && peer_role[NEW] == R_SECONDARY)
					/* We may still be Primary ourselves.
					 * No harm done if the bitmap still changes,
					 * redirtied pages will follow later. */
					drbd_bitmap_io_from_worker(device, &drbd_bm_write,
						"demote diskless peer", BM_LOCK_CLEAR | BM_LOCK_BULK,
						NULL);
				put_ldev(device);
			}

			/* Write out all changed bits on demote.
			 * Though, no need to da that just yet
			 * if there is a resync going on still */
			if (role[OLD] == R_PRIMARY && role[NEW] == R_SECONDARY &&
				peer_device->repl_state[NOW] <= L_CONNECTED && get_ldev(device)) {
				/* No changes to the bitmap expected this time, so assert that,
				 * even though no harm was done if it did change. */
				drbd_bitmap_io_from_worker(device, &drbd_bm_write,
						"demote", BM_LOCK_SET | BM_LOCK_CLEAR | BM_LOCK_BULK,
						NULL);
				put_ldev(device);
			}

			/* Last part of the attaching process ... */
			if (repl_state[NEW] >= L_CONNECTED &&
			    disk_state[OLD] == D_ATTACHING && disk_state[NEW] == D_NEGOTIATING) {
				drbd_send_sizes(peer_device, 0, 0);  /* to start sync... */
				drbd_send_uuids(peer_device);
				drbd_send_state(peer_device, new_state);
			}

			/* We want to pause/continue resync, tell peer. */
			if (repl_state[NEW] >= L_CONNECTED &&
			     ((resync_susp_dependency[OLD] != resync_susp_dependency[NEW]) ||
			      (resync_susp_user[OLD] != resync_susp_user[NEW])))
				drbd_send_state(peer_device, new_state);

			/* In case one of the isp bits got set, suspend other devices. */
			if (!(resync_susp_dependency[OLD] || resync_susp_peer[OLD] || resync_susp_user[OLD]) &&
			     (resync_susp_dependency[NEW] || resync_susp_peer[NEW] || resync_susp_user[NEW]))
				suspend_other_sg(device);

			/* Make sure the peer gets informed about eventual state
			   changes (ISP bits) while we were in L_STANDALONE. */
			if (repl_state[OLD] == L_STANDALONE && repl_state[NEW] >= L_CONNECTED)
				drbd_send_state(peer_device, new_state);

			if (repl_state[OLD] != L_AHEAD && repl_state[NEW] == L_AHEAD)
				drbd_send_state(peer_device, new_state);

			/* We are in the progress to start a full sync... */
			if ((repl_state[OLD] != L_STARTING_SYNC_T && repl_state[NEW] == L_STARTING_SYNC_T) ||
			    (repl_state[OLD] != L_STARTING_SYNC_S && repl_state[NEW] == L_STARTING_SYNC_S))
				/* no other bitmap changes expected during this phase */
				drbd_queue_bitmap_io(device,
					&drbd_bmio_set_n_write, &abw_start_sync,
					"set_n_write from StartingSync", BM_LOCK_SET | BM_LOCK_CLEAR | BM_LOCK_BULK,
					peer_device);

			/* We are invalidating our self... */
			if (repl_state[OLD] < L_CONNECTED && repl_state[NEW] < L_CONNECTED &&
			    disk_state[OLD] > D_INCONSISTENT && disk_state[NEW] == D_INCONSISTENT)
				/* other bitmap operation expected during this phase */
				drbd_queue_bitmap_io(device, &drbd_bmio_set_n_write, NULL,
					"set_n_write from invalidate", BM_LOCK_ALL,
					peer_device);

			/* Disks got bigger while they were detached */
			if (disk_state[NEW] > D_NEGOTIATING && peer_disk_state[NEW] > D_NEGOTIATING &&
			    test_and_clear_bit(RESYNC_AFTER_NEG, &peer_device->flags)) {
				if (repl_state[NEW] == L_CONNECTED)
					resync_after_online_grow(peer_device);
			}

			/* A resync finished or aborted, wake paused devices... */
			if ((repl_state[OLD] > L_CONNECTED && repl_state[NEW] <= L_CONNECTED) ||
			    (resync_susp_peer[OLD] && !resync_susp_peer[NEW]) ||
			    (resync_susp_user[OLD] && !resync_susp_user[NEW]))
				resume_next_sg(device);

			/* sync target done with resync. Explicitly notify all peers. Our sync
			   source should even know by himself, but the others need that info. */
			if (disk_state[OLD] < D_UP_TO_DATE && repl_state[OLD] >= L_SYNC_SOURCE && repl_state[NEW] == L_CONNECTED)
				send_new_state_to_all_peer_devices(state_change, n_device);

			/* This triggers bitmap writeout of potentially still unwritten pages
			 * if the resync finished cleanly, or aborted because of peer disk
			 * failure, or because of connection loss.
			 * For resync aborted because of local disk failure, we cannot do
			 * any bitmap writeout anymore.
			 * No harm done if some bits change during this phase.
			 */
			if (repl_state[OLD] > L_CONNECTED && repl_state[NEW] <= L_CONNECTED && get_ldev(device)) {
				drbd_queue_bitmap_io(device, &drbd_bm_write_copy_pages, NULL,
					"write from resync_finished", BM_LOCK_BULK,
					NULL);
				put_ldev(device);
			}

			if (disk_state[NEW] == D_DISKLESS &&
			    cstate[NEW] == C_STANDALONE &&
			    role[NEW] == R_SECONDARY) {
				if (resync_susp_dependency[OLD] != resync_susp_dependency[NEW])
					resume_next_sg(device);
			}
		}

		/* Make sure the effective disk size is stored in the metadata
		 * if a local disk is attached and either the local disk state
		 * or a peer disk state is D_UP_TO_DATE.  */
		if (effective_disk_size_determined && get_ldev(device)) {
			sector_t size = drbd_get_capacity(device->this_bdev);
			if (device->ldev->md.effective_size != size) {
				char ppb[10];

				drbd_info(device, "size = %s (%llu KB)\n", ppsize(ppb, size >> 1),
				     (unsigned long long)size >> 1);
				device->ldev->md.effective_size = size;
				drbd_md_mark_dirty(device);
			}
			put_ldev(device);
		}

		/* first half of local IO error, failure to attach,
		 * or administrative detach */
		if (disk_state[OLD] != D_FAILED && disk_state[NEW] == D_FAILED) {
			enum drbd_io_error_p eh = EP_PASS_ON;
			int was_io_error = 0;

			/*
			 * finish_state_change() has grabbed a reference on
			 * ldev in this case.
			 *
			 * our cleanup here with the transition to D_DISKLESS.
			 * But is is still not save to dreference ldev here, since
			 * we might come from an failed Attach before ldev was set. */
			if (device->ldev) {
				rcu_read_lock();
				eh = rcu_dereference(device->ldev->disk_conf)->on_io_error;
				rcu_read_unlock();

				was_io_error = test_and_clear_bit(WAS_IO_ERROR, &device->flags);

				if (was_io_error && eh == EP_CALL_HELPER)
					drbd_khelper(device, NULL, "local-io-error");

				/* Immediately allow completion of all application IO,
				 * that waits for completion from the local disk,
				 * if this was a force-detach due to disk_timeout
				 * or administrator request (drbdsetup detach --force).
				 * Do NOT abort otherwise.
				 * Aborting local requests may cause serious problems,
				 * if requests are completed to upper layers already,
				 * and then later the already submitted local bio completes.
				 * This can cause DMA into former bio pages that meanwhile
				 * have been re-used for other things.
				 * So aborting local requests may cause crashes,
				 * or even worse, silent data corruption.
				 */
				if (test_and_clear_bit(FORCE_DETACH, &device->flags))
					tl_abort_disk_io(device);

				/* current state still has to be D_FAILED,
				 * there is only one way out: to D_DISKLESS,
				 * and that may only happen after our put_ldev below. */
				if (device->disk_state[NOW] != D_FAILED)
					drbd_err(device,
						 "ASSERT FAILED: disk is %s during detach\n",
						 drbd_disk_str(device->disk_state[NOW]));

				send_new_state_to_all_peer_devices(state_change, n_device);

				for (n_connection = 0; n_connection < state_change->n_connections; n_connection++) {
					struct drbd_peer_device *peer_device;

					peer_device_state_change = &state_change->peer_devices[
						n_device * state_change->n_connections + n_connection];
					peer_device = peer_device_state_change->peer_device;
					drbd_rs_cancel_all(peer_device);
				}

				/* In case we want to get something to stable storage still,
				 * this may be the last chance.
				 * Following put_ldev may transition to D_DISKLESS. */
				drbd_md_sync(device);
			}
			put_ldev(device);
		}

		/* second half of local IO error, failure to attach,
		 * or administrative detach,
		 * after local_cnt references have reached zero again */
		if (disk_state[OLD] != D_DISKLESS && disk_state[NEW] == D_DISKLESS) {
			/* We must still be diskless,
			 * re-attach has to be serialized with this! */
			if (device->disk_state[NOW] != D_DISKLESS)
				drbd_err(device,
					"ASSERT FAILED: disk is %s while going diskless\n",
					drbd_disk_str(device->disk_state[NOW]));

			send_new_state_to_all_peer_devices(state_change, n_device);
			/*
			 * finish_state_change() has grabbed a reference on
			 * ldev in this case.
			 */
			put_ldev(device);
		}

		/* Notify peers that I had a local IO error and did not detach. */
		if (disk_state[OLD] == D_UP_TO_DATE && disk_state[NEW] == D_INCONSISTENT)
			send_new_state_to_all_peer_devices(state_change, n_device);

		drbd_md_sync(device);
	}

	for (n_connection = 0; n_connection < state_change->n_connections; n_connection++) {
		struct drbd_connection_state_change *connection_state_change = &state_change->connections[n_connection];
		struct drbd_connection *connection = connection_state_change->connection;
		enum drbd_conn_state *cstate = connection_state_change->cstate;

		/* Upon network configuration, we need to start the receiver */
		if (cstate[OLD] == C_STANDALONE && cstate[NEW] == C_UNCONNECTED)
			drbd_thread_start(&connection->receiver);

		if (susp_fen[NEW]) {
			bool all_peer_disks_outdated = true;
			bool all_peer_disks_connected = true;

			/* Iterate over all peer devices on this connection.  */
			for (n_device = 0; n_device < state_change->n_devices; n_device++) {
				struct drbd_peer_device_state_change *peer_device_state_change =
					&state_change->peer_devices[n_device * state_change->n_connections + n_connection];
				enum drbd_repl_state *repl_state = peer_device_state_change->repl_state;
				enum drbd_disk_state *peer_disk_state = peer_device_state_change->disk_state;

				if (peer_disk_state[NEW] > D_OUTDATED)
					all_peer_disks_outdated = false;
				if (repl_state[NEW] < L_CONNECTED)
					all_peer_disks_connected = false;
			}

			/* case1: The outdate peer handler is successful: */
			if (all_peer_disks_outdated) {
				struct drbd_peer_device *peer_device;
				unsigned long irq_flags;
				int vnr;

				tl_clear(connection);
				rcu_read_lock();
				idr_for_each_entry(&connection->peer_devices, peer_device, vnr) {
					struct drbd_device *device = peer_device->device;
					if (test_bit(NEW_CUR_UUID, &device->flags)) {
						drbd_uuid_new_current(device);
						clear_bit(NEW_CUR_UUID, &device->flags);
					}
				}
				rcu_read_unlock();
				begin_state_change(resource, &irq_flags, CS_VERBOSE);
				__change_io_susp_fencing(resource, false);
				end_state_change(resource, &irq_flags);
			}
			/* case2: The connection was established again: */
			if (all_peer_disks_connected) {
				struct drbd_peer_device *peer_device;
				unsigned long irq_flags;
				int vnr;

				rcu_read_lock();
				idr_for_each_entry(&connection->peer_devices, peer_device, vnr) {
					struct drbd_device *device = peer_device->device;
					clear_bit(NEW_CUR_UUID, &device->flags);
				}
				rcu_read_unlock();
				begin_state_change(resource, &irq_flags, CS_VERBOSE);
				_tl_restart(connection, RESEND);
				__change_io_susp_fencing(resource, false);
				end_state_change(resource, &irq_flags);
			}
		}
	}

	if (work->done)
		complete(work->done);
	forget_state_change(state_change);
	kfree(work);

	return 0;
}

static inline bool local_state_change(enum chg_state_flags flags)
{
	return flags & (CS_HARD | CS_LOCAL_ONLY);
}

static enum drbd_state_rv
__peer_request(struct drbd_connection *connection, int vnr,
	       union drbd_state mask, union drbd_state val)
{
	enum drbd_state_rv rv = SS_SUCCESS;

	if (connection->cstate[NOW] == C_CONNECTED) {
		enum drbd_packet cmd = (vnr == -1) ? P_CONN_ST_CHG_REQ : P_STATE_CHG_REQ;
		if (!conn_send_state_req(connection, vnr, cmd, mask, val)) {
			set_bit(CONN_WD_ST_CHG_REQ, &connection->flags);
			rv = SS_CW_SUCCESS;
		}
	}
	return rv;
}

static enum drbd_state_rv __peer_reply(struct drbd_connection *connection)
{
	if (test_and_clear_bit(CONN_WD_ST_CHG_FAIL, &connection->flags))
		return SS_CW_FAILED_BY_PEER;
	if (test_and_clear_bit(CONN_WD_ST_CHG_OKAY, &connection->flags) ||
	    !test_bit(CONN_WD_ST_CHG_REQ, &connection->flags))
		return SS_CW_SUCCESS;
	return SS_UNKNOWN_ERROR;
}

static enum drbd_state_rv
change_peer_state(struct drbd_connection *connection, int vnr,
		  union drbd_state mask, union drbd_state val, unsigned long *irq_flags)
{
	struct drbd_resource *resource = connection->resource;
	enum chg_state_flags flags = resource->state_change_flags;
	enum drbd_state_rv rv;

	if (!expect(resource, flags & CS_SERIALIZE))
		return SS_CW_FAILED_BY_PEER;
	resource->remote_state_change = true;
	begin_remote_state_change(resource, irq_flags);
	rv = __peer_request(connection, vnr, mask, val);
	if (rv == SS_CW_SUCCESS) {
		wait_event(resource->state_wait,
			((rv = __peer_reply(connection)) != SS_UNKNOWN_ERROR));
		clear_bit(CONN_WD_ST_CHG_REQ, &connection->flags);
	}
	end_remote_state_change(resource, irq_flags, flags);
	resource->remote_state_change = false;
	return rv;
}

static enum drbd_state_rv
__cluster_wide_request(struct drbd_resource *resource, int vnr, enum drbd_packet cmd,
		       union drbd_state mask, union drbd_state val, bool all)
{
	struct drbd_connection *connection;
	enum drbd_state_rv rv = SS_SUCCESS;

	rcu_read_lock();
	for_each_connection(connection, resource) {
		if (!(test_and_clear_bit(CONN_WD_ST_CHG_REQ, &connection->flags) || all))
			continue;
		if (connection->cstate[NOW] < C_CONNECTED)
			continue;
		kref_get(&connection->kref);
		rcu_read_unlock();
		if (!conn_send_state_req(connection, vnr, cmd, mask, val)) {
			set_bit(CONN_WD_ST_CHG_REQ, &connection->flags);
			rv = SS_CW_SUCCESS;
		}
		rcu_read_lock();
		kref_put(&connection->kref, drbd_destroy_connection);
	}
	rcu_read_unlock();
	return rv;
}

static enum drbd_state_rv __cluster_wide_reply(struct drbd_resource *resource)
{
	struct drbd_connection *connection;
	enum drbd_state_rv rv = SS_CW_SUCCESS;

	rcu_read_lock();
	for_each_connection(connection, resource) {
		if (!test_bit(CONN_WD_ST_CHG_REQ, &connection->flags))
			continue;
		if (!(test_bit(CONN_WD_ST_CHG_OKAY, &connection->flags) ||
		      test_bit(CONN_WD_ST_CHG_FAIL, &connection->flags))) {
			/* Keep waiting until all replies have arrived.  */
			rv = SS_UNKNOWN_ERROR;
			break;
		}
	}
	if (rv != SS_UNKNOWN_ERROR) {
		for_each_connection(connection, resource) {
			if (!test_bit(CONN_WD_ST_CHG_REQ, &connection->flags))
				continue;
			clear_bit(CONN_WD_ST_CHG_OKAY,  &connection->flags);
			if (test_and_clear_bit(CONN_WD_ST_CHG_FAIL, &connection->flags))
			        rv = SS_CW_FAILED_BY_PEER;
		}
	}
	rcu_read_unlock();
	return rv;
}

static bool supports_two_phase_commit(struct drbd_resource *resource)
{
	struct drbd_connection *connection;
	bool supported = true;

	rcu_read_lock();
	for_each_connection(connection, resource) {
		if (connection->cstate[NOW] != C_CONNECTED)
			continue;
		if (connection->agreed_pro_version < 110) {
			supported = false;
			break;
		}
	}
	rcu_read_unlock();

	return supported;
}

static struct drbd_connection *get_first_connection(struct drbd_resource *resource)
{
	struct drbd_connection *connection = NULL;

	rcu_read_lock();
	if (!list_empty(&resource->connections)) {
		connection = first_connection(resource);
		kref_get(&connection->kref);
	}
	rcu_read_unlock();
	return connection;
}

static enum drbd_state_rv
change_cluster_wide_state(struct drbd_resource *resource, int vnr,
			  union drbd_state mask, union drbd_state val,
			  unsigned long *irq_flags)
{
	enum chg_state_flags flags = resource->state_change_flags;
	struct drbd_connection *connection;
	enum drbd_state_rv rv;

	if (!supports_two_phase_commit(resource)) {
		connection = get_first_connection(resource);
		rv = SS_SUCCESS;
		if (connection) {
			rv = change_peer_state(connection, vnr, mask, val, irq_flags);
			kref_put(&connection->kref, drbd_destroy_connection);
		}
		return rv;
	}

	if (!expect(resource, flags & CS_SERIALIZE))
		return SS_CW_FAILED_BY_PEER;
	resource->remote_state_change = true;
	begin_remote_state_change(resource, irq_flags);
	rv = __cluster_wide_request(resource, vnr, P_CONN_ST_CHG_PREPARE, mask, val, true);
	if (rv == SS_CW_SUCCESS) {
		wait_event(resource->state_wait,
			((rv = __cluster_wide_reply(resource)) != SS_UNKNOWN_ERROR));
		if (rv == SS_CW_SUCCESS) {
			enum drbd_packet cmd = (vnr == -1) ? P_CONN_ST_CHG_REQ : P_STATE_CHG_REQ;

			rv = __cluster_wide_request(resource, vnr, cmd, mask, val, false);
			if (rv == SS_CW_SUCCESS) {
				wait_event(resource->state_wait,
					((rv = __cluster_wide_reply(resource)) != SS_UNKNOWN_ERROR));
				if (rv == SS_CW_FAILED_BY_PEER)
					/* this is fatal! */ ;
			}
		} else
			__cluster_wide_request(resource, vnr, P_CONN_ST_CHG_ABORT, mask, val, false);

		rcu_read_lock();
		for_each_connection(connection, resource)
			clear_bit(CONN_WD_ST_CHG_REQ,  &connection->flags);
		rcu_read_unlock();
	}
	end_remote_state_change(resource, irq_flags, flags);
	resource->remote_state_change = false;
	return rv;
}

static bool has_up_to_date_peer_disks(struct drbd_device *device)
{
	struct drbd_peer_device *peer_device;

	for_each_peer_device(peer_device, device)
		if (peer_device->disk_state[NEW] == D_UP_TO_DATE)
			return true;
	return false;
}

void __change_role(struct drbd_resource *resource, enum drbd_role role,
		   bool force)
{
	resource->role[NEW] = role;

	if (role == R_PRIMARY && force) {
		struct drbd_device *device;
		int vnr;

		rcu_read_lock();
		idr_for_each_entry(&resource->devices, device, vnr) {
			if (device->disk_state[NEW] < D_UP_TO_DATE &&
			    device->disk_state[NEW] >= D_INCONSISTENT &&
			    !has_up_to_date_peer_disks(device))
				device->disk_state[NEW] = D_UP_TO_DATE;
		}
		rcu_read_unlock();
	}
}

enum drbd_state_rv change_role(struct drbd_resource *resource,
			       enum drbd_role role,
			       enum chg_state_flags flags,
			       bool force)
{
	unsigned long irq_flags;

	begin_state_change(resource, &irq_flags, flags | CS_SERIALIZE | CS_LOCAL_ONLY);
	if (!local_state_change(flags) &&
	    resource->role[NOW] != R_PRIMARY && role == R_PRIMARY) {
		enum drbd_state_rv rv;

		__change_role(resource, role, force);
		rv = try_state_change(resource);
		if (rv == SS_SUCCESS)
			rv = change_cluster_wide_state(resource, -1, NS(role, role), &irq_flags);
		if (rv < SS_SUCCESS) {
			abort_state_change(resource, &irq_flags);
			return rv;
		}
	}
	__change_role(resource, role, force);
	return end_state_change(resource, &irq_flags);
}

void __change_io_susp_user(struct drbd_resource *resource, bool value)
{
	resource->susp[NEW] = value;
}

enum drbd_state_rv change_io_susp_user(struct drbd_resource *resource,
				       bool value,
				       enum chg_state_flags flags)
{
	unsigned long irq_flags;

	begin_state_change(resource, &irq_flags, flags);
	__change_io_susp_user(resource, value);
	return end_state_change(resource, &irq_flags);
}

void __change_io_susp_no_data(struct drbd_resource *resource, bool value)
{
	resource->susp_nod[NEW] = value;
}

void __change_io_susp_fencing(struct drbd_resource *resource, bool value)
{
	resource->susp_fen[NEW] = value;
}

void __change_disk_state(struct drbd_device *device, enum drbd_disk_state disk_state)
{
	device->disk_state[NEW] = disk_state;
}

void __change_disk_states(struct drbd_resource *resource, enum drbd_disk_state disk_state)
{
	struct drbd_device *device;
	int vnr;

	rcu_read_lock();
	idr_for_each_entry(&resource->devices, device, vnr)
		__change_disk_state(device, disk_state);
	rcu_read_unlock();
}

static bool device_has_connected_peer_devices(struct drbd_device *device)
{
	struct drbd_peer_device *peer_device;

	for_each_peer_device(peer_device, device)
		if (peer_device->repl_state[NOW] >= L_CONNECTED)
			return true;
	return false;
}

enum drbd_state_rv change_disk_state(struct drbd_device *device,
				     enum drbd_disk_state disk_state,
				     enum chg_state_flags flags)
{
	struct drbd_resource *resource = device->resource;
	unsigned long irq_flags;

	begin_state_change(resource, &irq_flags, flags | CS_SERIALIZE | CS_LOCAL_ONLY);
	if (!local_state_change(flags) &&
	    device->disk_state[NOW] != D_FAILED && disk_state == D_FAILED &&
	    device_has_connected_peer_devices(device)) {
		enum drbd_state_rv rv;

		__change_disk_state(device, disk_state);
		rv = try_state_change(resource);
		if (rv == SS_SUCCESS)
			rv = change_cluster_wide_state(resource, device->vnr,
						       NS(disk, disk_state), &irq_flags);
		if (rv < SS_SUCCESS) {
			abort_state_change(resource, &irq_flags);
			return rv;
		}
	}
	__change_disk_state(device, disk_state);
	return end_state_change(resource, &irq_flags);
}

void __change_cstate(struct drbd_connection *connection, enum drbd_conn_state cstate)
{
	connection->cstate[NEW] = cstate;
	if (cstate < C_CONNECTED) {
		struct drbd_peer_device *peer_device;
		int vnr;

		rcu_read_lock();
		idr_for_each_entry(&connection->peer_devices, peer_device, vnr)
			__change_repl_state(peer_device, L_STANDALONE);
		rcu_read_unlock();
	}
}

static bool connection_has_connected_peer_devices(struct drbd_connection *connection)
{
	struct drbd_peer_device *peer_device;
	int vnr;

	idr_for_each_entry(&connection->peer_devices, peer_device, vnr) {
		if (peer_device->repl_state[NOW] >= L_CONNECTED)
			return true;
	}
	return false;
}

enum outdate_what { OUTDATE_NOTHING, OUTDATE_DISKS, OUTDATE_PEER_DISKS };

static enum outdate_what outdate_on_disconnect(struct drbd_connection *connection)
{
	struct drbd_resource *resource = connection->resource;

	if (connection->fencing_policy >= FP_RESOURCE &&
	    resource->role[NOW] != connection->peer_role[NOW]) {
		if (resource->role[NOW] == R_PRIMARY)
			return OUTDATE_PEER_DISKS;
		if (connection->peer_role[NOW] != R_PRIMARY)
			return OUTDATE_DISKS;
	}
	return OUTDATE_NOTHING;
}

static void __change_cstate_and_outdate(struct drbd_connection *connection,
					enum drbd_conn_state cstate,
					enum outdate_what outdate_what)
{
	__change_cstate(connection, cstate);
	switch(outdate_what) {
		case OUTDATE_DISKS:
			__change_disk_states(connection->resource, D_OUTDATED);
			break;
		case OUTDATE_PEER_DISKS:
			__change_peer_disk_states(connection, D_OUTDATED);
			break;
		case OUTDATE_NOTHING:
			break;
	}
}

/**
 * change_cstate()  -  change the connection state of a connection
 *
 * When disconnecting from a peer, we may also need to outdate the local or
 * peer disks depending on the fencing policy.  This cannot easily be split
 * into two state changes.
 */
enum drbd_state_rv change_cstate(struct drbd_connection *connection,
				 enum drbd_conn_state cstate,
				 enum chg_state_flags flags)
{
	struct drbd_resource *resource = connection->resource;
	unsigned long irq_flags;
	enum outdate_what outdate_what = OUTDATE_NOTHING;

	/*
	 * Hard connection state changes like a protocol error or forced
	 * disconnect may occur while we are holding resource->state_mutex.  In
	 * that case, omit CS_SERIALIZE so that we don't deadlock trying to
	 * grab that mutex again.
	 */
	if (!(flags & CS_HARD))
		flags |= CS_SERIALIZE;

	begin_state_change(resource, &irq_flags, flags | CS_LOCAL_ONLY);
	if (!local_state_change(flags) &&
	    cstate == C_DISCONNECTING &&
	    connection_has_connected_peer_devices(connection)) {
		enum drbd_state_rv rv;

		outdate_what = outdate_on_disconnect(connection);
		__change_cstate_and_outdate(connection, cstate, outdate_what);
		rv = try_state_change(resource);
		if (rv == SS_SUCCESS) {
			switch(outdate_what) {
			case OUTDATE_DISKS:
				rv = change_peer_state(connection, -1,
					NS2(conn, cstate, disk, D_OUTDATED), &irq_flags);
				break;
			case OUTDATE_PEER_DISKS:
				rv = change_peer_state(connection, -1,
					NS2(conn, cstate, pdsk, D_OUTDATED), &irq_flags);
				break;
			case OUTDATE_NOTHING:
				rv = change_peer_state(connection, -1,
					NS(conn, cstate), &irq_flags);
				break;
			}
		}
		if (rv < SS_SUCCESS) {
			abort_state_change(resource, &irq_flags);
			return rv;
		}
	}
	__change_cstate_and_outdate(connection, cstate, outdate_what);
	return end_state_change(resource, &irq_flags);
}

void __change_peer_role(struct drbd_connection *connection, enum drbd_role peer_role)
{
	connection->peer_role[NEW] = peer_role;
}

void __change_repl_state(struct drbd_peer_device *peer_device, enum drbd_repl_state repl_state)
{
	peer_device->repl_state[NEW] = repl_state;
	if (repl_state > L_STANDALONE)
		peer_device->connection->cstate[NEW] = C_CONNECTED;
}

enum drbd_state_rv change_repl_state(struct drbd_peer_device *peer_device,
				     enum drbd_repl_state new_repl_state,
				     enum chg_state_flags flags)
{
	struct drbd_resource *resource = peer_device->device->resource;
	enum drbd_repl_state *repl_state = peer_device->repl_state;
	unsigned long irq_flags;

	begin_state_change(resource, &irq_flags, flags | CS_SERIALIZE | CS_LOCAL_ONLY);
	if (!local_state_change(flags) && repl_state[NOW] != new_repl_state &&
	    ((repl_state[NOW] >= L_CONNECTED &&
	      (new_repl_state == L_STARTING_SYNC_S || new_repl_state == L_STARTING_SYNC_T)) ||
	     (repl_state[NOW] == L_CONNECTED &&
	      (new_repl_state == L_VERIFY_S || new_repl_state == L_STANDALONE)))) {
		enum drbd_state_rv rv;

		__change_repl_state(peer_device, new_repl_state);
		rv = try_state_change(resource);
		if (rv == SS_SUCCESS)
			rv = change_peer_state(peer_device->connection, peer_device->device->vnr,
					       NS(conn, new_repl_state), &irq_flags);
		if (rv < SS_SUCCESS) {
			abort_state_change(resource, &irq_flags);
			return rv;
		}
	}
	__change_repl_state(peer_device, new_repl_state);
	return end_state_change(resource, &irq_flags);
}

enum drbd_state_rv stable_change_repl_state(struct drbd_peer_device *peer_device,
					    enum drbd_repl_state repl_state,
					    enum chg_state_flags flags)
{
	return stable_state_change(peer_device->device->resource,
		change_repl_state(peer_device, repl_state, flags));
}

void __change_peer_disk_state(struct drbd_peer_device *peer_device, enum drbd_disk_state disk_state)
{
	peer_device->disk_state[NEW] = disk_state;
}

void __change_peer_disk_states(struct drbd_connection *connection,
			       enum drbd_disk_state disk_state)
{
	struct drbd_peer_device *peer_device;
	int vnr;

	rcu_read_lock();
	idr_for_each_entry(&connection->peer_devices, peer_device, vnr)
		__change_peer_disk_state(peer_device, disk_state);
	rcu_read_unlock();
}

enum drbd_state_rv change_peer_disk_state(struct drbd_peer_device *peer_device,
					  enum drbd_disk_state disk_state,
					  enum chg_state_flags flags)
{
	struct drbd_resource *resource = peer_device->device->resource;
	unsigned long irq_flags;

	begin_state_change(resource, &irq_flags, flags);
	__change_peer_disk_state(peer_device, disk_state);
	return end_state_change(resource, &irq_flags);
}

void __change_resync_susp_user(struct drbd_peer_device *peer_device,
				       bool value)
{
	peer_device->resync_susp_user[NEW] = value;
}

enum drbd_state_rv change_resync_susp_user(struct drbd_peer_device *peer_device,
						   bool value,
						   enum chg_state_flags flags)
{
	struct drbd_resource *resource = peer_device->device->resource;
	unsigned long irq_flags;

	begin_state_change(resource, &irq_flags, flags);
	__change_resync_susp_user(peer_device, value);
	return end_state_change(resource, &irq_flags);
}

void __change_resync_susp_peer(struct drbd_peer_device *peer_device,
				       bool value)
{
	peer_device->resync_susp_peer[NEW] = value;
}

void __change_resync_susp_dependency(struct drbd_peer_device *peer_device,
					     bool value)
{
	peer_device->resync_susp_dependency[NEW] = value;
}<|MERGE_RESOLUTION|>--- conflicted
+++ resolved
@@ -1226,13 +1226,15 @@
 			struct drbd_connection *connection = peer_device->connection;
 			enum drbd_role *peer_role = connection->peer_role;
 
-			/* aborted verify run. log the last position */
+			/* Aborted verify run, or we reached the stop sector.
+			 * Log the last position, unless end-of-device. */
 			if ((repl_state[OLD] == L_VERIFY_S || repl_state[OLD] == L_VERIFY_T) &&
-			    repl_state[NEW] < L_CONNECTED) {
+			    repl_state[NEW] <= L_CONNECTED) {
 				peer_device->ov_start_sector =
 					BM_BIT_TO_SECT(drbd_bm_bits(device) - peer_device->ov_left);
-				drbd_info(peer_device, "Online Verify reached sector %llu\n",
-					(unsigned long long)peer_device->ov_start_sector);
+				if (peer_device->ov_left)
+					drbd_info(peer_device, "Online Verify reached sector %llu\n",
+						  (unsigned long long)peer_device->ov_start_sector);
 			}
 
 			if ((repl_state[OLD] == L_PAUSED_SYNC_T || repl_state[OLD] == L_PAUSED_SYNC_S) &&
@@ -1276,7 +1278,6 @@
 				}
 			}
 
-<<<<<<< HEAD
 			if (disk_state[NEW] != D_NEGOTIATING && get_ldev(device)) {
 				if (peer_device->bitmap_index != -1) {
 					u32 mdf = device->ldev->md.peers[peer_device->bitmap_index].flags;
@@ -1293,50 +1294,6 @@
 						drbd_md_mark_dirty(device);
 					}
 				}
-=======
-	print_sanitize_warnings(mdev, ssw);
-
-	drbd_pr_state_change(mdev, os, ns, flags);
-
-	/* Display changes to the susp* flags that where caused by the call to
-	   sanitize_state(). Only display it here if we where not called from
-	   _conn_request_state() */
-	if (!(flags & CS_DC_SUSP))
-		conn_pr_state_change(mdev->tconn, os, ns, (flags & ~CS_DC_MASK) | CS_DC_SUSP);
-
-	/* if we are going -> D_FAILED or D_DISKLESS, grab one extra reference
-	 * on the ldev here, to be sure the transition -> D_DISKLESS resp.
-	 * drbd_ldev_destroy() won't happen before our corresponding
-	 * after_state_ch works run, where we put_ldev again. */
-	if ((os.disk != D_FAILED && ns.disk == D_FAILED) ||
-	    (os.disk != D_DISKLESS && ns.disk == D_DISKLESS))
-		atomic_inc(&mdev->local_cnt);
-
-	/* assignment inclusive debug info about what code path
-	 * initiated this state change. */
-	mdev->state.i = ns.i;
-	mdev->tconn->susp = ns.susp;
-	mdev->tconn->susp_nod = ns.susp_nod;
-	mdev->tconn->susp_fen = ns.susp_fen;
-
-	if (os.disk == D_ATTACHING && ns.disk >= D_NEGOTIATING)
-		drbd_print_uuids(mdev, "attached to UUIDs");
-
-	wake_up(&mdev->misc_wait);
-	wake_up(&mdev->state_wait);
-	wake_up(&mdev->tconn->ping_wait);
-
-	/* Aborted verify run, or we reached the stop sector.
-	 * Log the last position, unless end-of-device. */
-	if ((os.conn == C_VERIFY_S || os.conn == C_VERIFY_T) &&
-	    ns.conn <= C_CONNECTED) {
-		mdev->ov_start_sector =
-			BM_BIT_TO_SECT(drbd_bm_bits(mdev) - mdev->ov_left);
-		if (mdev->ov_left)
-			dev_info(DEV, "Online Verify reached sector %llu\n",
-				(unsigned long long)mdev->ov_start_sector);
-	}
->>>>>>> 445507c2
 
 				/* Peer was forced D_UP_TO_DATE & R_PRIMARY, consider to resync */
 				if (disk_state[OLD] == D_INCONSISTENT && peer_disk_state[OLD] == D_INCONSISTENT &&
@@ -1741,7 +1698,6 @@
 				}
 			}
 
-<<<<<<< HEAD
 			/* Became sync source.  With protocol >= 96, we still need to send out
 			 * the sync uuid now. Need to do that before any drbd_send_state, or
 			 * the other side may go "paused sync" before receiving the sync uuids,
@@ -1752,31 +1708,6 @@
 				drbd_gen_and_send_sync_uuid(peer_device);
 				put_ldev(device);
 			}
-=======
-	/* A resync finished or aborted, wake paused devices... */
-	if ((os.conn > C_CONNECTED && ns.conn <= C_CONNECTED) ||
-	    (os.peer_isp && !ns.peer_isp) ||
-	    (os.user_isp && !ns.user_isp))
-		resume_next_sg(mdev);
-
-	/* sync target done with resync.  Explicitly notify peer, even though
-	 * it should (at least for non-empty resyncs) already know itself. */
-	if (os.disk < D_UP_TO_DATE && os.conn >= C_SYNC_SOURCE && ns.conn == C_CONNECTED)
-		drbd_send_state(mdev, ns);
-
-	/* Verify finished, or reached stop sector.  Peer did not know about
-	 * the stop sector, and we may even have changed the stop sector during
-	 * verify to interrupt/stop early.  Send the new state. */
-	if (os.conn == C_VERIFY_S && ns.conn == C_CONNECTED
-	&& verify_can_do_stop_sector(mdev))
-		drbd_send_state(mdev, ns);
-
-	/* Wake up role changes, that were delayed because of connection establishing */
-	if (os.conn == C_WF_REPORT_PARAMS && ns.conn != C_WF_REPORT_PARAMS) {
-		if (test_and_clear_bit(STATE_SENT, &mdev->tconn->flags))
-			wake_up(&mdev->state_wait);
-	}
->>>>>>> 445507c2
 
 			/* Do not change the order of the if above and the two below... */
 			if (peer_disk_state[OLD] == D_DISKLESS &&
@@ -1916,6 +1847,13 @@
 					NULL);
 				put_ldev(device);
 			}
+
+			/* Verify finished, or reached stop sector.  Peer did not know about
+			 * the stop sector, and we may even have changed the stop sector during
+			 * verify to interrupt/stop early.  Send the new state. */
+			if (repl_state[OLD] == L_VERIFY_S && repl_state[NEW] == L_CONNECTED
+			    && verify_can_do_stop_sector(peer_device))
+				send_new_state_to_all_peer_devices(state_change, n_device);
 
 			if (disk_state[NEW] == D_DISKLESS &&
 			    cstate[NEW] == C_STANDALONE &&
