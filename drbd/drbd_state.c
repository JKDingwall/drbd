--- conflicted
+++ resolved
@@ -1189,16 +1189,12 @@
 		}
 	}
 
-<<<<<<< HEAD
 	if (ns.pdsk < D_INCONSISTENT && get_ldev(device)) {
-=======
-	if (ns.pdsk < D_INCONSISTENT && get_ldev(mdev)) {
 		if (os.peer == R_SECONDARY && ns.peer == R_PRIMARY &&
-		    mdev->ldev->md.uuid[UI_BITMAP] == 0 && ns.disk >= D_UP_TO_DATE) {
-			drbd_uuid_new_current(mdev);
-			drbd_send_uuids(mdev);
-		}
->>>>>>> 04b2e494
+		    device->ldev->md.uuid[UI_BITMAP] == 0 && ns.disk >= D_UP_TO_DATE) {
+			drbd_uuid_new_current(device);
+			drbd_send_uuids(first_peer_device(device));
+		}
 		/* D_DISKLESS Peer becomes secondary */
 		if (os.peer == R_PRIMARY && ns.peer == R_SECONDARY)
 			/* We may still be Primary ourselves.
