#include <stdio.h>
#include <string.h>
#include <stdlib.h>
#include <ctype.h>
#include <stdbool.h>
#include <linux/limits.h>
#include "compat.h"

#define SEP "_"

#define ARRAY_LEN(a) (sizeof(a)/sizeof((a))[0])

#define __append(s) do {						\
	if (ARRAY_LEN(buf) - strlen(buf) < strlen(s) + 1) {		\
		fprintf(stderr, "BUFSIZE too small, aborting\n");	\
		exit(1);						\
	}								\
	strcat(buf, s);							\
} while(0)

/* this is the tricky part:
 * if a define is defined but empty (e.g., #define X), it is stringified: ""
 * if a define is not defined, we get the stringified name of the macro: "X"
 * This would produce false output if something is actually defined to a value (e.g., #define X foo)
 * our compat.h fulfils these properties, but use that machinery with care!
 * This is as good as it gets with cpp, m4 FTW ;-) */
#define _append(d,n) do {		\
	if (strlen(#d) == 0) {		\
		__append("yes" SEP);	\
		all_no = false;		\
	} else {			\
		__append("no" SEP);	\
		all_yes = false;	\
	}				\
	__append(n);			\
} while(0)

#define append1(d1,n1)			do {_append(d1,n1);} while(0)
#define append2(d1,n1,d2,n2)		do {_append(d1,n1); __append(SEP SEP); _append(d2,n2);} while(0)
#define append3(d1,n1,d2,n2,d3,n3)	do {_append(d1,n1); __append(SEP SEP); _append(d2,n2); __append(SEP SEP); _append(d3,n3);} while(0)

/* iay == IgnoreAllYes, do not generate output if all defines are defined
 * ian == IgnoreAllNo, do not generate output if none of the defines is defined */
#define patch(n,name,iay,ian,...) do {			\
	bool all_yes = true, all_no = true;             \
	buf[0] = '\0';                                  \
	__append(name SEP SEP);				\
	append##n(__VA_ARGS__);				\
	if (! ((iay && all_yes) || (ian && all_no)) ) {	\
		for (int i = 0; i < strlen(buf); i++)   \
			buf[i] = tolower(buf[i]);       \
		printf("%s\n", buf);                    \
	}						\
} while(0)

/* This can be used to always unconditionally apply a patch. */
#define YES
/* #undef NO */

int main(int argc, char **argv)
{
	/* shared buffer */
	char buf[PATH_MAX] = {0};

	/* ONLY TRUE */
	/* patch(1, "footrue", false, true, FOO, "foo"); */

	/* ONLY FALSE */
	/* patch(1, "foofalse", true, false, FOO, "foo"); */

	/* BOTH CASES */
	/* patch(1, "fooboth", false, false, FOO, "foo"); */

	/* we have nothing, need all of them */
	/* patch(2, "none", false, false, */
	/* 		COMPAT_BLKDEV_ISSUE_ZEROOUT_DISCARD, "discard", */
	/* 		COMPAT_BLKDEV_ISSUE_ZEROOUT_BLKDEV_IFL_WAIT, "ifl_wait"); */
	/* #<{(| we have all of this, need none them |)}># */
	/* patch(2, "2nd_feature", false, false, */
	/* 		COMPAT_HAVE_ATOMIC_IN_FLIGHT, "atomic_in_flight", */
	/* 		COMPAT_HAVE_BD_CLAIM_BY_DISK, "bd_claim_by_disk"); */

	patch(1, "timer_setup", true, false,
	      COMPAT_HAVE_TIMER_SETUP, "present");

	patch(1, "bio_bi_bdev", false, true,
	      COMPAT_HAVE_BIO_BI_BDEV, "present");

	patch(1, "refcount_inc", true, false,
	      COMPAT_HAVE_REFCOUNT_INC, "present");

	patch(1, "struct_bvec_iter", true, false,
	      COMPAT_HAVE_STRUCT_BVEC_ITER, "present");

	patch(1, "rdma_create_id", true, false,
	      COMPAT_RDMA_CREATE_ID_HAS_NET_NS, "has_net_ns");

	patch(1, "ib_query_device", true, false,
	      COMPAT_IB_QUERY_DEVICE_HAS_3_PARAMS, "has_3_params");

	patch(1, "ib_alloc_pd", true, false,
	      COMPAT_IB_ALLOC_PD_HAS_2_PARAMS, "has_2_params");

	patch(1, "req_hardbarrier", false, true,
	      COMPAT_HAVE_REQ_HARDBARRIER, "present");

#ifndef COMPAT_HAVE_BLK_QC_T_MAKE_REQUEST
	patch(2, "make_request", false, false,
	      COMPAT_HAVE_BLK_QC_T_MAKE_REQUEST, "is_blk_qc_t",
	      COMPAT_HAVE_VOID_MAKE_REQUEST, "is_void");
#endif

#if !defined(COMPAT_HAVE_BIO_BI_STATUS)
	patch(2, "bio", false, false,
	      COMPAT_HAVE_BIO_BI_STATUS, "bi_status",
	      COMPAT_HAVE_BIO_BI_ERROR, "bi_error");

	patch(1, "bio", false, false,
	      COMPAT_HAVE_BIO_BI_STATUS, "bi_status");
#endif

	patch(1, "kernel_read", false, true,
	      COMPAT_BEFORE_4_13_KERNEL_READ, "before_4_13");

	patch(1, "sock_ops", true, false,
	      COMPAT_SOCK_OPS_RETURNS_ADDR_LEN, "returns_addr_len");

	patch(1, "idr_is_empty", true, false,
	      COMPAT_HAVE_IDR_IS_EMPTY, "present");

	patch(1, "sock_create_kern", true, false,
	      COMPAT_SOCK_CREATE_KERN_HAS_FIVE_PARAMETERS, "has_five_parameters");

	patch(1, "wb_congested_enum", true, false,
	      COMPAT_HAVE_WB_CONGESTED_ENUM, "present");

	patch(1, "time64_to_tm", true, false,
	      COMPAT_HAVE_TIME64_TO_TM, "present");

	patch(1, "ktime_to_timespec64", true, false,
	      COMPAT_HAVE_KTIME_TO_TIMESPEC64, "present");

	patch(1, "d_inode", true, false,
	      COMPAT_HAVE_D_INODE, "present");

	patch(1, "inode_lock", true, false,
	      COMPAT_HAVE_INODE_LOCK, "present");

#ifndef COMPAT_HAVE_BIOSET_INIT
	patch(1, "bioset_init", true, false,
	      COMPAT_HAVE_BIOSET_INIT, "present");

	patch(2, "bioset_init", true, false,
	      COMPAT_HAVE_BIOSET_INIT, "present",
	      COMPAT_HAVE_BIO_CLONE_FAST, "bio_clone_fast");

	patch(2, "bioset_init", true, false,
	      COMPAT_HAVE_BIOSET_INIT, "present",
	      COMPAT_HAVE_BIOSET_NEED_BVECS, "need_bvecs");
#endif

	patch(1, "kvfree", true, false,
	      COMPAT_HAVE_KVFREE, "present");

	patch(1, "genl_policy", false, true,
	      COMPAT_GENL_POLICY_IN_OPS, "in_ops");

	patch(1, "blk_queue_merge_bvec", false, true,
	      COMPAT_HAVE_BLK_QUEUE_MERGE_BVEC, "present");

#if !defined(COMPAT_HAVE_BLK_QUEUE_SPLIT_Q_BIO)
# if defined(COMPAT_HAVE_BLK_QUEUE_SPLIT_Q_BIO_BIOSET)
	/* if _BIOSET is true, it's the variant with 3 arguments */
	patch(1, "blk_queue_split", false, true,
	      YES, "bioset");
	patch(1, "make_request", false, true,
	      COMPAT_NEED_MAKE_REQUEST_RECURSION, "need_recursion");
# else
	/* if _BIOSET is also false, it's not present at all */
	patch(1, "blk_queue_split", true, false,
	      NO, "present");
# endif
#endif

	patch(1, "security_netlink_recv", false, true,
	      COMPAT_HAVE_SECURITY_NETLINK_RECV, "present");

	patch(1, "blk_queue_flag_set", true, false,
	      COMPAT_HAVE_BLK_QUEUE_FLAG_SET, "present");

	patch(1, "req_nounmap", true, false,
	      COMPAT_HAVE_REQ_NOUNMAP, "present");

	patch(1, "write_zeroes", true, false,
	      COMPAT_HAVE_REQ_OP_WRITE_ZEROES, "capable");

#if !defined(COMPAT_HAVE_REQ_OP_WRITE_SAME) && \
	!defined(COMPAT_HAVE_REQ_WRITE_SAME)
	patch(1, "write_same", true, false,
	      NO, "capable");
#endif

<<<<<<< HEAD
#if defined(COMPAT_HAVE_REQ_WRITE)
	/* This is the oldest supported version, using REQ_* flags. The bio ops
=======
	patch(1, "bio_bi_opf", true, false,
	      COMPAT_HAVE_BIO_BI_OPF, "present");

#if defined(COMPAT_HAVE_BIO_RW)
	/* This is the oldest supported version, using BIO_*. Read/write
	 * direction is controlled by a single bit (BIO_RW). */
	patch(1, "bio_rw", false, true,
	      YES, "present");
#elif defined(COMPAT_HAVE_REQ_WRITE)
	/* This is an intermediate version, using REQ_* flags. The bio ops
>>>>>>> 527ee274
	 * and flags are separated, and it's using bio->bi_rw and bi_flags,
	 * respectively */
	patch(1, "req_write", false, true,
	      YES, "present");
#elif defined(COMPAT_HAVE_REQ_OP_WRITE)
	/* We're dealing with a "modern" kernel which has REQ_OP_* flags.
	 * It has separate bio operations (bio->bi_opf) and flags
	 * (bio->bi_flags). */
#else
# warning "Unknown bio rw flags, check compat layer"
#endif

	patch(1, "blk_check_plugged", true, false,
	      COMPAT_HAVE_BLK_CHECK_PLUGGED, "present");

	patch(1, "blk_queue_plugged", false, true,
	      COMPAT_HAVE_BLK_QUEUE_PLUGGED, "present");

	patch(1, "alloc_workqueue", true, false,
	      COMPAT_ALLOC_WORKQUEUE_TAKES_FMT, "takes_fmt");

	patch(1, "struct_kernel_param_ops", true, false,
	      COMPAT_HAVE_STRUCT_KERNEL_PARAM_OPS, "present");

	patch(1, "req_prio", true, false,
	      COMPAT_HAVE_REQ_PRIO, "present");

	patch(1, "bio_flush", false, true,
	      COMPAT_HAVE_BIO_FLUSH, "present");

	patch(1, "req_noidle", false, true,
	      COMPAT_HAVE_REQ_NOIDLE, "present");

	patch(1, "security_netlink_recv", false, true,
	      COMPAT_HAVE_SECURITY_NETLINK_RECV, "present");

	patch(1, "nla_nest_start_noflag", true, false,
	      COMPAT_HAVE_NLA_NEST_START_NOFLAG, "present");

	patch(1, "nla_parse_deprecated", true, false,
	      COMPAT_HAVE_NLA_PARSE_DEPRECATED, "present");

	patch(1, "allow_kernel_signal", true, false,
	      COMPAT_HAVE_ALLOW_KERNEL_SIGNAL, "present");

/* #define BLKDEV_ISSUE_ZEROOUT_EXPORTED */
/* #define BLKDEV_ZERO_NOUNMAP */

// #ifndef BLKDEV_ISSUE_ZEROOUT_EXPORTED
/* Was introduced with 2.6.34 */
//	patch(1, "zeroout", false, false,
//			BLKDEV_ISSUE_ZEROOUT_EXPORTED, "exported");
//#else
/* synopsis changed a few times, though */
//#if  defined(BLKDEV_ZERO_NOUNMAP)
/* >= v4.12 */
/* use blkdev_issue_zeroout() as written out in the actual source code.
 * right now, we only use it with flags = BLKDEV_ZERO_NOUNMAP */

/* no op */
//#else
//	patch(2, "zeroout", false, false,
//			COMPAT_BLKDEV_ISSUE_ZEROOUT_BLKDEV_IFL_WAIT, "ifl_wait",
//		  			COMPAT_BLKDEV_ISSUE_ZEROOUT_DISCARD, "discard");
//#endif
//#endif

	return 0;
}<|MERGE_RESOLUTION|>--- conflicted
+++ resolved
@@ -200,21 +200,11 @@
 	      NO, "capable");
 #endif
 
-<<<<<<< HEAD
+	patch(1, "bio_bi_opf", true, false,
+	      COMPAT_HAVE_BIO_BI_OPF, "present");
+
 #if defined(COMPAT_HAVE_REQ_WRITE)
 	/* This is the oldest supported version, using REQ_* flags. The bio ops
-=======
-	patch(1, "bio_bi_opf", true, false,
-	      COMPAT_HAVE_BIO_BI_OPF, "present");
-
-#if defined(COMPAT_HAVE_BIO_RW)
-	/* This is the oldest supported version, using BIO_*. Read/write
-	 * direction is controlled by a single bit (BIO_RW). */
-	patch(1, "bio_rw", false, true,
-	      YES, "present");
-#elif defined(COMPAT_HAVE_REQ_WRITE)
-	/* This is an intermediate version, using REQ_* flags. The bio ops
->>>>>>> 527ee274
 	 * and flags are separated, and it's using bio->bi_rw and bi_flags,
 	 * respectively */
 	patch(1, "req_write", false, true,
