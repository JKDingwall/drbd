#include <stdio.h>
#include <string.h>
#include <stdlib.h>
#include <ctype.h>
#include <stdbool.h>
#include <linux/limits.h>
#include "compat.h"

#define SEP "_"

#define ARRAY_LEN(a) (sizeof(a)/sizeof((a))[0])

#define __append(s) do {						\
	if (ARRAY_LEN(buf) - strlen(buf) < strlen(s) + 1) {		\
		fprintf(stderr, "BUFSIZE too small, aborting\n");	\
		exit(1);						\
	}								\
	strcat(buf, s);							\
} while(0)

/* this is the tricky part:
 * if a define is defined but empty (e.g., #define X), it is stringified: ""
 * if a define is not defined, we get the stringified name of the macro: "X"
 * This would produce false output if something is actually defined to a value (e.g., #define X foo)
 * our compat.h fulfils these properties, but use that machinery with care!
 * This is as good as it gets with cpp, m4 FTW ;-) */
#define _append(d,n) do {		\
	if (strlen(#d) == 0) {		\
		__append("yes" SEP);	\
		all_no = false;		\
	} else {			\
		__append("no" SEP);	\
		all_yes = false;	\
	}				\
	__append(n);			\
} while(0)

#define append1(d1,n1)			do {_append(d1,n1);} while(0)
#define append2(d1,n1,d2,n2)		do {_append(d1,n1); __append(SEP SEP); _append(d2,n2);} while(0)
#define append3(d1,n1,d2,n2,d3,n3)	do {_append(d1,n1); __append(SEP SEP); _append(d2,n2); __append(SEP SEP); _append(d3,n3);} while(0)

/* iay == IgnoreAllYes, do not generate output if all defines are defined
 * ian == IgnoreAllNo, do not generate output if none of the defines is defined */
#define patch(n,name,iay,ian,...) do {			\
	bool all_yes = true, all_no = true;             \
	buf[0] = '\0';                                  \
	__append(name SEP SEP);				\
	append##n(__VA_ARGS__);				\
	if (! ((iay && all_yes) || (ian && all_no)) ) {	\
		for (int i = 0; i < strlen(buf); i++)   \
			buf[i] = tolower(buf[i]);       \
		printf("%s\n", buf);                    \
	}						\
} while(0)

/* This can be used to always unconditionally apply a patch. */
#define YES
/* #undef NO */

int main(int argc, char **argv)
{
	/* shared buffer */
	char buf[PATH_MAX] = {0};

	/* ONLY TRUE */
	/* patch(1, "footrue", false, true, FOO, "foo"); */

	/* ONLY FALSE */
	/* patch(1, "foofalse", true, false, FOO, "foo"); */

	/* BOTH CASES */
	/* patch(1, "fooboth", false, false, FOO, "foo"); */

	/* we have nothing, need all of them */
	/* patch(2, "none", false, false, */
	/* 		COMPAT_BLKDEV_ISSUE_ZEROOUT_DISCARD, "discard", */
	/* 		COMPAT_BLKDEV_ISSUE_ZEROOUT_BLKDEV_IFL_WAIT, "ifl_wait"); */
	/* #<{(| we have all of this, need none them |)}># */
	/* patch(2, "2nd_feature", false, false, */
	/* 		COMPAT_HAVE_ATOMIC_IN_FLIGHT, "atomic_in_flight", */
	/* 		COMPAT_HAVE_BD_CLAIM_BY_DISK, "bd_claim_by_disk"); */

	patch(1, "sk_data_ready", true, false, COMPAT_SK_DATA_READY_HAS_1_PARAM, "has_1_param");

	patch(1, "timer_setup", true, false,
	      COMPAT_HAVE_TIMER_SETUP, "present");

<<<<<<< HEAD
	patch(1, "tcp_input", false, true,
	      COMPAT_NEED_SKB_ABORT_SEQ_READ, "need_skb_abort_seq_read");

#if defined(COMPAT_HAVE_BLK_QUEUE_SPLIT_BIO)
	/* "modern" version (>=5.9) with only 1 argument. nothing to do */
#elif defined(COMPAT_HAVE_BLK_QUEUE_SPLIT_Q_BIO)
=======
#if defined(COMPAT_HAVE_BIO_SPLIT_TO_LIMITS)
	/* "modern" version (>=6.0). nothing to do */
#else
	patch(1, "bio_split_to_limits", true, false,
	      NO, "present");
# if defined(COMPAT_HAVE_BLK_QUEUE_SPLIT_BIO)
	/* >=5.9, the function is called blk_queue_split with 1 argument. nothing more to do */
# elif defined(COMPAT_HAVE_BLK_QUEUE_SPLIT_Q_BIO)
>>>>>>> e9df231c
	/* older version with 2 arguments */
	patch(1, "blk_queue_split", false, true,
	      YES, "has_two_parameters");
# elif defined(COMPAT_HAVE_BLK_QUEUE_SPLIT_Q_BIO_BIOSET)
	/* even older version with 3 arguments */
	patch(1, "blk_queue_split", false, true,
	      YES, "has_three_parameters");
	patch(1, "make_request", false, true,
	      COMPAT_NEED_MAKE_REQUEST_RECURSION, "need_recursion");
# else
	/* ancient version, blk_queue_split not defined at all */
	patch(1, "blk_queue_split", true, false,
	      NO, "present");
# endif
#endif

	patch(1, "sge_max_send_and_recv", true, false,
	      COMPAT_HAVE_MAX_SEND_RECV_SGE, "present");

	patch(1, "ib_get_dma_mr", false, true,
	      COMPAT_HAVE_IB_GET_DMA_MR, "present");

	patch(1, "rdma_reject", true, false,
	      COMPAT_RDMA_REJECT_HAS_REASON_ARG, "4-arguments");

	patch(1, "bio_alloc", true, false,
	      COMPAT_BIO_ALLOC_HAS_4_PARAMS, "has_4_params");

	patch(1, "bio_alloc_clone", true, false,
	      COMPAT_HAVE_BIO_ALLOC_CLONE, "present");

#if !defined(COMPAT_HAVE_BIO_SET_DEV)
	patch(1, "bio_set_dev", true, false,
	      COMPAT_HAVE_BIO_SET_DEV, "present");
#endif

	patch(1, "bio_bi_bdev", true, false,
	      COMPAT_HAVE_BIO_BI_BDEV, "present");

	patch(1, "refcount_inc", true, false,
	      COMPAT_HAVE_REFCOUNT_INC, "present");

	patch(1, "bvec_kmap_local", true, false,
	      COMPAT_HAVE_BVEC_KMAP_LOCAL, "present");

	patch(1, "struct_bvec_iter", true, false,
	      COMPAT_HAVE_STRUCT_BVEC_ITER, "present");

	patch(1, "rdma_create_id", true, false,
	      COMPAT_RDMA_CREATE_ID_HAS_NET_NS, "has_net_ns");

	patch(1, "ib_device", true, false,
	      COMPAT_IB_DEVICE_HAS_OPS, "has_ops");

#ifndef COMPAT_IB_DEVICE_HAS_OPS
	patch(1, "ib_query_device", true, false,
	      COMPAT_IB_QUERY_DEVICE_HAS_3_PARAMS, "has_3_params");
#endif

	patch(1, "ib_alloc_pd", true, false,
	      COMPAT_IB_ALLOC_PD_HAS_2_PARAMS, "has_2_params");

	patch(1, "ib_post", true, false,
	      COMPAT_IB_POST_SEND_CONST_PARAMS, "const");

	patch(1, "blk_cleanup_disk", false, true,
	      COMPAT_HAVE_BLK_CLEANUP_DISK, "present");

	patch(1, "blk_alloc_disk", true, false,
	      COMPAT_HAVE_BLK_ALLOC_DISK, "present");

/*******************************************************************************/
	/*
	 * if COMPAT_HAVE_VOID_SUBMIT_BIO is unset, that can mean one of two
	 * things:
	 * - the kernel uses submit_bio, but with a blk_qc_t return value
	 * - the kernel does not use submit_bio at all (but uses make_request)
	 *
	 * regardless of which of these is true, we need to patch our submit_bio
	 * back to the blk_qc_t based version. this makes sure the further
	 * "back-patches" (like submit_bio -> make_request) actually match.
	 */
	patch(1, "submit_bio", true, false,
	      COMPAT_HAVE_VOID_SUBMIT_BIO, "returns_void");

#if defined(COMPAT_HAVE_BLK_QC_T_SUBMIT_BIO) || defined(COMPAT_HAVE_VOID_SUBMIT_BIO)
	/*
	 * modern version (>=v5.9), make_request_fn moved to
	 * submit_bio block_device_operation.
	 * nothing to do.
	 */
#else
	/* old versions (<v5.9), using make_request_fn */
	patch(1, "submit_bio", true, false,
	      NO, "present");

	patch(1, "blk_alloc_queue_rh", false, true,
		COMPAT_HAVE_BLK_ALLOC_QUEUE_RH, "present");

	patch(1, "blk_queue_make_request", false, true,
	      COMPAT_HAVE_BLK_QUEUE_MAKE_REQUEST, "present");

	patch(1, "req_hardbarrier", false, true,
	      COMPAT_HAVE_REQ_HARDBARRIER, "present");
# if defined(COMPAT_HAVE_BLK_QC_T_MAKE_REQUEST)
	/* older version (v4.3-v5.9): make_request function pointer
	 * with blk_qc_t return value. most modern make_request based version,
	 * so nothing more to do. */
# elif defined(COMPAT_HAVE_VOID_MAKE_REQUEST)
	/* even older version (v3.1-v4.3): void return value */
	patch(1, "make_request", false, true,
	      YES, "returns_void");
# else
	/* ancient version (<v3.1): int return value */
	patch(1, "make_request", false, true,
	      YES, "returns_int");
# endif
#endif
/*******************************************************************************/

#if !defined(COMPAT_HAVE_BIO_BI_STATUS)
	patch(2, "bio", false, false,
	      COMPAT_HAVE_BIO_BI_STATUS, "bi_status",
	      COMPAT_HAVE_BIO_BI_ERROR, "bi_error");

	patch(1, "bio", false, false,
	      COMPAT_HAVE_BIO_BI_STATUS, "bi_status");
#endif

	patch(1, "kernel_read", false, true,
	      COMPAT_BEFORE_4_13_KERNEL_READ, "before_4_13");

	patch(1, "sock_ops", true, false,
	      COMPAT_SOCK_OPS_RETURNS_ADDR_LEN, "returns_addr_len");

	patch(1, "idr_is_empty", true, false,
	      COMPAT_HAVE_IDR_IS_EMPTY, "present");

	patch(1, "sock_create_kern", true, false,
	      COMPAT_SOCK_CREATE_KERN_HAS_NETNS_PARAMETER, "has_netns_parameter");

	patch(1, "time64_to_tm", true, false,
	      COMPAT_HAVE_TIME64_TO_TM, "present");

	patch(1, "ktime_to_timespec64", true, false,
	      COMPAT_HAVE_KTIME_TO_TIMESPEC64, "present");

	patch(1, "d_inode", true, false,
	      COMPAT_HAVE_D_INODE, "present");

	patch(1, "inode_lock", true, false,
	      COMPAT_HAVE_INODE_LOCK, "present");

#ifndef COMPAT_HAVE_BIOSET_INIT
	patch(1, "bioset_init", true, false,
	      COMPAT_HAVE_BIOSET_INIT, "present");

	patch(2, "bioset_init", true, false,
	      COMPAT_HAVE_BIOSET_INIT, "present",
	      COMPAT_HAVE_BIO_CLONE_FAST, "bio_clone_fast");

	patch(2, "bioset_init", true, false,
	      COMPAT_HAVE_BIOSET_INIT, "present",
	      COMPAT_HAVE_BIOSET_NEED_BVECS, "need_bvecs");
#endif

	patch(1, "kvfree", true, false,
	      COMPAT_HAVE_KVFREE, "present");

	patch(1, "genl_policy", true, false,
	      COMPAT_GENL_POLICY_IN_OPS, "in_ops");

	patch(1, "blk_queue_merge_bvec", false, true,
	      COMPAT_HAVE_BLK_QUEUE_MERGE_BVEC, "present");

	patch(1, "security_netlink_recv", false, true,
	      COMPAT_HAVE_SECURITY_NETLINK_RECV, "present");

#if defined(COMPAT_HAVE_QUEUE_FLAG_STABLE_WRITES)
	/* in versions >=5.9, there is QUEUE_FLAG_STABLE_WRITES */
#else
	/* for <5.9 but >=3.9, fall back to BDI_CAP_STABLE_WRITES */
	patch(1, "queue_flag_stable_writes", true, false,
	      NO, "present");
#endif

	patch(1, "queue_flag_discard", false, true,
	      COMPAT_HAVE_QUEUE_FLAG_DISCARD, "present");

	patch(1, "blk_queue_flag_set", true, false,
	      COMPAT_HAVE_BLK_QUEUE_FLAG_SET, "present");

	patch(1, "req_noidle", false, true,
	      COMPAT_HAVE_REQ_NOIDLE, "present");

	patch(1, "req_nounmap", true, false,
	      COMPAT_HAVE_REQ_NOUNMAP, "present");

	patch(1, "bio_op_shift", false, true,
	      COMPAT_HAVE_BIO_OP_SHIFT, "present");

	patch(1, "write_zeroes", true, false,
	      COMPAT_HAVE_REQ_OP_WRITE_ZEROES, "capable");

	patch(1, "bio_bi_opf", true, false,
	      COMPAT_HAVE_BIO_BI_OPF, "present");

#if defined(COMPAT_HAVE_BIO_START_IO_ACCT)
	/* good, newest version */
#else
	patch(1, "bio_start_io_acct", true, false,
	      NO, "present");
# if defined(COMPAT_HAVE_GENERIC_START_IO_ACCT_Q_RW_SECT_PART)
	/* older version, 4 params */
# elif defined(COMPAT_HAVE_GENERIC_START_IO_ACCT_RW_SECT_PART)
	/* even, older version, 3 params */
	patch(1, "generic_start_io_acct", true, false,
	      NO, "has_four_params");
# else
	/* not present at all */
	patch(1, "generic_start_io_acct", true, false,
	      NO, "present");
# endif
#endif

#if defined(COMPAT_HAVE_REQ_WRITE)
	/* This is the oldest version, using REQ_* flags. The bio ops
	 * and flags are separated, and it's using bio->bi_rw and bi_flags,
	 * respectively */
	patch(1, "req_write", false, true,
	      YES, "present");
#elif defined(COMPAT_HAVE_REQ_OP_WRITE)
	/* We're dealing with a "modern" kernel which has REQ_OP_* flags.
	 * It has separate bio operations (bio->bi_opf) and flags
	 * (bio->bi_flags). */
#else
# warning "Unknown bio rw flags, check compat layer"
#endif

	patch(1, "blk_check_plugged", true, false,
	      COMPAT_HAVE_BLK_CHECK_PLUGGED, "present");

	patch(1, "security_netlink_recv", false, true,
	      COMPAT_HAVE_SECURITY_NETLINK_RECV, "present");

	patch(1, "nla_nest_start_noflag", true, false,
	      COMPAT_HAVE_NLA_NEST_START_NOFLAG, "present");

	patch(1, "nla_parse_deprecated", true, false,
	      COMPAT_HAVE_NLA_PARSE_DEPRECATED, "present");

	patch(1, "allow_kernel_signal", true, false,
	      COMPAT_HAVE_ALLOW_KERNEL_SIGNAL, "present");

	patch(1, "rb_declare_callbacks_max", true, false,
	      COMPAT_HAVE_RB_DECLARE_CALLBACKS_MAX, "present");

	patch(1, "struct_size", true, false,
	      COMPAT_HAVE_STRUCT_SIZE, "present");

	patch(1, "part_stat_h", true, false,
	      COMPAT_HAVE_PART_STAT_H, "present");

	patch(1, "__vmalloc", true, false,
	      COMPAT___VMALLOC_HAS_2_PARAMS, "has_2_params");

	patch(1, "tcp_sock_set_cork", true, false,
	      COMPAT_HAVE_TCP_SOCK_SET_CORK, "present");

	patch(1, "tcp_sock_set_nodelay", true, false,
	      COMPAT_HAVE_TCP_SOCK_SET_NODELAY, "present");

	patch(1, "tcp_sock_set_quickack", true, false,
	      COMPAT_HAVE_TCP_SOCK_SET_QUICKACK, "present");

	patch(1, "sock_set_keepalive", true, false,
	      COMPAT_HAVE_SOCK_SET_KEEPALIVE, "present");

	patch(1, "tcp_sock_set_keepidle", true, false,
	      COMPAT_HAVE_TCP_SOCK_SET_KEEPIDLE, "present");

	patch(1, "tcp_sock_set_keepcnt", true, false,
	      COMPAT_HAVE_TCP_SOCK_SET_KEEPCNT, "present");

	patch(1, "submit_bio_noacct", true, false,
	      COMPAT_HAVE_SUBMIT_BIO_NOACCT, "present");

	patch(1, "bdi_congested", false, true,
	      COMPAT_HAVE_BDI_CONGESTED, "present");

	patch(1, "congested_fn", false, true,
	      COMPAT_HAVE_BDI_CONGESTED_FN, "present");

	patch(1, "wb_congested_enum", true, false,
	      COMPAT_HAVE_WB_CONGESTED_ENUM, "present");

	patch(1, "disk_update_readahead", true, false,
	      COMPAT_HAVE_DISK_UPDATE_READAHEAD, "present");

#if !defined(COMPAT_HAVE_DISK_UPDATE_READAHEAD)
	/* disk_update_readahead is the "new version" of
	 * blk_queue_update_readahead. we only need to consider compat
	 * for the old function if we don't already have the new one. */
	patch(1, "blk_queue_update_readahead", true, false,
	      COMPAT_HAVE_BLK_QUEUE_UPDATE_READAHEAD, "present");
#endif

	patch(1, "struct_gendisk", true, false,
	      COMPAT_STRUCT_GENDISK_HAS_BACKING_DEV_INFO, "has_backing_dev_info");

#if !defined(COMPAT_STRUCT_GENDISK_HAS_BACKING_DEV_INFO)
	patch(1, "backing_dev_info", true, false,
	      COMPAT_HAVE_POINTER_BACKING_DEV_INFO, "is_pointer");
#endif

	patch(1, "sendpage_ok", true, false,
	      COMPAT_HAVE_SENDPAGE_OK, "present");

	patch(1, "fallthrough", true, false,
	      COMPAT_HAVE_FALLTHROUGH, "present");

	patch(1, "set_capacity_and_notify", true, false,
	      COMPAT_HAVE_SET_CAPACITY_AND_NOTIFY, "present");

/* revalidate_disk_size was removed 2 months after it was added.
 * So we need to differentiate whether revalidate_disk_size has never existed yet,
 * or if it has existed and it is now gone again. If it is already gone again,
 * we don't need it anyways because we now have set_capacity_and_notify in its
 * place.
 * -> If we have set_capacity_and_notify, it already got removed.
 * -> If we don't have set_capacity_and_notify, it was not yet added. */
#if !defined(COMPAT_HAVE_REVALIDATE_DISK_SIZE) && !defined(COMPAT_HAVE_SET_CAPACITY_AND_NOTIFY)
	patch(1, "revalidate_disk_size", true, false,
	      NO, "present");
#endif

	patch(1, "sched_set_fifo", true, false,
	      COMPAT_HAVE_SCHED_SET_FIFO, "present");

	patch(1, "vermagic_h", false, true,
	      COMPAT_CAN_INCLUDE_VERMAGIC_H, "can_include");

	patch(1, "nla_strscpy", true, false,
	      COMPAT_HAVE_NLA_STRSCPY, "present");

	patch(1, "queue_discard_zeroes_data", false, true,
	      COMPAT_QUEUE_LIMITS_HAS_DISCARD_ZEROES_DATA, "present");

#if !defined(COMPAT_HAVE_BLK_QUEUE_WRITE_CACHE)
	patch(2, "blk_queue_write_cache", true, false,
	      COMPAT_HAVE_BLK_QUEUE_WRITE_CACHE, "present",
# if defined(COMPAT_HAVE_REQ_HARDBARRIER)
	      NO, "flush"
# else
	      YES, "flush"
# endif
	);
#endif

	patch(1, "crypto_tfm_need_key", true, false,
	      COMPAT_HAVE_CRYPTO_TFM_NEED_KEY, "present");

	patch(1, "part_stat_read", true, false,
	      COMPAT_PART_STAT_READ_TAKES_BLOCK_DEVICE, "takes_block_device");

	patch(1, "part_stat_read_accum", true, false,
	      COMPAT_HAVE_PART_STAT_READ_ACCUM, "present");

	patch(1, "bdgrab", false, true,
	      COMPAT_HAVE_BDGRAB, "present");

/* hd_struct is the old struct; got merged into block_device.
 * so if we still have hd_struct, part0 will not be a block_device. */
#if defined(COMPAT_HAVE_HD_STRUCT)
	patch(1, "gendisk_part0", true, false,
	      NO, "is_block_device");
#endif

	patch(1, "bio_max_vecs", true, false,
	      COMPAT_HAVE_BIO_MAX_VECS, "present");

/* fs_dax_get_by_bdev does not exist <4.13.
 * Initially it only had one parameter for the device.
 * Starting with 5.16, it gained a second parameter for returing the partition offest.
 * Starting with 6.0, it gained another two parameters, which opionally configure some callbacks.
 * So we check:
 * 1. Does fs_dax_get_by_bdev exist?
 * 2. If yes, does it take 4 parameters?
 * 3. If no, does it take 2 parameters?
 * This covers all 4 possibilities */
	patch(1, "fs_dax_get_by_bdev", true, false,
	      COMPAT_HAVE_FS_DAX_GET_BY_BDEV, "present");

#if defined(COMPAT_HAVE_FS_DAX_GET_BY_BDEV)
	patch(1, "fs_dax_get_by_bdev", true, false,
	      COMPAT_FS_DAX_GET_BY_BDEV_TAKES_START_OFF_AND_HOLDER, "takes_start_off_and_holder");

#if !defined(COMPAT_FS_DAX_GET_BY_BDEV_TAKES_START_OFF_AND_HOLDER)
	patch(1, "fs_dax_get_by_bdev", true, false,
	      COMPAT_FS_DAX_GET_BY_BDEV_TAKES_START_OFF, "takes_start_off");
#endif
#endif

	patch(1, "add_disk", true, false,
	      COMPAT_ADD_DISK_RETURNS_INT, "returns_int");

	patch(1, "bdev_nr_sectors", true, false,
	      COMPAT_HAVE_BDEV_NR_SECTORS, "present");

	patch(1, "genhd_fl_no_part", true, false,
	      COMPAT_HAVE_GENHD_FL_NO_PART, "present");

	patch(1, "list_is_first", true, false,
	      COMPAT_HAVE_NLA_STRSCPY, "present");

	patch(1, "dax_direct_access", true, false,
	      COMPAT_DAX_DIRECT_ACCESS_TAKES_MODE, "takes_mode");

	patch(1, "bdev_max_discard_sectors", true, false,
	      COMPAT_HAVE_BDEV_MAX_DISCARD_SECTORS, "present");

	patch(1, "blk_queue_max_write_same_sectors", false, true,
	      COMPAT_HAVE_BLK_QUEUE_MAX_WRITE_SAME_SECTORS, "present");

	patch(1, "blkdev_issue_discard", false, true,
	      COMPAT_BLKDEV_ISSUE_DISCARD_TAKES_FLAGS, "takes_flags");

	patch(1, "drbd_wrappers", false, true,
	      COMPAT_NEED_DRBD_WRAPPERS, "need");

	patch(1, "bdev_discard_granularity", true, false,
	      COMPAT_HAVE_BDEV_DISCARD_GRANULARITY, "present");

	patch(1, "bdevname", false, true,
	      COMPAT_HAVE_BDEVNAME, "present");

	patch(1, "strscpy", true, false,
	      COMPAT_HAVE_STRSCPY, "present");

	patch(1, "kvfree_rcu", true, false,
	      COMPAT_HAVE_KVFREE_RCU, "present");

	patch(1, "list_next_entry", true, false,
	      COMPAT_HAVE_LIST_NEXT_ENTRY, "present");

	patch(1, "sched_signal_h", true, false,
	      COMPAT_HAVE_SCHED_SIGNAL_H, "present");

	patch(1, "nla_put_64bit", true, false,
	      COMPAT_HAVE_NLA_PUT_64BIT, "present");

	patch(1, "prandom_u32_max", true, false,
	      COMPAT_HAVE_PRANDOM_U32_MAX, "present");

	patch(1, "get_random_u32", true, false,
	      COMPAT_HAVE_GET_RANDOM_U32, "present");

/* #define BLKDEV_ISSUE_ZEROOUT_EXPORTED */
/* #define BLKDEV_ZERO_NOUNMAP */

// #ifndef BLKDEV_ISSUE_ZEROOUT_EXPORTED
/* Was introduced with 2.6.34 */
//	patch(1, "zeroout", false, false,
//			BLKDEV_ISSUE_ZEROOUT_EXPORTED, "exported");
//#else
/* synopsis changed a few times, though */
//#if  defined(BLKDEV_ZERO_NOUNMAP)
/* >= v4.12 */
/* use blkdev_issue_zeroout() as written out in the actual source code.
 * right now, we only use it with flags = BLKDEV_ZERO_NOUNMAP */

/* no op */
//#else
//	patch(2, "zeroout", false, false,
//			COMPAT_BLKDEV_ISSUE_ZEROOUT_BLKDEV_IFL_WAIT, "ifl_wait",
//		  			COMPAT_BLKDEV_ISSUE_ZEROOUT_DISCARD, "discard");
//#endif
//#endif

	return 0;
}<|MERGE_RESOLUTION|>--- conflicted
+++ resolved
@@ -85,14 +85,9 @@
 	patch(1, "timer_setup", true, false,
 	      COMPAT_HAVE_TIMER_SETUP, "present");
 
-<<<<<<< HEAD
 	patch(1, "tcp_input", false, true,
 	      COMPAT_NEED_SKB_ABORT_SEQ_READ, "need_skb_abort_seq_read");
 
-#if defined(COMPAT_HAVE_BLK_QUEUE_SPLIT_BIO)
-	/* "modern" version (>=5.9) with only 1 argument. nothing to do */
-#elif defined(COMPAT_HAVE_BLK_QUEUE_SPLIT_Q_BIO)
-=======
 #if defined(COMPAT_HAVE_BIO_SPLIT_TO_LIMITS)
 	/* "modern" version (>=6.0). nothing to do */
 #else
@@ -101,7 +96,6 @@
 # if defined(COMPAT_HAVE_BLK_QUEUE_SPLIT_BIO)
 	/* >=5.9, the function is called blk_queue_split with 1 argument. nothing more to do */
 # elif defined(COMPAT_HAVE_BLK_QUEUE_SPLIT_Q_BIO)
->>>>>>> e9df231c
 	/* older version with 2 arguments */
 	patch(1, "blk_queue_split", false, true,
 	      YES, "has_two_parameters");
