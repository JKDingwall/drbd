--- conflicted
+++ resolved
@@ -175,80 +175,6 @@
 #endif
 #endif
 
-
-<<<<<<< HEAD
-#if defined(COMPAT_HAVE_GENERIC_START_IO_ACCT_Q_RW_SECT_PART)
-/* void generic_start_io_acct(struct request_queue *q,
- *		int rw, unsigned long sectors, struct hd_struct *part); */
-#elif defined(COMPAT_HAVE_GENERIC_START_IO_ACCT_RW_SECT_PART)
-/* void generic_start_io_acct(
- *		int rw, unsigned long sectors, struct hd_struct *part); */
-#define generic_start_io_acct(q, rw, sect, part) generic_start_io_acct(rw, sect, part)
-#define generic_end_io_acct(q, rw, part, start) generic_end_io_acct(rw, part, start)
-
-#elif defined(__disk_stat_inc)
-/* too old, we don't care */
-#warning "io accounting disabled"
-#else
-
-static inline void generic_start_io_acct(struct request_queue *q,
-		int rw, unsigned long sectors, struct hd_struct *part)
-{
-	int cpu;
-
-	cpu = part_stat_lock();
-	part_round_stats(cpu, part);
-	part_stat_inc(cpu, part, ios[rw]);
-	part_stat_add(cpu, part, sectors[rw], sectors);
-	(void) cpu; /* The macro invocations above want the cpu argument, I do not like
-		       the compiler warning about cpu only assigned but never used... */
-	/* part_inc_in_flight(part, rw); */
-	{ BUILD_BUG_ON(sizeof(atomic_t) != sizeof(part->in_flight[0])); }
-	atomic_inc((atomic_t*)&part->in_flight[rw]);
-	part_stat_unlock();
-}
-
-static inline void generic_end_io_acct(struct request_queue *q,
-		int rw, struct hd_struct *part, unsigned long start_time)
-{
-	unsigned long duration = jiffies - start_time;
-	int cpu;
-
-	cpu = part_stat_lock();
-	part_stat_add(cpu, part, ticks[rw], duration);
-	part_round_stats(cpu, part);
-	/* part_dec_in_flight(part, rw); */
-	atomic_dec((atomic_t*)&part->in_flight[rw]);
-	part_stat_unlock();
-}
-#endif /* __disk_stat_inc, COMPAT_HAVE_GENERIC_START_IO_ACCT ... */
-
-/* introduced in dc3f4198eac1 (v4.1-rc3-171) */
-=======
-#if !defined(QUEUE_FLAG_SECDISCARD)
-# define queue_flag_set_unlocked(F, Q)				\
-	({							\
-		if ((F) != -1)					\
-			queue_flag_set_unlocked(F, Q);		\
-	})
-
-# define queue_flag_clear_unlocked(F, Q)			\
-	({							\
-		if ((F) != -1)					\
-			queue_flag_clear_unlocked(F, Q);	\
-	})
-
-# ifndef blk_queue_secdiscard
-#  define blk_queue_secdiscard(q)   (0)
-#  define QUEUE_FLAG_SECDISCARD    (-1)
-# endif
-#endif
-
-#ifndef list_next_rcu
-#define list_next_rcu(list)	(*((struct list_head **)(&(list)->next)))
-#endif
-
->>>>>>> c40a3b0d
 #ifndef COMPAT_HAVE_SIMPLE_POSITIVE
 #include <linux/dcache.h>
 static inline int simple_positive(struct dentry *dentry)
