#ifndef _DRBD_WRAPPERS_H
#define _DRBD_WRAPPERS_H

#include <linux/version.h>
#if LINUX_VERSION_CODE < KERNEL_VERSION(3,10,0)
# error "At least kernel 3.10.0 (with patches) required"
#endif

#include "compat.h"
#include <linux/ctype.h>
#include <linux/net.h>
#include <linux/version.h>
#include <linux/crypto.h>
#include <linux/netlink.h>
#include <linux/idr.h>
#include <linux/fs.h>
#include <linux/bio.h>
#include <linux/slab.h>
#include <linux/completion.h>
#include <linux/proc_fs.h>
#include <linux/blkdev.h>
#include <linux/backing-dev.h>
#include <linux/kernel.h>
#include <linux/kconfig.h>

#ifndef pr_fmt
#define pr_fmt(fmt)	KBUILD_MODNAME ": " fmt
#endif

/* introduced in v3.13-4220-g89a0714106aa */
#ifndef U32_MAX
#define U32_MAX ((u32)~0U)
#endif
#ifndef S32_MAX
#define S32_MAX ((s32)(U32_MAX>>1))
#endif

/* introduced in v3.18-rc3-2-g230fa253df63 */
#ifndef READ_ONCE
#define READ_ONCE ACCESS_ONCE
#endif

/* introduced in v4.3-8058-g71baba4b92dc */
#ifndef __GFP_RECLAIM
#define __GFP_RECLAIM __GFP_WAIT
#endif

#ifndef COMPAT_QUEUE_LIMITS_HAS_DISCARD_ZEROES_DATA
static inline unsigned int queue_discard_zeroes_data(struct request_queue *q)
{
	return 0;
}
#endif

#ifndef FMODE_EXCL
#define FMODE_EXCL 0
#endif

/* introduced in v4.14-rc8-66-gf54bb2ec02c8 */
#ifndef lockdep_assert_irqs_disabled
#define lockdep_assert_irqs_disabled() do { } while (0)
#endif

/* introduced in v5.0-6417-g2bdde670beed */
#ifndef DEFINE_DYNAMIC_DEBUG_METADATA
#define DEFINE_DYNAMIC_DEBUG_METADATA(D, F) const char *D = F
#define __dynamic_pr_debug(D, F, args...) do { (void)(D); if (0) printk(F, ## args); } while(0)
#define DYNAMIC_DEBUG_BRANCH(D) false
#endif

/* introduced in v4.7-11559-g9049fc745300 */
#ifndef DYNAMIC_DEBUG_BRANCH
#define DYNAMIC_DEBUG_BRANCH(descriptor) \
	(unlikely(descriptor.flags & _DPRINTK_FLAGS_PRINT))
#endif

/* How do we tell the block layer to pass down flush/fua? */
#ifndef COMPAT_HAVE_BLK_QUEUE_WRITE_CACHE
static inline void blk_queue_write_cache(struct request_queue *q, bool enabled, bool fua)
{
#if defined(REQ_FLUSH) && !defined(REQ_HARDBARRIER)
/* Linux version 2.6.37 up to 4.7
 * needs blk_queue_flush() to announce driver support */
	blk_queue_flush(q, (enabled ? REQ_FLUSH : 0) | (fua ? REQ_FUA : 0));
#else
/* Older kernels either flag affected bios with BIO_RW_BARRIER, or do not know
 * how to handle this at all. No need to "announce" driver support. */
#endif
}
#endif

#ifndef KREF_INIT
#define KREF_INIT(N) { ATOMIC_INIT(N) }
#endif

<<<<<<< HEAD
#ifdef COMPAT_HAVE_POINTER_BACKING_DEV_INFO /* >= v4.11 */
#define bdi_from_device(device) (device->ldev->backing_bdev->bd_disk->queue->backing_dev_info)
#else /* < v4.11 */
#define bdi_rw_congested(BDI) bdi_rw_congested(&BDI)
#define bdi_congested(BDI, BDI_BITS) bdi_congested(&BDI, (BDI_BITS))
#define bdi_from_device(device) (&device->ldev->backing_bdev->bd_disk->queue->backing_dev_info)
=======
/* history of bioset_create():
 *  v4.13  011067b  blk: replace bioset_create_nobvec() with a flags arg to bioset_create()
 *  +struct bio_set *bioset_create(unsigned int pool_size, unsigned int front_pad, int flags)
 *
 *  v3.18  d8f429e  block: add bioset_create_nobvec()
 *  +struct bio_set *bioset_create(unsigned int pool_size, unsigned int front_pad)
 *  +struct bio_set *bioset_create_nobvec(unsigned int pool_size, unsigned int front_pad)
 *
 *  v3.16  f9c78b2  block: move bio.c and bio-integrity.c from fs/ to block/
 *  +struct bio_set *bioset_create(unsigned int pool_size, unsigned int front_pad)
 *
 *  --- we don't care for older than 2.3.32 ---
 */
#if defined(COMPAT_HAVE_BIOSET_NEED_BVECS)
/* all good, "modern" kernel before v4.18 */
#elif defined(COMPAT_HAVE_BIOSET_CREATE_FRONT_PAD)
# define bioset_create(pool_size, front_pad, flags) bioset_create(pool_size, front_pad)
#elif defined(COMPAT_HAVE_BIOSET_INIT)
/* => v4.18*/
#else
# error "drbd compat layer broken"
#endif


#if !(defined(COMPAT_HAVE_RB_AUGMENT_FUNCTIONS) && \
      defined(AUGMENTED_RBTREE_SYMBOLS_EXPORTED))

/*
 * Make sure the replacements for the augmented rbtree helper functions do not
 * clash with functions the kernel implements but does not export.
 */
#define rb_augment_f drbd_rb_augment_f
#define rb_augment_path drbd_rb_augment_path
#define rb_augment_insert drbd_rb_augment_insert
#define rb_augment_erase_begin drbd_rb_augment_erase_begin
#define rb_augment_erase_end drbd_rb_augment_erase_end

typedef void (*rb_augment_f)(struct rb_node *node, void *data);

static inline void rb_augment_path(struct rb_node *node, rb_augment_f func, void *data)
{
	struct rb_node *parent;

up:
	func(node, data);
	parent = rb_parent(node);
	if (!parent)
		return;

	if (node == parent->rb_left && parent->rb_right)
		func(parent->rb_right, data);
	else if (parent->rb_left)
		func(parent->rb_left, data);

	node = parent;
	goto up;
}

/*
 * after inserting @node into the tree, update the tree to account for
 * both the new entry and any damage done by rebalance
 */
static inline void rb_augment_insert(struct rb_node *node, rb_augment_f func, void *data)
{
	if (node->rb_left)
		node = node->rb_left;
	else if (node->rb_right)
		node = node->rb_right;

	rb_augment_path(node, func, data);
}

/*
 * before removing the node, find the deepest node on the rebalance path
 * that will still be there after @node gets removed
 */
static inline struct rb_node *rb_augment_erase_begin(struct rb_node *node)
{
	struct rb_node *deepest;

	if (!node->rb_right && !node->rb_left)
		deepest = rb_parent(node);
	else if (!node->rb_right)
		deepest = node->rb_left;
	else if (!node->rb_left)
		deepest = node->rb_right;
	else {
		deepest = rb_next(node);
		if (deepest->rb_right)
			deepest = deepest->rb_right;
		else if (rb_parent(deepest) != node)
			deepest = rb_parent(deepest);
	}

	return deepest;
}

/*
 * after removal, update the tree to account for the removed entry
 * and any rebalance damage.
 */
static inline void rb_augment_erase_end(struct rb_node *node, rb_augment_f func, void *data)
{
	if (node)
		rb_augment_path(node, func, data);
}
#endif

#ifndef IDR_GET_NEXT_EXPORTED
/* Body in compat/idr.c */
extern void *idr_get_next(struct idr *idp, int *nextidp);
#endif

/**
 * idr_for_each_entry - iterate over an idr's elements of a given type
 * @idp:     idr handle
 * @entry:   the type * to use as cursor
 * @id:      id entry's key
 */
/* introduced in v3.1-rc1-39-g9749f30f1a38 */
#ifndef idr_for_each_entry
#define idr_for_each_entry(idp, entry, id)				\
	for (id = 0, entry = (typeof(entry))idr_get_next((idp), &(id)); \
	     entry != NULL;						\
	     ++id, entry = (typeof(entry))idr_get_next((idp), &(id)))
>>>>>>> 77201653
#endif

/* introduced in v4.4-rc2-61-ga55bbd375d18 */
#ifndef idr_for_each_entry_continue
#define idr_for_each_entry_continue(idp, entry, id)			\
	for (entry = (typeof(entry))idr_get_next((idp), &(id));		\
	     entry;							\
	     ++id, entry = (typeof(entry))idr_get_next((idp), &(id)))
#endif


#ifndef RCU_INITIALIZER
#define RCU_INITIALIZER(v) (typeof(*(v)) *)(v)
#endif

#ifndef list_next_entry
/* introduced in 008208c (v3.13-rc1) */
#define list_next_entry(pos, member) \
	list_entry((pos)->member.next, typeof(*(pos)), member)
#endif

/*
 * v4.12 fceb6435e852 netlink: pass extended ACK struct to parsing functions
 * and some preparation commits introduce a new "netlink extended ack" error
 * reporting mechanism. For now, only work around that here.  As trigger, use
 * NETLINK_MAX_COOKIE_LEN introduced somewhere in the middle of that patchset.
 */
#ifndef NETLINK_MAX_COOKIE_LEN
#include <net/netlink.h>
#define nla_parse_nested(tb, maxtype, nla, policy, extack) \
       nla_parse_nested(tb, maxtype, nla, policy)
#endif

#ifndef BLKDEV_ISSUE_ZEROOUT_EXPORTED
/* Was introduced with 2.6.34 */
extern int blkdev_issue_zeroout(struct block_device *bdev, sector_t sector,
				sector_t nr_sects, gfp_t gfp_mask);
#define blkdev_issue_zeroout(BDEV, SS, NS, GFP, flags /* = NOUNMAP */) \
	blkdev_issue_zeroout(BDEV, SS, NS, GFP)
#else
/* synopsis changed a few times, though */
#if  defined(BLKDEV_ZERO_NOUNMAP)
/* >= v4.12 */
/* use blkdev_issue_zeroout() as written out in the actual source code.
 * right now, we only use it with flags = BLKDEV_ZERO_NOUNMAP */
#elif  defined(COMPAT_BLKDEV_ISSUE_ZEROOUT_DISCARD)
/* no BLKDEV_ZERO_NOUNMAP as last parameter, but a bool discard instead */
/* still need to define BLKDEV_ZERO_NOUNMAP, to compare against 0 */
#define BLKDEV_ZERO_NOUNMAP 1
#define blkdev_issue_zeroout(BDEV, SS, NS, GFP, flags /* = NOUNMAP */) \
	blkdev_issue_zeroout(BDEV, SS, NS, GFP, (flags) == 0 /* bool discard */)
#else /* !defined(COMPAT_BLKDEV_ISSUE_ZEROOUT_DISCARD) */
#define blkdev_issue_zeroout(BDEV, SS, NS, GFP, discard) \
	blkdev_issue_zeroout(BDEV, SS, NS, GFP)
#endif
#endif

#ifndef COMPAT_HAVE_SIMPLE_POSITIVE
#include <linux/dcache.h>
static inline int simple_positive(struct dentry *dentry)
{
        return dentry->d_inode && !d_unhashed(dentry);
}
#endif

#if !(defined(COMPAT_HAVE_SHASH_DESC_ON_STACK) &&    \
      defined COMPAT_HAVE_SHASH_DESC_ZERO)
#include <crypto/hash.h>

/* introduced in a0a77af14117 (v3.17-9284) */
#ifndef COMPAT_HAVE_SHASH_DESC_ON_STACK
#define SHASH_DESC_ON_STACK(shash, ctx)				  \
	char __##shash##_desc[sizeof(struct shash_desc) +	  \
		crypto_shash_descsize(ctx)] CRYPTO_MINALIGN_ATTR; \
	struct shash_desc *shash = (struct shash_desc *)__##shash##_desc
#endif

/* introduced in e67ffe0af4d4 (v4.5-rc1-24) */
#ifndef COMPAT_HAVE_SHASH_DESC_ZERO
#ifndef barrier_data
#define barrier_data(ptr) barrier()
#endif
static inline void shash_desc_zero(struct shash_desc *desc)
{
	/* memzero_explicit(...) */
	memset(desc, 0, sizeof(*desc) + crypto_shash_descsize(desc->tfm));
	barrier_data(desc);
}
#endif
#endif

/* RDMA related */
#ifndef COMPAT_HAVE_IB_CQ_INIT_ATTR
#include <rdma/ib_verbs.h>

struct ib_cq_init_attr {
	unsigned int    cqe;
	int             comp_vector;
	u32             flags;
};

static inline struct ib_cq *
drbd_ib_create_cq(struct ib_device *device,
		  ib_comp_handler comp_handler,
		  void (*event_handler)(struct ib_event *, void *),
		  void *cq_context,
		  const struct ib_cq_init_attr *cq_attr)
{
	return ib_create_cq(device, comp_handler, event_handler, cq_context,
			    cq_attr->cqe, cq_attr->comp_vector);
}

#define ib_create_cq(DEV, COMP_H, EVENT_H, CTX, ATTR) \
	drbd_ib_create_cq(DEV, COMP_H, EVENT_H, CTX, ATTR)
#endif
/* RDMA */

#ifndef COMPAT_HAVE_PROC_CREATE_SINGLE
extern struct proc_dir_entry *proc_create_single(const char *name, umode_t mode,
		struct proc_dir_entry *parent,
		int (*show)(struct seq_file *, void *));
#endif

#ifdef COMPAT_HAVE_MAX_SEND_RECV_SGE
#define MAX_SGE(ATTR) min((ATTR).max_send_sge, (ATTR).max_recv_sge)
#else
#define MAX_SGE(ATTR) (ATTR).max_sge
#endif

#ifndef SECTOR_SHIFT
#define SECTOR_SHIFT 9
#endif
#ifndef SECTOR_SIZE
#define SECTOR_SIZE (1 << SECTOR_SHIFT)
#endif

/* The declaration of arch_wb_cache_pmem() is in upstream in
   include/linux/libnvdimm.h. In RHEL7.6 it is in drivers/nvdimm/pmem.h.
   The kernel-devel package does not ship drivers/nvdimm/pmem.h.
   Therefore the declaration is here!
   Upstream moved it from drivers/nvdimm/pmem.h to libnvdimm.h with 4.14 */
#if defined(RHEL_MAJOR) && defined(RHEL_MINOR) && defined(CONFIG_ARCH_HAS_PMEM_API)
# if RHEL_MAJOR == 7 && RHEL_MINOR >= 6
void arch_wb_cache_pmem(void *addr, size_t size);
# endif
#elif LINUX_VERSION_CODE < KERNEL_VERSION(4,14,0) && defined(CONFIG_ARCH_HAS_PMEM_API)
void arch_wb_cache_pmem(void *addr, size_t size);
#endif

#endif<|MERGE_RESOLUTION|>--- conflicted
+++ resolved
@@ -91,142 +91,6 @@
 
 #ifndef KREF_INIT
 #define KREF_INIT(N) { ATOMIC_INIT(N) }
-#endif
-
-<<<<<<< HEAD
-#ifdef COMPAT_HAVE_POINTER_BACKING_DEV_INFO /* >= v4.11 */
-#define bdi_from_device(device) (device->ldev->backing_bdev->bd_disk->queue->backing_dev_info)
-#else /* < v4.11 */
-#define bdi_rw_congested(BDI) bdi_rw_congested(&BDI)
-#define bdi_congested(BDI, BDI_BITS) bdi_congested(&BDI, (BDI_BITS))
-#define bdi_from_device(device) (&device->ldev->backing_bdev->bd_disk->queue->backing_dev_info)
-=======
-/* history of bioset_create():
- *  v4.13  011067b  blk: replace bioset_create_nobvec() with a flags arg to bioset_create()
- *  +struct bio_set *bioset_create(unsigned int pool_size, unsigned int front_pad, int flags)
- *
- *  v3.18  d8f429e  block: add bioset_create_nobvec()
- *  +struct bio_set *bioset_create(unsigned int pool_size, unsigned int front_pad)
- *  +struct bio_set *bioset_create_nobvec(unsigned int pool_size, unsigned int front_pad)
- *
- *  v3.16  f9c78b2  block: move bio.c and bio-integrity.c from fs/ to block/
- *  +struct bio_set *bioset_create(unsigned int pool_size, unsigned int front_pad)
- *
- *  --- we don't care for older than 2.3.32 ---
- */
-#if defined(COMPAT_HAVE_BIOSET_NEED_BVECS)
-/* all good, "modern" kernel before v4.18 */
-#elif defined(COMPAT_HAVE_BIOSET_CREATE_FRONT_PAD)
-# define bioset_create(pool_size, front_pad, flags) bioset_create(pool_size, front_pad)
-#elif defined(COMPAT_HAVE_BIOSET_INIT)
-/* => v4.18*/
-#else
-# error "drbd compat layer broken"
-#endif
-
-
-#if !(defined(COMPAT_HAVE_RB_AUGMENT_FUNCTIONS) && \
-      defined(AUGMENTED_RBTREE_SYMBOLS_EXPORTED))
-
-/*
- * Make sure the replacements for the augmented rbtree helper functions do not
- * clash with functions the kernel implements but does not export.
- */
-#define rb_augment_f drbd_rb_augment_f
-#define rb_augment_path drbd_rb_augment_path
-#define rb_augment_insert drbd_rb_augment_insert
-#define rb_augment_erase_begin drbd_rb_augment_erase_begin
-#define rb_augment_erase_end drbd_rb_augment_erase_end
-
-typedef void (*rb_augment_f)(struct rb_node *node, void *data);
-
-static inline void rb_augment_path(struct rb_node *node, rb_augment_f func, void *data)
-{
-	struct rb_node *parent;
-
-up:
-	func(node, data);
-	parent = rb_parent(node);
-	if (!parent)
-		return;
-
-	if (node == parent->rb_left && parent->rb_right)
-		func(parent->rb_right, data);
-	else if (parent->rb_left)
-		func(parent->rb_left, data);
-
-	node = parent;
-	goto up;
-}
-
-/*
- * after inserting @node into the tree, update the tree to account for
- * both the new entry and any damage done by rebalance
- */
-static inline void rb_augment_insert(struct rb_node *node, rb_augment_f func, void *data)
-{
-	if (node->rb_left)
-		node = node->rb_left;
-	else if (node->rb_right)
-		node = node->rb_right;
-
-	rb_augment_path(node, func, data);
-}
-
-/*
- * before removing the node, find the deepest node on the rebalance path
- * that will still be there after @node gets removed
- */
-static inline struct rb_node *rb_augment_erase_begin(struct rb_node *node)
-{
-	struct rb_node *deepest;
-
-	if (!node->rb_right && !node->rb_left)
-		deepest = rb_parent(node);
-	else if (!node->rb_right)
-		deepest = node->rb_left;
-	else if (!node->rb_left)
-		deepest = node->rb_right;
-	else {
-		deepest = rb_next(node);
-		if (deepest->rb_right)
-			deepest = deepest->rb_right;
-		else if (rb_parent(deepest) != node)
-			deepest = rb_parent(deepest);
-	}
-
-	return deepest;
-}
-
-/*
- * after removal, update the tree to account for the removed entry
- * and any rebalance damage.
- */
-static inline void rb_augment_erase_end(struct rb_node *node, rb_augment_f func, void *data)
-{
-	if (node)
-		rb_augment_path(node, func, data);
-}
-#endif
-
-#ifndef IDR_GET_NEXT_EXPORTED
-/* Body in compat/idr.c */
-extern void *idr_get_next(struct idr *idp, int *nextidp);
-#endif
-
-/**
- * idr_for_each_entry - iterate over an idr's elements of a given type
- * @idp:     idr handle
- * @entry:   the type * to use as cursor
- * @id:      id entry's key
- */
-/* introduced in v3.1-rc1-39-g9749f30f1a38 */
-#ifndef idr_for_each_entry
-#define idr_for_each_entry(idp, entry, id)				\
-	for (id = 0, entry = (typeof(entry))idr_get_next((idp), &(id)); \
-	     entry != NULL;						\
-	     ++id, entry = (typeof(entry))idr_get_next((idp), &(id)))
->>>>>>> 77201653
 #endif
 
 /* introduced in v4.4-rc2-61-ga55bbd375d18 */
