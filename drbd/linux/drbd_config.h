--- conflicted
+++ resolved
@@ -10,21 +10,7 @@
 
 extern const char *drbd_buildtag(void);
 
-<<<<<<< HEAD
-/* Necessary to build the external module against >= Linux-2.6.33 */
-#ifdef REL_VERSION
-#undef REL_VERSION
-#undef API_VERSION
-#undef PRO_VERSION_MIN
-#undef PRO_VERSION_MAX
-#endif
-
-/* End of external module for 2.6.33 stuff */
-
 #define REL_VERSION "9.2.1"
-=======
-#define REL_VERSION "9.1.12"
->>>>>>> 5536ff01
 #define PRO_VERSION_MIN 86
 #define PRO_VERSION_MAX 121
 
