--- conflicted
+++ resolved
@@ -20,15 +20,9 @@
 
 /* End of external module for 2.6.33 stuff */
 
-<<<<<<< HEAD
 #define REL_VERSION "10.0.0a1"
 #define PRO_VERSION_MIN 110
-#define PRO_VERSION_MAX 115
-=======
-#define REL_VERSION "9.0.20-1"
-#define PRO_VERSION_MIN 86
 #define PRO_VERSION_MAX 116
->>>>>>> 2f144892
 
 /* Protocol version to use for initial version handshake.
  * This may be lower than PRO_VERSION_MIN because we want to be able to connect
