/*
  drbd.h
  Kernel module for 2.6.x Kernels

  This file is part of DRBD by Philipp Reisner and Lars Ellenberg.

  Copyright (C) 2001-2008, LINBIT Information Technologies GmbH.
  Copyright (C) 2001-2008, Philipp Reisner <philipp.reisner@linbit.com>.
  Copyright (C) 2001-2008, Lars Ellenberg <lars.ellenberg@linbit.com>.

  drbd is free software; you can redistribute it and/or modify
  it under the terms of the GNU General Public License as published by
  the Free Software Foundation; either version 2, or (at your option)
  any later version.

  drbd is distributed in the hope that it will be useful,
  but WITHOUT ANY WARRANTY; without even the implied warranty of
  MERCHANTABILITY or FITNESS FOR A PARTICULAR PURPOSE.  See the
  GNU General Public License for more details.

  You should have received a copy of the GNU General Public License
  along with drbd; see the file COPYING.  If not, write to
  the Free Software Foundation, 675 Mass Ave, Cambridge, MA 02139, USA.

*/
#ifndef DRBD_H
#define DRBD_H
#include <linux/connector.h>

#include <asm/types.h>

#ifdef __KERNEL__
#include <linux/types.h>
#include <asm/byteorder.h>
#else
#include <sys/types.h>
#include <sys/wait.h>
#include <limits.h>

/* Although the Linux source code makes a difference between
   generic endianness and the bitfields' endianness, there is no
   architecture as of Linux-2.6.24-rc4 where the bitfields' endianness
   does not match the generic endianness. */

#if __BYTE_ORDER == __LITTLE_ENDIAN
#define __LITTLE_ENDIAN_BITFIELD
#elif __BYTE_ORDER == __BIG_ENDIAN
#define __BIG_ENDIAN_BITFIELD
#else
# error "sorry, weird endianness on this box"
#endif

#endif

enum drbd_io_error_p {
	EP_PASS_ON, /* FIXME should the better be named "Ignore"? */
	EP_CALL_HELPER,
	EP_DETACH
};

enum drbd_fencing_policy {
	FP_NOT_AVAIL = -1, /* Not a policy */
	FP_DONT_CARE = 0,
	FP_RESOURCE,
	FP_STONITH
};

enum drbd_disconnect_p {
	DP_RECONNECT,
	DP_DROP_NET_CONF,
	DP_FREEZE_IO
};

enum drbd_after_sb_p {
	ASB_DISCONNECT,
	ASB_DISCARD_YOUNGER_PRI,
	ASB_DISCARD_OLDER_PRI,
	ASB_DISCARD_ZERO_CHG,
	ASB_DISCARD_LEAST_CHG,
	ASB_DISCARD_LOCAL,
	ASB_DISCARD_REMOTE,
	ASB_CONSENSUS,
	ASB_DISCARD_SECONDARY,
	ASB_CALL_HELPER,
	ASB_VIOLENTLY
};

enum drbd_on_no_data {
	OND_IO_ERROR,
	OND_SUSPEND_IO
};

enum drbd_on_congestion {
	OC_BLOCK,
	OC_PULL_AHEAD,
	OC_DISCONNECT,
};

enum drbd_read_balancing {
	RB_PREFER_LOCAL,
	RB_PREFER_REMOTE,
	RB_ROUND_ROBIN,
	RB_LEAST_PENDING,
	RB_CONGESTED_REMOTE,
	RB_32K_STRIPING,
	RB_64K_STRIPING,
	RB_128K_STRIPING,
	RB_256K_STRIPING,
	RB_512K_STRIPING,
	RB_1M_STRIPING,
};

/* KEEP the order, do not delete or insert. Only append. */
enum drbd_ret_code {
	ERR_CODE_BASE		= 100,
	NO_ERROR		= 101,
	ERR_LOCAL_ADDR		= 102,
	ERR_PEER_ADDR		= 103,
	ERR_OPEN_DISK		= 104,
	ERR_OPEN_MD_DISK	= 105,
	ERR_DISK_NOT_BDEV	= 107,
	ERR_MD_NOT_BDEV		= 108,
	ERR_DISK_TOO_SMALL	= 111,
	ERR_MD_DISK_TOO_SMALL	= 112,
	ERR_BDCLAIM_DISK	= 114,
	ERR_BDCLAIM_MD_DISK	= 115,
	ERR_MD_IDX_INVALID	= 116,
	ERR_IO_MD_DISK		= 118,
	ERR_MD_INVALID          = 119,
	ERR_AUTH_ALG		= 120,
	ERR_AUTH_ALG_ND		= 121,
	ERR_NOMEM		= 122,
	ERR_DISCARD		= 123,
	ERR_DISK_CONFIGURED	= 124,
	ERR_NET_CONFIGURED	= 125,
	ERR_MANDATORY_TAG	= 126,
	ERR_MINOR_INVALID	= 127,
	ERR_INTR		= 129, /* EINTR */
	ERR_RESIZE_RESYNC	= 130,
	ERR_NO_PRIMARY		= 131,
	ERR_RESYNC_AFTER	= 132,
	ERR_RESYNC_AFTER_CYCLE	= 133,
	ERR_PAUSE_IS_SET	= 134,
	ERR_PAUSE_IS_CLEAR	= 135,
	ERR_PACKET_NR		= 137,
	ERR_NO_DISK		= 138,
	ERR_NOT_PROTO_C		= 139,
	ERR_NOMEM_BITMAP	= 140,
	ERR_INTEGRITY_ALG	= 141, /* DRBD 8.2 only */
	ERR_INTEGRITY_ALG_ND	= 142, /* DRBD 8.2 only */
	ERR_CPU_MASK_PARSE	= 143, /* DRBD 8.2 only */
	ERR_CSUMS_ALG		= 144, /* DRBD 8.2 only */
	ERR_CSUMS_ALG_ND	= 145, /* DRBD 8.2 only */
	ERR_VERIFY_ALG		= 146, /* DRBD 8.2 only */
	ERR_VERIFY_ALG_ND	= 147, /* DRBD 8.2 only */
	ERR_CSUMS_RESYNC_RUNNING= 148, /* DRBD 8.2 only */
	ERR_VERIFY_RUNNING	= 149, /* DRBD 8.2 only */
	ERR_DATA_NOT_CURRENT	= 150,
	ERR_CONNECTED		= 151, /* DRBD 8.3 only */
	ERR_PERM		= 152,
	ERR_NEED_APV_93		= 153,
	ERR_STONITH_AND_PROT_A  = 154,
	ERR_CONG_NOT_PROTO_A	= 155,
	ERR_PIC_AFTER_DEP	= 156,
	ERR_PIC_PEER_DEP	= 157,
	ERR_RES_NOT_KNOWN	= 158,
	ERR_RES_IN_USE		= 159,
	ERR_MINOR_CONFIGURED    = 160,
	ERR_MINOR_OR_VOLUME_EXISTS = 161,
	ERR_INVALID_REQUEST	= 162,
	ERR_NEED_APV_100	= 163,
	ERR_NEED_ALLOW_TWO_PRI  = 164,
	ERR_MD_UNCLEAN          = 165,

	/* insert new ones above this line */
	AFTER_LAST_ERR_CODE
};

#define DRBD_PROT_A   1
#define DRBD_PROT_B   2
#define DRBD_PROT_C   3

enum drbd_role {
	R_UNKNOWN = 0,
	R_PRIMARY = 1,     /* role */
	R_SECONDARY = 2,   /* role */
	R_MASK = 3,
};

/* The order of these constants is important.
 * The lower ones (< C_CONNECTED) indicate
 * that there is no socket!
 * >= C_CONNECTED ==> There is a socket
 */
enum drbd_conn_state {
	C_STANDALONE,
	C_DISCONNECTING,  /* Temporary state on the way to C_STANDALONE. */
	C_UNCONNECTED,    /* >= C_UNCONNECTED -> inc_net() succeeds */

	/* These temporary states are used on the way
	 * from >= L_CONNECTED to Unconnected.
	 * The 'disconnect reason' states
	 * I do not allow to change between them. */
	C_TIMEOUT,
	C_BROKEN_PIPE,
	C_NETWORK_FAILURE,
	C_PROTOCOL_ERROR,
	C_TEAR_DOWN,

	C_WF_CONNECTION,

	C_CONNECTED, /* we have a socket */

	C_MASK = 31,
};

enum drbd_repl_state {
	L_STANDALONE = C_CONNECTED,

	L_CONNECTED,      /* we have introduced each other */
	L_STARTING_SYNC_S,  /* starting full sync by admin request. */
	L_STARTING_SYNC_T,  /* starting full sync by admin request. */
	L_WF_BITMAP_S,
	L_WF_BITMAP_T,
	L_WF_SYNC_UUID,

	/* All SyncStates are tested with this comparison
	 * xx >= L_SYNC_SOURCE && xx <= L_PAUSED_SYNC_T */
	L_SYNC_SOURCE,
	L_SYNC_TARGET,
	L_VERIFY_S,
	L_VERIFY_T,
	L_PAUSED_SYNC_S,
	L_PAUSED_SYNC_T,

	L_AHEAD,
	L_BEHIND,
};

enum drbd_disk_state {
	D_DISKLESS,
	D_ATTACHING,      /* In the process of reading the meta-data */
	D_FAILED,         /* Becomes D_DISKLESS as soon as we told it the peer */
			/* when >= D_FAILED it is legal to access device->bc */
	D_NEGOTIATING,    /* Late attaching state, we need to talk to the peer */
	D_INCONSISTENT,
	D_OUTDATED,
	D_UNKNOWN,       /* Only used for the peer, never for myself */
	D_CONSISTENT,     /* Might be D_OUTDATED, might be D_UP_TO_DATE ... */
	D_UP_TO_DATE,       /* Only this disk state allows applications' IO ! */
	D_MASK = 15
};

union drbd_state {
/* According to gcc's docs is the ...
 * The order of allocation of bit-fields within a unit (C90 6.5.2.1, C99 6.7.2.1).
 * Determined by ABI.
 * pointed out by Maxim Uvarov q<muvarov@ru.mvista.com>
 * even though we transmit as "cpu_to_be32(state)",
 * the offsets of the bitfields still need to be swapped
 * on different endianness.
 */
	struct {
#if defined(__LITTLE_ENDIAN_BITFIELD)
		unsigned role:2 ;   /* 3/4	 primary/secondary/unknown */
		unsigned peer:2 ;   /* 3/4	 primary/secondary/unknown */
		unsigned conn:5 ;   /* 17/32	 cstates */
		unsigned disk:4 ;   /* 8/16	 from D_DISKLESS to D_UP_TO_DATE */
		unsigned pdsk:4 ;   /* 8/16	 from D_DISKLESS to D_UP_TO_DATE */
		unsigned susp:1 ;   /* 2/2	 IO suspended no/yes (by user) */
		unsigned aftr_isp:1 ; /* isp .. imposed sync pause */
		unsigned peer_isp:1 ;
		unsigned user_isp:1 ;
		unsigned susp_nod:1 ; /* IO suspended because no data */
		unsigned susp_fen:1 ; /* IO suspended because fence peer handler runs*/
		unsigned _pad:9;   /* 0	 unused */
#elif defined(__BIG_ENDIAN_BITFIELD)
		unsigned _pad:9;
		unsigned susp_fen:1 ;
		unsigned susp_nod:1 ;
		unsigned user_isp:1 ;
		unsigned peer_isp:1 ;
		unsigned aftr_isp:1 ; /* isp .. imposed sync pause */
		unsigned susp:1 ;   /* 2/2	 IO suspended  no/yes */
		unsigned pdsk:4 ;   /* 8/16	 from D_DISKLESS to D_UP_TO_DATE */
		unsigned disk:4 ;   /* 8/16	 from D_DISKLESS to D_UP_TO_DATE */
		unsigned conn:5 ;   /* 17/32	 cstates */
		unsigned peer:2 ;   /* 3/4	 primary/secondary/unknown */
		unsigned role:2 ;   /* 3/4	 primary/secondary/unknown */
#else
# error "this endianness is not supported"
#endif
	};
	unsigned int i;
};

enum drbd_state_rv {
	SS_CW_NO_NEED = 4,
	SS_CW_SUCCESS = 3,
	SS_NOTHING_TO_DO = 2,
	SS_SUCCESS = 1,
	SS_UNKNOWN_ERROR = 0, /* Used to sleep longer in _drbd_request_state */
	SS_TWO_PRIMARIES = -1,
	SS_NO_UP_TO_DATE_DISK = -2,
	SS_NO_LOCAL_DISK = -4,
	SS_NO_REMOTE_DISK = -5,
	SS_CONNECTED_OUTDATES = -6,
	SS_PRIMARY_NOP = -7,
	SS_RESYNC_RUNNING = -8,
	SS_ALREADY_STANDALONE = -9,
	SS_CW_FAILED_BY_PEER = -10,
	SS_IS_DISKLESS = -11,
	SS_DEVICE_IN_USE = -12,
	SS_NO_NET_CONFIG = -13,
	SS_NO_VERIFY_ALG = -14,       /* drbd-8.2 only */
	SS_NEED_CONNECTION = -15,    /* drbd-8.2 only */
	SS_LOWER_THAN_OUTDATED = -16,
	SS_NOT_SUPPORTED = -17,
	SS_IN_TRANSIENT_STATE = -18,  /* Retry after the next state change */
	SS_CONCURRENT_ST_CHG = -19,   /* Concurrent cluster side state change! */
	SS_O_VOL_PEER_PRI = -20,
	SS_INTERRUPTED = -21,	/* interrupted in stable_state_change() */
	SS_PRIMARY_READER = -22,
	SS_AFTER_LAST_ERROR = -23,    /* Keep this at bottom */	
};

#define SHARED_SECRET_MAX 64

<<<<<<< HEAD
enum mdf_flag {
	MDF_CONSISTENT =	1 << 0,
	MDF_PRIMARY_IND =	1 << 1,
	MDF_WAS_UP_TO_DATE =	1 << 4,
	MDF_CRASHED_PRIMARY =	1 << 6,
	MDF_AL_CLEAN =		1 << 7,
};

enum mdf_peer_flag {
	MDF_PEER_CONNECTED =	1 << 0,
	MDF_PEER_OUTDATED =	1 << 1,
	MDF_PEER_FENCING =	1 << 2,
	MDF_PEER_FULL_SYNC =	1 << 3,
};

#define MAX_PEERS 16
=======
#define MDF_CONSISTENT		(1 << 0)
#define MDF_PRIMARY_IND		(1 << 1)
#define MDF_CONNECTED_IND	(1 << 2)
#define MDF_FULL_SYNC		(1 << 3)
#define MDF_WAS_UP_TO_DATE	(1 << 4)
#define MDF_PEER_OUT_DATED	(1 << 5)
#define MDF_CRASHED_PRIMARY	(1 << 6)
#define MDF_AL_CLEAN		(1 << 7)
#define MDF_AL_DISABLED		(1 << 8)
>>>>>>> 8bb03c36

enum drbd_uuid_index {
	UI_CURRENT,
	UI_BITMAP,
	UI_HISTORY_START,
	UI_HISTORY_END,
	UI_SIZE,      /* nl-packet: number of dirty bits */
	UI_FLAGS,     /* nl-packet: flags */
	UI_EXTENDED_SIZE   /* Everything. */
};

#define HISTORY_UUIDS (UI_HISTORY_END - UI_HISTORY_START + 1)

#define MD_UI(i) ((i)-1)

#define UUID_FLAG_DISCARD_MY_DATA 1
#define UUID_FLAG_CRASHED_PRIMARY 2
#define UUID_FLAG_INCONSISTENT 4
#define UUID_FLAG_SKIP_INITIAL_SYNC 8

enum drbd_timeout_flag {
	UT_DEFAULT      = 0,
	UT_DEGRADED     = 1,
	UT_PEER_OUTDATED = 2,
};

#define UUID_JUST_CREATED ((__u64)4)

enum write_ordering_e {
	WO_NONE,
	WO_DRAIN_IO,
	WO_BDEV_FLUSH,
	WO_BIO_BARRIER
};

enum drbd_notification_type {
	NOTIFY_EXISTS,
	NOTIFY_CREATE,
	NOTIFY_CHANGE,
	NOTIFY_DESTROY,
	NOTIFY_CALL,
	NOTIFY_RESPONSE,

	NOTIFY_CONTINUED = 0x8000,
	NOTIFY_FLAGS = NOTIFY_CONTINUED,
};

/* magic numbers used in meta data and network packets */
#define DRBD_MAGIC 0x83740267
#define DRBD_MAGIC_BIG 0x835a
#define DRBD_MAGIC_100 0x8620ec20

#define DRBD_MD_MAGIC_07   (DRBD_MAGIC+3)
#define DRBD_MD_MAGIC_08   (DRBD_MAGIC+4)
#define DRBD_MD_MAGIC_84_UNCLEAN	(DRBD_MAGIC+5)
#define DRBD_MD_MAGIC_09   (DRBD_MAGIC+6)

/* how I came up with this magic?
 * base64 decode "actlog==" ;) */
#define DRBD_AL_MAGIC 0x69cb65a2

/* these are of type "int" */
#define DRBD_MD_INDEX_INTERNAL -1
#define DRBD_MD_INDEX_FLEX_EXT -2
#define DRBD_MD_INDEX_FLEX_INT -3

#define DRBD_CPU_MASK_SIZE 32

#define DRBD_MAX_BIO_SIZE (1 << 20)

#endif<|MERGE_RESOLUTION|>--- conflicted
+++ resolved
@@ -326,13 +326,13 @@
 
 #define SHARED_SECRET_MAX 64
 
-<<<<<<< HEAD
 enum mdf_flag {
 	MDF_CONSISTENT =	1 << 0,
 	MDF_PRIMARY_IND =	1 << 1,
 	MDF_WAS_UP_TO_DATE =	1 << 4,
 	MDF_CRASHED_PRIMARY =	1 << 6,
 	MDF_AL_CLEAN =		1 << 7,
+	MDF_AL_DISABLED =       1 << 8,
 };
 
 enum mdf_peer_flag {
@@ -343,17 +343,6 @@
 };
 
 #define MAX_PEERS 16
-=======
-#define MDF_CONSISTENT		(1 << 0)
-#define MDF_PRIMARY_IND		(1 << 1)
-#define MDF_CONNECTED_IND	(1 << 2)
-#define MDF_FULL_SYNC		(1 << 3)
-#define MDF_WAS_UP_TO_DATE	(1 << 4)
-#define MDF_PEER_OUT_DATED	(1 << 5)
-#define MDF_CRASHED_PRIMARY	(1 << 6)
-#define MDF_AL_CLEAN		(1 << 7)
-#define MDF_AL_DISABLED		(1 << 8)
->>>>>>> 8bb03c36
 
 enum drbd_uuid_index {
 	UI_CURRENT,
