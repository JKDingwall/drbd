--- conflicted
+++ resolved
@@ -59,49 +59,6 @@
  */
 void drbd_syncer_progress(struct drbd_conf *mdev, struct seq_file *seq)
 {
-<<<<<<< HEAD
-	unsigned long res , db, dt, dbdt, rt, rs_left;
-
-	/* the whole sector_div thingy was wrong (did overflow,
-	 * did not use correctly typed parameters), and is not even
-	 * neccessary as long as rs_total and drbd_bm_total_weight
-	 * are both unsigned long.
-	 *
-	 * this is to break it at compile time when we change that
-	 * (we may feel 4TB maximum storage per drbd is not enough)
-	 */
-	typecheck(unsigned long, mdev->rs_total);
-
-	/* note: both rs_total and rs_left are in bits, i.e. in
-	 * units of BM_BLOCK_SIZE.
-	 * for the percentage, we don't care. */
-
-	rs_left = drbd_bm_total_weight(mdev) - mdev->rs_failed;
-	/* >> 10 to prevent overflow,
-	 * +1 to prevent division by zero */
-	if (rs_left > mdev->rs_total) {
-		/* doh. logic bug somewhere.
-		 * for now, just try to prevent in-kernel buffer overflow.
-		 */
-		ERR("logic bug? rs_left=%lu > rs_total=%lu (rs_failed %lu)\n",
-				rs_left, mdev->rs_total, mdev->rs_failed);
-		res = 1000;
-	} else {
-		res = (rs_left >> 10)*1000/((mdev->rs_total >> 10) + 1);
-	}
-	{
-		int i, y = res/50, x = 20-y;
-		seq_printf(seq, "\t[");
-		for (i = 1; i < x; i++)
-			seq_printf(seq, "=");
-		seq_printf(seq, ">");
-		for (i = 0; i < y; i++)
-			seq_printf(seq, ".");
-		seq_printf(seq, "] ");
-	}
-	res = 1000L - res;
-	seq_printf(seq, "sync'ed:%3lu.%lu%% ", res / 10, res % 10);
-=======
 	unsigned long db, dt, dbdt, rt, rs_left;
 	int i, x, y, res;
 
@@ -117,8 +74,7 @@
 		seq_printf(seq, ".");
 	seq_printf(seq, "] ");
 
-	seq_printf(seq,"sync'ed:%3u.%u%% ", res / 10, res % 10);
->>>>>>> a1cad245
+	seq_printf(seq, "sync'ed:%3u.%u%% ", res / 10, res % 10);
 	/* if more than 1 GB display in MB */
 	if (mdev->rs_total > 0x100000L)
 		seq_printf(seq, "(%lu/%lu)M\n\t",
