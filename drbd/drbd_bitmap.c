/*
   drbd_bitmap.c

   This file is part of DRBD by Philipp Reisner and Lars Ellenberg.

   Copyright (C) 2004-2008, LINBIT Information Technologies GmbH.
   Copyright (C) 2004-2008, Philipp Reisner <philipp.reisner@linbit.com>.
   Copyright (C) 2004-2008, Lars Ellenberg <lars.ellenberg@linbit.com>.

   drbd is free software; you can redistribute it and/or modify
   it under the terms of the GNU General Public License as published by
   the Free Software Foundation; either version 2, or (at your option)
   any later version.

   drbd is distributed in the hope that it will be useful,
   but WITHOUT ANY WARRANTY; without even the implied warranty of
   MERCHANTABILITY or FITNESS FOR A PARTICULAR PURPOSE.  See the
   GNU General Public License for more details.

   You should have received a copy of the GNU General Public License
   along with drbd; see the file COPYING.  If not, write to
   the Free Software Foundation, 675 Mass Ave, Cambridge, MA 02139, USA.
 */

<<<<<<< HEAD
#define pr_fmt(fmt)    "drbd: " fmt
=======
#define pr_fmt(fmt)	KBUILD_MODNAME ": " fmt
>>>>>>> 20afcffc

#include <linux/bitops.h>
#include <linux/vmalloc.h>
#include <linux/string.h>
#include <linux/drbd.h>
#include <linux/slab.h>
#include <linux/dynamic_debug.h>
#include <asm/kmap_types.h>

#include <asm-generic/bitops/le.h>

#include "drbd_int.h"

/* See the ifdefs and comments inside that header file.
 * On recent kernels this is not needed. */
#include "compat/bitops.h"

#define BITS_PER_PAGE		(1UL << (PAGE_SHIFT + 3))

/* OPAQUE outside this file!
 * interface defined in drbd_int.h

 * convention:
 * function name drbd_bm_... => used elsewhere, "public".
 * function name      bm_... => internal to implementation, "private".
 */


/*
 * LIMITATIONS:
 * We want to support >= peta byte of backend storage, while for now still using
 * a granularity of one bit per 4KiB of storage.
 * 1 << 50		bytes backend storage (1 PiB)
 * 1 << (50 - 12)	bits needed
 *	38 --> we need u64 to index and count bits
 * 1 << (38 - 3)	bitmap bytes needed
 *	35 --> we still need u64 to index and count bytes
 *			(that's 32 GiB of bitmap for 1 PiB storage)
 * 1 << (35 - 2)	32bit longs needed
 *	33 --> we'd even need u64 to index and count 32bit long words.
 * 1 << (35 - 3)	64bit longs needed
 *	32 --> we could get away with a 32bit unsigned int to index and count
 *	64bit long words, but I rather stay with unsigned long for now.
 *	We probably should neither count nor point to bytes or long words
 *	directly, but either by bitnumber, or by page index and offset.
 * 1 << (35 - 12)
 *	22 --> we need that much 4KiB pages of bitmap.
 *	1 << (22 + 3) --> on a 64bit arch,
 *	we need 32 MiB to store the array of page pointers.
 *
 * Because I'm lazy, and because the resulting patch was too large, too ugly
 * and still incomplete, on 32bit we still "only" support 16 TiB (minus some),
 * (1 << 32) bits * 4k storage.
 *

 * bitmap storage and IO:
 *	Bitmap is stored little endian on disk, and is kept little endian in
 *	core memory. Currently we still hold the full bitmap in core as long
 *	as we are "attached" to a local disk, which at 32 GiB for 1PiB storage
 *	seems excessive.
 *
 *	We plan to reduce the amount of in-core bitmap pages by paging them in
 *	and out against their on-disk location as necessary, but need to make
 *	sure we don't cause too much meta data IO, and must not deadlock in
 *	tight memory situations. This needs some more work.
 */

/*
 * NOTE
 *  Access to the *bm_pages is protected by bm_lock.
 *  It is safe to read the other members within the lock.
 *
 *  drbd_bm_set_bits is called from bio_endio callbacks,
 *  We may be called with irq already disabled,
 *  so we need spin_lock_irqsave().
 *  And we need the kmap_atomic.
 */

#define bm_print_lock_info(m) __bm_print_lock_info(m, __func__)
static void __bm_print_lock_info(struct drbd_device *device, const char *func)
{
	struct drbd_bitmap *b = device->bitmap;
	if (!drbd_ratelimit())
		return;
	drbd_err(device, "FIXME %s[%d] in %s, bitmap locked for '%s' by %s[%d]\n",
		 current->comm, task_pid_nr(current),
		 func, b->bm_why ?: "?",
		 b->bm_task->comm, task_pid_nr(b->bm_task));
}

/* drbd_bm_lock() was introduced before drbd-9.0 to ensure that access to
   bitmap is locked out by other means (states, etc..). If a needed lock was
   not acquired or already taken a warning gets logged, and the critical
   sections get serialized on a mutex.

   Since drbd-9.0 actions on the bitmap could happen in parallel (e.g. "receive
   bitmap").
   The cheap solution taken right now, is to completely serialize bitmap
   operations but do not warn if they operate on different bitmap slots.

   The real solution is to make the locking more fine grained (one lock per
   bitmap slot) and to allow those operations to happen parallel.
 */
static void
_drbd_bm_lock(struct drbd_device *device, struct drbd_peer_device *peer_device,
	      char *why, enum bm_flag flags)
{
	struct drbd_bitmap *b = device->bitmap;
	int trylock_failed;

	if (!b) {
		drbd_err(device, "FIXME no bitmap in drbd_bm_lock!?\n");
		return;
	}

	trylock_failed = !mutex_trylock(&b->bm_change);

	if (trylock_failed && peer_device && b->bm_locked_peer != peer_device) {
		mutex_lock(&b->bm_change);
		trylock_failed = 0;
	}

	if (trylock_failed) {
		drbd_warn(device, "%s[%d] going to '%s' but bitmap already locked for '%s' by %s[%d]\n",
			  current->comm, task_pid_nr(current),
			  why, b->bm_why ?: "?",
			  b->bm_task->comm, task_pid_nr(b->bm_task));
		mutex_lock(&b->bm_change);
	}
	if (b->bm_flags & BM_LOCK_ALL)
		drbd_err(device, "FIXME bitmap already locked in bm_lock\n");
	b->bm_flags |= flags & BM_LOCK_ALL;

	b->bm_why  = why;
	b->bm_task = current;
	b->bm_locked_peer = peer_device;
}

void drbd_bm_lock(struct drbd_device *device, char *why, enum bm_flag flags)
{
	_drbd_bm_lock(device, NULL, why, flags);
}

void drbd_bm_slot_lock(struct drbd_peer_device *peer_device, char *why, enum bm_flag flags)
{
	_drbd_bm_lock(peer_device->device, peer_device, why, flags);
}

void drbd_bm_unlock(struct drbd_device *device)
{
	struct drbd_bitmap *b = device->bitmap;
	if (!b) {
		drbd_err(device, "FIXME no bitmap in drbd_bm_unlock!?\n");
		return;
	}

	if (!(device->bitmap->bm_flags & BM_LOCK_ALL))
		drbd_err(device, "FIXME bitmap not locked in bm_unlock\n");

	b->bm_flags &= ~BM_LOCK_ALL;
	b->bm_why  = NULL;
	b->bm_task = NULL;
	b->bm_locked_peer = NULL;
	mutex_unlock(&b->bm_change);
}

void drbd_bm_slot_unlock(struct drbd_peer_device *peer_device)
{
	drbd_bm_unlock(peer_device->device);
}

/* we store some "meta" info about our pages in page->private */
/* at a granularity of 4k storage per bitmap bit:
 * one peta byte storage: 1<<50 byte, 1<<38 * 4k storage blocks
 *  1<<38 bits,
 *  1<<23 4k bitmap pages.
 * Use 24 bits as page index, covers 2 peta byte storage
 * at a granularity of 4k per bit.
 * Used to report the failed page idx on io error from the endio handlers.
 */
#define BM_PAGE_IDX_MASK	((1UL<<24)-1)
/* this page is currently read in, or written back */
#define BM_PAGE_IO_LOCK		31
/* if there has been an IO error for this page */
#define BM_PAGE_IO_ERROR	30
/* this is to be able to intelligently skip disk IO,
 * set if bits have been set since last IO. */
#define BM_PAGE_NEED_WRITEOUT	29
/* to mark for lazy writeout once syncer cleared all clearable bits,
 * we if bits have been cleared since last IO. */
#define BM_PAGE_LAZY_WRITEOUT	28
/* pages marked with this "HINT" will be considered for writeout
 * on activity log transactions */
#define BM_PAGE_HINT_WRITEOUT	27

/* store_page_idx uses non-atomic assignment. It is only used directly after
 * allocating the page.  All other bm_set_page_* and bm_clear_page_* need to
 * use atomic bit manipulation, as set_out_of_sync (and therefore bitmap
 * changes) may happen from various contexts, and wait_on_bit/wake_up_bit
 * requires it all to be atomic as well. */
static void bm_store_page_idx(struct page *page, unsigned long idx)
{
	BUG_ON(0 != (idx & ~BM_PAGE_IDX_MASK));
	set_page_private(page, idx);
}

static unsigned long bm_page_to_idx(struct page *page)
{
	return page_private(page) & BM_PAGE_IDX_MASK;
}

/* As is very unlikely that the same page is under IO from more than one
 * context, we can get away with a bit per page and one wait queue per bitmap.
 */
static void bm_page_lock_io(struct drbd_device *device, int page_nr)
{
	struct drbd_bitmap *b = device->bitmap;
	void *addr = &page_private(b->bm_pages[page_nr]);
	wait_event(b->bm_io_wait, !test_and_set_bit(BM_PAGE_IO_LOCK, addr));
}

static void bm_page_unlock_io(struct drbd_device *device, int page_nr)
{
	struct drbd_bitmap *b = device->bitmap;
	void *addr = &page_private(b->bm_pages[page_nr]);
	clear_bit_unlock(BM_PAGE_IO_LOCK, addr);
	wake_up(&device->bitmap->bm_io_wait);
}

/* set _before_ submit_io, so it may be reset due to being changed
 * while this page is in flight... will get submitted later again */
static void bm_set_page_unchanged(struct page *page)
{
	/* use cmpxchg? */
	clear_bit(BM_PAGE_NEED_WRITEOUT, &page_private(page));
	clear_bit(BM_PAGE_LAZY_WRITEOUT, &page_private(page));
}

static void bm_set_page_need_writeout(struct page *page)
{
	set_bit(BM_PAGE_NEED_WRITEOUT, &page_private(page));
}

static int bm_test_page_unchanged(struct page *page)
{
	volatile const unsigned long *addr = &page_private(page);
	return (*addr & ((1UL<<BM_PAGE_NEED_WRITEOUT)|(1UL<<BM_PAGE_LAZY_WRITEOUT))) == 0;
}

static void bm_set_page_io_err(struct page *page)
{
	set_bit(BM_PAGE_IO_ERROR, &page_private(page));
}

static void bm_clear_page_io_err(struct page *page)
{
	clear_bit(BM_PAGE_IO_ERROR, &page_private(page));
}

static void bm_set_page_lazy_writeout(struct page *page)
{
	set_bit(BM_PAGE_LAZY_WRITEOUT, &page_private(page));
}

static int bm_test_page_lazy_writeout(struct page *page)
{
	return test_bit(BM_PAGE_LAZY_WRITEOUT, &page_private(page));
}

/*
 * actually most functions herein should take a struct drbd_bitmap*, not a
 * struct drbd_device*, but for the debug macros I like to have the device around
 * to be able to report device specific.
 */


static void bm_free_pages(struct page **pages, unsigned long number)
{
	unsigned long i;
	if (!pages)
		return;

	for (i = 0; i < number; i++) {
		if (!pages[i]) {
			pr_alert("bm_free_pages tried to free a NULL pointer; i=%lu n=%lu\n",
				 i, number);
			continue;
		}
		__free_page(pages[i]);
		pages[i] = NULL;
	}
}

static void bm_vk_free(void *ptr, int v)
{
	if (v)
		vfree(ptr);
	else
		kfree(ptr);
}

/*
 * "have" and "want" are NUMBER OF PAGES.
 */
static struct page **bm_realloc_pages(struct drbd_bitmap *b, unsigned long want)
{
	struct page **old_pages = b->bm_pages;
	struct page **new_pages, *page;
	unsigned int i, bytes, vmalloced = 0;
	unsigned long have = b->bm_number_of_pages;

	BUG_ON(have == 0 && old_pages != NULL);
	BUG_ON(have != 0 && old_pages == NULL);

	if (have == want)
		return old_pages;

	/* Trying kmalloc first, falling back to vmalloc.
	 * GFP_NOIO, as this is called while drbd IO is "suspended",
	 * and during resize or attach on diskless Primary,
	 * we must not block on IO to ourselves.
	 * Context is receiver thread or dmsetup. */
	bytes = sizeof(struct page *)*want;
	new_pages = kzalloc(bytes, GFP_NOIO | __GFP_NOWARN);
	if (!new_pages) {
		new_pages = __vmalloc(bytes,
				GFP_NOIO | __GFP_HIGHMEM | __GFP_ZERO,
				PAGE_KERNEL);
		if (!new_pages)
			return NULL;
		vmalloced = 1;
	}

	if (want >= have) {
		for (i = 0; i < have; i++)
			new_pages[i] = old_pages[i];
		for (; i < want; i++) {
			page = alloc_page(GFP_NOIO | __GFP_HIGHMEM | __GFP_ZERO);
			if (!page) {
				bm_free_pages(new_pages + have, i - have);
				bm_vk_free(new_pages, vmalloced);
				return NULL;
			}
			/* we want to know which page it is
			 * from the endio handlers */
			bm_store_page_idx(page, i);
			new_pages[i] = page;
		}
	} else {
		for (i = 0; i < want; i++)
			new_pages[i] = old_pages[i];
		/* NOT HERE, we are outside the spinlock!
		bm_free_pages(old_pages + want, have - want);
		*/
	}

	if (vmalloced)
		b->bm_flags |= BM_P_VMALLOCED;
	else
		b->bm_flags &= ~BM_P_VMALLOCED;

	return new_pages;
}

struct drbd_bitmap *drbd_bm_alloc(void)
{
	struct drbd_bitmap *b;

	b = kzalloc(sizeof(struct drbd_bitmap), GFP_KERNEL);
	if (!b)
		return NULL;

	spin_lock_init(&b->bm_lock);
	mutex_init(&b->bm_change);
	init_waitqueue_head(&b->bm_io_wait);

	b->bm_max_peers = 1;

	return b;
}

sector_t drbd_bm_capacity(struct drbd_device *device)
{
	if (!expect(device, device->bitmap))
		return 0;
	return device->bitmap->bm_dev_capacity;
}

void drbd_bm_free(struct drbd_bitmap *bitmap)
{
	bm_free_pages(bitmap->bm_pages, bitmap->bm_number_of_pages);
	bm_vk_free(bitmap->bm_pages, (BM_P_VMALLOCED & bitmap->bm_flags));
	kfree(bitmap);
}

enum bitmap_operations {
	BM_OP_CLEAR,
	BM_OP_SET,
	BM_OP_TEST,
	BM_OP_COUNT,
	BM_OP_MERGE,
	BM_OP_EXTRACT,
	BM_OP_FIND_BIT,
	BM_OP_FIND_ZERO_BIT,
};

static inline unsigned long interleaved_word32(struct drbd_bitmap *bitmap,
					       unsigned int bitmap_index,
					       unsigned long bit)
{
	return (bit >> 5) * bitmap->bm_max_peers + bitmap_index;
}

static inline unsigned long word32_to_page(unsigned long word)
{
	return word >> (PAGE_SHIFT - 2);
}

static inline unsigned int word32_in_page(unsigned long word)
{
	return word & ((1 << (PAGE_SHIFT - 2)) - 1);
}

static inline unsigned long last_bit_on_page(struct drbd_bitmap *bitmap,
					     unsigned int bitmap_index,
					     unsigned long bit)
{
	unsigned long word = interleaved_word32(bitmap, bitmap_index, bit);

	return (bit | 31) + ((word32_in_page(-(word + 1)) / bitmap->bm_max_peers) << 5);
}

static inline unsigned long bit_to_page_interleaved(struct drbd_bitmap *bitmap,
						    unsigned int bitmap_index,
						    unsigned long bit)
{
	return word32_to_page(interleaved_word32(bitmap, bitmap_index, bit));
}

#ifdef COMPAT_KMAP_ATOMIC_PAGE_ONLY
#define ____bm_op(device, bitmap_index, start, end, op, buffer, km_type) \
	____bm_op(device, bitmap_index, start, end, op, buffer)
#endif
static __always_inline unsigned long
____bm_op(struct drbd_device *device, unsigned int bitmap_index, unsigned long start, unsigned long end,
	 enum bitmap_operations op, __le32 *buffer, enum km_type km_type)
{
	struct drbd_bitmap *bitmap = device->bitmap;
	unsigned int word32_skip = 32 * bitmap->bm_max_peers;
	unsigned long total = 0;
	unsigned long word;
	unsigned int page, bit_in_page;

	if (end >= bitmap->bm_bits)
		end = bitmap->bm_bits - 1;

	word = interleaved_word32(bitmap, bitmap_index, start);
	page = word32_to_page(word);
	bit_in_page = (word32_in_page(word) << 5) | (start & 31);

	for (; start <= end; page++) {
		unsigned int count = 0;
		void *addr;

		addr = drbd_kmap_atomic(bitmap->bm_pages[page], km_type);
		if (((start & 31) && (start | 31) <= end) || op == BM_OP_TEST) {
			unsigned int last = bit_in_page | 31;

			switch(op) {
			default:
				do {
					switch(op) {
					case BM_OP_CLEAR:
						if (__test_and_clear_bit_le(bit_in_page, addr))
							count++;
						break;
					case BM_OP_SET:
						if (!__test_and_set_bit_le(bit_in_page, addr))
							count++;
						break;
					case BM_OP_COUNT:
						if (test_bit_le(bit_in_page, addr))
							total++;
						break;
					case BM_OP_TEST:
						total = !!test_bit_le(bit_in_page, addr);
						drbd_kunmap_atomic(addr, km_type);
						return total;
					default:
						break;
					}
					bit_in_page++;
				} while (bit_in_page <= last);
				break;
			case BM_OP_MERGE:
			case BM_OP_EXTRACT:
				BUG();
				break;
			case BM_OP_FIND_BIT:
				count = find_next_bit_le(addr, last + 1, bit_in_page);
				if (count < last + 1)
					goto found;
				bit_in_page = last + 1;
				break;
			case BM_OP_FIND_ZERO_BIT:
				count = find_next_zero_bit_le(addr, last + 1, bit_in_page);
				if (count < last + 1)
					goto found;
				bit_in_page = last + 1;
				break;
			}
			start = (start | 31) + 1;
			bit_in_page += word32_skip - 32;
			if (bit_in_page >= BITS_PER_PAGE)
				goto next_page;
		}

		while (start + 31 <= end) {
			__le32 *p = (__le32 *)addr + (bit_in_page >> 5);

			switch(op) {
			case BM_OP_CLEAR:
				count += hweight32(*p);
				*p = 0;
				break;
			case BM_OP_SET:
				count += hweight32(~*p);
				*p = -1;
				break;
			case BM_OP_TEST:
				BUG();
				break;
			case BM_OP_COUNT:
				total += hweight32(*p);
				break;
			case BM_OP_MERGE:
				count += hweight32(~*p & *buffer);
				*p |= *buffer++;
				break;
			case BM_OP_EXTRACT:
				*buffer++ = *p;
				break;
			case BM_OP_FIND_BIT:
				count = find_next_bit_le(addr, bit_in_page + 32, bit_in_page);
				if (count < bit_in_page + 32)
					goto found;
				break;
			case BM_OP_FIND_ZERO_BIT:
				count = find_next_zero_bit_le(addr, bit_in_page + 32, bit_in_page);
				if (count < bit_in_page + 32)
					goto found;
				break;
			}
			start += 32;
			bit_in_page += word32_skip;
			if (bit_in_page >= BITS_PER_PAGE)
				goto next_page;
		}

		switch(op) {
		default:
			while (start <= end) {
				switch(op) {
				case BM_OP_CLEAR:
					if (__test_and_clear_bit_le(bit_in_page, addr))
						count++;
					break;
				case BM_OP_SET:
					if (!__test_and_set_bit_le(bit_in_page, addr))
						count++;
					break;
				case BM_OP_COUNT:
					if (test_bit_le(bit_in_page, addr))
						total++;
					break;
				default:
					break;
				}
				start++;
				bit_in_page++;
			}
			break;
		case BM_OP_MERGE:
			{
				__le32 *p = (__le32 *)addr + (bit_in_page >> 5);
				__le32 b = *buffer++ & cpu_to_le32((1 << (end - start + 1)) - 1);

				count += hweight32(~*p & b);
				*p |= b;

				start = end + 1;
			}
			break;
		case BM_OP_EXTRACT:
			{
				__le32 *p = (__le32 *)addr + (bit_in_page >> 5);

				*buffer++ = *p & cpu_to_le32((1 << (end - start + 1)) - 1);
				start = end + 1;
			}
			break;
		case BM_OP_FIND_BIT:
			{
				unsigned int last = bit_in_page + (end - start);

				count = find_next_bit_le(addr, last + 1, bit_in_page);
				if (count < last + 1)
					goto found;
				start = end + 1;
			}
			break;
		case BM_OP_FIND_ZERO_BIT:
			{
				unsigned int last = bit_in_page + (end - start);
				count = find_next_zero_bit_le(addr, last + 1, bit_in_page);
				if (count < last + 1)
					goto found;
				start = end + 1;
			}
			break;
		}

	    next_page:
		drbd_kunmap_atomic(addr, km_type);
		bit_in_page -= BITS_PER_PAGE;
		switch(op) {
		case BM_OP_CLEAR:
			if (count) {
				bm_set_page_lazy_writeout(bitmap->bm_pages[page]);
				total += count;
			}
			break;
		case BM_OP_SET:
		case BM_OP_MERGE:
			if (count) {
				bm_set_page_need_writeout(bitmap->bm_pages[page]);
				total += count;
			}
			break;
		default:
			break;
		}
		continue;

	    found:
		drbd_kunmap_atomic(addr, km_type);
		return start + count - bit_in_page;
	}
	switch(op) {
	case BM_OP_CLEAR:
		if (total)
			bitmap->bm_set[bitmap_index] -= total;
		break;
	case BM_OP_SET:
	case BM_OP_MERGE:
		if (total)
			bitmap->bm_set[bitmap_index] += total;
		break;
	case BM_OP_FIND_BIT:
	case BM_OP_FIND_ZERO_BIT:
		total = DRBD_END_OF_BITMAP;
		break;
	default:
		break;
	}
	return total;
}

/* Returns the number of bits changed.  */
static __always_inline unsigned long
__bm_op(struct drbd_device *device, unsigned int bitmap_index, unsigned long start, unsigned long end,
	enum bitmap_operations op, __le32 *buffer)
{
	struct drbd_bitmap *bitmap = device->bitmap;

	if (!expect(device, bitmap))
		return 1;
	if (!expect(device, bitmap->bm_pages))
		return 0;

	if (!bitmap->bm_bits)
		return 0;

	switch(op) {
	case BM_OP_CLEAR:
		if (bitmap->bm_flags & BM_LOCK_CLEAR)
			bm_print_lock_info(device);
		break;
	case BM_OP_SET:
	case BM_OP_MERGE:
		if (bitmap->bm_flags & BM_LOCK_SET)
			bm_print_lock_info(device);
		break;
	case BM_OP_TEST:
	case BM_OP_COUNT:
	case BM_OP_EXTRACT:
	case BM_OP_FIND_BIT:
	case BM_OP_FIND_ZERO_BIT:
		if (bitmap->bm_flags & BM_LOCK_TEST)
			bm_print_lock_info(device);
		break;
	}
	return ____bm_op(device, bitmap_index, start, end, op, buffer, KM_IRQ1);
}

static __always_inline unsigned long
bm_op(struct drbd_device *device, unsigned int bitmap_index, unsigned long start, unsigned long end,
      enum bitmap_operations op, __le32 *buffer)
{
	struct drbd_bitmap *bitmap = device->bitmap;
	unsigned long irq_flags;
	unsigned long count;

	spin_lock_irqsave(&bitmap->bm_lock, irq_flags);
	count = __bm_op(device, bitmap_index, start, end, op, buffer);
	spin_unlock_irqrestore(&bitmap->bm_lock, irq_flags);
	return count;
}

#ifdef BITMAP_DEBUG
#define bm_op(device, bitmap_index, start, end, op, buffer) \
	({ unsigned long ret; \
	   drbd_info(device, "%s: bm_op(..., %u, %lu, %lu, %u, %p)\n", \
		     __func__, bitmap_index, start, end, op, buffer); \
	   ret = bm_op(device, bitmap_index, start, end, op, buffer); \
	   drbd_info(device, "= %lu\n", ret); \
	   ret; })

#define __bm_op(device, bitmap_index, start, end, op, buffer) \
	({ unsigned long ret; \
	   drbd_info(device, "%s: __bm_op(..., %u, %lu, %lu, %u, %p)\n", \
		     __func__, bitmap_index, start, end, op, buffer); \
	   ret = __bm_op(device, bitmap_index, start, end, op, buffer); \
	   drbd_info(device, "= %lu\n", ret); \
	   ret; })
#endif

#ifdef BITMAP_DEBUG
#define ___bm_op(device, bitmap_index, start, end, op, buffer, km_type) \
	({ unsigned long ret; \
	   drbd_info(device, "%s: ___bm_op(..., %u, %lu, %lu, %u, %p)\n", \
		     __func__, bitmap_index, start, end, op, buffer); \
	   ret = ____bm_op(device, bitmap_index, start, end, op, buffer, km_type); \
	   drbd_info(device, "= %lu\n", ret); \
	   ret; })
#else
#define ___bm_op(device, bitmap_index, start, end, op, buffer, km_type) \
	____bm_op(device, bitmap_index, start, end, op, buffer, km_type)
#endif

/* you better not modify the bitmap while this is running,
 * or its results will be stale */
static void bm_count_bits(struct drbd_device *device)
{
	struct drbd_bitmap *bitmap = device->bitmap;
	unsigned int bitmap_index;

	for (bitmap_index = 0; bitmap_index < bitmap->bm_max_peers; bitmap_index++) {
		unsigned long bit = 0, bits_set = 0;

		while (bit < bitmap->bm_bits) {
			unsigned long last_bit = last_bit_on_page(bitmap, bitmap_index, bit);

			bits_set += ___bm_op(device, bitmap_index, bit, last_bit, BM_OP_COUNT, NULL, KM_USER0);
			bit = last_bit + 1;
			cond_resched();
		}
		bitmap->bm_set[bitmap_index] = bits_set;
	}
}

/* For the layout, see comment above drbd_md_set_sector_offsets(). */
static u64 drbd_md_on_disk_bits(struct drbd_device *device)
{
	struct drbd_backing_dev *ldev = device->ldev;
	u64 bitmap_sectors, word64_on_disk;
	if (ldev->md.al_offset == 8)
		bitmap_sectors = ldev->md.md_size_sect - ldev->md.bm_offset;
	else
		bitmap_sectors = ldev->md.al_offset - ldev->md.bm_offset;

	/* for interoperability between 32bit and 64bit architectures,
	 * we round on 64bit words.  FIXME do we still need this? */
	word64_on_disk = bitmap_sectors << (9 - 3); /* x * (512/8) */
	do_div(word64_on_disk, device->bitmap->bm_max_peers);
	return word64_on_disk << 6; /* x * 64 */;
}

/*
 * make sure the bitmap has enough room for the attached storage,
 * if necessary, resize.
 * called whenever we may have changed the device size.
 * returns -ENOMEM if we could not allocate enough memory, 0 on success.
 * In case this is actually a resize, we copy the old bitmap into the new one.
 * Otherwise, the bitmap is initialized to all bits set.
 */
int drbd_bm_resize(struct drbd_device *device, sector_t capacity, int set_new_bits)
{
	struct drbd_bitmap *b = device->bitmap;
	unsigned long bits, words, obits;
	unsigned long want, have, onpages; /* number of pages */
	struct page **npages, **opages = NULL;
	int err = 0, growing;
	int opages_vmalloced;

	if (!expect(device, b))
		return -ENOMEM;

	drbd_bm_lock(device, "resize", BM_LOCK_ALL);

	drbd_info(device, "drbd_bm_resize called with capacity == %llu\n",
			(unsigned long long)capacity);

	if (capacity == b->bm_dev_capacity)
		goto out;

	opages_vmalloced = (BM_P_VMALLOCED & b->bm_flags);

	if (capacity == 0) {
		unsigned int bitmap_index;

		spin_lock_irq(&b->bm_lock);
		opages = b->bm_pages;
		onpages = b->bm_number_of_pages;
		b->bm_pages = NULL;
		b->bm_number_of_pages = 0;
		for (bitmap_index = 0; bitmap_index < b->bm_max_peers; bitmap_index++)
			b->bm_set[bitmap_index] = 0;
		b->bm_bits = 0;
		b->bm_words = 0;
		b->bm_dev_capacity = 0;
		spin_unlock_irq(&b->bm_lock);
		bm_free_pages(opages, onpages);
		bm_vk_free(opages, opages_vmalloced);
		goto out;
	}
	bits  = BM_SECT_TO_BIT(ALIGN(capacity, BM_SECT_PER_BIT));
	words = (ALIGN(bits, 64) * b->bm_max_peers) / BITS_PER_LONG;

	if (get_ldev(device)) {
		u64 bits_on_disk = drbd_md_on_disk_bits(device);
		put_ldev(device);
		if (bits > bits_on_disk) {
			drbd_err(device, "Not enough space for bitmap: %lu > %lu\n",
				(unsigned long)bits, (unsigned long)bits_on_disk);
			err = -ENOSPC;
			goto out;
		}
	}

	want = ALIGN(words*sizeof(long), PAGE_SIZE) >> PAGE_SHIFT;
	have = b->bm_number_of_pages;
	if (want == have) {
		D_ASSERT(device, b->bm_pages != NULL);
		npages = b->bm_pages;
	} else {
		if (drbd_insert_fault(device, DRBD_FAULT_BM_ALLOC))
			npages = NULL;
		else
			npages = bm_realloc_pages(b, want);
	}

	if (!npages) {
		err = -ENOMEM;
		goto out;
	}

	spin_lock_irq(&b->bm_lock);
	opages = b->bm_pages;
	obits  = b->bm_bits;

	growing = bits > obits;

	b->bm_pages = npages;
	b->bm_number_of_pages = want;
	b->bm_bits  = bits;
	b->bm_words = words;
	b->bm_dev_capacity = capacity;

	if (growing && set_new_bits) {
		unsigned int bitmap_index;

		for (bitmap_index = 0; bitmap_index < b->bm_max_peers; bitmap_index++)
			___bm_op(device, bitmap_index, obits, -1UL, BM_OP_SET, NULL, KM_IRQ1);
	}

	if (want < have) {
		/* implicit: (opages != NULL) && (opages != npages) */
		bm_free_pages(opages + want, have - want);
	}

	spin_unlock_irq(&b->bm_lock);
	if (opages != npages)
		bm_vk_free(opages, opages_vmalloced);
	if (!growing)
		bm_count_bits(device);
	drbd_info(device, "resync bitmap: bits=%lu words=%lu pages=%lu\n", bits, words, want);

 out:
	drbd_bm_unlock(device);
	return err;
}

/* inherently racy:
 * if not protected by other means, return value may be out of date when
 * leaving this function...
 * we still need to lock it, since it is important that this returns
 * bm_set == 0 precisely.
 */
unsigned long _drbd_bm_total_weight(struct drbd_device *device, int bitmap_index)
{
	struct drbd_bitmap *b = device->bitmap;
	unsigned long s;
	unsigned long flags;

	if (!expect(device, b))
		return 0;
	if (!expect(device, b->bm_pages))
		return 0;

	spin_lock_irqsave(&b->bm_lock, flags);
	s = b->bm_set[bitmap_index];
	spin_unlock_irqrestore(&b->bm_lock, flags);

	return s;
}

unsigned long drbd_bm_total_weight(struct drbd_peer_device *peer_device)
{
	struct drbd_device *device = peer_device->device;
	unsigned long s;
	/* if I don't have a disk, I don't know about out-of-sync status */
	if (!get_ldev_if_state(device, D_NEGOTIATING))
		return 0;
	s = _drbd_bm_total_weight(device, peer_device->bitmap_index);
	put_ldev(device);
	return s;
}

size_t drbd_bm_words(struct drbd_device *device)
{
	struct drbd_bitmap *b = device->bitmap;
	if (!expect(device, b))
		return 0;
	if (!expect(device, b->bm_pages))
		return 0;

	return b->bm_words;
}

unsigned long drbd_bm_bits(struct drbd_device *device)
{
	struct drbd_bitmap *b = device->bitmap;
	if (!expect(device, b))
		return 0;

	return b->bm_bits;
}

/* merge number words from buffer into the bitmap starting at offset.
 * buffer[i] is expected to be little endian unsigned long.
 * bitmap must be locked by drbd_bm_lock.
 * currently only used from receive_bitmap.
 */
void drbd_bm_merge_lel(struct drbd_peer_device *peer_device, size_t offset, size_t number,
			unsigned long *buffer)
{
	unsigned long start, end;

	start = offset * BITS_PER_LONG;
	end = start + number * BITS_PER_LONG - 1;
	bm_op(peer_device->device, peer_device->bitmap_index, start, end, BM_OP_MERGE, (__le32 *)buffer);
}

/* copy number words from the bitmap starting at offset into the buffer.
 * buffer[i] will be little endian unsigned long.
 */
void drbd_bm_get_lel(struct drbd_peer_device *peer_device, size_t offset, size_t number,
		     unsigned long *buffer)
{
	unsigned long start, end;

	start = offset * BITS_PER_LONG;
	end = start + number * BITS_PER_LONG - 1;
	bm_op(peer_device->device, peer_device->bitmap_index, start, end, BM_OP_EXTRACT, (__le32 *)buffer);
}


static void drbd_bm_aio_ctx_destroy(struct kref *kref)
{
	struct drbd_bm_aio_ctx *ctx = container_of(kref, struct drbd_bm_aio_ctx, kref);
	unsigned long flags;

	spin_lock_irqsave(&ctx->device->resource->req_lock, flags);
	list_del(&ctx->list);
	spin_unlock_irqrestore(&ctx->device->resource->req_lock, flags);
	put_ldev(ctx->device);
	kfree(ctx);
}

/* bv_page may be a copy, or may be the original */
static BIO_ENDIO_TYPE drbd_bm_endio BIO_ENDIO_ARGS(struct bio *bio, int error)
{
	struct drbd_bm_aio_ctx *ctx = bio->bi_private;
	struct drbd_device *device = ctx->device;
	struct drbd_bitmap *b = device->bitmap;
	unsigned int idx = bm_page_to_idx(bio->bi_io_vec[0].bv_page);
	int uptodate = bio_flagged(bio, BIO_UPTODATE);

	BIO_ENDIO_FN_START;

	/* strange behavior of some lower level drivers...
	 * fail the request by clearing the uptodate flag,
	 * but do not return any error?!
	 * do we want to WARN() on this? */
	if (!error && !uptodate)
		error = -EIO;

	if ((ctx->flags & BM_AIO_COPY_PAGES) == 0 &&
	    !bm_test_page_unchanged(b->bm_pages[idx]))
		drbd_warn(device, "bitmap page idx %u changed during IO!\n", idx);

	if (error) {
		/* ctx error will hold the completed-last non-zero error code,
		 * in case error codes differ. */
		ctx->error = error;
		bm_set_page_io_err(b->bm_pages[idx]);
		/* Not identical to on disk version of it.
		 * Is BM_PAGE_IO_ERROR enough? */
		if (drbd_ratelimit())
			drbd_err(device, "IO ERROR %d on bitmap page idx %u\n",
					error, idx);
	} else {
		bm_clear_page_io_err(b->bm_pages[idx]);
		dynamic_drbd_dbg(device, "bitmap page idx %u completed\n", idx);
	}

	bm_page_unlock_io(device, idx);

	if (ctx->flags & BM_AIO_COPY_PAGES)
		mempool_free(bio->bi_io_vec[0].bv_page, drbd_md_io_page_pool);

	bio_put(bio);

	if (atomic_dec_and_test(&ctx->in_flight)) {
		ctx->done = 1;
		wake_up(&device->misc_wait);
		kref_put(&ctx->kref, &drbd_bm_aio_ctx_destroy);
	}

	BIO_ENDIO_FN_RETURN;
}

static void bm_page_io_async(struct drbd_bm_aio_ctx *ctx, int page_nr) __must_hold(local)
{
	struct bio *bio = bio_alloc_drbd(GFP_NOIO);
	struct drbd_device *device = ctx->device;
	struct drbd_bitmap *b = device->bitmap;
	struct page *page;
	unsigned int len;
	unsigned int rw = (ctx->flags & BM_AIO_READ) ? READ : WRITE;

	sector_t on_disk_sector =
		device->ldev->md.md_offset + device->ldev->md.bm_offset;
	on_disk_sector += ((sector_t)page_nr) << (PAGE_SHIFT-9);

	/* this might happen with very small
	 * flexible external meta data device,
	 * or with PAGE_SIZE > 4k */
	len = min_t(unsigned int, PAGE_SIZE,
		(drbd_md_last_sector(device->ldev) - on_disk_sector + 1)<<9);

	/* serialize IO on this page */
	bm_page_lock_io(device, page_nr);
	/* before memcpy and submit,
	 * so it can be redirtied any time */
	bm_set_page_unchanged(b->bm_pages[page_nr]);

	if (ctx->flags & BM_AIO_COPY_PAGES) {
		page = mempool_alloc(drbd_md_io_page_pool, __GFP_HIGHMEM|__GFP_WAIT);
		copy_highpage(page, b->bm_pages[page_nr]);
		bm_store_page_idx(page, page_nr);
	} else
		page = b->bm_pages[page_nr];
	bio->bi_bdev = device->ldev->md_bdev;
	DRBD_BIO_BI_SECTOR(bio) = on_disk_sector;
	/* bio_add_page of a single page to an empty bio will always succeed,
	 * according to api.  Do we want to assert that? */
	bio_add_page(bio, page, len, 0);
	bio->bi_private = ctx;
	bio->bi_end_io = drbd_bm_endio;

	if (drbd_insert_fault(device, (rw & WRITE) ? DRBD_FAULT_MD_WR : DRBD_FAULT_MD_RD)) {
		bio->bi_rw |= rw;
		bio_endio(bio, -EIO);
	} else {
		submit_bio(rw, bio);
		/* this should not count as user activity and cause the
		 * resync to throttle -- see drbd_rs_should_slow_down(). */
		atomic_add(len >> 9, &device->rs_sect_ev);
	}
}

/**
 * bm_rw_range() - read/write the specified range of bitmap pages
 * @device: drbd device this bitmap is associated with
 * @rw:	READ or WRITE
 * @start_page, @end_page: inclusive range of bitmap page indices to process
 * @flags: BM_AIO_*, see struct bm_aio_ctx.
 *
 * Silently limits end_page to the current bitmap size.
 *
 * We don't want to special case on logical_block_size of the backend device,
 * so we submit PAGE_SIZE aligned pieces.
 * Note that on "most" systems, PAGE_SIZE is 4k.
 *
 * In case this becomes an issue on systems with larger PAGE_SIZE,
 * we may want to change this again to do 4k aligned 4k pieces.
 */
static int bm_rw_range(struct drbd_device *device,
	unsigned int start_page, unsigned int end_page,
	unsigned flags) __must_hold(local)
{
	struct drbd_bm_aio_ctx *ctx;
	struct drbd_bitmap *b = device->bitmap;
	unsigned int i, count = 0;
	unsigned long now;
	int err = 0;

	/*
	 * We are protected against bitmap disappearing/resizing by holding an
	 * ldev reference (caller must have called get_ldev()).
	 * For read/write, we are protected against changes to the bitmap by
	 * the bitmap lock (see drbd_bitmap_io).
	 * For lazy writeout, we don't care for ongoing changes to the bitmap,
	 * as we submit copies of pages anyways.
	 */

	/* if we reach this, we should have at least *some* bitmap pages. */
	if (!expect(device, b->bm_number_of_pages))
		return -ENODEV;

	ctx = kmalloc(sizeof(struct drbd_bm_aio_ctx), GFP_NOIO);
	if (!ctx)
		return -ENOMEM;

	*ctx = (struct drbd_bm_aio_ctx) {
		.device = device,
		.start_jif = jiffies,
		.in_flight = ATOMIC_INIT(1),
		.done = 0,
		.flags = flags,
		.error = 0,
		.kref = { ATOMIC_INIT(2) },
	};

	if (!expect(device, get_ldev_if_state(device, D_ATTACHING))) {  /* put is in drbd_bm_aio_ctx_destroy() */
		kfree(ctx);
		return -ENODEV;
	}
	/* Here, D_ATTACHING is sufficient because drbd_bm_read() is only
	 * called from drbd_adm_attach(), after device->ldev has been assigned.
	 *
	 * The corresponding put_ldev() happens in bm_aio_ctx_destroy().
	 */

	if (0 == (ctx->flags & ~BM_AIO_READ))
		WARN_ON(!(b->bm_flags & BM_LOCK_ALL));

	if (end_page >= b->bm_number_of_pages)
		end_page = b->bm_number_of_pages -1;

	spin_lock_irq(&device->resource->req_lock);
	list_add_tail(&ctx->list, &device->pending_bitmap_io);
	spin_unlock_irq(&device->resource->req_lock);

	now = jiffies;

	/* let the layers below us try to merge these bios... */
	for (i = start_page; i <= end_page; i++) {
		if (!(flags & BM_AIO_READ)) {
			if ((flags & BM_AIO_WRITE_HINTED) &&
			    !test_and_clear_bit(BM_PAGE_HINT_WRITEOUT,
				    &page_private(b->bm_pages[i])))
				continue;
			/* ignore completely unchanged pages,
			 * unless specifically requested to write ALL pages */
			if (!(flags & BM_AIO_WRITE_ALL_PAGES) &&
			    bm_test_page_unchanged(b->bm_pages[i])) {
				dynamic_drbd_dbg(device, "skipped bm write for idx %u\n", i);
				continue;
			}
			/* during lazy writeout,
			 * ignore those pages not marked for lazy writeout. */
			if ((flags & BM_AIO_WRITE_LAZY) &&
			    !bm_test_page_lazy_writeout(b->bm_pages[i])) {
				dynamic_drbd_dbg(device, "skipped bm lazy write for idx %u\n", i);
				continue;
			}
		}
		atomic_inc(&ctx->in_flight);
		bm_page_io_async(ctx, i);
		++count;
		cond_resched();
	}

	/*
	 * We initialize ctx->in_flight to one to make sure drbd_bm_endio
	 * will not set ctx->done early, and decrement / test it here.  If there
	 * are still some bios in flight, we need to wait for them here.
	 * If all IO is done already (or nothing had been submitted), there is
	 * no need to wait.  Still, we need to put the kref associated with the
	 * "in_flight reached zero, all done" event.
	 */
	if (!atomic_dec_and_test(&ctx->in_flight)) {
		drbd_blk_run_queue(bdev_get_queue(device->ldev->md_bdev));
		wait_until_done_or_force_detached(device, device->ldev, &ctx->done);
	} else
		kref_put(&ctx->kref, &drbd_bm_aio_ctx_destroy);

	/* summary for global bitmap IO */
	if (flags == 0)
		drbd_info(device, "bitmap %s of %u pages took %ums\n",
			 (flags & BM_AIO_READ) ? "READ" : "WRITE",
			 count, jiffies_to_msecs(jiffies - now));

	if (ctx->error) {
		drbd_alert(device, "we had at least one MD IO ERROR during bitmap IO\n");
		drbd_chk_io_error(device, 1, DRBD_META_IO_ERROR);
		err = -EIO; /* ctx->error ? */
	}

	if (atomic_read(&ctx->in_flight))
		err = -EIO; /* Disk timeout/force-detach during IO... */

	if (flags & BM_AIO_READ) {
		now = jiffies;
		bm_count_bits(device);
		drbd_info(device, "recounting of set bits took additional %ums\n",
		     jiffies_to_msecs(jiffies - now));
	}

	kref_put(&ctx->kref, &drbd_bm_aio_ctx_destroy);
	return err;
}

static int bm_rw(struct drbd_device *device, unsigned flags)
{
	return bm_rw_range(device, 0, -1U, flags);
}

/**
 * drbd_bm_read() - Read the whole bitmap from its on disk location.
 * @device:	DRBD device.
 */
int drbd_bm_read(struct drbd_device *device,
		 struct drbd_peer_device *peer_device) __must_hold(local)
{
	return bm_rw(device, BM_AIO_READ);
}

/**
 * drbd_bm_mark_range_for_writeout() - mark with a "hint" to be considered for writeout
 * @device:	DRBD device.
 *
 * From within an activity log transaction, we mark a few pages with these
 * hints, then call drbd_bm_write_hinted(), which will only write out changed
 * pages which are flagged with this mark.
 */
void drbd_bm_mark_range_for_writeout(struct drbd_device *device, unsigned long start, unsigned long end)
{
	struct drbd_bitmap *bitmap = device->bitmap;
	unsigned int page_nr, last_page;
	struct page *page;

	if (end >= bitmap->bm_bits)
		end = bitmap->bm_bits - 1;

	page_nr = bit_to_page_interleaved(bitmap, 0, start);
	last_page = bit_to_page_interleaved(bitmap, bitmap->bm_max_peers - 1, end);
	for (; page_nr <= last_page; page_nr++) {
		page = device->bitmap->bm_pages[page_nr];
		set_bit(BM_PAGE_HINT_WRITEOUT, &page_private(page));
	}
}


/**
 * drbd_bm_write() - Write the whole bitmap to its on disk location.
 * @device:	DRBD device.
 *
 * Will only write pages that have changed since last IO.
 */
int drbd_bm_write(struct drbd_device *device,
		  struct drbd_peer_device *peer_device) __must_hold(local)
{
	return bm_rw(device, 0);
}

/**
 * drbd_bm_write_all() - Write the whole bitmap to its on disk location.
 * @mdev:	DRBD device.
 *
 * Will write all pages.
 */
int drbd_bm_write_all(struct drbd_device *device,
		      struct drbd_peer_device *peer_device) __must_hold(local)
{
	return bm_rw(device, BM_AIO_WRITE_ALL_PAGES);
}

/**
 * drbd_bm_write_lazy() - Write bitmap pages 0 to @upper_idx-1, if they have changed.
 * @device:	DRBD device.
 * @upper_idx:	0: write all changed pages; +ve: page index to stop scanning for changed pages
 */
int drbd_bm_write_lazy(struct drbd_device *device, unsigned upper_idx) __must_hold(local)
{
	return bm_rw_range(device, 0, upper_idx - 1, BM_AIO_COPY_PAGES | BM_AIO_WRITE_LAZY);
}

/**
 * drbd_bm_write_copy_pages() - Write the whole bitmap to its on disk location.
 * @device:	DRBD device.
 *
 * Will only write pages that have changed since last IO.
 * In contrast to drbd_bm_write(), this will copy the bitmap pages
 * to temporary writeout pages. It is intended to trigger a full write-out
 * while still allowing the bitmap to change, for example if a resync or online
 * verify is aborted due to a failed peer disk, while local IO continues, or
 * pending resync acks are still being processed.
 */
int drbd_bm_write_copy_pages(struct drbd_device *device,
			     struct drbd_peer_device *peer_device) __must_hold(local)
{
	return bm_rw(device, BM_AIO_COPY_PAGES);
}

/**
 * drbd_bm_write_hinted() - Write bitmap pages with "hint" marks, if they have changed.
 * @device:	DRBD device.
 */
int drbd_bm_write_hinted(struct drbd_device *device) __must_hold(local)
{
	return bm_rw(device, BM_AIO_WRITE_HINTED | BM_AIO_COPY_PAGES);
}

unsigned long drbd_bm_find_next(struct drbd_peer_device *peer_device, unsigned long start)
{
	return bm_op(peer_device->device, peer_device->bitmap_index, start, -1UL,
		     BM_OP_FIND_BIT, NULL);
}

#if 0
/* not yet needed for anything. */
unsigned long drbd_bm_find_next_zero(struct drbd_peer_device *peer_device, unsigned long start)
{
	return bm_op(peer_device->device, peer_device->bitmap_index, start, -1UL,
		     BM_OP_FIND_ZERO_BIT, NULL);
}
#endif

/* does not spin_lock_irqsave.
 * you must take drbd_bm_lock() first */
unsigned long _drbd_bm_find_next(struct drbd_peer_device *peer_device, unsigned long start)
{
	/* WARN_ON(!(device->b->bm_flags & BM_LOCK_SET)); */
	return ____bm_op(peer_device->device, peer_device->bitmap_index, start, -1UL,
		    BM_OP_FIND_BIT, NULL, KM_USER0);
}

unsigned long _drbd_bm_find_next_zero(struct drbd_peer_device *peer_device, unsigned long start)
{
	/* WARN_ON(!(device->b->bm_flags & BM_LOCK_SET)); */
	return ____bm_op(peer_device->device, peer_device->bitmap_index, start, -1UL,
		    BM_OP_FIND_ZERO_BIT, NULL, KM_USER0);
}

unsigned int drbd_bm_set_bits(struct drbd_device *device, unsigned int bitmap_index,
			      unsigned long start, unsigned long end)
{
	return bm_op(device, bitmap_index, start, end, BM_OP_SET, NULL);
}

static __always_inline void
__bm_many_bits_op(struct drbd_device *device, unsigned int bitmap_index, unsigned long start, unsigned long end,
		  enum bitmap_operations op)
{
	struct drbd_bitmap *bitmap = device->bitmap;
	unsigned long bit = start;

	spin_lock_irq(&bitmap->bm_lock);

	if (end >= bitmap->bm_bits)
		end = bitmap->bm_bits - 1;

	while (bit <= end) {
		unsigned long last_bit = last_bit_on_page(bitmap, bitmap_index, bit);

		__bm_op(device, bitmap_index, bit, last_bit, op, NULL);
		bit = last_bit + 1;
		if (need_resched()) {
			spin_unlock_irq(&bitmap->bm_lock);
			cond_resched();
			spin_lock_irq(&bitmap->bm_lock);
		}
	}
	spin_unlock_irq(&bitmap->bm_lock);
}

void drbd_bm_set_many_bits(struct drbd_peer_device *peer_device, unsigned long start, unsigned long end)
{
	__bm_many_bits_op(peer_device->device, peer_device->bitmap_index, start, end, BM_OP_SET);
}

void drbd_bm_clear_many_bits(struct drbd_peer_device *peer_device, unsigned long start, unsigned long end)
{
	__bm_many_bits_op(peer_device->device, peer_device->bitmap_index, start, end, BM_OP_CLEAR);
}

void
_drbd_bm_clear_many_bits(struct drbd_device *device, int bitmap_index, unsigned long start, unsigned long end)
{
	__bm_many_bits_op(device, bitmap_index, start, end, BM_OP_CLEAR);
}

/* set all bits in the bitmap */
void drbd_bm_set_all(struct drbd_device *device)
{
       struct drbd_bitmap *bitmap = device->bitmap;
       unsigned int bitmap_index;

       for (bitmap_index = 0; bitmap_index < bitmap->bm_max_peers; bitmap_index++)
	       __bm_many_bits_op(device, bitmap_index, 0, -1, BM_OP_SET);
}

/* clear all bits in the bitmap */
void drbd_bm_clear_all(struct drbd_device *device)
{
	struct drbd_bitmap *bitmap = device->bitmap;
	unsigned int bitmap_index;

       for (bitmap_index = 0; bitmap_index < bitmap->bm_max_peers; bitmap_index++)
	       __bm_many_bits_op(device, bitmap_index, 0, -1, BM_OP_CLEAR);
}

unsigned int drbd_bm_clear_bits(struct drbd_device *device, unsigned int bitmap_index,
				unsigned long start, unsigned long end)
{
	return bm_op(device, bitmap_index, start, end, BM_OP_CLEAR, NULL);
}

/* returns bit state
 * wants bitnr, NOT sector.
 * inherently racy... area needs to be locked by means of {al,rs}_lru
 *  1 ... bit set
 *  0 ... bit not set
 * -1 ... first out of bounds access, stop testing for bits!
 */
int drbd_bm_test_bit(struct drbd_peer_device *peer_device, const unsigned long bitnr)
{
	struct drbd_bitmap *bitmap = peer_device->device->bitmap;
	unsigned long irq_flags;
	int ret;

	spin_lock_irqsave(&bitmap->bm_lock, irq_flags);
	if (bitnr >= bitmap->bm_bits)
		ret = -1;
	else
		ret = __bm_op(peer_device->device, peer_device->bitmap_index, bitnr, bitnr,
			      BM_OP_COUNT, NULL);
	spin_unlock_irqrestore(&bitmap->bm_lock, irq_flags);
	return ret;
}

/* returns number of bits set in the range [s, e] */
int drbd_bm_count_bits(struct drbd_device *device, unsigned int bitmap_index, unsigned long s, unsigned long e)
{
	return bm_op(device, bitmap_index, s, e, BM_OP_COUNT, NULL);
}

void drbd_bm_copy_slot(struct drbd_device *device, unsigned int from_index, unsigned int to_index)
{
	struct drbd_bitmap *bitmap = device->bitmap;
	unsigned long word_nr, *addr, data_word, from_word_nr, to_word_nr;
	unsigned int from_page_nr, to_page_nr, current_page_nr;

	spin_lock_irq(&bitmap->bm_lock);

	bitmap->bm_set[to_index] = 0;
	current_page_nr = 0;
	addr = drbd_kmap_atomic(bitmap->bm_pages[current_page_nr], KM_IRQ1);
	for (word_nr = 0; word_nr < bitmap->bm_words; word_nr += bitmap->bm_max_peers) {
		from_word_nr = word_nr + from_index;
		from_page_nr = word32_to_page(from_word_nr);
		to_word_nr = word_nr + to_index;
		to_page_nr = word32_to_page(to_word_nr);

		if (current_page_nr != from_page_nr) {
			drbd_kunmap_atomic(addr, KM_IRQ1);
			if (need_resched()) {
				spin_unlock_irq(&bitmap->bm_lock);
				cond_resched();
				spin_lock_irq(&bitmap->bm_lock);
			}
			current_page_nr = from_page_nr;
			addr = drbd_kmap_atomic(bitmap->bm_pages[current_page_nr], KM_IRQ1);
		}
		data_word = addr[word32_in_page(from_word_nr)];

		if (word_nr == bitmap->bm_words - bitmap->bm_max_peers) {
			unsigned long lw = word_nr / bitmap->bm_max_peers;
			if (bitmap->bm_bits < (lw + 1) * 32)
			    data_word &= cpu_to_le32((1 << (bitmap->bm_bits - lw * 32)) - 1);
		}

		if (current_page_nr != to_page_nr) {
			drbd_kunmap_atomic(addr, KM_IRQ1);
			current_page_nr = to_page_nr;
			addr = drbd_kmap_atomic(bitmap->bm_pages[current_page_nr], KM_IRQ1);
		}

		if (addr[word32_in_page(to_word_nr)] != data_word)
			bm_set_page_need_writeout(bitmap->bm_pages[current_page_nr]);
		addr[word32_in_page(to_word_nr)] = data_word;
		bitmap->bm_set[to_index] += hweight32(data_word);
	}
	drbd_kunmap_atomic(addr, KM_IRQ1);

	spin_unlock_irq(&bitmap->bm_lock);
}<|MERGE_RESOLUTION|>--- conflicted
+++ resolved
@@ -22,11 +22,7 @@
    the Free Software Foundation, 675 Mass Ave, Cambridge, MA 02139, USA.
  */
 
-<<<<<<< HEAD
-#define pr_fmt(fmt)    "drbd: " fmt
-=======
 #define pr_fmt(fmt)	KBUILD_MODNAME ": " fmt
->>>>>>> 20afcffc
 
 #include <linux/bitops.h>
 #include <linux/vmalloc.h>
