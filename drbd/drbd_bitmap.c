/*
   drbd_bitmap.c

   This file is part of DRBD by Philipp Reisner and Lars Ellenberg.

   Copyright (C) 2004-2008, LINBIT Information Technologies GmbH.
   Copyright (C) 2004-2008, Philipp Reisner <philipp.reisner@linbit.com>.
   Copyright (C) 2004-2008, Lars Ellenberg <lars.ellenberg@linbit.com>.

   drbd is free software; you can redistribute it and/or modify
   it under the terms of the GNU General Public License as published by
   the Free Software Foundation; either version 2, or (at your option)
   any later version.

   drbd is distributed in the hope that it will be useful,
   but WITHOUT ANY WARRANTY; without even the implied warranty of
   MERCHANTABILITY or FITNESS FOR A PARTICULAR PURPOSE.  See the
   GNU General Public License for more details.

   You should have received a copy of the GNU General Public License
   along with drbd; see the file COPYING.  If not, write to
   the Free Software Foundation, 675 Mass Ave, Cambridge, MA 02139, USA.
 */

#include <linux/bitops.h>
#include <linux/vmalloc.h>
#include <linux/string.h>
#include <linux/drbd.h>
#include <linux/slab.h>
#include <linux/dynamic_debug.h>
#include <asm/kmap_types.h>

#include <asm-generic/bitops/le.h>

#include "drbd_int.h"

/* See the ifdefs and comments inside that header file.
 * On recent kernels this is not needed. */
#include "compat/bitops.h"

#define BITS_PER_PAGE		(1UL << (PAGE_SHIFT + 3))

/* OPAQUE outside this file!
 * interface defined in drbd_int.h

 * convention:
 * function name drbd_bm_... => used elsewhere, "public".
 * function name      bm_... => internal to implementation, "private".
 */


/*
 * LIMITATIONS:
 * We want to support >= peta byte of backend storage, while for now still using
 * a granularity of one bit per 4KiB of storage.
 * 1 << 50		bytes backend storage (1 PiB)
 * 1 << (50 - 12)	bits needed
 *	38 --> we need u64 to index and count bits
 * 1 << (38 - 3)	bitmap bytes needed
 *	35 --> we still need u64 to index and count bytes
 *			(that's 32 GiB of bitmap for 1 PiB storage)
 * 1 << (35 - 2)	32bit longs needed
 *	33 --> we'd even need u64 to index and count 32bit long words.
 * 1 << (35 - 3)	64bit longs needed
 *	32 --> we could get away with a 32bit unsigned int to index and count
 *	64bit long words, but I rather stay with unsigned long for now.
 *	We probably should neither count nor point to bytes or long words
 *	directly, but either by bitnumber, or by page index and offset.
 * 1 << (35 - 12)
 *	22 --> we need that much 4KiB pages of bitmap.
 *	1 << (22 + 3) --> on a 64bit arch,
 *	we need 32 MiB to store the array of page pointers.
 *
 * Because I'm lazy, and because the resulting patch was too large, too ugly
 * and still incomplete, on 32bit we still "only" support 16 TiB (minus some),
 * (1 << 32) bits * 4k storage.
 *

 * bitmap storage and IO:
 *	Bitmap is stored little endian on disk, and is kept little endian in
 *	core memory. Currently we still hold the full bitmap in core as long
 *	as we are "attached" to a local disk, which at 32 GiB for 1PiB storage
 *	seems excessive.
 *
 *	We plan to reduce the amount of in-core bitmap pages by paging them in
 *	and out against their on-disk location as necessary, but need to make
 *	sure we don't cause too much meta data IO, and must not deadlock in
 *	tight memory situations. This needs some more work.
 */

/*
 * NOTE
 *  Access to the *bm_pages is protected by bm_lock.
 *  It is safe to read the other members within the lock.
 *
 *  drbd_bm_set_bits is called from bio_endio callbacks,
 *  We may be called with irq already disabled,
 *  so we need spin_lock_irqsave().
 *  And we need the kmap_atomic.
 */

#define bm_print_lock_info(m) __bm_print_lock_info(m, __func__)
static void __bm_print_lock_info(struct drbd_device *device, const char *func)
{
	struct drbd_bitmap *b = device->bitmap;
	if (!drbd_ratelimit())
		return;
	drbd_err(device, "FIXME %s[%d] in %s, bitmap locked for '%s' by %s[%d]\n",
		 current->comm, task_pid_nr(current),
		 func, b->bm_why ?: "?",
		 b->bm_task->comm, task_pid_nr(b->bm_task));
}

void drbd_bm_lock(struct drbd_device *device, char *why, enum bm_flag flags)
{
	struct drbd_bitmap *b = device->bitmap;
	int trylock_failed;

	if (!b) {
		drbd_err(device, "FIXME no bitmap in drbd_bm_lock!?\n");
		return;
	}

	trylock_failed = !mutex_trylock(&b->bm_change);

	if (trylock_failed) {
		drbd_warn(device, "%s[%d] going to '%s' but bitmap already locked for '%s' by %s[%d]\n",
			  current->comm, task_pid_nr(current),
			  why, b->bm_why ?: "?",
			  b->bm_task->comm, task_pid_nr(b->bm_task));
		mutex_lock(&b->bm_change);
	}
	if (b->bm_flags & BM_LOCK_ALL)
		drbd_err(device, "FIXME bitmap already locked in bm_lock\n");
	b->bm_flags |= flags & BM_LOCK_ALL;

	b->bm_why  = why;
	b->bm_task = current;
}

void drbd_bm_unlock(struct drbd_device *device)
{
	struct drbd_bitmap *b = device->bitmap;
	if (!b) {
		drbd_err(device, "FIXME no bitmap in drbd_bm_unlock!?\n");
		return;
	}

	if (!(device->bitmap->bm_flags & BM_LOCK_ALL))
		drbd_err(device, "FIXME bitmap not locked in bm_unlock\n");

	b->bm_flags &= ~BM_LOCK_ALL;
	b->bm_why  = NULL;
	b->bm_task = NULL;
	mutex_unlock(&b->bm_change);
}

/* we store some "meta" info about our pages in page->private */
/* at a granularity of 4k storage per bitmap bit:
 * one peta byte storage: 1<<50 byte, 1<<38 * 4k storage blocks
 *  1<<38 bits,
 *  1<<23 4k bitmap pages.
 * Use 24 bits as page index, covers 2 peta byte storage
 * at a granularity of 4k per bit.
 * Used to report the failed page idx on io error from the endio handlers.
 */
#define BM_PAGE_IDX_MASK	((1UL<<24)-1)
/* this page is currently read in, or written back */
#define BM_PAGE_IO_LOCK		31
/* if there has been an IO error for this page */
#define BM_PAGE_IO_ERROR	30
/* this is to be able to intelligently skip disk IO,
 * set if bits have been set since last IO. */
#define BM_PAGE_NEED_WRITEOUT	29
/* to mark for lazy writeout once syncer cleared all clearable bits,
 * we if bits have been cleared since last IO. */
#define BM_PAGE_LAZY_WRITEOUT	28
/* pages marked with this "HINT" will be considered for writeout
 * on activity log transactions */
#define BM_PAGE_HINT_WRITEOUT	27

/* store_page_idx uses non-atomic assignment. It is only used directly after
 * allocating the page.  All other bm_set_page_* and bm_clear_page_* need to
 * use atomic bit manipulation, as set_out_of_sync (and therefore bitmap
 * changes) may happen from various contexts, and wait_on_bit/wake_up_bit
 * requires it all to be atomic as well. */
static void bm_store_page_idx(struct page *page, unsigned long idx)
{
	BUG_ON(0 != (idx & ~BM_PAGE_IDX_MASK));
	page_private(page) |= idx;
}

static unsigned long bm_page_to_idx(struct page *page)
{
	return page_private(page) & BM_PAGE_IDX_MASK;
}

/* As is very unlikely that the same page is under IO from more than one
 * context, we can get away with a bit per page and one wait queue per bitmap.
 */
static void bm_page_lock_io(struct drbd_device *device, int page_nr)
{
	struct drbd_bitmap *b = device->bitmap;
	void *addr = &page_private(b->bm_pages[page_nr]);
	wait_event(b->bm_io_wait, !test_and_set_bit(BM_PAGE_IO_LOCK, addr));
}

static void bm_page_unlock_io(struct drbd_device *device, int page_nr)
{
	struct drbd_bitmap *b = device->bitmap;
	void *addr = &page_private(b->bm_pages[page_nr]);
	clear_bit_unlock(BM_PAGE_IO_LOCK, addr);
	wake_up(&device->bitmap->bm_io_wait);
}

/* set _before_ submit_io, so it may be reset due to being changed
 * while this page is in flight... will get submitted later again */
static void bm_set_page_unchanged(struct page *page)
{
	/* use cmpxchg? */
	clear_bit(BM_PAGE_NEED_WRITEOUT, &page_private(page));
	clear_bit(BM_PAGE_LAZY_WRITEOUT, &page_private(page));
}

static void bm_set_page_need_writeout(struct page *page)
{
	set_bit(BM_PAGE_NEED_WRITEOUT, &page_private(page));
}

static int bm_test_page_unchanged(struct page *page)
{
	volatile const unsigned long *addr = &page_private(page);
	return (*addr & ((1UL<<BM_PAGE_NEED_WRITEOUT)|(1UL<<BM_PAGE_LAZY_WRITEOUT))) == 0;
}

static void bm_set_page_io_err(struct page *page)
{
	set_bit(BM_PAGE_IO_ERROR, &page_private(page));
}

static void bm_clear_page_io_err(struct page *page)
{
	clear_bit(BM_PAGE_IO_ERROR, &page_private(page));
}

static void bm_set_page_lazy_writeout(struct page *page)
{
	set_bit(BM_PAGE_LAZY_WRITEOUT, &page_private(page));
}

static int bm_test_page_lazy_writeout(struct page *page)
{
	return test_bit(BM_PAGE_LAZY_WRITEOUT, &page_private(page));
}

static unsigned long *bm_kmap(struct drbd_bitmap *b, unsigned int idx, const enum km_type km)
{
	struct page *page = b->bm_pages[idx];
	return (unsigned long *) kmap_atomic(page, km);
}

static void bm_kunmap(unsigned long *p_addr, const enum km_type km)
{
	kunmap_atomic(p_addr, km);
};

/*
 * actually most functions herein should take a struct drbd_bitmap*, not a
 * struct drbd_device*, but for the debug macros I like to have the device around
 * to be able to report device specific.
 */


STATIC void bm_free_pages(struct page **pages, unsigned long number)
{
	unsigned long i;
	if (!pages)
		return;

	for (i = 0; i < number; i++) {
		if (!pages[i]) {
			printk(KERN_ALERT "drbd: bm_free_pages tried to free "
					  "a NULL pointer; i=%lu n=%lu\n",
					  i, number);
			continue;
		}
		__free_page(pages[i]);
		pages[i] = NULL;
	}
}

STATIC void bm_vk_free(void *ptr, int v)
{
	if (v)
		vfree(ptr);
	else
		kfree(ptr);
}

/*
 * "have" and "want" are NUMBER OF PAGES.
 */
STATIC struct page **bm_realloc_pages(struct drbd_bitmap *b, unsigned long want)
{
	struct page **old_pages = b->bm_pages;
	struct page **new_pages, *page;
	unsigned int i, bytes, vmalloced = 0;
	unsigned long have = b->bm_number_of_pages;

	BUG_ON(have == 0 && old_pages != NULL);
	BUG_ON(have != 0 && old_pages == NULL);

	if (have == want)
		return old_pages;

	/* Trying kmalloc first, falling back to vmalloc.
	 * GFP_KERNEL is ok, as this is done when a lower level disk is
	 * "attached" to the drbd.  Context is receiver thread or drbdsetup /
	 * netlink process.  As we have no disk yet, we are not in the IO path,
	 * not even the IO path of the peer. */
	bytes = sizeof(struct page *)*want;
	new_pages = kmalloc(bytes, GFP_KERNEL);
	if (!new_pages) {
		new_pages = vmalloc(bytes);
		if (!new_pages)
			return NULL;
		vmalloced = 1;
	}

	memset(new_pages, 0, bytes);
	if (want >= have) {
		for (i = 0; i < have; i++)
			new_pages[i] = old_pages[i];
		for (; i < want; i++) {
			page = alloc_page(GFP_HIGHUSER | __GFP_ZERO);
			if (!page) {
				bm_free_pages(new_pages + have, i - have);
				bm_vk_free(new_pages, vmalloced);
				return NULL;
			}
			/* we want to know which page it is
			 * from the endio handlers */
			bm_store_page_idx(page, i);
			new_pages[i] = page;
		}
	} else {
		for (i = 0; i < want; i++)
			new_pages[i] = old_pages[i];
		/* NOT HERE, we are outside the spinlock!
		bm_free_pages(old_pages + want, have - want);
		*/
	}

	if (vmalloced)
		b->bm_flags |= BM_P_VMALLOCED;
	else
		b->bm_flags &= ~BM_P_VMALLOCED;

	return new_pages;
}

/*
 * called on driver init only. TODO call when a device is created.
 * allocates the drbd_bitmap, and stores it in device->bitmap.
 */
struct drbd_bitmap *drbd_bm_alloc(void)
{
	struct drbd_bitmap *b;

	b = kzalloc(sizeof(struct drbd_bitmap), GFP_KERNEL);
	if (!b)
		return NULL;

	spin_lock_init(&b->bm_lock);
	mutex_init(&b->bm_change);
	init_waitqueue_head(&b->bm_io_wait);

	b->bm_max_peers = 1;

	return b;
}

sector_t drbd_bm_capacity(struct drbd_device *device)
{
	if (!expect(device, device->bitmap))
		return 0;
	return device->bitmap->bm_dev_capacity;
}

/* called on driver unload. TODO: call when a device is destroyed.
 */
void drbd_bm_free(struct drbd_bitmap *bitmap)
{
	bm_free_pages(bitmap->bm_pages, bitmap->bm_number_of_pages);
	bm_vk_free(bitmap->bm_pages, (BM_P_VMALLOCED & bitmap->bm_flags));
	kfree(bitmap);
}

enum bitmap_operations {
	BM_OP_CLEAR,
	BM_OP_SET,
	BM_OP_TEST,
	BM_OP_COUNT,
	BM_OP_MERGE,
	BM_OP_EXTRACT,
	BM_OP_FIND_BIT,
	BM_OP_FIND_ZERO_BIT,
};

static inline unsigned long interleaved_word32(struct drbd_bitmap *bitmap,
					       unsigned int bitmap_index,
					       unsigned long bit)
{
	return (bit >> 5) * bitmap->bm_max_peers + bitmap_index;
}

static inline unsigned long word32_to_page(unsigned long word)
{
	return word >> (PAGE_SHIFT - 2);
}

static inline unsigned int word32_in_page(unsigned long word)
{
	return word & ((1 << (PAGE_SHIFT - 2)) - 1);
}

static inline unsigned long last_bit_on_page(struct drbd_bitmap *bitmap,
					     unsigned int bitmap_index,
					     unsigned long bit)
{
	unsigned long word = interleaved_word32(bitmap, bitmap_index, bit);

	return (bit | 31) + ((word32_in_page(-(word + 1)) / bitmap->bm_max_peers) << 5);
}

static inline unsigned long bit_to_page_interleaved(struct drbd_bitmap *bitmap,
						    unsigned int bitmap_index,
						    unsigned long bit)
{
	return word32_to_page(interleaved_word32(bitmap, bitmap_index, bit));
}

static __always_inline unsigned long
___bm_op(struct drbd_device *device, unsigned int bitmap_index, unsigned long start, unsigned long end,
	 enum bitmap_operations op, __le32 *buffer)
{
	struct drbd_bitmap *bitmap = device->bitmap;
	unsigned int word32_skip = 32 * bitmap->bm_max_peers;
	unsigned long total = 0;
	unsigned long word;
	unsigned int page, bit_in_page;

	if (end >= bitmap->bm_bits)
		end = bitmap->bm_bits - 1;

	word = interleaved_word32(bitmap, bitmap_index, start);
	page = word32_to_page(word);
	bit_in_page = (word32_in_page(word) << 5) | (start & 31);

	for (; start <= end; page++) {
		unsigned int count = 0;
		void *addr;

		addr = bm_kmap(bitmap, page, KM_IRQ1);
		if (((start & 31) && (start | 31) <= end) || op == BM_OP_TEST) {
			unsigned int last = bit_in_page | 31;

			switch(op) {
			default:
				do {
					switch(op) {
					case BM_OP_CLEAR:
						if (__test_and_clear_bit_le(bit_in_page, addr))
							count++;
						break;
					case BM_OP_SET:
						if (!__test_and_set_bit_le(bit_in_page, addr))
							count++;
						break;
					case BM_OP_COUNT:
						if (test_bit_le(bit_in_page, addr))
							total++;
						break;
					case BM_OP_TEST:
						total = !!test_bit_le(bit_in_page, addr);
						bm_kunmap(addr, KM_IRQ1);
						return total;
					default:
						break;
					}
					bit_in_page++;
				} while (bit_in_page <= last);
				break;
			case BM_OP_MERGE:
			case BM_OP_EXTRACT:
				BUG();
				break;
			case BM_OP_FIND_BIT:
				count = find_next_bit_le(addr, last + 1, bit_in_page);
				if (count < last + 1)
					goto found;
				bit_in_page = last + 1;
				break;
			case BM_OP_FIND_ZERO_BIT:
				count = find_next_zero_bit_le(addr, last + 1, bit_in_page);
				if (count < last + 1)
					goto found;
				bit_in_page = last + 1;
				break;
			}
			start = (start | 31) + 1;
			bit_in_page += word32_skip - 32;
			if (bit_in_page >= BITS_PER_PAGE)
				goto next_page;
		}

		while (start + 31 <= end) {
			__le32 *p = (__le32 *)addr + (bit_in_page >> 5);

			switch(op) {
			case BM_OP_CLEAR:
				count += hweight32(*p);
				*p = 0;
				break;
			case BM_OP_SET:
				count += hweight32(~*p);
				*p = -1;
				break;
			case BM_OP_TEST:
				BUG();
				break;
			case BM_OP_COUNT:
				total += hweight32(*p);
				break;
			case BM_OP_MERGE:
				count += hweight32(~*p & *buffer);
				*p |= *buffer++;
				break;
			case BM_OP_EXTRACT:
				*buffer++ = *p;
				break;
			case BM_OP_FIND_BIT:
				count = find_next_bit_le(addr, bit_in_page + 32, bit_in_page);
				if (count < bit_in_page + 32)
					goto found;
				break;
			case BM_OP_FIND_ZERO_BIT:
				count = find_next_zero_bit_le(addr, bit_in_page + 32, bit_in_page);
				if (count < bit_in_page + 32)
					goto found;
				break;
			}
			start += 32;
			bit_in_page += word32_skip;
			if (bit_in_page >= BITS_PER_PAGE)
				goto next_page;
		}

		switch(op) {
		default:
			while (start <= end) {
				switch(op) {
				case BM_OP_CLEAR:
					if (__test_and_clear_bit_le(bit_in_page, addr))
						count++;
					break;
				case BM_OP_SET:
					if (!__test_and_set_bit_le(bit_in_page, addr))
						count++;
					break;
				case BM_OP_COUNT:
					if (test_bit_le(bit_in_page, addr))
						total++;
					break;
				default:
					break;
				}
				start++;
				bit_in_page++;
			}
			break;
		case BM_OP_MERGE:
		case BM_OP_EXTRACT:
			BUG();
			break;
		case BM_OP_FIND_BIT:
			{
				unsigned int last = bit_in_page + (end - start);

				count = find_next_bit_le(addr, last + 1, bit_in_page);
				if (count < last + 1)
					goto found;
				start = end + 1;
			}
			break;
		case BM_OP_FIND_ZERO_BIT:
			{
				unsigned int last = bit_in_page + (end - start);
				count = find_next_zero_bit_le(addr, last + 1, bit_in_page);
				if (count < last + 1)
					goto found;
				start = end + 1;
			}
			break;
		}

	    next_page:
		bm_kunmap(addr, KM_IRQ1);
		bit_in_page -= BITS_PER_PAGE;
		switch(op) {
		case BM_OP_CLEAR:
			if (count) {
				bm_set_page_lazy_writeout(bitmap->bm_pages[page]);
				total += count;
			}
			break;
		case BM_OP_SET:
		case BM_OP_MERGE:
			if (count) {
				bm_set_page_need_writeout(bitmap->bm_pages[page]);
				total += count;
			}
			break;
		default:
			break;
		}
		continue;

	    found:
		bm_kunmap(addr, KM_IRQ1);
		return start + count - bit_in_page;
	}
	switch(op) {
	case BM_OP_CLEAR:
		if (total)
			bitmap->bm_set[bitmap_index] -= total;
		break;
	case BM_OP_SET:
	case BM_OP_MERGE:
		if (total)
			bitmap->bm_set[bitmap_index] += total;
		break;
	case BM_OP_FIND_BIT:
	case BM_OP_FIND_ZERO_BIT:
		total = DRBD_END_OF_BITMAP;
		break;
	default:
		break;
	}
	return total;
}

/* Returns the number of bits changed.  */
static __always_inline unsigned long
__bm_op(struct drbd_device *device, unsigned int bitmap_index, unsigned long start, unsigned long end,
	enum bitmap_operations op, __le32 *buffer)
{
	struct drbd_bitmap *bitmap = device->bitmap;

	if (!expect(device, bitmap))
		return 1;
	if (!expect(device, bitmap->bm_pages))
		return 0;

	if (!bitmap->bm_bits)
		return 0;

	switch(op) {
	case BM_OP_CLEAR:
		if (bitmap->bm_flags & BM_LOCK_CLEAR)
			bm_print_lock_info(device);
		break;
	case BM_OP_SET:
	case BM_OP_MERGE:
		if (bitmap->bm_flags & BM_LOCK_SET)
			bm_print_lock_info(device);
		break;
	case BM_OP_TEST:
	case BM_OP_COUNT:
	case BM_OP_EXTRACT:
	case BM_OP_FIND_BIT:
	case BM_OP_FIND_ZERO_BIT:
		if (bitmap->bm_flags & BM_LOCK_TEST)
			bm_print_lock_info(device);
		break;
	}
	return ___bm_op(device, bitmap_index, start, end, op, buffer);
}

static __always_inline unsigned long
bm_op(struct drbd_device *device, unsigned int bitmap_index, unsigned long start, unsigned long end,
      enum bitmap_operations op, __le32 *buffer)
{
	struct drbd_bitmap *bitmap = device->bitmap;
	unsigned long irq_flags;
	unsigned long count;

	spin_lock_irqsave(&bitmap->bm_lock, irq_flags);
	count = __bm_op(device, bitmap_index, start, end, op, buffer);
	spin_unlock_irqrestore(&bitmap->bm_lock, irq_flags);
	return count;
}

#ifdef BITMAP_DEBUG
#define bm_op(device, bitmap_index, start, end, op, buffer) \
	({ unsigned long ret; \
	   drbd_info(device, "%s: bm_op(..., %u, %lu, %lu, %u, %p)\n", \
		     __func__, bitmap_index, start, end, op, buffer); \
	   ret = bm_op(device, bitmap_index, start, end, op, buffer); \
	   drbd_info(device, "= %lu\n", ret); \
	   ret; })

#define __bm_op(device, bitmap_index, start, end, op, buffer) \
	({ unsigned long ret; \
	   drbd_info(device, "%s: __bm_op(..., %u, %lu, %lu, %u, %p)\n", \
		     __func__, bitmap_index, start, end, op, buffer); \
	   ret = __bm_op(device, bitmap_index, start, end, op, buffer); \
	   drbd_info(device, "= %lu\n", ret); \
	   ret; })

#define ___bm_op(device, bitmap_index, start, end, op, buffer) \
	({ unsigned long ret; \
	   drbd_info(device, "%s: ___bm_op(..., %u, %lu, %lu, %u, %p)\n", \
		     __func__, bitmap_index, start, end, op, buffer); \
	   ret = ___bm_op(device, bitmap_index, start, end, op, buffer); \
	   drbd_info(device, "= %lu\n", ret); \
	   ret; })
#endif

/* you better not modify the bitmap while this is running,
 * or its results will be stale */
static void bm_count_bits(struct drbd_device *device)
{
	struct drbd_bitmap *bitmap = device->bitmap;
	unsigned int bitmap_index;

	for (bitmap_index = 0; bitmap_index < bitmap->bm_max_peers; bitmap_index++) {
		unsigned long bit = 0, bits_set = 0;

		while (bit < bitmap->bm_bits) {
			unsigned long last_bit = last_bit_on_page(bitmap, bitmap_index, bit);

			bits_set += ___bm_op(device, bitmap_index, bit, last_bit, BM_OP_COUNT, NULL);
			bit = last_bit + 1;
			cond_resched();
		}
		bitmap->bm_set[bitmap_index] = bits_set;
	}
}

/*
 * make sure the bitmap has enough room for the attached storage,
 * if necessary, resize.
 * called whenever we may have changed the device size.
 * returns -ENOMEM if we could not allocate enough memory, 0 on success.
 * In case this is actually a resize, we copy the old bitmap into the new one.
 * Otherwise, the bitmap is initialized to all bits set.
 */
int drbd_bm_resize(struct drbd_device *device, sector_t capacity, int set_new_bits)
{
	struct drbd_bitmap *b = device->bitmap;
	unsigned long bits, words, owords, obits;
	unsigned long want, have, onpages; /* number of pages */
	struct page **npages, **opages = NULL;
	int err = 0, growing;
	int opages_vmalloced;

	if (!expect(device, b))
		return -ENOMEM;

	drbd_bm_lock(device, "resize", BM_LOCK_ALL);

	drbd_info(device, "drbd_bm_resize called with capacity == %llu\n",
			(unsigned long long)capacity);

	if (capacity == b->bm_dev_capacity)
		goto out;

	opages_vmalloced = (BM_P_VMALLOCED & b->bm_flags);

	if (capacity == 0) {
		unsigned int bitmap_index;

		spin_lock_irq(&b->bm_lock);
		opages = b->bm_pages;
		onpages = b->bm_number_of_pages;
		owords = b->bm_words;
		b->bm_pages = NULL;
		b->bm_number_of_pages = 0;
		for (bitmap_index = 0; bitmap_index < b->bm_max_peers; bitmap_index++)
			b->bm_set[bitmap_index] = 0;
		b->bm_bits = 0;
		b->bm_words = 0;
		b->bm_dev_capacity = 0;
		spin_unlock_irq(&b->bm_lock);
		bm_free_pages(opages, onpages);
		bm_vk_free(opages, opages_vmalloced);
		goto out;
	}
	bits  = BM_SECT_TO_BIT(ALIGN(capacity, BM_SECT_PER_BIT));
	words = (ALIGN(bits, 64) * b->bm_max_peers) >> LN2_BPL;

	if (get_ldev(device)) {
		struct drbd_md *md = &device->ldev->md;
		u64 words_on_disk, bits_on_disk;

		/* if we would use
		   words = ALIGN(bits,BITS_PER_LONG) >> LN2_BPL;
		   a 32bit host could present the wrong number of words
		   to a 64bit host.
		*/
		words_on_disk = ((u64)md->md_size_sect - MD_BM_OFFSET) << (12 - LN2_BPL);
		do_div(words_on_disk, b->bm_max_peers);
		bits_on_disk = words_on_disk << LN2_BPL;
		put_ldev(device);
		if (bits > bits_on_disk) {
			drbd_err(device, "Not enough space for bitmap: %lu > %lu\n",
				(unsigned long)bits, (unsigned long)bits_on_disk);
			err = -ENOSPC;
			goto out;
		}
	}

	want = ALIGN(words*sizeof(long), PAGE_SIZE) >> PAGE_SHIFT;
	have = b->bm_number_of_pages;
	if (want == have) {
		D_ASSERT(device, b->bm_pages != NULL);
		npages = b->bm_pages;
	} else {
		if (drbd_insert_fault(device, DRBD_FAULT_BM_ALLOC))
			npages = NULL;
		else
			npages = bm_realloc_pages(b, want);
	}

	if (!npages) {
		err = -ENOMEM;
		goto out;
	}

	spin_lock_irq(&b->bm_lock);
	opages = b->bm_pages;
	owords = b->bm_words;
	obits  = b->bm_bits;

	growing = bits > obits;

	b->bm_pages = npages;
	b->bm_number_of_pages = want;
	b->bm_bits  = bits;
	b->bm_words = words;
	b->bm_dev_capacity = capacity;

	if (growing && set_new_bits) {
		unsigned int bitmap_index;

		for (bitmap_index = 0; bitmap_index < b->bm_max_peers; bitmap_index++)
			___bm_op(device, bitmap_index, obits, -1UL, BM_OP_SET, NULL);
	}

	if (want < have) {
		/* implicit: (opages != NULL) && (opages != npages) */
		bm_free_pages(opages + want, have - want);
	}

	spin_unlock_irq(&b->bm_lock);
	if (opages != npages)
		bm_vk_free(opages, opages_vmalloced);
	if (!growing)
		bm_count_bits(device);
	drbd_info(device, "resync bitmap: bits=%lu words=%lu pages=%lu\n", bits, words, want);

 out:
	drbd_bm_unlock(device);
	return err;
}

/* inherently racy:
 * if not protected by other means, return value may be out of date when
 * leaving this function...
 * we still need to lock it, since it is important that this returns
 * bm_set == 0 precisely.
 */
unsigned long _drbd_bm_total_weight(struct drbd_peer_device *peer_device)
{
	struct drbd_device *device = peer_device->device;
	struct drbd_bitmap *b = device->bitmap;
	unsigned long s;
	unsigned long flags;

	if (!expect(device, b))
		return 0;
	if (!expect(device, b->bm_pages))
		return 0;

	spin_lock_irqsave(&b->bm_lock, flags);
	s = b->bm_set[peer_device->bitmap_index];
	spin_unlock_irqrestore(&b->bm_lock, flags);

	return s;
}

unsigned long drbd_bm_total_weight(struct drbd_peer_device *peer_device)
{
	struct drbd_device *device = peer_device->device;
	unsigned long s;
	/* if I don't have a disk, I don't know about out-of-sync status */
	if (!get_ldev_if_state(device, D_NEGOTIATING))
		return 0;
	s = _drbd_bm_total_weight(peer_device);
	put_ldev(device);
	return s;
}

size_t drbd_bm_words(struct drbd_device *device)
{
	struct drbd_bitmap *b = device->bitmap;
	if (!expect(device, b))
		return 0;
	if (!expect(device, b->bm_pages))
		return 0;

	return b->bm_words;
}

unsigned long drbd_bm_bits(struct drbd_device *device)
{
	struct drbd_bitmap *b = device->bitmap;
	if (!expect(device, b))
		return 0;

	return b->bm_bits;
}

/* merge number words from buffer into the bitmap starting at offset.
 * buffer[i] is expected to be little endian unsigned long.
 * bitmap must be locked by drbd_bm_lock.
 * currently only used from receive_bitmap.
 */
void drbd_bm_merge_lel(struct drbd_peer_device *peer_device, size_t offset, size_t number,
			unsigned long *buffer)
{
	unsigned long start, end;

	start = offset * BITS_PER_LONG;
	end = start + number * BITS_PER_LONG - 1;
	bm_op(peer_device->device, peer_device->bitmap_index, start, end, BM_OP_MERGE, (__le32 *)buffer);
}

/* copy number words from the bitmap starting at offset into the buffer.
 * buffer[i] will be little endian unsigned long.
 */
void drbd_bm_get_lel(struct drbd_peer_device *peer_device, size_t offset, size_t number,
		     unsigned long *buffer)
{
	unsigned long start, end;

	start = offset * BITS_PER_LONG;
	end = start + number * BITS_PER_LONG - 1;
	bm_op(peer_device->device, peer_device->bitmap_index, start, end, BM_OP_EXTRACT, (__le32 *)buffer);
}

/* set all bits in the bitmap */
void drbd_bm_set_all(struct drbd_device *device)
{
	struct drbd_bitmap *bitmap = device->bitmap;
	unsigned int bitmap_index;

	spin_lock_irq(&bitmap->bm_lock);
	for (bitmap_index = 0; bitmap_index < bitmap->bm_max_peers; bitmap_index++) {
		unsigned long bit = 0;

		while (bit < bitmap->bm_bits) {
			unsigned long last_bit = last_bit_on_page(bitmap, bitmap_index, bit);

			__bm_op(device, bitmap_index, bit, last_bit, BM_OP_SET, NULL);
			bit = last_bit + 1;
			if (need_resched()) {
				spin_unlock_irq(&bitmap->bm_lock);
				cond_resched();
				spin_lock_irq(&bitmap->bm_lock);
			}
		}
	}
	spin_unlock_irq(&bitmap->bm_lock);
}

/* clear all bits in the bitmap */
void drbd_bm_clear_all(struct drbd_device *device)
{
	struct drbd_bitmap *bitmap = device->bitmap;
	unsigned int bitmap_index;

	spin_lock_irq(&bitmap->bm_lock);
	for (bitmap_index = 0; bitmap_index < bitmap->bm_max_peers; bitmap_index++) {
		unsigned long bit = 0;

		while (bit < bitmap->bm_bits) {
			unsigned long last_bit = last_bit_on_page(bitmap, bitmap_index, bit);

			__bm_op(device, bitmap_index, bit, last_bit, BM_OP_CLEAR, NULL);
			bit = last_bit + 1;
			if (need_resched()) {
				spin_unlock_irq(&bitmap->bm_lock);
				cond_resched();
				spin_lock_irq(&bitmap->bm_lock);
			}
		}
	}
	spin_unlock_irq(&bitmap->bm_lock);
}

struct bm_aio_ctx {
	struct drbd_device *device;
	atomic_t in_flight;
	unsigned int done;
	unsigned flags;
#define BM_AIO_COPY_PAGES	1
#define BM_AIO_WRITE_HINTED	2
	int error;
	struct kref kref;
};

static void bm_aio_ctx_destroy(struct kref *kref)
{
	struct bm_aio_ctx *ctx = container_of(kref, struct bm_aio_ctx, kref);

	put_ldev(ctx->device);
	kfree(ctx);
}

/* bv_page may be a copy, or may be the original */
static BIO_ENDIO_TYPE bm_async_io_complete BIO_ENDIO_ARGS(struct bio *bio, int error)
{
	struct bm_aio_ctx *ctx = bio->bi_private;
	struct drbd_device *device = ctx->device;
	struct drbd_bitmap *b = device->bitmap;
	unsigned int idx = bm_page_to_idx(bio->bi_io_vec[0].bv_page);
	int uptodate = bio_flagged(bio, BIO_UPTODATE);

	BIO_ENDIO_FN_START;

	/* strange behavior of some lower level drivers...
	 * fail the request by clearing the uptodate flag,
	 * but do not return any error?!
	 * do we want to WARN() on this? */
	if (!error && !uptodate)
		error = -EIO;

	if ((ctx->flags & BM_AIO_COPY_PAGES) == 0 &&
	    !bm_test_page_unchanged(b->bm_pages[idx]))
		drbd_warn(device, "bitmap page idx %u changed during IO!\n", idx);

	if (error) {
		/* ctx error will hold the completed-last non-zero error code,
		 * in case error codes differ. */
		ctx->error = error;
		bm_set_page_io_err(b->bm_pages[idx]);
		/* Not identical to on disk version of it.
		 * Is BM_PAGE_IO_ERROR enough? */
		if (drbd_ratelimit())
			drbd_err(device, "IO ERROR %d on bitmap page idx %u\n",
					error, idx);
	} else {
		bm_clear_page_io_err(b->bm_pages[idx]);
		dynamic_drbd_dbg(device, "bitmap page idx %u completed\n", idx);
	}

	bm_page_unlock_io(device, idx);

	if (ctx->flags & BM_AIO_COPY_PAGES)
		mempool_free(bio->bi_io_vec[0].bv_page, drbd_md_io_page_pool);

	bio_put(bio);

	if (atomic_dec_and_test(&ctx->in_flight)) {
		ctx->done = 1;
		wake_up(&device->misc_wait);
		kref_put(&ctx->kref, bm_aio_ctx_destroy);
	}

	BIO_ENDIO_FN_RETURN;
}

STATIC void bm_page_io_async(struct bm_aio_ctx *ctx, int page_nr, int rw) __must_hold(local)
{
	struct bio *bio = bio_alloc_drbd(GFP_NOIO);
	struct drbd_device *device = ctx->device;
	struct drbd_bitmap *b = device->bitmap;
	struct page *page;
	unsigned int len;

	sector_t on_disk_sector =
		device->ldev->md.md_offset + device->ldev->md.bm_offset;
	on_disk_sector += ((sector_t)page_nr) << (PAGE_SHIFT-9);

	/* this might happen with very small
	 * flexible external meta data device,
	 * or with PAGE_SIZE > 4k */
	len = min_t(unsigned int, PAGE_SIZE,
		(drbd_md_last_sector(device->ldev) - on_disk_sector + 1)<<9);

	/* serialize IO on this page */
	bm_page_lock_io(device, page_nr);
	/* before memcpy and submit,
	 * so it can be redirtied any time */
	bm_set_page_unchanged(b->bm_pages[page_nr]);

	if (ctx->flags & BM_AIO_COPY_PAGES) {
		void *src, *dest;
		page = mempool_alloc(drbd_md_io_page_pool, __GFP_HIGHMEM|__GFP_WAIT);
		dest = kmap_atomic(page, KM_USER0);
		src = kmap_atomic(b->bm_pages[page_nr], KM_USER1);
		memcpy(dest, src, PAGE_SIZE);
		kunmap_atomic(src, KM_USER1);
		kunmap_atomic(dest, KM_USER0);
		bm_store_page_idx(page, page_nr);
	} else
		page = b->bm_pages[page_nr];

	bio->bi_bdev = device->ldev->md_bdev;
	bio->bi_sector = on_disk_sector;
	/* bio_add_page of a single page to an empty bio will always succeed,
	 * according to api.  Do we want to assert that? */
	bio_add_page(bio, page, len, 0);
	bio->bi_private = ctx;
	bio->bi_end_io = bm_async_io_complete;

	if (drbd_insert_fault(device, (rw & WRITE) ? DRBD_FAULT_MD_WR : DRBD_FAULT_MD_RD)) {
		bio->bi_rw |= rw;
		bio_endio(bio, -EIO);
	} else {
		submit_bio(rw, bio);
		/* this should not count as user activity and cause the
		 * resync to throttle -- see drbd_rs_should_slow_down(). */
		atomic_add(len >> 9, &device->rs_sect_ev);
	}
}

/*
 * bm_rw: read/write the whole bitmap from/to its on disk location.
 */
STATIC int bm_rw(struct drbd_device *device, int rw, unsigned flags, unsigned lazy_writeout_upper_idx) __must_hold(local)
{
	struct bm_aio_ctx *ctx;
	struct drbd_bitmap *b = device->bitmap;
	int num_pages, i, count = 0;
	unsigned long now;
	int err = 0;

	/*
	 * We are protected against bitmap disappearing/resizing by holding an
	 * ldev reference (caller must have called get_ldev()).
	 * For read/write, we are protected against changes to the bitmap by
	 * the bitmap lock (see drbd_bitmap_io).
	 * For lazy writeout, we don't care for ongoing changes to the bitmap,
	 * as we submit copies of pages anyways.
	 */

	ctx = kmalloc(sizeof(struct bm_aio_ctx), GFP_NOIO);
	if (!ctx)
		return -ENOMEM;

	*ctx = (struct bm_aio_ctx) {
		.device = device,
		.in_flight = ATOMIC_INIT(1),
		.done = 0,
		.flags = flags,
		.error = 0,
		.kref = { ATOMIC_INIT(2) },
	};

<<<<<<< HEAD
	if (!get_ldev_if_state(device, D_ATTACHING)) {  /* put is in bm_aio_ctx_destroy() */
		drbd_err(device, "ASSERT FAILED: get_ldev_if_state() == 1 in bm_rw()\n");
		err = -ENODEV;
		goto out;
=======
	if (!get_ldev_if_state(mdev, D_ATTACHING)) {  /* put is in bm_aio_ctx_destroy() */
		dev_err(DEV, "ASSERT FAILED: get_ldev_if_state() == 1 in bm_rw()\n");
		kfree(ctx);
		return -ENODEV;
>>>>>>> 8401c5f8
	}

	if (!ctx->flags)
		WARN_ON(!(b->bm_flags & BM_LOCK_ALL));

	num_pages = b->bm_number_of_pages;

	now = jiffies;

	/* let the layers below us try to merge these bios... */
	for (i = 0; i < num_pages; i++) {
		/* ignore completely unchanged pages */
		if (lazy_writeout_upper_idx && i == lazy_writeout_upper_idx)
			break;
		if (rw & WRITE) {
			if ((flags & BM_AIO_WRITE_HINTED) &&
			    !test_and_clear_bit(BM_PAGE_HINT_WRITEOUT,
				    &page_private(b->bm_pages[i])))
				continue;
			if (bm_test_page_unchanged(b->bm_pages[i])) {
				dynamic_drbd_dbg(device, "skipped bm write for idx %u\n", i);
				continue;
			}
			/* during lazy writeout,
			 * ignore those pages not marked for lazy writeout. */
			if (lazy_writeout_upper_idx &&
			    !bm_test_page_lazy_writeout(b->bm_pages[i])) {
				dynamic_drbd_dbg(device, "skipped bm lazy write for idx %u\n", i);
				continue;
			}
		}
		atomic_inc(&ctx->in_flight);
		bm_page_io_async(ctx, i, rw);
		++count;
		cond_resched();
	}

	/*
	 * We initialize ctx->in_flight to one to make sure bm_async_io_complete
	 * will not set ctx->done early, and decrement / test it here.  If there
	 * are still some bios in flight, we need to wait for them here.
	 * If all IO is done already (or nothing had been submitted), there is
	 * no need to wait.  Still, we need to put the kref associated with the
	 * "in_flight reached zero, all done" event.
	 */
	if (!atomic_dec_and_test(&ctx->in_flight))
		wait_until_done_or_disk_failure(device, device->ldev, &ctx->done);
	else
		kref_put(&ctx->kref, bm_aio_ctx_destroy);

	/* summary for global bitmap IO */
	if (flags == 0)
		drbd_info(device, "bitmap %s of %u pages took %lu jiffies\n",
			 rw == WRITE ? "WRITE" : "READ",
			 count, jiffies - now);

	if (ctx->error) {
		drbd_alert(device, "we had at least one MD IO ERROR during bitmap IO\n");
		drbd_chk_io_error(device, 1, true);
		err = -EIO; /* ctx->error ? */
	}

	if (atomic_read(&ctx->in_flight))
		err = -EIO; /* Disk failed during IO... */

	if (rw == WRITE) {
		drbd_md_flush(device);
	} else /* rw == READ */ {
		now = jiffies;
		bm_count_bits(device);
		drbd_info(device, "recounting of set bits took additional %lu jiffies\n",
		     jiffies - now);
	}

<<<<<<< HEAD
out:
	kref_put(&ctx->kref, bm_aio_ctx_destroy);
=======
	kref_put(&ctx->kref, &bm_aio_ctx_destroy);
>>>>>>> 8401c5f8
	return err;
}

/**
 * drbd_bm_read() - Read the whole bitmap from its on disk location.
 * @device:	DRBD device.
 */
int drbd_bm_read(struct drbd_device *device,
		 struct drbd_peer_device *peer_device) __must_hold(local)
{
	return bm_rw(device, READ, 0, 0);
}

/**
 * drbd_bm_mark_range_for_writeout() - mark with a "hint" to be considered for writeout
 * @device:	DRBD device.
 *
 * From within an activity log transaction, we mark a few pages with these
 * hints, then call drbd_bm_write_hinted(), which will only write out changed
 * pages which are flagged with this mark.
 */
void drbd_bm_mark_range_for_writeout(struct drbd_device *device, unsigned long start, unsigned long end)
{
	struct drbd_bitmap *bitmap = device->bitmap;
	unsigned int page_nr, last_page;
	struct page *page;

	if (end >= bitmap->bm_bits)
		end = bitmap->bm_bits - 1;

	page_nr = bit_to_page_interleaved(bitmap, 0, start);
	last_page = bit_to_page_interleaved(bitmap, bitmap->bm_max_peers - 1, end);
	for (; page_nr <= last_page; page_nr++) {
		page = device->bitmap->bm_pages[page_nr];
		set_bit(BM_PAGE_HINT_WRITEOUT, &page_private(page));
	}
}


/**
 * drbd_bm_write() - Write the whole bitmap to its on disk location.
 * @device:	DRBD device.
 *
 * Will only write pages that have changed since last IO.
 */
int drbd_bm_write(struct drbd_device *device,
		  struct drbd_peer_device *peer_device) __must_hold(local)
{
	return bm_rw(device, WRITE, 0, 0);
}

/**
 * drbd_bm_lazy_write_out() - Write bitmap pages 0 to @upper_idx-1, if they have changed.
 * @device:	DRBD device.
 * @upper_idx:	0: write all changed pages; +ve: page index to stop scanning for changed pages
 */
int drbd_bm_write_lazy(struct drbd_device *device, unsigned upper_idx) __must_hold(local)
{
	return bm_rw(device, WRITE, BM_AIO_COPY_PAGES, upper_idx);
}

/**
 * drbd_bm_write_hinted() - Write bitmap pages with "hint" marks, if they have changed.
 * @device:	DRBD device.
 */
int drbd_bm_write_hinted(struct drbd_device *device) __must_hold(local)
{
	return bm_rw(device, WRITE, BM_AIO_WRITE_HINTED | BM_AIO_COPY_PAGES, 0);
}

/**
 * drbd_bm_write_range() - Writes a range of bitmap pages
 * @device:	DRBD device.
 *
 * We don't want to special case on logical_block_size of the backend device,
 * so we submit PAGE_SIZE aligned pieces.
 * Note that on "most" systems, PAGE_SIZE is 4k.
 *
 * In case this becomes an issue on systems with larger PAGE_SIZE,
 * we may want to change this again to write 4k aligned 4k pieces.
 */
int drbd_bm_write_range(struct drbd_peer_device *peer_device, unsigned long start, unsigned long end) __must_hold(local)
{
<<<<<<< HEAD
	struct drbd_device *device = peer_device->device;
	struct drbd_bitmap *bitmap = device->bitmap;
	unsigned int page_nr, end_page;
	int err = 0;
=======
	struct bm_aio_ctx *ctx;
	int err;

	if (bm_test_page_unchanged(mdev->bitmap->bm_pages[idx])) {
		dynamic_dev_dbg(DEV, "skipped bm page write for idx %u\n", idx);
		return 0;
	}

	ctx = kmalloc(sizeof(struct bm_aio_ctx), GFP_NOIO);
	if (!ctx)
		return -ENOMEM;

	*ctx = (struct bm_aio_ctx) {
		.mdev = mdev,
		.in_flight = ATOMIC_INIT(1),
		.done = 0,
		.flags = BM_AIO_COPY_PAGES,
		.error = 0,
		.kref = { ATOMIC_INIT(2) },
	};

	if (!get_ldev_if_state(mdev, D_ATTACHING)) {  /* put is in bm_aio_ctx_destroy() */
		dev_err(DEV, "ASSERT FAILED: get_ldev_if_state() == 1 in drbd_bm_write_page()\n");
		kfree(ctx);
		return -ENODEV;
	}

	bm_page_io_async(ctx, idx, WRITE_SYNC);
	wait_until_done_or_disk_failure(mdev, mdev->ldev, &ctx->done);

	if (ctx->error)
		drbd_chk_io_error(mdev, 1, true);
		/* that should force detach, so the in memory bitmap will be
		 * gone in a moment as well. */

	mdev->bm_writ_cnt++;
	err = atomic_read(&ctx->in_flight) ? -EIO : ctx->error;
	kref_put(&ctx->kref, &bm_aio_ctx_destroy);
	return err;
}
>>>>>>> 8401c5f8

	if (end >= bitmap->bm_bits)
		end = bitmap->bm_bits - 1;

	page_nr = bit_to_page_interleaved(bitmap, peer_device->bitmap_index, start);
	end_page = bit_to_page_interleaved(bitmap, peer_device->bitmap_index, end);
	for (; page_nr <= end_page; page_nr++) {
		struct bm_aio_ctx *ctx;

		if (bm_test_page_unchanged(device->bitmap->bm_pages[page_nr])) {
			dynamic_drbd_dbg(device, "skipped bm page write for page %u\n", page_nr);
			continue;
		}

		ctx = kmalloc(sizeof(struct bm_aio_ctx), GFP_NOIO);
		if (!ctx)
			return -ENOMEM;

		*ctx = (struct bm_aio_ctx) {
			.device = device,
			.in_flight = ATOMIC_INIT(1),
			.done = 0,
			.flags = BM_AIO_COPY_PAGES,
			.error = 0,
			.kref = { ATOMIC_INIT(2) },
		};

		if (!expect(device, get_ldev_if_state(device, D_ATTACHING))) {  /* put is in bm_aio_ctx_destroy() */
			err = -ENODEV;
			goto out;
		}

		bm_page_io_async(ctx, page_nr, WRITE_SYNC);
		wait_until_done_or_disk_failure(device, device->ldev, &ctx->done);

		if (ctx->error)
			drbd_chk_io_error(device, 1, true);
			/* that should force detach, so the in memory bitmap will be
			 * gone in a moment as well. */

		device->bm_writ_cnt++;
		err = atomic_read(&ctx->in_flight) ? -EIO : ctx->error;
	 out:
		kref_put(&ctx->kref, bm_aio_ctx_destroy);
	}
	return err;
}

unsigned long drbd_bm_find_next(struct drbd_peer_device *peer_device, unsigned long start)
{
	return bm_op(peer_device->device, peer_device->bitmap_index, start, -1UL,
		     BM_OP_FIND_BIT, NULL);
}

#if 0
/* not yet needed for anything. */
unsigned long drbd_bm_find_next_zero(struct drbd_peer_device *peer_device, unsigned long start)
{
	return bm_op(peer_device->device, peer_device->bitmap_index, start, -1UL,
		     BM_OP_FIND_ZERO_BIT, NULL);
}
#endif

/* does not spin_lock_irqsave.
 * you must take drbd_bm_lock() first */
unsigned long _drbd_bm_find_next(struct drbd_peer_device *peer_device, unsigned long start)
{
	/* WARN_ON(!(device->b->bm_flags & BM_LOCK_SET)); */
	return __bm_op(peer_device->device, peer_device->bitmap_index, start, -1UL,
		       BM_OP_FIND_BIT, NULL);
}

unsigned long _drbd_bm_find_next_zero(struct drbd_peer_device *peer_device, unsigned long start)
{
	/* WARN_ON(!(device->b->bm_flags & BM_LOCK_SET)); */
	return __bm_op(peer_device->device, peer_device->bitmap_index, start, -1UL,
		       BM_OP_FIND_ZERO_BIT, NULL);
}

unsigned int drbd_bm_set_bits(struct drbd_device *device, unsigned int bitmap_index,
			      unsigned long start, unsigned long end)
{
	return bm_op(device, bitmap_index, start, end, BM_OP_SET, NULL);
}

void drbd_bm_set_many_bits(struct drbd_peer_device *peer_device, unsigned long start, unsigned long end)
{
	struct drbd_bitmap *bitmap = peer_device->device->bitmap;
	unsigned long bit = start;

	spin_lock_irq(&bitmap->bm_lock);
	while (bit <= end) {
		unsigned int bitmap_index = peer_device->bitmap_index;
		unsigned long last_bit = last_bit_on_page(bitmap, bitmap_index, bit);

		__bm_op(peer_device->device, bitmap_index, bit, last_bit, BM_OP_SET, NULL);
		bit = last_bit + 1;
		if (need_resched()) {
			spin_unlock_irq(&bitmap->bm_lock);
			cond_resched();
			spin_lock_irq(&bitmap->bm_lock);
		}
	}
	spin_unlock_irq(&bitmap->bm_lock);
}

unsigned int drbd_bm_clear_bits(struct drbd_device *device, unsigned int bitmap_index,
				unsigned long start, unsigned long end)
{
	return bm_op(device, bitmap_index, start, end, BM_OP_CLEAR, NULL);
}

/* returns bit state
 * wants bitnr, NOT sector.
 * inherently racy... area needs to be locked by means of {al,rs}_lru
 *  1 ... bit set
 *  0 ... bit not set
 * -1 ... first out of bounds access, stop testing for bits!
 */
int drbd_bm_test_bit(struct drbd_peer_device *peer_device, const unsigned long bitnr)
{
	struct drbd_bitmap *bitmap = peer_device->device->bitmap;
	unsigned long irq_flags;
	int ret;

	spin_lock_irqsave(&bitmap->bm_lock, irq_flags);
	if (bitnr >= bitmap->bm_bits)
		ret = -1;
	else
		ret = __bm_op(peer_device->device, peer_device->bitmap_index, bitnr, bitnr,
			      BM_OP_COUNT, NULL);
	spin_unlock_irqrestore(&bitmap->bm_lock, irq_flags);
	return ret;
}

/* returns number of bits set in the range [s, e] */
int drbd_bm_count_bits(struct drbd_device *device, unsigned int bitmap_index, unsigned long s, unsigned long e)
{
	return bm_op(device, bitmap_index, s, e, BM_OP_COUNT, NULL);
}<|MERGE_RESOLUTION|>--- conflicted
+++ resolved
@@ -1170,17 +1170,10 @@
 		.kref = { ATOMIC_INIT(2) },
 	};
 
-<<<<<<< HEAD
 	if (!get_ldev_if_state(device, D_ATTACHING)) {  /* put is in bm_aio_ctx_destroy() */
 		drbd_err(device, "ASSERT FAILED: get_ldev_if_state() == 1 in bm_rw()\n");
-		err = -ENODEV;
-		goto out;
-=======
-	if (!get_ldev_if_state(mdev, D_ATTACHING)) {  /* put is in bm_aio_ctx_destroy() */
-		dev_err(DEV, "ASSERT FAILED: get_ldev_if_state() == 1 in bm_rw()\n");
 		kfree(ctx);
 		return -ENODEV;
->>>>>>> 8401c5f8
 	}
 
 	if (!ctx->flags)
@@ -1255,12 +1248,7 @@
 		     jiffies - now);
 	}
 
-<<<<<<< HEAD
-out:
 	kref_put(&ctx->kref, bm_aio_ctx_destroy);
-=======
-	kref_put(&ctx->kref, &bm_aio_ctx_destroy);
->>>>>>> 8401c5f8
 	return err;
 }
 
@@ -1344,53 +1332,10 @@
  */
 int drbd_bm_write_range(struct drbd_peer_device *peer_device, unsigned long start, unsigned long end) __must_hold(local)
 {
-<<<<<<< HEAD
 	struct drbd_device *device = peer_device->device;
 	struct drbd_bitmap *bitmap = device->bitmap;
 	unsigned int page_nr, end_page;
 	int err = 0;
-=======
-	struct bm_aio_ctx *ctx;
-	int err;
-
-	if (bm_test_page_unchanged(mdev->bitmap->bm_pages[idx])) {
-		dynamic_dev_dbg(DEV, "skipped bm page write for idx %u\n", idx);
-		return 0;
-	}
-
-	ctx = kmalloc(sizeof(struct bm_aio_ctx), GFP_NOIO);
-	if (!ctx)
-		return -ENOMEM;
-
-	*ctx = (struct bm_aio_ctx) {
-		.mdev = mdev,
-		.in_flight = ATOMIC_INIT(1),
-		.done = 0,
-		.flags = BM_AIO_COPY_PAGES,
-		.error = 0,
-		.kref = { ATOMIC_INIT(2) },
-	};
-
-	if (!get_ldev_if_state(mdev, D_ATTACHING)) {  /* put is in bm_aio_ctx_destroy() */
-		dev_err(DEV, "ASSERT FAILED: get_ldev_if_state() == 1 in drbd_bm_write_page()\n");
-		kfree(ctx);
-		return -ENODEV;
-	}
-
-	bm_page_io_async(ctx, idx, WRITE_SYNC);
-	wait_until_done_or_disk_failure(mdev, mdev->ldev, &ctx->done);
-
-	if (ctx->error)
-		drbd_chk_io_error(mdev, 1, true);
-		/* that should force detach, so the in memory bitmap will be
-		 * gone in a moment as well. */
-
-	mdev->bm_writ_cnt++;
-	err = atomic_read(&ctx->in_flight) ? -EIO : ctx->error;
-	kref_put(&ctx->kref, &bm_aio_ctx_destroy);
-	return err;
-}
->>>>>>> 8401c5f8
 
 	if (end >= bitmap->bm_bits)
 		end = bitmap->bm_bits - 1;
@@ -1419,8 +1364,8 @@
 		};
 
 		if (!expect(device, get_ldev_if_state(device, D_ATTACHING))) {  /* put is in bm_aio_ctx_destroy() */
-			err = -ENODEV;
-			goto out;
+			kfree(ctx);
+			return -ENODEV;
 		}
 
 		bm_page_io_async(ctx, page_nr, WRITE_SYNC);
@@ -1433,7 +1378,6 @@
 
 		device->bm_writ_cnt++;
 		err = atomic_read(&ctx->in_flight) ? -EIO : ctx->error;
-	 out:
 		kref_put(&ctx->kref, bm_aio_ctx_destroy);
 	}
 	return err;
