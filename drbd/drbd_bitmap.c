--- conflicted
+++ resolved
@@ -343,11 +343,7 @@
 		for (i = 0; i < have; i++)
 			new_pages[i] = old_pages[i];
 		for (; i < want; i++) {
-<<<<<<< HEAD
-			page = alloc_page(GFP_HIGHUSER | __GFP_ZERO);
-=======
-			page = alloc_page(GFP_NOIO | __GFP_HIGHMEM);
->>>>>>> f42ecab4
+			page = alloc_page(GFP_NOIO | __GFP_HIGHMEM | __GFP_ZERO);
 			if (!page) {
 				bm_free_pages(new_pages + have, i - have);
 				bm_vk_free(new_pages, vmalloced);
