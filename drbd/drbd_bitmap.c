--- conflicted
+++ resolved
@@ -535,11 +535,7 @@
 	spin_unlock_irq(&b->bm_lock);
 }
 
-<<<<<<< HEAD
-BIO_ENDIO_FN(bm_async_io_complete)
-=======
-STATIC void bm_async_io_complete(struct bio *bio, int error)
->>>>>>> 351c07ad
+STATIC BIO_ENDIO_FN(bm_async_io_complete)
 {
 	struct drbd_bitmap *b = bio->bi_private;
 	int uptodate = bio_flagged(bio, BIO_UPTODATE);
