--- conflicted
+++ resolved
@@ -327,7 +327,7 @@
 {
 	struct page **old_pages = b->bm_pages;
 	struct page **new_pages, *page;
-	unsigned int i, bytes;
+	unsigned int i, bytes, vmalloced = 0;
 	unsigned long have = b->bm_number_of_pages;
 
 	BUG_ON(have == 0 && old_pages != NULL);
@@ -349,6 +349,7 @@
 				PAGE_KERNEL);
 		if (!new_pages)
 			return NULL;
+		vmalloced = 1;
 	}
 
 	if (want >= have) {
@@ -373,7 +374,6 @@
 		bm_free_pages(old_pages + want, have - want);
 		*/
 	}
-
 	return new_pages;
 }
 
@@ -403,18 +403,9 @@
 
 void drbd_bm_free(struct drbd_bitmap *bitmap)
 {
-<<<<<<< HEAD
 	bm_free_pages(bitmap->bm_pages, bitmap->bm_number_of_pages);
-	bm_vk_free(bitmap->bm_pages, (BM_P_VMALLOCED & bitmap->bm_flags));
+	kvfree(bitmap->bm_pages);
 	kfree(bitmap);
-=======
-	if (!expect(device->bitmap))
-		return;
-	bm_free_pages(device->bitmap->bm_pages, device->bitmap->bm_number_of_pages);
-	kvfree(device->bitmap->bm_pages);
-	kfree(device->bitmap);
-	device->bitmap = NULL;
->>>>>>> aff41b8a
 }
 
 enum bitmap_operations {
@@ -845,7 +836,6 @@
 	if (capacity == b->bm_dev_capacity)
 		goto out;
 
-
 	if (capacity == 0) {
 		unsigned int bitmap_index;
 
