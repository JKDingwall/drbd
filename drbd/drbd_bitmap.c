/*
-*- linux-c -*-
   drbd_bitmap.c
   Kernel module for 2.6.x Kernels

   This file is part of DRBD by Philipp Reisner and Lars Ellenberg.

   Copyright (C) 2004-2008, LINBIT Information Technologies GmbH.
   Copyright (C) 2004-2008, Philipp Reisner <philipp.reisner@linbit.com>.
   Copyright (C) 2004-2008, Lars Ellenberg <lars.ellenberg@linbit.com>.

   drbd is free software; you can redistribute it and/or modify
   it under the terms of the GNU General Public License as published by
   the Free Software Foundation; either version 2, or (at your option)
   any later version.

   drbd is distributed in the hope that it will be useful,
   but WITHOUT ANY WARRANTY; without even the implied warranty of
   MERCHANTABILITY or FITNESS FOR A PARTICULAR PURPOSE.  See the
   GNU General Public License for more details.

   You should have received a copy of the GNU General Public License
   along with drbd; see the file COPYING.  If not, write to
   the Free Software Foundation, 675 Mass Ave, Cambridge, MA 02139, USA.
 */

#include <linux/bitops.h>
#include <linux/vmalloc.h>
#include <linux/string.h>
#include <linux/drbd.h>
#include "drbd_int.h"

/* OPAQUE outside this file!
 * interface defined in drbd_int.h

 * convetion:
 * function name drbd_bm_... => used elsewhere, "public".
 * function name      bm_... => internal to implementation, "private".

 * Note that since find_first_bit returns int, at the current granularity of
 * the bitmap (4KB per byte), this implementation "only" supports up to
 * 1<<(32+12) == 16 TB...
 * other shortcomings in the meta data area may reduce this even further.
 *
 * we will eventually change the implementation to not allways hold the full
 * bitmap in memory, but only some 'lru_cache' of the on disk bitmap.

 * THINK
 * I'm not yet sure whether this file should be bits only,
 * or wether I want it to do all the sector<->bit calculation in here.
 */

/*
 * NOTE
 *  Access to the *bm is protected by bm_lock.
 *  It is safe to read the other members within the lock.
 *
 *  drbd_bm_set_bits is called from bio_endio callbacks,
 *  We may be called with irq already disabled,
 *  so we need spin_lock_irqsave().
 * FIXME
 *  for performance reasons, when we _know_ we have irq disabled, we should
 *  probably introduce some _in_irq variants, so we know to only spin_lock().
 *
 * FIXME
 *  Actually you need to serialize all resize operations.
 *  but then, resize is a drbd state change, and it should be serialized
 *  already. Unfortunately it is not (yet), so two concurrent resizes, like
 *  attach storage (drbdsetup) and receive the peers size (drbd receiver)
 *  may eventually blow things up.
 * Therefore,
 *  you may only change the other members when holding
 *  the bm_change mutex _and_ the bm_lock.
 *  thus reading them holding either is safe.
 *  this is sort of overkill, but I rather do it right
 *  than have two resize operations interfere somewhen.
 */
struct drbd_bitmap {
	unsigned long *bm;
	spinlock_t bm_lock;
	/* WARNING unsigned long bm_fo and friends:
	 * 32bit number of bit offset is just enough for 512 MB bitmap.
	 * it will blow up if we make the bitmap bigger...
	 * not that it makes much sense to have a bitmap that large,
	 * rather change the granularity to 16k or 64k or something.
	 * (that implies other problems, however...)
	 */
	unsigned long bm_fo;        /* next offset for drbd_bm_find_next */
	unsigned long bm_set;       /* nr of set bits; THINK maybe atomic_t? */
	unsigned long bm_bits;
	size_t   bm_words;
	sector_t bm_dev_capacity;
	struct semaphore bm_change; /* serializes resize operations */

	atomic_t bm_async_io;
	wait_queue_head_t bm_io_wait;

	unsigned long  bm_flags;

	/* debugging aid, in case we are still racy somewhere */
	char          *bm_why;
	struct task_struct *bm_task;
};

/* definition of bits in bm_flags */
#define BM_LOCKED 0
#define BM_MD_IO_ERROR (BITS_PER_LONG-1) /* 31? 63? */

static inline int bm_is_locked(struct drbd_bitmap *b)
{
	return test_bit(BM_LOCKED, &b->bm_flags);
}

#define bm_print_lock_info(m) __bm_print_lock_info(m, __func__)
static void __bm_print_lock_info(struct drbd_conf *mdev, const char *func)
{
	struct drbd_bitmap *b = mdev->bitmap;
<<<<<<< HEAD
	if (DRBD_ratelimit(5*HZ, 5))
=======
	if (!DRBD_ratelimit(5*HZ, 5))
		return;
>>>>>>> 9c3c6799
	ERR("FIXME %s in %s, bitmap locked for '%s' by %s\n",
	    current == mdev->receiver.task ? "receiver" :
	    current == mdev->asender.task  ? "asender"  :
	    current == mdev->worker.task   ? "worker"   : current->comm,
	    func, b->bm_why ?: "?",
	    b->bm_task == mdev->receiver.task ? "receiver" :
	    b->bm_task == mdev->asender.task  ? "asender"  :
	    b->bm_task == mdev->worker.task   ? "worker"   : "?");
}

void drbd_bm_lock(struct drbd_conf *mdev, char *why)
{
	struct drbd_bitmap *b = mdev->bitmap;
	int trylock_failed;

	if (!b) {
		ERR("FIXME no bitmap in drbd_bm_lock!?\n");
		return;
	}

	trylock_failed = down_trylock(&b->bm_change);

	if (trylock_failed) {
		DBG("%s going to '%s' but bitmap already locked for '%s' by %s\n",
		    current == mdev->receiver.task ? "receiver" :
		    current == mdev->asender.task  ? "asender"  :
		    current == mdev->worker.task   ? "worker"   : "?",
		    why, b->bm_why ?: "?",
		    b->bm_task == mdev->receiver.task ? "receiver" :
		    b->bm_task == mdev->asender.task  ? "asender"  :
		    b->bm_task == mdev->worker.task   ? "worker"   : "?");
		down(&b->bm_change);
	}
	if (__test_and_set_bit(BM_LOCKED,&b->bm_flags))
		ERR("FIXME bitmap already locked in bm_lock\n");

	b->bm_why  = why;
	b->bm_task = current;
}

void drbd_bm_unlock(struct drbd_conf *mdev)
{
	struct drbd_bitmap *b = mdev->bitmap;
	if (!b) {
		ERR("FIXME no bitmap in drbd_bm_unlock!?\n");
		return;
	}

<<<<<<< HEAD
	if (!__test_and_clear_bit(BM_LOCKED,&mdev->bitmap->bm_flags))
=======
	if (!__test_and_clear_bit(BM_LOCKED, &mdev->bitmap->bm_flags))
>>>>>>> 9c3c6799
		ERR("FIXME bitmap not locked in bm_unlock\n");

	b->bm_why  = NULL;
	b->bm_task = NULL;
	up(&b->bm_change);
}

#if DUMP_MD >= 3
/* debugging aid */
STATIC void bm_end_info(struct drbd_conf *mdev, const char *where)
{
	struct drbd_bitmap *b = mdev->bitmap;
	size_t w = (b->bm_bits-1) >> LN2_BPL;

	INFO("%s: bm_set=%lu\n", where, b->bm_set);
	INFO("bm[%d]=0x%lX\n", w, b->bm[w]);
	w++;

	if (w < b->bm_words) {
		D_ASSERT(w == b->bm_words - 1);
		INFO("bm[%d]=0x%lX\n", w, b->bm[w]);
	}
}
#else
#define bm_end_info(ignored...)	((void)(0))
#endif

/* long word offset of _bitmap_ sector */
#define S2W(s)	((s)<<(BM_EXT_SIZE_B-BM_BLOCK_SIZE_B-LN2_BPL))

/*
 * actually most functions herein should take a struct drbd_bitmap*, not a
 * struct drbd_conf*, but for the debug macros I like to have the mdev around
 * to be able to report device specific.
 */

/* FIXME TODO sometimes I use "int offset" as index into the bitmap.
 * since we currently are LIMITED to (128<<11)-64-8 sectors of bitmap,
 * this is ok [as long as we dont run on a 24 bit arch :)].
 * But it is NOT strictly ok.
 */

/*
 * called on driver init only. TODO call when a device is created.
 * allocates the drbd_bitmap, and stores it in mdev->bitmap.
 */
int drbd_bm_init(struct drbd_conf *mdev)
{
	struct drbd_bitmap *b = mdev->bitmap;
	WARN_ON(b != NULL);
	b = kzalloc(sizeof(struct drbd_bitmap), GFP_KERNEL);
	if (!b)
		return -ENOMEM;
	spin_lock_init(&b->bm_lock);
	init_MUTEX(&b->bm_change);
	init_waitqueue_head(&b->bm_io_wait);

	mdev->bitmap = b;

	return 0;
}

sector_t drbd_bm_capacity(struct drbd_conf *mdev)
{
	ERR_IF(!mdev->bitmap) return 0;
	return mdev->bitmap->bm_dev_capacity;
}

/* called on driver unload. TODO: call when a device is destroyed.
 */
void drbd_bm_cleanup(struct drbd_conf *mdev)
{
	ERR_IF (!mdev->bitmap) return;
	/* FIXME I think we should explicitly change the device size to zero
	 * before this...
	 *
	WARN_ON(mdev->bitmap->bm);
	 */
	vfree(mdev->bitmap->bm);
	kfree(mdev->bitmap);
	mdev->bitmap = NULL;
}

/*
 * since (b->bm_bits % BITS_PER_LONG) != 0,
 * this masks out the remaining bits.
 * Rerturns the number of bits cleared.
 */
STATIC int bm_clear_surplus(struct drbd_bitmap *b)
{
	const unsigned long mask = (1UL << (b->bm_bits & (BITS_PER_LONG-1))) - 1;
	size_t w = b->bm_bits >> LN2_BPL;
	int cleared = 0;

	if (w < b->bm_words) {
		cleared = hweight_long(b->bm[w] & ~mask);
		b->bm[w++] &= mask;
	}

	if (w < b->bm_words) {
		cleared += hweight_long(b->bm[w]);
		b->bm[w++] = 0;
	}

	return cleared;
}

STATIC void bm_set_surplus(struct drbd_bitmap *b)
{
	const unsigned long mask = (1UL << (b->bm_bits & (BITS_PER_LONG-1))) - 1;
	size_t w = b->bm_bits >> LN2_BPL;

	if (w < b->bm_words)
		b->bm[w++] |= ~mask;

	if (w < b->bm_words)
		b->bm[w++] = ~(0UL);
}

STATIC unsigned long __bm_count_bits(struct drbd_bitmap *b, const int swap_endian)
{
	unsigned long *bm = b->bm;
	unsigned long *ep = b->bm + b->bm_words;
	unsigned long bits = 0;

	while (bm < ep) {
#ifndef __LITTLE_ENDIAN
		if (swap_endian)
			*bm = lel_to_cpu(*bm);
#endif
		bits += hweight_long(*bm++);
	}

	return bits;
}

static inline unsigned long bm_count_bits(struct drbd_bitmap *b)
{
	return __bm_count_bits(b, 0);
}

static inline unsigned long bm_count_bits_swap_endian(struct drbd_bitmap *b)
{
	return __bm_count_bits(b, 1);
}


void _drbd_bm_recount_bits(struct drbd_conf *mdev, char *file, int line)
{
	struct drbd_bitmap *b = mdev->bitmap;
	unsigned long flags, bits;

	ERR_IF(!b) return;

	/* IMO this should be inside drbd_bm_lock/unlock.
	 * Unfortunately it is used outside of the locks.
	 * And I'm not yet sure where we need to place the
	 * lock/unlock correctly.
	 */

	spin_lock_irqsave(&b->bm_lock, flags);
	bits = bm_count_bits(b);
	if (bits != b->bm_set) {
		ERR("bm_set was %lu, corrected to %lu. %s:%d\n",
		    b->bm_set, bits, file, line);
		b->bm_set = bits;
	}
	spin_unlock_irqrestore(&b->bm_lock, flags);
}

#define BM_SECTORS_PER_BIT (BM_BLOCK_SIZE/512)

/*
 * make sure the bitmap has enough room for the attached storage,
 * if neccessary, resize.
 * called whenever we may have changed the device size.
 * returns -ENOMEM if we could not allocate enough memory, 0 on success.
 * In case this is actually a resize, we copy the old bitmap into the new one.
 * Otherwise, the bitmap is initiallized to all bits set.
 */
int drbd_bm_resize(struct drbd_conf *mdev, sector_t capacity)
{
	struct drbd_bitmap *b = mdev->bitmap;
	unsigned long bits, bytes, words, *nbm, *obm = NULL;
	int err = 0, growing;

	ERR_IF(!b) return -ENOMEM;

	drbd_bm_lock(mdev, "resize");

	INFO("drbd_bm_resize called with capacity == %llu\n",
			(unsigned long long)capacity);

	if (capacity == b->bm_dev_capacity)
		goto out;

	if (capacity == 0) {
		spin_lock_irq(&b->bm_lock);
		obm = b->bm;
		b->bm = NULL;
		b->bm_fo    =
		b->bm_set   =
		b->bm_bits  =
		b->bm_words =
		b->bm_dev_capacity = 0;
		spin_unlock_irq(&b->bm_lock);
		goto free_obm;
	} else {
		bits = BM_SECT_TO_BIT(ALIGN(capacity, BM_SECTORS_PER_BIT));

		/* if we would use
		   words = ALIGN(bits,BITS_PER_LONG) >> LN2_BPL;
		   a 32bit host could present the wrong number of words
		   to a 64bit host.
		*/
		words = ALIGN(bits, 64) >> LN2_BPL;

		if (inc_local(mdev)) {
			D_ASSERT((u64)bits <= (((u64)mdev->bc->md.md_size_sect-MD_BM_OFFSET) << 12));
			dec_local(mdev);
		}

		growing = bits > b->bm_bits;
		if (words == b->bm_words) {
			/* optimize: capacity has changed,
			 * but only within one ulong64 word worth of bits.
			 * no allocation needed, just update the
			 * bm_dev_capacity and bm_bits members,
			 * and set the new bits, if any */
			spin_lock_irq(&b->bm_lock);
			bm_set_surplus(b);
			if (growing)
				b->bm_set += bits - b->bm_bits;
			goto done;
		} else {
			/* one extra long to catch off by one errors */
			bytes = (words+1)*sizeof(long);
			nbm = vmalloc(bytes);
			if (!nbm) {
				ERR("bitmap: failed to vmalloc %lu bytes\n",
					bytes);
				err = -ENOMEM;
				goto out;
			}
		}
		spin_lock_irq(&b->bm_lock);
		obm = b->bm;
		/* brgs. move several MB within spinlock...
		 * FIXME this should go into userspace! */
		if (obm) {
			/* adjust for possibly partially used
			 * last word of old bitmap. */
			bm_set_surplus(b);
			D_ASSERT(b->bm[b->bm_words] == DRBD_MAGIC);
			memcpy(nbm, obm, min_t(size_t, b->bm_words, words)
								*sizeof(long));
		}
		if (growing) {
			/* set all newly allocated bits */
			memset(nbm + b->bm_words, 0xff,
				(words - b->bm_words) * sizeof(long));
			/* yes, I know, this is not the same number as was set by this memset.
			 * bm_set_surplus above before the memcpy,
			 * and bm_clear_surplus below after the new assignments
			 * make sure that this is indeed the amount of newly set bits */
			b->bm_set  += bits - b->bm_bits;
		}
		nbm[words] = DRBD_MAGIC;
		b->bm = nbm;
		b->bm_words = words;
 done:
		b->bm_bits = bits;
		b->bm_dev_capacity = capacity;
		/* finally clear possibly only partially used last words */
		bm_clear_surplus(b);
		if (!growing)
			b->bm_set = bm_count_bits(b);
		bm_end_info(mdev, __func__);
		spin_unlock_irq(&b->bm_lock);
		INFO("resync bitmap: bits=%lu words=%lu\n", bits, words);
	}
 free_obm:
	vfree(obm); /* vfree(NULL) is noop */
 out:
	drbd_bm_unlock(mdev);
	return err;
}

/* inherently racy:
 * if not protected by other means, return value may be out of date when
 * leaving this function...
 * we still need to lock it, since it is important that this returns
 * bm_set == 0 precisely.
 *
 * maybe bm_set should be atomic_t ?
 */
unsigned long drbd_bm_total_weight(struct drbd_conf *mdev)
{
	struct drbd_bitmap *b = mdev->bitmap;
	unsigned long s;
	unsigned long flags;

	ERR_IF(!b) return 0;

	spin_lock_irqsave(&b->bm_lock, flags);
	s = b->bm_set;
	spin_unlock_irqrestore(&b->bm_lock, flags);

	return s;
}

size_t drbd_bm_words(struct drbd_conf *mdev)
{
	ERR_IF(!mdev->bitmap) return 0;
	return mdev->bitmap->bm_words;
<<<<<<< HEAD
}

unsigned long drbd_bm_bits(struct drbd_conf *mdev)
{
	ERR_IF(!mdev->bitmap) return 0;
	return mdev->bitmap->bm_bits;
=======
>>>>>>> 9c3c6799
}


/* merge number words from buffer into the bitmap starting at offset.
 * buffer[i] is expected to be little endian unsigned long.
 * bitmap must be locked by drbd_bm_lock.
 * currently only used from receive_bitmap.
 */
void drbd_bm_merge_lel(struct drbd_conf *mdev, size_t offset, size_t number,
			unsigned long *buffer)
{
	struct drbd_bitmap *b = mdev->bitmap;
	unsigned long *bm;
	unsigned long word, bits;
	size_t n = number;

	ERR_IF(!b) return;
	ERR_IF(!b->bm) return;
	if (number == 0)
		return;
	WARN_ON(offset        >= b->bm_words);
	WARN_ON(offset+number >  b->bm_words);
	WARN_ON(number > PAGE_SIZE/sizeof(long));

	spin_lock_irq(&b->bm_lock);
	bm = b->bm + offset;
	while (n--) {
		bits = hweight_long(*bm);
		word = *bm | lel_to_cpu(*buffer++);
		*bm++ = word;
		b->bm_set += hweight_long(word) - bits;
	}
	/* with 32bit <-> 64bit cross-platform connect
	 * this is only correct for current usage,
	 * where we _know_ that we are 64 bit aligned,
	 * and know that this function is used in this way, too...
	 */
	if (offset+number == b->bm_words) {
		b->bm_set -= bm_clear_surplus(b);
		bm_end_info(mdev, __func__);
	}
	spin_unlock_irq(&b->bm_lock);
}

/* copy number words from the bitmap starting at offset into the buffer.
 * buffer[i] will be little endian unsigned long.
 */
void drbd_bm_get_lel(struct drbd_conf *mdev, size_t offset, size_t number,
		     unsigned long *buffer)
{
	struct drbd_bitmap *b = mdev->bitmap;
	unsigned long *bm;

	ERR_IF(!b) return;
	ERR_IF(!b->bm) return;
<<<<<<< HEAD
	if (number == 0)
		return;
	spin_lock_irq(&b->bm_lock);
	if ( (offset        >= b->bm_words) ||
	     (offset+number >  b->bm_words) ||
	     (number > PAGE_SIZE/sizeof(long)) ||
	     (number <= 0) )
=======
	spin_lock_irq(&b->bm_lock);
	if ((offset        >= b->bm_words) ||
	    (offset+number >  b->bm_words) ||
	    (number > PAGE_SIZE/sizeof(long)) ||
	    (number <= 0))
>>>>>>> 9c3c6799
		ERR("offset=%lu number=%lu bm_words=%lu\n",
			(unsigned long)	offset,
			(unsigned long)	number,
			(unsigned long) b->bm_words);
	else {
		bm = b->bm + offset;
<<<<<<< HEAD
		while (number--) *buffer++ = cpu_to_lel(*bm++);
=======
		while (number--)
			*buffer++ = cpu_to_lel(*bm++);
>>>>>>> 9c3c6799
	}
	spin_unlock_irq(&b->bm_lock);
}

/* set all bits in the bitmap */
void drbd_bm_set_all(struct drbd_conf *mdev)
{
	struct drbd_bitmap *b = mdev->bitmap;
	ERR_IF(!b) return;
	ERR_IF(!b->bm) return;

	spin_lock_irq(&b->bm_lock);
	memset(b->bm, 0xff, b->bm_words*sizeof(long));
	bm_clear_surplus(b);
	b->bm_set = b->bm_bits;
	spin_unlock_irq(&b->bm_lock);
}

<<<<<<< HEAD
void drbd_bm_clear_all(struct drbd_conf *mdev)
{
	struct drbd_bitmap *b = mdev->bitmap;
	ERR_IF(!b) return;
	ERR_IF(!b->bm) return;

	spin_lock_irq(&b->bm_lock);
	memset(b->bm, 0, b->bm_words*sizeof(long));
	b->bm_set = 0;
	spin_unlock_irq(&b->bm_lock);
}

=======
>>>>>>> 9c3c6799
static BIO_ENDIO_TYPE bm_async_io_complete BIO_ENDIO_ARGS(struct bio *bio, int error)
{
	struct drbd_bitmap *b = bio->bi_private;
	int uptodate = bio_flagged(bio, BIO_UPTODATE);

	BIO_ENDIO_FN_START;
<<<<<<< HEAD
=======

>>>>>>> 9c3c6799
	/* strange behaviour of some lower level drivers...
	 * fail the request by clearing the uptodate flag,
	 * but do not return any error?!
	 * do we want to WARN() on this? */
	if (!error && !uptodate)
		error = -EIO;

	if (error) {
		/* doh. what now?
		 * for now, set all bits, and flag MD_IO_ERROR
		 */
		/* FIXME kmap_atomic memset etc. pp. */
		__set_bit(BM_MD_IO_ERROR, &b->bm_flags);
	}
	if (atomic_dec_and_test(&b->bm_async_io))
		wake_up(&b->bm_io_wait);

	bio_put(bio);

	BIO_ENDIO_FN_RETURN;
}

STATIC void bm_page_io_async(struct drbd_conf *mdev, struct drbd_bitmap *b, int page_nr, int rw) __must_hold(local)
{
	/* we are process context. we always get a bio */
	/* THINK: do we need GFP_NOIO here? */
	struct bio *bio = bio_alloc(GFP_KERNEL, 1);
	struct page *page = vmalloc_to_page((char *)(b->bm)
						+ (PAGE_SIZE*page_nr));
	unsigned int len;
	sector_t on_disk_sector =
		mdev->bc->md.md_offset + mdev->bc->md.bm_offset;
	on_disk_sector += ((sector_t)page_nr) << (PAGE_SHIFT-9);

	/* this might happen with very small
	 * flexible external meta data device */
	len = min_t(unsigned int, PAGE_SIZE,
		(drbd_md_last_sector(mdev->bc) - on_disk_sector + 1)<<9);

	D_DUMPLU(on_disk_sector);
	D_DUMPI(len);

	bio->bi_bdev = mdev->bc->md_bdev;
	bio->bi_sector = on_disk_sector;
	bio_add_page(bio, page, len, 0);
	bio->bi_private = b;
	bio->bi_end_io = bm_async_io_complete;

	if (FAULT_ACTIVE(mdev, (rw & WRITE) ? DRBD_FAULT_MD_WR : DRBD_FAULT_MD_RD)) {
		bio->bi_rw |= rw;
		bio_endio(bio, -EIO);
	} else {
		submit_bio(rw, bio);
	}
}

# if defined(__LITTLE_ENDIAN)
	/* nothing to do, on disk == in memory */
# define bm_cpu_to_lel(x) ((void)0)
# else
void bm_cpu_to_lel(struct drbd_bitmap *b)
{
	/* need to cpu_to_lel all the pages ...
	 * this may be optimized by using
	 * cpu_to_lel(-1) == -1 and cpu_to_lel(0) == 0;
	 * the following is still not optimal, but better than nothing */
	const unsigned long *end = b->bm+b->bm_words;
	unsigned long *bm;
	if (b->bm_set == 0) {
		/* no page at all; avoid swap if all is 0 */
		return;
	} else if (b->bm_set == b->bm_bits) {
		/* only the last words */
		bm = end-2;
	} else {
		/* all pages */
		bm = b->bm;
	}
	for (; bm < end; bm++)
		*bm = cpu_to_lel(*bm);
}
# endif
/* lel_to_cpu == cpu_to_lel */
# define bm_lel_to_cpu(x) bm_cpu_to_lel(x)

/*
 * bm_rw: read/write the whole bitmap from/to its on disk location.
 */
STATIC int bm_rw(struct drbd_conf *mdev, int rw) __must_hold(local)
{
	struct drbd_bitmap *b = mdev->bitmap;
	/* sector_t sector; */
	int bm_words, num_pages, i;
	unsigned long now;
	char ppb[10];
	int err = 0;

	WARN_ON(!bm_is_locked(b));

	/* no spinlock here, the drbd_bm_lock should be enough! */

	bm_words  = drbd_bm_words(mdev);
	num_pages = (bm_words*sizeof(long) + PAGE_SIZE-1) >> PAGE_SHIFT;

	/* on disk bitmap is little endian */
	if (rw == WRITE)
		bm_cpu_to_lel(b);

	now = jiffies;
	atomic_set(&b->bm_async_io, num_pages);
	__clear_bit(BM_MD_IO_ERROR, &b->bm_flags);

	/* let the layers below us try to merge these bios... */
	for (i = 0; i < num_pages; i++)
		bm_page_io_async(mdev, b, i, rw);

	drbd_blk_run_queue(bdev_get_queue(mdev->bc->md_bdev));
	wait_event(b->bm_io_wait, atomic_read(&b->bm_async_io) == 0);
	INFO("%s of bitmap took %lu jiffies\n",
	     rw == READ ? "reading" : "writing", jiffies - now);

	if (test_bit(BM_MD_IO_ERROR, &b->bm_flags)) {
		ALERT("we had at least one MD IO ERROR during bitmap IO\n");
		drbd_chk_io_error(mdev, 1, TRUE);
		drbd_io_error(mdev, TRUE);
		err = -EIO;
	}

	now = jiffies;
	if (rw == WRITE) {
		/* swap back endianness */
		bm_lel_to_cpu(b);
		/* flush bitmap to stable storage */
		if (!test_bit(MD_NO_BARRIER, &mdev->flags))
			blkdev_issue_flush(mdev->bc->md_bdev, NULL);
	} else /* rw == READ */ {
		/* just read, if neccessary adjust endianness */
		b->bm_set = bm_count_bits_swap_endian(b);
		INFO("recounting of set bits took additional %lu jiffies\n",
		     jiffies - now);
	}
	now = b->bm_set;

	INFO("%s (%lu bits) marked out-of-sync by on disk bit-map.\n",
	     ppsize(ppb, now << (BM_BLOCK_SIZE_B-10)), now);

	return err;
}

/**
 * drbd_bm_read: Read the whole bitmap from its on disk location.
 *
 * currently only called from "drbd_nl_disk_conf"
 */
int drbd_bm_read(struct drbd_conf *mdev) __must_hold(local)
{
	struct drbd_bitmap *b = mdev->bitmap;
	int err = 0;

	if (b->bm) {
		/* bitmap size > 0 */
		err = bm_rw(mdev, READ);

		if (err == 0)
			b->bm[b->bm_words] = DRBD_MAGIC;
	}

	return err;
}

/**
 * drbd_bm_write: Write the whole bitmap to its on disk location.
 *
 * called at various occasions.
 */
int drbd_bm_write(struct drbd_conf *mdev) __must_hold(local)
{
	return bm_rw(mdev, WRITE);
}

/**
 * drbd_bm_write_sect: Writes a 512 byte piece of the bitmap to its
 * on disk location. On disk bitmap is little endian.
 *
 * @enr: The _sector_ offset from the start of the bitmap.
 *
 */
int drbd_bm_write_sect(struct drbd_conf *mdev, unsigned long enr) __must_hold(local)
{
	sector_t on_disk_sector = enr + mdev->bc->md.md_offset
				      + mdev->bc->md.bm_offset;
	int bm_words, num_words, offset;
	int err = 0;

	down(&mdev->md_io_mutex);
	bm_words  = drbd_bm_words(mdev);
	offset    = S2W(enr);	/* word offset into bitmap */
	num_words = min(S2W(1), bm_words - offset);
#if DUMP_MD >= 3
	INFO("write_sect: sector=%lu offset=%u num_words=%u\n",
			enr, offset, num_words);
#endif
	if (num_words < S2W(1))
		memset(page_address(mdev->md_io_page), 0, MD_HARDSECT);
	drbd_bm_get_lel(mdev, offset, num_words,
			page_address(mdev->md_io_page));
	if (!drbd_md_sync_page_io(mdev, mdev->bc, on_disk_sector, WRITE)) {
		int i;
		err = -EIO;
		ERR("IO ERROR writing bitmap sector %lu "
		    "(meta-disk sector %llus)\n",
		    enr, (unsigned long long)on_disk_sector);
		drbd_chk_io_error(mdev, 1, TRUE);
		drbd_io_error(mdev, TRUE);
		for (i = 0; i < AL_EXT_PER_BM_SECT; i++)
			drbd_bm_ALe_set_all(mdev, enr*AL_EXT_PER_BM_SECT+i);
	}
	mdev->bm_writ_cnt++;
	up(&mdev->md_io_mutex);
	return err;
}

void drbd_bm_reset_find(struct drbd_conf *mdev)
{
	struct drbd_bitmap *b = mdev->bitmap;

	ERR_IF(!b) return;

	spin_lock_irq(&b->bm_lock);
	if (bm_is_locked(b))
		bm_print_lock_info(mdev);
	b->bm_fo = 0;
	spin_unlock_irq(&b->bm_lock);

}

/* NOTE
 * find_first_bit returns int, we return unsigned long.
 * should not make much difference anyways, but ...
 * this returns a bit number, NOT a sector!
 */
unsigned long drbd_bm_find_next(struct drbd_conf *mdev)
{
	struct drbd_bitmap *b = mdev->bitmap;
	unsigned long i = -1UL;

	ERR_IF(!b) return i;
	ERR_IF(!b->bm) return i;

	spin_lock_irq(&b->bm_lock);
	if (bm_is_locked(b))
		bm_print_lock_info(mdev);
	if (b->bm_fo < b->bm_bits)
		i = find_next_bit(b->bm, b->bm_bits, b->bm_fo);
	else if (b->bm_fo > b->bm_bits)
		ERR("bm_fo=%lu bm_bits=%lu\n", b->bm_fo, b->bm_bits);

	if (i >= b->bm_bits) {
		i = -1UL;
		/* leave b->bm_fo unchanged. */
	} else {
		b->bm_fo = i+1;
	}
	spin_unlock_irq(&b->bm_lock);
	return i;
}

void drbd_bm_set_find(struct drbd_conf *mdev, unsigned long i)
{
	struct drbd_bitmap *b = mdev->bitmap;

	spin_lock_irq(&b->bm_lock);

	b->bm_fo = min_t(unsigned long, i, b->bm_bits);

	spin_unlock_irq(&b->bm_lock);
}


int drbd_bm_rs_done(struct drbd_conf *mdev)
{
	D_ASSERT(mdev->bitmap);
<<<<<<< HEAD
	return (mdev->bitmap->bm_fo >= mdev->bitmap->bm_bits);
=======
	return mdev->bitmap->bm_fo >= mdev->bitmap->bm_bits;
>>>>>>> 9c3c6799
}

/* returns number of bits actually changed.
 * for val != 0, we change 0 -> 1, return code positiv
 * for val == 0, we change 1 -> 0, return code negative
 * wants bitnr, not sector */
static int bm_change_bits_to(struct drbd_conf *mdev, const unsigned long s,
	const unsigned long e, int val)
{
	unsigned long flags;
	struct drbd_bitmap *b = mdev->bitmap;
	unsigned long bitnr;
	int c = 0;
	ERR_IF(!b) return 1;
	ERR_IF(!b->bm) return 1;

<<<<<<< HEAD
	spin_lock_irqsave(&b->bm_lock,flags);
=======
	spin_lock_irqsave(&b->bm_lock, flags);
>>>>>>> 9c3c6799
	if (bm_is_locked(b))
		bm_print_lock_info(mdev);
	for (bitnr = s; bitnr <= e; bitnr++) {
		ERR_IF (bitnr >= b->bm_bits) {
			ERR("bitnr=%lu bm_bits=%lu\n", bitnr, b->bm_bits);
		} else {
			if (val)
				c += (0 == __test_and_set_bit(bitnr, b->bm));
			else
				c -= (0 != __test_and_clear_bit(bitnr, b->bm));
		}
	}
	b->bm_set += c;
	spin_unlock_irqrestore(&b->bm_lock, flags);
	return c;
}

/* returns number of bits changed 0 -> 1 */
int drbd_bm_set_bits(struct drbd_conf *mdev, const unsigned long s, const unsigned long e)
{
	return bm_change_bits_to(mdev, s, e, 1);
}

/* returns number of bits changed 1 -> 0 */
int drbd_bm_clear_bits(struct drbd_conf *mdev, const unsigned long s, const unsigned long e)
{
	return -bm_change_bits_to(mdev, s, e, 0);
}

/* returns bit state
 * wants bitnr, NOT sector.
 * inherently racy... area needs to be locked by means of {al,rs}_lru
 *  1 ... bit set
 *  0 ... bit not set
 * -1 ... first out of bounds access, stop testing for bits!
 */
int drbd_bm_test_bit(struct drbd_conf *mdev, const unsigned long bitnr)
{
	unsigned long flags;
	struct drbd_bitmap *b = mdev->bitmap;
	int i;
	ERR_IF(!b) return 0;
	ERR_IF(!b->bm) return 0;

	spin_lock_irqsave(&b->bm_lock, flags);
	if (bm_is_locked(b))
		bm_print_lock_info(mdev);
	if (bitnr < b->bm_bits) {
		i = test_bit(bitnr, b->bm) ? 1 : 0;
	} else if (bitnr == b->bm_bits) {
		i = -1;
	} else { /* (bitnr > b->bm_bits) */
		ERR("bitnr=%lu > bm_bits=%lu\n", bitnr, b->bm_bits);
		i = 0;
	}

	spin_unlock_irqrestore(&b->bm_lock, flags);
	return i;
}

/* returns number of bits set */
int drbd_bm_count_bits(struct drbd_conf *mdev, const unsigned long s, const unsigned long e)
{
	unsigned long flags;
	struct drbd_bitmap *b = mdev->bitmap;
	unsigned long bitnr;
	int c = 0;

	/* If this is called without a bitmap, that is a bug.  But just to be
	 * robust in case we screwed up elsewhere, in that case pretend there
	 * was one dirty bit in the requested area, so we won't try to do a
	 * local read there (no bitmap probably implies no disk) */
	ERR_IF(!b) return 1;
	ERR_IF(!b->bm) return 1;

	spin_lock_irqsave(&b->bm_lock, flags);
	for (bitnr = s; bitnr <= e; bitnr++) {
		ERR_IF (bitnr >= b->bm_bits) {
			ERR("bitnr=%lu bm_bits=%lu\n", bitnr, b->bm_bits);
		} else {
			c += (0 != test_bit(bitnr, b->bm));
		}
	}
	spin_unlock_irqrestore(&b->bm_lock, flags);
	return c;
}


/* inherently racy...
 * return value may be already out-of-date when this function returns.
 * but the general usage is that this is only use during a cstate when bits are
 * only cleared, not set, and typically only care for the case when the return
 * value is zero, or we already "locked" this "bitmap extent" by other means.
 *
 * enr is bm-extent number, since we chose to name one sector (512 bytes)
 * worth of the bitmap a "bitmap extent".
 *
 * TODO
 * I think since we use it like a reference count, we should use the real
 * reference count of some bitmap extent element from some lru instead...
 *
 */
int drbd_bm_e_weight(struct drbd_conf *mdev, unsigned long enr)
{
	struct drbd_bitmap *b = mdev->bitmap;
	int count, s, e;
	unsigned long flags;

	ERR_IF(!b) return 0;
	ERR_IF(!b->bm) return 0;
	spin_lock_irqsave(&b->bm_lock, flags);
	if (bm_is_locked(b))
		bm_print_lock_info(mdev);

	s = S2W(enr);
	e = min((size_t)S2W(enr+1), b->bm_words);
	count = 0;
	if (s < b->bm_words) {
		const unsigned long *w = b->bm+s;
		int n = e-s;
		while (n--)
			count += hweight_long(*w++);
	} else {
		ERR("start offset (%d) too large in drbd_bm_e_weight\n", s);
	}
	spin_unlock_irqrestore(&b->bm_lock, flags);
#if DUMP_MD >= 3
	INFO("enr=%lu weight=%d e=%d s=%d\n", enr, count, e, s);
#endif
	return count;
}

/* set all bits covered by the AL-extent al_enr */
unsigned long drbd_bm_ALe_set_all(struct drbd_conf *mdev, unsigned long al_enr)
{
	struct drbd_bitmap *b = mdev->bitmap;
	unsigned long weight;
	int count, s, e;
	ERR_IF(!b) return 0;
	ERR_IF(!b->bm) return 0;

	spin_lock_irq(&b->bm_lock);
	if (bm_is_locked(b))
		bm_print_lock_info(mdev);
	weight = b->bm_set;

	s = al_enr * BM_WORDS_PER_AL_EXT;
	e = min_t(size_t, s + BM_WORDS_PER_AL_EXT, b->bm_words);
	count = 0;
	if (s < b->bm_words) {
		const unsigned long *w = b->bm+s;
		int n = e-s;
		while (n--)
			count += hweight_long(*w++);
		n = e-s;
		memset(b->bm+s, -1, n*sizeof(long));
		b->bm_set += n*BITS_PER_LONG - count;
		if (e == b->bm_words)
			b->bm_set -= bm_clear_surplus(b);
	} else {
		ERR("start offset (%d) too large in drbd_bm_ALe_set_all\n", s);
	}
	weight = b->bm_set - weight;
	spin_unlock_irq(&b->bm_lock);
	return weight;
}<|MERGE_RESOLUTION|>--- conflicted
+++ resolved
@@ -115,12 +115,8 @@
 static void __bm_print_lock_info(struct drbd_conf *mdev, const char *func)
 {
 	struct drbd_bitmap *b = mdev->bitmap;
-<<<<<<< HEAD
-	if (DRBD_ratelimit(5*HZ, 5))
-=======
 	if (!DRBD_ratelimit(5*HZ, 5))
 		return;
->>>>>>> 9c3c6799
 	ERR("FIXME %s in %s, bitmap locked for '%s' by %s\n",
 	    current == mdev->receiver.task ? "receiver" :
 	    current == mdev->asender.task  ? "asender"  :
@@ -169,11 +165,7 @@
 		return;
 	}
 
-<<<<<<< HEAD
-	if (!__test_and_clear_bit(BM_LOCKED,&mdev->bitmap->bm_flags))
-=======
 	if (!__test_and_clear_bit(BM_LOCKED, &mdev->bitmap->bm_flags))
->>>>>>> 9c3c6799
 		ERR("FIXME bitmap not locked in bm_unlock\n");
 
 	b->bm_why  = NULL;
@@ -489,15 +481,12 @@
 {
 	ERR_IF(!mdev->bitmap) return 0;
 	return mdev->bitmap->bm_words;
-<<<<<<< HEAD
 }
 
 unsigned long drbd_bm_bits(struct drbd_conf *mdev)
 {
 	ERR_IF(!mdev->bitmap) return 0;
 	return mdev->bitmap->bm_bits;
-=======
->>>>>>> 9c3c6799
 }
 
 
@@ -553,33 +542,19 @@
 
 	ERR_IF(!b) return;
 	ERR_IF(!b->bm) return;
-<<<<<<< HEAD
-	if (number == 0)
-		return;
-	spin_lock_irq(&b->bm_lock);
-	if ( (offset        >= b->bm_words) ||
-	     (offset+number >  b->bm_words) ||
-	     (number > PAGE_SIZE/sizeof(long)) ||
-	     (number <= 0) )
-=======
 	spin_lock_irq(&b->bm_lock);
 	if ((offset        >= b->bm_words) ||
 	    (offset+number >  b->bm_words) ||
 	    (number > PAGE_SIZE/sizeof(long)) ||
 	    (number <= 0))
->>>>>>> 9c3c6799
 		ERR("offset=%lu number=%lu bm_words=%lu\n",
 			(unsigned long)	offset,
 			(unsigned long)	number,
 			(unsigned long) b->bm_words);
 	else {
 		bm = b->bm + offset;
-<<<<<<< HEAD
-		while (number--) *buffer++ = cpu_to_lel(*bm++);
-=======
 		while (number--)
 			*buffer++ = cpu_to_lel(*bm++);
->>>>>>> 9c3c6799
 	}
 	spin_unlock_irq(&b->bm_lock);
 }
@@ -598,7 +573,6 @@
 	spin_unlock_irq(&b->bm_lock);
 }
 
-<<<<<<< HEAD
 void drbd_bm_clear_all(struct drbd_conf *mdev)
 {
 	struct drbd_bitmap *b = mdev->bitmap;
@@ -611,18 +585,13 @@
 	spin_unlock_irq(&b->bm_lock);
 }
 
-=======
->>>>>>> 9c3c6799
 static BIO_ENDIO_TYPE bm_async_io_complete BIO_ENDIO_ARGS(struct bio *bio, int error)
 {
 	struct drbd_bitmap *b = bio->bi_private;
 	int uptodate = bio_flagged(bio, BIO_UPTODATE);
 
 	BIO_ENDIO_FN_START;
-<<<<<<< HEAD
-=======
-
->>>>>>> 9c3c6799
+
 	/* strange behaviour of some lower level drivers...
 	 * fail the request by clearing the uptodate flag,
 	 * but do not return any error?!
@@ -905,11 +874,7 @@
 int drbd_bm_rs_done(struct drbd_conf *mdev)
 {
 	D_ASSERT(mdev->bitmap);
-<<<<<<< HEAD
-	return (mdev->bitmap->bm_fo >= mdev->bitmap->bm_bits);
-=======
 	return mdev->bitmap->bm_fo >= mdev->bitmap->bm_bits;
->>>>>>> 9c3c6799
 }
 
 /* returns number of bits actually changed.
@@ -926,11 +891,7 @@
 	ERR_IF(!b) return 1;
 	ERR_IF(!b->bm) return 1;
 
-<<<<<<< HEAD
-	spin_lock_irqsave(&b->bm_lock,flags);
-=======
 	spin_lock_irqsave(&b->bm_lock, flags);
->>>>>>> 9c3c6799
 	if (bm_is_locked(b))
 		bm_print_lock_info(mdev);
 	for (bitnr = s; bitnr <= e; bitnr++) {
