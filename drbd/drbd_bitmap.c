/*
   drbd_bitmap.c

   This file is part of DRBD by Philipp Reisner and Lars Ellenberg.

   Copyright (C) 2004-2008, LINBIT Information Technologies GmbH.
   Copyright (C) 2004-2008, Philipp Reisner <philipp.reisner@linbit.com>.
   Copyright (C) 2004-2008, Lars Ellenberg <lars.ellenberg@linbit.com>.

   drbd is free software; you can redistribute it and/or modify
   it under the terms of the GNU General Public License as published by
   the Free Software Foundation; either version 2, or (at your option)
   any later version.

   drbd is distributed in the hope that it will be useful,
   but WITHOUT ANY WARRANTY; without even the implied warranty of
   MERCHANTABILITY or FITNESS FOR A PARTICULAR PURPOSE.  See the
   GNU General Public License for more details.

   You should have received a copy of the GNU General Public License
   along with drbd; see the file COPYING.  If not, write to
   the Free Software Foundation, 675 Mass Ave, Cambridge, MA 02139, USA.
 */

#include <linux/bitops.h>
#include <linux/vmalloc.h>
#include <linux/string.h>
#include <linux/drbd.h>
#include <linux/slab.h>
#include <linux/dynamic_debug.h>
#include <asm/kmap_types.h>

#include <asm-generic/bitops/le.h>

#include "drbd_int.h"

/* See the ifdefs and comments inside that header file.
 * On recent kernels this is not needed. */
#include "compat/bitops.h"

/* OPAQUE outside this file!
 * interface defined in drbd_int.h

 * convention:
 * function name drbd_bm_... => used elsewhere, "public".
 * function name      bm_... => internal to implementation, "private".
 */


/*
 * LIMITATIONS:
 * We want to support >= peta byte of backend storage, while for now still using
 * a granularity of one bit per 4KiB of storage.
 * 1 << 50		bytes backend storage (1 PiB)
 * 1 << (50 - 12)	bits needed
 *	38 --> we need u64 to index and count bits
 * 1 << (38 - 3)	bitmap bytes needed
 *	35 --> we still need u64 to index and count bytes
 *			(that's 32 GiB of bitmap for 1 PiB storage)
 * 1 << (35 - 2)	32bit longs needed
 *	33 --> we'd even need u64 to index and count 32bit long words.
 * 1 << (35 - 3)	64bit longs needed
 *	32 --> we could get away with a 32bit unsigned int to index and count
 *	64bit long words, but I rather stay with unsigned long for now.
 *	We probably should neither count nor point to bytes or long words
 *	directly, but either by bitnumber, or by page index and offset.
 * 1 << (35 - 12)
 *	22 --> we need that much 4KiB pages of bitmap.
 *	1 << (22 + 3) --> on a 64bit arch,
 *	we need 32 MiB to store the array of page pointers.
 *
 * Because I'm lazy, and because the resulting patch was too large, too ugly
 * and still incomplete, on 32bit we still "only" support 16 TiB (minus some),
 * (1 << 32) bits * 4k storage.
 *

 * bitmap storage and IO:
 *	Bitmap is stored little endian on disk, and is kept little endian in
 *	core memory. Currently we still hold the full bitmap in core as long
 *	as we are "attached" to a local disk, which at 32 GiB for 1PiB storage
 *	seems excessive.
 *
 *	We plan to reduce the amount of in-core bitmap pages by paging them in
 *	and out against their on-disk location as necessary, but need to make
 *	sure we don't cause too much meta data IO, and must not deadlock in
 *	tight memory situations. This needs some more work.
 */

/*
 * NOTE
 *  Access to the *bm_pages is protected by bm_lock.
 *  It is safe to read the other members within the lock.
 *
 *  drbd_bm_set_bits is called from bio_endio callbacks,
 *  We may be called with irq already disabled,
 *  so we need spin_lock_irqsave().
 *  And we need the kmap_atomic.
 */
struct drbd_bitmap {
	struct page **bm_pages;
	spinlock_t bm_lock;

	/* see LIMITATIONS: above */

	unsigned long bm_set;       /* nr of set bits; THINK maybe atomic_t? */
	unsigned long bm_bits;
	size_t   bm_words;
	size_t   bm_number_of_pages;
	sector_t bm_dev_capacity;
	struct mutex bm_change; /* serializes resize operations */

	wait_queue_head_t bm_io_wait; /* used to serialize IO of single pages */

	enum bm_flag bm_flags;

	/* debugging aid, in case we are still racy somewhere */
	char          *bm_why;
	struct task_struct *bm_task;
};

#define bm_print_lock_info(m) __bm_print_lock_info(m, __func__)
static void __bm_print_lock_info(struct drbd_conf *mdev, const char *func)
{
	struct drbd_bitmap *b = mdev->bitmap;
	if (!DRBD_ratelimit(5*HZ, 5))
		return;
	dev_err(DEV, "FIXME %s in %s, bitmap locked for '%s' by %s\n",
		drbd_task_to_thread_name(mdev->tconn, current),
		func, b->bm_why ?: "?",
		drbd_task_to_thread_name(mdev->tconn, b->bm_task));
}

void drbd_bm_lock(struct drbd_conf *mdev, char *why, enum bm_flag flags)
{
	struct drbd_bitmap *b = mdev->bitmap;
	int trylock_failed;

	if (!b) {
		dev_err(DEV, "FIXME no bitmap in drbd_bm_lock!?\n");
		return;
	}

	trylock_failed = !mutex_trylock(&b->bm_change);

	if (trylock_failed) {
		dev_warn(DEV, "%s going to '%s' but bitmap already locked for '%s' by %s\n",
			 drbd_task_to_thread_name(mdev->tconn, current),
			 why, b->bm_why ?: "?",
			 drbd_task_to_thread_name(mdev->tconn, b->bm_task));
		mutex_lock(&b->bm_change);
	}
	if (BM_LOCKED_MASK & b->bm_flags)
		dev_err(DEV, "FIXME bitmap already locked in bm_lock\n");
	b->bm_flags |= flags & BM_LOCKED_MASK;

	b->bm_why  = why;
	b->bm_task = current;
}

void drbd_bm_unlock(struct drbd_conf *mdev)
{
	struct drbd_bitmap *b = mdev->bitmap;
	if (!b) {
		dev_err(DEV, "FIXME no bitmap in drbd_bm_unlock!?\n");
		return;
	}

	if (!(BM_LOCKED_MASK & mdev->bitmap->bm_flags))
		dev_err(DEV, "FIXME bitmap not locked in bm_unlock\n");

	b->bm_flags &= ~BM_LOCKED_MASK;
	b->bm_why  = NULL;
	b->bm_task = NULL;
	mutex_unlock(&b->bm_change);
}

/* we store some "meta" info about our pages in page->private */
/* at a granularity of 4k storage per bitmap bit:
 * one peta byte storage: 1<<50 byte, 1<<38 * 4k storage blocks
 *  1<<38 bits,
 *  1<<23 4k bitmap pages.
 * Use 24 bits as page index, covers 2 peta byte storage
 * at a granularity of 4k per bit.
 * Used to report the failed page idx on io error from the endio handlers.
 */
#define BM_PAGE_IDX_MASK	((1UL<<24)-1)
/* this page is currently read in, or written back */
#define BM_PAGE_IO_LOCK		31
/* if there has been an IO error for this page */
#define BM_PAGE_IO_ERROR	30
/* this is to be able to intelligently skip disk IO,
 * set if bits have been set since last IO. */
#define BM_PAGE_NEED_WRITEOUT	29
/* to mark for lazy writeout once syncer cleared all clearable bits,
 * we if bits have been cleared since last IO. */
#define BM_PAGE_LAZY_WRITEOUT	28
/* pages marked with this "HINT" will be considered for writeout
 * on activity log transactions */
#define BM_PAGE_HINT_WRITEOUT	27

/* store_page_idx uses non-atomic assignment. It is only used directly after
 * allocating the page.  All other bm_set_page_* and bm_clear_page_* need to
 * use atomic bit manipulation, as set_out_of_sync (and therefore bitmap
 * changes) may happen from various contexts, and wait_on_bit/wake_up_bit
 * requires it all to be atomic as well. */
static void bm_store_page_idx(struct page *page, unsigned long idx)
{
	BUG_ON(0 != (idx & ~BM_PAGE_IDX_MASK));
	page_private(page) |= idx;
}

static unsigned long bm_page_to_idx(struct page *page)
{
	return page_private(page) & BM_PAGE_IDX_MASK;
}

/* As is very unlikely that the same page is under IO from more than one
 * context, we can get away with a bit per page and one wait queue per bitmap.
 */
static void bm_page_lock_io(struct drbd_conf *mdev, int page_nr)
{
	struct drbd_bitmap *b = mdev->bitmap;
	void *addr = &page_private(b->bm_pages[page_nr]);
	wait_event(b->bm_io_wait, !test_and_set_bit(BM_PAGE_IO_LOCK, addr));
}

static void bm_page_unlock_io(struct drbd_conf *mdev, int page_nr)
{
	struct drbd_bitmap *b = mdev->bitmap;
	void *addr = &page_private(b->bm_pages[page_nr]);
	clear_bit_unlock(BM_PAGE_IO_LOCK, addr);
	wake_up(&mdev->bitmap->bm_io_wait);
}

/* set _before_ submit_io, so it may be reset due to being changed
 * while this page is in flight... will get submitted later again */
static void bm_set_page_unchanged(struct page *page)
{
	/* use cmpxchg? */
	clear_bit(BM_PAGE_NEED_WRITEOUT, &page_private(page));
	clear_bit(BM_PAGE_LAZY_WRITEOUT, &page_private(page));
}

static void bm_set_page_need_writeout(struct page *page)
{
	set_bit(BM_PAGE_NEED_WRITEOUT, &page_private(page));
}

/**
 * drbd_bm_mark_for_writeout() - mark a page with a "hint" to be considered for writeout
 * @mdev:	DRBD device.
 * @page_nr:	the bitmap page to mark with the "hint" flag
 *
 * From within an activity log transaction, we mark a few pages with these
 * hints, then call drbd_bm_write_hinted(), which will only write out changed
 * pages which are flagged with this mark.
 */
void drbd_bm_mark_for_writeout(struct drbd_conf *mdev, int page_nr)
{
	struct page *page;
	if (WARN(page_nr >= mdev->bitmap->bm_number_of_pages,
		"BAD: page_nr: %u, number_of_pages: %u\n",
		page_nr, (int)mdev->bitmap->bm_number_of_pages))
		return;
	page = mdev->bitmap->bm_pages[page_nr];
	set_bit(BM_PAGE_HINT_WRITEOUT, &page_private(page));
}

static int bm_test_page_unchanged(struct page *page)
{
	volatile const unsigned long *addr = &page_private(page);
	return (*addr & ((1UL<<BM_PAGE_NEED_WRITEOUT)|(1UL<<BM_PAGE_LAZY_WRITEOUT))) == 0;
}

static void bm_set_page_io_err(struct page *page)
{
	set_bit(BM_PAGE_IO_ERROR, &page_private(page));
}

static void bm_clear_page_io_err(struct page *page)
{
	clear_bit(BM_PAGE_IO_ERROR, &page_private(page));
}

static void bm_set_page_lazy_writeout(struct page *page)
{
	set_bit(BM_PAGE_LAZY_WRITEOUT, &page_private(page));
}

static int bm_test_page_lazy_writeout(struct page *page)
{
	return test_bit(BM_PAGE_LAZY_WRITEOUT, &page_private(page));
}

/* on a 32bit box, this would allow for exactly (2<<38) bits. */
static unsigned int bm_word_to_page_idx(struct drbd_bitmap *b, unsigned long long_nr)
{
	/* page_nr = (word*sizeof(long)) >> PAGE_SHIFT; */
	unsigned int page_nr = long_nr >> (PAGE_SHIFT - LN2_BPL + 3);
	BUG_ON(page_nr >= b->bm_number_of_pages);
	return page_nr;
}

static unsigned int bm_bit_to_page_idx(struct drbd_bitmap *b, u64 bitnr)
{
	/* page_nr = (bitnr/8) >> PAGE_SHIFT; */
	unsigned int page_nr = bitnr >> (PAGE_SHIFT + 3);
	BUG_ON(page_nr >= b->bm_number_of_pages);
	return page_nr;
}

static unsigned long *__bm_map_pidx(struct drbd_bitmap *b, unsigned int idx, const enum km_type km)
{
	struct page *page = b->bm_pages[idx];
	return (unsigned long *) kmap_atomic(page, km);
}

static unsigned long *bm_map_pidx(struct drbd_bitmap *b, unsigned int idx)
{
	return __bm_map_pidx(b, idx, KM_IRQ1);
}

static void __bm_unmap(unsigned long *p_addr, const enum km_type km)
{
	kunmap_atomic(p_addr, km);
};

static void bm_unmap(unsigned long *p_addr)
{
	return __bm_unmap(p_addr, KM_IRQ1);
}

/* long word offset of _bitmap_ sector */
#define S2W(s)	((s)<<(BM_EXT_SHIFT-BM_BLOCK_SHIFT-LN2_BPL))
/* word offset from start of bitmap to word number _in_page_
 * modulo longs per page
#define MLPP(X) ((X) % (PAGE_SIZE/sizeof(long))
 hm, well, Philipp thinks gcc might not optimize the % into & (... - 1)
 so do it explicitly:
 */
#define MLPP(X) ((X) & ((PAGE_SIZE/sizeof(long))-1))

/* Long words per page */
#define LWPP (PAGE_SIZE/sizeof(long))

/*
 * actually most functions herein should take a struct drbd_bitmap*, not a
 * struct drbd_conf*, but for the debug macros I like to have the mdev around
 * to be able to report device specific.
 */


STATIC void bm_free_pages(struct page **pages, unsigned long number)
{
	unsigned long i;
	if (!pages)
		return;

	for (i = 0; i < number; i++) {
		if (!pages[i]) {
			printk(KERN_ALERT "drbd: bm_free_pages tried to free "
					  "a NULL pointer; i=%lu n=%lu\n",
					  i, number);
			continue;
		}
		__free_page(pages[i]);
		pages[i] = NULL;
	}
}

STATIC void bm_vk_free(void *ptr, int v)
{
	if (v)
		vfree(ptr);
	else
		kfree(ptr);
}

/*
 * "have" and "want" are NUMBER OF PAGES.
 */
STATIC struct page **bm_realloc_pages(struct drbd_bitmap *b, unsigned long want)
{
	struct page **old_pages = b->bm_pages;
	struct page **new_pages, *page;
	unsigned int i, bytes, vmalloced = 0;
	unsigned long have = b->bm_number_of_pages;

	BUG_ON(have == 0 && old_pages != NULL);
	BUG_ON(have != 0 && old_pages == NULL);

	if (have == want)
		return old_pages;

	/* Trying kmalloc first, falling back to vmalloc.
	 * GFP_KERNEL is ok, as this is done when a lower level disk is
	 * "attached" to the drbd.  Context is receiver thread or cqueue
	 * thread.  As we have no disk yet, we are not in the IO path,
	 * not even the IO path of the peer. */
	bytes = sizeof(struct page *)*want;
	new_pages = kmalloc(bytes, GFP_KERNEL);
	if (!new_pages) {
		new_pages = vmalloc(bytes);
		if (!new_pages)
			return NULL;
		vmalloced = 1;
	}

	memset(new_pages, 0, bytes);
	if (want >= have) {
		for (i = 0; i < have; i++)
			new_pages[i] = old_pages[i];
		for (; i < want; i++) {
			page = alloc_page(GFP_HIGHUSER);
			if (!page) {
				bm_free_pages(new_pages + have, i - have);
				bm_vk_free(new_pages, vmalloced);
				return NULL;
			}
			/* we want to know which page it is
			 * from the endio handlers */
			bm_store_page_idx(page, i);
			new_pages[i] = page;
		}
	} else {
		for (i = 0; i < want; i++)
			new_pages[i] = old_pages[i];
		/* NOT HERE, we are outside the spinlock!
		bm_free_pages(old_pages + want, have - want);
		*/
	}

	if (vmalloced)
		b->bm_flags |= BM_P_VMALLOCED;
	else
		b->bm_flags &= ~BM_P_VMALLOCED;

	return new_pages;
}

/*
 * called on driver init only. TODO call when a device is created.
 * allocates the drbd_bitmap, and stores it in mdev->bitmap.
 */
int drbd_bm_init(struct drbd_conf *mdev)
{
	struct drbd_bitmap *b = mdev->bitmap;
	WARN_ON(b != NULL);
	b = kzalloc(sizeof(struct drbd_bitmap), GFP_KERNEL);
	if (!b)
		return -ENOMEM;
	spin_lock_init(&b->bm_lock);
	mutex_init(&b->bm_change);
	init_waitqueue_head(&b->bm_io_wait);

	mdev->bitmap = b;

	return 0;
}

sector_t drbd_bm_capacity(struct drbd_conf *mdev)
{
	if (!expect(mdev->bitmap))
		return 0;
	return mdev->bitmap->bm_dev_capacity;
}

/* called on driver unload. TODO: call when a device is destroyed.
 */
void drbd_bm_cleanup(struct drbd_conf *mdev)
{
	if (!expect(mdev->bitmap))
		return;
	bm_free_pages(mdev->bitmap->bm_pages, mdev->bitmap->bm_number_of_pages);
	bm_vk_free(mdev->bitmap->bm_pages, (BM_P_VMALLOCED & mdev->bitmap->bm_flags));
	kfree(mdev->bitmap);
	mdev->bitmap = NULL;
}

/*
 * since (b->bm_bits % BITS_PER_LONG) != 0,
 * this masks out the remaining bits.
 * Returns the number of bits cleared.
 */
#define BITS_PER_PAGE		(1UL << (PAGE_SHIFT + 3))
#define BITS_PER_PAGE_MASK	(BITS_PER_PAGE - 1)
#define BITS_PER_LONG_MASK	(BITS_PER_LONG - 1)
STATIC int bm_clear_surplus(struct drbd_bitmap *b)
{
	unsigned long mask;
	unsigned long *p_addr, *bm;
	int tmp;
	int cleared = 0;

	/* number of bits modulo bits per page */
	tmp = (b->bm_bits & BITS_PER_PAGE_MASK);
	/* mask the used bits of the word containing the last bit */
	mask = (1UL << (tmp & BITS_PER_LONG_MASK)) -1;
	/* bitmap is always stored little endian,
	 * on disk and in core memory alike */
	mask = cpu_to_lel(mask);

	p_addr = bm_map_pidx(b, b->bm_number_of_pages - 1);
	bm = p_addr + (tmp/BITS_PER_LONG);
	if (mask) {
		/* If mask != 0, we are not exactly aligned, so bm now points
		 * to the long containing the last bit.
		 * If mask == 0, bm already points to the word immediately
		 * after the last (long word aligned) bit. */
		cleared = hweight_long(*bm & ~mask);
		*bm &= mask;
		bm++;
	}

	if (BITS_PER_LONG == 32 && ((bm - p_addr) & 1) == 1) {
		/* on a 32bit arch, we may need to zero out
		 * a padding long to align with a 64bit remote */
		cleared += hweight_long(*bm);
		*bm = 0;
	}
	bm_unmap(p_addr);
	return cleared;
}

STATIC void bm_set_surplus(struct drbd_bitmap *b)
{
	unsigned long mask;
	unsigned long *p_addr, *bm;
	int tmp;

	/* number of bits modulo bits per page */
	tmp = (b->bm_bits & BITS_PER_PAGE_MASK);
	/* mask the used bits of the word containing the last bit */
	mask = (1UL << (tmp & BITS_PER_LONG_MASK)) -1;
	/* bitmap is always stored little endian,
	 * on disk and in core memory alike */
	mask = cpu_to_lel(mask);

	p_addr = bm_map_pidx(b, b->bm_number_of_pages - 1);
	bm = p_addr + (tmp/BITS_PER_LONG);
	if (mask) {
		/* If mask != 0, we are not exactly aligned, so bm now points
		 * to the long containing the last bit.
		 * If mask == 0, bm already points to the word immediately
		 * after the last (long word aligned) bit. */
		*bm |= ~mask;
		bm++;
	}

	if (BITS_PER_LONG == 32 && ((bm - p_addr) & 1) == 1) {
		/* on a 32bit arch, we may need to zero out
		 * a padding long to align with a 64bit remote */
		*bm = ~0UL;
	}
	bm_unmap(p_addr);
}

/* you better not modify the bitmap while this is running,
 * or its results will be stale */
STATIC unsigned long bm_count_bits(struct drbd_bitmap *b)
{
	unsigned long *p_addr;
	unsigned long bits = 0;
	unsigned long mask = (1UL << (b->bm_bits & BITS_PER_LONG_MASK)) -1;
	int idx, i, last_word;

	/* all but last page */
	for (idx = 0; idx < b->bm_number_of_pages - 1; idx++) {
		p_addr = __bm_map_pidx(b, idx, KM_USER0);
		for (i = 0; i < LWPP; i++)
			bits += hweight_long(p_addr[i]);
		__bm_unmap(p_addr, KM_USER0);
		cond_resched();
	}
	/* last (or only) page */
	last_word = ((b->bm_bits - 1) & BITS_PER_PAGE_MASK) >> LN2_BPL;
	p_addr = __bm_map_pidx(b, idx, KM_USER0);
	for (i = 0; i < last_word; i++)
		bits += hweight_long(p_addr[i]);
	p_addr[last_word] &= cpu_to_lel(mask);
	bits += hweight_long(p_addr[last_word]);
	/* 32bit arch, may have an unused padding long */
	if (BITS_PER_LONG == 32 && (last_word & 1) == 0)
		p_addr[last_word+1] = 0;
	__bm_unmap(p_addr, KM_USER0);
	return bits;
}

/* offset and len in long words.*/
STATIC void bm_memset(struct drbd_bitmap *b, size_t offset, int c, size_t len)
{
	unsigned long *p_addr, *bm;
	unsigned int idx;
	size_t do_now, end;

	end = offset + len;

	if (end > b->bm_words) {
		printk(KERN_ALERT "drbd: bm_memset end > bm_words\n");
		return;
	}

	while (offset < end) {
		do_now = min_t(size_t, ALIGN(offset + 1, LWPP), end) - offset;
		idx = bm_word_to_page_idx(b, offset);
		p_addr = bm_map_pidx(b, idx);
		bm = p_addr + MLPP(offset);
		if (bm+do_now > p_addr + LWPP) {
			printk(KERN_ALERT "drbd: BUG BUG BUG! p_addr:%p bm:%p do_now:%d\n",
			       p_addr, bm, (int)do_now);
		} else
			memset(bm, c, do_now * sizeof(long));
		bm_unmap(p_addr);
		bm_set_page_need_writeout(b->bm_pages[idx]);
		offset += do_now;
	}
}

/*
 * make sure the bitmap has enough room for the attached storage,
 * if necessary, resize.
 * called whenever we may have changed the device size.
 * returns -ENOMEM if we could not allocate enough memory, 0 on success.
 * In case this is actually a resize, we copy the old bitmap into the new one.
 * Otherwise, the bitmap is initialized to all bits set.
 */
int drbd_bm_resize(struct drbd_conf *mdev, sector_t capacity, int set_new_bits)
{
	struct drbd_bitmap *b = mdev->bitmap;
	unsigned long bits, words, owords, obits;
	unsigned long want, have, onpages; /* number of pages */
	struct page **npages, **opages = NULL;
	int err = 0, growing;
	int opages_vmalloced;

	if (!expect(b))
		return -ENOMEM;

	drbd_bm_lock(mdev, "resize", BM_LOCKED_MASK);

	dev_info(DEV, "drbd_bm_resize called with capacity == %llu\n",
			(unsigned long long)capacity);

	if (capacity == b->bm_dev_capacity)
		goto out;

	opages_vmalloced = (BM_P_VMALLOCED & b->bm_flags);

	if (capacity == 0) {
		spin_lock_irq(&b->bm_lock);
		opages = b->bm_pages;
		onpages = b->bm_number_of_pages;
		owords = b->bm_words;
		b->bm_pages = NULL;
		b->bm_number_of_pages =
		b->bm_set   =
		b->bm_bits  =
		b->bm_words =
		b->bm_dev_capacity = 0;
		spin_unlock_irq(&b->bm_lock);
		bm_free_pages(opages, onpages);
		bm_vk_free(opages, opages_vmalloced);
		goto out;
	}
	bits  = BM_SECT_TO_BIT(ALIGN(capacity, BM_SECT_PER_BIT));

	/* if we would use
	   words = ALIGN(bits,BITS_PER_LONG) >> LN2_BPL;
	   a 32bit host could present the wrong number of words
	   to a 64bit host.
	*/
	words = ALIGN(bits, 64) >> LN2_BPL;

	if (get_ldev(mdev)) {
		u64 bits_on_disk = ((u64)mdev->ldev->md.md_size_sect-MD_BM_OFFSET) << 12;
		put_ldev(mdev);
		if (bits > bits_on_disk) {
			dev_err(DEV, "Not enough space for bitmap: %lu > %lu\n",
				(unsigned long)bits, (unsigned long)bits_on_disk);
			err = -ENOSPC;
			goto out;
		}
	}

	want = ALIGN(words*sizeof(long), PAGE_SIZE) >> PAGE_SHIFT;
	have = b->bm_number_of_pages;
	if (want == have) {
		D_ASSERT(b->bm_pages != NULL);
		npages = b->bm_pages;
	} else {
		if (drbd_insert_fault(mdev, DRBD_FAULT_BM_ALLOC))
			npages = NULL;
		else
			npages = bm_realloc_pages(b, want);
	}

	if (!npages) {
		err = -ENOMEM;
		goto out;
	}

	spin_lock_irq(&b->bm_lock);
	opages = b->bm_pages;
	owords = b->bm_words;
	obits  = b->bm_bits;

	growing = bits > obits;
	if (opages && growing && set_new_bits)
		bm_set_surplus(b);

	b->bm_pages = npages;
	b->bm_number_of_pages = want;
	b->bm_bits  = bits;
	b->bm_words = words;
	b->bm_dev_capacity = capacity;

	if (growing) {
		if (set_new_bits) {
			bm_memset(b, owords, 0xff, words-owords);
			b->bm_set += bits - obits;
		} else
			bm_memset(b, owords, 0x00, words-owords);

	}

	if (want < have) {
		/* implicit: (opages != NULL) && (opages != npages) */
		bm_free_pages(opages + want, have - want);
	}

	(void)bm_clear_surplus(b);

	spin_unlock_irq(&b->bm_lock);
	if (opages != npages)
		bm_vk_free(opages, opages_vmalloced);
	if (!growing)
		b->bm_set = bm_count_bits(b);
	dev_info(DEV, "resync bitmap: bits=%lu words=%lu pages=%lu\n", bits, words, want);

 out:
	drbd_bm_unlock(mdev);
	return err;
}

/* inherently racy:
 * if not protected by other means, return value may be out of date when
 * leaving this function...
 * we still need to lock it, since it is important that this returns
 * bm_set == 0 precisely.
 *
 * maybe bm_set should be atomic_t ?
 */
unsigned long _drbd_bm_total_weight(struct drbd_conf *mdev)
{
	struct drbd_bitmap *b = mdev->bitmap;
	unsigned long s;
	unsigned long flags;

	if (!expect(b))
		return 0;
	if (!expect(b->bm_pages))
		return 0;

	spin_lock_irqsave(&b->bm_lock, flags);
	s = b->bm_set;
	spin_unlock_irqrestore(&b->bm_lock, flags);

	return s;
}

unsigned long drbd_bm_total_weight(struct drbd_conf *mdev)
{
	unsigned long s;
	/* if I don't have a disk, I don't know about out-of-sync status */
	if (!get_ldev_if_state(mdev, D_NEGOTIATING))
		return 0;
	s = _drbd_bm_total_weight(mdev);
	put_ldev(mdev);
	return s;
}

size_t drbd_bm_words(struct drbd_conf *mdev)
{
	struct drbd_bitmap *b = mdev->bitmap;
	if (!expect(b))
		return 0;
	if (!expect(b->bm_pages))
		return 0;

	return b->bm_words;
}

unsigned long drbd_bm_bits(struct drbd_conf *mdev)
{
	struct drbd_bitmap *b = mdev->bitmap;
	if (!expect(b))
		return 0;

	return b->bm_bits;
}

/* merge number words from buffer into the bitmap starting at offset.
 * buffer[i] is expected to be little endian unsigned long.
 * bitmap must be locked by drbd_bm_lock.
 * currently only used from receive_bitmap.
 */
void drbd_bm_merge_lel(struct drbd_conf *mdev, size_t offset, size_t number,
			unsigned long *buffer)
{
	struct drbd_bitmap *b = mdev->bitmap;
	unsigned long *p_addr, *bm;
	unsigned long word, bits;
	unsigned int idx;
	size_t end, do_now;

	end = offset + number;

	if (!expect(b))
		return;
	if (!expect(b->bm_pages))
		return;
	if (number == 0)
		return;
	WARN_ON(offset >= b->bm_words);
	WARN_ON(end    >  b->bm_words);

	spin_lock_irq(&b->bm_lock);
	while (offset < end) {
		do_now = min_t(size_t, ALIGN(offset+1, LWPP), end) - offset;
		idx = bm_word_to_page_idx(b, offset);
		p_addr = bm_map_pidx(b, idx);
		bm = p_addr + MLPP(offset);
		offset += do_now;
		while (do_now--) {
			bits = hweight_long(*bm);
			word = *bm | *buffer++;
			*bm++ = word;
			b->bm_set += hweight_long(word) - bits;
		}
		bm_unmap(p_addr);
		bm_set_page_need_writeout(b->bm_pages[idx]);
	}
	/* with 32bit <-> 64bit cross-platform connect
	 * this is only correct for current usage,
	 * where we _know_ that we are 64 bit aligned,
	 * and know that this function is used in this way, too...
	 */
	if (end == b->bm_words)
		b->bm_set -= bm_clear_surplus(b);
	spin_unlock_irq(&b->bm_lock);
}

/* copy number words from the bitmap starting at offset into the buffer.
 * buffer[i] will be little endian unsigned long.
 */
void drbd_bm_get_lel(struct drbd_conf *mdev, size_t offset, size_t number,
		     unsigned long *buffer)
{
	struct drbd_bitmap *b = mdev->bitmap;
	unsigned long *p_addr, *bm;
	size_t end, do_now;

	end = offset + number;

	if (!expect(b))
		return;
	if (!expect(b->bm_pages))
		return;

	spin_lock_irq(&b->bm_lock);
	if ((offset >= b->bm_words) ||
	    (end    >  b->bm_words) ||
	    (number <= 0))
		dev_err(DEV, "offset=%lu number=%lu bm_words=%lu\n",
			(unsigned long)	offset,
			(unsigned long)	number,
			(unsigned long) b->bm_words);
	else {
		while (offset < end) {
			do_now = min_t(size_t, ALIGN(offset+1, LWPP), end) - offset;
			p_addr = bm_map_pidx(b, bm_word_to_page_idx(b, offset));
			bm = p_addr + MLPP(offset);
			offset += do_now;
			while (do_now--)
				*buffer++ = *bm++;
			bm_unmap(p_addr);
		}
	}
	spin_unlock_irq(&b->bm_lock);
}

/* set all bits in the bitmap */
void drbd_bm_set_all(struct drbd_conf *mdev)
{
	struct drbd_bitmap *b = mdev->bitmap;
	if (!expect(b))
		return;
	if (!expect(b->bm_pages))
		return;

	spin_lock_irq(&b->bm_lock);
	bm_memset(b, 0, 0xff, b->bm_words);
	(void)bm_clear_surplus(b);
	b->bm_set = b->bm_bits;
	spin_unlock_irq(&b->bm_lock);
}

/* clear all bits in the bitmap */
void drbd_bm_clear_all(struct drbd_conf *mdev)
{
	struct drbd_bitmap *b = mdev->bitmap;
	if (!expect(b))
		return;
	if (!expect(b->bm_pages))
		return;

	spin_lock_irq(&b->bm_lock);
	bm_memset(b, 0, 0, b->bm_words);
	b->bm_set = 0;
	spin_unlock_irq(&b->bm_lock);
}

struct bm_aio_ctx {
	struct drbd_conf *mdev;
	atomic_t in_flight;
	unsigned int done;
	unsigned flags;
#define BM_AIO_COPY_PAGES	1
#define BM_AIO_WRITE_HINTED	2
	int error;
	struct kref kref;
};

static void bm_aio_ctx_destroy(struct kref *kref)
{
	struct bm_aio_ctx *ctx = container_of(kref, struct bm_aio_ctx, kref);

	put_ldev(ctx->mdev);
	kfree(ctx);
}

/* bv_page may be a copy, or may be the original */
static BIO_ENDIO_TYPE bm_async_io_complete BIO_ENDIO_ARGS(struct bio *bio, int error)
{
	struct bm_aio_ctx *ctx = bio->bi_private;
	struct drbd_conf *mdev = ctx->mdev;
	struct drbd_bitmap *b = mdev->bitmap;
	unsigned int idx = bm_page_to_idx(bio->bi_io_vec[0].bv_page);
	int uptodate = bio_flagged(bio, BIO_UPTODATE);

	BIO_ENDIO_FN_START;

	/* strange behavior of some lower level drivers...
	 * fail the request by clearing the uptodate flag,
	 * but do not return any error?!
	 * do we want to WARN() on this? */
	if (!error && !uptodate)
		error = -EIO;

	if ((ctx->flags & BM_AIO_COPY_PAGES) == 0 &&
	    !bm_test_page_unchanged(b->bm_pages[idx]))
		dev_warn(DEV, "bitmap page idx %u changed during IO!\n", idx);

	if (error) {
		/* ctx error will hold the completed-last non-zero error code,
		 * in case error codes differ. */
		ctx->error = error;
		bm_set_page_io_err(b->bm_pages[idx]);
		/* Not identical to on disk version of it.
		 * Is BM_PAGE_IO_ERROR enough? */
		if (DRBD_ratelimit(5*HZ, 5))
			dev_err(DEV, "IO ERROR %d on bitmap page idx %u\n",
					error, idx);
	} else {
		bm_clear_page_io_err(b->bm_pages[idx]);
		dynamic_dev_dbg(DEV, "bitmap page idx %u completed\n", idx);
	}

	bm_page_unlock_io(mdev, idx);

	if (ctx->flags & BM_AIO_COPY_PAGES)
		mempool_free(bio->bi_io_vec[0].bv_page, drbd_md_io_page_pool);

	bio_put(bio);

	if (atomic_dec_and_test(&ctx->in_flight)) {
		ctx->done = 1;
		wake_up(&mdev->misc_wait);
		kref_put(&ctx->kref, &bm_aio_ctx_destroy);
	}

	BIO_ENDIO_FN_RETURN;
}

STATIC void bm_page_io_async(struct bm_aio_ctx *ctx, int page_nr, int rw) __must_hold(local)
{
	struct bio *bio = bio_alloc_drbd(GFP_KERNEL);
	struct drbd_conf *mdev = ctx->mdev;
	struct drbd_bitmap *b = mdev->bitmap;
	struct page *page;
	unsigned int len;

	sector_t on_disk_sector =
		mdev->ldev->md.md_offset + mdev->ldev->md.bm_offset;
	on_disk_sector += ((sector_t)page_nr) << (PAGE_SHIFT-9);

	/* this might happen with very small
	 * flexible external meta data device,
	 * or with PAGE_SIZE > 4k */
	len = min_t(unsigned int, PAGE_SIZE,
		(drbd_md_last_sector(mdev->ldev) - on_disk_sector + 1)<<9);

	/* serialize IO on this page */
	bm_page_lock_io(mdev, page_nr);
	/* before memcpy and submit,
	 * so it can be redirtied any time */
	bm_set_page_unchanged(b->bm_pages[page_nr]);

	if (ctx->flags & BM_AIO_COPY_PAGES) {
		void *src, *dest;
		page = mempool_alloc(drbd_md_io_page_pool, __GFP_HIGHMEM|__GFP_WAIT);
		dest = kmap_atomic(page, KM_USER0);
		src = kmap_atomic(b->bm_pages[page_nr], KM_USER1);
		memcpy(dest, src, PAGE_SIZE);
		kunmap_atomic(src, KM_USER1);
		kunmap_atomic(dest, KM_USER0);
		bm_store_page_idx(page, page_nr);
	} else
		page = b->bm_pages[page_nr];

	bio->bi_bdev = mdev->ldev->md_bdev;
	bio->bi_sector = on_disk_sector;
	/* bio_add_page of a single page to an empty bio will always succeed,
	 * according to api.  Do we want to assert that? */
	bio_add_page(bio, page, len, 0);
	bio->bi_private = ctx;
	bio->bi_end_io = bm_async_io_complete;

	if (drbd_insert_fault(mdev, (rw & WRITE) ? DRBD_FAULT_MD_WR : DRBD_FAULT_MD_RD)) {
		bio->bi_rw |= rw;
		bio_endio(bio, -EIO);
	} else {
		submit_bio(rw, bio);
		/* this should not count as user activity and cause the
		 * resync to throttle -- see drbd_rs_should_slow_down(). */
		atomic_add(len >> 9, &mdev->rs_sect_ev);
	}
}

/*
 * bm_rw: read/write the whole bitmap from/to its on disk location.
 */
STATIC int bm_rw(struct drbd_conf *mdev, int rw, unsigned flags, unsigned lazy_writeout_upper_idx) __must_hold(local)
{
<<<<<<< HEAD
	struct bm_aio_ctx ctx = {
		.mdev = mdev,
		.in_flight = ATOMIC_INIT(1),
		.done = COMPLETION_INITIALIZER_ONSTACK(ctx.done),
		.flags = flags,
	};
=======
	struct bm_aio_ctx *ctx;
>>>>>>> 8825bf9f
	struct drbd_bitmap *b = mdev->bitmap;
	int num_pages, i, count = 0;
	unsigned long now;
	char ppb[10];
	int err = 0;

	/*
	 * We are protected against bitmap disappearing/resizing by holding an
	 * ldev reference (caller must have called get_ldev()).
	 * For read/write, we are protected against changes to the bitmap by
	 * the bitmap lock (see drbd_bitmap_io).
	 * For lazy writeout, we don't care for ongoing changes to the bitmap,
	 * as we submit copies of pages anyways.
	 */

	ctx = kmalloc(sizeof(struct bm_aio_ctx), GFP_KERNEL);
	if (!ctx)
		return -ENOMEM;

	*ctx = (struct bm_aio_ctx) {
		.mdev = mdev,
		.in_flight = ATOMIC_INIT(1),
		.done = 0,
		.flags = lazy_writeout_upper_idx ? BM_AIO_COPY_PAGES : 0,
		.error = 0,
		.kref = { ATOMIC_INIT(2) },
	};

	if (!get_ldev_if_state(mdev, D_ATTACHING)) {  /* put is in bm_aio_ctx_destroy() */
		dev_err(DEV, "ASSERT FAILED: get_ldev_if_state() == 1 in bm_rw()\n");
		err = -ENODEV;
		goto out;
	}

	if (!ctx->flags)
		WARN_ON(!(BM_LOCKED_MASK & b->bm_flags));

	num_pages = b->bm_number_of_pages;

	now = jiffies;

	/* let the layers below us try to merge these bios... */
	for (i = 0; i < num_pages; i++) {
		/* ignore completely unchanged pages */
		if (lazy_writeout_upper_idx && i == lazy_writeout_upper_idx)
			break;
		if (rw & WRITE) {
			if ((flags & BM_AIO_WRITE_HINTED) &&
			    !test_and_clear_bit(BM_PAGE_HINT_WRITEOUT,
				    &page_private(b->bm_pages[i])))
				continue;
			if (bm_test_page_unchanged(b->bm_pages[i])) {
				dynamic_dev_dbg(DEV, "skipped bm write for idx %u\n", i);
				continue;
			}
			/* during lazy writeout,
			 * ignore those pages not marked for lazy writeout. */
			if (lazy_writeout_upper_idx &&
			    !bm_test_page_lazy_writeout(b->bm_pages[i])) {
				dynamic_dev_dbg(DEV, "skipped bm lazy write for idx %u\n", i);
				continue;
			}
		}
		atomic_inc(&ctx->in_flight);
		bm_page_io_async(ctx, i, rw);
		++count;
		cond_resched();
	}

	/*
	 * We initialize ctx->in_flight to one to make sure bm_async_io_complete
	 * will not complete() early, and decrement / test it here.  If there
	 * are still some bios in flight, we need to wait for them here.
	 */
<<<<<<< HEAD
	if (!atomic_dec_and_test(&ctx.in_flight))
		wait_for_completion(&ctx.done);
	/* summary for global bitmap IO */
	if (flags == 0)
		dev_info(DEV, "bitmap %s of %u pages took %lu jiffies\n",
				rw == WRITE ? "WRITE" : "READ",
				count, jiffies - now);
=======
	if (!atomic_dec_and_test(&ctx->in_flight)) {
		drbd_blk_run_queue(bdev_get_queue(mdev->ldev->md_bdev));
		wait_until_done_or_disk_failure(mdev, &ctx->done);
	}
	if (!count)
		put_ldev(mdev); /* Since no IO was started, the completion handler was not invoked */

	dev_info(DEV, "bitmap %s of %u pages took %lu jiffies\n",
			rw == WRITE ? "WRITE" : "READ",
			count, jiffies - now);
>>>>>>> 8825bf9f

	if (ctx->error) {
		dev_alert(DEV, "we had at least one MD IO ERROR during bitmap IO\n");
		drbd_chk_io_error(mdev, 1, true);
		err = -EIO; /* ctx->error ? */
	}

	if (atomic_read(&ctx->in_flight))
		err = -EIO; /* Disk failed during IO... */

	now = jiffies;
	if (rw == WRITE) {
		drbd_md_flush(mdev);
	} else /* rw == READ */ {
		b->bm_set = bm_count_bits(b);
		dev_info(DEV, "recounting of set bits took additional %lu jiffies\n",
		     jiffies - now);
	}
	now = b->bm_set;

	if (flags == 0)
		dev_info(DEV, "%s (%lu bits) marked out-of-sync by on disk bit-map.\n",
		     ppsize(ppb, now << (BM_BLOCK_SHIFT-10)), now);

out:
	kref_put(&ctx->kref, &bm_aio_ctx_destroy);
	return err;
}

/**
 * drbd_bm_read() - Read the whole bitmap from its on disk location.
 * @mdev:	DRBD device.
 */
int drbd_bm_read(struct drbd_conf *mdev) __must_hold(local)
{
	return bm_rw(mdev, READ, 0, 0);
}

/**
 * drbd_bm_write() - Write the whole bitmap to its on disk location.
 * @mdev:	DRBD device.
 *
 * Will only write pages that have changed since last IO.
 */
int drbd_bm_write(struct drbd_conf *mdev) __must_hold(local)
{
	return bm_rw(mdev, WRITE, 0, 0);
}

/**
 * drbd_bm_lazy_write_out() - Write bitmap pages 0 to @upper_idx-1, if they have changed.
 * @mdev:	DRBD device.
 * @upper_idx:	0: write all changed pages; +ve: page index to stop scanning for changed pages
 */
int drbd_bm_write_lazy(struct drbd_conf *mdev, unsigned upper_idx) __must_hold(local)
{
	return bm_rw(mdev, WRITE, BM_AIO_COPY_PAGES, upper_idx);
}

/**
 * drbd_bm_write_hinted() - Write bitmap pages with "hint" marks, if they have changed.
 * @mdev:	DRBD device.
 */
int drbd_bm_write_hinted(struct drbd_conf *mdev) __must_hold(local)
{
	return bm_rw(mdev, WRITE, BM_AIO_WRITE_HINTED | BM_AIO_COPY_PAGES, 0);
}

/**
 * drbd_bm_write_page() - Writes a PAGE_SIZE aligned piece of bitmap
 * @mdev:	DRBD device.
 * @idx:	bitmap page index
 *
 * We don't want to special case on logical_block_size of the backend device,
 * so we submit PAGE_SIZE aligned pieces.
 * Note that on "most" systems, PAGE_SIZE is 4k.
 *
 * In case this becomes an issue on systems with larger PAGE_SIZE,
 * we may want to change this again to write 4k aligned 4k pieces.
 */
int drbd_bm_write_page(struct drbd_conf *mdev, unsigned int idx) __must_hold(local)
{
	struct bm_aio_ctx *ctx;
	int err;

	if (bm_test_page_unchanged(mdev->bitmap->bm_pages[idx])) {
		dynamic_dev_dbg(DEV, "skipped bm page write for idx %u\n", idx);
		return 0;
	}

	ctx = kmalloc(sizeof(struct bm_aio_ctx), GFP_KERNEL);
	if (!ctx)
		return -ENOMEM;

	*ctx = (struct bm_aio_ctx) {
		.mdev = mdev,
		.in_flight = ATOMIC_INIT(1),
		.done = 0,
		.flags = BM_AIO_COPY_PAGES,
		.error = 0,
		.kref = { ATOMIC_INIT(2) },
	};

	if (!get_ldev_if_state(mdev, D_ATTACHING)) {  /* put is in bm_aio_ctx_destroy() */
		dev_err(DEV, "ASSERT FAILED: get_ldev_if_state() == 1 in drbd_bm_write_page()\n");
		err = -ENODEV;
		goto out;
	}

	bm_page_io_async(ctx, idx, WRITE_SYNC);
	wait_until_done_or_disk_failure(mdev, &ctx->done);

	if (ctx->error)
		drbd_chk_io_error(mdev, 1, true);
		/* that should force detach, so the in memory bitmap will be
		 * gone in a moment as well. */

	mdev->bm_writ_cnt++;
	err = atomic_read(&ctx->in_flight) ? -EIO : ctx->error;
 out:
	kref_put(&ctx->kref, &bm_aio_ctx_destroy);
	return err;
}

/* NOTE
 * find_first_bit returns int, we return unsigned long.
 * For this to work on 32bit arch with bitnumbers > (1<<32),
 * we'd need to return u64, and get a whole lot of other places
 * fixed where we still use unsigned long.
 *
 * this returns a bit number, NOT a sector!
 */
static unsigned long __bm_find_next(struct drbd_conf *mdev, unsigned long bm_fo,
	const int find_zero_bit, const enum km_type km)
{
	struct drbd_bitmap *b = mdev->bitmap;
	unsigned long *p_addr;
	unsigned long bit_offset;
	unsigned i;


	if (bm_fo > b->bm_bits) {
		dev_err(DEV, "bm_fo=%lu bm_bits=%lu\n", bm_fo, b->bm_bits);
		bm_fo = DRBD_END_OF_BITMAP;
	} else {
		while (bm_fo < b->bm_bits) {
			/* bit offset of the first bit in the page */
			bit_offset = bm_fo & ~BITS_PER_PAGE_MASK;
			p_addr = __bm_map_pidx(b, bm_bit_to_page_idx(b, bm_fo), km);

			if (find_zero_bit)
				i = find_next_zero_bit_le(p_addr,
						PAGE_SIZE*8, bm_fo & BITS_PER_PAGE_MASK);
			else
				i = find_next_bit_le(p_addr,
						PAGE_SIZE*8, bm_fo & BITS_PER_PAGE_MASK);

			__bm_unmap(p_addr, km);
			if (i < PAGE_SIZE*8) {
				bm_fo = bit_offset + i;
				if (bm_fo >= b->bm_bits)
					break;
				goto found;
			}
			bm_fo = bit_offset + PAGE_SIZE*8;
		}
		bm_fo = DRBD_END_OF_BITMAP;
	}
 found:
	return bm_fo;
}

static unsigned long bm_find_next(struct drbd_conf *mdev,
	unsigned long bm_fo, const int find_zero_bit)
{
	struct drbd_bitmap *b = mdev->bitmap;
	unsigned long i = DRBD_END_OF_BITMAP;

	if (!expect(b))
		return i;
	if (!expect(b->bm_pages))
		return i;

	spin_lock_irq(&b->bm_lock);
	if (BM_DONT_TEST & b->bm_flags)
		bm_print_lock_info(mdev);

	i = __bm_find_next(mdev, bm_fo, find_zero_bit, KM_IRQ1);

	spin_unlock_irq(&b->bm_lock);
	return i;
}

unsigned long drbd_bm_find_next(struct drbd_conf *mdev, unsigned long bm_fo)
{
	return bm_find_next(mdev, bm_fo, 0);
}

#if 0
/* not yet needed for anything. */
unsigned long drbd_bm_find_next_zero(struct drbd_conf *mdev, unsigned long bm_fo)
{
	return bm_find_next(mdev, bm_fo, 1);
}
#endif

/* does not spin_lock_irqsave.
 * you must take drbd_bm_lock() first */
unsigned long _drbd_bm_find_next(struct drbd_conf *mdev, unsigned long bm_fo)
{
	/* WARN_ON(!(BM_DONT_SET & mdev->b->bm_flags)); */
	return __bm_find_next(mdev, bm_fo, 0, KM_USER1);
}

unsigned long _drbd_bm_find_next_zero(struct drbd_conf *mdev, unsigned long bm_fo)
{
	/* WARN_ON(!(BM_DONT_SET & mdev->b->bm_flags)); */
	return __bm_find_next(mdev, bm_fo, 1, KM_USER1);
}

/* returns number of bits actually changed.
 * for val != 0, we change 0 -> 1, return code positive
 * for val == 0, we change 1 -> 0, return code negative
 * wants bitnr, not sector.
 * expected to be called for only a few bits (e - s about BITS_PER_LONG).
 * Must hold bitmap lock already. */
STATIC int __bm_change_bits_to(struct drbd_conf *mdev, const unsigned long s,
	unsigned long e, int val)
{
	struct drbd_bitmap *b = mdev->bitmap;
	unsigned long *p_addr = NULL;
	unsigned long bitnr;
	unsigned int last_page_nr = -1U;
	int c = 0;
	int changed_total = 0;

	if (e >= b->bm_bits) {
		dev_err(DEV, "ASSERT FAILED: bit_s=%lu bit_e=%lu bm_bits=%lu\n",
				s, e, b->bm_bits);
		e = b->bm_bits ? b->bm_bits -1 : 0;
	}
	for (bitnr = s; bitnr <= e; bitnr++) {
		unsigned int page_nr = bm_bit_to_page_idx(b, bitnr);
		if (page_nr != last_page_nr) {
			if (p_addr)
				__bm_unmap(p_addr, KM_IRQ1);
			if (c < 0)
				bm_set_page_lazy_writeout(b->bm_pages[last_page_nr]);
			else if (c > 0)
				bm_set_page_need_writeout(b->bm_pages[last_page_nr]);
			changed_total += c;
			c = 0;
			p_addr = __bm_map_pidx(b, page_nr, KM_IRQ1);
			last_page_nr = page_nr;
		}
		if (val)
			c += (0 == __test_and_set_bit_le(bitnr & BITS_PER_PAGE_MASK, p_addr));
		else
			c -= (0 != __test_and_clear_bit_le(bitnr & BITS_PER_PAGE_MASK, p_addr));
	}
	if (p_addr)
		__bm_unmap(p_addr, KM_IRQ1);
	if (c < 0)
		bm_set_page_lazy_writeout(b->bm_pages[last_page_nr]);
	else if (c > 0)
		bm_set_page_need_writeout(b->bm_pages[last_page_nr]);
	changed_total += c;
	b->bm_set += changed_total;
	return changed_total;
}

/* returns number of bits actually changed.
 * for val != 0, we change 0 -> 1, return code positive
 * for val == 0, we change 1 -> 0, return code negative
 * wants bitnr, not sector */
STATIC int bm_change_bits_to(struct drbd_conf *mdev, const unsigned long s,
	const unsigned long e, int val)
{
	unsigned long flags;
	struct drbd_bitmap *b = mdev->bitmap;
	int c = 0;

	if (!expect(b))
		return 1;
	if (!expect(b->bm_pages))
		return 0;

	spin_lock_irqsave(&b->bm_lock, flags);
	if ((val ? BM_DONT_SET : BM_DONT_CLEAR) & b->bm_flags)
		bm_print_lock_info(mdev);

	c = __bm_change_bits_to(mdev, s, e, val);

	spin_unlock_irqrestore(&b->bm_lock, flags);
	return c;
}

/* returns number of bits changed 0 -> 1 */
int drbd_bm_set_bits(struct drbd_conf *mdev, const unsigned long s, const unsigned long e)
{
	return bm_change_bits_to(mdev, s, e, 1);
}

/* returns number of bits changed 1 -> 0 */
int drbd_bm_clear_bits(struct drbd_conf *mdev, const unsigned long s, const unsigned long e)
{
	return -bm_change_bits_to(mdev, s, e, 0);
}

/* sets all bits in full words,
 * from first_word up to, but not including, last_word */
static inline void bm_set_full_words_within_one_page(struct drbd_bitmap *b,
		int page_nr, int first_word, int last_word)
{
	int i;
	int bits;
	unsigned long *paddr = kmap_atomic(b->bm_pages[page_nr], KM_IRQ1);
	for (i = first_word; i < last_word; i++) {
		bits = hweight_long(paddr[i]);
		paddr[i] = ~0UL;
		b->bm_set += BITS_PER_LONG - bits;
	}
	kunmap_atomic(paddr, KM_IRQ1);
}

/* Same thing as drbd_bm_set_bits,
 * but more efficient for a large bit range.
 * You must first drbd_bm_lock().
 * Can be called to set the whole bitmap in one go.
 * Sets bits from s to e _inclusive_. */
void _drbd_bm_set_bits(struct drbd_conf *mdev, const unsigned long s, const unsigned long e)
{
	/* First set_bit from the first bit (s)
	 * up to the next long boundary (sl),
	 * then assign full words up to the last long boundary (el),
	 * then set_bit up to and including the last bit (e).
	 *
	 * Do not use memset, because we must account for changes,
	 * so we need to loop over the words with hweight() anyways.
	 */
	struct drbd_bitmap *b = mdev->bitmap;
	unsigned long sl = ALIGN(s,BITS_PER_LONG);
	unsigned long el = (e+1) & ~((unsigned long)BITS_PER_LONG-1);
	int first_page;
	int last_page;
	int page_nr;
	int first_word;
	int last_word;

	if (e - s <= 3*BITS_PER_LONG) {
		/* don't bother; el and sl may even be wrong. */
		spin_lock_irq(&b->bm_lock);
		__bm_change_bits_to(mdev, s, e, 1);
		spin_unlock_irq(&b->bm_lock);
		return;
	}

	/* difference is large enough that we can trust sl and el */

	spin_lock_irq(&b->bm_lock);

	/* bits filling the current long */
	if (sl)
		__bm_change_bits_to(mdev, s, sl-1, 1);

	first_page = sl >> (3 + PAGE_SHIFT);
	last_page = el >> (3 + PAGE_SHIFT);

	/* MLPP: modulo longs per page */
	/* LWPP: long words per page */
	first_word = MLPP(sl >> LN2_BPL);
	last_word = LWPP;

	/* first and full pages, unless first page == last page */
	for (page_nr = first_page; page_nr < last_page; page_nr++) {
		bm_set_full_words_within_one_page(mdev->bitmap, page_nr, first_word, last_word);
		spin_unlock_irq(&b->bm_lock);
		cond_resched();
		first_word = 0;
		spin_lock_irq(&b->bm_lock);
	}

	/* last page (respectively only page, for first page == last page) */
	last_word = MLPP(el >> LN2_BPL);
	bm_set_full_words_within_one_page(mdev->bitmap, last_page, first_word, last_word);

	/* possibly trailing bits.
	 * example: (e & 63) == 63, el will be e+1.
	 * if that even was the very last bit,
	 * it would trigger an assert in __bm_change_bits_to()
	 */
	if (el <= e)
		__bm_change_bits_to(mdev, el, e, 1);
	spin_unlock_irq(&b->bm_lock);
}

/* returns bit state
 * wants bitnr, NOT sector.
 * inherently racy... area needs to be locked by means of {al,rs}_lru
 *  1 ... bit set
 *  0 ... bit not set
 * -1 ... first out of bounds access, stop testing for bits!
 */
int drbd_bm_test_bit(struct drbd_conf *mdev, const unsigned long bitnr)
{
	unsigned long flags;
	struct drbd_bitmap *b = mdev->bitmap;
	unsigned long *p_addr;
	int i;

	if (!expect(b))
		return 0;
	if (!expect(b->bm_pages))
		return 0;

	spin_lock_irqsave(&b->bm_lock, flags);
	if (BM_DONT_TEST & b->bm_flags)
		bm_print_lock_info(mdev);
	if (bitnr < b->bm_bits) {
		p_addr = bm_map_pidx(b, bm_bit_to_page_idx(b, bitnr));
		i = test_bit_le(bitnr & BITS_PER_PAGE_MASK, p_addr) ? 1 : 0;
		bm_unmap(p_addr);
	} else if (bitnr == b->bm_bits) {
		i = -1;
	} else { /* (bitnr > b->bm_bits) */
		dev_err(DEV, "bitnr=%lu > bm_bits=%lu\n", bitnr, b->bm_bits);
		i = 0;
	}

	spin_unlock_irqrestore(&b->bm_lock, flags);
	return i;
}

/* returns number of bits set in the range [s, e] */
int drbd_bm_count_bits(struct drbd_conf *mdev, const unsigned long s, const unsigned long e)
{
	unsigned long flags;
	struct drbd_bitmap *b = mdev->bitmap;
	unsigned long *p_addr = NULL;
	unsigned long bitnr;
	unsigned int page_nr = -1U;
	int c = 0;

	/* If this is called without a bitmap, that is a bug.  But just to be
	 * robust in case we screwed up elsewhere, in that case pretend there
	 * was one dirty bit in the requested area, so we won't try to do a
	 * local read there (no bitmap probably implies no disk) */
	if (!expect(b))
		return 1;
	if (!expect(b->bm_pages))
		return 1;

	spin_lock_irqsave(&b->bm_lock, flags);
	if (BM_DONT_TEST & b->bm_flags)
		bm_print_lock_info(mdev);
	for (bitnr = s; bitnr <= e; bitnr++) {
		unsigned int idx = bm_bit_to_page_idx(b, bitnr);
		if (page_nr != idx) {
			page_nr = idx;
			if (p_addr)
				bm_unmap(p_addr);
			p_addr = bm_map_pidx(b, idx);
		}
		if (expect(bitnr < b->bm_bits))
			c += (0 != test_bit_le(bitnr - (page_nr << (PAGE_SHIFT+3)), p_addr));
		else
			dev_err(DEV, "bitnr=%lu bm_bits=%lu\n", bitnr, b->bm_bits);
	}
	if (p_addr)
		bm_unmap(p_addr);
	spin_unlock_irqrestore(&b->bm_lock, flags);
	return c;
}


/* inherently racy...
 * return value may be already out-of-date when this function returns.
 * but the general usage is that this is only use during a cstate when bits are
 * only cleared, not set, and typically only care for the case when the return
 * value is zero, or we already "locked" this "bitmap extent" by other means.
 *
 * enr is bm-extent number, since we chose to name one sector (512 bytes)
 * worth of the bitmap a "bitmap extent".
 *
 * TODO
 * I think since we use it like a reference count, we should use the real
 * reference count of some bitmap extent element from some lru instead...
 *
 */
int drbd_bm_e_weight(struct drbd_conf *mdev, unsigned long enr)
{
	struct drbd_bitmap *b = mdev->bitmap;
	int count, s, e;
	unsigned long flags;
	unsigned long *p_addr, *bm;

	if (!expect(b))
		return 0;
	if (!expect(b->bm_pages))
		return 0;

	spin_lock_irqsave(&b->bm_lock, flags);
	if (BM_DONT_TEST & b->bm_flags)
		bm_print_lock_info(mdev);

	s = S2W(enr);
	e = min((size_t)S2W(enr+1), b->bm_words);
	count = 0;
	if (s < b->bm_words) {
		int n = e-s;
		p_addr = bm_map_pidx(b, bm_word_to_page_idx(b, s));
		bm = p_addr + MLPP(s);
		while (n--)
			count += hweight_long(*bm++);
		bm_unmap(p_addr);
	} else {
		dev_err(DEV, "start offset (%d) too large in drbd_bm_e_weight\n", s);
	}
	spin_unlock_irqrestore(&b->bm_lock, flags);
#if DUMP_MD >= 3
	dev_info(DEV, "enr=%lu weight=%d e=%d s=%d\n", enr, count, e, s);
#endif
	return count;
}

/* Set all bits covered by the AL-extent al_enr.
 * Returns number of bits changed. */
unsigned long drbd_bm_ALe_set_all(struct drbd_conf *mdev, unsigned long al_enr)
{
	struct drbd_bitmap *b = mdev->bitmap;
	unsigned long *p_addr, *bm;
	unsigned long weight;
	unsigned long s, e;
	int count, i, do_now;
	if (!expect(b))
		return 0;
	if (!expect(b->bm_pages))
		return 0;

	spin_lock_irq(&b->bm_lock);
	if (BM_DONT_SET & b->bm_flags)
		bm_print_lock_info(mdev);
	weight = b->bm_set;

	s = al_enr * BM_WORDS_PER_AL_EXT;
	e = min_t(size_t, s + BM_WORDS_PER_AL_EXT, b->bm_words);
	/* assert that s and e are on the same page */
	D_ASSERT((e-1) >> (PAGE_SHIFT - LN2_BPL + 3)
	      ==  s    >> (PAGE_SHIFT - LN2_BPL + 3));
	count = 0;
	if (s < b->bm_words) {
		i = do_now = e-s;
		p_addr = bm_map_pidx(b, bm_word_to_page_idx(b, s));
		bm = p_addr + MLPP(s);
		while (i--) {
			count += hweight_long(*bm);
			*bm = -1UL;
			bm++;
		}
		bm_unmap(p_addr);
		b->bm_set += do_now*BITS_PER_LONG - count;
		if (e == b->bm_words)
			b->bm_set -= bm_clear_surplus(b);
	} else {
		dev_err(DEV, "start offset (%lu) too large in drbd_bm_ALe_set_all\n", s);
	}
	weight = b->bm_set - weight;
	spin_unlock_irq(&b->bm_lock);
	return weight;
}<|MERGE_RESOLUTION|>--- conflicted
+++ resolved
@@ -1052,16 +1052,7 @@
  */
 STATIC int bm_rw(struct drbd_conf *mdev, int rw, unsigned flags, unsigned lazy_writeout_upper_idx) __must_hold(local)
 {
-<<<<<<< HEAD
-	struct bm_aio_ctx ctx = {
-		.mdev = mdev,
-		.in_flight = ATOMIC_INIT(1),
-		.done = COMPLETION_INITIALIZER_ONSTACK(ctx.done),
-		.flags = flags,
-	};
-=======
 	struct bm_aio_ctx *ctx;
->>>>>>> 8825bf9f
 	struct drbd_bitmap *b = mdev->bitmap;
 	int num_pages, i, count = 0;
 	unsigned long now;
@@ -1085,7 +1076,7 @@
 		.mdev = mdev,
 		.in_flight = ATOMIC_INIT(1),
 		.done = 0,
-		.flags = lazy_writeout_upper_idx ? BM_AIO_COPY_PAGES : 0,
+		.flags = flags,
 		.error = 0,
 		.kref = { ATOMIC_INIT(2) },
 	};
@@ -1136,26 +1127,17 @@
 	 * will not complete() early, and decrement / test it here.  If there
 	 * are still some bios in flight, we need to wait for them here.
 	 */
-<<<<<<< HEAD
-	if (!atomic_dec_and_test(&ctx.in_flight))
-		wait_for_completion(&ctx.done);
+	if (!atomic_dec_and_test(&ctx->in_flight))
+		wait_until_done_or_disk_failure(mdev, &ctx->done);
+
+	if (!count)
+		put_ldev(mdev); /* Since no IO was started, the completion handler was not invoked */
+
 	/* summary for global bitmap IO */
 	if (flags == 0)
 		dev_info(DEV, "bitmap %s of %u pages took %lu jiffies\n",
-				rw == WRITE ? "WRITE" : "READ",
-				count, jiffies - now);
-=======
-	if (!atomic_dec_and_test(&ctx->in_flight)) {
-		drbd_blk_run_queue(bdev_get_queue(mdev->ldev->md_bdev));
-		wait_until_done_or_disk_failure(mdev, &ctx->done);
-	}
-	if (!count)
-		put_ldev(mdev); /* Since no IO was started, the completion handler was not invoked */
-
-	dev_info(DEV, "bitmap %s of %u pages took %lu jiffies\n",
-			rw == WRITE ? "WRITE" : "READ",
-			count, jiffies - now);
->>>>>>> 8825bf9f
+			 rw == WRITE ? "WRITE" : "READ",
+			 count, jiffies - now);
 
 	if (ctx->error) {
 		dev_alert(DEV, "we had at least one MD IO ERROR during bitmap IO\n");
