/*
-*- linux-c -*-
   drbd_actlog.c
   Kernel module for 2.6.x Kernels

   This file is part of DRBD by Philipp Reisner and Lars Ellenberg.

   Copyright (C) 2003-2007, LINBIT Information Technologies GmbH.
   Copyright (C) 2003-2007, Philipp Reisner <philipp.reisner@linbit.com>.
   Copyright (C) 2003-2007, Lars Ellenberg <lars.ellenberg@linbit.com>.

   drbd is free software; you can redistribute it and/or modify
   it under the terms of the GNU General Public License as published by
   the Free Software Foundation; either version 2, or (at your option)
   any later version.

   drbd is distributed in the hope that it will be useful,
   but WITHOUT ANY WARRANTY; without even the implied warranty of
   MERCHANTABILITY or FITNESS FOR A PARTICULAR PURPOSE.  See the
   GNU General Public License for more details.

   You should have received a copy of the GNU General Public License
   along with drbd; see the file COPYING.  If not, write to
   the Free Software Foundation, 675 Mass Ave, Cambridge, MA 02139, USA.

 */

#include <linux/slab.h>
#include <linux/drbd.h>
#include "drbd_int.h"

/* This is what I like so much about the linux kernel:
 * if you have a close look, you can almost always reuse code by someone else
 * ;)
 * this is mostly from drivers/md/md.c
 */
int _drbd_md_sync_page_io(struct drbd_conf *mdev,
			  struct drbd_backing_dev *bdev,
			  struct page *page, sector_t sector,
			  int rw, int size)
{
	struct bio *bio = bio_alloc(GFP_NOIO, 1);
	struct completion event;
	const int do_fail = FAULT_ACTIVE(mdev,
		(rw & WRITE) ? DRBD_FAULT_MD_WR : DRBD_FAULT_MD_RD);
	int ok;

	bio->bi_bdev = bdev->md_bdev;
	bio->bi_sector = sector;
	ok = (bio_add_page(bio, page, size, 0) == size);
	if (!ok)
		goto out;
	init_completion(&event);
	bio->bi_private = &event;
	bio->bi_end_io = drbd_md_io_complete;

	if (do_fail) {
		bio->bi_rw |= rw;
		bio_endio(bio, -EIO);
	} else {
#ifdef BIO_RW_SYNC
		submit_bio(rw | (1 << BIO_RW_SYNC), bio);
#else
		submit_bio(rw, bio);
		drbd_blk_run_queue(bdev_get_queue(bdev->md_bdev));
#endif
	}
	wait_for_completion(&event);
	ok = test_bit(BIO_UPTODATE, &bio->bi_flags);
 out:
	bio_put(bio);
	return ok;
}

int drbd_md_sync_page_io(struct drbd_conf *mdev, struct drbd_backing_dev *bdev,
			 sector_t sector, int rw)
{
	int hardsect, mask, ok;
	int offset = 0;
	struct page *iop = mdev->md_io_page;

	D_ASSERT(semaphore_is_locked(&mdev->md_io_mutex));

	if (!bdev->md_bdev) {
		if (DRBD_ratelimit(5*HZ, 5)) {
			ERR("bdev->md_bdev==NULL\n");
			dump_stack();
		}
		return 0;
	}

	hardsect = drbd_get_hardsect(bdev->md_bdev);
	if (hardsect == 0)
		hardsect = MD_HARDSECT;

	/* in case hardsect != 512 [ s390 only? ] */
	if (hardsect != MD_HARDSECT) {
		if (!mdev->md_io_tmpp) {
			struct page *page = alloc_page(GFP_NOIO);
			if (!page)
				return 0;

			WARN("Meta data's bdev hardsect = %d != %d\n",
			     hardsect, MD_HARDSECT);
			WARN("Workaround engaged (has performace impact).\n");

			mdev->md_io_tmpp = page;
		}

		mask = ( hardsect / MD_HARDSECT ) - 1;
		D_ASSERT( mask == 1 || mask == 3 || mask == 7 );
		D_ASSERT( hardsect == (mask+1) * MD_HARDSECT );
		offset = sector & mask;
		sector = sector & ~mask;
		iop = mdev->md_io_tmpp;

		if (rw == WRITE) {
			void *p = page_address(mdev->md_io_page);
			void *hp = page_address(mdev->md_io_tmpp);

			ok = _drbd_md_sync_page_io(mdev, bdev, iop,
						   sector, READ, hardsect);

			if (unlikely(!ok)) {
				ERR("drbd_md_sync_page_io(,%llus,"
				    "READ [hardsect!=512]) failed!\n",
				    (unsigned long long)sector);
				return 0;
			}

			memcpy(hp + offset*MD_HARDSECT , p, MD_HARDSECT);
		}
	}

#if DUMP_MD >= 3
	INFO("%s [%d]:%s(,%llus,%s)\n",
	     current->comm, current->pid, __func__,
	     (unsigned long long)sector, rw ? "WRITE" : "READ");
#endif

	if (sector < drbd_md_first_sector(bdev) ||
	    sector > drbd_md_last_sector(bdev))
		ALERT("%s [%d]:%s(,%llus,%s) out of range md access!\n",
		     current->comm, current->pid, __func__,
		     (unsigned long long)sector, rw ? "WRITE" : "READ");

	ok = _drbd_md_sync_page_io(mdev, bdev, iop, sector, rw, hardsect);
	if (unlikely(!ok)) {
		ERR("drbd_md_sync_page_io(,%llus,%s) failed!\n",
		    (unsigned long long)sector, rw ? "WRITE" : "READ");
		return 0;
	}

	if (hardsect != MD_HARDSECT && rw == READ) {
		void *p = page_address(mdev->md_io_page);
		void *hp = page_address(mdev->md_io_tmpp);

		memcpy(p, hp + offset*MD_HARDSECT, MD_HARDSECT);
	}

	return ok;
}

/* I do not believe that all storage medias can guarantee atomic
 * 512 byte write operations. When the journal is read, only
 * transactions with correct xor_sums are considered.
 * sizeof() = 512 byte */
struct __attribute__((packed)) al_transaction {
	u32       magic;
	u32       tr_number;
	/* u32       tr_generation; TODO */
	struct __attribute__((packed)) {
		u32 pos;
		u32 extent; } updates[1 + AL_EXTENTS_PT];
	u32       xor_sum;
};

struct update_odbm_work {
	struct drbd_work w;
	unsigned int enr;
} ;

struct update_al_work {
	struct drbd_work w;
	struct lc_element *al_ext;
	struct completion event;
	unsigned int enr;
	/* if old_enr != LC_FREE, write corresponding bitmap sector, too */
	unsigned int old_enr;
};

int w_al_write_transaction(struct drbd_conf *, struct drbd_work *, int);

static inline
struct lc_element *_al_get(struct drbd_conf *mdev, unsigned int enr)
{
	struct lc_element *al_ext;
	struct bm_extent  *bm_ext;
	unsigned long     al_flags = 0;

	spin_lock_irq(&mdev->al_lock);
	bm_ext = (struct bm_extent *)
		lc_find(mdev->resync, enr/AL_EXT_PER_BM_SECT);
	if (unlikely(bm_ext != NULL)) {
		if (test_bit(BME_NO_WRITES, &bm_ext->flags)) {
			spin_unlock_irq(&mdev->al_lock);
			return 0;
		}
	}
	al_ext   = lc_get(mdev->act_log, enr);
	al_flags = mdev->act_log->flags;
	spin_unlock_irq(&mdev->al_lock);

	/*
	if (!al_ext) {
		if (al_flags & LC_STARVING)
			WARN("Have to wait for LRU element (AL too small?)\n");
		if (al_flags & LC_DIRTY)
			WARN("Ongoing AL update (AL device too slow?)\n");
	}
	*/

	return al_ext;
}

/* FIXME
 * this should be able to return failure when meta data update has failed.
 */
void drbd_al_begin_io(struct drbd_conf *mdev, sector_t sector)
{
	unsigned int enr = (sector >> (AL_EXTENT_SIZE_B-9));
	struct lc_element *al_ext;
	struct update_al_work al_work;

	D_ASSERT(atomic_read(&mdev->local_cnt) > 0);

	MTRACE(TraceTypeALExts, TraceLvlMetrics,
	       INFO("al_begin_io( sec=%llus (al_enr=%u) (rs_enr=%d) )\n",
		    (unsigned long long) sector, enr,
		    (int)BM_SECT_TO_EXT(sector));
	       );

	wait_event(mdev->al_wait, (al_ext = _al_get(mdev, enr)) );

	if (al_ext->lc_number != enr) {
		/* drbd_al_write_transaction(mdev,al_ext,enr);
		   generic_make_request() are serialized on the
		   current->bio_tail list now. Therefore we have
		   to deligate writing something to AL to the
		   worker thread. */
		init_completion(&al_work.event);
		al_work.al_ext = al_ext;
		al_work.enr = enr;
		al_work.old_enr = al_ext->lc_number;
		al_work.w.cb = w_al_write_transaction;
		drbd_queue_work_front(&mdev->data.work, &al_work.w);
		wait_for_completion(&al_work.event);

		mdev->al_writ_cnt++;

		/*
		DUMPI(al_ext->lc_number);
		DUMPI(mdev->act_log->new_number);
		*/
		spin_lock_irq(&mdev->al_lock);
		lc_changed(mdev->act_log, al_ext);
		spin_unlock_irq(&mdev->al_lock);
		wake_up(&mdev->al_wait);
	}
}

void drbd_al_complete_io(struct drbd_conf *mdev, sector_t sector)
{
	unsigned int enr = (sector >> (AL_EXTENT_SIZE_B-9));
	struct lc_element *extent;
	unsigned long flags;

	MTRACE(TraceTypeALExts, TraceLvlMetrics,
	       INFO("al_complete_io( sec=%llus (al_enr=%u) (rs_enr=%d) )\n",
		    (unsigned long long) sector, enr,
		    (int)BM_SECT_TO_EXT(sector));
	       );

	spin_lock_irqsave(&mdev->al_lock, flags);

	extent = lc_find(mdev->act_log, enr);

	if (!extent) {
		spin_unlock_irqrestore(&mdev->al_lock, flags);
		ERR("al_complete_io() called on inactive extent %u\n", enr);
		return;
	}

	if (lc_put(mdev->act_log, extent) == 0)
		wake_up(&mdev->al_wait);

	spin_unlock_irqrestore(&mdev->al_lock, flags);
}

int
w_al_write_transaction(struct drbd_conf *mdev, struct drbd_work *w, int unused)
{
	struct update_al_work *aw = (struct update_al_work*)w;
	struct lc_element *updated = aw->al_ext;
	const unsigned int new_enr = aw->enr;
	const unsigned int evicted = aw->old_enr;

	struct al_transaction* buffer;
	sector_t sector;
 	int i,n,mx;
 	unsigned int extent_nr;
 	u32 xor_sum=0;

	/* do we have to do a bitmap write, first?
	 * TODO reduce maximum latency:
	 * submit both bios, then wait for both,
	 * instead of doing two synchronous sector writes. */
	if (mdev->state.conn < Connected && evicted != LC_FREE)
		drbd_bm_write_sect(mdev, evicted/AL_EXT_PER_BM_SECT);

	down(&mdev->md_io_mutex); /* protects md_io_buffer, al_tr_cycle, ... */
	buffer = (struct al_transaction *)page_address(mdev->md_io_page);

	buffer->magic = __constant_cpu_to_be32(DRBD_MAGIC);
	buffer->tr_number = cpu_to_be32(mdev->al_tr_number);

	n = lc_index_of(mdev->act_log, updated);

	buffer->updates[0].pos = cpu_to_be32(n);
	buffer->updates[0].extent = cpu_to_be32(new_enr);

	xor_sum ^= new_enr;

	mx = min_t(int, AL_EXTENTS_PT,
		   mdev->act_log->nr_elements - mdev->al_tr_cycle);
	for (i = 0; i < mx; i++) {
		extent_nr = lc_entry(mdev->act_log,
				     mdev->al_tr_cycle+i)->lc_number;
		buffer->updates[i+1].pos = cpu_to_be32(mdev->al_tr_cycle+i);
		buffer->updates[i+1].extent = cpu_to_be32(extent_nr);
		xor_sum ^= extent_nr;
	}
	for (; i < AL_EXTENTS_PT; i++) {
		buffer->updates[i+1].pos = __constant_cpu_to_be32(-1);
		buffer->updates[i+1].extent = __constant_cpu_to_be32(LC_FREE);
		xor_sum ^= LC_FREE;
	}
	mdev->al_tr_cycle += AL_EXTENTS_PT;
	if (mdev->al_tr_cycle >= mdev->act_log->nr_elements)
		mdev->al_tr_cycle = 0;

	buffer->xor_sum = cpu_to_be32(xor_sum);

	sector =  mdev->bc->md.md_offset
		+ mdev->bc->md.al_offset + mdev->al_tr_pos;

	if (!drbd_md_sync_page_io(mdev, mdev->bc, sector, WRITE)) {
		drbd_chk_io_error(mdev, 1, TRUE);
		drbd_io_error(mdev, TRUE);
	}

	if (++mdev->al_tr_pos >
	    div_ceil(mdev->act_log->nr_elements, AL_EXTENTS_PT))
		mdev->al_tr_pos = 0;

	D_ASSERT(mdev->al_tr_pos < MD_AL_MAX_SIZE);
	mdev->al_tr_number++;

	up(&mdev->md_io_mutex);

	complete(&((struct update_al_work *)w)->event);

	return 1;
}

/**
 * drbd_al_read_tr: Reads a single transaction record form the
 * on disk activity log.
 * Returns -1 on IO error, 0 on checksum error and 1 if it is a valid
 * record.
 */
int drbd_al_read_tr(struct drbd_conf *mdev,
		    struct drbd_backing_dev *bdev,
		    struct al_transaction *b,
		    int index)
{
	sector_t sector;
	int rv, i;
	u32 xor_sum = 0;

	sector = bdev->md.md_offset + bdev->md.al_offset + index;

	/* Dont process error normally,
	 * as this is done before disk is atached! */
	if (!drbd_md_sync_page_io(mdev, bdev, sector, READ))
		return -1;

	rv = ( be32_to_cpu(b->magic) == DRBD_MAGIC );

	for (i = 0; i < AL_EXTENTS_PT+1; i++)
		xor_sum ^= be32_to_cpu(b->updates[i].extent);
	rv &= (xor_sum == be32_to_cpu(b->xor_sum));

	return rv;
}

/**
 * drbd_al_read_log: Restores the activity log from its on disk
 * representation. Returns 1 on success, returns 0 when
 * reading the log failed due to IO errors.
 */
int drbd_al_read_log(struct drbd_conf *mdev, struct drbd_backing_dev *bdev)
{
	struct al_transaction *buffer;
	int i;
	int rv;
	int mx;
	int cnr;
	int active_extents = 0;
	int transactions = 0;
	int overflow = 0;
	int from = -1;
	int to = -1;
	u32 from_tnr = -1;
	u32 to_tnr = 0;

	mx = div_ceil(mdev->act_log->nr_elements, AL_EXTENTS_PT);

	/* lock out all other meta data io for now,
	 * and make sure the page is mapped.
	 */
	down(&mdev->md_io_mutex);
	buffer = page_address(mdev->md_io_page);

	/* Find the valid transaction in the log */
	for (i = 0; i <= mx; i++) {
		rv = drbd_al_read_tr(mdev, bdev, buffer, i);
		if (rv == 0)
			continue;
		if (rv == -1) {
			up(&mdev->md_io_mutex);
			return 0;
		}
		cnr = be32_to_cpu(buffer->tr_number);
		/* INFO("index %d valid tnr=%d\n",i,cnr); */

		if (cnr == -1)
			overflow = 1;

		if (cnr < from_tnr && !overflow) {
			from = i;
			from_tnr = cnr;
		}
		if (cnr > to_tnr) {
			to = i;
			to_tnr = cnr;
		}
	}

	if (from == -1 || to == -1) {
		WARN("No usable activity log found.\n");

		up(&mdev->md_io_mutex);
		return 1;
	}

	/* Read the valid transactions.
	 * INFO("Reading from %d to %d.\n",from,to); */
	i = from;
	while (1) {
		int j, pos;
		unsigned int extent_nr;
		unsigned int trn;

		rv = drbd_al_read_tr(mdev, bdev, buffer, i);
		ERR_IF(rv == 0) goto cancel;
		if (rv == -1) {
			up(&mdev->md_io_mutex);
			return 0;
		}

		trn = be32_to_cpu(buffer->tr_number);

		spin_lock_irq(&mdev->al_lock);

		/* This loop runs backwards because in the cyclic
		   elements there might be an old version of the
		   updated element (in slot 0). So the element in slot 0
		   can overwrite old versions. */
		for (j = AL_EXTENTS_PT; j >= 0; j--) {
			pos = be32_to_cpu(buffer->updates[j].pos);
			extent_nr = be32_to_cpu(buffer->updates[j].extent);

			if (extent_nr == LC_FREE)
				continue;

			lc_set(mdev->act_log, extent_nr, pos);
			active_extents++;
		}
		spin_unlock_irq(&mdev->al_lock);

		transactions++;

cancel:
		if (i == to)
			break;
		i++;
		if (i > mx)
			i = 0;
	}

	mdev->al_tr_number = to_tnr+1;
	mdev->al_tr_pos = to;
	if (++mdev->al_tr_pos >
	    div_ceil(mdev->act_log->nr_elements, AL_EXTENTS_PT))
		mdev->al_tr_pos = 0;

	/* ok, we are done with it */
	up(&mdev->md_io_mutex);

	INFO("Found %d transactions (%d active extents) in activity log.\n",
	     transactions, active_extents);

	return 1;
}

struct drbd_atodb_wait {
	atomic_t           count;
	struct completion  io_done;
	struct drbd_conf   *mdev;
	int                error;
};

void atodb_endio(struct bio *bio, int error)
{
	struct drbd_atodb_wait *wc = bio->bi_private;
	struct drbd_conf *mdev = wc->mdev;
	struct page *page;
	int uptodate = bio_flagged(bio, BIO_UPTODATE);

	/* strange behaviour of some lower level drivers...
	 * fail the request by clearing the uptodate flag,
	 * but do not return any error?!
	 * do we want to WARN() on this? */
	if (!error && !uptodate)
		error = -EIO;

	drbd_chk_io_error(mdev, error, TRUE);
	if (error && wc->error == 0)
		wc->error = error;

	if (atomic_dec_and_test(&wc->count))
		complete(&wc->io_done);

	page = bio->bi_io_vec[0].bv_page;
	if (page)
		put_page(page);
	bio_put(bio);
	mdev->bm_writ_cnt++;
	dec_local(mdev);
}

#define S2W(s)	((s)<<(BM_EXT_SIZE_B-BM_BLOCK_SIZE_B-LN2_BPL))
/* activity log to on disk bitmap -- prepare bio unless that sector
 * is already covered by previously prepared bios */
int atodb_prepare_unless_covered(struct drbd_conf *mdev,
			     struct bio **bios,
			     struct page **page,
			     unsigned int *page_offset,
			     unsigned int enr,
			     struct drbd_atodb_wait *wc)
{
	struct bio *bio;
	struct page *np;
	sector_t on_disk_sector = enr + mdev->bc->md.md_offset
				      + mdev->bc->md.bm_offset;
	int offset;
	int i = 0;
	int allocated_page = 0;

	/* check if that enr is already covered by an already created bio. */
	while ( (bio = bios[i]) ) {
		if (bio->bi_sector == on_disk_sector)
			return 0;
		i++;
	}

	bio = bio_alloc(GFP_KERNEL, 1);
	if (bio == NULL)
		return -ENOMEM;

	bio->bi_bdev = mdev->bc->md_bdev;
	bio->bi_sector = on_disk_sector;

	bios[i] = bio;

	if (*page_offset == PAGE_SIZE) {
		np = alloc_page(__GFP_HIGHMEM);
		/* no memory leak, bio gets cleaned up by caller */
		if (np == NULL)
			return -ENOMEM;
		*page = np;
		*page_offset = 0;
		allocated_page = 1;
	}

	offset = S2W(enr);
	drbd_bm_get_lel( mdev, offset,
			 min_t(size_t, S2W(1), drbd_bm_words(mdev) - offset),
			 kmap(*page) + *page_offset );
	kunmap(*page);

	/* no memory leak, page gets cleaned up by caller */
	if (bio_add_page(bio, *page, MD_HARDSECT, *page_offset) != MD_HARDSECT)
		return -EINVAL;

	if (!allocated_page)
		get_page(*page);

	*page_offset += MD_HARDSECT;

	bio->bi_private = wc;
	bio->bi_end_io = atodb_endio;

	atomic_inc(&wc->count);
	/* we already know that we may do this...
	 * inc_local_if_state(mdev,Attaching);
	 * just get the extra reference, so that the local_cnt reflects
	 * the number of pending IO requests DRBD at its backing device.
	 */
	atomic_inc(&mdev->local_cnt);
	return 0;
}

/**
 * drbd_al_to_on_disk_bm:
 * Writes the areas of the bitmap which are covered by the AL.
 * called when we detach (unconfigure) local storage,
 * or when we go from Primary to Secondary state.
 */
void drbd_al_to_on_disk_bm(struct drbd_conf *mdev)
{
	int i, nr_elements;
	unsigned int enr;
	struct bio **bios;
	struct page *page;
	unsigned int page_offset = PAGE_SIZE;
	struct drbd_atodb_wait wc;

	ERR_IF (!inc_local_if_state(mdev, Attaching))
		return; /* sorry, I don't have any act_log etc... */

	wait_event(mdev->al_wait, lc_try_lock(mdev->act_log));

	nr_elements = mdev->act_log->nr_elements;

	bios = kzalloc(sizeof(struct bio *) * nr_elements, GFP_KERNEL);
	if (!bios)
		goto submit_one_by_one;

	atomic_set(&wc.count, 0);
	init_completion(&wc.io_done);
	wc.mdev = mdev;
	wc.error = 0;

	for (i = 0; i < nr_elements; i++) {
		enr = lc_entry(mdev->act_log, i)->lc_number;
		if (enr == LC_FREE)
			continue;
		/* next statement also does atomic_inc wc.count */
		if (atodb_prepare_unless_covered(mdev, bios, &page,
						&page_offset,
						enr/AL_EXT_PER_BM_SECT,
						&wc))
			goto free_bios_submit_one_by_one;
	}

	/* unneccessary optimization? */
	lc_unlock(mdev->act_log);
	wake_up(&mdev->al_wait);

	/* all prepared, submit them */
	for (i = 0; i < nr_elements; i++) {
		if (bios[i] == NULL)
			break;
		if (FAULT_ACTIVE( mdev, DRBD_FAULT_MD_WR )) {
			bios[i]->bi_rw = WRITE;
			bio_endio(bios[i], -EIO);
		} else {
			submit_bio(WRITE, bios[i]);
		}

	}

	drbd_blk_run_queue(bdev_get_queue(mdev->bc->md_bdev));

	/* In case we did not submit a single IO do not wait for
	 * them to complete. ( Because we would wait forever here. )
	 *
	 * In case we had IOs and they are already complete, there
	 * is not point in waiting anyways.
	 * Therefore this if () ... */
	if (atomic_read(&wc.count)) wait_for_completion(&wc.io_done);

	dec_local(mdev);

	if (wc.error)
		drbd_io_error(mdev, TRUE);
	kfree(bios);
	return;

 free_bios_submit_one_by_one:
	/* free everything by calling the endio callback directly. */
	for (i = 0; i < nr_elements; i++) {
		if (bios[i] == NULL)
			break;
		bios[i]->bi_size = 0;
		atodb_endio(bios[i], 0);
	}
	kfree(bios);

 submit_one_by_one:
	WARN("Using the slow drbd_al_to_on_disk_bm()\n");

	for (i = 0; i < mdev->act_log->nr_elements; i++) {
		enr = lc_entry(mdev->act_log, i)->lc_number;
		if (enr == LC_FREE)
			continue;
		/* Really slow: if we have al-extents 16..19 active,
		 * sector 4 will be written four times! Synchronous! */
		drbd_bm_write_sect(mdev, enr/AL_EXT_PER_BM_SECT );
	}

	lc_unlock(mdev->act_log);
	wake_up(&mdev->al_wait);
	dec_local(mdev);
}

/**
 * drbd_al_apply_to_bm: Sets the bits in the bitmap that are described
 * by the active extents of the AL.
 */
void drbd_al_apply_to_bm(struct drbd_conf *mdev)
{
	unsigned int enr;
	unsigned long add = 0;
	char ppb[10];
	int i;

	wait_event(mdev->al_wait, lc_try_lock(mdev->act_log));

	for (i = 0; i < mdev->act_log->nr_elements; i++) {
		enr = lc_entry(mdev->act_log, i)->lc_number;
		if (enr == LC_FREE)
			continue;
		add += drbd_bm_ALe_set_all(mdev, enr);
	}

	lc_unlock(mdev->act_log);
	wake_up(&mdev->al_wait);

	INFO("Marked additional %s as out-of-sync based on AL.\n",
	     ppsize(ppb, Bit2KB(add)));
}

static inline int _try_lc_del(struct drbd_conf *mdev, struct lc_element *al_ext)
{
	int rv;

	spin_lock_irq(&mdev->al_lock);
	rv = (al_ext->refcnt == 0);
	if (likely(rv)) lc_del(mdev->act_log, al_ext);
	spin_unlock_irq(&mdev->al_lock);

	if (unlikely(!rv)) INFO("Waiting for extent in drbd_al_shrink()\n");

	return rv;
}

/**
 * drbd_al_shrink: Removes all active extents form the AL. (but does not
 * write any transactions)
 * You need to lock mdev->act_log with lc_try_lock() / lc_unlock()
 */
void drbd_al_shrink(struct drbd_conf *mdev)
{
	struct lc_element *al_ext;
	int i;

	D_ASSERT( test_bit(__LC_DIRTY, &mdev->act_log->flags) );

	for (i = 0; i < mdev->act_log->nr_elements; i++) {
		al_ext = lc_entry(mdev->act_log, i);
		if (al_ext->lc_number == LC_FREE)
			continue;
		wait_event(mdev->al_wait, _try_lc_del(mdev, al_ext));
	}

	wake_up(&mdev->al_wait);
}

int w_update_odbm(struct drbd_conf *mdev, struct drbd_work *w, int unused)
{
	struct update_odbm_work *udw = (struct update_odbm_work *)w;

	if ( !inc_local_if_state(mdev, Attaching) ) {
		if (DRBD_ratelimit(5*HZ, 5))
			WARN("Can not update on disk bitmap, "
			     "local IO disabled.\n");
		return 1;
	}

	drbd_bm_write_sect(mdev, udw->enr );
	dec_local(mdev);

	kfree(udw);

	if (drbd_bm_total_weight(mdev) <= mdev->rs_failed) {
		switch (mdev->state.conn) {
		case SyncSource:  case SyncTarget:
		case PausedSyncS: case PausedSyncT:
			drbd_bm_lock(mdev);
			drbd_resync_finished(mdev);
			drbd_bm_unlock(mdev);
		default: /* nothing to do */;
		}
	}
	drbd_bcast_sync_progress(mdev);

	return 1;
}


/* ATTENTION. The AL's extents are 4MB each, while the extents in the
 * resync LRU-cache are 16MB each.
 * The caller of this function has to hold an inc_local() reference.
 *
 * TODO will be obsoleted once we have a caching lru of the on disk bitmap
 */
void drbd_try_clear_on_disk_bm(struct drbd_conf *mdev, sector_t sector,
				      int count, int success)
{
	struct bm_extent *ext;
	struct update_odbm_work *udw;

	unsigned int enr;

	MUST_HOLD(&mdev->al_lock);
	D_ASSERT(atomic_read(&mdev->local_cnt));

	/* I simply assume that a sector/size pair never crosses
	 * a 16 MB extent border. (Currently this is true...) */
	enr = BM_SECT_TO_EXT(sector);

	ext = (struct bm_extent *) lc_get(mdev->resync, enr);
	if (ext) {
		if (ext->lce.lc_number == enr) {
			if (success)
				ext->rs_left -= count;
			else
				ext->rs_failed += count;
			if (ext->rs_left < ext->rs_failed) {
				ERR("BAD! sector=%llus enr=%u rs_left=%d "
				    "rs_failed=%d count=%d\n",
				     (unsigned long long)sector,
				     ext->lce.lc_number, ext->rs_left,
				     ext->rs_failed, count);
				dump_stack();
				/* FIXME brrrgs. should never happen! */
				drbd_force_state(mdev, NS(conn, Disconnecting));
				return;
			}
		} else {
			/* Normally this element should be in the cache,
			 * since drbd_rs_begin_io() pulled it already in.
			 *
			 * But maybe an application write finished, and we set
			 * something in outside the resync lru_cache in sync.
			 */
			int rs_left = drbd_bm_e_weight(mdev, enr);
			if (ext->flags != 0) {
				WARN("changing resync lce: %d[%u;%02lx]"
				     " -> %d[%u;00]\n",
				     ext->lce.lc_number, ext->rs_left,
				     ext->flags, enr, rs_left);
				ext->flags = 0;
			}
			if (ext->rs_failed) {
				WARN("Kicking resync_lru element enr=%u "
				     "out with rs_failed=%d\n",
				     ext->lce.lc_number, ext->rs_failed);
				set_bit(WRITE_BM_AFTER_RESYNC, &mdev->flags);
			}
			ext->rs_left = rs_left;
			ext->rs_failed = success ? 0 : count;
			lc_changed(mdev->resync, &ext->lce);
		}
		lc_put(mdev->resync, &ext->lce);
		/* no race, we are within the al_lock! */

		if (ext->rs_left == ext->rs_failed) {
			ext->rs_failed = 0;

			udw = kmalloc(sizeof(*udw), GFP_ATOMIC);
			if (udw) {
				udw->enr = ext->lce.lc_number;
				udw->w.cb = w_update_odbm;
				drbd_queue_work_front(&mdev->data.work, &udw->w);
			} else {
				WARN("Could not kmalloc an udw\n");
				set_bit(WRITE_BM_AFTER_RESYNC, &mdev->flags);
			}
		}
	} else {
		ERR("lc_get() failed! locked=%d/%d flags=%lu\n",
		    mdev->resync_locked,
		    mdev->resync->nr_elements,
		    mdev->resync->flags);
	}
}

/* clear the bit corresponding to the piece of storage in question:
 * size byte of data starting from sector.  Only clear a bits of the affected
 * one ore more _aligned_ BM_BLOCK_SIZE blocks.
 *
 * called by worker on SyncTarget and receiver on SyncSource.
 *
 */
void __drbd_set_in_sync(struct drbd_conf *mdev, sector_t sector, int size,
		       const char *file, const unsigned int line)
{
	/* Is called from worker and receiver context _only_ */
<<<<<<< HEAD
	unsigned long sbnr, ebnr, lbnr, bnr;
=======
	unsigned long sbnr,ebnr,lbnr;
>>>>>>> be58cbab
	unsigned long count = 0;
	sector_t esector, nr_sectors;
	int wake_up = 0;
	unsigned long flags;

	if (size <= 0 || (size & 0x1ff) != 0 || size > DRBD_MAX_SEGMENT_SIZE) {
		ERR("drbd_set_in_sync: sector=%llus size=%d nonsense!\n",
				(unsigned long long)sector, size);
		return;
	}
	nr_sectors = drbd_get_capacity(mdev->this_bdev);
	esector = sector + (size>>9) -1;

	ERR_IF(sector >= nr_sectors) return;
	ERR_IF(esector >= nr_sectors) esector = (nr_sectors-1);

	lbnr = BM_SECT_TO_BIT(nr_sectors-1);

	/* we clear it (in sync).
	 * round up start sector, round down end sector.  we make sure we only
	 * clear full, alligned, BM_BLOCK_SIZE (4K) blocks */
	if (unlikely(esector < BM_SECT_PER_BIT-1))
		return;
	if (unlikely(esector == (nr_sectors-1)))
		ebnr = lbnr;
	else
		ebnr = BM_SECT_TO_BIT(esector - (BM_SECT_PER_BIT-1));
	sbnr = BM_SECT_TO_BIT(sector + BM_SECT_PER_BIT-1);

	MTRACE(TraceTypeResync, TraceLvlMetrics,
	       INFO("drbd_set_in_sync: sector=%llus size=%u sbnr=%lu ebnr=%lu\n",
		    (unsigned long long)sector, size, sbnr, ebnr);
	    );

	if (sbnr > ebnr)
		return;

	/*
	 * ok, (capacity & 7) != 0 sometimes, but who cares...
	 * we count rs_{total,left} in bits, not sectors.
	 */
<<<<<<< HEAD
	spin_lock_irqsave(&mdev->al_lock, flags);
	for (bnr = sbnr; bnr <= ebnr; bnr++) {
		if (drbd_bm_clear_bit(mdev, bnr)) count++;
	}
=======
	spin_lock_irqsave(&mdev->al_lock,flags);
	count = drbd_bm_clear_bits(mdev,sbnr,ebnr);
>>>>>>> be58cbab
	if (count) {
		/* we need the lock for drbd_try_clear_on_disk_bm */
		if (jiffies - mdev->rs_mark_time > HZ*10) {
			/* should be roling marks,
			 * but we estimate only anyways. */
			if ( mdev->rs_mark_left != drbd_bm_total_weight(mdev) &&
			    mdev->state.conn != PausedSyncT &&
			    mdev->state.conn != PausedSyncS ) {
				mdev->rs_mark_time = jiffies;
				mdev->rs_mark_left = drbd_bm_total_weight(mdev);
			}
		}
		if ( inc_local_if_state(mdev, Attaching) ) {
			drbd_try_clear_on_disk_bm(mdev, sector, count, TRUE);
			dec_local(mdev);
		}
		/* just wake_up unconditional now, various lc_chaged(),
		 * lc_put() in drbd_try_clear_on_disk_bm(). */
		wake_up = 1;
	}
	spin_unlock_irqrestore(&mdev->al_lock, flags);
	if (wake_up)
		wake_up(&mdev->al_wait);
}

/*
 * this is intended to set one request worth of data out of sync.
 * affects at least 1 bit,
 * and at most 1+DRBD_MAX_SEGMENT_SIZE/BM_BLOCK_SIZE bits.
 *
 * called by tl_clear and drbd_send_dblock (==drbd_make_request).
 * so this can be _any_ process.
 */
void __drbd_set_out_of_sync(struct drbd_conf *mdev, sector_t sector, int size,
			    const char *file, const unsigned int line)
{
	unsigned long sbnr, ebnr, lbnr;
	sector_t esector, nr_sectors;

	/*  Find codepoints that call set_out_of_sync()
	unsigned long flags;
	unsigned int enr;
	struct bm_extent* ext;

	if (inc_local(mdev)) {
		enr = BM_SECT_TO_EXT(sector);
		spin_lock_irqsave(&mdev->al_lock,flags);
		ext = (struct bm_extent *) lc_find(mdev->resync,enr);
		if (ext) {
			WARN("BAD! things will happen, find this.\n");
			dump_stack();
		}
		spin_unlock_irqrestore(&mdev->al_lock,flags);
		dec_local(mdev);
	}
	*/

	if (size <= 0 || (size & 0x1ff) != 0 || size > DRBD_MAX_SEGMENT_SIZE) {
		ERR("sector: %llus, size: %d\n",
			(unsigned long long)sector, size);
		return;
	}

	nr_sectors = drbd_get_capacity(mdev->this_bdev);
	esector = sector + (size>>9) -1;

	ERR_IF(sector >= nr_sectors) return;
	ERR_IF(esector >= nr_sectors) esector = (nr_sectors-1);

	lbnr = BM_SECT_TO_BIT(nr_sectors-1);

	/* we set it out of sync,
	 * we do not need to round anything here */
	sbnr = BM_SECT_TO_BIT(sector);
	ebnr = BM_SECT_TO_BIT(esector);

	MTRACE(TraceTypeResync, TraceLvlMetrics,
	       INFO("drbd_set_out_of_sync: sector=%llus size=%u "
		    "sbnr=%lu ebnr=%lu\n",
		    (unsigned long long)sector, size, sbnr, ebnr);
	    );

	/* ok, (capacity & 7) != 0 sometimes, but who cares...
	 * we count rs_{total,left} in bits, not sectors.  */
<<<<<<< HEAD
	drbd_bm_set_bits_in_irq(mdev, sbnr, ebnr);
=======
	drbd_bm_set_bits(mdev,sbnr,ebnr);
>>>>>>> be58cbab
}

static inline
struct bm_extent *_bme_get(struct drbd_conf *mdev, unsigned int enr)
{
	struct bm_extent  *bm_ext;
	int wakeup = 0;
	unsigned long     rs_flags;

	spin_lock_irq(&mdev->al_lock);
	if (mdev->resync_locked > mdev->resync->nr_elements-3) {
		spin_unlock_irq(&mdev->al_lock);
		return NULL;
	}
	bm_ext = (struct bm_extent *) lc_get(mdev->resync, enr);
	if (bm_ext) {
		if (bm_ext->lce.lc_number != enr) {
			bm_ext->rs_left = drbd_bm_e_weight(mdev, enr);
			bm_ext->rs_failed = 0;
			lc_changed(mdev->resync, (struct lc_element *)bm_ext);
			wakeup = 1;
		}
		if (bm_ext->lce.refcnt == 1)
			mdev->resync_locked++;
		set_bit(BME_NO_WRITES, &bm_ext->flags);
	}
	rs_flags = mdev->resync->flags;
	spin_unlock_irq(&mdev->al_lock);
	if (wakeup)
		wake_up(&mdev->al_wait);

	if (!bm_ext) {
		if (rs_flags & LC_STARVING)
			WARN("Have to wait for element"
			     " (resync LRU too small?)\n");
		BUG_ON(rs_flags & LC_DIRTY);
	}

	return bm_ext;
}

static inline int _is_in_al(struct drbd_conf *mdev, unsigned int enr)
{
	struct lc_element *al_ext;
	int rv = 0;

	spin_lock_irq(&mdev->al_lock);
	if (unlikely(enr == mdev->act_log->new_number)) rv = 1;
	else {
		al_ext = lc_find(mdev->act_log, enr);
		if (al_ext) {
			if (al_ext->refcnt)
				rv = 1;
		}
	}
	spin_unlock_irq(&mdev->al_lock);

	/*
	if (unlikely(rv)) {
		INFO("Delaying sync read until app's write is done\n");
	}
	*/
	return rv;
}

/**
 * drbd_rs_begin_io: Gets an extent in the resync LRU cache and sets it
 * to BME_LOCKED.
 *
 * @sector: The sector number
 *
 * sleeps on al_wait.
 * returns 1 if successful.
 * returns 0 if interrupted.
 */
int drbd_rs_begin_io(struct drbd_conf *mdev, sector_t sector)
{
	unsigned int enr = BM_SECT_TO_EXT(sector);
	struct bm_extent *bm_ext;
	int i, sig;

	MTRACE(TraceTypeResync, TraceLvlAll,
	       INFO("drbd_rs_begin_io: sector=%llus (rs_end=%d)\n",
		    (unsigned long long)sector, enr);
	    );

	sig = wait_event_interruptible( mdev->al_wait,
			(bm_ext = _bme_get(mdev, enr)) );
	if (sig)
		return 0;

	if (test_bit(BME_LOCKED, &bm_ext->flags)) return 1;

	for (i = 0; i < AL_EXT_PER_BM_SECT; i++) {
		sig = wait_event_interruptible( mdev->al_wait,
				!_is_in_al(mdev, enr*AL_EXT_PER_BM_SECT+i) );
		if (sig) {
			spin_lock_irq(&mdev->al_lock);
			if ( lc_put(mdev->resync, &bm_ext->lce) == 0 ) {
				clear_bit(BME_NO_WRITES, &bm_ext->flags);
				mdev->resync_locked--;
				wake_up(&mdev->al_wait);
			}
			spin_unlock_irq(&mdev->al_lock);
			return 0;
		}
	}

	set_bit(BME_LOCKED, &bm_ext->flags);

	return 1;
}

/**
 * drbd_try_rs_begin_io: Gets an extent in the resync LRU cache, sets it
 * to BME_NO_WRITES, then tries to set it to BME_LOCKED.
 *
 * @sector: The sector number
 *
 * does not sleep.
 * returns zero if we could set BME_LOCKED and can proceed,
 * -EAGAIN if we need to try again.
 */
int drbd_try_rs_begin_io(struct drbd_conf *mdev, sector_t sector)
{
	unsigned int enr = BM_SECT_TO_EXT(sector);
	const unsigned int al_enr = enr*AL_EXT_PER_BM_SECT;
	struct bm_extent *bm_ext;
	int i;

	MTRACE(TraceTypeResync, TraceLvlAll,
	       INFO("drbd_try_rs_begin_io: sector=%llus\n",
		    (unsigned long long)sector);
	    );

	spin_lock_irq(&mdev->al_lock);
	if (mdev->resync_wenr != LC_FREE && mdev->resync_wenr != enr) {
		/* in case you have very heavy scattered io, it may
		 * stall the syncer undefined if we giveup the ref count
		 * when we try again and requeue.
		 *
		 * if we don't give up the refcount, but the next time
		 * we are scheduled this extent has been "synced" by new
		 * application writes, we'd miss the lc_put on the
		 * extent we keept the refcount on.
		 * so we remembered which extent we had to try agin, and
		 * if the next requested one is something else, we do
		 * the lc_put here...
		 * we also have to wake_up
		 */
		MTRACE(TraceTypeResync, TraceLvlAll,
			INFO("dropping %u, aparently got 'synced' "
			     "by application io\n", mdev->resync_wenr);
		);
		bm_ext = (struct bm_extent *)
			lc_find(mdev->resync, mdev->resync_wenr);
		if (bm_ext) {
			D_ASSERT(!test_bit(BME_LOCKED, &bm_ext->flags));
			D_ASSERT(test_bit(BME_NO_WRITES, &bm_ext->flags));
			clear_bit(BME_NO_WRITES, &bm_ext->flags);
			mdev->resync_wenr = LC_FREE;
			lc_put(mdev->resync, &bm_ext->lce);
			wake_up(&mdev->al_wait);
		} else {
			ALERT("LOGIC BUG\n");
		}
	}
	bm_ext = (struct bm_extent *)lc_try_get(mdev->resync, enr);
	if (bm_ext) {
		if (test_bit(BME_LOCKED, &bm_ext->flags))
			goto proceed;
		if (!test_and_set_bit(BME_NO_WRITES, &bm_ext->flags)) {
			mdev->resync_locked++;
		} else {
			/* we did set the BME_NO_WRITES,
			 * but then could not set BME_LOCKED,
			 * so we tried again.
			 * drop the extra reference. */
			MTRACE(TraceTypeResync, TraceLvlAll,
				INFO("dropping extra reference on %u\n", enr);
			);
			bm_ext->lce.refcnt--;
			D_ASSERT(bm_ext->lce.refcnt > 0);
		}
		goto check_al;
	} else {
		if (mdev->resync_locked > mdev->resync->nr_elements-3)
			goto try_again;
		bm_ext = (struct bm_extent *)lc_get(mdev->resync, enr);
		if (!bm_ext) {
			const unsigned long rs_flags = mdev->resync->flags;
			if (rs_flags & LC_STARVING)
				WARN("Have to wait for element"
				     " (resync LRU too small?)\n");
			BUG_ON(rs_flags & LC_DIRTY);
			goto try_again;
		}
		if (bm_ext->lce.lc_number != enr) {
			bm_ext->rs_left = drbd_bm_e_weight(mdev, enr);
			bm_ext->rs_failed = 0;
			lc_changed(mdev->resync, (struct lc_element *)bm_ext);
			wake_up(&mdev->al_wait);
			D_ASSERT(test_bit(BME_LOCKED, &bm_ext->flags) == 0);
		}
		set_bit(BME_NO_WRITES, &bm_ext->flags);
		D_ASSERT(bm_ext->lce.refcnt == 1);
		mdev->resync_locked++;
		goto check_al;
	}
check_al:
	MTRACE(TraceTypeResync, TraceLvlAll,
		INFO("checking al for %u\n", enr);
	);
	for (i = 0; i < AL_EXT_PER_BM_SECT; i++) {
		if (unlikely(al_enr+i == mdev->act_log->new_number))
			goto try_again;
		if (lc_is_used(mdev->act_log, al_enr+i))
			goto try_again;
	}
	set_bit(BME_LOCKED, &bm_ext->flags);
proceed:
	mdev->resync_wenr = LC_FREE;
	spin_unlock_irq(&mdev->al_lock);
	return 0;

try_again:
	MTRACE(TraceTypeResync, TraceLvlAll,
		INFO("need to try again for %u\n", enr);
	);
	if (bm_ext)
		mdev->resync_wenr = enr;
	spin_unlock_irq(&mdev->al_lock);
	return -EAGAIN;
}

void drbd_rs_complete_io(struct drbd_conf *mdev, sector_t sector)
{
	unsigned int enr = BM_SECT_TO_EXT(sector);
	struct bm_extent *bm_ext;
	unsigned long flags;

	MTRACE(TraceTypeResync, TraceLvlAll,
	       INFO("drbd_rs_complete_io: sector=%llus (rs_enr=%d)\n",
		    (long long)sector, enr);
	    );

	spin_lock_irqsave(&mdev->al_lock, flags);
	bm_ext = (struct bm_extent *) lc_find(mdev->resync, enr);
	if (!bm_ext) {
		spin_unlock_irqrestore(&mdev->al_lock, flags);
		ERR("drbd_rs_complete_io() called, but extent not found\n");
		return;
	}

	if (bm_ext->lce.refcnt == 0) {
		spin_unlock_irqrestore(&mdev->al_lock, flags);
		ERR("drbd_rs_complete_io(,%llu [=%u]) called, "
		    "but refcnt is 0!?\n",
		    (unsigned long long)sector, enr);
		return;
	}

	if ( lc_put(mdev->resync, (struct lc_element *)bm_ext) == 0 ) {
		clear_bit(BME_LOCKED, &bm_ext->flags);
		clear_bit(BME_NO_WRITES, &bm_ext->flags);
		mdev->resync_locked--;
		wake_up(&mdev->al_wait);
	}

	spin_unlock_irqrestore(&mdev->al_lock, flags);
}

/**
 * drbd_rs_cancel_all: Removes extents from the resync LRU. Even
 * if they are BME_LOCKED.
 */
void drbd_rs_cancel_all(struct drbd_conf *mdev)
{
	struct bm_extent *bm_ext;
	int i;

	MTRACE(TraceTypeResync, TraceLvlMetrics,
	       INFO("drbd_rs_cancel_all\n");
	    );

	spin_lock_irq(&mdev->al_lock);

	if (inc_local_if_state(mdev, Failed)) {
		/* ok, ->resync is there. */
		for (i = 0; i < mdev->resync->nr_elements; i++) {
			bm_ext = (struct bm_extent *) lc_entry(mdev->resync, i);
			if (bm_ext->lce.lc_number == LC_FREE)
				continue;
			bm_ext->lce.refcnt = 0; /* Rude but ok. */
			bm_ext->rs_left = 0;
			clear_bit(BME_LOCKED, &bm_ext->flags);
			clear_bit(BME_NO_WRITES, &bm_ext->flags);
			lc_del(mdev->resync, &bm_ext->lce);
		}
		mdev->resync->used = 0;
		dec_local(mdev);
	}
	mdev->resync_locked = 0;
	mdev->resync_wenr = LC_FREE;
	spin_unlock_irq(&mdev->al_lock);
	wake_up(&mdev->al_wait);
}

/**
 * drbd_rs_del_all: Gracefully remove all extents from the resync LRU.
 * there may be still a reference hold by someone. In that case this function
 * returns -EAGAIN.
 * In case all elements got removed it returns zero.
 */
int drbd_rs_del_all(struct drbd_conf *mdev)
{
	struct bm_extent *bm_ext;
	int i;

	MTRACE(TraceTypeResync, TraceLvlMetrics,
	       INFO("drbd_rs_del_all\n");
	    );

	spin_lock_irq(&mdev->al_lock);

	if (inc_local_if_state(mdev, Failed)) {
		/* ok, ->resync is there. */
		for (i = 0; i < mdev->resync->nr_elements; i++) {
			bm_ext = (struct bm_extent *) lc_entry(mdev->resync, i);
			if (bm_ext->lce.lc_number == LC_FREE)
				continue;
			if (bm_ext->lce.lc_number == mdev->resync_wenr) {
				INFO("dropping %u in drbd_rs_del_all, aparently"
				     " got 'synced' by application io\n",
				     mdev->resync_wenr);
				D_ASSERT(!test_bit(BME_LOCKED, &bm_ext->flags));
				D_ASSERT(test_bit(BME_NO_WRITES, &bm_ext->flags));
				clear_bit(BME_NO_WRITES, &bm_ext->flags);
				mdev->resync_wenr = LC_FREE;
				lc_put(mdev->resync, &bm_ext->lce);
			}
			if (bm_ext->lce.refcnt != 0) {
				INFO("Retrying drbd_rs_del_all() later. "
				     "refcnt=%d\n", bm_ext->lce.refcnt);
				dec_local(mdev);
				spin_unlock_irq(&mdev->al_lock);
				return -EAGAIN;
			}
			D_ASSERT(bm_ext->rs_left == 0);
			D_ASSERT(!test_bit(BME_LOCKED, &bm_ext->flags));
			D_ASSERT(!test_bit(BME_NO_WRITES, &bm_ext->flags));
			lc_del(mdev->resync, &bm_ext->lce);
		}
		D_ASSERT(mdev->resync->used == 0);
		dec_local(mdev);
	}
	spin_unlock_irq(&mdev->al_lock);

	return 0;
}

/* Record information on a failure to resync the specified blocks
 *
 * called on SyncTarget when resync write fails or NegRSDReply received
 *
 */
void drbd_rs_failed_io(struct drbd_conf *mdev, sector_t sector, int size)
{
	/* Is called from worker and receiver context _only_ */
	unsigned long sbnr, ebnr, lbnr, bnr;
	unsigned long count = 0;
	sector_t esector, nr_sectors;
	int wake_up = 0;

	MTRACE(TraceTypeResync, TraceLvlSummary,
	       INFO("drbd_rs_failed_io: sector=%llus, size=%u\n",
		    (unsigned long long)sector, size);
	    );

	if (size <= 0 || (size & 0x1ff) != 0 || size > DRBD_MAX_SEGMENT_SIZE) {
		ERR("drbd_rs_failed_io: sector=%llus size=%d nonsense!\n",
				(unsigned long long)sector, size);
		return;
	}
	nr_sectors = drbd_get_capacity(mdev->this_bdev);
	esector = sector + (size>>9) -1;

	ERR_IF(sector >= nr_sectors) return;
	ERR_IF(esector >= nr_sectors) esector = (nr_sectors-1);

	lbnr = BM_SECT_TO_BIT(nr_sectors-1);

	/*
	 * round up start sector, round down end sector.  we make sure we only
	 * handle full, alligned, BM_BLOCK_SIZE (4K) blocks */
	if (unlikely(esector < BM_SECT_PER_BIT-1))
		return;
	if (unlikely(esector == (nr_sectors-1)))
		ebnr = lbnr;
	else
		ebnr = BM_SECT_TO_BIT(esector - (BM_SECT_PER_BIT-1));
	sbnr = BM_SECT_TO_BIT(sector + BM_SECT_PER_BIT-1);

	if (sbnr > ebnr)
		return;

	/*
	 * ok, (capacity & 7) != 0 sometimes, but who cares...
	 * we count rs_{total,left} in bits, not sectors.
	 */
	spin_lock_irq(&mdev->al_lock);
	for (bnr = sbnr; bnr <= ebnr; bnr++) {
		if (drbd_bm_test_bit(mdev, bnr) > 0) count++;
	}
	if (count) {
		mdev->rs_failed += count;

		if ( inc_local_if_state(mdev, Attaching) ) {
			drbd_try_clear_on_disk_bm(mdev, sector, count, FALSE);
			dec_local(mdev);
		}

		/* just wake_up unconditional now, various lc_chaged(),
		 * lc_put() in drbd_try_clear_on_disk_bm(). */
		wake_up = 1;
	}
	spin_unlock_irq(&mdev->al_lock);
	if (wake_up)
		wake_up(&mdev->al_wait);
}<|MERGE_RESOLUTION|>--- conflicted
+++ resolved
@@ -930,11 +930,7 @@
 		       const char *file, const unsigned int line)
 {
 	/* Is called from worker and receiver context _only_ */
-<<<<<<< HEAD
-	unsigned long sbnr, ebnr, lbnr, bnr;
-=======
-	unsigned long sbnr,ebnr,lbnr;
->>>>>>> be58cbab
+	unsigned long sbnr, ebnr, lbnr;
 	unsigned long count = 0;
 	sector_t esector, nr_sectors;
 	int wake_up = 0;
@@ -976,15 +972,8 @@
 	 * ok, (capacity & 7) != 0 sometimes, but who cares...
 	 * we count rs_{total,left} in bits, not sectors.
 	 */
-<<<<<<< HEAD
 	spin_lock_irqsave(&mdev->al_lock, flags);
-	for (bnr = sbnr; bnr <= ebnr; bnr++) {
-		if (drbd_bm_clear_bit(mdev, bnr)) count++;
-	}
-=======
-	spin_lock_irqsave(&mdev->al_lock,flags);
-	count = drbd_bm_clear_bits(mdev,sbnr,ebnr);
->>>>>>> be58cbab
+	count = drbd_bm_clear_bits(mdev, sbnr, ebnr);
 	if (count) {
 		/* we need the lock for drbd_try_clear_on_disk_bm */
 		if (jiffies - mdev->rs_mark_time > HZ*10) {
@@ -1069,11 +1058,7 @@
 
 	/* ok, (capacity & 7) != 0 sometimes, but who cares...
 	 * we count rs_{total,left} in bits, not sectors.  */
-<<<<<<< HEAD
-	drbd_bm_set_bits_in_irq(mdev, sbnr, ebnr);
-=======
-	drbd_bm_set_bits(mdev,sbnr,ebnr);
->>>>>>> be58cbab
+	drbd_bm_set_bits(mdev, sbnr, ebnr);
 }
 
 static inline
