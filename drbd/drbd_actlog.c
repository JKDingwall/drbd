/*
   drbd_actlog.c

   This file is part of DRBD by Philipp Reisner and Lars Ellenberg.

   Copyright (C) 2003-2008, LINBIT Information Technologies GmbH.
   Copyright (C) 2003-2008, Philipp Reisner <philipp.reisner@linbit.com>.
   Copyright (C) 2003-2008, Lars Ellenberg <lars.ellenberg@linbit.com>.

   drbd is free software; you can redistribute it and/or modify
   it under the terms of the GNU General Public License as published by
   the Free Software Foundation; either version 2, or (at your option)
   any later version.

   drbd is distributed in the hope that it will be useful,
   but WITHOUT ANY WARRANTY; without even the implied warranty of
   MERCHANTABILITY or FITNESS FOR A PARTICULAR PURPOSE.  See the
   GNU General Public License for more details.

   You should have received a copy of the GNU General Public License
   along with drbd; see the file COPYING.  If not, write to
   the Free Software Foundation, 675 Mass Ave, Cambridge, MA 02139, USA.

 */

#include <linux/slab.h>
#include <linux/crc32c.h>
#include <linux/drbd.h>
#include <linux/drbd_limits.h>
#include <linux/dynamic_debug.h>
#include "drbd_int.h"
#include "drbd_wrappers.h"

enum al_transaction_types {
	AL_TR_UPDATE = 0,
	AL_TR_INITIALIZED = 0xffff
};
/* all fields on disc in big endian */
struct __packed al_transaction_on_disk {
	/* don't we all like magic */
	__be32	magic;

	/* to identify the most recent transaction block
	 * in the on disk ring buffer */
	__be32	tr_number;

	/* checksum on the full 4k block, with this field set to 0. */
	__be32	crc32c;

	/* type of transaction, special transaction types like:
	 * purge-all, set-all-idle, set-all-active, ... to-be-defined
	 * see also enum al_transaction_types */
	__be16	transaction_type;

	/* we currently allow only a few thousand extents,
	 * so 16bit will be enough for the slot number. */

	/* how many updates in this transaction */
	__be16	n_updates;

	/* maximum slot number, "al-extents" in drbd.conf speak.
	 * Having this in each transaction should make reconfiguration
	 * of that parameter easier. */
	__be16	context_size;

	/* slot number the context starts with */
	__be16	context_start_slot_nr;

	/* Some reserved bytes.  Expected usage is a 64bit counter of
	 * sectors-written since device creation, and other data generation tag
	 * supporting usage */
	__be32	__reserved[4];

	/* --- 36 byte used --- */

	/* Reserve space for up to AL_UPDATES_PER_TRANSACTION changes
	 * in one transaction, then use the remaining byte in the 4k block for
	 * context information.  "Flexible" number of updates per transaction
	 * does not help, as we have to account for the case when all update
	 * slots are used anyways, so it would only complicate code without
	 * additional benefit.
	 */
	__be16	update_slot_nr[AL_UPDATES_PER_TRANSACTION];

	/* but the extent number is 32bit, which at an extent size of 4 MiB
	 * allows to cover device sizes of up to 2**54 Byte (16 PiB) */
	__be32	update_extent_nr[AL_UPDATES_PER_TRANSACTION];

	/* --- 420 bytes used (36 + 64*6) --- */

	/* 4096 - 420 = 3676 = 919 * 4 */
	__be32	context[AL_CONTEXT_PER_TRANSACTION];
};

struct update_peers_work {
       struct drbd_work w;
       struct drbd_peer_device *peer_device;
       unsigned int enr;
};

void *drbd_md_get_buffer(struct drbd_device *device, const char *intent)
{
	int r;
	long t;

	do {
		t = wait_event_timeout(device->misc_wait,
				(r = atomic_cmpxchg(&device->md_io.in_use, 0, 1)) == 0 ||
				device->disk_state[NOW] <= D_FAILED,
				HZ * 10);

		if (t == 0) {
			drbd_err(device, "Waited 10 Seconds for md_buffer! BUG?\n");
			continue;
		}
	} while (false);

	if (r)
		return NULL;

	device->md_io.current_use = intent;
	device->md_io.start_jif = jiffies;
	device->md_io.submit_jif = device->md_io.start_jif - 1;
	return page_address(device->md_io.page);
}

void drbd_md_put_buffer(struct drbd_device *device)
{
	if (atomic_dec_and_test(&device->md_io.in_use))
		wake_up(&device->misc_wait);
}

void wait_until_done_or_force_detached(struct drbd_device *device, struct drbd_backing_dev *bdev,
				       unsigned int *done)
{
	long dt;

	rcu_read_lock();
	dt = rcu_dereference(bdev->disk_conf)->disk_timeout;
	rcu_read_unlock();
	dt = dt * HZ / 10;
	if (dt == 0)
		dt = MAX_SCHEDULE_TIMEOUT;

	dt = wait_event_timeout(device->misc_wait,
			*done || test_bit(FORCE_DETACH, &device->flags), dt);
	if (dt == 0) {
		drbd_err(device, "meta-data IO operation timed out\n");
		drbd_chk_io_error(device, 1, DRBD_FORCE_DETACH);
	}
}

static int _drbd_md_sync_page_io(struct drbd_device *device,
				 struct drbd_backing_dev *bdev,
				 sector_t sector, int rw)
{
	struct bio *bio;
	/* we do all our meta data IO in aligned 4k blocks. */
	const int size = 4096;
	int err;

	if ((rw & WRITE) && !test_bit(MD_NO_BARRIER, &device->flags))
		rw |= DRBD_REQ_FUA | DRBD_REQ_FLUSH;
	rw |= DRBD_REQ_UNPLUG | DRBD_REQ_SYNC | REQ_NOIDLE;

#ifndef REQ_FLUSH
	/* < 2.6.36, "barrier" semantic may fail with EOPNOTSUPP */
 retry:
#endif
	device->md_io.done = 0;
	device->md_io.error = -ENODEV;

	bio = bio_alloc_drbd(GFP_NOIO);
	bio->bi_bdev = bdev->md_bdev;
	DRBD_BIO_BI_SECTOR(bio) = sector;
	err = -EIO;
	if (bio_add_page(bio, device->md_io.page, size, 0) != size)
		goto out;
	bio->bi_private = device;
	bio->bi_end_io = drbd_md_endio;
	bio->bi_rw = rw;

	if (!(rw & WRITE) && device->disk_state[NOW] == D_DISKLESS && device->ldev == NULL)
		/* special case, drbd_md_read() during drbd_adm_attach(): no get_ldev */
		;
	else if (!get_ldev_if_state(device, D_ATTACHING)) {
		/* Corresponding put_ldev in drbd_md_endio() */
		drbd_err(device, "ASSERT FAILED: get_ldev_if_state() == 1 in _drbd_md_sync_page_io()\n");
		err = -ENODEV;
		goto out;
	}

	bio_get(bio); /* one bio_put() is in the completion handler */
	atomic_inc(&device->md_io.in_use); /* drbd_md_put_buffer() is in the completion handler */
	device->md_io.submit_jif = jiffies;
	if (drbd_insert_fault(device, (rw & WRITE) ? DRBD_FAULT_MD_WR : DRBD_FAULT_MD_RD))
		bio_endio(bio, -EIO);
	else
		submit_bio(rw, bio);
	wait_until_done_or_force_detached(device, bdev, &device->md_io.done);
	err = device->md_io.error;

#ifndef REQ_FLUSH
	/* check for unsupported barrier op.
	 * would rather check on EOPNOTSUPP, but that is not reliable.
	 * don't try again for ANY return value != 0 */
	if (err && device->md_io.done && (bio->bi_rw & DRBD_REQ_HARDBARRIER)) {
		/* Try again with no barrier */
		drbd_warn(device, "Barriers not supported on meta data device - disabling\n");
		set_bit(MD_NO_BARRIER, &device->flags);
		rw &= ~DRBD_REQ_HARDBARRIER;
		bio_put(bio);
		goto retry;
	}
#endif
 out:
	bio_put(bio);
	return err;
}

int drbd_md_sync_page_io(struct drbd_device *device, struct drbd_backing_dev *bdev,
			 sector_t sector, int rw)
{
	int err;
	D_ASSERT(device, atomic_read(&device->md_io.in_use) == 1);

	if (!bdev->md_bdev) {
		if (drbd_ratelimit())
			drbd_err(device, "bdev->md_bdev==NULL\n");
		return -EIO;
	}

	drbd_dbg(device, "meta_data io: %s [%d]:%s(,%llus,%s) %pS\n",
	     current->comm, current->pid, __func__,
	     (unsigned long long)sector, (rw & WRITE) ? "WRITE" : "READ",
	     (void*)_RET_IP_ );

	if (sector < drbd_md_first_sector(bdev) ||
	    sector + 7 > drbd_md_last_sector(bdev))
		drbd_alert(device, "%s [%d]:%s(,%llus,%s) out of range md access!\n",
		     current->comm, current->pid, __func__,
		     (unsigned long long)sector, (rw & WRITE) ? "WRITE" : "READ");

	err = _drbd_md_sync_page_io(device, bdev, sector, rw);
	if (err) {
		drbd_err(device, "drbd_md_sync_page_io(,%llus,%s) failed with error %d\n",
		    (unsigned long long)sector, (rw & WRITE) ? "WRITE" : "READ", err);
	}
	return err;
}

static struct bm_extent*
find_active_resync_extent(struct drbd_device *device, struct drbd_peer_device *except,
			  unsigned int enr)
{
	struct drbd_peer_device *peer_device;
	struct lc_element *tmp;

	rcu_read_lock();
	for_each_peer_device_rcu(peer_device, device) {
		if (peer_device == except)
			continue;
		tmp = lc_find(peer_device->resync_lru, enr/AL_EXT_PER_BM_SECT);
		if (unlikely(tmp != NULL)) {
			struct bm_extent  *bm_ext = lc_entry(tmp, struct bm_extent, lce);
			if (test_bit(BME_NO_WRITES, &bm_ext->flags)) {
				rcu_read_unlock();
				return bm_ext;
			}
		}
	}
	rcu_read_unlock();
	return NULL;
}

static int
set_bme_priority(struct drbd_device *device, struct drbd_peer_device *except,
		 unsigned int enr)
{
	struct drbd_peer_device *peer_device;
	struct lc_element *tmp;
	int wake = 0;

	rcu_read_lock();
	for_each_peer_device_rcu(peer_device, device) {
		tmp = lc_find(peer_device->resync_lru, enr/AL_EXT_PER_BM_SECT);
		if (tmp) {
			struct bm_extent  *bm_ext = lc_entry(tmp, struct bm_extent, lce);
			if (test_bit(BME_NO_WRITES, &bm_ext->flags))
				wake |= !test_and_set_bit(BME_PRIORITY, &bm_ext->flags);
		}
	}
	rcu_read_unlock();

	return wake;
}

static
struct lc_element *_al_get(struct drbd_device *device, unsigned int enr, bool nonblock)
{
	struct lc_element *al_ext;
	struct bm_extent *bm_ext;
	int wake;

	spin_lock_irq(&device->al_lock);
	bm_ext = find_active_resync_extent(device, NULL, enr);
	if (bm_ext) {
		wake = set_bme_priority(device, NULL, enr);
		spin_unlock_irq(&device->al_lock);
		if (wake)
			wake_up(&device->al_wait);
		return NULL;
	}
	if (nonblock)
		al_ext = lc_try_get(device->act_log, enr);
	else
		al_ext = lc_get(device->act_log, enr);
	spin_unlock_irq(&device->al_lock);
	return al_ext;
}

bool drbd_al_begin_io_fastpath(struct drbd_device *device, struct drbd_interval *i)
{
	/* for bios crossing activity log extent boundaries,
	 * we may need to activate two extents in one go */
	unsigned first = i->sector >> (AL_EXTENT_SHIFT-9);
	unsigned last = i->size == 0 ? first : (i->sector + (i->size >> 9) - 1) >> (AL_EXTENT_SHIFT-9);
	bool fastpath_ok = true;


	D_ASSERT(device, first <= last);
	D_ASSERT(device, atomic_read(&device->local_cnt) > 0);

	/* FIXME figure out a fast path for bios crossing AL extent boundaries */
	if (first != last)
		return false;

	fastpath_ok = _al_get(device, first, true);
	return fastpath_ok;
}

bool drbd_al_begin_io_prepare(struct drbd_device *device, struct drbd_interval *i)
{
	/* for bios crossing activity log extent boundaries,
	 * we may need to activate two extents in one go */
	unsigned first = i->sector >> (AL_EXTENT_SHIFT-9);
	unsigned last = i->size == 0 ? first : (i->sector + (i->size >> 9) - 1) >> (AL_EXTENT_SHIFT-9);
	unsigned enr;
	bool need_transaction = false;

	/* When called through generic_make_request(), we must delegate
	 * activity log I/O to the worker thread: a further request
	 * submitted via generic_make_request() within the same task
	 * would be queued on current->bio_list, and would only start
	 * after this function returns (see generic_make_request()).
	 *
	 * However, if we *are* the worker, we must not delegate to ourselves.
	 */

	D_ASSERT(device, first <= last);
	D_ASSERT(device, atomic_read(&device->local_cnt) > 0);

	for (enr = first; enr <= last; enr++) {
		struct lc_element *al_ext;
		wait_event(device->al_wait,
				(al_ext = _al_get(device, enr, false)) != NULL);
		if (al_ext->lc_number != enr)
			need_transaction = true;
	}
	return need_transaction;
}

#if (PAGE_SHIFT + 3) < (AL_EXTENT_SHIFT - BM_BLOCK_SHIFT)
/* Currently BM_BLOCK_SHIFT, BM_EXT_SHIFT and AL_EXTENT_SHIFT
 * are still coupled, or assume too much about their relation.
 * Code below will not work if this is violated.
 * Will be cleaned up with some followup patch.
 */
# error FIXME
#endif

static unsigned long al_extent_to_bm_bit(unsigned int al_enr)
{
	return (unsigned long)al_enr << (AL_EXTENT_SHIFT - BM_BLOCK_SHIFT);
}

static sector_t al_tr_number_to_on_disk_sector(struct drbd_device *device)
{
	const unsigned int stripes = device->ldev->md.al_stripes;
	const unsigned int stripe_size_4kB = device->ldev->md.al_stripe_size_4k;

	/* transaction number, modulo on-disk ring buffer wrap around */
	unsigned int t = device->al_tr_number % (device->ldev->md.al_size_4k);

	/* ... to aligned 4k on disk block */
	t = ((t % stripes) * stripe_size_4kB) + t/stripes;

	/* ... to 512 byte sector in activity log */
	t *= 8;

	/* ... plus offset to the on disk position */
	return device->ldev->md.md_offset + device->ldev->md.al_offset + t;
}

static int __al_write_transaction(struct drbd_device *device, struct al_transaction_on_disk *buffer)
{
	struct lc_element *e;
	sector_t sector;
	int i, mx;
	unsigned extent_nr;
	unsigned crc = 0;
	int err = 0;

	memset(buffer, 0, sizeof(*buffer));
	buffer->magic = cpu_to_be32(DRBD_AL_MAGIC);
	buffer->tr_number = cpu_to_be32(device->al_tr_number);

	i = 0;

	/* Even though no one can start to change this list
	 * once we set the LC_LOCKED -- from drbd_al_begin_io(),
	 * lc_try_lock_for_transaction() --, someone may still
	 * be in the process of changing it. */
	spin_lock_irq(&device->al_lock);
	list_for_each_entry(e, &device->act_log->to_be_changed, list) {
		if (i == AL_UPDATES_PER_TRANSACTION) {
			i++;
			break;
		}
		buffer->update_slot_nr[i] = cpu_to_be16(e->lc_index);
		buffer->update_extent_nr[i] = cpu_to_be32(e->lc_new_number);
		if (e->lc_number != LC_FREE) {
			unsigned long start, end;

			start = al_extent_to_bm_bit(e->lc_number);
			end = al_extent_to_bm_bit(e->lc_number + 1) - 1;
			drbd_bm_mark_range_for_writeout(device, start, end);
		}
		i++;
	}
	spin_unlock_irq(&device->al_lock);
	BUG_ON(i > AL_UPDATES_PER_TRANSACTION);

	buffer->n_updates = cpu_to_be16(i);
	for ( ; i < AL_UPDATES_PER_TRANSACTION; i++) {
		buffer->update_slot_nr[i] = cpu_to_be16(-1);
		buffer->update_extent_nr[i] = cpu_to_be32(LC_FREE);
	}

	buffer->context_size = cpu_to_be16(device->act_log->nr_elements);
	buffer->context_start_slot_nr = cpu_to_be16(device->al_tr_cycle);

	mx = min_t(int, AL_CONTEXT_PER_TRANSACTION,
		   device->act_log->nr_elements - device->al_tr_cycle);
	for (i = 0; i < mx; i++) {
		unsigned idx = device->al_tr_cycle + i;
		extent_nr = lc_element_by_index(device->act_log, idx)->lc_number;
		buffer->context[i] = cpu_to_be32(extent_nr);
	}
	for (; i < AL_CONTEXT_PER_TRANSACTION; i++)
		buffer->context[i] = cpu_to_be32(LC_FREE);

	device->al_tr_cycle += AL_CONTEXT_PER_TRANSACTION;
	if (device->al_tr_cycle >= device->act_log->nr_elements)
		device->al_tr_cycle = 0;

	sector = al_tr_number_to_on_disk_sector(device);

	crc = crc32c(0, buffer, 4096);
	buffer->crc32c = cpu_to_be32(crc);

	if (drbd_bm_write_hinted(device))
		err = -EIO;
	else {
		bool write_al_updates;
		rcu_read_lock();
		write_al_updates = rcu_dereference(device->ldev->disk_conf)->al_updates;
		rcu_read_unlock();
		if (write_al_updates) {
			if (drbd_md_sync_page_io(device, device->ldev, sector, WRITE)) {
				err = -EIO;
				drbd_chk_io_error(device, 1, DRBD_META_IO_ERROR);
			} else {
				device->al_tr_number++;
				device->al_writ_cnt++;
			}
		}
	}

	return err;
}

static int al_write_transaction(struct drbd_device *device)
{
	struct al_transaction_on_disk *buffer;
	int err;

	if (!get_ldev(device)) {
		drbd_err(device, "disk is %s, cannot start al transaction\n",
			drbd_disk_str(device->disk_state[NOW]));
		return -EIO;
	}

	/* The bitmap write may have failed, causing a state change. */
	if (device->disk_state[NOW] < D_INCONSISTENT) {
		drbd_err(device,
			"disk is %s, cannot write al transaction\n",
			drbd_disk_str(device->disk_state[NOW]));
		put_ldev(device);
		return -EIO;
	}

	/* protects md_io_buffer, al_tr_cycle, ... */
	buffer = drbd_md_get_buffer(device, __func__);
	if (!buffer) {
		drbd_err(device, "disk failed while waiting for md_io buffer\n");
		put_ldev(device);
		return -ENODEV;
	}

	err = __al_write_transaction(device, buffer);

	drbd_md_put_buffer(device);
	put_ldev(device);

	return err;
}

static int bm_e_weight(struct drbd_peer_device *peer_device, unsigned long enr);

void drbd_al_begin_io_commit(struct drbd_device *device)
{
	bool locked = false;

	/* Serialize multiple transactions.
	 * This uses test_and_set_bit, memory barrier is implicit.
	 */
	wait_event(device->al_wait,
			device->act_log->pending_changes == 0 ||
			(locked = lc_try_lock_for_transaction(device->act_log)));

	if (locked) {
		/* Double check: it may have been committed by someone else
		 * while we were waiting for the lock. */
		if (device->act_log->pending_changes) {
			bool write_al_updates;

			rcu_read_lock();
			write_al_updates = rcu_dereference(device->ldev->disk_conf)->al_updates;
			rcu_read_unlock();

			if (write_al_updates)
				al_write_transaction(device);
			spin_lock_irq(&device->al_lock);
			/* FIXME
			if (err)
				we need an "lc_cancel" here;
			*/
			lc_committed(device->act_log);
			spin_unlock_irq(&device->al_lock);
		}
		lc_unlock(device->act_log);
		wake_up(&device->al_wait);
	}
}

/*
 * @delegate:	delegate activity log I/O to the worker thread
 */
void drbd_al_begin_io(struct drbd_device *device, struct drbd_interval *i)
{
	if (drbd_al_begin_io_prepare(device, i))
		drbd_al_begin_io_commit(device);
}

static
struct lc_element *_al_get_for_peer(struct drbd_peer_device *peer_device, unsigned int enr)
{
	struct drbd_device *device = peer_device->device;
	struct lc_element *al_ext;
	struct bm_extent *bm_ext;
	int wake;

	spin_lock_irq(&device->al_lock);
	bm_ext = find_active_resync_extent(device, peer_device, enr);
	if (bm_ext) {
		wake = set_bme_priority(device, peer_device, enr);
		spin_unlock_irq(&device->al_lock);
		if (wake)
			wake_up(&device->al_wait);
		return NULL;
	}
	al_ext = lc_get(device->act_log, enr);
	spin_unlock_irq(&device->al_lock);
	return al_ext;
}

void put_actlog(struct drbd_device *device, unsigned int first, unsigned int last)
{
	struct lc_element *extent;
	unsigned long flags;
	unsigned int enr;
	bool wake = false;

	D_ASSERT(device, first <= last);
	spin_lock_irqsave(&device->al_lock, flags);
	for (enr = first; enr <= last; enr++) {
		extent = lc_find(device->act_log, enr);
		if (!extent) {
			drbd_err(device, "al_complete_io() called on inactive extent %u\n", enr);
			continue;
		}
		if (lc_put(device->act_log, extent) == 0)
			wake = true;
	}
	spin_unlock_irqrestore(&device->al_lock, flags);
	if (wake)
		wake_up(&device->al_wait);
}

/**
 * drbd_al_begin_io_for_peer() - Gets (a) reference(s) to AL extent(s)
 * @device:	DRBD device.
 *
 * Ensures that the extents covered by the interval @i are hot in the
 * activity log. This function makes sure the area is not active by any
 * resync operation on any other connection. But it ignores local
 * resync activity to the @peer_device.
 * This is necessary to ensure progress on Pri/SyncSouce - Sec/SyncTarget
 */
int drbd_al_begin_io_for_peer(struct drbd_peer_device *peer_device, struct drbd_interval *i)
{
	/* compare with drbd_al_begin_io_prepare() */
	struct drbd_device *device = peer_device->device;
	unsigned first = i->sector >> (AL_EXTENT_SHIFT-9);
	unsigned last = i->size == 0 ? first : (i->sector + (i->size >> 9) - 1) >> (AL_EXTENT_SHIFT-9);
	unsigned enr;
	bool need_transaction = false;

	D_ASSERT(device, first <= last);
	D_ASSERT(device, atomic_read(&device->local_cnt) > 0);

	for (enr = first; enr <= last; enr++) {
		struct lc_element *al_ext;
		wait_event(device->al_wait,
				(al_ext = _al_get_for_peer(peer_device, enr)) != NULL ||
				peer_device->connection->cstate[NOW] < C_CONNECTED);
		if (al_ext == NULL) {
			if (enr)
				put_actlog(device, first, enr-1);
			return -ECONNABORTED;
		}
		if (al_ext->lc_number != enr)
			need_transaction = true;
	}

	if (need_transaction)
		drbd_al_begin_io_commit(peer_device->device);
	return 0;

}

int drbd_al_begin_io_nonblock(struct drbd_device *device, struct drbd_interval *i)
{
	struct lru_cache *al = device->act_log;
	struct bm_extent *bm_ext;
	/* for bios crossing activity log extent boundaries,
	 * we may need to activate two extents in one go */
	unsigned first = i->sector >> (AL_EXTENT_SHIFT-9);
	unsigned last = i->size == 0 ? first : (i->sector + (i->size >> 9) - 1) >> (AL_EXTENT_SHIFT-9);
	unsigned nr_al_extents;
	unsigned available_update_slots;
	unsigned enr;

	D_ASSERT(device, first <= last);

	nr_al_extents = 1 + last - first; /* worst case: all touched extends are cold. */
	available_update_slots = min(al->nr_elements - al->used,
				al->max_pending_changes - al->pending_changes);

	/* We want all necessary updates for a given request within the same transaction
	 * We could first check how many updates are *actually* needed,
	 * and use that instead of the worst-case nr_al_extents */
	if (available_update_slots < nr_al_extents) {
		/* Too many activity log extents are currently "hot".
		 *
		 * If we have accumulated pending changes already,
		 * we made progress.
		 *
		 * If we cannot get even a single pending change through,
		 * stop the fast path until we made some progress,
		 * or requests to "cold" extents could be starved. */
		if (!al->pending_changes)
			__set_bit(__LC_STARVING, &device->act_log->flags);
		return -ENOBUFS;
	}

	/* Is resync active in this area? */
	for (enr = first; enr <= last; enr++) {
		bm_ext = find_active_resync_extent(device, NULL, enr);
		if (unlikely(bm_ext != NULL)) {
			if (set_bme_priority(device, NULL, enr))
				return -EBUSY;
			return -EWOULDBLOCK;
		}
	}

	/* Checkout the refcounts.
	 * Given that we checked for available elements and update slots above,
	 * this has to be successful. */
	for (enr = first; enr <= last; enr++) {
		struct lc_element *al_ext;
		al_ext = lc_get_cumulative(device->act_log, enr);
		if (!al_ext)
			drbd_err(device, "LOGIC BUG for enr=%u\n", enr);
	}
	return 0;
}

void drbd_al_complete_io(struct drbd_device *device, struct drbd_interval *i)
{
	/* for bios crossing activity log extent boundaries,
	 * we may need to activate two extents in one go */
	unsigned first = i->sector >> (AL_EXTENT_SHIFT-9);
	unsigned last = i->size == 0 ? first : (i->sector + (i->size >> 9) - 1) >> (AL_EXTENT_SHIFT-9);

	put_actlog(device, first, last);
}

static int _try_lc_del(struct drbd_device *device, struct lc_element *al_ext)
{
	int rv;

	spin_lock_irq(&device->al_lock);
	rv = (al_ext->refcnt == 0);
	if (likely(rv))
		lc_del(device->act_log, al_ext);
	spin_unlock_irq(&device->al_lock);

	return rv;
}

/**
 * drbd_al_shrink() - Removes all active extents form the activity log
 * @device:	DRBD device.
 *
 * Removes all active extents form the activity log, waiting until
 * the reference count of each entry dropped to 0 first, of course.
 *
 * You need to lock device->act_log with lc_try_lock() / lc_unlock()
 */
void drbd_al_shrink(struct drbd_device *device)
{
	struct lc_element *al_ext;
	int i;

	D_ASSERT(device, test_bit(__LC_LOCKED, &device->act_log->flags));

	for (i = 0; i < device->act_log->nr_elements; i++) {
		al_ext = lc_element_by_index(device->act_log, i);
		if (al_ext->lc_number == LC_FREE)
			continue;
		wait_event(device->al_wait, _try_lc_del(device, al_ext));
	}

	wake_up(&device->al_wait);
}

static bool extent_in_sync(struct drbd_peer_device *peer_device, unsigned int rs_enr)
{
	if (peer_device->repl_state[NOW] == L_ESTABLISHED) {
		if (drbd_bm_total_weight(peer_device) == 0)
			return true;
		if (bm_e_weight(peer_device, rs_enr) == 0)
			return true;
	} else if (peer_device->repl_state[NOW] == L_SYNC_SOURCE) {
		bool rv = false;

		if (!drbd_try_rs_begin_io(peer_device, BM_EXT_TO_SECT(rs_enr), false)) {
			struct bm_extent *bm_ext;
			struct lc_element *e;

			e = lc_find(peer_device->resync_lru, rs_enr);
			bm_ext = lc_entry(e, struct bm_extent, lce);
			rv = (bm_ext->rs_left == 0);
			drbd_rs_complete_io(peer_device, BM_EXT_TO_SECT(rs_enr));
		}

		return rv;
	}

	return false;
}

static void
consider_sending_peers_in_sync(struct drbd_peer_device *peer_device, unsigned int rs_enr)
{
	struct drbd_device *device = peer_device->device;
	u64 mask = NODE_MASK(peer_device->node_id), im;
	struct drbd_peer_device *p;
	int peers = 1;
	int size_sect;

	if (peer_device->repl_state[NOW] != L_SYNC_SOURCE)
		return;

	if (peer_device->connection->agreed_pro_version < 110)
		return;

	for_each_peer_device_ref(p, im, device) {
		if (p == peer_device)
			continue;
		if (extent_in_sync(p, rs_enr))
			mask |= NODE_MASK(p->node_id);
		peers++;
	}

	size_sect = min(BM_SECT_PER_EXT,
			drbd_get_capacity(device->this_bdev) - BM_EXT_TO_SECT(rs_enr));

	for_each_peer_device_ref(p, im, device) {
		if (mask & NODE_MASK(p->node_id))
			drbd_send_peers_in_sync(p, mask, BM_EXT_TO_SECT(rs_enr), size_sect << 9);
	}
}

int drbd_al_initialize(struct drbd_device *device, void *buffer)
{
	struct al_transaction_on_disk *al = buffer;
	struct drbd_md *md = &device->ldev->md;
	int al_size_4k = md->al_stripes * md->al_stripe_size_4k;
	int i;

	__al_write_transaction(device, al);
	/* There may or may not have been a pending transaction. */
	spin_lock_irq(&device->al_lock);
	lc_committed(device->act_log);
	spin_unlock_irq(&device->al_lock);

	/* The rest of the transactions will have an empty "updates" list, and
	 * are written out only to provide the context, and to initialize the
	 * on-disk ring buffer. */
	for (i = 1; i < al_size_4k; i++) {
		int err = __al_write_transaction(device, al);
		if (err)
			return err;
	}
	return 0;
}

static int w_update_peers(struct drbd_work *w, int unused)
{
       struct update_peers_work *upw = container_of(w, struct update_peers_work, w);
       struct drbd_peer_device *peer_device = upw->peer_device;
       struct drbd_device *device = peer_device->device;
       struct drbd_connection *connection = peer_device->connection;

       consider_sending_peers_in_sync(peer_device, upw->enr);

       kfree(upw);

       kref_debug_put(&device->kref_debug, 5);
       kref_put(&device->kref, drbd_destroy_device);

       kref_debug_put(&connection->kref_debug, 14);
       kref_put(&connection->kref, drbd_destroy_connection);

       return 0;
}

/* inherently racy...
 * return value may be already out-of-date when this function returns.
 * but the general usage is that this is only use during a cstate when bits are
 * only cleared, not set, and typically only care for the case when the return
 * value is zero, or we already "locked" this "bitmap extent" by other means.
 *
 * enr is bm-extent number, since we chose to name one sector (512 bytes)
 * worth of the bitmap a "bitmap extent".
 *
 * TODO
 * I think since we use it like a reference count, we should use the real
 * reference count of some bitmap extent element from some lru instead...
 *
 */
static int bm_e_weight(struct drbd_peer_device *peer_device, unsigned long enr)
{
	unsigned long start, end, count;

	start = enr << (BM_EXT_SHIFT - BM_BLOCK_SHIFT);
	end = ((enr + 1) << (BM_EXT_SHIFT - BM_BLOCK_SHIFT)) - 1;
	count = drbd_bm_count_bits(peer_device->device, peer_device->bitmap_index, start, end);
#if DUMP_MD >= 3
	drbd_info(peer_device, "enr=%lu weight=%d\n", enr, count);
#endif
	return count;
}

static const char *drbd_change_sync_fname[] = {
	[RECORD_RS_FAILED] = "drbd_rs_failed_io",
	[SET_IN_SYNC] = "drbd_set_in_sync",
	[SET_OUT_OF_SYNC] = "drbd_set_out_of_sync"
};


/* ATTENTION. The AL's extents are 4MB each, while the extents in the
 * resync LRU-cache are 128MB each.
 * The caller of this function has to hold an get_ldev() reference.
 *
 * Adjusts the caching members ->rs_left (success) or ->rs_failed (!success),
 * potentially pulling in (and recounting the corresponding bits)
 * this resync extent into the resync extent lru cache.
 *
 * Returns whether all bits have been cleared for this resync extent,
 * precisely: (rs_left <= rs_failed)
 *
 * TODO will be obsoleted once we have a caching lru of the on disk bitmap
 */
static bool update_rs_extent(struct drbd_peer_device *peer_device,
		unsigned int enr, int count,
		enum update_sync_bits_mode mode)
{
	struct drbd_device *device = peer_device->device;
	struct lc_element *e;

	D_ASSERT(device, atomic_read(&device->local_cnt));

	/* When setting out-of-sync bits,
	 * we don't need it cached (lc_find).
	 * But if it is present in the cache,
	 * we should update the cached bit count.
	 * Otherwise, that extent should be in the resync extent lru cache
	 * already -- or we want to pull it in if necessary -- (lc_get),
	 * then update and check rs_left and rs_failed. */
	if (mode == SET_OUT_OF_SYNC)
		e = lc_find(peer_device->resync_lru, enr);
	else
		e = lc_get(peer_device->resync_lru, enr);
	if (e) {
		struct bm_extent *ext = lc_entry(e, struct bm_extent, lce);
		if (ext->lce.lc_number == enr) {
			if (mode == SET_IN_SYNC)
				ext->rs_left -= count;
			else if (mode == SET_OUT_OF_SYNC)
				ext->rs_left += count;
			else
				ext->rs_failed += count;
			if (ext->rs_left < ext->rs_failed) {
				struct drbd_connection *connection = peer_device->connection;
				drbd_warn(peer_device, "BAD! enr=%u rs_left=%d "
				    "rs_failed=%d count=%d cstate=%s %s\n",
				     ext->lce.lc_number, ext->rs_left,
				     ext->rs_failed, count,
				     drbd_conn_str(connection->cstate[NOW]),
				     drbd_repl_str(peer_device->repl_state[NOW]));

				/* We don't expect to be able to clear more bits
				 * than have been set when we originally counted
				 * the set bits to cache that value in ext->rs_left.
				 * Whatever the reason (disconnect during resync,
				 * delayed local completion of an application write),
				 * try to fix it up by recounting here. */
				ext->rs_left = bm_e_weight(peer_device, enr);
			}
		} else {
			/* Normally this element should be in the cache,
			 * since drbd_rs_begin_io() pulled it already in.
			 *
			 * But maybe an application write finished, and we set
			 * something outside the resync lru_cache in sync.
			 */
			int rs_left = bm_e_weight(peer_device, enr);
			if (ext->flags != 0) {
				drbd_warn(device, "changing resync lce: %d[%u;%02lx]"
				     " -> %d[%u;00]\n",
				     ext->lce.lc_number, ext->rs_left,
				     ext->flags, enr, rs_left);
				ext->flags = 0;
			}
			if (ext->rs_failed) {
				drbd_warn(device, "Kicking resync_lru element enr=%u "
				     "out with rs_failed=%d\n",
				     ext->lce.lc_number, ext->rs_failed);
			}
			ext->rs_left = rs_left;
			ext->rs_failed = (mode == RECORD_RS_FAILED) ? count : 0;
			/* we don't keep a persistent log of the resync lru,
			 * we can commit any change right away. */
			lc_committed(peer_device->resync_lru);
		}
		if (mode != SET_OUT_OF_SYNC)
			lc_put(peer_device->resync_lru, &ext->lce);
		/* no race, we are within the al_lock! */

		if (ext->rs_left <= ext->rs_failed) {
			struct update_peers_work *upw;

			upw = kmalloc(sizeof(*upw), GFP_ATOMIC | __GFP_NOWARN);
			if (upw) {
				upw->enr = ext->lce.lc_number;
				upw->w.cb = w_update_peers;

				kref_get(&peer_device->device->kref);
				kref_debug_get(&peer_device->device->kref_debug, 5);

				kref_get(&peer_device->connection->kref);
				kref_debug_get(&peer_device->connection->kref_debug, 14);

				upw->peer_device = peer_device;
				drbd_queue_work(&device->resource->work, &upw->w);
			} else {
				if (drbd_ratelimit())
					drbd_warn(peer_device, "kmalloc(udw) failed.\n");
			}

			ext->rs_failed = 0;
			return true;
		}
	} else if (mode != SET_OUT_OF_SYNC) {
		/* be quiet if lc_find() did not find it. */
		drbd_err(device, "lc_get() failed! locked=%d/%d flags=%lu\n",
		    peer_device->resync_locked,
		    peer_device->resync_lru->nr_elements,
		    peer_device->resync_lru->flags);
	}
	return false;
}

void drbd_advance_rs_marks(struct drbd_peer_device *peer_device, unsigned long still_to_go)
{
	unsigned long now = jiffies;
	unsigned long last = peer_device->rs_mark_time[peer_device->rs_last_mark];
	int next = (peer_device->rs_last_mark + 1) % DRBD_SYNC_MARKS;
	if (time_after_eq(now, last + DRBD_SYNC_MARK_STEP)) {
		if (peer_device->rs_mark_left[peer_device->rs_last_mark] != still_to_go &&
		    peer_device->repl_state[NOW] != L_PAUSED_SYNC_T &&
		    peer_device->repl_state[NOW] != L_PAUSED_SYNC_S) {
			peer_device->rs_mark_time[next] = now;
			peer_device->rs_mark_left[next] = still_to_go;
			peer_device->rs_last_mark = next;
		}
	}
}

/* It is called lazy update, so don't do write-out too often. */
static bool lazy_bitmap_update_due(struct drbd_peer_device *peer_device)
{
	return time_after(jiffies, peer_device->rs_last_writeout + 2*HZ);
}

static void maybe_schedule_on_disk_bitmap_update(struct drbd_peer_device *peer_device,
						 bool rs_done)
{
<<<<<<< HEAD
	if (rs_done)
		set_bit(RS_DONE, &peer_device->flags);
		/* and also set RS_PROGRESS below */
	else if (!lazy_bitmap_update_due(peer_device))
=======
	if (rs_done) {
		struct drbd_connection *connection = first_peer_device(device)->connection;
		if (connection->agreed_pro_version <= 95 ||
		    is_sync_target_state(device->state.conn))
			set_bit(RS_DONE, &device->flags);
			/* and also set RS_PROGRESS below */

		/* Else: rather wait for explicit notification via receive_state,
		 * to avoid uuids-rotated-too-fast causing full resync
		 * in next handshake, in case the replication link breaks
		 * at the most unfortunate time... */
	} else if (!lazy_bitmap_update_due(device))
>>>>>>> 2c0cd1ee
		return;

	drbd_peer_device_post_work(peer_device, RS_PROGRESS);
}


static int update_sync_bits(struct drbd_peer_device *peer_device,
		unsigned long sbnr, unsigned long ebnr,
		enum update_sync_bits_mode mode)
{
	/*
	 * We keep a count of set bits per resync-extent in the ->rs_left
	 * caching member, so we need to loop and work within the resync extent
	 * alignment. Typically this loop will execute exactly once.
	 */
	struct drbd_device *device = peer_device->device;
	unsigned long flags;
	unsigned long count = 0;
	unsigned int cleared = 0;
	while (sbnr <= ebnr) {
		/* set temporary boundary bit number to last bit number within
		 * the resync extent of the current start bit number,
		 * but cap at provided end bit number */
		unsigned long tbnr = min(ebnr, sbnr | BM_BLOCKS_PER_BM_EXT_MASK);
		unsigned long c;
		int bmi = peer_device->bitmap_index;

		if (mode == RECORD_RS_FAILED)
			/* Only called from drbd_rs_failed_io(), bits
			 * supposedly still set.  Recount, maybe some
			 * of the bits have been successfully cleared
			 * by application IO meanwhile.
			 */
			c = drbd_bm_count_bits(device, bmi, sbnr, tbnr);
		else if (mode == SET_IN_SYNC)
			c = drbd_bm_clear_bits(device, bmi, sbnr, tbnr);
		else /* if (mode == SET_OUT_OF_SYNC) */
			c = drbd_bm_set_bits(device, bmi, sbnr, tbnr);

		if (c) {
			spin_lock_irqsave(&device->al_lock, flags);
			cleared += update_rs_extent(peer_device, BM_BIT_TO_EXT(sbnr), c, mode);
			spin_unlock_irqrestore(&device->al_lock, flags);
			count += c;
		}
		sbnr = tbnr + 1;
	}
	if (count) {
		if (mode == SET_IN_SYNC) {
			unsigned long still_to_go = drbd_bm_total_weight(peer_device);
			bool rs_is_done = (still_to_go <= peer_device->rs_failed);
			drbd_advance_rs_marks(peer_device, still_to_go);
			if (cleared || rs_is_done)
				maybe_schedule_on_disk_bitmap_update(peer_device, rs_is_done);
		} else if (mode == RECORD_RS_FAILED)
			peer_device->rs_failed += count;
		wake_up(&device->al_wait);
	}
	return count;
}

/* clear the bit corresponding to the piece of storage in question:
 * size byte of data starting from sector.  Only clear a bits of the affected
 * one ore more _aligned_ BM_BLOCK_SIZE blocks.
 *
 * called by worker on L_SYNC_TARGET and receiver on SyncSource.
 *
 */
int __drbd_change_sync(struct drbd_peer_device *peer_device, sector_t sector, int size,
		enum update_sync_bits_mode mode)
{
	/* Is called from worker and receiver context _only_ */
	struct drbd_device *device = peer_device->device;
	unsigned long sbnr, ebnr, lbnr;
	unsigned long count = 0;
	sector_t esector, nr_sectors;

	/* This would be an empty REQ_FLUSH, be silent. */
	if ((mode == SET_OUT_OF_SYNC) && size == 0)
		return 0;

	if (size <= 0 || !IS_ALIGNED(size, 512) || size > DRBD_MAX_DISCARD_SIZE) {
		drbd_err(device, "%s: sector=%llus size=%d nonsense!\n",
				drbd_change_sync_fname[mode],
				(unsigned long long)sector, size);
		return 0;
	}

	if (!get_ldev(device))
		return 0; /* no disk, no metadata, no bitmap to manipulate bits in */

	nr_sectors = drbd_get_capacity(device->this_bdev);
	esector = sector + (size >> 9) - 1;

	if (!expect(peer_device, sector < nr_sectors))
		goto out;
	if (!expect(peer_device, esector < nr_sectors))
		esector = nr_sectors - 1;

	lbnr = BM_SECT_TO_BIT(nr_sectors-1);

	if (mode == SET_IN_SYNC) {
		/* Round up start sector, round down end sector.  We make sure
		 * we only clear full, aligned, BM_BLOCK_SIZE blocks. */
		if (unlikely(esector < BM_SECT_PER_BIT-1))
			goto out;
		if (unlikely(esector == (nr_sectors-1)))
			ebnr = lbnr;
		else
			ebnr = BM_SECT_TO_BIT(esector - (BM_SECT_PER_BIT-1));
		sbnr = BM_SECT_TO_BIT(sector + BM_SECT_PER_BIT-1);
	} else {
		/* We set it out of sync, or record resync failure.
		 * Should not round anything here. */
		sbnr = BM_SECT_TO_BIT(sector);
		ebnr = BM_SECT_TO_BIT(esector);
	}

	count = update_sync_bits(peer_device, sbnr, ebnr, mode);
out:
	put_ldev(device);
	return count;
}

bool drbd_set_all_out_of_sync(struct drbd_device *device, sector_t sector, int size)
{
	return drbd_set_sync(device, sector, size, -1, -1);
}

/**
 * drbd_set_sync  -  Set a disk range in or out of sync
 * @device:	DRBD device
 * @sector:	start sector of disk range
 * @size:	size of disk range in bytes
 * @bits:	bit values to use by bitmap index
 * @mask:	bitmap indexes to modify (mask set)
 */
bool drbd_set_sync(struct drbd_device *device, sector_t sector, int size,
		   unsigned long bits, unsigned long mask)
{
	long set_start, set_end, clear_start, clear_end;
	sector_t esector, nr_sectors;
	bool set = false;
	struct drbd_peer_device *peer_device;

	mask &= (1 << device->bitmap->bm_max_peers) - 1;

	if (size <= 0 || !IS_ALIGNED(size, 512)) {
		drbd_err(device, "%s sector: %llus, size: %d\n",
			 __func__, (unsigned long long)sector, size);
		return false;
	}

	if (!get_ldev(device))
		return false; /* no disk, no metadata, no bitmap to set bits in */

	nr_sectors = drbd_get_capacity(device->this_bdev);
	esector = sector + (size >> 9) - 1;

	if (!expect(device, sector < nr_sectors))
		goto out;
	if (!expect(device, esector < nr_sectors))
		esector = nr_sectors - 1;

	/* For marking sectors as out of sync, we need to round up. */
	set_start = BM_SECT_TO_BIT(sector);
	set_end = BM_SECT_TO_BIT(esector);

	/* For marking sectors as in sync, we need to round down except when we
	 * reach the end of the device: The last bit in the bitmap does not
	 * account for sectors past the end of the device.
	 * CLEAR_END can become negative here. */
	clear_start = BM_SECT_TO_BIT(sector + BM_SECT_PER_BIT - 1);
	if (esector == nr_sectors - 1)
		clear_end = BM_SECT_TO_BIT(esector);
	else
		clear_end = BM_SECT_TO_BIT(esector + 1) - 1;

	rcu_read_lock();
	for_each_peer_device_rcu(peer_device, device) {
		int bitmap_index = peer_device->bitmap_index;

		if (!test_and_clear_bit(bitmap_index, &mask))
			continue;

		if (test_bit(bitmap_index, &bits))
			update_sync_bits(peer_device, set_start, set_end, SET_OUT_OF_SYNC);

		else if (clear_start <= clear_end)
			update_sync_bits(peer_device, clear_start, clear_end, SET_IN_SYNC);
	}
	rcu_read_unlock();
	if (mask) {
		int bitmap_index;

		for_each_set_bit(bitmap_index, &mask, BITS_PER_LONG) {
			if (test_bit(bitmap_index, &bits))
				drbd_bm_set_bits(device, bitmap_index,
						 set_start, set_end);
			else if (clear_start <= clear_end)
				drbd_bm_clear_bits(device, bitmap_index,
						   clear_start, clear_end);
		}
	}

out:
	put_ldev(device);

	return set;
}

static
struct bm_extent *_bme_get(struct drbd_peer_device *peer_device, unsigned int enr)
{
	struct drbd_device *device = peer_device->device;
	struct lc_element *e;
	struct bm_extent *bm_ext;
	int wakeup = 0;
	unsigned long rs_flags;

	spin_lock_irq(&device->al_lock);
	if (peer_device->resync_locked > peer_device->resync_lru->nr_elements/2) {
		spin_unlock_irq(&device->al_lock);
		return NULL;
	}
	e = lc_get(peer_device->resync_lru, enr);
	bm_ext = e ? lc_entry(e, struct bm_extent, lce) : NULL;
	if (bm_ext) {
		if (bm_ext->lce.lc_number != enr) {
			bm_ext->rs_left = bm_e_weight(peer_device, enr);
			bm_ext->rs_failed = 0;
			lc_committed(peer_device->resync_lru);
			wakeup = 1;
		}
		if (bm_ext->lce.refcnt == 1)
			peer_device->resync_locked++;
		set_bit(BME_NO_WRITES, &bm_ext->flags);
	}
	rs_flags = peer_device->resync_lru->flags;
	spin_unlock_irq(&device->al_lock);
	if (wakeup)
		wake_up(&device->al_wait);

	if (!bm_ext) {
		if (rs_flags & LC_STARVING)
			drbd_warn(peer_device, "Have to wait for element"
			     " (resync LRU too small?)\n");
		BUG_ON(rs_flags & LC_LOCKED);
	}

	return bm_ext;
}

static int _is_in_al(struct drbd_device *device, unsigned int enr)
{
	int rv;

	spin_lock_irq(&device->al_lock);
	rv = lc_is_used(device->act_log, enr);
	spin_unlock_irq(&device->al_lock);

	return rv;
}

/**
 * drbd_rs_begin_io() - Gets an extent in the resync LRU cache and sets it to BME_LOCKED
 *
 * This functions sleeps on al_wait. Returns 0 on success, -EINTR if interrupted.
 */
int drbd_rs_begin_io(struct drbd_peer_device *peer_device, sector_t sector)
{
	struct drbd_device *device = peer_device->device;
	unsigned int enr = BM_SECT_TO_EXT(sector);
	struct bm_extent *bm_ext;
	int i, sig;
	bool sa;

retry:
	sig = wait_event_interruptible(device->al_wait,
			(bm_ext = _bme_get(peer_device, enr)));
	if (sig)
		return -EINTR;

	if (test_bit(BME_LOCKED, &bm_ext->flags))
		return 0;

	/* step aside only while we are above c-min-rate; unless disabled. */
	sa = drbd_rs_c_min_rate_throttle(peer_device);

	for (i = 0; i < AL_EXT_PER_BM_SECT; i++) {
		sig = wait_event_interruptible(device->al_wait,
					       !_is_in_al(device, enr * AL_EXT_PER_BM_SECT + i) ||
					       (sa && test_bit(BME_PRIORITY, &bm_ext->flags)));

		if (sig || (sa && test_bit(BME_PRIORITY, &bm_ext->flags))) {
			spin_lock_irq(&device->al_lock);
			if (lc_put(peer_device->resync_lru, &bm_ext->lce) == 0) {
				bm_ext->flags = 0; /* clears BME_NO_WRITES and eventually BME_PRIORITY */
				peer_device->resync_locked--;
				wake_up(&device->al_wait);
			}
			spin_unlock_irq(&device->al_lock);
			if (sig)
				return -EINTR;
			if (schedule_timeout_interruptible(HZ/10))
				return -EINTR;
			goto retry;
		}
	}
	set_bit(BME_LOCKED, &bm_ext->flags);
	return 0;
}

/**
 * drbd_try_rs_begin_io() - Gets an extent in the resync LRU cache, does not sleep
 *
 * Gets an extent in the resync LRU cache, sets it to BME_NO_WRITES, then
 * tries to set it to BME_LOCKED. Returns 0 upon success, and -EAGAIN
 * if there is still application IO going on in this area.
 */
int drbd_try_rs_begin_io(struct drbd_peer_device *peer_device, sector_t sector, bool throttle)
{
	struct drbd_device *device = peer_device->device;
	unsigned int enr = BM_SECT_TO_EXT(sector);
	const unsigned int al_enr = enr*AL_EXT_PER_BM_SECT;
	struct lc_element *e;
	struct bm_extent *bm_ext;
	int i;

	if (throttle)
		throttle = drbd_rs_should_slow_down(peer_device, sector, true);

	/* If we need to throttle, a half-locked (only marked BME_NO_WRITES,
	 * not yet BME_LOCKED) extent needs to be kicked out explicitly if we
	 * need to throttle. There is at most one such half-locked extent,
	 * which is remembered in resync_wenr. */

	if (throttle && peer_device->resync_wenr != enr)
		return -EAGAIN;

	spin_lock_irq(&device->al_lock);
	if (peer_device->resync_wenr != LC_FREE && peer_device->resync_wenr != enr) {
		/* in case you have very heavy scattered io, it may
		 * stall the syncer undefined if we give up the ref count
		 * when we try again and requeue.
		 *
		 * if we don't give up the refcount, but the next time
		 * we are scheduled this extent has been "synced" by new
		 * application writes, we'd miss the lc_put on the
		 * extent we keep the refcount on.
		 * so we remembered which extent we had to try again, and
		 * if the next requested one is something else, we do
		 * the lc_put here...
		 * we also have to wake_up
		 */

		e = lc_find(peer_device->resync_lru, peer_device->resync_wenr);
		bm_ext = e ? lc_entry(e, struct bm_extent, lce) : NULL;
		if (bm_ext) {
			D_ASSERT(device, !test_bit(BME_LOCKED, &bm_ext->flags));
			D_ASSERT(device, test_bit(BME_NO_WRITES, &bm_ext->flags));
			clear_bit(BME_NO_WRITES, &bm_ext->flags);
			peer_device->resync_wenr = LC_FREE;
			if (lc_put(peer_device->resync_lru, &bm_ext->lce) == 0) {
				bm_ext->flags = 0;
				peer_device->resync_locked--;
			}
			wake_up(&device->al_wait);
		} else {
			drbd_alert(device, "LOGIC BUG\n");
		}
	}
	/* TRY. */
	e = lc_try_get(peer_device->resync_lru, enr);
	bm_ext = e ? lc_entry(e, struct bm_extent, lce) : NULL;
	if (bm_ext) {
		if (test_bit(BME_LOCKED, &bm_ext->flags))
			goto proceed;
		if (!test_and_set_bit(BME_NO_WRITES, &bm_ext->flags)) {
			peer_device->resync_locked++;
		} else {
			/* we did set the BME_NO_WRITES,
			 * but then could not set BME_LOCKED,
			 * so we tried again.
			 * drop the extra reference. */
			bm_ext->lce.refcnt--;
			D_ASSERT(device, bm_ext->lce.refcnt > 0);
		}
		goto check_al;
	} else {
		/* do we rather want to try later? */
		if (peer_device->resync_locked > peer_device->resync_lru->nr_elements-3)
			goto try_again;
		/* Do or do not. There is no try. -- Yoda */
		e = lc_get(peer_device->resync_lru, enr);
		bm_ext = e ? lc_entry(e, struct bm_extent, lce) : NULL;
		if (!bm_ext) {
			const unsigned long rs_flags = peer_device->resync_lru->flags;
			if (rs_flags & LC_STARVING)
				drbd_warn(device, "Have to wait for element"
				     " (resync LRU too small?)\n");
			BUG_ON(rs_flags & LC_LOCKED);
			goto try_again;
		}
		if (bm_ext->lce.lc_number != enr) {
			bm_ext->rs_left = bm_e_weight(peer_device, enr);
			bm_ext->rs_failed = 0;
			lc_committed(peer_device->resync_lru);
			wake_up(&device->al_wait);
			D_ASSERT(device, test_bit(BME_LOCKED, &bm_ext->flags) == 0);
		}
		set_bit(BME_NO_WRITES, &bm_ext->flags);
		D_ASSERT(device, bm_ext->lce.refcnt == 1);
		peer_device->resync_locked++;
		goto check_al;
	}
check_al:
	for (i = 0; i < AL_EXT_PER_BM_SECT; i++) {
		if (lc_is_used(device->act_log, al_enr+i))
			goto try_again;
	}
	set_bit(BME_LOCKED, &bm_ext->flags);
proceed:
	peer_device->resync_wenr = LC_FREE;
	spin_unlock_irq(&device->al_lock);
	return 0;

try_again:
	if (bm_ext) {
		if (throttle ||
		    (test_bit(BME_PRIORITY, &bm_ext->flags) && bm_ext->lce.refcnt == 1)) {
			D_ASSERT(peer_device, !test_bit(BME_LOCKED, &bm_ext->flags));
			D_ASSERT(peer_device, test_bit(BME_NO_WRITES, &bm_ext->flags));
			clear_bit(BME_NO_WRITES, &bm_ext->flags);
			clear_bit(BME_PRIORITY, &bm_ext->flags);
			peer_device->resync_wenr = LC_FREE;
			if (lc_put(peer_device->resync_lru, &bm_ext->lce) == 0) {
				bm_ext->flags = 0;
				peer_device->resync_locked--;
			}
			wake_up(&device->al_wait);
		} else
			peer_device->resync_wenr = enr;
	}
	spin_unlock_irq(&device->al_lock);
	return -EAGAIN;
}

void drbd_rs_complete_io(struct drbd_peer_device *peer_device, sector_t sector)
{
	struct drbd_device *device = peer_device->device;
	unsigned int enr = BM_SECT_TO_EXT(sector);
	struct lc_element *e;
	struct bm_extent *bm_ext;
	unsigned long flags;

	spin_lock_irqsave(&device->al_lock, flags);
	e = lc_find(peer_device->resync_lru, enr);
	bm_ext = e ? lc_entry(e, struct bm_extent, lce) : NULL;
	if (!bm_ext) {
		spin_unlock_irqrestore(&device->al_lock, flags);
		if (drbd_ratelimit())
			drbd_err(device, "drbd_rs_complete_io() called, but extent not found\n");
		return;
	}

	if (bm_ext->lce.refcnt == 0) {
		spin_unlock_irqrestore(&device->al_lock, flags);
		drbd_err(device, "drbd_rs_complete_io(,%llu [=%u]) called, "
		    "but refcnt is 0!?\n",
		    (unsigned long long)sector, enr);
		return;
	}

	if (lc_put(peer_device->resync_lru, &bm_ext->lce) == 0) {
		bm_ext->flags = 0; /* clear BME_LOCKED, BME_NO_WRITES and BME_PRIORITY */
		peer_device->resync_locked--;
		wake_up(&device->al_wait);
	}

	spin_unlock_irqrestore(&device->al_lock, flags);
}

/**
 * drbd_rs_cancel_all() - Removes all extents from the resync LRU (even BME_LOCKED)
 */
void drbd_rs_cancel_all(struct drbd_peer_device *peer_device)
{
	struct drbd_device *device = peer_device->device;
	spin_lock_irq(&device->al_lock);

	if (get_ldev_if_state(device, D_DETACHING)) { /* Makes sure ->resync is there. */
		lc_reset(peer_device->resync_lru);
		put_ldev(device);
	}
	peer_device->resync_locked = 0;
	peer_device->resync_wenr = LC_FREE;
	spin_unlock_irq(&device->al_lock);
	wake_up(&device->al_wait);
}

/**
 * drbd_rs_del_all() - Gracefully remove all extents from the resync LRU
 *
 * Returns 0 upon success, -EAGAIN if at least one reference count was
 * not zero.
 */
int drbd_rs_del_all(struct drbd_peer_device *peer_device)
{
	struct drbd_device *device = peer_device->device;
	struct lc_element *e;
	struct bm_extent *bm_ext;
	int i;

	spin_lock_irq(&device->al_lock);

	if (get_ldev_if_state(device, D_DETACHING)) {
		/* ok, ->resync is there. */
		for (i = 0; i < peer_device->resync_lru->nr_elements; i++) {
			e = lc_element_by_index(peer_device->resync_lru, i);
			bm_ext = lc_entry(e, struct bm_extent, lce);
			if (bm_ext->lce.lc_number == LC_FREE)
				continue;
			if (bm_ext->lce.lc_number == peer_device->resync_wenr) {
				drbd_info(peer_device, "dropping %u in drbd_rs_del_all, apparently"
				     " got 'synced' by application io\n",
				     peer_device->resync_wenr);
				D_ASSERT(peer_device, !test_bit(BME_LOCKED, &bm_ext->flags));
				D_ASSERT(peer_device, test_bit(BME_NO_WRITES, &bm_ext->flags));
				clear_bit(BME_NO_WRITES, &bm_ext->flags);
				peer_device->resync_wenr = LC_FREE;
				lc_put(peer_device->resync_lru, &bm_ext->lce);
			}
			if (bm_ext->lce.refcnt != 0) {
				drbd_info(peer_device, "Retrying drbd_rs_del_all() later. "
				     "refcnt=%d\n", bm_ext->lce.refcnt);
				put_ldev(device);
				spin_unlock_irq(&device->al_lock);
				return -EAGAIN;
			}
			D_ASSERT(peer_device, !test_bit(BME_LOCKED, &bm_ext->flags));
			D_ASSERT(peer_device, !test_bit(BME_NO_WRITES, &bm_ext->flags));
			lc_del(peer_device->resync_lru, &bm_ext->lce);
		}
		D_ASSERT(peer_device, peer_device->resync_lru->used == 0);
		put_ldev(device);
	}
	spin_unlock_irq(&device->al_lock);
	wake_up(&device->al_wait);

	return 0;
}

bool drbd_sector_has_priority(struct drbd_peer_device *peer_device, sector_t sector)
{
	struct drbd_device *device = peer_device->device;
	struct lc_element *tmp;
	bool has_priority = false;

	spin_lock_irq(&device->al_lock);
	tmp = lc_find(peer_device->resync_lru, BM_SECT_TO_EXT(sector));
	if (tmp) {
		struct bm_extent *bm_ext = lc_entry(tmp, struct bm_extent, lce);
		has_priority = test_bit(BME_PRIORITY, &bm_ext->flags);
	}
	spin_unlock_irq(&device->al_lock);
	return has_priority;
}<|MERGE_RESOLUTION|>--- conflicted
+++ resolved
@@ -1050,25 +1050,17 @@
 static void maybe_schedule_on_disk_bitmap_update(struct drbd_peer_device *peer_device,
 						 bool rs_done)
 {
-<<<<<<< HEAD
-	if (rs_done)
-		set_bit(RS_DONE, &peer_device->flags);
-		/* and also set RS_PROGRESS below */
-	else if (!lazy_bitmap_update_due(peer_device))
-=======
 	if (rs_done) {
-		struct drbd_connection *connection = first_peer_device(device)->connection;
-		if (connection->agreed_pro_version <= 95 ||
-		    is_sync_target_state(device->state.conn))
-			set_bit(RS_DONE, &device->flags);
+		if (peer_device->connection->agreed_pro_version <= 95 ||
+		    is_sync_target_state(peer_device, NOW))
+			set_bit(RS_DONE, &peer_device->flags);
 			/* and also set RS_PROGRESS below */
 
 		/* Else: rather wait for explicit notification via receive_state,
 		 * to avoid uuids-rotated-too-fast causing full resync
 		 * in next handshake, in case the replication link breaks
 		 * at the most unfortunate time... */
-	} else if (!lazy_bitmap_update_due(device))
->>>>>>> 2c0cd1ee
+	} else if (!lazy_bitmap_update_due(peer_device))
 		return;
 
 	drbd_peer_device_post_work(peer_device, RS_PROGRESS);
