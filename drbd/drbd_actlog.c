/*
   drbd_actlog.c

   This file is part of DRBD by Philipp Reisner and Lars Ellenberg.

   Copyright (C) 2003-2008, LINBIT Information Technologies GmbH.
   Copyright (C) 2003-2008, Philipp Reisner <philipp.reisner@linbit.com>.
   Copyright (C) 2003-2008, Lars Ellenberg <lars.ellenberg@linbit.com>.

   drbd is free software; you can redistribute it and/or modify
   it under the terms of the GNU General Public License as published by
   the Free Software Foundation; either version 2, or (at your option)
   any later version.

   drbd is distributed in the hope that it will be useful,
   but WITHOUT ANY WARRANTY; without even the implied warranty of
   MERCHANTABILITY or FITNESS FOR A PARTICULAR PURPOSE.  See the
   GNU General Public License for more details.

   You should have received a copy of the GNU General Public License
   along with drbd; see the file COPYING.  If not, write to
   the Free Software Foundation, 675 Mass Ave, Cambridge, MA 02139, USA.

 */

#include <linux/slab.h>
#include <linux/crc32c.h>
#include <linux/drbd.h>
#include <linux/drbd_limits.h>
#include <linux/dynamic_debug.h>
#include "drbd_int.h"
#include "drbd_wrappers.h"

#define BME_NO_WRITES  0  /* bm_extent.flags: no more requests on this one! */
#define BME_LOCKED     1  /* bm_extent.flags: syncer active on this one. */
#define BME_PRIORITY   2  /* finish resync IO on this extent ASAP! App IO waiting! */

enum al_transaction_types {
	AL_TR_UPDATE = 0,
	AL_TR_INITIALIZED = 0xffff
};
/* all fields on disc in big endian */
struct __packed al_transaction_on_disk {
	/* don't we all like magic */
	__be32	magic;

	/* to identify the most recent transaction block
	 * in the on disk ring buffer */
	__be32	tr_number;

	/* checksum on the full 4k block, with this field set to 0. */
	__be32	crc32c;

	/* type of transaction, special transaction types like:
	 * purge-all, set-all-idle, set-all-active, ... to-be-defined
	 * see also enum al_transaction_types */
	__be16	transaction_type;

	/* we currently allow only a few thousand extents,
	 * so 16bit will be enough for the slot number. */

	/* how many updates in this transaction */
	__be16	n_updates;

	/* maximum slot number, "al-extents" in drbd.conf speak.
	 * Having this in each transaction should make reconfiguration
	 * of that parameter easier. */
	__be16	context_size;

	/* slot number the context starts with */
	__be16	context_start_slot_nr;

	/* Some reserved bytes.  Expected usage is a 64bit counter of
	 * sectors-written since device creation, and other data generation tag
	 * supporting usage */
	__be32	__reserved[4];

	/* --- 36 byte used --- */

	/* Reserve space for up to AL_UPDATES_PER_TRANSACTION changes
	 * in one transaction, then use the remaining byte in the 4k block for
	 * context information.  "Flexible" number of updates per transaction
	 * does not help, as we have to account for the case when all update
	 * slots are used anyways, so it would only complicate code without
	 * additional benefit.
	 */
	__be16	update_slot_nr[AL_UPDATES_PER_TRANSACTION];

	/* but the extent number is 32bit, which at an extent size of 4 MiB
	 * allows to cover device sizes of up to 2**54 Byte (16 PiB) */
	__be32	update_extent_nr[AL_UPDATES_PER_TRANSACTION];

	/* --- 420 bytes used (36 + 64*6) --- */

	/* 4096 - 420 = 3676 = 919 * 4 */
	__be32	context[AL_CONTEXT_PER_TRANSACTION];
};

<<<<<<< HEAD
struct update_peers_work {
       struct drbd_work w;
       struct drbd_peer_device *peer_device;
       unsigned int enr;
};

void *drbd_md_get_buffer(struct drbd_device *device)
=======
void *drbd_md_get_buffer(struct drbd_device *device, const char *intent)
>>>>>>> 331c2fc5
{
	int r;
	long t;

	do {
		t = wait_event_timeout(device->misc_wait,
				(r = atomic_cmpxchg(&device->md_io_in_use, 0, 1)) == 0 ||
				device->disk_state[NOW] <= D_FAILED,
				HZ * 10);

<<<<<<< HEAD
		if (t == 0) {
			drbd_err(device, "Waited 10 Seconds for md_buffer! BUG?\n");
			continue;
		}
	} while (false);
=======
	wait_event(device->misc_wait,
		   (r = atomic_cmpxchg(&device->md_io.in_use, 0, 1)) == 0 ||
		   device->state.disk <= D_FAILED);
>>>>>>> 331c2fc5

	if (r)
		return NULL;

	device->md_io.current_use = intent;
	device->md_io.start_jif = jiffies;
	device->md_io.submit_jif = device->md_io.start_jif - 1;
	return page_address(device->md_io.page);
}

void drbd_md_put_buffer(struct drbd_device *device)
{
	if (atomic_dec_and_test(&device->md_io.in_use))
		wake_up(&device->misc_wait);
}

void wait_until_done_or_force_detached(struct drbd_device *device, struct drbd_backing_dev *bdev,
				       unsigned int *done)
{
	long dt;

	rcu_read_lock();
	dt = rcu_dereference(bdev->disk_conf)->disk_timeout;
	rcu_read_unlock();
	dt = dt * HZ / 10;
	if (dt == 0)
		dt = MAX_SCHEDULE_TIMEOUT;

	dt = wait_event_timeout(device->misc_wait,
			*done || test_bit(FORCE_DETACH, &device->flags), dt);
	if (dt == 0) {
		drbd_err(device, "meta-data IO operation timed out\n");
		drbd_chk_io_error(device, 1, DRBD_FORCE_DETACH);
	}
}

static int _drbd_md_sync_page_io(struct drbd_device *device,
				 struct drbd_backing_dev *bdev,
				 struct page *page, sector_t sector,
				 int rw, int size)
{
	struct bio *bio;
	int err;

	if ((rw & WRITE) && !test_bit(MD_NO_BARRIER, &device->flags))
		rw |= DRBD_REQ_FUA | DRBD_REQ_FLUSH;
	rw |= DRBD_REQ_UNPLUG | DRBD_REQ_SYNC | REQ_NOIDLE;

#ifndef REQ_FLUSH
	/* < 2.6.36, "barrier" semantic may fail with EOPNOTSUPP */
 retry:
#endif
	device->md_io.done = 0;
	device->md_io.error = -ENODEV;

	bio = bio_alloc_drbd(GFP_NOIO);
	bio->bi_bdev = bdev->md_bdev;
	DRBD_BIO_BI_SECTOR(bio) = sector;
	err = -EIO;
	if (bio_add_page(bio, page, size, 0) != size)
		goto out;
	bio->bi_private = device;
	bio->bi_end_io = drbd_md_io_complete;
	bio->bi_rw = rw;

	if (!(rw & WRITE) && device->disk_state[NOW] == D_DISKLESS && device->ldev == NULL)
		/* special case, drbd_md_read() during drbd_adm_attach(): no get_ldev */
		;
	else if (!get_ldev_if_state(device, D_ATTACHING)) {
		/* Corresponding put_ldev in drbd_md_io_complete() */
		drbd_err(device, "ASSERT FAILED: get_ldev_if_state() == 1 in _drbd_md_sync_page_io()\n");
		err = -ENODEV;
		goto out;
	}

	bio_get(bio); /* one bio_put() is in the completion handler */
	atomic_inc(&device->md_io.in_use); /* drbd_md_put_buffer() is in the completion handler */
	device->md_io.submit_jif = jiffies;
	if (drbd_insert_fault(device, (rw & WRITE) ? DRBD_FAULT_MD_WR : DRBD_FAULT_MD_RD))
		bio_endio(bio, -EIO);
	else
		submit_bio(rw, bio);
	wait_until_done_or_force_detached(device, bdev, &device->md_io.done);
	if (bio_flagged(bio, BIO_UPTODATE))
		err = device->md_io.error;

#ifndef REQ_FLUSH
	/* check for unsupported barrier op.
	 * would rather check on EOPNOTSUPP, but that is not reliable.
	 * don't try again for ANY return value != 0 */
	if (err && device->md_io.done && (bio->bi_rw & DRBD_REQ_HARDBARRIER)) {
		/* Try again with no barrier */
		drbd_warn(device, "Barriers not supported on meta data device - disabling\n");
		set_bit(MD_NO_BARRIER, &device->flags);
		rw &= ~DRBD_REQ_HARDBARRIER;
		bio_put(bio);
		goto retry;
	}
#endif
 out:
	bio_put(bio);
	return err;
}

int drbd_md_sync_page_io(struct drbd_device *device, struct drbd_backing_dev *bdev,
			 sector_t sector, int rw)
{
	int err;
	struct page *iop = device->md_io.page;

	D_ASSERT(device, atomic_read(&device->md_io.in_use) == 1);

	if (!bdev->md_bdev) {
		if (drbd_ratelimit())
			drbd_err(device, "bdev->md_bdev==NULL\n");
		return -EIO;
	}

	drbd_dbg(device, "meta_data io: %s [%d]:%s(,%llus,%s) %pS\n",
	     current->comm, current->pid, __func__,
	     (unsigned long long)sector, (rw & WRITE) ? "WRITE" : "READ",
	     (void*)_RET_IP_ );

	if (sector < drbd_md_first_sector(bdev) ||
	    sector + 7 > drbd_md_last_sector(bdev))
		drbd_alert(device, "%s [%d]:%s(,%llus,%s) out of range md access!\n",
		     current->comm, current->pid, __func__,
		     (unsigned long long)sector, (rw & WRITE) ? "WRITE" : "READ");

	/* we do all our meta data IO in aligned 4k blocks. */
	err = _drbd_md_sync_page_io(device, bdev, iop, sector, rw, 4096);
	if (err) {
		drbd_err(device, "drbd_md_sync_page_io(,%llus,%s) failed with error %d\n",
		    (unsigned long long)sector, (rw & WRITE) ? "WRITE" : "READ", err);
	}
	return err;
}

static struct bm_extent*
find_active_resync_extent(struct drbd_device *device, struct drbd_peer_device *except,
			  unsigned int enr)
{
	struct drbd_peer_device *peer_device;
	struct lc_element *tmp;
	for_each_peer_device(peer_device, device) {
		if (peer_device == except)
			continue;
		tmp = lc_find(peer_device->resync_lru, enr/AL_EXT_PER_BM_SECT);
		if (unlikely(tmp != NULL)) {
			struct bm_extent  *bm_ext = lc_entry(tmp, struct bm_extent, lce);
			if (test_bit(BME_NO_WRITES, &bm_ext->flags))
				return bm_ext;
		}
	}
	return NULL;
}

static
struct lc_element *_al_get(struct drbd_device *device, unsigned int enr, bool nonblock)
{
	struct lc_element *al_ext;
	struct bm_extent *bm_ext;
	int wake;

	spin_lock_irq(&device->al_lock);
	bm_ext = find_active_resync_extent(device, NULL, enr);
	if (bm_ext) {
		wake = !test_and_set_bit(BME_PRIORITY, &bm_ext->flags);
		spin_unlock_irq(&device->al_lock);
		if (wake)
			wake_up(&device->al_wait);
		return NULL;
	}
	if (nonblock)
		al_ext = lc_try_get(device->act_log, enr);
	else
		al_ext = lc_get(device->act_log, enr);
	spin_unlock_irq(&device->al_lock);
	return al_ext;
}

bool drbd_al_begin_io_fastpath(struct drbd_device *device, struct drbd_interval *i)
{
	/* for bios crossing activity log extent boundaries,
	 * we may need to activate two extents in one go */
	unsigned first = i->sector >> (AL_EXTENT_SHIFT-9);
	unsigned last = i->size == 0 ? first : (i->sector + (i->size >> 9) - 1) >> (AL_EXTENT_SHIFT-9);
	bool fastpath_ok = true;


	D_ASSERT(device, (unsigned)(last - first) <= 1);
	D_ASSERT(device, atomic_read(&device->local_cnt) > 0);

	/* FIXME figure out a fast path for bios crossing AL extent boundaries */
	if (first != last)
		return false;

	fastpath_ok = _al_get(device, first, true);
	return fastpath_ok;
}

bool drbd_al_begin_io_prepare(struct drbd_device *device, struct drbd_interval *i)
{
	/* for bios crossing activity log extent boundaries,
	 * we may need to activate two extents in one go */
	unsigned first = i->sector >> (AL_EXTENT_SHIFT-9);
	unsigned last = i->size == 0 ? first : (i->sector + (i->size >> 9) - 1) >> (AL_EXTENT_SHIFT-9);
	unsigned enr;
	bool need_transaction = false;

	/* When called through generic_make_request(), we must delegate
	 * activity log I/O to the worker thread: a further request
	 * submitted via generic_make_request() within the same task
	 * would be queued on current->bio_list, and would only start
	 * after this function returns (see generic_make_request()).
	 *
	 * However, if we *are* the worker, we must not delegate to ourselves.
	 */

	D_ASSERT(device, first <= last);
	D_ASSERT(device, atomic_read(&device->local_cnt) > 0);

	for (enr = first; enr <= last; enr++) {
		struct lc_element *al_ext;
		wait_event(device->al_wait,
				(al_ext = _al_get(device, enr, false)) != NULL);
		if (al_ext->lc_number != enr)
			need_transaction = true;
	}
	return need_transaction;
}

static int al_write_transaction(struct drbd_device *device);
static int bm_e_weight(struct drbd_peer_device *peer_device, unsigned long enr);

void drbd_al_begin_io_commit(struct drbd_device *device)
{
	bool locked = false;

	/* Serialize multiple transactions.
	 * This uses test_and_set_bit, memory barrier is implicit.
	 */
	wait_event(device->al_wait,
			device->act_log->pending_changes == 0 ||
			(locked = lc_try_lock_for_transaction(device->act_log)));

	if (locked) {
		/* Double check: it may have been committed by someone else
		 * while we were waiting for the lock. */
		if (device->act_log->pending_changes) {
			bool write_al_updates;

			rcu_read_lock();
			write_al_updates = rcu_dereference(device->ldev->disk_conf)->al_updates;
			rcu_read_unlock();

			if (write_al_updates)
				al_write_transaction(device);
			spin_lock_irq(&device->al_lock);
			/* FIXME
			if (err)
				we need an "lc_cancel" here;
			*/
			lc_committed(device->act_log);
			spin_unlock_irq(&device->al_lock);
		}
		lc_unlock(device->act_log);
		wake_up(&device->al_wait);
	}
}

/*
 * @delegate:	delegate activity log I/O to the worker thread
 */
void drbd_al_begin_io(struct drbd_device *device, struct drbd_interval *i)
{
	if (drbd_al_begin_io_prepare(device, i))
		drbd_al_begin_io_commit(device);
}

static
struct lc_element *_al_get_for_peer(struct drbd_peer_device *peer_device, unsigned int enr)
{
	struct drbd_device *device = peer_device->device;
	struct lc_element *al_ext;
	struct bm_extent *bm_ext;
	int wake;

	spin_lock_irq(&device->al_lock);
	bm_ext = find_active_resync_extent(device, peer_device, enr);
	if (bm_ext) {
		wake = !test_and_set_bit(BME_PRIORITY, &bm_ext->flags);
		spin_unlock_irq(&device->al_lock);
		if (wake)
			wake_up(&device->al_wait);
		return NULL;
	}
	al_ext = lc_get(device->act_log, enr);
	spin_unlock_irq(&device->al_lock);
	return al_ext;
}

/**
 * drbd_al_begin_io_for_peer() - Gets (a) reference(s) to AL extent(s)
 * @device:	DRBD device.
 *
 * Ensures that the extents covered by the interval @i are hot in the
 * activity log. This function makes sure the area is not active by any
 * resync operation on any other connection. But it ignores local
 * resync activity to the @peer_device.
 * This is necessary to ensure progress on Pri/SyncSouce - Sec/SyncTarget
 */
void drbd_al_begin_io_for_peer(struct drbd_peer_device *peer_device, struct drbd_interval *i)
{
	/* compare with drbd_al_begin_io_prepare() */
	struct drbd_device *device = peer_device->device;
	unsigned first = i->sector >> (AL_EXTENT_SHIFT-9);
	unsigned last = i->size == 0 ? first : (i->sector + (i->size >> 9) - 1) >> (AL_EXTENT_SHIFT-9);
	unsigned enr;
	bool need_transaction = false;

	D_ASSERT(device, first <= last);
	D_ASSERT(device, atomic_read(&device->local_cnt) > 0);

	for (enr = first; enr <= last; enr++) {
		struct lc_element *al_ext;
		wait_event(device->al_wait,
				(al_ext = _al_get_for_peer(peer_device, enr)) != NULL);
		if (al_ext->lc_number != enr)
			need_transaction = true;
	}

	if (need_transaction)
		drbd_al_begin_io_commit(peer_device->device);
}

int drbd_al_begin_io_nonblock(struct drbd_device *device, struct drbd_interval *i)
{
	struct lru_cache *al = device->act_log;
	struct bm_extent *bm_ext;
	/* for bios crossing activity log extent boundaries,
	 * we may need to activate two extents in one go */
	unsigned first = i->sector >> (AL_EXTENT_SHIFT-9);
	unsigned last = i->size == 0 ? first : (i->sector + (i->size >> 9) - 1) >> (AL_EXTENT_SHIFT-9);
	unsigned nr_al_extents;
	unsigned available_update_slots;
	unsigned enr;

	D_ASSERT(device, first <= last);

	nr_al_extents = 1 + last - first; /* worst case: all touched extends are cold. */
	available_update_slots = min(al->nr_elements - al->used,
				al->max_pending_changes - al->pending_changes);

	/* We want all necessary updates for a given request within the same transaction
	 * We could first check how many updates are *actually* needed,
	 * and use that instead of the worst-case nr_al_extents */
	if (available_update_slots < nr_al_extents)
		return -EWOULDBLOCK;

	/* Is resync active in this area? */
	for (enr = first; enr <= last; enr++) {
		bm_ext = find_active_resync_extent(device, NULL, enr);
		if (unlikely(bm_ext != NULL)) {
			if (test_bit(BME_NO_WRITES, &bm_ext->flags)) {
				if (!test_and_set_bit(BME_PRIORITY, &bm_ext->flags))
					return -EBUSY;
				return -EWOULDBLOCK;
			}
		}
	}

	/* Checkout the refcounts.
	 * Given that we checked for available elements and update slots above,
	 * this has to be successful. */
	for (enr = first; enr <= last; enr++) {
		struct lc_element *al_ext;
		al_ext = lc_get_cumulative(device->act_log, enr);
		if (!al_ext)
			drbd_err(device, "LOGIC BUG for enr=%u\n", enr);
	}
	return 0;
}

void drbd_al_complete_io(struct drbd_device *device, struct drbd_interval *i)
{
	/* for bios crossing activity log extent boundaries,
	 * we may need to activate two extents in one go */
	unsigned first = i->sector >> (AL_EXTENT_SHIFT-9);
	unsigned last = i->size == 0 ? first : (i->sector + (i->size >> 9) - 1) >> (AL_EXTENT_SHIFT-9);
	unsigned enr;
	struct lc_element *extent;
	unsigned long flags;
	bool wake = false;

	D_ASSERT(device, first <= last);
	spin_lock_irqsave(&device->al_lock, flags);

	for (enr = first; enr <= last; enr++) {
		extent = lc_find(device->act_log, enr);
		if (!extent) {
			drbd_err(device, "al_complete_io() called on inactive extent %u\n", enr);
			continue;
		}
		if (lc_put(device->act_log, extent) == 0)
			wake = true;
	}
	spin_unlock_irqrestore(&device->al_lock, flags);
	if (wake)
		wake_up(&device->al_wait);
}

#if (PAGE_SHIFT + 3) < (AL_EXTENT_SHIFT - BM_BLOCK_SHIFT)
/* Currently BM_BLOCK_SHIFT, BM_EXT_SHIFT and AL_EXTENT_SHIFT
 * are still coupled, or assume too much about their relation.
 * Code below will not work if this is violated.
 * Will be cleaned up with some followup patch.
 */
# error FIXME
#endif

static unsigned long al_extent_to_bm_bit(unsigned int al_enr)
{
	return (unsigned long)al_enr << (AL_EXTENT_SHIFT - BM_BLOCK_SHIFT);
}

static sector_t al_tr_number_to_on_disk_sector(struct drbd_device *device)
{
	const unsigned int stripes = device->ldev->md.al_stripes;
	const unsigned int stripe_size_4kB = device->ldev->md.al_stripe_size_4k;

	/* transaction number, modulo on-disk ring buffer wrap around */
	unsigned int t = device->al_tr_number % (device->ldev->md.al_size_4k);

	/* ... to aligned 4k on disk block */
	t = ((t % stripes) * stripe_size_4kB) + t/stripes;

	/* ... to 512 byte sector in activity log */
	t *= 8;

	/* ... plus offset to the on disk position */
	return device->ldev->md.md_offset + device->ldev->md.al_offset + t;
}

int al_write_transaction(struct drbd_device *device)
{
	struct al_transaction_on_disk *buffer;
	struct lc_element *e;
	sector_t sector;
	int i, mx;
	unsigned extent_nr;
	unsigned crc = 0;
	int err = 0;

	if (!get_ldev(device)) {
		drbd_err(device, "disk is %s, cannot start al transaction\n",
			drbd_disk_str(device->disk_state[NOW]));
		return -EIO;
	}

	/* The bitmap write may have failed, causing a state change. */
	if (device->disk_state[NOW] < D_INCONSISTENT) {
		drbd_err(device,
			"disk is %s, cannot write al transaction\n",
			drbd_disk_str(device->disk_state[NOW]));
		put_ldev(device);
		return -EIO;
	}

	/* protects md_io_buffer, al_tr_cycle, ... */
	buffer = drbd_md_get_buffer(device, __func__);
	if (!buffer) {
		drbd_err(device, "disk failed while waiting for md_io buffer\n");
		put_ldev(device);
		return -ENODEV;
	}

	memset(buffer, 0, sizeof(*buffer));
	buffer->magic = cpu_to_be32(DRBD_AL_MAGIC);
	buffer->tr_number = cpu_to_be32(device->al_tr_number);

	i = 0;

	/* Even though no one can start to change this list
	 * once we set the LC_LOCKED -- from drbd_al_begin_io(),
	 * lc_try_lock_for_transaction() --, someone may still
	 * be in the process of changing it. */
	spin_lock_irq(&device->al_lock);
	list_for_each_entry(e, &device->act_log->to_be_changed, list) {
		if (i == AL_UPDATES_PER_TRANSACTION) {
			i++;
			break;
		}
		buffer->update_slot_nr[i] = cpu_to_be16(e->lc_index);
		buffer->update_extent_nr[i] = cpu_to_be32(e->lc_new_number);
		if (e->lc_number != LC_FREE) {
			unsigned long start, end;

			start = al_extent_to_bm_bit(e->lc_number);
			end = al_extent_to_bm_bit(e->lc_number + 1) - 1;
			drbd_bm_mark_range_for_writeout(device, start, end);
		}
		i++;
	}
	spin_unlock_irq(&device->al_lock);
	BUG_ON(i > AL_UPDATES_PER_TRANSACTION);

	buffer->n_updates = cpu_to_be16(i);
	for ( ; i < AL_UPDATES_PER_TRANSACTION; i++) {
		buffer->update_slot_nr[i] = cpu_to_be16(-1);
		buffer->update_extent_nr[i] = cpu_to_be32(LC_FREE);
	}

	buffer->context_size = cpu_to_be16(device->act_log->nr_elements);
	buffer->context_start_slot_nr = cpu_to_be16(device->al_tr_cycle);

	mx = min_t(int, AL_CONTEXT_PER_TRANSACTION,
		   device->act_log->nr_elements - device->al_tr_cycle);
	for (i = 0; i < mx; i++) {
		unsigned idx = device->al_tr_cycle + i;
		extent_nr = lc_element_by_index(device->act_log, idx)->lc_number;
		buffer->context[i] = cpu_to_be32(extent_nr);
	}
	for (; i < AL_CONTEXT_PER_TRANSACTION; i++)
		buffer->context[i] = cpu_to_be32(LC_FREE);

	device->al_tr_cycle += AL_CONTEXT_PER_TRANSACTION;
	if (device->al_tr_cycle >= device->act_log->nr_elements)
		device->al_tr_cycle = 0;

	sector = al_tr_number_to_on_disk_sector(device);

	crc = crc32c(0, buffer, 4096);
	buffer->crc32c = cpu_to_be32(crc);

	if (drbd_bm_write_hinted(device))
		err = -EIO;
	else {
		bool write_al_updates;
		rcu_read_lock();
		write_al_updates = rcu_dereference(device->ldev->disk_conf)->al_updates;
		rcu_read_unlock();
		if (write_al_updates) {
			if (drbd_md_sync_page_io(device, device->ldev, sector, WRITE)) {
				err = -EIO;
				drbd_chk_io_error(device, 1, DRBD_META_IO_ERROR);
			} else {
				device->al_tr_number++;
				device->al_writ_cnt++;
			}
		}
	}

	drbd_md_put_buffer(device);
	put_ldev(device);

	return err;
}

static int _try_lc_del(struct drbd_device *device, struct lc_element *al_ext)
{
	int rv;

	spin_lock_irq(&device->al_lock);
	rv = (al_ext->refcnt == 0);
	if (likely(rv))
		lc_del(device->act_log, al_ext);
	spin_unlock_irq(&device->al_lock);

	return rv;
}

/**
 * drbd_al_shrink() - Removes all active extents form the activity log
 * @device:	DRBD device.
 *
 * Removes all active extents form the activity log, waiting until
 * the reference count of each entry dropped to 0 first, of course.
 *
 * You need to lock device->act_log with lc_try_lock() / lc_unlock()
 */
void drbd_al_shrink(struct drbd_device *device)
{
	struct lc_element *al_ext;
	int i;

	D_ASSERT(device, test_bit(__LC_LOCKED, &device->act_log->flags));

	for (i = 0; i < device->act_log->nr_elements; i++) {
		al_ext = lc_element_by_index(device->act_log, i);
		if (al_ext->lc_number == LC_FREE)
			continue;
		wait_event(device->al_wait, _try_lc_del(device, al_ext));
	}

	wake_up(&device->al_wait);
}

static bool extent_in_sync(struct drbd_peer_device *peer_device, unsigned int rs_enr)
{
	if (peer_device->repl_state[NOW] == L_ESTABLISHED) {
		if (drbd_bm_total_weight(peer_device) == 0)
			return true;
		if (bm_e_weight(peer_device, rs_enr) == 0)
			return true;
	} else if (peer_device->repl_state[NOW] == L_SYNC_SOURCE) {
		bool rv = false;

		if (!drbd_try_rs_begin_io(peer_device, BM_EXT_TO_SECT(rs_enr))) {
			struct bm_extent *bm_ext;
			struct lc_element *e;

			e = lc_find(peer_device->resync_lru, rs_enr);
			bm_ext = lc_entry(e, struct bm_extent, lce);
			rv = (bm_ext->rs_left == 0);
			drbd_rs_complete_io(peer_device, BM_EXT_TO_SECT(rs_enr));
		}

		return rv;
	}

	return false;
}

static void
consider_sending_peers_in_sync(struct drbd_peer_device *peer_device, unsigned int rs_enr)
{
	struct drbd_device *device = peer_device->device;
	u64 mask = NODE_MASK(peer_device->node_id);
	struct drbd_peer_device *p;
	int peers = 1;
	int size_sect;

	if (peer_device->repl_state[NOW] != L_SYNC_SOURCE)
		return;

	if (peer_device->connection->agreed_pro_version < 110)
		return;

	for_each_peer_device(p, device) {
		if (p == peer_device)
			continue;
		if (extent_in_sync(p, rs_enr))
			mask |= NODE_MASK(p->node_id);
		peers++;
	}

	size_sect = min(BM_SECT_PER_EXT,
			drbd_get_capacity(device->this_bdev) - BM_EXT_TO_SECT(rs_enr));

	for_each_peer_device(p, device) {
		if (mask & NODE_MASK(p->node_id))
			drbd_send_peers_in_sync(p, mask, BM_EXT_TO_SECT(rs_enr), size_sect << 9);
	}
}

int drbd_initialize_al(struct drbd_device *device, void *buffer)
{
	struct al_transaction_on_disk *al = buffer;
	struct drbd_md *md = &device->ldev->md;
	sector_t al_base = md->md_offset + md->al_offset;
	int al_size_4k = md->al_stripes * md->al_stripe_size_4k;
	int i;

	memset(al, 0, 4096);
	al->magic = cpu_to_be32(DRBD_AL_MAGIC);
	al->transaction_type = cpu_to_be16(AL_TR_INITIALIZED);
	al->crc32c = cpu_to_be32(crc32c(0, al, 4096));

	for (i = 0; i < al_size_4k; i++) {
		int err = drbd_md_sync_page_io(device, device->ldev, al_base + i * 8, WRITE);
		if (err)
			return err;
	}
	return 0;
}

static int w_update_peers(struct drbd_work *w, int unused)
{
       struct update_peers_work *upw = container_of(w, struct update_peers_work, w);
       struct drbd_peer_device *peer_device = upw->peer_device;

       consider_sending_peers_in_sync(peer_device, upw->enr);

       kfree(upw);

       return 0;
}

/* inherently racy...
 * return value may be already out-of-date when this function returns.
 * but the general usage is that this is only use during a cstate when bits are
 * only cleared, not set, and typically only care for the case when the return
 * value is zero, or we already "locked" this "bitmap extent" by other means.
 *
 * enr is bm-extent number, since we chose to name one sector (512 bytes)
 * worth of the bitmap a "bitmap extent".
 *
 * TODO
 * I think since we use it like a reference count, we should use the real
 * reference count of some bitmap extent element from some lru instead...
 *
 */
static int bm_e_weight(struct drbd_peer_device *peer_device, unsigned long enr)
{
	unsigned long start, end, count;

	start = enr << (BM_EXT_SHIFT - BM_BLOCK_SHIFT);
	end = ((enr + 1) << (BM_EXT_SHIFT - BM_BLOCK_SHIFT)) - 1;
	count = drbd_bm_count_bits(peer_device->device, peer_device->bitmap_index, start, end);
#if DUMP_MD >= 3
	drbd_info(peer_device, "enr=%lu weight=%d\n", enr, count);
#endif
	return count;
}

static const char *drbd_change_sync_fname[] = {
	[RECORD_RS_FAILED] = "drbd_rs_failed_io",
	[SET_IN_SYNC] = "drbd_set_in_sync",
	[SET_OUT_OF_SYNC] = "drbd_set_out_of_sync"
};


/* ATTENTION. The AL's extents are 4MB each, while the extents in the
 * resync LRU-cache are 128MB each.
 * The caller of this function has to hold an get_ldev() reference.
 *
 * Adjusts the caching members ->rs_left (success) or ->rs_failed (!success),
 * potentially pulling in (and recounting the corresponding bits)
 * this resync extent into the resync extent lru cache.
 *
 * Returns whether all bits have been cleared for this resync extent,
 * precisely: (rs_left <= rs_failed)
 *
 * TODO will be obsoleted once we have a caching lru of the on disk bitmap
 */
static bool update_rs_extent(struct drbd_peer_device *peer_device,
		unsigned int enr, int count,
		enum update_sync_bits_mode mode)
{
	struct drbd_device *device = peer_device->device;
	struct lc_element *e;

	D_ASSERT(device, atomic_read(&device->local_cnt));

	/* When setting out-of-sync bits,
	 * we don't need it cached (lc_find).
	 * But if it is present in the cache,
	 * we should update the cached bit count.
	 * Otherwise, that extent should be in the resync extent lru cache
	 * already -- or we want to pull it in if necessary -- (lc_get),
	 * then update and check rs_left and rs_failed. */
	if (mode == SET_OUT_OF_SYNC)
		e = lc_find(peer_device->resync_lru, enr);
	else
		e = lc_get(peer_device->resync_lru, enr);
	if (e) {
		struct bm_extent *ext = lc_entry(e, struct bm_extent, lce);
		if (ext->lce.lc_number == enr) {
			if (mode == SET_IN_SYNC)
				ext->rs_left -= count;
			else if (mode == SET_OUT_OF_SYNC)
				ext->rs_left += count;
			else
				ext->rs_failed += count;
			if (ext->rs_left < ext->rs_failed) {
				struct drbd_connection *connection = peer_device->connection;
				drbd_warn(peer_device, "BAD! enr=%u rs_left=%d "
				    "rs_failed=%d count=%d cstate=%s %s\n",
				     ext->lce.lc_number, ext->rs_left,
				     ext->rs_failed, count,
				     drbd_conn_str(connection->cstate[NOW]),
				     drbd_repl_str(peer_device->repl_state[NOW]));

				/* We don't expect to be able to clear more bits
				 * than have been set when we originally counted
				 * the set bits to cache that value in ext->rs_left.
				 * Whatever the reason (disconnect during resync,
				 * delayed local completion of an application write),
				 * try to fix it up by recounting here. */
				ext->rs_left = bm_e_weight(peer_device, enr);
			}
		} else {
			/* Normally this element should be in the cache,
			 * since drbd_rs_begin_io() pulled it already in.
			 *
			 * But maybe an application write finished, and we set
			 * something outside the resync lru_cache in sync.
			 */
			int rs_left = bm_e_weight(peer_device, enr);
			if (ext->flags != 0) {
				drbd_warn(device, "changing resync lce: %d[%u;%02lx]"
				     " -> %d[%u;00]\n",
				     ext->lce.lc_number, ext->rs_left,
				     ext->flags, enr, rs_left);
				ext->flags = 0;
			}
			if (ext->rs_failed) {
				drbd_warn(device, "Kicking resync_lru element enr=%u "
				     "out with rs_failed=%d\n",
				     ext->lce.lc_number, ext->rs_failed);
			}
			ext->rs_left = rs_left;
			ext->rs_failed = (mode == RECORD_RS_FAILED) ? count : 0;
			/* we don't keep a persistent log of the resync lru,
			 * we can commit any change right away. */
			lc_committed(peer_device->resync_lru);
		}
		if (mode != SET_OUT_OF_SYNC)
			lc_put(peer_device->resync_lru, &ext->lce);
		/* no race, we are within the al_lock! */

		if (ext->rs_left <= ext->rs_failed) {
			struct update_peers_work *upw;

			upw = kmalloc(sizeof(*upw), GFP_ATOMIC | __GFP_NOWARN);
			if (upw) {
				upw->enr = ext->lce.lc_number;
				upw->w.cb = w_update_peers;
				upw->peer_device = peer_device;
				drbd_queue_work(&device->resource->work, &upw->w);
			} else {
				if (drbd_ratelimit())
					drbd_warn(peer_device, "kmalloc(udw) failed.\n");
			}

			ext->rs_failed = 0;
			return true;
		}
	} else if (mode != SET_OUT_OF_SYNC) {
		/* be quiet if lc_find() did not find it. */
		drbd_err(device, "lc_get() failed! locked=%d/%d flags=%lu\n",
		    peer_device->resync_locked,
		    peer_device->resync_lru->nr_elements,
		    peer_device->resync_lru->flags);
	}
	return false;
}

void drbd_advance_rs_marks(struct drbd_peer_device *peer_device, unsigned long still_to_go)
{
	unsigned long now = jiffies;
	unsigned long last = peer_device->rs_mark_time[peer_device->rs_last_mark];
	int next = (peer_device->rs_last_mark + 1) % DRBD_SYNC_MARKS;
	if (time_after_eq(now, last + DRBD_SYNC_MARK_STEP)) {
		if (peer_device->rs_mark_left[peer_device->rs_last_mark] != still_to_go &&
		    peer_device->repl_state[NOW] != L_PAUSED_SYNC_T &&
		    peer_device->repl_state[NOW] != L_PAUSED_SYNC_S) {
			peer_device->rs_mark_time[next] = now;
			peer_device->rs_mark_left[next] = still_to_go;
			peer_device->rs_last_mark = next;
		}
	}
}

/* It is called lazy update, so don't do write-out too often. */
static bool lazy_bitmap_update_due(struct drbd_peer_device *peer_device)
{
	return time_after(jiffies, peer_device->rs_last_writeout + 2*HZ);
}

static void maybe_schedule_on_disk_bitmap_update(struct drbd_peer_device *peer_device,
						 bool rs_done)
{
	if (rs_done)
		set_bit(RS_DONE, &peer_device->flags);
		/* and also set RS_PROGRESS below */
	else if (!lazy_bitmap_update_due(peer_device))
		return;

	drbd_peer_device_post_work(peer_device, RS_PROGRESS);
}


static int update_sync_bits(struct drbd_peer_device *peer_device,
		unsigned long sbnr, unsigned long ebnr,
		enum update_sync_bits_mode mode)
{
	/*
	 * We keep a count of set bits per resync-extent in the ->rs_left
	 * caching member, so we need to loop and work within the resync extent
	 * alignment. Typically this loop will execute exactly once.
	 */
	struct drbd_device *device = peer_device->device;
	unsigned long flags;
	unsigned long count = 0;
	unsigned int cleared = 0;
	while (sbnr <= ebnr) {
		/* set temporary boundary bit number to last bit number within
		 * the resync extent of the current start bit number,
		 * but cap at provided end bit number */
		unsigned long tbnr = min(ebnr, sbnr | BM_BLOCKS_PER_BM_EXT_MASK);
		unsigned long c;
		int bmi = peer_device->bitmap_index;

		if (mode == RECORD_RS_FAILED)
			/* Only called from drbd_rs_failed_io(), bits
			 * supposedly still set.  Recount, maybe some
			 * of the bits have been successfully cleared
			 * by application IO meanwhile.
			 */
			c = drbd_bm_count_bits(device, bmi, sbnr, tbnr);
		else if (mode == SET_IN_SYNC)
			c = drbd_bm_clear_bits(device, bmi, sbnr, tbnr);
		else /* if (mode == SET_OUT_OF_SYNC) */
			c = drbd_bm_set_bits(device, bmi, sbnr, tbnr);

		if (c) {
			spin_lock_irqsave(&device->al_lock, flags);
			cleared += update_rs_extent(peer_device, BM_BIT_TO_EXT(sbnr), c, mode);
			spin_unlock_irqrestore(&device->al_lock, flags);
			count += c;
		}
		sbnr = tbnr + 1;
	}
	if (count) {
		if (mode == SET_IN_SYNC) {
			unsigned long still_to_go = drbd_bm_total_weight(peer_device);
			bool rs_is_done = (still_to_go <= peer_device->rs_failed);
			drbd_advance_rs_marks(peer_device, still_to_go);
			if (cleared || rs_is_done)
				maybe_schedule_on_disk_bitmap_update(peer_device, rs_is_done);
		} else if (mode == RECORD_RS_FAILED)
			peer_device->rs_failed += count;
		wake_up(&device->al_wait);
	}
	return count;
}

/* clear the bit corresponding to the piece of storage in question:
 * size byte of data starting from sector.  Only clear a bits of the affected
 * one ore more _aligned_ BM_BLOCK_SIZE blocks.
 *
 * called by worker on L_SYNC_TARGET and receiver on SyncSource.
 *
 */
int __drbd_change_sync(struct drbd_peer_device *peer_device, sector_t sector, int size,
		enum update_sync_bits_mode mode,
		const char *file, const unsigned int line)
{
	/* Is called from worker and receiver context _only_ */
	struct drbd_device *device = peer_device->device;
	unsigned long sbnr, ebnr, lbnr;
	unsigned long count = 0;
	sector_t esector, nr_sectors;

	/* This would be an empty REQ_FLUSH, be silent. */
	if ((mode == SET_OUT_OF_SYNC) && size == 0)
		return 0;

	if (size <= 0 || !IS_ALIGNED(size, 512) || size > DRBD_MAX_DISCARD_SIZE) {
		drbd_err(device, "%s: sector=%llus size=%d nonsense!\n",
				drbd_change_sync_fname[mode],
				(unsigned long long)sector, size);
		return 0;
	}

	if (!get_ldev(device))
		return 0; /* no disk, no metadata, no bitmap to manipulate bits in */

	nr_sectors = drbd_get_capacity(device->this_bdev);
	esector = sector + (size >> 9) - 1;

	if (!expect(peer_device, sector < nr_sectors))
		goto out;
	if (!expect(peer_device, esector < nr_sectors))
		esector = nr_sectors - 1;

	lbnr = BM_SECT_TO_BIT(nr_sectors-1);

	if (mode == SET_IN_SYNC) {
		/* Round up start sector, round down end sector.  We make sure
		 * we only clear full, aligned, BM_BLOCK_SIZE blocks. */
		if (unlikely(esector < BM_SECT_PER_BIT-1))
			goto out;
		if (unlikely(esector == (nr_sectors-1)))
			ebnr = lbnr;
		else
			ebnr = BM_SECT_TO_BIT(esector - (BM_SECT_PER_BIT-1));
		sbnr = BM_SECT_TO_BIT(sector + BM_SECT_PER_BIT-1);
	} else {
		/* We set it out of sync, or record resync failure.
		 * Should not round anything here. */
		sbnr = BM_SECT_TO_BIT(sector);
		ebnr = BM_SECT_TO_BIT(esector);
	}

	count = update_sync_bits(peer_device, sbnr, ebnr, mode);
out:
	put_ldev(device);
	return count;
}

bool drbd_set_all_out_of_sync(struct drbd_device *device, sector_t sector, int size)
{
	return drbd_set_sync(device, sector, size, -1, -1);
}

/**
 * drbd_set_sync  -  Set a disk range in or out of sync
 * @device:	DRBD device
 * @sector:	start sector of disk range
 * @size:	size of disk range in bytes
 * @bits:	bit values to use by bitmap index
 * @mask:	bitmap indexes to modify (mask set)
 */
bool drbd_set_sync(struct drbd_device *device, sector_t sector, int size,
		   unsigned long bits, unsigned long mask)
{
	unsigned long set_start, set_end, clear_start, clear_end;
	sector_t esector, nr_sectors;
	bool set = false;
	struct drbd_peer_device *peer_device;

	mask &= (1 << device->bitmap->bm_max_peers) - 1;

	if (size <= 0 || !IS_ALIGNED(size, 512)) {
		drbd_err(device, "%s sector: %llus, size: %d\n",
			 __func__, (unsigned long long)sector, size);
		return false;
	}

	if (!get_ldev(device))
		return false; /* no disk, no metadata, no bitmap to set bits in */

	nr_sectors = drbd_get_capacity(device->this_bdev);
	esector = sector + (size >> 9) - 1;

	if (!expect(device, sector < nr_sectors))
		goto out;
	if (!expect(device, esector < nr_sectors))
		esector = nr_sectors - 1;

	/* we set it out of sync,
	 * we do not need to round anything here */
	set_start = BM_SECT_TO_BIT(sector);
	set_end = BM_SECT_TO_BIT(esector);

	clear_start = BM_SECT_TO_BIT(sector + BM_SECT_PER_BIT - 1);
	if (esector == nr_sectors - 1)
		clear_end = BM_SECT_TO_BIT(nr_sectors - 1);
	else
		clear_end = BM_SECT_TO_BIT(esector - BM_SECT_PER_BIT + 1);

	rcu_read_lock();
	for_each_peer_device(peer_device, device) {
		int bitmap_index = peer_device->bitmap_index;

		if (!test_and_clear_bit(bitmap_index, &mask))
			continue;

		if (test_bit(bitmap_index, &bits))
			update_sync_bits(peer_device, set_start, set_end, SET_OUT_OF_SYNC);

		else if (clear_start <= clear_end)
			update_sync_bits(peer_device, clear_start, clear_end, SET_IN_SYNC);
	}
	rcu_read_unlock();
	if (mask) {
		int bitmap_index;

		for_each_set_bit(bitmap_index, &mask, BITS_PER_LONG) {
			if (test_bit(bitmap_index, &bits))
				drbd_bm_set_bits(device, bitmap_index,
						 set_start, set_end);
			else if (clear_start <= clear_end)
				drbd_bm_clear_bits(device, bitmap_index,
						   clear_start, clear_end);
		}
	}

out:
	put_ldev(device);

	return set;
}

static
struct bm_extent *_bme_get(struct drbd_peer_device *peer_device, unsigned int enr)
{
	struct drbd_device *device = peer_device->device;
	struct lc_element *e;
	struct bm_extent *bm_ext;
	int wakeup = 0;
	unsigned long rs_flags;

	spin_lock_irq(&device->al_lock);
	if (peer_device->resync_locked > peer_device->resync_lru->nr_elements/2) {
		spin_unlock_irq(&device->al_lock);
		return NULL;
	}
	e = lc_get(peer_device->resync_lru, enr);
	bm_ext = e ? lc_entry(e, struct bm_extent, lce) : NULL;
	if (bm_ext) {
		if (bm_ext->lce.lc_number != enr) {
			bm_ext->rs_left = bm_e_weight(peer_device, enr);
			bm_ext->rs_failed = 0;
			lc_committed(peer_device->resync_lru);
			wakeup = 1;
		}
		if (bm_ext->lce.refcnt == 1)
			peer_device->resync_locked++;
		set_bit(BME_NO_WRITES, &bm_ext->flags);
	}
	rs_flags = peer_device->resync_lru->flags;
	spin_unlock_irq(&device->al_lock);
	if (wakeup)
		wake_up(&device->al_wait);

	if (!bm_ext) {
		if (rs_flags & LC_STARVING)
			drbd_warn(peer_device, "Have to wait for element"
			     " (resync LRU too small?)\n");
		BUG_ON(rs_flags & LC_LOCKED);
	}

	return bm_ext;
}

static int _is_in_al(struct drbd_device *device, unsigned int enr)
{
	int rv;

	spin_lock_irq(&device->al_lock);
	rv = lc_is_used(device->act_log, enr);
	spin_unlock_irq(&device->al_lock);

	return rv;
}

/**
 * drbd_rs_begin_io() - Gets an extent in the resync LRU cache and sets it to BME_LOCKED
 *
 * This functions sleeps on al_wait. Returns 0 on success, -EINTR if interrupted.
 */
int drbd_rs_begin_io(struct drbd_peer_device *peer_device, sector_t sector)
{
	struct drbd_device *device = peer_device->device;
	unsigned int enr = BM_SECT_TO_EXT(sector);
	struct bm_extent *bm_ext;
	int i, sig;
	bool sa;

retry:
	sig = wait_event_interruptible(device->al_wait,
			(bm_ext = _bme_get(peer_device, enr)));
	if (sig)
		return -EINTR;

	if (test_bit(BME_LOCKED, &bm_ext->flags))
		return 0;

	/* step aside only while we are above c-min-rate; unless disabled. */
	sa = drbd_rs_c_min_rate_throttle(peer_device);

	for (i = 0; i < AL_EXT_PER_BM_SECT; i++) {
		sig = wait_event_interruptible(device->al_wait,
					       !_is_in_al(device, enr * AL_EXT_PER_BM_SECT + i) ||
					       (sa && test_bit(BME_PRIORITY, &bm_ext->flags)));

		if (sig || (sa && test_bit(BME_PRIORITY, &bm_ext->flags))) {
			spin_lock_irq(&device->al_lock);
			if (lc_put(peer_device->resync_lru, &bm_ext->lce) == 0) {
				bm_ext->flags = 0; /* clears BME_NO_WRITES and eventually BME_PRIORITY */
				peer_device->resync_locked--;
				wake_up(&device->al_wait);
			}
			spin_unlock_irq(&device->al_lock);
			if (sig)
				return -EINTR;
			if (schedule_timeout_interruptible(HZ/10))
				return -EINTR;
			goto retry;
		}
	}
	set_bit(BME_LOCKED, &bm_ext->flags);
	return 0;
}

/**
 * drbd_try_rs_begin_io() - Gets an extent in the resync LRU cache, does not sleep
 *
 * Gets an extent in the resync LRU cache, sets it to BME_NO_WRITES, then
 * tries to set it to BME_LOCKED. Returns 0 upon success, and -EAGAIN
 * if there is still application IO going on in this area.
 */
int drbd_try_rs_begin_io(struct drbd_peer_device *peer_device, sector_t sector)
{
	struct drbd_device *device = peer_device->device;
	unsigned int enr = BM_SECT_TO_EXT(sector);
	const unsigned int al_enr = enr*AL_EXT_PER_BM_SECT;
	struct lc_element *e;
	struct bm_extent *bm_ext;
	int i;
	bool throttle = drbd_rs_should_slow_down(peer_device, sector, true);

	/* If we need to throttle, a half-locked (only marked BME_NO_WRITES,
	 * not yet BME_LOCKED) extent needs to be kicked out explicitly if we
	 * need to throttle. There is at most one such half-locked extent,
	 * which is remembered in resync_wenr. */

	if (throttle && peer_device->resync_wenr != enr)
		return -EAGAIN;

	spin_lock_irq(&device->al_lock);
	if (peer_device->resync_wenr != LC_FREE && peer_device->resync_wenr != enr) {
		/* in case you have very heavy scattered io, it may
		 * stall the syncer undefined if we give up the ref count
		 * when we try again and requeue.
		 *
		 * if we don't give up the refcount, but the next time
		 * we are scheduled this extent has been "synced" by new
		 * application writes, we'd miss the lc_put on the
		 * extent we keep the refcount on.
		 * so we remembered which extent we had to try again, and
		 * if the next requested one is something else, we do
		 * the lc_put here...
		 * we also have to wake_up
		 */

		e = lc_find(peer_device->resync_lru, peer_device->resync_wenr);
		bm_ext = e ? lc_entry(e, struct bm_extent, lce) : NULL;
		if (bm_ext) {
			D_ASSERT(device, !test_bit(BME_LOCKED, &bm_ext->flags));
			D_ASSERT(device, test_bit(BME_NO_WRITES, &bm_ext->flags));
			clear_bit(BME_NO_WRITES, &bm_ext->flags);
			peer_device->resync_wenr = LC_FREE;
			if (lc_put(peer_device->resync_lru, &bm_ext->lce) == 0) {
				bm_ext->flags = 0;
				peer_device->resync_locked--;
			}
			wake_up(&device->al_wait);
		} else {
			drbd_alert(device, "LOGIC BUG\n");
		}
	}
	/* TRY. */
	e = lc_try_get(peer_device->resync_lru, enr);
	bm_ext = e ? lc_entry(e, struct bm_extent, lce) : NULL;
	if (bm_ext) {
		if (test_bit(BME_LOCKED, &bm_ext->flags))
			goto proceed;
		if (!test_and_set_bit(BME_NO_WRITES, &bm_ext->flags)) {
			peer_device->resync_locked++;
		} else {
			/* we did set the BME_NO_WRITES,
			 * but then could not set BME_LOCKED,
			 * so we tried again.
			 * drop the extra reference. */
			bm_ext->lce.refcnt--;
			D_ASSERT(device, bm_ext->lce.refcnt > 0);
		}
		goto check_al;
	} else {
		/* do we rather want to try later? */
		if (peer_device->resync_locked > peer_device->resync_lru->nr_elements-3)
			goto try_again;
		/* Do or do not. There is no try. -- Yoda */
		e = lc_get(peer_device->resync_lru, enr);
		bm_ext = e ? lc_entry(e, struct bm_extent, lce) : NULL;
		if (!bm_ext) {
			const unsigned long rs_flags = peer_device->resync_lru->flags;
			if (rs_flags & LC_STARVING)
				drbd_warn(device, "Have to wait for element"
				     " (resync LRU too small?)\n");
			BUG_ON(rs_flags & LC_LOCKED);
			goto try_again;
		}
		if (bm_ext->lce.lc_number != enr) {
			bm_ext->rs_left = bm_e_weight(peer_device, enr);
			bm_ext->rs_failed = 0;
			lc_committed(peer_device->resync_lru);
			wake_up(&device->al_wait);
			D_ASSERT(device, test_bit(BME_LOCKED, &bm_ext->flags) == 0);
		}
		set_bit(BME_NO_WRITES, &bm_ext->flags);
		D_ASSERT(device, bm_ext->lce.refcnt == 1);
		peer_device->resync_locked++;
		goto check_al;
	}
check_al:
	for (i = 0; i < AL_EXT_PER_BM_SECT; i++) {
		if (lc_is_used(device->act_log, al_enr+i))
			goto try_again;
	}
	set_bit(BME_LOCKED, &bm_ext->flags);
proceed:
	peer_device->resync_wenr = LC_FREE;
	spin_unlock_irq(&device->al_lock);
	return 0;

try_again:
	if (bm_ext) {
		if (throttle) {
			D_ASSERT(peer_device, !test_bit(BME_LOCKED, &bm_ext->flags));
			D_ASSERT(peer_device, test_bit(BME_NO_WRITES, &bm_ext->flags));
			clear_bit(BME_NO_WRITES, &bm_ext->flags);
			peer_device->resync_wenr = LC_FREE;
			if (lc_put(peer_device->resync_lru, &bm_ext->lce) == 0) {
				bm_ext->flags = 0;
				peer_device->resync_locked--;
			}
			wake_up(&device->al_wait);
		} else
			peer_device->resync_wenr = enr;
	}
	spin_unlock_irq(&device->al_lock);
	return -EAGAIN;
}

void drbd_rs_complete_io(struct drbd_peer_device *peer_device, sector_t sector)
{
	struct drbd_device *device = peer_device->device;
	unsigned int enr = BM_SECT_TO_EXT(sector);
	struct lc_element *e;
	struct bm_extent *bm_ext;
	unsigned long flags;

	spin_lock_irqsave(&device->al_lock, flags);
	e = lc_find(peer_device->resync_lru, enr);
	bm_ext = e ? lc_entry(e, struct bm_extent, lce) : NULL;
	if (!bm_ext) {
		spin_unlock_irqrestore(&device->al_lock, flags);
		if (drbd_ratelimit())
			drbd_err(device, "drbd_rs_complete_io() called, but extent not found\n");
		return;
	}

	if (bm_ext->lce.refcnt == 0) {
		spin_unlock_irqrestore(&device->al_lock, flags);
		drbd_err(device, "drbd_rs_complete_io(,%llu [=%u]) called, "
		    "but refcnt is 0!?\n",
		    (unsigned long long)sector, enr);
		return;
	}

	if (lc_put(peer_device->resync_lru, &bm_ext->lce) == 0) {
		bm_ext->flags = 0; /* clear BME_LOCKED, BME_NO_WRITES and BME_PRIORITY */
		peer_device->resync_locked--;
		wake_up(&device->al_wait);
	}

	spin_unlock_irqrestore(&device->al_lock, flags);
}

/**
 * drbd_rs_cancel_all() - Removes all extents from the resync LRU (even BME_LOCKED)
 */
void drbd_rs_cancel_all(struct drbd_peer_device *peer_device)
{
	struct drbd_device *device = peer_device->device;
	spin_lock_irq(&device->al_lock);

	if (get_ldev_if_state(device, D_DETACHING)) { /* Makes sure ->resync is there. */
		lc_reset(peer_device->resync_lru);
		put_ldev(device);
	}
	peer_device->resync_locked = 0;
	peer_device->resync_wenr = LC_FREE;
	spin_unlock_irq(&device->al_lock);
	wake_up(&device->al_wait);
}

/**
 * drbd_rs_del_all() - Gracefully remove all extents from the resync LRU
 *
 * Returns 0 upon success, -EAGAIN if at least one reference count was
 * not zero.
 */
int drbd_rs_del_all(struct drbd_peer_device *peer_device)
{
	struct drbd_device *device = peer_device->device;
	struct lc_element *e;
	struct bm_extent *bm_ext;
	int i;

	spin_lock_irq(&device->al_lock);

	if (get_ldev_if_state(device, D_DETACHING)) {
		/* ok, ->resync is there. */
		for (i = 0; i < peer_device->resync_lru->nr_elements; i++) {
			e = lc_element_by_index(peer_device->resync_lru, i);
			bm_ext = lc_entry(e, struct bm_extent, lce);
			if (bm_ext->lce.lc_number == LC_FREE)
				continue;
			if (bm_ext->lce.lc_number == peer_device->resync_wenr) {
				drbd_info(device, "dropping %u in drbd_rs_del_all, apparently"
				     " got 'synced' by application io\n",
				     peer_device->resync_wenr);
				D_ASSERT(device, !test_bit(BME_LOCKED, &bm_ext->flags));
				D_ASSERT(device, test_bit(BME_NO_WRITES, &bm_ext->flags));
				clear_bit(BME_NO_WRITES, &bm_ext->flags);
				peer_device->resync_wenr = LC_FREE;
				lc_put(peer_device->resync_lru, &bm_ext->lce);
			}
			if (bm_ext->lce.refcnt != 0) {
				drbd_info(device, "Retrying drbd_rs_del_all() later. "
				     "refcnt=%d\n", bm_ext->lce.refcnt);
				put_ldev(device);
				spin_unlock_irq(&device->al_lock);
				return -EAGAIN;
			}
			D_ASSERT(device, !test_bit(BME_LOCKED, &bm_ext->flags));
			D_ASSERT(device, !test_bit(BME_NO_WRITES, &bm_ext->flags));
			lc_del(peer_device->resync_lru, &bm_ext->lce);
		}
		D_ASSERT(device, peer_device->resync_lru->used == 0);
		put_ldev(device);
	}
	spin_unlock_irq(&device->al_lock);
	wake_up(&device->al_wait);

	return 0;
}

bool drbd_sector_has_priority(struct drbd_peer_device *peer_device, sector_t sector)
{
	struct drbd_device *device = peer_device->device;
	struct lc_element *tmp;
	bool has_priority = false;

	spin_lock_irq(&device->al_lock);
	tmp = lc_find(peer_device->resync_lru, BM_SECT_TO_EXT(sector));
	if (tmp) {
		struct bm_extent *bm_ext = lc_entry(tmp, struct bm_extent, lce);
		has_priority = test_bit(BME_PRIORITY, &bm_ext->flags);
	}
	spin_unlock_irq(&device->al_lock);
	return has_priority;
}<|MERGE_RESOLUTION|>--- conflicted
+++ resolved
@@ -96,38 +96,28 @@
 	__be32	context[AL_CONTEXT_PER_TRANSACTION];
 };
 
-<<<<<<< HEAD
 struct update_peers_work {
        struct drbd_work w;
        struct drbd_peer_device *peer_device;
        unsigned int enr;
 };
 
-void *drbd_md_get_buffer(struct drbd_device *device)
-=======
 void *drbd_md_get_buffer(struct drbd_device *device, const char *intent)
->>>>>>> 331c2fc5
 {
 	int r;
 	long t;
 
 	do {
 		t = wait_event_timeout(device->misc_wait,
-				(r = atomic_cmpxchg(&device->md_io_in_use, 0, 1)) == 0 ||
+				(r = atomic_cmpxchg(&device->md_io.in_use, 0, 1)) == 0 ||
 				device->disk_state[NOW] <= D_FAILED,
 				HZ * 10);
 
-<<<<<<< HEAD
 		if (t == 0) {
 			drbd_err(device, "Waited 10 Seconds for md_buffer! BUG?\n");
 			continue;
 		}
 	} while (false);
-=======
-	wait_event(device->misc_wait,
-		   (r = atomic_cmpxchg(&device->md_io.in_use, 0, 1)) == 0 ||
-		   device->state.disk <= D_FAILED);
->>>>>>> 331c2fc5
 
 	if (r)
 		return NULL;
