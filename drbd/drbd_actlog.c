--- conflicted
+++ resolved
@@ -1211,12 +1211,8 @@
 		D_ASSERT(device, peer_device->resync_lru->used == 0);
 		put_ldev(device);
 	}
-<<<<<<< HEAD
 	spin_unlock_irq(&device->al_lock);
-=======
-	spin_unlock_irq(&mdev->al_lock);
-	wake_up(&mdev->al_wait);
->>>>>>> 089052af
+	wake_up(&device->al_wait);
 
 	return 0;
 }
