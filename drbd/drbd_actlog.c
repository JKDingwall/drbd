/*
-*- linux-c -*-
   drbd_actlog.c
   Kernel module for 2.6.x Kernels

   This file is part of DRBD by Philipp Reisner and Lars Ellenberg.

   Copyright (C) 2003-2008, LINBIT Information Technologies GmbH.
   Copyright (C) 2003-2008, Philipp Reisner <philipp.reisner@linbit.com>.
   Copyright (C) 2003-2008, Lars Ellenberg <lars.ellenberg@linbit.com>.

   drbd is free software; you can redistribute it and/or modify
   it under the terms of the GNU General Public License as published by
   the Free Software Foundation; either version 2, or (at your option)
   any later version.

   drbd is distributed in the hope that it will be useful,
   but WITHOUT ANY WARRANTY; without even the implied warranty of
   MERCHANTABILITY or FITNESS FOR A PARTICULAR PURPOSE.  See the
   GNU General Public License for more details.

   You should have received a copy of the GNU General Public License
   along with drbd; see the file COPYING.  If not, write to
   the Free Software Foundation, 675 Mass Ave, Cambridge, MA 02139, USA.

 */

#include <linux/slab.h>
#include <linux/drbd.h>
#include "drbd_int.h"

/* This is what I like so much about the linux kernel:
 * if you have a close look, you can almost always reuse code by someone else
 * ;)
 * this is mostly from drivers/md/md.c
 */
STATIC int _drbd_md_sync_page_io(struct drbd_conf *mdev,
				 struct drbd_backing_dev *bdev,
				 struct page *page, sector_t sector,
				 int rw, int size)
{
	struct bio *bio;
	struct drbd_md_io md_io;
	int ok;

	md_io.mdev = mdev;
	init_completion(&md_io.event);
	md_io.error = 0;

	if (rw == WRITE && !test_bit(MD_NO_BARRIER, &mdev->flags))
	    rw |= (1<<BIO_RW_BARRIER);
	rw |= (1 << BIO_RW_SYNC);

 retry:
	bio = bio_alloc(GFP_NOIO, 1);
	bio->bi_bdev = bdev->md_bdev;
	bio->bi_sector = sector;
	ok = (bio_add_page(bio, page, size, 0) == size);
	if (!ok)
		goto out;
	bio->bi_private = &md_io;
	bio->bi_end_io = drbd_md_io_complete;
	bio->bi_rw = rw;

	dump_internal_bio("Md", mdev, bio, 0);

	if (FAULT_ACTIVE(mdev, (rw & WRITE)? DRBD_FAULT_MD_WR:DRBD_FAULT_MD_RD))
		bio_endio(bio, -EIO);
	else
		submit_bio(rw, bio);
	wait_for_completion(&md_io.event);
	ok = bio_flagged(bio, BIO_UPTODATE);

	/* check for unsupported barrier op */
	if (unlikely(md_io.error == -EOPNOTSUPP && bio_barrier(bio))) {
		/* Try again with no barrier */
		WARN("Barriers not supported on meta data device - disabling\n");
		set_bit(MD_NO_BARRIER,&mdev->flags);
		rw &= ~(1 << BIO_RW_BARRIER);
		bio_put(bio);
		goto retry;
	}
 out:
	bio_put(bio);
	return ok;
}

int drbd_md_sync_page_io(struct drbd_conf *mdev, struct drbd_backing_dev *bdev,
			 sector_t sector, int rw)
{
	int hardsect, mask, ok;
	int offset = 0;
	struct page *iop = mdev->md_io_page;

	D_ASSERT(semaphore_is_locked(&mdev->md_io_mutex));

	if (!bdev->md_bdev) {
		if (DRBD_ratelimit(5*HZ, 5)) {
			ERR("bdev->md_bdev==NULL\n");
			dump_stack();
		}
		return 0;
	}

	hardsect = drbd_get_hardsect(bdev->md_bdev);
	if (hardsect == 0)
		hardsect = MD_HARDSECT;

	/* in case hardsect != 512 [ s390 only? ] */
	if (hardsect != MD_HARDSECT) {
		if (!mdev->md_io_tmpp) {
			struct page *page = alloc_page(GFP_NOIO);
			if (!page)
				return 0;

			WARN("Meta data's bdev hardsect = %d != %d\n",
			     hardsect, MD_HARDSECT);
			WARN("Workaround engaged (has performace impact).\n");

			mdev->md_io_tmpp = page;
		}

		mask = ( hardsect / MD_HARDSECT ) - 1;
		D_ASSERT( mask == 1 || mask == 3 || mask == 7 );
		D_ASSERT( hardsect == (mask+1) * MD_HARDSECT );
		offset = sector & mask;
		sector = sector & ~mask;
		iop = mdev->md_io_tmpp;

		if (rw == WRITE) {
			void *p = page_address(mdev->md_io_page);
			void *hp = page_address(mdev->md_io_tmpp);

			ok = _drbd_md_sync_page_io(mdev, bdev, iop,
						   sector, READ, hardsect);

			if (unlikely(!ok)) {
				ERR("drbd_md_sync_page_io(,%llus,"
				    "READ [hardsect!=512]) failed!\n",
				    (unsigned long long)sector);
				return 0;
			}

			memcpy(hp + offset*MD_HARDSECT , p, MD_HARDSECT);
		}
	}

#if DUMP_MD >= 3
	INFO("%s [%d]:%s(,%llus,%s)\n",
	     current->comm, current->pid, __func__,
	     (unsigned long long)sector, rw ? "WRITE" : "READ");
#endif

	if (sector < drbd_md_first_sector(bdev) ||
	    sector > drbd_md_last_sector(bdev))
		ALERT("%s [%d]:%s(,%llus,%s) out of range md access!\n",
		     current->comm, current->pid, __func__,
		     (unsigned long long)sector, rw ? "WRITE" : "READ");

	ok = _drbd_md_sync_page_io(mdev, bdev, iop, sector, rw, hardsect);
	if (unlikely(!ok)) {
		ERR("drbd_md_sync_page_io(,%llus,%s) failed!\n",
		    (unsigned long long)sector, rw ? "WRITE" : "READ");
		return 0;
	}

	if (hardsect != MD_HARDSECT && rw == READ) {
		void *p = page_address(mdev->md_io_page);
		void *hp = page_address(mdev->md_io_tmpp);

		memcpy(p, hp + offset*MD_HARDSECT, MD_HARDSECT);
	}

	return ok;
}

/* I do not believe that all storage medias can guarantee atomic
 * 512 byte write operations. When the journal is read, only
 * transactions with correct xor_sums are considered.
 * sizeof() = 512 byte */
struct __attribute__((packed)) al_transaction {
	u32       magic;
	u32       tr_number;
	/* u32       tr_generation; TODO */
	struct __attribute__((packed)) {
		u32 pos;
		u32 extent; } updates[1 + AL_EXTENTS_PT];
	u32       xor_sum;
};

struct update_odbm_work {
	struct drbd_work w;
	unsigned int enr;
};

struct update_al_work {
	struct drbd_work w;
	struct lc_element *al_ext;
	struct completion event;
	unsigned int enr;
	/* if old_enr != LC_FREE, write corresponding bitmap sector, too */
	unsigned int old_enr;
};

int w_al_write_transaction(struct drbd_conf *, struct drbd_work *, int);

static inline
struct lc_element *_al_get(struct drbd_conf *mdev, unsigned int enr)
{
	struct lc_element *al_ext;
	struct bm_extent  *bm_ext;
	unsigned long     al_flags = 0;

	spin_lock_irq(&mdev->al_lock);
	bm_ext = (struct bm_extent *)
		lc_find(mdev->resync, enr/AL_EXT_PER_BM_SECT);
	if (unlikely(bm_ext != NULL)) {
		if (test_bit(BME_NO_WRITES, &bm_ext->flags)) {
			spin_unlock_irq(&mdev->al_lock);
			return NULL;
		}
	}
	al_ext   = lc_get(mdev->act_log, enr);
	al_flags = mdev->act_log->flags;
	spin_unlock_irq(&mdev->al_lock);

	/*
	if (!al_ext) {
		if (al_flags & LC_STARVING)
			WARN("Have to wait for LRU element (AL too small?)\n");
		if (al_flags & LC_DIRTY)
			WARN("Ongoing AL update (AL device too slow?)\n");
	}
	*/

	return al_ext;
}

/* FIXME
 * this should be able to return failure when meta data update has failed.
 */
void drbd_al_begin_io(struct drbd_conf *mdev, sector_t sector)
{
	unsigned int enr = (sector >> (AL_EXTENT_SIZE_B-9));
	struct lc_element *al_ext;
	struct update_al_work al_work;

	D_ASSERT(atomic_read(&mdev->local_cnt) > 0);

	MTRACE(TraceTypeALExts, TraceLvlMetrics,
	       INFO("al_begin_io( sec=%llus (al_enr=%u) (rs_enr=%d) )\n",
		    (unsigned long long) sector, enr,
		    (int)BM_SECT_TO_EXT(sector));
	       );

	wait_event(mdev->al_wait, (al_ext = _al_get(mdev, enr)) );

	if (al_ext->lc_number != enr) {
		/* drbd_al_write_transaction(mdev,al_ext,enr);
		   generic_make_request() are serialized on the
		   current->bio_tail list now. Therefore we have
		   to deligate writing something to AL to the
		   worker thread. */
		init_completion(&al_work.event);
		al_work.al_ext = al_ext;
		al_work.enr = enr;
		al_work.old_enr = al_ext->lc_number;
		al_work.w.cb = w_al_write_transaction;
		drbd_queue_work_front(&mdev->data.work, &al_work.w);
		wait_for_completion(&al_work.event);

		mdev->al_writ_cnt++;

		/*
		DUMPI(al_ext->lc_number);
		DUMPI(mdev->act_log->new_number);
		*/
		spin_lock_irq(&mdev->al_lock);
		lc_changed(mdev->act_log, al_ext);
		spin_unlock_irq(&mdev->al_lock);
		wake_up(&mdev->al_wait);
	}
}

void drbd_al_complete_io(struct drbd_conf *mdev, sector_t sector)
{
	unsigned int enr = (sector >> (AL_EXTENT_SIZE_B-9));
	struct lc_element *extent;
	unsigned long flags;

	MTRACE(TraceTypeALExts, TraceLvlMetrics,
	       INFO("al_complete_io( sec=%llus (al_enr=%u) (rs_enr=%d) )\n",
		    (unsigned long long) sector, enr,
		    (int)BM_SECT_TO_EXT(sector));
	       );

	spin_lock_irqsave(&mdev->al_lock, flags);

	extent = lc_find(mdev->act_log, enr);

	if (!extent) {
		spin_unlock_irqrestore(&mdev->al_lock, flags);
		ERR("al_complete_io() called on inactive extent %u\n", enr);
		return;
	}

	if (lc_put(mdev->act_log, extent) == 0)
		wake_up(&mdev->al_wait);

	spin_unlock_irqrestore(&mdev->al_lock, flags);
}

int
w_al_write_transaction(struct drbd_conf *mdev, struct drbd_work *w, int unused)
{
	struct update_al_work *aw = (struct update_al_work*)w;
	struct lc_element *updated = aw->al_ext;
	const unsigned int new_enr = aw->enr;
	const unsigned int evicted = aw->old_enr;

	struct al_transaction* buffer;
	sector_t sector;
 	int i,n,mx;
 	unsigned int extent_nr;
 	u32 xor_sum=0;

	if (!inc_local(mdev)) {
		ERR("inc_local() failed in w_al_write_transaction\n");
		complete(&((struct update_al_work*)w)->event);
		return 1;
	}
	/* do we have to do a bitmap write, first?
	 * TODO reduce maximum latency:
	 * submit both bios, then wait for both,
	 * instead of doing two synchronous sector writes. */
	if (mdev->state.conn < Connected && evicted != LC_FREE)
		drbd_bm_write_sect(mdev, evicted/AL_EXT_PER_BM_SECT);

	down(&mdev->md_io_mutex); /* protects md_io_buffer, al_tr_cycle, ... */
	buffer = (struct al_transaction *)page_address(mdev->md_io_page);

	buffer->magic = __constant_cpu_to_be32(DRBD_MAGIC);
	buffer->tr_number = cpu_to_be32(mdev->al_tr_number);

	n = lc_index_of(mdev->act_log, updated);

	buffer->updates[0].pos = cpu_to_be32(n);
	buffer->updates[0].extent = cpu_to_be32(new_enr);

	xor_sum ^= new_enr;

	mx = min_t(int, AL_EXTENTS_PT,
		   mdev->act_log->nr_elements - mdev->al_tr_cycle);
	for (i = 0; i < mx; i++) {
		extent_nr = lc_entry(mdev->act_log,
				     mdev->al_tr_cycle+i)->lc_number;
		buffer->updates[i+1].pos = cpu_to_be32(mdev->al_tr_cycle+i);
		buffer->updates[i+1].extent = cpu_to_be32(extent_nr);
		xor_sum ^= extent_nr;
	}
	for (; i < AL_EXTENTS_PT; i++) {
		buffer->updates[i+1].pos = __constant_cpu_to_be32(-1);
		buffer->updates[i+1].extent = __constant_cpu_to_be32(LC_FREE);
		xor_sum ^= LC_FREE;
	}
	mdev->al_tr_cycle += AL_EXTENTS_PT;
	if (mdev->al_tr_cycle >= mdev->act_log->nr_elements)
		mdev->al_tr_cycle = 0;

	buffer->xor_sum = cpu_to_be32(xor_sum);

	sector =  mdev->bc->md.md_offset
		+ mdev->bc->md.al_offset + mdev->al_tr_pos;

	if (!drbd_md_sync_page_io(mdev, mdev->bc, sector, WRITE)) {
		drbd_chk_io_error(mdev, 1, TRUE);
		drbd_io_error(mdev, TRUE);
	}

	if (++mdev->al_tr_pos >
	    div_ceil(mdev->act_log->nr_elements, AL_EXTENTS_PT))
		mdev->al_tr_pos = 0;

	D_ASSERT(mdev->al_tr_pos < MD_AL_MAX_SIZE);
	mdev->al_tr_number++;

	up(&mdev->md_io_mutex);

	complete(&((struct update_al_work *)w)->event);
	dec_local(mdev);

	return 1;
}

/**
 * drbd_al_read_tr: Reads a single transaction record form the
 * on disk activity log.
 * Returns -1 on IO error, 0 on checksum error and 1 if it is a valid
 * record.
 */
STATIC int drbd_al_read_tr(struct drbd_conf *mdev,
			   struct drbd_backing_dev *bdev,
			   struct al_transaction *b,
			   int index)
{
	sector_t sector;
	int rv, i;
	u32 xor_sum = 0;

	sector = bdev->md.md_offset + bdev->md.al_offset + index;

	/* Dont process error normally,
	 * as this is done before disk is atached! */
	if (!drbd_md_sync_page_io(mdev, bdev, sector, READ))
		return -1;

	rv = ( be32_to_cpu(b->magic) == DRBD_MAGIC );

	for (i = 0; i < AL_EXTENTS_PT+1; i++)
		xor_sum ^= be32_to_cpu(b->updates[i].extent);
	rv &= (xor_sum == be32_to_cpu(b->xor_sum));

	return rv;
}

/**
 * drbd_al_read_log: Restores the activity log from its on disk
 * representation. Returns 1 on success, returns 0 when
 * reading the log failed due to IO errors.
 */
int drbd_al_read_log(struct drbd_conf *mdev, struct drbd_backing_dev *bdev)
{
	struct al_transaction *buffer;
	int i;
	int rv;
	int mx;
	int cnr;
	int active_extents = 0;
	int transactions = 0;
	int overflow = 0;
	int from = -1;
	int to = -1;
	u32 from_tnr = -1;
	u32 to_tnr = 0;

	mx = div_ceil(mdev->act_log->nr_elements, AL_EXTENTS_PT);

	/* lock out all other meta data io for now,
	 * and make sure the page is mapped.
	 */
	down(&mdev->md_io_mutex);
	buffer = page_address(mdev->md_io_page);

	/* Find the valid transaction in the log */
	for (i = 0; i <= mx; i++) {
		rv = drbd_al_read_tr(mdev, bdev, buffer, i);
		if (rv == 0)
			continue;
		if (rv == -1) {
			up(&mdev->md_io_mutex);
			return 0;
		}
		cnr = be32_to_cpu(buffer->tr_number);
		/* INFO("index %d valid tnr=%d\n",i,cnr); */

		if (cnr == -1)
			overflow = 1;

		if (cnr < from_tnr && !overflow) {
			from = i;
			from_tnr = cnr;
		}
		if (cnr > to_tnr) {
			to = i;
			to_tnr = cnr;
		}
	}

	if (from == -1 || to == -1) {
		WARN("No usable activity log found.\n");

		up(&mdev->md_io_mutex);
		return 1;
	}

	/* Read the valid transactions.
	 * INFO("Reading from %d to %d.\n",from,to); */
	i = from;
	while (1) {
		int j, pos;
		unsigned int extent_nr;
		unsigned int trn;

		rv = drbd_al_read_tr(mdev, bdev, buffer, i);
		ERR_IF(rv == 0) goto cancel;
		if (rv == -1) {
			up(&mdev->md_io_mutex);
			return 0;
		}

		trn = be32_to_cpu(buffer->tr_number);

		spin_lock_irq(&mdev->al_lock);

		/* This loop runs backwards because in the cyclic
		   elements there might be an old version of the
		   updated element (in slot 0). So the element in slot 0
		   can overwrite old versions. */
		for (j = AL_EXTENTS_PT; j >= 0; j--) {
			pos = be32_to_cpu(buffer->updates[j].pos);
			extent_nr = be32_to_cpu(buffer->updates[j].extent);

			if (extent_nr == LC_FREE)
				continue;

			lc_set(mdev->act_log, extent_nr, pos);
			active_extents++;
		}
		spin_unlock_irq(&mdev->al_lock);

		transactions++;

cancel:
		if (i == to)
			break;
		i++;
		if (i > mx)
			i = 0;
	}

	mdev->al_tr_number = to_tnr+1;
	mdev->al_tr_pos = to;
	if (++mdev->al_tr_pos >
	    div_ceil(mdev->act_log->nr_elements, AL_EXTENTS_PT))
		mdev->al_tr_pos = 0;

	/* ok, we are done with it */
	up(&mdev->md_io_mutex);

	INFO("Found %d transactions (%d active extents) in activity log.\n",
	     transactions, active_extents);

	return 1;
}

struct drbd_atodb_wait {
	atomic_t           count;
	struct completion  io_done;
	struct drbd_conf   *mdev;
	int                error;
};

STATIC void atodb_endio(struct bio *bio, int error)
{
	struct drbd_atodb_wait *wc = bio->bi_private;
	struct drbd_conf *mdev = wc->mdev;
	struct page *page;
	int uptodate = bio_flagged(bio, BIO_UPTODATE);

	/* strange behaviour of some lower level drivers...
	 * fail the request by clearing the uptodate flag,
	 * but do not return any error?!
	 * do we want to WARN() on this? */
	if (!error && !uptodate)
		error = -EIO;

	/* corresponding drbd_io_error is in drbd_al_to_on_disk_bm */
	drbd_chk_io_error(mdev, error, TRUE);
	if (error && wc->error == 0)
		wc->error = error;

	if (atomic_dec_and_test(&wc->count))
		complete(&wc->io_done);

	page = bio->bi_io_vec[0].bv_page;
	put_page(page);
	bio_put(bio);
	mdev->bm_writ_cnt++;
	dec_local(mdev);
}

#define S2W(s)	((s)<<(BM_EXT_SIZE_B-BM_BLOCK_SIZE_B-LN2_BPL))
/* activity log to on disk bitmap -- prepare bio unless that sector
 * is already covered by previously prepared bios */
STATIC int atodb_prepare_unless_covered(struct drbd_conf *mdev,
					struct bio **bios,
					unsigned int enr,
					struct drbd_atodb_wait *wc) __must_hold(local)
{
	struct bio *bio;
	struct page *page;
	sector_t on_disk_sector = enr + mdev->bc->md.md_offset
				      + mdev->bc->md.bm_offset;
	unsigned int page_offset = PAGE_SIZE;
	int offset;
	int i = 0;
	int err = -ENOMEM;

	/* Check if that enr is already covered by an already created bio.
	 * Caution, bios[] is not NULL terminated,
	 * but only initialized to all NULL.
	 * For completely scattered activity log,
	 * the last invocation iterates over all bios,
	 * and finds the last NULL entry.
	 */
	while ( (bio = bios[i]) ) {
		if (bio->bi_sector == on_disk_sector)
			return 0;
		i++;
	}
	/* bios[i] == NULL, the next not yet used slot */

	bio = bio_alloc(GFP_KERNEL, 1);
	if (bio == NULL)
		return -ENOMEM;

	if (i > 0) {
		const struct bio_vec *prev_bv = bios[i-1]->bi_io_vec;
		page_offset = prev_bv->bv_offset + prev_bv->bv_len;
		page = prev_bv->bv_page;
	}
	if (page_offset == PAGE_SIZE) {
		page = alloc_page(__GFP_HIGHMEM);
		if (page == NULL)
			goto out_bio_put;
		page_offset = 0;
	} else {
		get_page(page);
	}

	offset = S2W(enr);
	drbd_bm_get_lel( mdev, offset,
			 min_t(size_t, S2W(1), drbd_bm_words(mdev) - offset),
			 kmap(page) + page_offset );
	kunmap(page);

	bio->bi_private = wc;
	bio->bi_end_io = atodb_endio;
	bio->bi_bdev = mdev->bc->md_bdev;
	bio->bi_sector = on_disk_sector;

	if (bio_add_page(bio, page, MD_HARDSECT, page_offset) != MD_HARDSECT)
		goto out_put_page;

	atomic_inc(&wc->count);
	/* we already know that we may do this...
	 * inc_local_if_state(mdev,Attaching);
	 * just get the extra reference, so that the local_cnt reflects
	 * the number of pending IO requests DRBD at its backing device.
	 */
	atomic_inc(&mdev->local_cnt);

	bios[i] = bio;

	return 0;

out_put_page:
	err = -EINVAL;
	put_page(page);
out_bio_put:
	bio_put(bio);
	return err;
}

/**
 * drbd_al_to_on_disk_bm:
 * Writes the areas of the bitmap which are covered by the AL.
 * called when we detach (unconfigure) local storage,
 * or when we go from Primary to Secondary state.
 */
void drbd_al_to_on_disk_bm(struct drbd_conf *mdev)
{
	int i, nr_elements;
	unsigned int enr;
	struct bio **bios;
	struct drbd_atodb_wait wc;

	ERR_IF (!inc_local_if_state(mdev, Attaching))
		return; /* sorry, I don't have any act_log etc... */

	wait_event(mdev->al_wait, lc_try_lock(mdev->act_log));

	nr_elements = mdev->act_log->nr_elements;

	bios = kzalloc(sizeof(struct bio *) * nr_elements, GFP_KERNEL);
	if (!bios)
		goto submit_one_by_one;

	atomic_set(&wc.count, 0);
	init_completion(&wc.io_done);
	wc.mdev = mdev;
	wc.error = 0;

	for (i = 0; i < nr_elements; i++) {
		enr = lc_entry(mdev->act_log, i)->lc_number;
		if (enr == LC_FREE)
			continue;
		/* next statement also does atomic_inc wc.count and local_cnt */
		if (atodb_prepare_unless_covered(mdev, bios,
						enr/AL_EXT_PER_BM_SECT,
						&wc))
			goto free_bios_submit_one_by_one;
	}

	/* unneccessary optimization? */
	lc_unlock(mdev->act_log);
	wake_up(&mdev->al_wait);

	/* all prepared, submit them */
	for (i = 0; i < nr_elements; i++) {
		if (bios[i] == NULL)
			break;
		if (FAULT_ACTIVE( mdev, DRBD_FAULT_MD_WR )) {
			bios[i]->bi_rw = WRITE;
			bio_endio(bios[i], -EIO);
		} else {
			submit_bio(WRITE, bios[i]);
		}
	}

	drbd_blk_run_queue(bdev_get_queue(mdev->bc->md_bdev));

	/* In case we did not submit a single IO do not wait for
	 * them to complete. ( Because we would wait forever here. )
	 *
	 * In case we had IOs and they are already complete, there
	 * is not point in waiting anyways.
	 * Therefore this if () ... */
	if (atomic_read(&wc.count)) {
		wait_for_completion(&wc.io_done);
		/* flush bitmap to stable storage */
		if (!test_bit(MD_NO_BARRIER, &mdev->flags))
			blkdev_issue_flush(mdev->bc->md_bdev, NULL);
	}

	dec_local(mdev);

	if (wc.error)
		drbd_io_error(mdev, TRUE);
	kfree(bios);
	return;

 free_bios_submit_one_by_one:
	/* free everything by calling the endio callback directly. */
	for (i = 0; i < nr_elements && bios[i]; i++)
		bio_endio(bios[i], 0);
	kfree(bios);

 submit_one_by_one:
	WARN("Using the slow drbd_al_to_on_disk_bm()\n");

	for (i = 0; i < mdev->act_log->nr_elements; i++) {
		enr = lc_entry(mdev->act_log, i)->lc_number;
		if (enr == LC_FREE)
			continue;
		/* Really slow: if we have al-extents 16..19 active,
		 * sector 4 will be written four times! Synchronous! */
		drbd_bm_write_sect(mdev, enr/AL_EXT_PER_BM_SECT );
	}

	lc_unlock(mdev->act_log);
	wake_up(&mdev->al_wait);
	dec_local(mdev);
}

/**
 * drbd_al_apply_to_bm: Sets the bits in the bitmap that are described
 * by the active extents of the AL.
 */
void drbd_al_apply_to_bm(struct drbd_conf *mdev)
{
	unsigned int enr;
	unsigned long add = 0;
	char ppb[10];
	int i;

	wait_event(mdev->al_wait, lc_try_lock(mdev->act_log));

	for (i = 0; i < mdev->act_log->nr_elements; i++) {
		enr = lc_entry(mdev->act_log, i)->lc_number;
		if (enr == LC_FREE)
			continue;
		add += drbd_bm_ALe_set_all(mdev, enr);
	}

	lc_unlock(mdev->act_log);
	wake_up(&mdev->al_wait);

	INFO("Marked additional %s as out-of-sync based on AL.\n",
	     ppsize(ppb, Bit2KB(add)));
}

static inline int _try_lc_del(struct drbd_conf *mdev, struct lc_element *al_ext)
{
	int rv;

	spin_lock_irq(&mdev->al_lock);
	rv = (al_ext->refcnt == 0);
	if (likely(rv)) lc_del(mdev->act_log, al_ext);
	spin_unlock_irq(&mdev->al_lock);

	MTRACE(TraceTypeALExts,TraceLvlMetrics,
	       if(unlikely(!rv))
		       INFO("Waiting for extent in drbd_al_shrink()\n");
	       );

	return rv;
}

/**
 * drbd_al_shrink: Removes all active extents form the AL. (but does not
 * write any transactions)
 * You need to lock mdev->act_log with lc_try_lock() / lc_unlock()
 */
void drbd_al_shrink(struct drbd_conf *mdev)
{
	struct lc_element *al_ext;
	int i;

	D_ASSERT( test_bit(__LC_DIRTY, &mdev->act_log->flags) );

	for (i = 0; i < mdev->act_log->nr_elements; i++) {
		al_ext = lc_entry(mdev->act_log, i);
		if (al_ext->lc_number == LC_FREE)
			continue;
		wait_event(mdev->al_wait, _try_lc_del(mdev, al_ext));
	}

	wake_up(&mdev->al_wait);
}

STATIC int w_update_odbm(struct drbd_conf *mdev, struct drbd_work *w, int unused)
{
	struct update_odbm_work *udw = (struct update_odbm_work *)w;

	if (!inc_local(mdev)) {
		if (DRBD_ratelimit(5*HZ, 5))
			WARN("Can not update on disk bitmap, local IO disabled.\n");
		return 1;
	}

	drbd_bm_write_sect(mdev, udw->enr );
	dec_local(mdev);

	kfree(udw);

	if (drbd_bm_total_weight(mdev) <= mdev->rs_failed) {
		switch (mdev->state.conn) {
		case SyncSource:  case SyncTarget:
		case PausedSyncS: case PausedSyncT:
			drbd_resync_finished(mdev);
		default: /* nothing to do */;
		}
	}
	drbd_bcast_sync_progress(mdev);

	return 1;
}


/* ATTENTION. The AL's extents are 4MB each, while the extents in the
 * resync LRU-cache are 16MB each.
 * The caller of this function has to hold an inc_local() reference.
 *
 * TODO will be obsoleted once we have a caching lru of the on disk bitmap
 */
STATIC void drbd_try_clear_on_disk_bm(struct drbd_conf *mdev, sector_t sector,
				      int count, int success)
{
	struct bm_extent *ext;
	struct update_odbm_work *udw;

	unsigned int enr;

	MUST_HOLD(&mdev->al_lock);
	D_ASSERT(atomic_read(&mdev->local_cnt));

	/* I simply assume that a sector/size pair never crosses
	 * a 16 MB extent border. (Currently this is true...) */
	enr = BM_SECT_TO_EXT(sector);

	ext = (struct bm_extent *) lc_get(mdev->resync, enr);
	if (ext) {
		if (ext->lce.lc_number == enr) {
			if (success)
				ext->rs_left -= count;
			else
				ext->rs_failed += count;
			if (ext->rs_left < ext->rs_failed) {
				ERR("BAD! sector=%llus enr=%u rs_left=%d "
				    "rs_failed=%d count=%d\n",
				     (unsigned long long)sector,
				     ext->lce.lc_number, ext->rs_left,
				     ext->rs_failed, count);
				dump_stack();
				/* FIXME brrrgs. should never happen! */
				lc_put(mdev->resync, &ext->lce);
				drbd_force_state(mdev, NS(conn, Disconnecting));
				return;
			}
		} else {
			/* Normally this element should be in the cache,
			 * since drbd_rs_begin_io() pulled it already in.
			 *
			 * But maybe an application write finished, and we set
			 * something in outside the resync lru_cache in sync.
			 */
			int rs_left = drbd_bm_e_weight(mdev, enr);
			if (ext->flags != 0) {
				WARN("changing resync lce: %d[%u;%02lx]"
				     " -> %d[%u;00]\n",
				     ext->lce.lc_number, ext->rs_left,
				     ext->flags, enr, rs_left);
				ext->flags = 0;
			}
			if (ext->rs_failed) {
				WARN("Kicking resync_lru element enr=%u "
				     "out with rs_failed=%d\n",
				     ext->lce.lc_number, ext->rs_failed);
				set_bit(WRITE_BM_AFTER_RESYNC, &mdev->flags);
			}
			ext->rs_left = rs_left;
			ext->rs_failed = success ? 0 : count;
			lc_changed(mdev->resync, &ext->lce);
		}
		lc_put(mdev->resync, &ext->lce);
		/* no race, we are within the al_lock! */

		if (ext->rs_left == ext->rs_failed) {
			ext->rs_failed = 0;

			udw = kmalloc(sizeof(*udw), GFP_ATOMIC);
			if (udw) {
				udw->enr = ext->lce.lc_number;
				udw->w.cb = w_update_odbm;
				drbd_queue_work_front(&mdev->data.work, &udw->w);
			} else {
				WARN("Could not kmalloc an udw\n");
				set_bit(WRITE_BM_AFTER_RESYNC, &mdev->flags);
			}
		}
	} else {
		ERR("lc_get() failed! locked=%d/%d flags=%lu\n",
		    mdev->resync_locked,
		    mdev->resync->nr_elements,
		    mdev->resync->flags);
	}
}

/* clear the bit corresponding to the piece of storage in question:
 * size byte of data starting from sector.  Only clear a bits of the affected
 * one ore more _aligned_ BM_BLOCK_SIZE blocks.
 *
 * called by worker on SyncTarget and receiver on SyncSource.
 *
 */
void __drbd_set_in_sync(struct drbd_conf *mdev, sector_t sector, int size,
		       const char *file, const unsigned int line)
{
	/* Is called from worker and receiver context _only_ */
	unsigned long sbnr, ebnr, lbnr;
	unsigned long count = 0;
	sector_t esector, nr_sectors;
	int wake_up = 0;
	unsigned long flags;

	if (size <= 0 || (size & 0x1ff) != 0 || size > DRBD_MAX_SEGMENT_SIZE) {
		ERR("drbd_set_in_sync: sector=%llus size=%d nonsense!\n",
				(unsigned long long)sector, size);
		return;
	}
	nr_sectors = drbd_get_capacity(mdev->this_bdev);
	esector = sector + (size>>9) -1;

	ERR_IF(sector >= nr_sectors) return;
	ERR_IF(esector >= nr_sectors) esector = (nr_sectors-1);

	lbnr = BM_SECT_TO_BIT(nr_sectors-1);

	/* we clear it (in sync).
	 * round up start sector, round down end sector.  we make sure we only
	 * clear full, alligned, BM_BLOCK_SIZE (4K) blocks */
	if (unlikely(esector < BM_SECT_PER_BIT-1))
		return;
	if (unlikely(esector == (nr_sectors-1)))
		ebnr = lbnr;
	else
		ebnr = BM_SECT_TO_BIT(esector - (BM_SECT_PER_BIT-1));
	sbnr = BM_SECT_TO_BIT(sector + BM_SECT_PER_BIT-1);

	MTRACE(TraceTypeResync, TraceLvlMetrics,
	       INFO("drbd_set_in_sync: sector=%llus size=%u sbnr=%lu ebnr=%lu\n",
		    (unsigned long long)sector, size, sbnr, ebnr);
	    );

	if (sbnr > ebnr)
		return;

	/*
	 * ok, (capacity & 7) != 0 sometimes, but who cares...
	 * we count rs_{total,left} in bits, not sectors.
	 */
	spin_lock_irqsave(&mdev->al_lock, flags);
	count = drbd_bm_clear_bits(mdev, sbnr, ebnr);
	if (count) {
		/* we need the lock for drbd_try_clear_on_disk_bm */
		if (jiffies - mdev->rs_mark_time > HZ*10) {
			/* should be roling marks,
			 * but we estimate only anyways. */
			if ( mdev->rs_mark_left != drbd_bm_total_weight(mdev) &&
			    mdev->state.conn != PausedSyncT &&
			    mdev->state.conn != PausedSyncS ) {
				mdev->rs_mark_time = jiffies;
				mdev->rs_mark_left = drbd_bm_total_weight(mdev);
			}
		}
		if (inc_local(mdev)) {
			drbd_try_clear_on_disk_bm(mdev, sector, count, TRUE);
			dec_local(mdev);
		}
		/* just wake_up unconditional now, various lc_chaged(),
		 * lc_put() in drbd_try_clear_on_disk_bm(). */
		wake_up = 1;
	}
	spin_unlock_irqrestore(&mdev->al_lock, flags);
	if (wake_up)
		wake_up(&mdev->al_wait);
}

/*
 * this is intended to set one request worth of data out of sync.
 * affects at least 1 bit,
 * and at most 1+DRBD_MAX_SEGMENT_SIZE/BM_BLOCK_SIZE bits.
 *
 * called by tl_clear and drbd_send_dblock (==drbd_make_request).
 * so this can be _any_ process.
 */
void __drbd_set_out_of_sync(struct drbd_conf *mdev, sector_t sector, int size,
			    const char *file, const unsigned int line)
{
	unsigned long sbnr, ebnr, lbnr;
	sector_t esector, nr_sectors;

	if (size <= 0 || (size & 0x1ff) != 0 || size > DRBD_MAX_SEGMENT_SIZE) {
		ERR("sector: %llus, size: %d\n",
			(unsigned long long)sector, size);
		return;
	}

	if (!inc_local(mdev))
		return; /* no disk, no metadata, no bitmap to set bits in */

	nr_sectors = drbd_get_capacity(mdev->this_bdev);
	esector = sector + (size>>9) -1;

	ERR_IF(sector >= nr_sectors)
		goto out;
	ERR_IF(esector >= nr_sectors)
		esector = (nr_sectors-1);

	lbnr = BM_SECT_TO_BIT(nr_sectors-1);

	/* we set it out of sync,
	 * we do not need to round anything here */
	sbnr = BM_SECT_TO_BIT(sector);
	ebnr = BM_SECT_TO_BIT(esector);

	MTRACE(TraceTypeResync, TraceLvlMetrics,
	       INFO("drbd_set_out_of_sync: sector=%llus size=%u "
		    "sbnr=%lu ebnr=%lu\n",
		    (unsigned long long)sector, size, sbnr, ebnr);
	    );

	/* ok, (capacity & 7) != 0 sometimes, but who cares...
	 * we count rs_{total,left} in bits, not sectors.  */
	drbd_bm_set_bits(mdev, sbnr, ebnr);

out:
	dec_local(mdev);
}

static inline
struct bm_extent *_bme_get(struct drbd_conf *mdev, unsigned int enr)
{
	struct bm_extent  *bm_ext;
	int wakeup = 0;
	unsigned long     rs_flags;

	spin_lock_irq(&mdev->al_lock);
<<<<<<< HEAD
	if (mdev->resync_locked > mdev->resync->nr_elements-3) {
=======
	if (mdev->resync_locked > mdev->resync->nr_elements/2) {
>>>>>>> 5c9f8959
		spin_unlock_irq(&mdev->al_lock);
		return NULL;
	}
	bm_ext = (struct bm_extent *) lc_get(mdev->resync, enr);
	if (bm_ext) {
		if (bm_ext->lce.lc_number != enr) {
			bm_ext->rs_left = drbd_bm_e_weight(mdev, enr);
			bm_ext->rs_failed = 0;
			lc_changed(mdev->resync, (struct lc_element *)bm_ext);
			wakeup = 1;
		}
		if (bm_ext->lce.refcnt == 1)
			mdev->resync_locked++;
		set_bit(BME_NO_WRITES, &bm_ext->flags);
	}
	rs_flags = mdev->resync->flags;
	spin_unlock_irq(&mdev->al_lock);
	if (wakeup)
		wake_up(&mdev->al_wait);

	if (!bm_ext) {
		if (rs_flags & LC_STARVING)
			WARN("Have to wait for element"
			     " (resync LRU too small?)\n");
		BUG_ON(rs_flags & LC_DIRTY);
	}

	return bm_ext;
}

static inline int _is_in_al(struct drbd_conf *mdev, unsigned int enr)
{
	struct lc_element *al_ext;
	int rv = 0;

	spin_lock_irq(&mdev->al_lock);
	if (unlikely(enr == mdev->act_log->new_number)) rv = 1;
	else {
		al_ext = lc_find(mdev->act_log, enr);
		if (al_ext) {
			if (al_ext->refcnt)
				rv = 1;
		}
	}
	spin_unlock_irq(&mdev->al_lock);

	/*
	if (unlikely(rv)) {
		INFO("Delaying sync read until app's write is done\n");
	}
	*/
	return rv;
}

/**
 * drbd_rs_begin_io: Gets an extent in the resync LRU cache and sets it
 * to BME_LOCKED.
 *
 * @sector: The sector number
 *
 * sleeps on al_wait.
 * returns 1 if successful.
 * returns 0 if interrupted.
 */
int drbd_rs_begin_io(struct drbd_conf *mdev, sector_t sector)
{
	unsigned int enr = BM_SECT_TO_EXT(sector);
	struct bm_extent *bm_ext;
	int i, sig;

	MTRACE(TraceTypeResync, TraceLvlAll,
	       INFO("drbd_rs_begin_io: sector=%llus (rs_end=%d)\n",
		    (unsigned long long)sector, enr);
	    );

	sig = wait_event_interruptible( mdev->al_wait,
			(bm_ext = _bme_get(mdev, enr)) );
	if (sig)
		return 0;

	if (test_bit(BME_LOCKED, &bm_ext->flags)) return 1;

	for (i = 0; i < AL_EXT_PER_BM_SECT; i++) {
		sig = wait_event_interruptible( mdev->al_wait,
				!_is_in_al(mdev, enr*AL_EXT_PER_BM_SECT+i) );
		if (sig) {
			spin_lock_irq(&mdev->al_lock);
			if ( lc_put(mdev->resync, &bm_ext->lce) == 0 ) {
				clear_bit(BME_NO_WRITES, &bm_ext->flags);
				mdev->resync_locked--;
				wake_up(&mdev->al_wait);
			}
			spin_unlock_irq(&mdev->al_lock);
			return 0;
		}
	}

	set_bit(BME_LOCKED, &bm_ext->flags);

	return 1;
}

/**
 * drbd_try_rs_begin_io: Gets an extent in the resync LRU cache, sets it
 * to BME_NO_WRITES, then tries to set it to BME_LOCKED.
 *
 * @sector: The sector number
 *
 * does not sleep.
 * returns zero if we could set BME_LOCKED and can proceed,
 * -EAGAIN if we need to try again.
 */
int drbd_try_rs_begin_io(struct drbd_conf *mdev, sector_t sector)
{
	unsigned int enr = BM_SECT_TO_EXT(sector);
	const unsigned int al_enr = enr*AL_EXT_PER_BM_SECT;
	struct bm_extent *bm_ext;
	int i;

	MTRACE(TraceTypeResync, TraceLvlAll,
	       INFO("drbd_try_rs_begin_io: sector=%llus\n",
		    (unsigned long long)sector);
	    );

	spin_lock_irq(&mdev->al_lock);
	if (mdev->resync_wenr != LC_FREE && mdev->resync_wenr != enr) {
		/* in case you have very heavy scattered io, it may
		 * stall the syncer undefined if we giveup the ref count
		 * when we try again and requeue.
		 *
		 * if we don't give up the refcount, but the next time
		 * we are scheduled this extent has been "synced" by new
		 * application writes, we'd miss the lc_put on the
		 * extent we keept the refcount on.
		 * so we remembered which extent we had to try agin, and
		 * if the next requested one is something else, we do
		 * the lc_put here...
		 * we also have to wake_up
		 */
		MTRACE(TraceTypeResync, TraceLvlAll,
			INFO("dropping %u, aparently got 'synced' "
			     "by application io\n", mdev->resync_wenr);
		);
		bm_ext = (struct bm_extent *)
			lc_find(mdev->resync, mdev->resync_wenr);
		if (bm_ext) {
			D_ASSERT(!test_bit(BME_LOCKED, &bm_ext->flags));
			D_ASSERT(test_bit(BME_NO_WRITES, &bm_ext->flags));
			clear_bit(BME_NO_WRITES, &bm_ext->flags);
			mdev->resync_wenr = LC_FREE;
			if (lc_put(mdev->resync, &bm_ext->lce) == 0)
				mdev->resync_locked--;
			wake_up(&mdev->al_wait);
		} else {
			ALERT("LOGIC BUG\n");
		}
	}
	bm_ext = (struct bm_extent *)lc_try_get(mdev->resync, enr);
	if (bm_ext) {
		if (test_bit(BME_LOCKED, &bm_ext->flags))
			goto proceed;
		if (!test_and_set_bit(BME_NO_WRITES, &bm_ext->flags)) {
			mdev->resync_locked++;
		} else {
			/* we did set the BME_NO_WRITES,
			 * but then could not set BME_LOCKED,
			 * so we tried again.
			 * drop the extra reference. */
			MTRACE(TraceTypeResync, TraceLvlAll,
				INFO("dropping extra reference on %u\n", enr);
			);
			bm_ext->lce.refcnt--;
			D_ASSERT(bm_ext->lce.refcnt > 0);
		}
		goto check_al;
	} else {
		if (mdev->resync_locked > mdev->resync->nr_elements-3) {
			MTRACE(TraceTypeResync, TraceLvlAll,
				INFO("resync_locked = %u!\n", mdev->resync_locked);
			);
			goto try_again;
		}
		bm_ext = (struct bm_extent *)lc_get(mdev->resync, enr);
		if (!bm_ext) {
			const unsigned long rs_flags = mdev->resync->flags;
			if (rs_flags & LC_STARVING)
				WARN("Have to wait for element"
				     " (resync LRU too small?)\n");
			BUG_ON(rs_flags & LC_DIRTY);
			goto try_again;
		}
		if (bm_ext->lce.lc_number != enr) {
			bm_ext->rs_left = drbd_bm_e_weight(mdev, enr);
			bm_ext->rs_failed = 0;
			lc_changed(mdev->resync, (struct lc_element *)bm_ext);
			wake_up(&mdev->al_wait);
			D_ASSERT(test_bit(BME_LOCKED, &bm_ext->flags) == 0);
		}
		set_bit(BME_NO_WRITES, &bm_ext->flags);
		D_ASSERT(bm_ext->lce.refcnt == 1);
		mdev->resync_locked++;
		goto check_al;
	}
check_al:
	MTRACE(TraceTypeResync, TraceLvlAll,
		INFO("checking al for %u\n", enr);
	);
	for (i = 0; i < AL_EXT_PER_BM_SECT; i++) {
		if (unlikely(al_enr+i == mdev->act_log->new_number))
			goto try_again;
		if (lc_is_used(mdev->act_log, al_enr+i))
			goto try_again;
	}
	set_bit(BME_LOCKED, &bm_ext->flags);
proceed:
	mdev->resync_wenr = LC_FREE;
	spin_unlock_irq(&mdev->al_lock);
	return 0;

try_again:
	MTRACE(TraceTypeResync, TraceLvlAll,
		INFO("need to try again for %u\n", enr);
	);
	if (bm_ext)
		mdev->resync_wenr = enr;
	spin_unlock_irq(&mdev->al_lock);
	return -EAGAIN;
}

void drbd_rs_complete_io(struct drbd_conf *mdev, sector_t sector)
{
	unsigned int enr = BM_SECT_TO_EXT(sector);
	struct bm_extent *bm_ext;
	unsigned long flags;

	MTRACE(TraceTypeResync, TraceLvlAll,
	       INFO("drbd_rs_complete_io: sector=%llus (rs_enr=%d)\n",
		    (long long)sector, enr);
	    );

	spin_lock_irqsave(&mdev->al_lock, flags);
	bm_ext = (struct bm_extent *) lc_find(mdev->resync, enr);
	if (!bm_ext) {
		spin_unlock_irqrestore(&mdev->al_lock, flags);
		ERR("drbd_rs_complete_io() called, but extent not found\n");
		return;
	}

	if (bm_ext->lce.refcnt == 0) {
		spin_unlock_irqrestore(&mdev->al_lock, flags);
		ERR("drbd_rs_complete_io(,%llu [=%u]) called, "
		    "but refcnt is 0!?\n",
		    (unsigned long long)sector, enr);
		return;
	}

	if ( lc_put(mdev->resync, (struct lc_element *)bm_ext) == 0 ) {
		clear_bit(BME_LOCKED, &bm_ext->flags);
		clear_bit(BME_NO_WRITES, &bm_ext->flags);
		mdev->resync_locked--;
		wake_up(&mdev->al_wait);
	}

	spin_unlock_irqrestore(&mdev->al_lock, flags);
}

/**
 * drbd_rs_cancel_all: Removes extents from the resync LRU. Even
 * if they are BME_LOCKED.
 */
void drbd_rs_cancel_all(struct drbd_conf *mdev)
{
<<<<<<< HEAD
	struct bm_extent *bm_ext;
	int i;

=======
>>>>>>> 5c9f8959
	MTRACE(TraceTypeResync, TraceLvlMetrics,
	       INFO("drbd_rs_cancel_all\n");
	    );

	spin_lock_irq(&mdev->al_lock);

<<<<<<< HEAD
	if (inc_local_if_state(mdev, Failed)) {
		/* ok, ->resync is there. */
		for (i = 0; i < mdev->resync->nr_elements; i++) {
			bm_ext = (struct bm_extent *) lc_entry(mdev->resync, i);
			if (bm_ext->lce.lc_number == LC_FREE)
				continue;
			bm_ext->lce.refcnt = 0; /* Rude but ok. */
			bm_ext->rs_left = 0;
			clear_bit(BME_LOCKED, &bm_ext->flags);
			clear_bit(BME_NO_WRITES, &bm_ext->flags);
			lc_del(mdev->resync, &bm_ext->lce);
		}
		mdev->resync->used = 0;
=======
	if (inc_local_if_state(mdev,Failed)) { // Makes sure ->resync is there.
		lc_reset(mdev->resync);
>>>>>>> 5c9f8959
		dec_local(mdev);
	}
	mdev->resync_locked = 0;
	mdev->resync_wenr = LC_FREE;
	spin_unlock_irq(&mdev->al_lock);
	wake_up(&mdev->al_wait);
}

/**
 * drbd_rs_del_all: Gracefully remove all extents from the resync LRU.
 * there may be still a reference hold by someone. In that case this function
 * returns -EAGAIN.
 * In case all elements got removed it returns zero.
 */
int drbd_rs_del_all(struct drbd_conf *mdev)
{
	struct bm_extent *bm_ext;
	int i;

	MTRACE(TraceTypeResync, TraceLvlMetrics,
	       INFO("drbd_rs_del_all\n");
	    );

	spin_lock_irq(&mdev->al_lock);

	if (inc_local_if_state(mdev, Failed)) {
		/* ok, ->resync is there. */
		for (i = 0; i < mdev->resync->nr_elements; i++) {
			bm_ext = (struct bm_extent *) lc_entry(mdev->resync, i);
			if (bm_ext->lce.lc_number == LC_FREE)
				continue;
			if (bm_ext->lce.lc_number == mdev->resync_wenr) {
				INFO("dropping %u in drbd_rs_del_all, aparently"
				     " got 'synced' by application io\n",
				     mdev->resync_wenr);
				D_ASSERT(!test_bit(BME_LOCKED, &bm_ext->flags));
				D_ASSERT(test_bit(BME_NO_WRITES, &bm_ext->flags));
				clear_bit(BME_NO_WRITES, &bm_ext->flags);
				mdev->resync_wenr = LC_FREE;
				lc_put(mdev->resync, &bm_ext->lce);
			}
			if (bm_ext->lce.refcnt != 0) {
				INFO("Retrying drbd_rs_del_all() later. "
				     "refcnt=%d\n", bm_ext->lce.refcnt);
				dec_local(mdev);
				spin_unlock_irq(&mdev->al_lock);
				return -EAGAIN;
			}
			D_ASSERT(bm_ext->rs_left == 0);
			D_ASSERT(!test_bit(BME_LOCKED, &bm_ext->flags));
			D_ASSERT(!test_bit(BME_NO_WRITES, &bm_ext->flags));
			lc_del(mdev->resync, &bm_ext->lce);
		}
		D_ASSERT(mdev->resync->used == 0);
		dec_local(mdev);
	}
	spin_unlock_irq(&mdev->al_lock);

	return 0;
}

/* Record information on a failure to resync the specified blocks
 *
 * called on SyncTarget when resync write fails or NegRSDReply received
 *
 */
void drbd_rs_failed_io(struct drbd_conf *mdev, sector_t sector, int size)
{
	/* Is called from worker and receiver context _only_ */
	unsigned long sbnr, ebnr, lbnr;
	unsigned long count;
	sector_t esector, nr_sectors;
	int wake_up = 0;

	MTRACE(TraceTypeResync, TraceLvlSummary,
	       INFO("drbd_rs_failed_io: sector=%llus, size=%u\n",
		    (unsigned long long)sector, size);
	    );

	if (size <= 0 || (size & 0x1ff) != 0 || size > DRBD_MAX_SEGMENT_SIZE) {
		ERR("drbd_rs_failed_io: sector=%llus size=%d nonsense!\n",
				(unsigned long long)sector, size);
		return;
	}
	nr_sectors = drbd_get_capacity(mdev->this_bdev);
	esector = sector + (size>>9) -1;

	ERR_IF(sector >= nr_sectors) return;
	ERR_IF(esector >= nr_sectors) esector = (nr_sectors-1);

	lbnr = BM_SECT_TO_BIT(nr_sectors-1);

	/*
	 * round up start sector, round down end sector.  we make sure we only
	 * handle full, alligned, BM_BLOCK_SIZE (4K) blocks */
	if (unlikely(esector < BM_SECT_PER_BIT-1))
		return;
	if (unlikely(esector == (nr_sectors-1)))
		ebnr = lbnr;
	else
		ebnr = BM_SECT_TO_BIT(esector - (BM_SECT_PER_BIT-1));
	sbnr = BM_SECT_TO_BIT(sector + BM_SECT_PER_BIT-1);

	if (sbnr > ebnr)
		return;

	/*
	 * ok, (capacity & 7) != 0 sometimes, but who cares...
	 * we count rs_{total,left} in bits, not sectors.
	 */
	spin_lock_irq(&mdev->al_lock);
	count = drbd_bm_count_bits(mdev, sbnr, ebnr);
	if (count) {
		mdev->rs_failed += count;

		if (inc_local(mdev)) {
			drbd_try_clear_on_disk_bm(mdev, sector, count, FALSE);
			dec_local(mdev);
		}

		/* just wake_up unconditional now, various lc_chaged(),
		 * lc_put() in drbd_try_clear_on_disk_bm(). */
		wake_up = 1;
	}
	spin_unlock_irq(&mdev->al_lock);
	if (wake_up)
		wake_up(&mdev->al_wait);
}<|MERGE_RESOLUTION|>--- conflicted
+++ resolved
@@ -1087,11 +1087,7 @@
 	unsigned long     rs_flags;
 
 	spin_lock_irq(&mdev->al_lock);
-<<<<<<< HEAD
-	if (mdev->resync_locked > mdev->resync->nr_elements-3) {
-=======
 	if (mdev->resync_locked > mdev->resync->nr_elements/2) {
->>>>>>> 5c9f8959
 		spin_unlock_irq(&mdev->al_lock);
 		return NULL;
 	}
@@ -1364,36 +1360,14 @@
  */
 void drbd_rs_cancel_all(struct drbd_conf *mdev)
 {
-<<<<<<< HEAD
-	struct bm_extent *bm_ext;
-	int i;
-
-=======
->>>>>>> 5c9f8959
 	MTRACE(TraceTypeResync, TraceLvlMetrics,
 	       INFO("drbd_rs_cancel_all\n");
 	    );
 
 	spin_lock_irq(&mdev->al_lock);
 
-<<<<<<< HEAD
-	if (inc_local_if_state(mdev, Failed)) {
-		/* ok, ->resync is there. */
-		for (i = 0; i < mdev->resync->nr_elements; i++) {
-			bm_ext = (struct bm_extent *) lc_entry(mdev->resync, i);
-			if (bm_ext->lce.lc_number == LC_FREE)
-				continue;
-			bm_ext->lce.refcnt = 0; /* Rude but ok. */
-			bm_ext->rs_left = 0;
-			clear_bit(BME_LOCKED, &bm_ext->flags);
-			clear_bit(BME_NO_WRITES, &bm_ext->flags);
-			lc_del(mdev->resync, &bm_ext->lce);
-		}
-		mdev->resync->used = 0;
-=======
-	if (inc_local_if_state(mdev,Failed)) { // Makes sure ->resync is there.
+	if (inc_local_if_state(mdev,Failed)) { /* Makes sure ->resync is there. */
 		lc_reset(mdev->resync);
->>>>>>> 5c9f8959
 		dec_local(mdev);
 	}
 	mdev->resync_locked = 0;
