--- conflicted
+++ resolved
@@ -833,22 +833,13 @@
 
 	kfree(udw);
 
-<<<<<<< HEAD
 	if (drbd_bm_total_weight(mdev) <= mdev->rs_failed) {
 		switch (mdev->state.conn) {
 		case SyncSource:  case SyncTarget:
 		case PausedSyncS: case PausedSyncT:
-			drbd_bm_lock(mdev);
 			drbd_resync_finished(mdev);
-			drbd_bm_unlock(mdev);
 		default: /* nothing to do */;
 		}
-=======
-	if(drbd_bm_total_weight(mdev) <= mdev->rs_failed &&
-	   ( mdev->state.conn == SyncSource || mdev->state.conn == SyncTarget ||
-	     mdev->state.conn == PausedSyncS || mdev->state.conn == PausedSyncT ) ) {
-		drbd_resync_finished(mdev);
->>>>>>> 958acfc1
 	}
 	drbd_bcast_sync_progress(mdev);
 
@@ -1236,12 +1227,8 @@
 			D_ASSERT(test_bit(BME_NO_WRITES, &bm_ext->flags));
 			clear_bit(BME_NO_WRITES, &bm_ext->flags);
 			mdev->resync_wenr = LC_FREE;
-<<<<<<< HEAD
-			lc_put(mdev->resync, &bm_ext->lce);
-=======
 			if (lc_put(mdev->resync, &bm_ext->lce) == 0)
 				mdev->resync_locked--;
->>>>>>> 958acfc1
 			wake_up(&mdev->al_wait);
 		} else {
 			ALERT("LOGIC BUG\n");
@@ -1271,12 +1258,8 @@
 				INFO("resync_locked = %u!\n", mdev->resync_locked);
 			);
 			goto try_again;
-<<<<<<< HEAD
+		}
 		bm_ext = (struct bm_extent *)lc_get(mdev->resync, enr);
-=======
-		}
-		bm_ext = (struct bm_extent*)lc_get(mdev->resync,enr);
->>>>>>> 958acfc1
 		if (!bm_ext) {
 			const unsigned long rs_flags = mdev->resync->flags;
 			if (rs_flags & LC_STARVING)
