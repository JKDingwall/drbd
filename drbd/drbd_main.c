/*
   drbd.c

   This file is part of DRBD by Philipp Reisner and Lars Ellenberg.

   Copyright (C) 2001-2008, LINBIT Information Technologies GmbH.
   Copyright (C) 1999-2008, Philipp Reisner <philipp.reisner@linbit.com>.
   Copyright (C) 2002-2008, Lars Ellenberg <lars.ellenberg@linbit.com>.

   Thanks to Carter Burden, Bart Grantham and Gennadiy Nerubayev
   from Logicworks, Inc. for making SDP replication support possible.

   drbd is free software; you can redistribute it and/or modify
   it under the terms of the GNU General Public License as published by
   the Free Software Foundation; either version 2, or (at your option)
   any later version.

   drbd is distributed in the hope that it will be useful,
   but WITHOUT ANY WARRANTY; without even the implied warranty of
   MERCHANTABILITY or FITNESS FOR A PARTICULAR PURPOSE.  See the
   GNU General Public License for more details.

   You should have received a copy of the GNU General Public License
   along with drbd; see the file COPYING.  If not, write to
   the Free Software Foundation, 675 Mass Ave, Cambridge, MA 02139, USA.

 */

#include <linux/autoconf.h>
#include <linux/module.h>
#include <linux/drbd.h>
#include <asm/uaccess.h>
#include <asm/types.h>
#include <net/sock.h>
#include <linux/ctype.h>
#include <linux/fs.h>
#include <linux/file.h>
#include <linux/proc_fs.h>
#include <linux/init.h>
#include <linux/mm.h>
#include <linux/memcontrol.h>
#include <linux/mm_inline.h>
#include <linux/slab.h>
#include <linux/crc32c.h>
#include <linux/reboot.h>
#include <linux/notifier.h>
#define __KERNEL_SYSCALLS__
#include <linux/unistd.h>
#include <linux/vmalloc.h>
#include <linux/device.h>
#include <linux/dynamic_debug.h>

#include <linux/drbd_limits.h>
#include "drbd_int.h"
#include "drbd_protocol.h"
#include "drbd_req.h" /* only for _req_mod in tl_release and tl_clear */
#include "drbd_vli.h"

#ifdef COMPAT_HAVE_LINUX_BYTEORDER_SWABB_H
#include <linux/byteorder/swabb.h>
#else
#include <linux/swab.h>
#endif

#ifdef BD_OPS_USE_FMODE
static int drbd_open(struct block_device *bdev, fmode_t mode);
static int drbd_release(struct gendisk *gd, fmode_t mode);
#else
static int drbd_open(struct inode *inode, struct file *file);
static int drbd_release(struct inode *inode, struct file *file);
#endif
static int w_md_sync(struct drbd_work *w, int unused);
STATIC void md_sync_timer_fn(unsigned long data);
static int w_bitmap_io(struct drbd_work *w, int unused);
static int w_go_diskless(struct drbd_work *w, int unused);

MODULE_AUTHOR("Philipp Reisner <phil@linbit.com>, "
	      "Lars Ellenberg <lars@linbit.com>");
MODULE_DESCRIPTION("drbd - Distributed Replicated Block Device v" REL_VERSION);
MODULE_VERSION(REL_VERSION);
MODULE_LICENSE("GPL");
MODULE_PARM_DESC(minor_count, "Approximate number of drbd devices ("
		 __stringify(DRBD_MINOR_COUNT_MIN) "-" __stringify(DRBD_MINOR_COUNT_MAX) ")");
MODULE_ALIAS_BLOCKDEV_MAJOR(DRBD_MAJOR);

#include <linux/moduleparam.h>
/* allow_open_on_secondary */
MODULE_PARM_DESC(allow_oos, "DONT USE!");
/* thanks to these macros, if compiled into the kernel (not-module),
 * this becomes the boot parameter drbd.minor_count */
module_param(minor_count, uint, 0444);
module_param(disable_sendpage, bool, 0644);
module_param(allow_oos, bool, 0);
module_param(proc_details, int, 0644);

#ifdef DRBD_ENABLE_FAULTS
int enable_faults;
int fault_rate;
static int fault_count;
int fault_devs;
/* bitmap of enabled faults */
module_param(enable_faults, int, 0664);
/* fault rate % value - applies to all enabled faults */
module_param(fault_rate, int, 0664);
/* count of faults inserted */
module_param(fault_count, int, 0664);
/* bitmap of devices to insert faults on */
module_param(fault_devs, int, 0644);
#endif

/* module parameter, defined */
unsigned int minor_count = DRBD_MINOR_COUNT_DEF;
int disable_sendpage;
int allow_oos;
int proc_details;       /* Detail level in proc drbd*/

/* Module parameter for setting the user mode helper program
 * to run. Default is /sbin/drbdadm */
char usermode_helper[80] = "/sbin/drbdadm";

module_param_string(usermode_helper, usermode_helper, sizeof(usermode_helper), 0644);

/* in 2.6.x, our device mapping and config info contains our virtual gendisks
 * as member "struct gendisk *vdisk;"
 */
struct idr drbd_devices;
struct list_head drbd_resources;

struct kmem_cache *drbd_request_cache;
struct kmem_cache *drbd_ee_cache;	/* peer requests */
struct kmem_cache *drbd_bm_ext_cache;	/* bitmap extents */
struct kmem_cache *drbd_al_ext_cache;	/* activity log extents */
mempool_t *drbd_request_mempool;
mempool_t *drbd_ee_mempool;
mempool_t *drbd_md_io_page_pool;
struct bio_set *drbd_md_io_bio_set;

/* I do not use a standard mempool, because:
   1) I want to hand out the pre-allocated objects first.
   2) I want to be able to interrupt sleeping allocation with a signal.
   Note: This is a single linked list, the next pointer is the private
	 member of struct page.
 */
struct page *drbd_pp_pool;
spinlock_t   drbd_pp_lock;
int          drbd_pp_vacant;
wait_queue_head_t drbd_pp_wait;

DEFINE_RATELIMIT_STATE(drbd_ratelimit_state, DEFAULT_RATELIMIT_INTERVAL, DEFAULT_RATELIMIT_BURST);

STATIC const struct block_device_operations drbd_ops = {
	.owner =   THIS_MODULE,
	.open =    drbd_open,
	.release = drbd_release,
};

static void bio_destructor_drbd(struct bio *bio)
{
	bio_free(bio, drbd_md_io_bio_set);
}

struct bio *bio_alloc_drbd(gfp_t gfp_mask)
{
	struct bio *bio;

	if (!drbd_md_io_bio_set)
		return bio_alloc(gfp_mask, 1);

	bio = bio_alloc_bioset(gfp_mask, 1, drbd_md_io_bio_set);
	if (!bio)
		return NULL;
	bio->bi_destructor = bio_destructor_drbd;
	return bio;
}

#ifdef __CHECKER__
/* When checking with sparse, and this is an inline function, sparse will
   give tons of false positives. When this is a real functions sparse works.
 */
int _get_ldev_if_state(struct drbd_device *device, enum drbd_disk_state mins)
{
	int io_allowed;

	atomic_inc(&device->local_cnt);
	io_allowed = (device->disk_state[NOW] >= mins);
	if (!io_allowed) {
		if (atomic_dec_and_test(&device->local_cnt))
			wake_up(&device->misc_wait);
	}
	return io_allowed;
}

#endif

/**
 * DOC: The transfer log
 *
 * The transfer log is a single linked list of &struct drbd_tl_epoch objects.
 * connection->newest_tle points to the head, connection->oldest_tle points to the tail
 * of the list. There is always at least one &struct drbd_tl_epoch object.
 *
 * Each &struct drbd_tl_epoch has a circular double linked list of requests
 * attached.
 */
STATIC int tl_init(struct drbd_connection *connection)
{
	struct drbd_tl_epoch *b;

	/* during device minor initialization, we may well use GFP_KERNEL */
	b = kmalloc(sizeof(struct drbd_tl_epoch), GFP_KERNEL);
	if (!b)
		return 0;
	INIT_LIST_HEAD(&b->requests);
	INIT_LIST_HEAD(&b->w.list);
	b->next = NULL;
	b->br_number = 4711;
	b->n_writes = 0;
	b->w.cb = NULL; /* if this is != NULL, we need to dec_ap_pending in tl_clear */

	connection->oldest_tle = b;
	connection->newest_tle = b;
	INIT_LIST_HEAD(&connection->out_of_sequence_requests);
	INIT_LIST_HEAD(&connection->barrier_acked_requests);

	return 1;
}

STATIC void tl_cleanup(struct drbd_connection *connection)
{
	if (connection->oldest_tle != connection->newest_tle)
		drbd_err(connection, "ASSERT FAILED: oldest_tle == newest_tle\n");
	if (!list_empty(&connection->out_of_sequence_requests))
		drbd_err(connection, "ASSERT FAILED: list_empty(out_of_sequence_requests)\n");
	kfree(connection->oldest_tle);
	connection->oldest_tle = NULL;
	kfree(connection->unused_spare_tle);
	connection->unused_spare_tle = NULL;
}

/**
 * _tl_add_barrier() - Adds a barrier to the transfer log
 * @device:	DRBD device.
 * @new:	Barrier to be added before the current head of the TL.
 *
 * The caller must hold the req_lock.
 */
void _tl_add_barrier(struct drbd_connection *connection, struct drbd_tl_epoch *new)
{
	struct drbd_tl_epoch *newest_before;

	INIT_LIST_HEAD(&new->requests);
	INIT_LIST_HEAD(&new->w.list);
	new->w.cb = NULL; /* if this is != NULL, we need to dec_ap_pending in tl_clear */
	new->next = NULL;
	new->n_writes = 0;

<<<<<<< HEAD
	newest_before = connection->newest_tle;
	/* never send a barrier number == 0, because that is special-cased
	 * when using TCQ for our write ordering code */
	new->br_number = (newest_before->br_number+1) ?: 1;
	if (connection->newest_tle != new) {
		connection->newest_tle->next = new;
		connection->newest_tle = new;
=======
	newest_before = tconn->newest_tle;
	new->br_number = newest_before->br_number+1;
	if (tconn->newest_tle != new) {
		tconn->newest_tle->next = new;
		tconn->newest_tle = new;
>>>>>>> 36c41fd4
	}
}

/**
 * tl_release() - Free or recycle the oldest &struct drbd_tl_epoch object of the TL
 * @device:	DRBD device.
 * @barrier_nr:	Expected identifier of the DRBD write barrier packet.
 * @set_size:	Expected number of requests before that barrier.
 *
 * In case the passed barrier_nr or set_size does not match the oldest
 * &struct drbd_tl_epoch objects this function will cause a termination
 * of the connection.
 */
void tl_release(struct drbd_connection *connection, unsigned int barrier_nr,
		unsigned int set_size)
{
	struct drbd_device *device;
	struct drbd_tl_epoch *b, *nob; /* next old barrier */
	struct list_head *le, *tle;
	struct drbd_request *r;

	spin_lock_irq(&connection->resource->req_lock);

	b = connection->oldest_tle;

	/* first some paranoia code */
	if (b == NULL) {
		drbd_err(connection, "BAD! BarrierAck #%u received, but no epoch in tl!?\n",
			 barrier_nr);
		goto bail;
	}
	if (b->br_number != barrier_nr) {
		drbd_err(connection, "BAD! BarrierAck #%u received, expected #%u!\n",
			 barrier_nr, b->br_number);
		goto bail;
	}
	if (b->n_writes != set_size) {
		drbd_err(connection, "BAD! BarrierAck #%u received with n_writes=%u, expected n_writes=%u!\n",
			 barrier_nr, set_size, b->n_writes);
		goto bail;
	}

	/* Clean up list of requests processed during current epoch */
	list_for_each_safe(le, tle, &b->requests) {
		r = list_entry(le, struct drbd_request, tl_requests);
		_req_mod(r, BARRIER_ACKED);
	}
	/* There could be requests on the list waiting for completion
	   of the write to the local disk. To avoid corruptions of
	   slab's data structures we have to remove the lists head.

	   Also there could have been a barrier ack out of sequence, overtaking
	   the write acks - which would be a bug and violating write ordering.
	   To not deadlock in case we lose connection while such requests are
	   still pending, we need some way to find them for the
	   _req_mode(CONNECTION_LOST_WHILE_PENDING).

	   These have been list_move'd to the out_of_sequence_requests list in
	   _req_mod(, BARRIER_ACKED) above.
	   */
	list_splice_init(&b->requests, &connection->barrier_acked_requests);
	device = b->device;

	nob = b->next;
	if (test_and_clear_bit(CREATE_BARRIER, &connection->flags)) {
		_tl_add_barrier(connection, b);
		if (nob)
			connection->oldest_tle = nob;
		/* if nob == NULL b was the only barrier, and becomes the new
		   barrier. Therefore connection->oldest_tle points already to b */
	} else {
		D_ASSERT(device, nob != NULL);
		connection->oldest_tle = nob;
		kfree(b);
	}

	spin_unlock_irq(&connection->resource->req_lock);
	dec_ap_pending(first_peer_device(device));

	return;

bail:
	spin_unlock_irq(&connection->resource->req_lock);
	change_cstate(connection, C_PROTOCOL_ERROR, CS_HARD);
}


/**
 * _tl_restart() - Walks the transfer log, and applies an action to all requests
 * @device:	DRBD device.
 * @what:       The action/event to perform with all request objects
 *
 * @what might be one of CONNECTION_LOST_WHILE_PENDING, RESEND, FAIL_FROZEN_DISK_IO,
 * RESTART_FROZEN_DISK_IO.
 */
void _tl_restart(struct drbd_connection *connection, enum drbd_req_event what)
{
	struct drbd_tl_epoch *b, *tmp, **pn;
	struct list_head *le, *tle, carry_reads;
	struct drbd_request *req;
	int rv, n_writes, n_reads;

	b = connection->oldest_tle;
	pn = &connection->oldest_tle;
	while (b) {
		n_writes = 0;
		n_reads = 0;
		INIT_LIST_HEAD(&carry_reads);
		list_for_each_safe(le, tle, &b->requests) {
			req = list_entry(le, struct drbd_request, tl_requests);
			rv = _req_mod(req, what);

			if (rv & MR_WRITE)
				n_writes++;
			if (rv & MR_READ)
				n_reads++;
		}
		tmp = b->next;

		if (n_writes) {
			if (what == RESEND) {
				b->n_writes = n_writes;
				if (b->w.cb == NULL) {
					b->w.cb = w_send_barrier;
					inc_ap_pending(first_peer_device(b->device));
					set_bit(CREATE_BARRIER, &connection->flags);
				}

				drbd_queue_work(&connection->data.work, &b->w);
			}
			pn = &b->next;
		} else {
			if (n_reads)
				list_add(&carry_reads, &b->requests);
			/* there could still be requests on that ring list,
			 * in case local io is still pending */
			list_del(&b->requests);

			/* dec_ap_pending corresponding to queue_barrier.
			 * the newest barrier may not have been queued yet,
			 * in which case w.cb is still NULL. */
			if (b->w.cb != NULL)
				dec_ap_pending(first_peer_device(b->device));

			if (b == connection->newest_tle) {
				/* recycle, but reinit! */
				if (tmp != NULL)
					drbd_err(connection, "ASSERT FAILED tmp == NULL");
				INIT_LIST_HEAD(&b->requests);
				list_splice(&carry_reads, &b->requests);
				INIT_LIST_HEAD(&b->w.list);
				b->w.cb = NULL;
				b->br_number = net_random();
				b->n_writes = 0;

				*pn = b;
				break;
			}
			*pn = tmp;
			kfree(b);
		}
		b = tmp;
		list_splice(&carry_reads, &b->requests);
	}

	/* Actions operating on the disk state, also want to work on
	   requests that got barrier acked. */
	switch (what) {
	case FAIL_FROZEN_DISK_IO:
	case RESTART_FROZEN_DISK_IO:
		list_for_each_safe(le, tle, &connection->barrier_acked_requests) {
			req = list_entry(le, struct drbd_request, tl_requests);
			_req_mod(req, what);
		}
	case CONNECTION_LOST_WHILE_PENDING:
	case RESEND:
		break;
	default:
		drbd_err(connection, "what = %d in _tl_restart()\n", what);
	}
}


/**
 * tl_clear() - Clears all requests and &struct drbd_tl_epoch objects out of the TL
 * @device:	DRBD device.
 *
 * This is called after the connection to the peer was lost. The storage covered
 * by the requests on the transfer gets marked as our of sync. Called from the
 * receiver thread and the sender thread.
 */
void tl_clear(struct drbd_connection *connection)
{
	struct list_head *le, *tle;
	struct drbd_request *r;

	spin_lock_irq(&connection->resource->req_lock);

	_tl_restart(connection, CONNECTION_LOST_WHILE_PENDING);

	/* we expect this list to be empty. */
	if (!list_empty(&connection->out_of_sequence_requests))
		drbd_err(connection, "ASSERT FAILED list_empty(&out_of_sequence_requests)\n");

	/* but just in case, clean it up anyways! */
	list_for_each_safe(le, tle, &connection->out_of_sequence_requests) {
		r = list_entry(le, struct drbd_request, tl_requests);
		/* It would be nice to complete outside of spinlock.
		 * But this is easier for now. */
		_req_mod(r, CONNECTION_LOST_WHILE_PENDING);
	}

	/* ensure bit indicating barrier is required is clear */
	clear_bit(CREATE_BARRIER, &connection->flags);

	spin_unlock_irq(&connection->resource->req_lock);
}

void tl_restart(struct drbd_connection *connection, enum drbd_req_event what)
{
	spin_lock_irq(&connection->resource->req_lock);
	_tl_restart(connection, what);
	spin_unlock_irq(&connection->resource->req_lock);
}

/**
 * tl_abort_disk_io() - Abort disk I/O for all requests for a certain mdev in the TL
 * @mdev:	DRBD device.
 */
void tl_abort_disk_io(struct drbd_device *device)
{
	struct drbd_connection *connection = first_peer_device(device)->connection;
	struct drbd_tl_epoch *b;
	struct list_head *le, *tle;
	struct drbd_request *req;

	spin_lock_irq(&connection->resource->req_lock);
	b = connection->oldest_tle;
	while (b) {
		list_for_each_safe(le, tle, &b->requests) {
			req = list_entry(le, struct drbd_request, tl_requests);
			if (!(req->rq_state & RQ_LOCAL_PENDING))
				continue;
			if (req->device == device)
				_req_mod(req, ABORT_DISK_IO);
		}
		b = b->next;
	}

	list_for_each_safe(le, tle, &connection->barrier_acked_requests) {
		req = list_entry(le, struct drbd_request, tl_requests);
		if (!(req->rq_state & RQ_LOCAL_PENDING))
			continue;
		if (req->device == device)
			_req_mod(req, ABORT_DISK_IO);
	}

	spin_unlock_irq(&connection->resource->req_lock);
}

STATIC int drbd_thread_setup(void *arg)
{
	struct drbd_thread *thi = (struct drbd_thread *) arg;
	struct drbd_resource *resource = thi->resource;
	unsigned long flags;
	int retval;

	daemonize("drbd_%c_%s", thi->name[0], resource->name);
	/* state engine takes this lock (in drbd_thread_stop_nowait)
	 * while holding the req_lock irqsave */
	spin_lock_irqsave(&thi->t_lock, flags);
	thi->task = current;
	smp_mb();
	spin_unlock_irqrestore(&thi->t_lock, flags);

	__set_current_state(TASK_UNINTERRUPTIBLE);
	complete(&thi->startstop); /* notify: thi->task is set. */
	schedule_timeout(10*HZ);

restart:
	retval = thi->function(thi);

	spin_lock_irqsave(&thi->t_lock, flags);

	/* if the receiver has been "EXITING", the last thing it did
	 * was set the conn state to "StandAlone",
	 * if now a re-connect request comes in, conn state goes C_UNCONNECTED,
	 * and receiver thread will be "started".
	 * drbd_thread_start needs to set "RESTARTING" in that case.
	 * t_state check and assignment needs to be within the same spinlock,
	 * so either thread_start sees EXITING, and can remap to RESTARTING,
	 * or thread_start see NONE, and can proceed as normal.
	 */

	if (thi->t_state == RESTARTING) {
		drbd_info(resource, "Restarting %s thread\n", thi->name);
		thi->t_state = RUNNING;
		spin_unlock_irqrestore(&thi->t_lock, flags);
		goto restart;
	}

	thi->task = NULL;
	thi->t_state = NONE;
	smp_mb();

	/* THINK maybe two different completions? */
	complete_all(&thi->startstop); /* notify: thi->task unset. */
	drbd_info(resource, "Terminating %s thread\n", thi->name);
	spin_unlock_irqrestore(&thi->t_lock, flags);

	/* Release mod reference taken when thread was started */

	if (thi->connection)
		kref_put(&thi->connection->kref, drbd_destroy_connection);
	kref_put(&resource->kref, drbd_destroy_resource);
	module_put(THIS_MODULE);
	return retval;
}

STATIC void drbd_thread_init(struct drbd_resource *resource, struct drbd_thread *thi,
			     int (*func) (struct drbd_thread *), const char *name)
{
	spin_lock_init(&thi->t_lock);
	thi->task    = NULL;
	thi->t_state = NONE;
	thi->function = func;
	thi->resource = resource;
	thi->connection = NULL;
	thi->name = name;
}

int drbd_thread_start(struct drbd_thread *thi)
{
	struct drbd_resource *resource = thi->resource;
	unsigned long flags;
	int pid;

	/* is used from state engine doing drbd_thread_stop_nowait,
	 * while holding the req lock irqsave */
	spin_lock_irqsave(&thi->t_lock, flags);

	switch (thi->t_state) {
	case NONE:
		drbd_info(resource, "Starting %s thread (from %s [%d])\n",
			 thi->name, current->comm, current->pid);

		/* Get ref on module for thread - this is released when thread exits */
		if (!try_module_get(THIS_MODULE)) {
			drbd_err(resource, "Failed to get module reference in drbd_thread_start\n");
			spin_unlock_irqrestore(&thi->t_lock, flags);
			return false;
		}

		kref_get(&resource->kref);
		if (thi->connection)
			kref_get(&thi->connection->kref);

		init_completion(&thi->startstop);
		thi->reset_cpu_mask = 1;
		thi->t_state = RUNNING;
		spin_unlock_irqrestore(&thi->t_lock, flags);
		flush_signals(current); /* otherw. may get -ERESTARTNOINTR */

		pid = kernel_thread(drbd_thread_setup, (void *) thi, CLONE_FS);
		if (pid < 0) {
			drbd_err(resource, "Couldn't start thread (%d)\n", pid);

			if (thi->connection)
				kref_put(&thi->connection->kref, drbd_destroy_connection);
			kref_put(&resource->kref, drbd_destroy_resource);
			module_put(THIS_MODULE);
			return false;
		}
		/* waits until thi->task is set */
		wait_for_completion(&thi->startstop);
		if (thi->t_state != RUNNING)
			drbd_err(resource, "ASSERT FAILED: %s t_state == %d expected %d.\n",
					thi->name, thi->t_state, RUNNING);
		if (thi->task)
			wake_up_process(thi->task);
		else
			drbd_err(resource, "ASSERT FAILED thi->task is NULL where it should be set!?\n");
		break;
	case EXITING:
		thi->t_state = RESTARTING;
		drbd_info(resource, "Restarting %s thread (from %s [%d])\n",
				thi->name, current->comm, current->pid);
		/* fall through */
	case RUNNING:
	case RESTARTING:
	default:
		spin_unlock_irqrestore(&thi->t_lock, flags);
		break;
	}

	return true;
}


void _drbd_thread_stop(struct drbd_thread *thi, int restart, int wait)
{
	struct drbd_resource *resource = thi->resource;
	unsigned long flags;
	enum drbd_thread_state ns = restart ? RESTARTING : EXITING;

	/* may be called from state engine, holding the req lock irqsave */
	spin_lock_irqsave(&thi->t_lock, flags);

	/* drbd_err(resource, "drbd_thread_stop: %s [%d]: %s %d -> %d; %d\n",
	     current->comm, current->pid,
	     thi->task ? thi->task->comm : "NULL", thi->t_state, ns, wait); */

	if (thi->t_state == NONE) {
		spin_unlock_irqrestore(&thi->t_lock, flags);
		if (restart)
			drbd_thread_start(thi);
		return;
	}

	if (thi->t_state != ns) {
		if (thi->task == NULL) {
			spin_unlock_irqrestore(&thi->t_lock, flags);
			return;
		}

		thi->t_state = ns;
		smp_mb();
		init_completion(&thi->startstop);
		if (thi->task != current)
			force_sig(DRBD_SIGKILL, thi->task);
		else if (wait)
			drbd_err(resource, "ASSERT FAILED: wait=%d\n", wait);
	}
	spin_unlock_irqrestore(&thi->t_lock, flags);

	if (wait) {
		if (thi->task == current) {
			drbd_err(resource, "ASSERT FAILED: Trying to wait for current task!\n");
			return;
		}
		wait_for_completion(&thi->startstop);
		spin_lock_irqsave(&thi->t_lock, flags);
		if (thi->t_state != NONE)
			drbd_err(resource, "ASSERT FAILED: %s t_state == %d expected %d.\n",
				 thi->name, thi->t_state, NONE);
		spin_unlock_irqrestore(&thi->t_lock, flags);
	}
}

int conn_lowest_minor(struct drbd_connection *connection)
{
	struct drbd_peer_device *peer_device;
	int vnr = 0, minor = -1;

	rcu_read_lock();
	peer_device = idr_get_next(&connection->peer_devices, &vnr);
	if (peer_device)
		minor = mdev_to_minor(peer_device->device);
	rcu_read_unlock();

	return minor;
}

#ifdef CONFIG_SMP
/**
 * drbd_calc_cpu_mask() - Generate CPU masks, spread over all CPUs
 *
 * Forces all threads of a resource onto the same CPU. This is beneficial for
 * DRBD's performance. May be overwritten by user's configuration.
 */
static void drbd_calc_cpu_mask(cpumask_var_t *cpu_mask)
{
	unsigned int *resources_per_cpu, min_index = ~0;

	resources_per_cpu = kzalloc(nr_cpu_ids * sizeof(*resources_per_cpu), GFP_KERNEL);
	if (resources_per_cpu) {
		struct drbd_resource *resource;
		unsigned int cpu, min = ~0;

		rcu_read_lock();
		for_each_resource_rcu(resource, &drbd_resources) {
			for_each_cpu(cpu, resource->cpu_mask)
				resources_per_cpu[cpu]++;
		}
		rcu_read_unlock();
		for_each_online_cpu(cpu) {
			if (resources_per_cpu[cpu] < min) {
				min = resources_per_cpu[cpu];
				min_index = cpu;
			}
		}
		kfree(resources_per_cpu);
	}
	if (min_index == ~0) {
		cpumask_setall(*cpu_mask);
		return;
	}
	cpumask_set_cpu(min_index, *cpu_mask);
}

/**
 * drbd_thread_current_set_cpu() - modifies the cpu mask of the _current_ thread
 * @device:	DRBD device.
 * @thi:	drbd_thread object
 *
 * call in the "main loop" of _all_ threads, no need for any mutex, current won't die
 * prematurely.
 */
void drbd_thread_current_set_cpu(struct drbd_thread *thi)
{
	struct drbd_resource *resource = thi->resource;
	struct task_struct *p = current;

	if (!thi->reset_cpu_mask)
		return;
	thi->reset_cpu_mask = 0;
	set_cpus_allowed_ptr(p, resource->cpu_mask);
}
#else
#define drbd_calc_cpu_mask(A) ({})
#endif

/**
 * drbd_header_size  -  size of a packet header
 *
 * The header size is a multiple of 8, so any payload following the header is
 * word aligned on 64-bit architectures.  (The bitmap send and receive code
 * relies on this.)
 */
unsigned int drbd_header_size(struct drbd_connection *connection)
{
	if (connection->agreed_pro_version >= 100) {
		BUILD_BUG_ON(!IS_ALIGNED(sizeof(struct p_header100), 8));
		return sizeof(struct p_header100);
	} else {
		BUILD_BUG_ON(sizeof(struct p_header80) !=
			     sizeof(struct p_header95));
		BUILD_BUG_ON(!IS_ALIGNED(sizeof(struct p_header80), 8));
		return sizeof(struct p_header80);
	}
}

static unsigned int prepare_header80(struct p_header80 *h, enum drbd_packet cmd, int size)
{
	h->magic   = cpu_to_be32(DRBD_MAGIC);
	h->command = cpu_to_be16(cmd);
	h->length  = cpu_to_be16(size);
	return sizeof(struct p_header80);
}

static unsigned int prepare_header95(struct p_header95 *h, enum drbd_packet cmd, int size)
{
	h->magic   = cpu_to_be16(DRBD_MAGIC_BIG);
	h->command = cpu_to_be16(cmd);
	h->length = cpu_to_be32(size);
	return sizeof(struct p_header95);
}

static unsigned int prepare_header100(struct p_header100 *h, enum drbd_packet cmd,
				      int size, int vnr)
{
	h->magic = cpu_to_be32(DRBD_MAGIC_100);
	h->volume = cpu_to_be16(vnr);
	h->command = cpu_to_be16(cmd);
	h->length = cpu_to_be32(size);
	h->pad = 0;
	return sizeof(struct p_header100);
}

static unsigned int prepare_header(struct drbd_connection *connection, int vnr,
				   void *buffer, enum drbd_packet cmd, int size)
{
	if (connection->agreed_pro_version >= 100)
		return prepare_header100(buffer, cmd, size, vnr);
	else if (connection->agreed_pro_version >= 95 &&
		 size > DRBD_MAX_SIZE_H80_PACKET)
		return prepare_header95(buffer, cmd, size);
	else
		return prepare_header80(buffer, cmd, size);
}

static void *__conn_prepare_command(struct drbd_connection *connection,
				    struct drbd_socket *sock)
{
	if (!sock->socket)
		return NULL;
	return sock->sbuf + drbd_header_size(connection);
}

void *conn_prepare_command(struct drbd_connection *connection, struct drbd_socket *sock)
{
	void *p;

	mutex_lock(&sock->mutex);
	p = __conn_prepare_command(connection, sock);
	if (!p)
		mutex_unlock(&sock->mutex);

	return p;
}

void *drbd_prepare_command(struct drbd_peer_device *peer_device, struct drbd_socket *sock)
{
	return conn_prepare_command(peer_device->connection, sock);
}

static int __send_command(struct drbd_connection *connection, int vnr,
			  struct drbd_socket *sock, enum drbd_packet cmd,
			  unsigned int header_size, void *data,
			  unsigned int size)
{
	int msg_flags;
	int err;

	/*
	 * Called with @data == NULL and the size of the data blocks in @size
	 * for commands that send data blocks.  For those commands, omit the
	 * MSG_MORE flag: this will increase the likelihood that data blocks
	 * which are page aligned on the sender will end up page aligned on the
	 * receiver.
	 */
	msg_flags = data ? MSG_MORE : 0;

	header_size += prepare_header(connection, vnr, sock->sbuf, cmd,
				      header_size + size);
	err = drbd_send_all(connection, sock->socket, sock->sbuf, header_size,
			    msg_flags);
	if (data && !err)
		err = drbd_send_all(connection, sock->socket, data, size, 0);
	return err;
}

static int __conn_send_command(struct drbd_connection *connection, struct drbd_socket *sock,
			       enum drbd_packet cmd, unsigned int header_size,
			       void *data, unsigned int size)
{
	return __send_command(connection, -1, sock, cmd, header_size, data, size);
}

int conn_send_command(struct drbd_connection *connection, struct drbd_socket *sock,
		      enum drbd_packet cmd, unsigned int header_size,
		      void *data, unsigned int size)
{
	int err;

	err = __conn_send_command(connection, sock, cmd, header_size, data, size);
	mutex_unlock(&sock->mutex);
	return err;
}

int drbd_send_command(struct drbd_peer_device *peer_device, struct drbd_socket *sock,
		      enum drbd_packet cmd, unsigned int header_size,
		      void *data, unsigned int size)
{
	int err;

	err = __send_command(peer_device->connection, peer_device->device->vnr,
			     sock, cmd, header_size, data, size);
	mutex_unlock(&sock->mutex);
	return err;
}

int drbd_send_ping(struct drbd_connection *connection)
{
	struct drbd_socket *sock;

	sock = &connection->meta;
	if (!conn_prepare_command(connection, sock))
		return -EIO;
	return conn_send_command(connection, sock, P_PING, 0, NULL, 0);
}

int drbd_send_ping_ack(struct drbd_connection *connection)
{
	struct drbd_socket *sock;

	sock = &connection->meta;
	if (!conn_prepare_command(connection, sock))
		return -EIO;
	return conn_send_command(connection, sock, P_PING_ACK, 0, NULL, 0);
}

int drbd_send_sync_param(struct drbd_peer_device *peer_device)
{
	struct drbd_socket *sock;
	struct p_rs_param_95 *p;
	int size;
	const int apv = peer_device->connection->agreed_pro_version;
	enum drbd_packet cmd;
	struct net_conf *nc;
	struct disk_conf *dc;

	sock = &peer_device->connection->data;
	p = drbd_prepare_command(peer_device, sock);
	if (!p)
		return -EIO;

	rcu_read_lock();
	nc = rcu_dereference(peer_device->connection->net_conf);

	size = apv <= 87 ? sizeof(struct p_rs_param)
		: apv == 88 ? sizeof(struct p_rs_param)
			+ strlen(nc->verify_alg) + 1
		: apv <= 94 ? sizeof(struct p_rs_param_89)
		: /* apv >= 95 */ sizeof(struct p_rs_param_95);

	cmd = apv >= 89 ? P_SYNC_PARAM89 : P_SYNC_PARAM;

	/* initialize verify_alg and csums_alg */
	memset(p->verify_alg, 0, 2 * SHARED_SECRET_MAX);

	if (get_ldev(peer_device->device)) {
		dc = rcu_dereference(peer_device->device->ldev->disk_conf);
		p->resync_rate = cpu_to_be32(dc->resync_rate);
		p->c_plan_ahead = cpu_to_be32(dc->c_plan_ahead);
		p->c_delay_target = cpu_to_be32(dc->c_delay_target);
		p->c_fill_target = cpu_to_be32(dc->c_fill_target);
		p->c_max_rate = cpu_to_be32(dc->c_max_rate);
		put_ldev(peer_device->device);
	} else {
		p->resync_rate = cpu_to_be32(DRBD_RESYNC_RATE_DEF);
		p->c_plan_ahead = cpu_to_be32(DRBD_C_PLAN_AHEAD_DEF);
		p->c_delay_target = cpu_to_be32(DRBD_C_DELAY_TARGET_DEF);
		p->c_fill_target = cpu_to_be32(DRBD_C_FILL_TARGET_DEF);
		p->c_max_rate = cpu_to_be32(DRBD_C_MAX_RATE_DEF);
	}

	if (apv >= 88)
		strcpy(p->verify_alg, nc->verify_alg);
	if (apv >= 89)
		strcpy(p->csums_alg, nc->csums_alg);
	rcu_read_unlock();

	return drbd_send_command(peer_device, sock, cmd, size, NULL, 0);
}

int __drbd_send_protocol(struct drbd_connection *connection, enum drbd_packet cmd)
{
	struct drbd_socket *sock;
	struct p_protocol *p;
	struct net_conf *nc;
	int size, cf;

	sock = &connection->data;
	p = __conn_prepare_command(connection, sock);
	if (!p)
		return -EIO;

	rcu_read_lock();
	nc = rcu_dereference(connection->net_conf);

	if (nc->tentative && connection->agreed_pro_version < 92) {
		rcu_read_unlock();
		mutex_unlock(&sock->mutex);
		drbd_err(connection, "--dry-run is not supported by peer");
		return -EOPNOTSUPP;
	}

	size = sizeof(*p);
	if (connection->agreed_pro_version >= 87)
		size += strlen(nc->integrity_alg) + 1;

	p->protocol      = cpu_to_be32(nc->wire_protocol);
	p->after_sb_0p   = cpu_to_be32(nc->after_sb_0p);
	p->after_sb_1p   = cpu_to_be32(nc->after_sb_1p);
	p->after_sb_2p   = cpu_to_be32(nc->after_sb_2p);
	p->two_primaries = cpu_to_be32(nc->two_primaries);
	cf = 0;
	if (nc->discard_my_data)
		cf |= CF_DISCARD_MY_DATA;
	if (nc->tentative)
		cf |= CF_DRY_RUN;
	p->conn_flags    = cpu_to_be32(cf);

	if (connection->agreed_pro_version >= 87)
		strcpy(p->integrity_alg, nc->integrity_alg);
	rcu_read_unlock();

	return __conn_send_command(connection, sock, cmd, size, NULL, 0);
}

int drbd_send_protocol(struct drbd_connection *connection)
{
	int err;

	mutex_lock(&connection->data.mutex);
	err = __drbd_send_protocol(connection, P_PROTOCOL);
	mutex_unlock(&connection->data.mutex);

	return err;
}

static int _drbd_send_uuids(struct drbd_peer_device *peer_device, u64 uuid_flags)
{
	struct drbd_device *device = peer_device->device;
	struct drbd_socket *sock;
	struct p_uuids *p;
	int i;

	if (!get_ldev_if_state(device, D_NEGOTIATING))
		return 0;

	sock = &peer_device->connection->data;
	p = drbd_prepare_command(peer_device, sock);
	if (!p) {
		put_ldev(device);
		return -EIO;
	}
	for (i = UI_CURRENT; i < UI_SIZE; i++)
		p->uuid[i] = cpu_to_be64(drbd_uuid(peer_device, i));

	peer_device->comm_bm_set = drbd_bm_total_weight(peer_device);
	p->uuid[UI_SIZE] = cpu_to_be64(peer_device->comm_bm_set);
	rcu_read_lock();
	uuid_flags |= rcu_dereference(peer_device->connection->net_conf)->discard_my_data ? 1 : 0;
	rcu_read_unlock();
	uuid_flags |= test_bit(CRASHED_PRIMARY, &device->flags) ? 2 : 0;
	uuid_flags |= device->disk_state_from_metadata == D_INCONSISTENT ? 4 : 0;
	p->uuid[UI_FLAGS] = cpu_to_be64(uuid_flags);

	put_ldev(device);
	return drbd_send_command(peer_device, sock, P_UUIDS, sizeof(*p), NULL, 0);
}

int drbd_send_uuids(struct drbd_peer_device *peer_device)
{
	return _drbd_send_uuids(peer_device, 0);
}

int drbd_send_uuids_skip_initial_sync(struct drbd_peer_device *peer_device)
{
	return _drbd_send_uuids(peer_device, 8);
}

void drbd_print_uuids(struct drbd_peer_device *peer_device, const char *text)
{
	struct drbd_device *device = peer_device->device;

	if (get_ldev_if_state(device, D_NEGOTIATING)) {
		drbd_info(peer_device, "%s %016llX:%016llX:%016llX:%016llX\n",
			  text,
			  (unsigned long long)drbd_uuid(peer_device, UI_CURRENT),
			  (unsigned long long)drbd_uuid(peer_device, UI_BITMAP),
			  (unsigned long long)drbd_uuid(peer_device, UI_HISTORY_START),
			  (unsigned long long)drbd_uuid(peer_device, UI_HISTORY_END));
		put_ldev(device);
	} else {
		drbd_info(device, "%s effective data uuid: %016llX\n",
			  text,
			  (unsigned long long)device->exposed_data_uuid);
	}
}

void drbd_gen_and_send_sync_uuid(struct drbd_peer_device *peer_device)
{
	struct drbd_device *device = peer_device->device;
	struct drbd_socket *sock;
	struct p_rs_uuid *p;
	u64 uuid;

	D_ASSERT(device, device->disk_state[NOW] == D_UP_TO_DATE);

	uuid = drbd_uuid(peer_device, UI_BITMAP);
	if (uuid && uuid != UUID_JUST_CREATED)
		uuid = uuid + UUID_NEW_BM_OFFSET;
	else
		get_random_bytes(&uuid, sizeof(u64));
	drbd_uuid_set(peer_device, UI_BITMAP, uuid);
	drbd_print_uuids(peer_device, "updated sync UUID");
	drbd_md_sync(device);

	sock = &peer_device->connection->data;
	p = drbd_prepare_command(peer_device, sock);
	if (p) {
		p->uuid = cpu_to_be64(uuid);
		drbd_send_command(peer_device, sock, P_SYNC_UUID, sizeof(*p), NULL, 0);
	}
}

static int find_peer_addr_hash(struct drbd_device *device, u32 peer_addr_hash)
{
	int i;

	for (i = 0; i < device->bitmap->bm_max_peers; i++)
		if (device->ldev->md.peers[i].addr_hash == peer_addr_hash)
			return i;
	return -1;
}

int drbd_attach_peer_device(struct drbd_peer_device *peer_device)
{
	struct drbd_device *device = peer_device->device;
	struct drbd_connection *connection = peer_device->connection;
	u32 peer_addr_hash;
	int i, err = 0;

	if (!connection || !connection_is_alive(connection) ||
	    !get_ldev_if_state(device, D_NEGOTIATING))
		return 0;

	peer_addr_hash = crc32c(0, &connection->peer_addr, connection->peer_addr_len);
	i = find_peer_addr_hash(device, peer_addr_hash);
	if (i != -1) {
		drbd_info(peer_device, "Bitmap slot %u was assigned to "
			  "peer with address hash %08X\n", i, peer_addr_hash);
		peer_device->bitmap_index = i;
		goto out;
	}

out:
	put_ldev(device);
	return err;
}

static int get_bitmap_index_from_uuids(struct drbd_peer_device *peer_device)
{
	struct drbd_device *device = peer_device->device;
	struct drbd_md *md = &device->ldev->md;
	enum drbd_uuid_index ui;
	u64 peer, self_current;
	int bi;

	peer = peer_device->p_uuid[UI_CURRENT] & ~((u64)1);
	self_current = device->ldev->md.current_uuid;

	if (peer == UUID_JUST_CREATED) {
		bi = peer_device->bitmap_index == -1 ?
			find_peer_addr_hash(device, 0 /* UNUSED_SLOT */) :
			peer_device->bitmap_index;

		return bi;
	}

	for (bi = 0; bi < device->bitmap->bm_max_peers; bi++) {
		if ((peer_device->p_uuid[UI_CURRENT] & ~((u64)1)) == self_current)
			return bi;

		for (ui = UI_BITMAP; ui <= UI_HISTORY_END; ui++) {
			if ((md->peers[bi].uuid[MD_UI(ui)] & ~((u64)1)) == peer ||
			    (peer_device->p_uuid[ui] & ~((u64)1))== self_current)
				return bi;
		}
	}

	return -1;
}

static int _drbd_validate_bitmap_index(struct drbd_peer_device *peer_device)
{
	struct drbd_device *device = peer_device->device;
	struct drbd_connection *connection = peer_device->connection;
	struct drbd_md *md = &device->ldev->md;
	int old_bi, new_bi;
	u32 peer_addr_hash;

	old_bi = peer_device->bitmap_index;
	new_bi = get_bitmap_index_from_uuids(peer_device);

	if (new_bi == -1) {
		if (old_bi == -1)
			return -ENOSPC;
		new_bi = old_bi;
		drbd_warn(peer_device, "WARN: Could not affirm bitmap slot association by UUIDs.\n");
	}
	if (old_bi == new_bi)
		return 0;

	if (old_bi == -1) {
		drbd_info(peer_device, "Using bitmap slot %u, based on UUIDs\n", new_bi);
	} else {
		/* Uhhhh */

		drbd_warn(peer_device, "ATTENTION: Using bitmap slot %u instead of %u\n",
			  new_bi, old_bi);
		drbd_warn(peer_device, "ATTENTION: Marking bitmap slot %u as unused\n", old_bi);
		device->ldev->md.peers[old_bi].addr_hash = 0;
	}

	peer_device->bitmap_index = new_bi;
	peer_addr_hash = crc32c(0, &connection->peer_addr, connection->peer_addr_len);
	md->peers[new_bi].addr_hash = peer_addr_hash;
	drbd_md_mark_dirty(device);

	return -EAGAIN;
}
/**
 * drbd_validate_bitmap_index()
 * @peer_device
 *
 * Validates the bitmap_index based on the UUIDs
 *
 * Returns 0 if bitmap_index was not changed,
 * -ENOSPC when it was not possible to find a vacant bitmap stop,
 * -EAGAIN when the bitmap_index was changed.
 */
int drbd_validate_bitmap_index(struct drbd_peer_device *peer_device)
{
	struct drbd_device *device = peer_device->device;
	int err = 0;

	if (get_ldev_if_state(device, D_NEGOTIATING)) {
		err = _drbd_validate_bitmap_index(peer_device);
		put_ldev(device);
	}
	return err;
}


int drbd_send_sizes(struct drbd_peer_device *peer_device, int trigger_reply, enum dds_flags flags)
{
	struct drbd_device *device = peer_device->device;
	struct drbd_socket *sock;
	struct p_sizes *p;
	sector_t d_size, u_size;
	int q_order_type, max_bio_size;

	if (get_ldev_if_state(device, D_NEGOTIATING)) {
		D_ASSERT(device, device->ldev->backing_bdev);
		d_size = drbd_get_max_capacity(device->ldev);
		rcu_read_lock();
		u_size = rcu_dereference(device->ldev->disk_conf)->disk_size;
		rcu_read_unlock();
		q_order_type = drbd_queue_order_type(device);
		max_bio_size = queue_max_hw_sectors(device->ldev->backing_bdev->bd_disk->queue) << 9;
		max_bio_size = min_t(int, max_bio_size, DRBD_MAX_BIO_SIZE);
		put_ldev(device);
	} else {
		d_size = 0;
		u_size = 0;
		q_order_type = QUEUE_ORDERED_NONE;
		max_bio_size = DRBD_MAX_BIO_SIZE; /* ... multiple BIOs per peer_request */
	}

	sock = &peer_device->connection->data;
	p = drbd_prepare_command(peer_device, sock);
	if (!p)
		return -EIO;

	if (peer_device->connection->agreed_pro_version <= 94)
		max_bio_size = min_t(int, max_bio_size, DRBD_MAX_SIZE_H80_PACKET);
	else if (peer_device->connection->agreed_pro_version < 100)
		max_bio_size = min_t(int, max_bio_size, DRBD_MAX_BIO_SIZE_P95);

	p->d_size = cpu_to_be64(d_size);
	p->u_size = cpu_to_be64(u_size);
	p->c_size = cpu_to_be64(trigger_reply ? 0 : drbd_get_capacity(device->this_bdev));
	p->max_bio_size = cpu_to_be32(max_bio_size);
	p->queue_order_type = cpu_to_be16(q_order_type);
	p->dds_flags = cpu_to_be16(flags);
	return drbd_send_command(peer_device, sock, P_SIZES, sizeof(*p), NULL, 0);
}

int drbd_send_current_state(struct drbd_peer_device *peer_device)
{
	return drbd_send_state(peer_device, drbd_get_peer_device_state(peer_device, NOW));
}

int conn_send_current_state(struct drbd_connection *connection, bool conf_update_locked)
{
	if (connection->agreed_pro_version >= 100 &&
	    connection->agreed_pro_version < 110) {
		struct drbd_resource *resource = connection->resource;
		struct drbd_peer_device *peer_device;
		int vnr;

		/* We are talking to drbd 8.4, which does not understand this
		 * packet type.  Send one old-style packet per peer device
		 * instead.  (Protocols before that don't support volumes, and
		 * they will be happy with the one packet that drbd 9 uses.
		 */

		if (!conf_update_locked)
			mutex_lock(&resource->conf_update);
		idr_for_each_entry(&connection->peer_devices, peer_device, vnr) {
			int rv;

			rv = drbd_send_current_state(peer_device);
			if (rv)
				break;
		}
		if (!conf_update_locked)
			mutex_unlock(&resource->conf_update);
		return 0;
	}

	return conn_send_state(connection, drbd_get_connection_state(connection, NOW));
}

/**
 * drbd_send_state() - Sends the drbd state to the peer
 * @device:	DRBD device.
 * @state:	state to send
 */
int drbd_send_state(struct drbd_peer_device *peer_device, union drbd_state state)
{
	struct drbd_socket *sock;
	struct p_state *p;

	sock = &peer_device->connection->data;
	p = drbd_prepare_command(peer_device, sock);
	if (!p)
		return -EIO;
	p->state = cpu_to_be32(state.i); /* Within the send mutex */
	return drbd_send_command(peer_device, sock, P_STATE, sizeof(*p), NULL, 0);
}

int conn_send_state(struct drbd_connection *connection, union drbd_state state)
{
	struct drbd_socket *sock;
	struct p_state *p;

	sock = &connection->data;
	p = conn_prepare_command(connection, sock);
	if (!p)
		return -EIO;
	p->state = cpu_to_be32(state.i); /* Within the send mutex */
	return conn_send_command(connection, sock, P_STATE, sizeof(*p), NULL, 0);
}

int conn_send_state_req(struct drbd_connection *connection, int vnr, enum drbd_packet cmd,
			union drbd_state mask, union drbd_state val)
{
	struct drbd_socket *sock;
	struct p_req_state *p;
	int err;

	/* Protocols before version 100 only support one volume and connection.
	 * All state change requests are via P_STATE_CHG_REQ. */
	if (connection->agreed_pro_version < 100)
		cmd = P_STATE_CHG_REQ;

	sock = &connection->data;
	p = conn_prepare_command(connection, sock);
	if (!p)
		return -EIO;
	p->mask = cpu_to_be32(mask.i);
	p->val = cpu_to_be32(val.i);
	err = __send_command(connection, vnr, sock, cmd, sizeof(*p), NULL, 0);
	mutex_unlock(&sock->mutex);
	return err;
}

void drbd_send_sr_reply(struct drbd_peer_device *peer_device, enum drbd_state_rv retcode)
{
	struct drbd_socket *sock;
	struct p_req_state_reply *p;

	sock = &peer_device->connection->meta;
	p = drbd_prepare_command(peer_device, sock);
	if (p) {
		p->retcode = cpu_to_be32(retcode);
		drbd_send_command(peer_device, sock, P_STATE_CHG_REPLY, sizeof(*p), NULL, 0);
	}
}

void conn_send_sr_reply(struct drbd_connection *connection, enum drbd_state_rv retcode)
{
	struct drbd_socket *sock;
	struct p_req_state_reply *p;
	enum drbd_packet cmd = connection->agreed_pro_version < 100 ? P_STATE_CHG_REPLY : P_CONN_ST_CHG_REPLY;

	sock = &connection->meta;
	p = conn_prepare_command(connection, sock);
	if (p) {
		p->retcode = cpu_to_be32(retcode);
		conn_send_command(connection, sock, cmd, sizeof(*p), NULL, 0);
	}
}

static void dcbp_set_code(struct p_compressed_bm *p, enum drbd_bitmap_code code)
{
	BUG_ON(code & ~0xf);
	p->encoding = (p->encoding & ~0xf) | code;
}

static void dcbp_set_start(struct p_compressed_bm *p, int set)
{
	p->encoding = (p->encoding & ~0x80) | (set ? 0x80 : 0);
}

static void dcbp_set_pad_bits(struct p_compressed_bm *p, int n)
{
	BUG_ON(n & ~0x7);
	p->encoding = (p->encoding & (~0x7 << 4)) | (n << 4);
}

static int fill_bitmap_rle_bits(struct drbd_peer_device *peer_device,
				struct p_compressed_bm *p,
				unsigned int size,
				struct bm_xfer_ctx *c)
{
	struct bitstream bs;
	unsigned long plain_bits;
	unsigned long tmp;
	unsigned long rl;
	unsigned len;
	unsigned toggle;
	int bits, use_rle;

	/* may we use this feature? */
	rcu_read_lock();
	use_rle = rcu_dereference(peer_device->connection->net_conf)->use_rle;
	rcu_read_unlock();
	if (!use_rle || peer_device->connection->agreed_pro_version < 90)
		return 0;

	if (c->bit_offset >= c->bm_bits)
		return 0; /* nothing to do. */

	/* use at most thus many bytes */
	bitstream_init(&bs, p->code, size, 0);
	memset(p->code, 0, size);
	/* plain bits covered in this code string */
	plain_bits = 0;

	/* p->encoding & 0x80 stores whether the first run length is set.
	 * bit offset is implicit.
	 * start with toggle == 2 to be able to tell the first iteration */
	toggle = 2;

	/* see how much plain bits we can stuff into one packet
	 * using RLE and VLI. */
	do {
		tmp = (toggle == 0) ? _drbd_bm_find_next_zero(peer_device, c->bit_offset)
				    : _drbd_bm_find_next(peer_device, c->bit_offset);
		if (tmp == -1UL)
			tmp = c->bm_bits;
		rl = tmp - c->bit_offset;

		if (toggle == 2) { /* first iteration */
			if (rl == 0) {
				/* the first checked bit was set,
				 * store start value, */
				dcbp_set_start(p, 1);
				/* but skip encoding of zero run length */
				toggle = !toggle;
				continue;
			}
			dcbp_set_start(p, 0);
		}

		/* paranoia: catch zero runlength.
		 * can only happen if bitmap is modified while we scan it. */
		if (rl == 0) {
			drbd_err(peer_device, "unexpected zero runlength while encoding bitmap "
			    "t:%u bo:%lu\n", toggle, c->bit_offset);
			return -1;
		}

		bits = vli_encode_bits(&bs, rl);
		if (bits == -ENOBUFS) /* buffer full */
			break;
		if (bits <= 0) {
			drbd_err(peer_device, "error while encoding bitmap: %d\n", bits);
			return 0;
		}

		toggle = !toggle;
		plain_bits += rl;
		c->bit_offset = tmp;
	} while (c->bit_offset < c->bm_bits);

	len = bs.cur.b - p->code + !!bs.cur.bit;

	if (plain_bits < (len << 3)) {
		/* incompressible with this method.
		 * we need to rewind both word and bit position. */
		c->bit_offset -= plain_bits;
		bm_xfer_ctx_bit_to_word_offset(c);
		c->bit_offset = c->word_offset * BITS_PER_LONG;
		return 0;
	}

	/* RLE + VLI was able to compress it just fine.
	 * update c->word_offset. */
	bm_xfer_ctx_bit_to_word_offset(c);

	/* store pad_bits */
	dcbp_set_pad_bits(p, (8 - bs.cur.bit) & 0x7);

	return len;
}

/**
 * send_bitmap_rle_or_plain
 *
 * Return 0 when done, 1 when another iteration is needed, and a negative error
 * code upon failure.
 */
static int
send_bitmap_rle_or_plain(struct drbd_peer_device *peer_device, struct bm_xfer_ctx *c)
{
	struct drbd_device *device = peer_device->device;
	struct drbd_socket *sock = &peer_device->connection->data;
	unsigned int header_size = drbd_header_size(peer_device->connection);
	struct p_compressed_bm *p = sock->sbuf + header_size;
	int len, err;

	len = fill_bitmap_rle_bits(peer_device, p,
			DRBD_SOCKET_BUFFER_SIZE - header_size - sizeof(*p), c);
	if (len < 0)
		return -EIO;

	if (len) {
		dcbp_set_code(p, RLE_VLI_Bits);
		err = __send_command(peer_device->connection, device->vnr, sock,
				     P_COMPRESSED_BITMAP, sizeof(*p) + len,
				     NULL, 0);
		c->packets[0]++;
		c->bytes[0] += header_size + sizeof(*p) + len;

		if (c->bit_offset >= c->bm_bits)
			len = 0; /* DONE */
	} else {
		/* was not compressible.
		 * send a buffer full of plain text bits instead. */
		unsigned int data_size;
		unsigned long num_words;
		unsigned long *p = sock->sbuf + header_size;

		data_size = DRBD_SOCKET_BUFFER_SIZE - header_size;
		num_words = min_t(size_t, data_size / sizeof(*p),
				  c->bm_words - c->word_offset);
		len = num_words * sizeof(*p);
		if (len)
			drbd_bm_get_lel(peer_device, c->word_offset, num_words, p);
		err = __send_command(peer_device->connection, device->vnr, sock, P_BITMAP, len, NULL, 0);
		c->word_offset += num_words;
		c->bit_offset = c->word_offset * BITS_PER_LONG;

		c->packets[1]++;
		c->bytes[1] += header_size + len;

		if (c->bit_offset > c->bm_bits)
			c->bit_offset = c->bm_bits;
	}
	if (!err) {
		if (len == 0) {
			INFO_bm_xfer_stats(peer_device, "send", c);
			return 0;
		} else
			return 1;
	}
	return -EIO;
}

/* See the comment at receive_bitmap() */
static int _drbd_send_bitmap(struct drbd_device *device,
			     struct drbd_peer_device *peer_device)
{
	struct bm_xfer_ctx c;
	int err;

	if (!expect(device, device->bitmap))
		return false;

	if (get_ldev(device)) {
		if (drbd_md_test_peer_flag(peer_device, MDF_PEER_FULL_SYNC)) {
			drbd_info(device, "Writing the whole bitmap, MDF_FullSync was set.\n");
			drbd_bm_set_all(device);
			if (drbd_bm_write(device, NULL)) {
				/* write_bm did fail! Leave full sync flag set in Meta P_DATA
				 * but otherwise process as per normal - need to tell other
				 * side that a full resync is required! */
				drbd_err(device, "Failed to write bitmap to disk!\n");
			} else {
				drbd_md_clear_peer_flag(peer_device, MDF_PEER_FULL_SYNC);
				drbd_md_sync(device);
			}
		}
		put_ldev(device);
	}

	c = (struct bm_xfer_ctx) {
		.bm_bits = drbd_bm_bits(device),
		.bm_words = drbd_bm_words(device),
	};

	do {
		err = send_bitmap_rle_or_plain(peer_device, &c);
	} while (err > 0);

	return err == 0;
}

int drbd_send_bitmap(struct drbd_device *device, struct drbd_peer_device *peer_device)
{
	struct drbd_socket *sock = &peer_device->connection->data;
	int err = -1;

	mutex_lock(&sock->mutex);
	if (sock->socket)
		err = !_drbd_send_bitmap(device, peer_device);
	mutex_unlock(&sock->mutex);
	return err;
}

void drbd_send_b_ack(struct drbd_peer_device *peer_device, u32 barrier_nr, u32 set_size)
{
	struct drbd_socket *sock;
	struct p_barrier_ack *p;

	if (peer_device->repl_state[NOW] < L_CONNECTED)
		return;

	sock = &peer_device->connection->meta;
	p = drbd_prepare_command(peer_device, sock);
	if (!p)
		return;
	p->barrier = barrier_nr;
	p->set_size = cpu_to_be32(set_size);
	drbd_send_command(peer_device, sock, P_BARRIER_ACK, sizeof(*p), NULL, 0);
}

/**
 * _drbd_send_ack() - Sends an ack packet
 * @device:	DRBD device.
 * @cmd:	Packet command code.
 * @sector:	sector, needs to be in big endian byte order
 * @blksize:	size in byte, needs to be in big endian byte order
 * @block_id:	Id, big endian byte order
 */
STATIC int _drbd_send_ack(struct drbd_peer_device *peer_device, enum drbd_packet cmd,
			  u64 sector, u32 blksize, u64 block_id)
{
	struct drbd_socket *sock;
	struct p_block_ack *p;

	if (peer_device->repl_state[NOW] < L_CONNECTED)
		return -EIO;

	sock = &peer_device->connection->meta;
	p = drbd_prepare_command(peer_device, sock);
	if (!p)
		return -EIO;
	p->sector = sector;
	p->block_id = block_id;
	p->blksize = blksize;
	p->seq_num = cpu_to_be32(atomic_inc_return(&peer_device->packet_seq));
	return drbd_send_command(peer_device, sock, cmd, sizeof(*p), NULL, 0);
}

/* dp->sector and dp->block_id already/still in network byte order,
 * data_size is payload size according to dp->head,
 * and may need to be corrected for digest size. */
void drbd_send_ack_dp(struct drbd_peer_device *peer_device, enum drbd_packet cmd,
		      struct p_data *dp, int data_size)
{
	if (peer_device->connection->peer_integrity_tfm)
		data_size -= crypto_hash_digestsize(peer_device->connection->peer_integrity_tfm);
	_drbd_send_ack(peer_device, cmd, dp->sector, cpu_to_be32(data_size),
		       dp->block_id);
}

void drbd_send_ack_rp(struct drbd_peer_device *peer_device, enum drbd_packet cmd,
		      struct p_block_req *rp)
{
	_drbd_send_ack(peer_device, cmd, rp->sector, rp->blksize, rp->block_id);
}

/**
 * drbd_send_ack() - Sends an ack packet
 * @device:	DRBD device
 * @cmd:	packet command code
 * @peer_req:	peer request
 */
int drbd_send_ack(struct drbd_peer_device *peer_device, enum drbd_packet cmd,
		  struct drbd_peer_request *peer_req)
{
	return _drbd_send_ack(peer_device, cmd,
			      cpu_to_be64(peer_req->i.sector),
			      cpu_to_be32(peer_req->i.size),
			      peer_req->block_id);
}

/* This function misuses the block_id field to signal if the blocks
 * are is sync or not. */
int drbd_send_ack_ex(struct drbd_peer_device *peer_device, enum drbd_packet cmd,
		     sector_t sector, int blksize, u64 block_id)
{
	return _drbd_send_ack(peer_device, cmd,
			      cpu_to_be64(sector),
			      cpu_to_be32(blksize),
			      cpu_to_be64(block_id));
}

int drbd_send_drequest(struct drbd_peer_device *peer_device, int cmd,
		       sector_t sector, int size, u64 block_id)
{
	struct drbd_socket *sock;
	struct p_block_req *p;

	sock = &peer_device->connection->data;
	p = drbd_prepare_command(peer_device, sock);
	if (!p)
		return -EIO;
	p->sector = cpu_to_be64(sector);
	p->block_id = block_id;
	p->blksize = cpu_to_be32(size);
	return drbd_send_command(peer_device, sock, cmd, sizeof(*p), NULL, 0);
}

int drbd_send_drequest_csum(struct drbd_peer_device *peer_device, sector_t sector, int size,
			    void *digest, int digest_size, enum drbd_packet cmd)
{
	struct drbd_socket *sock;
	struct p_block_req *p;

	/* FIXME: Put the digest into the preallocated socket buffer.  */

	sock = &peer_device->connection->data;
	p = drbd_prepare_command(peer_device, sock);
	if (!p)
		return -EIO;
	p->sector = cpu_to_be64(sector);
	p->block_id = ID_SYNCER /* unused */;
	p->blksize = cpu_to_be32(size);
	return drbd_send_command(peer_device, sock, cmd, sizeof(*p), digest, digest_size);
}

int drbd_send_ov_request(struct drbd_peer_device *peer_device, sector_t sector, int size)
{
	struct drbd_socket *sock;
	struct p_block_req *p;

	sock = &peer_device->connection->data;
	p = drbd_prepare_command(peer_device, sock);
	if (!p)
		return -EIO;
	p->sector = cpu_to_be64(sector);
	p->block_id = ID_SYNCER /* unused */;
	p->blksize = cpu_to_be32(size);
	return drbd_send_command(peer_device, sock, P_OV_REQUEST, sizeof(*p), NULL, 0);
}

/* called on sndtimeo
 * returns false if we should retry,
 * true if we think connection is dead
 */
STATIC int we_should_drop_the_connection(struct drbd_connection *connection, struct socket *sock)
{
	int drop_it;

	drop_it =   connection->meta.socket == sock
		|| !connection->asender.task
		|| get_t_state(&connection->asender) != RUNNING
		|| connection->cstate[NOW] < C_CONNECTED;

	if (drop_it)
		return true;

	drop_it = !--connection->ko_count;
	if (!drop_it) {
		drbd_err(connection, "[%s/%d] sock_sendmsg time expired, ko = %u\n",
			 current->comm, current->pid, connection->ko_count);
		request_ping(connection);
	}

	return drop_it; /* && (device->state == R_PRIMARY) */;
}

static void drbd_update_congested(struct drbd_connection *connection)
{
	struct sock *sk = connection->data.socket->sk;
	if (sk->sk_wmem_queued > sk->sk_sndbuf * 4 / 5)
		set_bit(NET_CONGESTED, &connection->flags);
}

/* The idea of sendpage seems to be to put some kind of reference
 * to the page into the skb, and to hand it over to the NIC. In
 * this process get_page() gets called.
 *
 * As soon as the page was really sent over the network put_page()
 * gets called by some part of the network layer. [ NIC driver? ]
 *
 * [ get_page() / put_page() increment/decrement the count. If count
 *   reaches 0 the page will be freed. ]
 *
 * This works nicely with pages from FSs.
 * But this means that in protocol A we might signal IO completion too early!
 *
 * In order not to corrupt data during a resync we must make sure
 * that we do not reuse our own buffer pages (EEs) to early, therefore
 * we have the net_ee list.
 *
 * XFS seems to have problems, still, it submits pages with page_count == 0!
 * As a workaround, we disable sendpage on pages
 * with page_count == 0 or PageSlab.
 */
STATIC int _drbd_no_send_page(struct drbd_peer_device *peer_device, struct page *page,
			      int offset, size_t size, unsigned msg_flags)
{
	struct socket *socket;
	void *addr;
	int err;

	socket = peer_device->connection->data.socket;
	addr = kmap(page) + offset;
	err = drbd_send_all(peer_device->connection, socket, addr, size, msg_flags);
	kunmap(page);
	if (!err)
		peer_device->send_cnt += size >> 9;
	return err;
}

STATIC int _drbd_send_page(struct drbd_peer_device *peer_device, struct page *page,
		    int offset, size_t size, unsigned msg_flags)
{
	struct socket *socket = peer_device->connection->data.socket;
	mm_segment_t oldfs = get_fs();
	int len = size;
	int err = -EIO;

	/* e.g. XFS meta- & log-data is in slab pages, which have a
	 * page_count of 0 and/or have PageSlab() set.
	 * we cannot use send_page for those, as that does get_page();
	 * put_page(); and would cause either a VM_BUG directly, or
	 * __page_cache_release a page that would actually still be referenced
	 * by someone, leading to some obscure delayed Oops somewhere else. */
	if (disable_sendpage || (page_count(page) < 1) || PageSlab(page))
		return _drbd_no_send_page(peer_device, page, offset, size, msg_flags);

	msg_flags |= MSG_NOSIGNAL;
	drbd_update_congested(peer_device->connection);
	set_fs(KERNEL_DS);
	do {
		int sent;

		sent = socket->ops->sendpage(socket, page, offset, len, msg_flags);
		if (sent <= 0) {
			if (sent == -EAGAIN) {
				if (we_should_drop_the_connection(peer_device->connection, socket))
					break;
				continue;
			}
			drbd_warn(peer_device->device, "%s: size=%d len=%d sent=%d\n",
			     __func__, (int)size, len, sent);
			if (sent < 0)
				err = sent;
			break;
		}
		len    -= sent;
		offset += sent;
	} while (len > 0 /* THINK && peer_device->repl_state[NOW] >= L_CONNECTED */);
	set_fs(oldfs);
	clear_bit(NET_CONGESTED, &peer_device->connection->flags);

	if (len == 0) {
		err = 0;
		peer_device->send_cnt += size >> 9;
	}
	return err;
}

static int _drbd_send_bio(struct drbd_peer_device *peer_device, struct bio *bio)
{
	struct bio_vec *bvec;
	int i;
	/* hint all but last page with MSG_MORE */
	bio_for_each_segment(bvec, bio, i) {
		int err;

		err = _drbd_no_send_page(peer_device, bvec->bv_page,
					 bvec->bv_offset, bvec->bv_len,
					 i == bio->bi_vcnt - 1 ? 0 : MSG_MORE);
		if (err)
			return err;
	}
	return 0;
}

static int _drbd_send_zc_bio(struct drbd_peer_device *peer_device, struct bio *bio)
{
	struct bio_vec *bvec;
	int i;
	/* hint all but last page with MSG_MORE */
	bio_for_each_segment(bvec, bio, i) {
		int err;

		err = _drbd_send_page(peer_device, bvec->bv_page,
				      bvec->bv_offset, bvec->bv_len,
				      i == bio->bi_vcnt - 1 ? 0 : MSG_MORE);
		if (err)
			return err;
	}
	return 0;
}

static int _drbd_send_zc_ee(struct drbd_peer_device *peer_device,
			    struct drbd_peer_request *peer_req)
{
	struct page *page = peer_req->pages;
	unsigned len = peer_req->i.size;
	int err;

	/* hint all but last page with MSG_MORE */
	page_chain_for_each(page) {
		unsigned l = min_t(unsigned, len, PAGE_SIZE);

		err = _drbd_send_page(peer_device, page, 0, l,
				      page_chain_next(page) ? MSG_MORE : 0);
		if (err)
			return err;
		len -= l;
	}
	return 0;
}

/* see also wire_flags_to_bio()
 * DRBD_REQ_*, because we need to semantically map the flags to data packet
 * flags and back. We may replicate to other kernel versions. */
static u32 bio_flags_to_wire(struct drbd_connection *connection, unsigned long bi_rw)
{
	if (connection->agreed_pro_version >= 95)
		return  (bi_rw & DRBD_REQ_SYNC ? DP_RW_SYNC : 0) |
			(bi_rw & DRBD_REQ_FUA ? DP_FUA : 0) |
			(bi_rw & DRBD_REQ_FLUSH ? DP_FLUSH : 0) |
			(bi_rw & DRBD_REQ_DISCARD ? DP_DISCARD : 0);

	/* else: we used to communicate one bit only in older DRBD */
	return bi_rw & DRBD_REQ_SYNC ? DP_RW_SYNC : 0;
}

/* Used to send write requests
 * R_PRIMARY -> Peer	(P_DATA)
 */
int drbd_send_dblock(struct drbd_peer_device *peer_device, struct drbd_request *req)
{
	struct drbd_device *device = peer_device->device;
	struct drbd_socket *sock;
	struct p_data *p;
	unsigned int dp_flags = 0;
	int dgs;
	int err;

	sock = &peer_device->connection->data;
	p = drbd_prepare_command(peer_device, sock);
	dgs = peer_device->connection->integrity_tfm ?
	      crypto_hash_digestsize(peer_device->connection->integrity_tfm) : 0;

	if (!p)
		return -EIO;
	p->sector = cpu_to_be64(req->i.sector);
	p->block_id = (unsigned long)req;
	p->seq_num = cpu_to_be32(atomic_inc_return(&peer_device->packet_seq));
	dp_flags = bio_flags_to_wire(peer_device->connection, req->master_bio->bi_rw);
	if (peer_device->repl_state[NOW] >= L_SYNC_SOURCE && peer_device->repl_state[NOW] <= L_PAUSED_SYNC_T)
		dp_flags |= DP_MAY_SET_IN_SYNC;
	if (peer_device->connection->agreed_pro_version >= 100) {
		if (req->rq_state & RQ_EXP_RECEIVE_ACK)
			dp_flags |= DP_SEND_RECEIVE_ACK;
		if (req->rq_state & RQ_EXP_WRITE_ACK)
			dp_flags |= DP_SEND_WRITE_ACK;
	}
	p->dp_flags = cpu_to_be32(dp_flags);
	if (dgs)
		drbd_csum_bio(peer_device->connection->integrity_tfm, req->master_bio, p + 1);
	err = __send_command(peer_device->connection, device->vnr, sock, P_DATA, sizeof(*p) + dgs, NULL, req->i.size);
	if (!err) {
		/* For protocol A, we have to memcpy the payload into
		 * socket buffers, as we may complete right away
		 * as soon as we handed it over to tcp, at which point the data
		 * pages may become invalid.
		 *
		 * For data-integrity enabled, we copy it as well, so we can be
		 * sure that even if the bio pages may still be modified, it
		 * won't change the data on the wire, thus if the digest checks
		 * out ok after sending on this side, but does not fit on the
		 * receiving side, we sure have detected corruption elsewhere.
		 */
		if (!(req->rq_state & (RQ_EXP_RECEIVE_ACK | RQ_EXP_WRITE_ACK)) || dgs)
			err = _drbd_send_bio(peer_device, req->master_bio);
		else
			err = _drbd_send_zc_bio(peer_device, req->master_bio);

		/* double check digest, sometimes buffers have been modified in flight. */
		if (dgs > 0 && dgs <= 64) {
			/* 64 byte, 512 bit, is the largest digest size
			 * currently supported in kernel crypto. */
			unsigned char digest[64];
			drbd_csum_bio(peer_device->connection->integrity_tfm, req->master_bio, digest);
			if (memcmp(p + 1, digest, dgs)) {
				drbd_warn(device,
					"Digest mismatch, buffer modified by upper layers during write: %llus +%u\n",
					(unsigned long long)req->i.sector, req->i.size);
			}
		} /* else if (dgs > 64) {
		     ... Be noisy about digest too large ...
		} */
	}
	mutex_unlock(&sock->mutex);  /* locked by drbd_prepare_command() */

	return err;
}

/* answer packet, used to send data back for read requests:
 *  Peer       -> (diskless) R_PRIMARY   (P_DATA_REPLY)
 *  L_SYNC_SOURCE -> L_SYNC_TARGET         (P_RS_DATA_REPLY)
 */
int drbd_send_block(struct drbd_peer_device *peer_device, enum drbd_packet cmd,
		    struct drbd_peer_request *peer_req)
{
	struct drbd_socket *sock;
	struct p_data *p;
	int err;
	int dgs;

	sock = &peer_device->connection->data;
	p = drbd_prepare_command(peer_device, sock);

	dgs = peer_device->connection->integrity_tfm ?
	      crypto_hash_digestsize(peer_device->connection->integrity_tfm) : 0;

	if (!p)
		return -EIO;
	p->sector = cpu_to_be64(peer_req->i.sector);
	p->block_id = peer_req->block_id;
	p->seq_num = 0;  /* unused */
	p->dp_flags = 0;
	if (dgs)
		drbd_csum_ee(peer_device->connection->integrity_tfm, peer_req, p + 1);
	err = __send_command(peer_device->connection, peer_device->device->vnr, sock, cmd,
			     sizeof(*p) + dgs, NULL, peer_req->i.size);
	if (!err)
		err = _drbd_send_zc_ee(peer_device, peer_req);
	mutex_unlock(&sock->mutex);  /* locked by drbd_prepare_command() */

	return err;
}

int drbd_send_out_of_sync(struct drbd_peer_device *peer_device, struct drbd_request *req)
{
	struct drbd_socket *sock;
	struct p_block_desc *p;

	sock = &peer_device->connection->data;
	p = drbd_prepare_command(peer_device, sock);
	if (!p)
		return -EIO;
	p->sector = cpu_to_be64(req->i.sector);
	p->blksize = cpu_to_be32(req->i.size);
	return drbd_send_command(peer_device, sock, P_OUT_OF_SYNC, sizeof(*p), NULL, 0);
}

/*
  drbd_send distinguishes two cases:

  Packets sent via the data socket "sock"
  and packets sent via the meta data socket "msock"

		    sock                      msock
  -----------------+-------------------------+------------------------------
  timeout           conf.timeout / 2          conf.timeout / 2
  timeout action    send a ping via msock     Abort communication
					      and close all sockets
*/

/*
 * you must have down()ed the appropriate [m]sock_mutex elsewhere!
 */
int drbd_send(struct drbd_connection *connection, struct socket *sock,
	      void *buf, size_t size, unsigned msg_flags)
{
	struct kvec iov;
	struct msghdr msg;
	int rv, sent = 0;

	if (!sock)
		return -EBADR;

	/* THINK  if (signal_pending) return ... ? */

	iov.iov_base = buf;
	iov.iov_len  = size;

	msg.msg_name       = NULL;
	msg.msg_namelen    = 0;
	msg.msg_control    = NULL;
	msg.msg_controllen = 0;
	msg.msg_flags      = msg_flags | MSG_NOSIGNAL;

	if (sock == connection->data.socket) {
		rcu_read_lock();
		connection->ko_count = rcu_dereference(connection->net_conf)->ko_count;
		rcu_read_unlock();
		drbd_update_congested(connection);
	}
	do {
		/* STRANGE
		 * tcp_sendmsg does _not_ use its size parameter at all ?
		 *
		 * -EAGAIN on timeout, -EINTR on signal.
		 */
/* THINK
 * do we need to block DRBD_SIG if sock == &meta.socket ??
 * otherwise wake_asender() might interrupt some send_*Ack !
 */
		rv = kernel_sendmsg(sock, &msg, &iov, 1, size);
		if (rv == -EAGAIN) {
			if (we_should_drop_the_connection(connection, sock))
				break;
			else
				continue;
		}
		if (rv == -EINTR) {
			flush_signals(current);
			rv = 0;
		}
		if (rv < 0)
			break;
		sent += rv;
		iov.iov_base += rv;
		iov.iov_len  -= rv;
	} while (sent < size);

	if (sock == connection->data.socket)
		clear_bit(NET_CONGESTED, &connection->flags);

	if (rv <= 0) {
		if (rv != -EAGAIN) {
			drbd_err(connection, "%s_sendmsg returned %d\n",
				 sock == connection->meta.socket ? "msock" : "sock",
				 rv);
			change_cstate(connection, C_BROKEN_PIPE, CS_HARD);
		} else
			change_cstate(connection, C_TIMEOUT, CS_HARD);
	}

	return sent;
}

/**
 * drbd_send_all  -  Send an entire buffer
 *
 * Returns 0 upon success and a negative error value otherwise.
 */
int drbd_send_all(struct drbd_connection *connection, struct socket *sock, void *buffer,
		  size_t size, unsigned msg_flags)
{
	int err;

	err = drbd_send(connection, sock, buffer, size, msg_flags);
	if (err < 0)
		return err;
	if (err != size)
		return -EIO;
	return 0;
}

#ifdef BD_OPS_USE_FMODE
static int drbd_open(struct block_device *bdev, fmode_t mode)
#else
static int drbd_open(struct inode *inode, struct file *file)
#endif
{
#ifdef BD_OPS_USE_FMODE
	struct drbd_device *device = bdev->bd_disk->private_data;
#else
	int mode = file->f_mode;
	struct drbd_device *device = inode->i_bdev->bd_disk->private_data;
#endif
	unsigned long flags;
	int rv = 0;

	spin_lock_irqsave(&device->resource->req_lock, flags);
	/* to have a stable role and no race with updating open_cnt */

	if (device->resource->role[NOW] != R_PRIMARY) {
		if (mode & FMODE_WRITE)
			rv = -EROFS;
		else if (!allow_oos)
			rv = -EMEDIUMTYPE;
	}

	if (!rv)
		device->open_cnt++;
	spin_unlock_irqrestore(&device->resource->req_lock, flags);

	return rv;
}

#ifdef BD_OPS_USE_FMODE
static int drbd_release(struct gendisk *gd, fmode_t mode)
{
	struct drbd_device *device = gd->private_data;
	device->open_cnt--;
	return 0;
}
#else
static int drbd_release(struct inode *inode, struct file *file)
{
	struct drbd_device *device = inode->i_bdev->bd_disk->private_data;
	device->open_cnt--;
	return 0;
}
#endif

STATIC void drbd_set_defaults(struct drbd_device *device)
{
	device->disk_state[NOW] = D_DISKLESS;
}

void drbd_mdev_cleanup(struct drbd_device *device)
{
	struct drbd_peer_device *peer_device;
	int i;

	device->al_writ_cnt = 0;
	device->bm_writ_cnt = 0;
	device->read_cnt = 0;
	device->writ_cnt = 0;

	drbd_set_my_capacity(device, 0);
	if (device->bitmap) {
		/* maybe never allocated. */
		drbd_bm_resize(device, 0, 1);
		drbd_bm_free(device->bitmap);
		device->bitmap = NULL;
	}

	drbd_free_bc(device->ldev);
	device->ldev = NULL;

	clear_bit(AL_SUSPENDED, &device->flags);

	D_ASSERT(device, list_empty(&device->active_ee));
	D_ASSERT(device, list_empty(&device->sync_ee));
	D_ASSERT(device, list_empty(&device->done_ee));
	D_ASSERT(device, list_empty(&device->read_ee));
	D_ASSERT(device, list_empty(&device->net_ee));
	D_ASSERT(device, list_empty(&device->unplug_work.list));
	D_ASSERT(device, list_empty(&device->go_diskless.list));

	rcu_read_lock();
	for_each_peer_device(peer_device, device) {
		struct drbd_connection *connection = peer_device->connection;

		if (connection->receiver.t_state != NONE)
			drbd_err(connection, "ASSERT FAILED: receiver t_state == %d expected 0.\n",
				 connection->receiver.t_state);
		D_ASSERT(device, connection->net_conf == NULL);
		D_ASSERT(device, list_empty(&connection->data.work.q));
		D_ASSERT(device, list_empty(&connection->meta.work.q));

		D_ASSERT(device, list_empty(&peer_device->resync_work.list));
		peer_device->disk_size = 0;
		peer_device->rs_start = 0;
		peer_device->rs_total = 0;
		peer_device->rs_failed = 0;
		peer_device->rs_last_events = 0;
		peer_device->rs_last_sect_ev = 0;
		for (i = 0; i < DRBD_SYNC_MARKS; i++) {
			peer_device->rs_mark_left[i] = 0;
			peer_device->rs_mark_time[i] = 0;
		}
		peer_device->bitmap_index = -1;
	}
	rcu_read_unlock();

	drbd_set_defaults(device);
}


STATIC void drbd_destroy_mempools(void)
{
	struct page *page;

	while (drbd_pp_pool) {
		page = drbd_pp_pool;
		drbd_pp_pool = (struct page *)page_private(page);
		__free_page(page);
		drbd_pp_vacant--;
	}

	/* D_ASSERT(device, atomic_read(&drbd_pp_vacant)==0); */

	if (drbd_md_io_bio_set)
		bioset_free(drbd_md_io_bio_set);
	if (drbd_md_io_page_pool)
		mempool_destroy(drbd_md_io_page_pool);
	if (drbd_ee_mempool)
		mempool_destroy(drbd_ee_mempool);
	if (drbd_request_mempool)
		mempool_destroy(drbd_request_mempool);
	if (drbd_ee_cache)
		kmem_cache_destroy(drbd_ee_cache);
	if (drbd_request_cache)
		kmem_cache_destroy(drbd_request_cache);
	if (drbd_bm_ext_cache)
		kmem_cache_destroy(drbd_bm_ext_cache);
	if (drbd_al_ext_cache)
		kmem_cache_destroy(drbd_al_ext_cache);

	drbd_md_io_bio_set   = NULL;
	drbd_md_io_page_pool = NULL;
	drbd_ee_mempool      = NULL;
	drbd_request_mempool = NULL;
	drbd_ee_cache        = NULL;
	drbd_request_cache   = NULL;
	drbd_bm_ext_cache    = NULL;
	drbd_al_ext_cache    = NULL;

	return;
}

STATIC int drbd_create_mempools(void)
{
	struct page *page;
	const int number = (DRBD_MAX_BIO_SIZE/PAGE_SIZE) * minor_count;
	int i;

	/* prepare our caches and mempools */
	drbd_request_mempool = NULL;
	drbd_ee_cache        = NULL;
	drbd_request_cache   = NULL;
	drbd_bm_ext_cache    = NULL;
	drbd_al_ext_cache    = NULL;
	drbd_pp_pool         = NULL;
	drbd_md_io_page_pool = NULL;
	drbd_md_io_bio_set   = NULL;

	/* caches */
	drbd_request_cache = kmem_cache_create(
		"drbd_req", sizeof(struct drbd_request), 0, 0, NULL);
	if (drbd_request_cache == NULL)
		goto Enomem;

	drbd_ee_cache = kmem_cache_create(
		"drbd_ee", sizeof(struct drbd_peer_request), 0, 0, NULL);
	if (drbd_ee_cache == NULL)
		goto Enomem;

	drbd_bm_ext_cache = kmem_cache_create(
		"drbd_bm", sizeof(struct bm_extent), 0, 0, NULL);
	if (drbd_bm_ext_cache == NULL)
		goto Enomem;

	drbd_al_ext_cache = kmem_cache_create(
		"drbd_al", sizeof(struct lc_element), 0, 0, NULL);
	if (drbd_al_ext_cache == NULL)
		goto Enomem;

	/* mempools */
	drbd_md_io_bio_set = bioset_create(DRBD_MIN_POOL_PAGES, 0);
	if (drbd_md_io_bio_set == NULL)
		goto Enomem;

	drbd_md_io_page_pool = mempool_create_page_pool(DRBD_MIN_POOL_PAGES, 0);
	if (drbd_md_io_page_pool == NULL)
		goto Enomem;

	drbd_request_mempool = mempool_create(number,
		mempool_alloc_slab, mempool_free_slab, drbd_request_cache);
	if (drbd_request_mempool == NULL)
		goto Enomem;

	drbd_ee_mempool = mempool_create(number,
		mempool_alloc_slab, mempool_free_slab, drbd_ee_cache);
	if (drbd_ee_mempool == NULL)
		goto Enomem;

	/* drbd's page pool */
	spin_lock_init(&drbd_pp_lock);

	for (i = 0; i < number; i++) {
		page = alloc_page(GFP_HIGHUSER);
		if (!page)
			goto Enomem;
		set_page_private(page, (unsigned long)drbd_pp_pool);
		drbd_pp_pool = page;
	}
	drbd_pp_vacant = number;

	return 0;

Enomem:
	drbd_destroy_mempools(); /* in case we allocated some */
	return -ENOMEM;
}

STATIC int drbd_notify_sys(struct notifier_block *this, unsigned long code,
	void *unused)
{
	/* just so we have it.  you never know what interesting things we
	 * might want to do here some day...
	 */

	return NOTIFY_DONE;
}

STATIC struct notifier_block drbd_notifier = {
	.notifier_call = drbd_notify_sys,
};

static void drbd_release_all_peer_reqs(struct drbd_device *device)
{
	int rr;

	rr = drbd_free_peer_reqs(device, &device->active_ee);
	if (rr)
		drbd_err(device, "%d EEs in active list found!\n", rr);

	rr = drbd_free_peer_reqs(device, &device->sync_ee);
	if (rr)
		drbd_err(device, "%d EEs in sync list found!\n", rr);

	rr = drbd_free_peer_reqs(device, &device->read_ee);
	if (rr)
		drbd_err(device, "%d EEs in read list found!\n", rr);

	rr = drbd_free_peer_reqs(device, &device->done_ee);
	if (rr)
		drbd_err(device, "%d EEs in done list found!\n", rr);

	rr = drbd_free_peer_reqs(device, &device->net_ee);
	if (rr)
		drbd_err(device, "%d EEs in net list found!\n", rr);
}

static void free_peer_device(struct drbd_peer_device *peer_device)
{
	lc_destroy(peer_device->resync_lru);
	kfree(peer_device->rs_plan_s);
	kfree(peer_device->p_uuid);
	kfree(peer_device);
}

/* caution. no locking. */
void drbd_destroy_device(struct kref *kref)
{
	struct drbd_device *device = container_of(kref, struct drbd_device, kref);
	struct drbd_resource *resource = device->resource;
	struct drbd_peer_device *peer_device, *tmp;

	del_timer_sync(&device->request_timer);

	/* paranoia asserts */
	D_ASSERT(device, device->open_cnt == 0);
	/* end paranoia asserts */

	/* cleanup stuff that may have been allocated during
	 * device (re-)configuration or state changes */

	if (device->this_bdev)
		bdput(device->this_bdev);

	drbd_free_bc(device->ldev);
	device->ldev = NULL;

	drbd_release_all_peer_reqs(device);

	lc_destroy(device->act_log);
	for_each_peer_device_safe(peer_device, tmp, device) {
		kref_put(&peer_device->connection->kref, drbd_destroy_connection);
		free_peer_device(peer_device);
	}

	if (device->bitmap) { /* should no longer be there. */
		drbd_bm_free(device->bitmap);
		device->bitmap = NULL;
	}
	__free_page(device->md_io_page);
	put_disk(device->vdisk);
	blk_cleanup_queue(device->rq_queue);
	kfree(device);

	kref_put(&resource->kref, drbd_destroy_resource);
}

void drbd_destroy_resource(struct kref *kref)
{
	struct drbd_resource *resource = container_of(kref, struct drbd_resource, kref);

	idr_destroy(&resource->devices);
	free_cpumask_var(resource->cpu_mask);
	kfree(resource->name);
	kfree(resource);
}

void drbd_free_resource(struct drbd_resource *resource)
{
	struct drbd_connection *connection, *tmp;

	drbd_flush_workqueue(&resource->work);
	drbd_thread_stop(&resource->worker);
	for_each_connection_safe(connection, tmp, resource) {
		list_del(&connection->connections);
		kref_put(&connection->kref, drbd_destroy_connection);
	}
	kref_put(&resource->kref, drbd_destroy_resource);
}

STATIC void drbd_cleanup(void)
{
	unsigned int i;
	struct drbd_device *device;
	struct drbd_resource *resource, *tmp;

	unregister_reboot_notifier(&drbd_notifier);

	/* first remove proc,
	 * drbdsetup uses it's presence to detect
	 * whether DRBD is loaded.
	 * If we would get stuck in proc removal,
	 * but have netlink already deregistered,
	 * some drbdsetup commands may wait forever
	 * for an answer.
	 */
	if (drbd_proc)
		remove_proc_entry("drbd", NULL);

	drbd_genl_unregister();

	idr_for_each_entry(&drbd_devices, device, i)
		drbd_delete_device(device);

	/* not _rcu since, no other updater anymore. Genl already unregistered */
	for_each_resource_safe(resource, tmp, &drbd_resources) {
		list_del(&resource->resources);
		drbd_free_resource(resource);
	}

	drbd_destroy_mempools();
	drbd_unregister_blkdev(DRBD_MAJOR, "drbd");

	idr_destroy(&drbd_devices);

	printk(KERN_INFO "drbd: module cleanup done.\n");
}

/**
 * drbd_congested() - Callback for pdflush
 * @congested_data:	User data
 * @bdi_bits:		Bits pdflush is currently interested in
 *
 * Returns 1<<BDI_async_congested and/or 1<<BDI_sync_congested if we are congested.
 */
static int drbd_congested(void *congested_data, int bdi_bits)
{
	struct drbd_device *device = congested_data;
	struct request_queue *q;
	int r = 0;

	if (!may_inc_ap_bio(device)) {
		/* DRBD has frozen IO */
		r = bdi_bits;
		goto out;
	}

	if (get_ldev(device)) {
		q = bdev_get_queue(device->ldev->backing_bdev);
		r = bdi_congested(&q->backing_dev_info, bdi_bits);
		put_ldev(device);
	}

	if (bdi_bits & (1 << BDI_async_congested)) {
		struct drbd_peer_device *peer_device;

		rcu_read_lock();
		for_each_peer_device(peer_device, device) {
			if (test_bit(NET_CONGESTED, &peer_device->connection->flags)) {
				r |= (1 << BDI_async_congested);
				break;
			}
		}
		rcu_read_unlock();
	}

out:
	return r;
}

static void drbd_init_workqueue(struct drbd_work_queue* wq)
{
	sema_init(&wq->s, 0);
	spin_lock_init(&wq->q_lock);
	INIT_LIST_HEAD(&wq->q);
}

struct completion_work {
	struct drbd_work w;
	struct completion done;
};

static int w_complete(struct drbd_work *w, int cancel)
{
	struct completion_work *completion_work =
		container_of(w, struct completion_work, w);

	complete(&completion_work->done);
	return 0;
}

void drbd_flush_workqueue(struct drbd_work_queue *work_queue)
{
	struct completion_work completion_work;

	completion_work.w.cb = w_complete;
	init_completion(&completion_work.done);
	drbd_queue_work(work_queue, &completion_work.w);
	wait_for_completion(&completion_work.done);
}

struct drbd_resource *drbd_find_resource(const char *name)
{
	struct drbd_resource *resource;

	if (!name || !name[0])
		return NULL;

	rcu_read_lock();
	for_each_resource_rcu(resource, &drbd_resources) {
		if (!strcmp(resource->name, name)) {
			kref_get(&resource->kref);
			goto found;
		}
	}
	resource = NULL;
found:
	rcu_read_unlock();
	return resource;
}

struct drbd_connection *conn_get_by_addrs(void *my_addr, int my_addr_len,
					  void *peer_addr, int peer_addr_len)
{
	struct drbd_resource *resource;
	struct drbd_connection *connection;

	rcu_read_lock();
	for_each_resource_rcu(resource, &drbd_resources) {
		for_each_connection_rcu(connection, resource) {
			if (connection->my_addr_len == my_addr_len &&
			    connection->peer_addr_len == peer_addr_len &&
			    !memcmp(&connection->my_addr, my_addr, my_addr_len) &&
			    !memcmp(&connection->peer_addr, peer_addr, peer_addr_len)) {
				kref_get(&connection->kref);
				goto found;
			}
		}
	}
	connection = NULL;
found:
	rcu_read_unlock();
	return connection;
}

static int drbd_alloc_socket(struct drbd_socket *socket)
{
	socket->rbuf = (void *) __get_free_page(GFP_KERNEL);
	if (!socket->rbuf)
		return -ENOMEM;
	socket->sbuf = (void *) __get_free_page(GFP_KERNEL);
	if (!socket->sbuf)
		return -ENOMEM;
	return 0;
}

static void drbd_free_socket(struct drbd_socket *socket)
{
	free_page((unsigned long) socket->sbuf);
	free_page((unsigned long) socket->rbuf);
}

void conn_free_crypto(struct drbd_connection *connection)
{
	drbd_free_sock(connection);

	crypto_free_hash(connection->csums_tfm);
	crypto_free_hash(connection->verify_tfm);
	crypto_free_hash(connection->cram_hmac_tfm);
	crypto_free_hash(connection->integrity_tfm);
	crypto_free_hash(connection->peer_integrity_tfm);
	kfree(connection->int_dig_in);
	kfree(connection->int_dig_vv);

	connection->csums_tfm = NULL;
	connection->verify_tfm = NULL;
	connection->cram_hmac_tfm = NULL;
	connection->integrity_tfm = NULL;
	connection->peer_integrity_tfm = NULL;
	connection->int_dig_in = NULL;
	connection->int_dig_vv = NULL;
}

int set_resource_options(struct drbd_resource *resource, struct res_opts *res_opts)
{
	struct drbd_connection *connection;
	cpumask_var_t new_cpu_mask;
	int err;

	if (!zalloc_cpumask_var(&new_cpu_mask, GFP_KERNEL))
		return -ENOMEM;

	/* silently ignore cpu mask on UP kernel */
	if (nr_cpu_ids > 1 && res_opts->cpu_mask[0] != 0) {
		err = __bitmap_parse(res_opts->cpu_mask, DRBD_CPU_MASK_SIZE, 0,
				cpumask_bits(new_cpu_mask), nr_cpu_ids);
		if (err) {
			drbd_warn(resource, "__bitmap_parse() failed with %d\n", err);
			/* retcode = ERR_CPU_MASK_PARSE; */
			goto fail;
		}
	}
	resource->res_opts = *res_opts;
	if (cpumask_empty(new_cpu_mask))
		drbd_calc_cpu_mask(&new_cpu_mask);
	if (!cpumask_equal(resource->cpu_mask, new_cpu_mask)) {
		cpumask_copy(resource->cpu_mask, new_cpu_mask);
		for_each_connection_rcu(connection, resource) {
			connection->receiver.reset_cpu_mask = 1;
			connection->asender.reset_cpu_mask = 1;
			connection->sender.reset_cpu_mask = 1;
		}
	}
	err = 0;

fail:
	free_cpumask_var(new_cpu_mask);
	return err;

}

struct drbd_resource *drbd_create_resource(const char *name)
{
	struct drbd_resource *resource;

	resource = kzalloc(sizeof(struct drbd_resource), GFP_KERNEL);
	if (!resource)
		goto fail;
	resource->name = kstrdup(name, GFP_KERNEL);
	if (!resource->name)
		goto fail_free_resource;
	if (!zalloc_cpumask_var(&resource->cpu_mask, GFP_KERNEL))
		goto fail_free_name;
	kref_init(&resource->kref);
	idr_init(&resource->devices);
	INIT_LIST_HEAD(&resource->connections);
	mutex_init(&resource->state_mutex);
	resource->role[NOW] = R_SECONDARY;
	list_add_tail_rcu(&resource->resources, &drbd_resources);
	mutex_init(&resource->conf_update);
	spin_lock_init(&resource->req_lock);
	init_waitqueue_head(&resource->state_wait);
	drbd_init_workqueue(&resource->work);
	drbd_thread_init(resource, &resource->worker, drbd_worker, "worker");
	drbd_thread_start(&resource->worker);

	return resource;

fail_free_name:
	kfree(resource->name);
fail_free_resource:
	kfree(resource);
fail:
	return NULL;
}

/* caller must be under genl_lock() */
struct drbd_connection *conn_create(const char *name, struct res_opts *res_opts)
{
	struct drbd_resource *resource;
	struct drbd_connection *connection;

	connection = kzalloc(sizeof(struct drbd_connection), GFP_KERNEL);
	if (!connection)
		return NULL;

	if (drbd_alloc_socket(&connection->data))
		goto fail;
	if (drbd_alloc_socket(&connection->meta))
		goto fail;

	if (!tl_init(connection))
		goto fail;

	resource = drbd_create_resource(name);
	if (!resource)
		goto fail;

	connection->current_epoch = kzalloc(sizeof(struct drbd_epoch), GFP_KERNEL);
	if (!connection->current_epoch)
		goto fail;

	INIT_LIST_HEAD(&connection->current_epoch->list);
	connection->epochs = 1;
	spin_lock_init(&connection->epoch_lock);

	connection->cstate[NOW] = C_STANDALONE;
	connection->peer_role[NOW] = R_UNKNOWN;
	init_waitqueue_head(&connection->ping_wait);
	idr_init(&connection->peer_devices);

	drbd_init_workqueue(&connection->data.work);
	mutex_init(&connection->data.mutex);

	drbd_init_workqueue(&connection->meta.work);
	mutex_init(&connection->meta.mutex);

	drbd_thread_init(resource, &connection->receiver, drbd_receiver, "receiver");
	connection->receiver.connection = connection;
	drbd_thread_init(resource, &connection->sender, drbd_sender, "sender");
	connection->sender.connection = connection;
	drbd_thread_init(resource, &connection->asender, drbd_asender, "asender");
	connection->asender.connection = connection;

	kref_init(&connection->kref);

	kref_get(&resource->kref);
	connection->resource = resource;
	list_add_tail_rcu(&connection->connections, &resource->connections);

	if (set_resource_options(resource, res_opts))
		goto fail_resource;

	return connection;

fail_resource:
	drbd_free_resource(resource);
fail:
	kfree(connection->current_epoch);
	tl_cleanup(connection);
	drbd_free_socket(&connection->meta);
	drbd_free_socket(&connection->data);
	kfree(connection);

	return NULL;
}

void drbd_destroy_connection(struct kref *kref)
{
	struct drbd_connection *connection = container_of(kref, struct drbd_connection, kref);
	struct drbd_resource *resource = connection->resource;

	if (atomic_read(&connection->current_epoch->epoch_size) !=  0)
		drbd_err(connection, "epoch_size:%d\n", atomic_read(&connection->current_epoch->epoch_size));
	kfree(connection->current_epoch);

	idr_destroy(&connection->peer_devices);

	drbd_free_socket(&connection->meta);
	drbd_free_socket(&connection->data);
	kfree(connection->int_dig_in);
	kfree(connection->int_dig_vv);
	kfree(connection);
	kref_put(&resource->kref, drbd_destroy_resource);
}

static struct drbd_peer_device *create_peer_device(struct drbd_device *device, struct drbd_connection *connection)
{
	struct drbd_peer_device *peer_device;
	int got;

	peer_device = kzalloc(sizeof(struct drbd_peer_device), GFP_KERNEL);
	if (!peer_device)
		return NULL;

	peer_device->connection = connection;
	peer_device->device = device;
	peer_device->disk_state[NOW] = D_UNKNOWN;
	peer_device->repl_state[NOW] = L_STANDALONE;
	spin_lock_init(&peer_device->peer_seq_lock);

	INIT_LIST_HEAD(&peer_device->start_resync_work.list);
	peer_device->start_resync_work.cb = w_start_resync;
	init_timer(&peer_device->start_resync_timer);
	peer_device->start_resync_timer.function = start_resync_timer_fn;
	peer_device->start_resync_timer.data = (unsigned long) peer_device;

	INIT_LIST_HEAD(&peer_device->resync_work.list);
	peer_device->resync_work.cb  = w_resync_timer;
	init_timer(&peer_device->resync_timer);
	peer_device->resync_timer.function = resync_timer_fn;
	peer_device->resync_timer.data = (unsigned long) peer_device;

	atomic_set(&peer_device->ap_pending_cnt, 0);
	atomic_set(&peer_device->unacked_cnt, 0);
	atomic_set(&peer_device->rs_pending_cnt, 0);
	atomic_set(&peer_device->rs_sect_in, 0);

	peer_device->bitmap_index = -1;
	peer_device->resync_wenr = LC_FREE;

	list_add(&peer_device->peer_devices, &device->peer_devices);

	if (!idr_pre_get(&connection->peer_devices, GFP_KERNEL) ||
	    idr_get_new_above(&connection->peer_devices, peer_device, device->vnr, &got))
		goto fail;

	if (!expect(device, got == device->vnr)) {
		idr_remove(&connection->peer_devices, got);
		goto fail;
	}
	kref_get(&connection->kref);
	kref_get(&device->kref);
	return peer_device;

fail:
	list_del(&peer_device->peer_devices);
	kfree(peer_device);
	return NULL;
}

enum drbd_ret_code drbd_create_device(struct drbd_resource *resource, unsigned int minor, int vnr,
				      struct device_conf *device_conf, struct drbd_device **p_device)
{
	struct drbd_connection *connection;
	struct drbd_device *device;
	struct drbd_peer_device *peer_device, *tmp_peer_device;
	struct gendisk *disk;
	struct request_queue *q;
	int got;
	enum drbd_ret_code err = ERR_NOMEM;

	device = minor_to_mdev(minor);
	if (device)
		return ERR_MINOR_OR_VOLUME_EXISTS;

	/* GFP_KERNEL, we are outside of all write-out paths */
	device = kzalloc(sizeof(struct drbd_device), GFP_KERNEL);
	if (!device)
		return ERR_NOMEM;
	kref_init(&device->kref);

	kref_get(&resource->kref);
	device->resource = resource;
	device->minor = minor;
	device->vnr = vnr;
	device->device_conf = *device_conf;

#ifdef PARANOIA
	SET_MDEV_MAGIC(device);
#endif

	drbd_set_defaults(device);

	atomic_set(&device->ap_bio_cnt, 0);
	atomic_set(&device->local_cnt, 0);
	atomic_set(&device->pp_in_use_by_net, 0);
	atomic_set(&device->rs_sect_ev, 0);
	atomic_set(&device->ap_in_flight, 0);
	atomic_set(&device->md_io_in_use, 0);

	spin_lock_init(&device->al_lock);

	INIT_LIST_HEAD(&device->active_ee);
	INIT_LIST_HEAD(&device->sync_ee);
	INIT_LIST_HEAD(&device->done_ee);
	INIT_LIST_HEAD(&device->read_ee);
	INIT_LIST_HEAD(&device->net_ee);
	INIT_LIST_HEAD(&device->unplug_work.list);
	INIT_LIST_HEAD(&device->go_diskless.list);
	INIT_LIST_HEAD(&device->md_sync_work.list);
	INIT_LIST_HEAD(&device->pending_bitmap_work);

	device->unplug_work.cb  = w_send_write_hint;
	device->go_diskless.cb  = w_go_diskless;
	device->md_sync_work.cb = w_md_sync;

	init_timer(&device->md_sync_timer);
	init_timer(&device->request_timer);
	device->md_sync_timer.function = md_sync_timer_fn;
	device->md_sync_timer.data = (unsigned long) device;
	device->request_timer.function = request_timer_fn;
	device->request_timer.data = (unsigned long) device;

	init_waitqueue_head(&device->misc_wait);
	init_waitqueue_head(&device->ee_wait);
	init_waitqueue_head(&device->al_wait);
	init_waitqueue_head(&device->seq_wait);

	q = blk_alloc_queue(GFP_KERNEL);
	if (!q)
		goto out_no_q;
	device->rq_queue = q;
	q->queuedata   = device;

	disk = alloc_disk(1);
	if (!disk)
		goto out_no_disk;
	device->vdisk = disk;

	set_disk_ro(disk, true);

	disk->queue = q;
	disk->major = DRBD_MAJOR;
	disk->first_minor = minor;
	disk->fops = &drbd_ops;
	sprintf(disk->disk_name, "drbd%d", minor);
	disk->private_data = device;

	device->this_bdev = bdget(MKDEV(DRBD_MAJOR, minor));
	/* we have no partitions. we contain only ourselves. */
	device->this_bdev->bd_contains = device->this_bdev;

	q->backing_dev_info.congested_fn = drbd_congested;
	q->backing_dev_info.congested_data = device;

	blk_queue_make_request(q, drbd_make_request);
	blk_queue_bounce_limit(q, BLK_BOUNCE_ANY);
	blk_queue_merge_bvec(q, drbd_merge_bvec);
	q->queue_lock = &resource->req_lock;

	device->md_io_page = alloc_page(GFP_KERNEL);
	if (!device->md_io_page)
		goto out_no_io_page;

	device->bitmap = drbd_bm_alloc();
	if (!device->bitmap)
		goto out_no_bitmap;
	device->read_requests = RB_ROOT;
	device->write_requests = RB_ROOT;

	if (!idr_pre_get(&drbd_devices, GFP_KERNEL) ||
	    idr_get_new_above(&drbd_devices, device, minor, &got))
		goto out_no_minor_idr;
	if (got != minor) {
		err = ERR_MINOR_OR_VOLUME_EXISTS;
		idr_remove(&drbd_devices, got);
		goto out_idr_synchronize_rcu;
	}
	kref_get(&device->kref);

	if (!idr_pre_get(&resource->devices, GFP_KERNEL) ||
	    idr_get_new_above(&resource->devices, device, vnr, &got))
		goto out_idr_remove_minor;
	if (got != vnr) {
		err = ERR_MINOR_OR_VOLUME_EXISTS;
		idr_remove(&resource->devices, got);
		goto out_idr_remove_minor;
	}
	kref_get(&device->kref);

	INIT_LIST_HEAD(&device->peer_devices);
	for_each_connection(connection, resource)
		if (!create_peer_device(device, connection))
			goto out_no_peer_device;

	/* kref_get(&device->kref); */
	add_disk(disk);

	for_each_peer_device(peer_device, device) {
		if (peer_device->connection->cstate[NOW] >= C_CONNECTED)
			drbd_connected(peer_device);
	}

	*p_device = device;
	return NO_ERROR;

out_no_peer_device:
	for_each_connection(connection, resource) {
		peer_device = idr_find(&connection->peer_devices, vnr);
		if (peer_device) {
			idr_remove(&connection->peer_devices, got);
			kref_put(&connection->kref, drbd_destroy_connection);
		}
	}
	for_each_peer_device_safe(peer_device, tmp_peer_device, device) {
		list_del(&peer_device->peer_devices);
		kfree(peer_device);
	}

	idr_remove(&resource->devices, vnr);
out_idr_remove_minor:
	idr_remove(&drbd_devices, minor);
out_idr_synchronize_rcu:
	synchronize_rcu();
out_no_minor_idr:
	drbd_bm_free(device->bitmap);
out_no_bitmap:
	__free_page(device->md_io_page);
out_no_io_page:
	put_disk(disk);
out_no_disk:
	blk_cleanup_queue(q);
out_no_q:
	kref_put(&resource->kref, drbd_destroy_resource);
	kfree(device);
	return err;
}

void drbd_delete_device(struct drbd_device *device)
{
	struct drbd_resource *resource = device->resource;
	struct drbd_connection *connection;
	int refs = 3;

	for_each_connection(connection, resource) {
		idr_remove(&connection->peer_devices, device->vnr);
		refs++;
	}
	idr_remove(&resource->devices, device->vnr);
	idr_remove(&drbd_devices, mdev_to_minor(device));
	del_gendisk(device->vdisk);
	synchronize_rcu();
	kref_sub(&device->kref, refs, drbd_destroy_device);
}

int __init drbd_init(void)
{
	int err;

	if (minor_count < DRBD_MINOR_COUNT_MIN || minor_count > DRBD_MINOR_COUNT_MAX) {
		printk(KERN_ERR
		       "drbd: invalid minor_count (%d)\n", minor_count);
#ifdef MODULE
		return -EINVAL;
#else
		minor_count = DRBD_MINOR_COUNT_DEF;
#endif
	}

	err = register_blkdev(DRBD_MAJOR, "drbd");
	if (err) {
		printk(KERN_ERR
		       "drbd: unable to register block device major %d\n",
		       DRBD_MAJOR);
		return err;
	}

	err = drbd_genl_register();
	if (err) {
		printk(KERN_ERR "drbd: unable to register generic netlink family\n");
		goto fail;
	}


	register_reboot_notifier(&drbd_notifier);

	/*
	 * allocate all necessary structs
	 */
	err = -ENOMEM;

	init_waitqueue_head(&drbd_pp_wait);

	drbd_proc = NULL; /* play safe for drbd_cleanup */
	idr_init(&drbd_devices);

	err = drbd_create_mempools();
	if (err)
		goto fail;

	drbd_proc = proc_create_data("drbd", S_IFREG | S_IRUGO , NULL, &drbd_proc_fops, NULL);
	if (!drbd_proc)	{
		printk(KERN_ERR "drbd: unable to register proc file\n");
		goto fail;
	}

	mutex_init(&global_state_mutex);
	INIT_LIST_HEAD(&drbd_resources);

	printk(KERN_INFO "drbd: initialized. "
	       "Version: " REL_VERSION " (api:%d/proto:%d-%d)\n",
	       API_VERSION, PRO_VERSION_MIN, PRO_VERSION_MAX);
	printk(KERN_INFO "drbd: %s\n", drbd_buildtag());
	printk(KERN_INFO "drbd: registered as block device major %d\n",
		DRBD_MAJOR);

	return 0; /* Success! */

fail:
	drbd_cleanup();
	if (err == -ENOMEM)
		/* currently always the case */
		printk(KERN_ERR "drbd: ran out of memory\n");
	else
		printk(KERN_ERR "drbd: initialization failure\n");
	return err;
}

void drbd_free_bc(struct drbd_backing_dev *ldev)
{
	if (ldev == NULL)
		return;

	blkdev_put(ldev->backing_bdev, FMODE_READ | FMODE_WRITE | FMODE_EXCL);
	blkdev_put(ldev->md_bdev, FMODE_READ | FMODE_WRITE | FMODE_EXCL);

	kfree(ldev->md.peers);
	kfree(ldev);
}


void drbd_free_sock(struct drbd_connection *connection)
{
	if (connection->data.socket) {
		mutex_lock(&connection->data.mutex);
		kernel_sock_shutdown(connection->data.socket, SHUT_RDWR);
		sock_release(connection->data.socket);
		connection->data.socket = NULL;
		mutex_unlock(&connection->data.mutex);
	}
	if (connection->meta.socket) {
		mutex_lock(&connection->meta.mutex);
		kernel_sock_shutdown(connection->meta.socket, SHUT_RDWR);
		sock_release(connection->meta.socket);
		connection->meta.socket = NULL;
		mutex_unlock(&connection->meta.mutex);
	}
}

/* meta data management */

struct peer_dev_md_on_disk {
	u64 uuid[UI_HISTORY_END - UI_BITMAP + 1];
	u32 addr_hash;
	u32 flags;
	u32 reserved_u32[4];
} __packed;

struct meta_data_on_disk {
	u64 la_size;           /* last agreed size. */
	u64 current_uuid;
	u64 reserved_u64[4];   /* to have the magic at the same position as in v07, and v08 */
	u64 device_uuid;
	u32 flags;             /* MDF */
	u32 magic;
	u32 md_size_sect;
	u32 al_offset;         /* offset to this block */
	u32 al_nr_extents;     /* important for restoring the AL */
	      /* `-- act_log->nr_elements <-- ldev->dc.al_extents */
	u32 bm_offset;         /* offset to the bitmap, from here */
	u32 bm_bytes_per_bit;  /* BM_BLOCK_SIZE */
	u32 la_peer_max_bio_size;   /* last peer max_bio_size */
	u32 bm_max_peers;
	u32 reserved_u32[5];

	struct peer_dev_md_on_disk peers[MAX_PEERS];
} __packed;

/**
 * drbd_md_sync() - Writes the meta data super block if the MD_DIRTY flag bit is set
 * @device:	DRBD device.
 */
void drbd_md_sync(struct drbd_device *device)
{
	struct meta_data_on_disk *buffer;
	sector_t sector;
	int i;

	del_timer(&device->md_sync_timer);
	/* timer may be rearmed by drbd_md_mark_dirty() now. */
	if (!test_and_clear_bit(MD_DIRTY, &device->flags))
		return;

	/* We use here D_FAILED and not D_ATTACHING because we try to write
	 * metadata even if we detach due to a disk failure! */
	if (!get_ldev_if_state(device, D_FAILED))
		return;

	buffer = drbd_md_get_buffer(device);
	if (!buffer)
		goto out;

	memset(buffer, 0, 512);

	buffer->la_size = cpu_to_be64(drbd_get_capacity(device->this_bdev));
	buffer->current_uuid = cpu_to_be64(device->ldev->md.current_uuid);
	buffer->flags = cpu_to_be32(device->ldev->md.flags);
	buffer->magic = cpu_to_be32(DRBD_MD_MAGIC_09);

	buffer->md_size_sect  = cpu_to_be32(device->ldev->md.md_size_sect);
	buffer->al_offset     = cpu_to_be32(device->ldev->md.al_offset);
	buffer->al_nr_extents = cpu_to_be32(device->act_log->nr_elements);
	buffer->bm_bytes_per_bit = cpu_to_be32(BM_BLOCK_SIZE);
	buffer->device_uuid = cpu_to_be64(device->ldev->md.device_uuid);

	buffer->bm_offset = cpu_to_be32(device->ldev->md.bm_offset);
	buffer->la_peer_max_bio_size = cpu_to_be32(device->device_conf.max_bio_size);
	buffer->bm_max_peers = cpu_to_be32(device->bitmap->bm_max_peers);
	for (i = 0; i < device->bitmap->bm_max_peers; i++) {
		int j;
		for (j = 0; j < ARRAY_SIZE(buffer->peers[i].uuid); j++)
			buffer->peers[i].uuid[j] = cpu_to_be64(device->ldev->md.peers[i].uuid[j]);
		buffer->peers[i].addr_hash = cpu_to_be32(device->ldev->md.peers[i].addr_hash);
		buffer->peers[i].flags = cpu_to_be32(device->ldev->md.peers[i].flags);
	}

	D_ASSERT(device, drbd_md_ss__(device, device->ldev) == device->ldev->md.md_offset);
	sector = device->ldev->md.md_offset;

	if (drbd_md_sync_page_io(device, device->ldev, sector, WRITE)) {
		/* this was a try anyways ... */
		drbd_err(device, "meta data update failed!\n");
		drbd_chk_io_error(device, 1, true);
	}

	/* Update device->ldev->md.la_size_sect,
	 * since we updated it on metadata. */
	device->ldev->md.la_size_sect = drbd_get_capacity(device->this_bdev);

	drbd_md_put_buffer(device);
out:
	put_ldev(device);
}

/**
 * drbd_md_read() - Reads in the meta data super block
 * @device:	DRBD device.
 * @bdev:	Device from which the meta data should be read in.
 *
 * Return 0 (NO_ERROR) on success, and an enum drbd_ret_code in case
 * something goes wrong.
 */
int drbd_md_read(struct drbd_device *device, struct drbd_backing_dev *bdev)
{
	struct meta_data_on_disk *buffer;
	u32 magic, flags;
	int i, rv = NO_ERROR;

	if (!get_ldev_if_state(device, D_ATTACHING))
		return ERR_IO_MD_DISK;

	buffer = drbd_md_get_buffer(device);
	if (!buffer)
		goto out;

	if (drbd_md_sync_page_io(device, bdev, bdev->md.md_offset, READ)) {
		/* NOTE: can't do normal error processing here as this is
		   called BEFORE disk is attached */
		drbd_err(device, "Error while reading metadata.\n");
		rv = ERR_IO_MD_DISK;
		goto err;
	}

	magic = be32_to_cpu(buffer->magic);
	flags = be32_to_cpu(buffer->flags);
	if (magic == DRBD_MD_MAGIC_09 && !(flags & MDF_AL_CLEAN)) {
			/* btw: that's Activity Log clean, not "all" clean. */
		drbd_err(device, "Found unclean meta data. Did you \"drbdadm apply-al\"?\n");
		rv = ERR_MD_UNCLEAN;
		goto err;
	}
	if (magic != DRBD_MD_MAGIC_09) {
		if (magic == DRBD_MD_MAGIC_07 ||
		    magic == DRBD_MD_MAGIC_08 ||
		    magic == DRBD_MD_MAGIC_84_UNCLEAN)
			drbd_err(device, "Found old meta data magic. Did you \"drbdadm create-md\"?\n");
		else
			drbd_err(device, "Meta data magic not found. Did you \"drbdadm create-md\"?\n");
		rv = ERR_MD_INVALID;
		goto err;
	}
	if (be32_to_cpu(buffer->al_offset) != bdev->md.al_offset) {
		drbd_err(device, "unexpected al_offset: %d (expected %d)\n",
		    be32_to_cpu(buffer->al_offset), bdev->md.al_offset);
		rv = ERR_MD_INVALID;
		goto err;
	}
	if (be32_to_cpu(buffer->bm_bytes_per_bit) != BM_BLOCK_SIZE) {
		drbd_err(device, "unexpected bm_bytes_per_bit: %u (expected %u)\n",
		    be32_to_cpu(buffer->bm_bytes_per_bit), BM_BLOCK_SIZE);
		rv = ERR_MD_INVALID;
		goto err;
	}
	i = be32_to_cpu(buffer->bm_max_peers);
	if (i > MAX_PEERS) {
		drbd_err(device, "bm_max_peers too high\n");
		rv = ERR_MD_INVALID;
		goto err;
	}
	device->bitmap->bm_max_peers = i;
	drbd_md_set_sector_offsets(device, bdev); /* recalc bm_offset and md_size_sect with bm_max_peers */

	if (be32_to_cpu(buffer->bm_offset) != bdev->md.bm_offset) {
		drbd_err(device, "unexpected bm_offset: %d (expected %d)\n",
		    be32_to_cpu(buffer->bm_offset), bdev->md.bm_offset);
		rv = ERR_MD_INVALID;
		goto err;
	}
	if (be32_to_cpu(buffer->md_size_sect) != bdev->md.md_size_sect) {
		drbd_err(device, "unexpected md_size: %u (expected %u)\n",
		    be32_to_cpu(buffer->md_size_sect), bdev->md.md_size_sect);
		rv = ERR_MD_INVALID;
		goto err;
	}

	bdev->md.peers = kmalloc(sizeof(struct drbd_md_peer) * i, GFP_NOIO);
	if (!bdev->md.peers) {
		rv = ERR_NOMEM;
		goto err;
	}

	bdev->md.la_size_sect = be64_to_cpu(buffer->la_size);
	bdev->md.current_uuid = be64_to_cpu(buffer->current_uuid);
	bdev->md.flags = be32_to_cpu(buffer->flags);
	bdev->md.device_uuid = be64_to_cpu(buffer->device_uuid);

	for (i = 0; i < device->bitmap->bm_max_peers; i++) {
		int j;
		for (j = 0; j < ARRAY_SIZE(buffer->peers[i].uuid); j++)
			bdev->md.peers[i].uuid[j] = be64_to_cpu(buffer->peers[i].uuid[j]);

		bdev->md.peers[i].addr_hash = be32_to_cpu(buffer->peers[i].addr_hash);
		bdev->md.peers[i].flags = be32_to_cpu(buffer->peers[i].flags);
	}

 err:
	drbd_md_put_buffer(device);
 out:
	put_ldev(device);

	return rv;
}

/**
 * drbd_md_mark_dirty() - Mark meta data super block as dirty
 * @device:	DRBD device.
 *
 * Call this function if you change anything that should be written to
 * the meta-data super block. This function sets MD_DIRTY, and starts a
 * timer that ensures that within five seconds you have to call drbd_md_sync().
 */
#ifdef DRBD_DEBUG_MD_SYNC
void drbd_md_mark_dirty_(struct drbd_device *device, unsigned int line, const char *func)
{
	if (!test_and_set_bit(MD_DIRTY, &device->flags)) {
		mod_timer(&device->md_sync_timer, jiffies + HZ);
		device->last_md_mark_dirty.line = line;
		device->last_md_mark_dirty.func = func;
	}
}
#else
void drbd_md_mark_dirty(struct drbd_device *device)
{
	if (!test_and_set_bit(MD_DIRTY, &device->flags))
		mod_timer(&device->md_sync_timer, jiffies + 5*HZ);
}
#endif

static void drbd_uuid_move_history(struct drbd_peer_device *peer_device) __must_hold(local)
{
	struct drbd_md_peer *peer_md = &peer_device->device->ldev->md.peers[peer_device->bitmap_index];
	int i;

	for (i = UI_HISTORY_START; i < UI_HISTORY_END; i++)
		peer_md->uuid[MD_UI(i+1)] = peer_md->uuid[MD_UI(i)];
}

static void _drbd_uuid_set_current(struct drbd_device *device, u64 val)
{
	if (device->resource->role[NOW] == R_PRIMARY)
		val |= 1;
	else
		val &= ~((u64)1);

	device->ldev->md.current_uuid = val;
	drbd_set_exposed_data_uuid(device, val);
}

void _drbd_uuid_set(struct drbd_peer_device *peer_device, int idx, u64 val) __must_hold(local)
{
	struct drbd_device *device = peer_device->device;

	drbd_md_mark_dirty(device);

	if (idx == UI_CURRENT)
		_drbd_uuid_set_current(device, val);
	else
		device->ldev->md.peers[peer_device->bitmap_index].uuid[MD_UI(idx)] = val;
}


void drbd_uuid_set(struct drbd_peer_device *peer_device, int idx, u64 val) __must_hold(local)
{
	struct drbd_device *device = peer_device->device;

	if (drbd_uuid(peer_device, idx)) {
		drbd_uuid_move_history(peer_device);
		device->ldev->md.peers[peer_device->bitmap_index].uuid[MD_UI(UI_HISTORY_START)] =
			drbd_uuid(peer_device, idx);
	}
	_drbd_uuid_set(peer_device, idx, val);
}

/**
 * drbd_uuid_new_current() - Creates a new current UUID
 * @device:	DRBD device.
 *
 * Creates a new current UUID, and rotates the old current UUID into
 * the bitmap slot. Causes an incremental resync upon next connect.
 */
void drbd_uuid_new_current(struct drbd_device *device) __must_hold(local)
{
	unsigned long long bm_uuid;
	struct drbd_peer_device *peer_device;
	enum drbd_disk_state pdsk;
	int do_it = 0;
	u64 val;

	for_each_peer_device(peer_device, device) {
		bm_uuid = drbd_uuid(peer_device, UI_BITMAP);
		pdsk = peer_device->disk_state[NOW];
		if (device->disk_state[NOW] >= D_UP_TO_DATE &&
		    (pdsk < D_INCONSISTENT || pdsk == D_UNKNOWN || pdsk == D_OUTDATED) &&
		    bm_uuid == 0) {
			_drbd_uuid_set(peer_device, UI_BITMAP, device->ldev->md.current_uuid);
			do_it = 1;
		}
	}

	if (!do_it)
		return;

	get_random_bytes(&val, sizeof(u64));
	_drbd_uuid_set_current(device, val);
	drbd_info(device, "new current UUID: %016llX\n", device->ldev->md.current_uuid);
	/* get it to stable storage _now_ */
	drbd_md_sync(device);

	for_each_peer_device(peer_device, device) {
		if (peer_device->repl_state[NOW] >= L_CONNECTED)
			drbd_send_uuids(peer_device);
	}
}

void drbd_uuid_set_bm(struct drbd_peer_device *peer_device, u64 val) __must_hold(local)
{
	struct drbd_device *device = peer_device->device;
	struct drbd_md_peer *peer_md = &peer_device->device->ldev->md.peers[peer_device->bitmap_index];

	if (peer_md->uuid[MD_UI(UI_BITMAP)] == 0 && val == 0)
		return;

	if (val == 0) {
		drbd_uuid_move_history(peer_device);
		peer_md->uuid[MD_UI(UI_HISTORY_START)] = peer_md->uuid[MD_UI(UI_BITMAP)];
		peer_md->uuid[MD_UI(UI_BITMAP)] = 0;
	} else {
		unsigned long long bm_uuid = peer_md->uuid[MD_UI(UI_BITMAP)];
		if (bm_uuid)
			drbd_warn(device, "bm UUID was already set: %llX\n", bm_uuid);

		peer_md->uuid[MD_UI(UI_BITMAP)] = val & ~((u64)1);
	}
	drbd_md_mark_dirty(device);
}

/**
 * drbd_bmio_set_n_write() - io_fn for drbd_queue_bitmap_io() or drbd_bitmap_io()
 * @device:	DRBD device.
 *
 * Sets all bits in the bitmap and writes the whole bitmap to stable storage.
 */
int drbd_bmio_set_n_write(struct drbd_device *device,
			  struct drbd_peer_device *peer_device)
{
	int rv = -EIO;

	if (get_ldev_if_state(device, D_ATTACHING)) {
		drbd_md_set_peer_flag(peer_device, MDF_PEER_FULL_SYNC);
		drbd_md_sync(device);
		drbd_bm_set_bits(device, peer_device->bitmap_index, 0, -1UL);

		rv = drbd_bm_write(device, NULL);

		if (!rv) {
			drbd_md_clear_peer_flag(peer_device, MDF_PEER_FULL_SYNC);
			drbd_md_sync(device);
		}

		put_ldev(device);
	}

	return rv;
}

/**
 * drbd_bmio_clear_n_write() - io_fn for drbd_queue_bitmap_io() or drbd_bitmap_io()
 * @device:	DRBD device.
 *
 * Clears all bits in the bitmap and writes the whole bitmap to stable storage.
 */
int drbd_bmio_clear_n_write(struct drbd_device *device,
			    struct drbd_peer_device *peer_device)
{
	int rv = -EIO;

	drbd_resume_al(device);
	if (get_ldev_if_state(device, D_ATTACHING)) {
		drbd_bm_clear_all(device);
		rv = drbd_bm_write(device, NULL);
		put_ldev(device);
	}

	return rv;
}

static int w_bitmap_io(struct drbd_work *w, int unused)
{
	struct bm_io_work *work =
		container_of(w, struct bm_io_work, w);
	struct drbd_device *device = work->device;
	int rv = -EIO;

	if (get_ldev(device)) {
		drbd_bm_lock(device, work->why, work->flags);
		rv = work->io_fn(device, work->peer_device);
		drbd_bm_unlock(device);
		put_ldev(device);
	}

	if (!list_empty(&device->pending_bitmap_work))
		wake_up(&device->misc_wait);

	if (work->done)
		work->done(device, work->peer_device, rv);
	kfree(work);

	return 0;
}

void drbd_ldev_destroy(struct drbd_device *device)
{
	struct drbd_peer_device *peer_device;

	rcu_read_lock();
	for_each_peer_device(peer_device, device) {
		lc_destroy(peer_device->resync_lru);
		peer_device->resync_lru = NULL;
	}
	rcu_read_unlock();
	lc_destroy(device->act_log);
	device->act_log = NULL;
	__no_warn(local,
		drbd_free_bc(device->ldev);
		device->ldev = NULL;);

	clear_bit(GO_DISKLESS, &device->flags);
}

static int w_go_diskless(struct drbd_work *w, int unused)
{
	struct drbd_device *device =
		container_of(w, struct drbd_device, go_diskless);

	D_ASSERT(device, device->disk_state[NOW] == D_FAILED);
	/* we cannot assert local_cnt == 0 here, as get_ldev_if_state will
	 * inc/dec it frequently. Once we are D_DISKLESS, no one will touch
	 * the protected members anymore, though, so once put_ldev reaches zero
	 * again, it will be safe to free them. */
	change_disk_state(device, D_DISKLESS, CS_HARD);
	return 0;
}

void drbd_go_diskless(struct drbd_device *device)
{
	D_ASSERT(device, device->disk_state[NOW] == D_FAILED);
	if (!test_and_set_bit(GO_DISKLESS, &device->flags))
		drbd_queue_work(&device->resource->work, &device->go_diskless);
}

void drbd_queue_pending_bitmap_work(struct drbd_device *device)
{
	unsigned long flags;
	struct bm_io_work *work, *tmp;

	spin_lock_irqsave(&device->resource->req_lock, flags);
	list_for_each_entry_safe(work, tmp, &device->pending_bitmap_work, w.list) {
		list_del(&work->w.list);
		drbd_queue_work(&device->resource->work, &work->w);
	}
	spin_unlock_irqrestore(&device->resource->req_lock, flags);
}

/**
 * drbd_queue_bitmap_io() - Queues an IO operation on the whole bitmap
 * @device:	DRBD device.
 * @io_fn:	IO callback to be called when bitmap IO is possible
 * @done:	callback to be called after the bitmap IO was performed
 * @why:	Descriptive text of the reason for doing the IO
 *
 * While IO on the bitmap happens we freeze application IO thus we ensure
 * that drbd_set_out_of_sync() can not be called. This function MAY ONLY be
 * called from sender context. It MUST NOT be used while a previous such
 * work is still pending!
 */
void drbd_queue_bitmap_io(struct drbd_device *device,
			  int (*io_fn)(struct drbd_device *, struct drbd_peer_device *),
			  void (*done)(struct drbd_device *, struct drbd_peer_device *, int),
			  char *why, enum bm_flag flags,
			  struct drbd_peer_device *peer_device)
{
	struct bm_io_work *bm_io_work;

	D_ASSERT(device, current == device->resource->worker.task);

	bm_io_work = kmalloc(sizeof(*bm_io_work), GFP_NOIO);
	bm_io_work->w.cb = w_bitmap_io;
	bm_io_work->device = device;
	bm_io_work->peer_device = peer_device;
	bm_io_work->io_fn = io_fn;
	bm_io_work->done = done;
	bm_io_work->why = why;
	bm_io_work->flags = flags;

	/*
	 * Whole-bitmap operations can only take place when there is no
	 * concurrent application I/O.  We ensure exclusion between the two
	 * types of I/O  with the following mechanism:
	 *
	 *  - device->ap_bio_cnt keeps track of the number of application I/O
	 *    requests in progress.
	 *
	 *  - A non-empty device->pending_bitmap_work list indicates that
	 *    whole-bitmap I/O operations are pending, and no new application
	 *    I/O should be started.  We make sure that the list doesn't appear
	 *    empty system wide before trying to queue the whole-bitmap I/O.
	 *
	 *  - In dec_ap_bio(), we decrement device->ap_bio_cnt.  If it reaches
	 *    zero and the device->pending_bitmap_work list is non-empty, we
	 *    queue the whole-bitmap operations.
	 *
	 *  - In inc_ap_bio(), we increment device->ap_bio_cnt before checking
	 *    if the device->pending_bitmap_work list is non-empty.  If
	 *    device->pending_bitmap_work is non-empty, we immediately call
	 *    dec_ap_bio().
	 *
	 * This ensures that whenver there is pending whole-bitmap I/O, we
	 * realize in dec_ap_bio().
	 *
	 */

	spin_lock_irq(&device->resource->req_lock);
	list_add_tail(&bm_io_work->w.list, &device->pending_bitmap_work);
	spin_unlock_irq(&device->resource->req_lock);
	atomic_inc(&device->ap_bio_cnt);
	dec_ap_bio(device);
}

/**
 * drbd_bitmap_io() -  Does an IO operation on the whole bitmap
 * @device:	DRBD device.
 * @io_fn:	IO callback to be called when bitmap IO is possible
 * @why:	Descriptive text of the reason for doing the IO
 *
 * freezes application IO while that the actual IO operations runs. This
 * functions MAY NOT be called from sender context.
 */
int drbd_bitmap_io(struct drbd_device *device,
		int (*io_fn)(struct drbd_device *, struct drbd_peer_device *),
		char *why, enum bm_flag flags,
		struct drbd_peer_device *peer_device)
{
	int rv;

	D_ASSERT(device, current != device->resource->worker.task);

	if (!(flags & BM_LOCK_CLEAR))
		drbd_suspend_io(device);

	drbd_bm_lock(device, why, flags);
	rv = io_fn(device, peer_device);
	drbd_bm_unlock(device);

	if (!(flags & BM_LOCK_CLEAR))
		drbd_resume_io(device);

	return rv;
}

void drbd_md_set_flag(struct drbd_device *device, enum mdf_flag flag) __must_hold(local)
{
	if ((device->ldev->md.flags & flag) != flag) {
		drbd_md_mark_dirty(device);
		device->ldev->md.flags |= flag;
	}
}

void drbd_md_set_peer_flag(struct drbd_peer_device *peer_device,
			   enum mdf_peer_flag flag) __must_hold(local)
{
	struct drbd_device *device = peer_device->device;
	struct drbd_md *md = &device->ldev->md;

	if (!(md->peers[peer_device->bitmap_index].flags & flag)) {
		drbd_md_mark_dirty(device);
		md->peers[peer_device->bitmap_index].flags |= flag;
	}
}

void drbd_md_clear_flag(struct drbd_device *device, enum mdf_flag flag) __must_hold(local)
{
	if ((device->ldev->md.flags & flag) != 0) {
		drbd_md_mark_dirty(device);
		device->ldev->md.flags &= ~flag;
	}
}

void drbd_md_clear_peer_flag(struct drbd_peer_device *peer_device,
			     enum mdf_peer_flag flag) __must_hold(local)
{
	struct drbd_device *device = peer_device->device;
	struct drbd_md *md = &device->ldev->md;

	if (md->peers[peer_device->bitmap_index].flags & flag) {
		drbd_md_mark_dirty(device);
		md->peers[peer_device->bitmap_index].flags &= ~flag;
	}
}

int drbd_md_test_flag(struct drbd_backing_dev *bdev, enum mdf_flag flag)
{
	return (bdev->md.flags & flag) != 0;
}

bool drbd_md_test_peer_flag(struct drbd_peer_device *peer_device, enum mdf_peer_flag flag)
{
	struct drbd_md *md = &peer_device->device->ldev->md;

	if (!expect(peer_device, peer_device->bitmap_index != -1))
		return false;

	return md->peers[peer_device->bitmap_index].flags & flag;
}

STATIC void md_sync_timer_fn(unsigned long data)
{
	struct drbd_device *device = (struct drbd_device *) data;

	drbd_queue_work(&device->resource->work, &device->md_sync_work);
}

STATIC int w_md_sync(struct drbd_work *w, int unused)
{
	struct drbd_device *device =
		container_of(w, struct drbd_device, md_sync_work);

	drbd_warn(device, "md_sync_timer expired! Worker calls drbd_md_sync().\n");
#ifdef DRBD_DEBUG_MD_SYNC
	drbd_warn(device, "last md_mark_dirty: %s:%u\n",
		device->last_md_mark_dirty.func, device->last_md_mark_dirty.line);
#endif
	drbd_md_sync(device);
	return 0;
}

const char *cmdname(enum drbd_packet cmd)
{
	/* THINK may need to become several global tables
	 * when we want to support more than
	 * one PRO_VERSION */
	static const char *cmdnames[] = {
		[P_DATA]	        = "Data",
		[P_DATA_REPLY]	        = "DataReply",
		[P_RS_DATA_REPLY]	= "RSDataReply",
		[P_BARRIER]	        = "Barrier",
		[P_BITMAP]	        = "ReportBitMap",
		[P_BECOME_SYNC_TARGET]  = "BecomeSyncTarget",
		[P_BECOME_SYNC_SOURCE]  = "BecomeSyncSource",
		[P_UNPLUG_REMOTE]	= "UnplugRemote",
		[P_DATA_REQUEST]	= "DataRequest",
		[P_RS_DATA_REQUEST]     = "RSDataRequest",
		[P_SYNC_PARAM]	        = "SyncParam",
		[P_SYNC_PARAM89]	= "SyncParam89",
		[P_PROTOCOL]            = "ReportProtocol",
		[P_UUIDS]	        = "ReportUUIDs",
		[P_SIZES]	        = "ReportSizes",
		[P_STATE]	        = "ReportState",
		[P_SYNC_UUID]           = "ReportSyncUUID",
		[P_AUTH_CHALLENGE]      = "AuthChallenge",
		[P_AUTH_RESPONSE]	= "AuthResponse",
		[P_PING]		= "Ping",
		[P_PING_ACK]	        = "PingAck",
		[P_RECV_ACK]	        = "RecvAck",
		[P_WRITE_ACK]	        = "WriteAck",
		[P_RS_WRITE_ACK]	= "RSWriteAck",
		[P_DISCARD_WRITE]        = "DiscardWrite",
		[P_NEG_ACK]	        = "NegAck",
		[P_NEG_DREPLY]	        = "NegDReply",
		[P_NEG_RS_DREPLY]	= "NegRSDReply",
		[P_BARRIER_ACK]	        = "BarrierAck",
		[P_STATE_CHG_REQ]       = "StateChgRequest",
		[P_STATE_CHG_REPLY]     = "StateChgReply",
		[P_OV_REQUEST]          = "OVRequest",
		[P_OV_REPLY]            = "OVReply",
		[P_OV_RESULT]           = "OVResult",
		[P_CSUM_RS_REQUEST]     = "CsumRSRequest",
		[P_RS_IS_IN_SYNC]	= "CsumRSIsInSync",
		[P_COMPRESSED_BITMAP]   = "CBitmap",
		[P_DELAY_PROBE]         = "DelayProbe",
		[P_OUT_OF_SYNC]		= "OutOfSync",
		[P_RETRY_WRITE]		= "RetryWrite",
		[P_RS_CANCEL]		= "RSCancel",
		[P_CONN_ST_CHG_REQ]	= "conn_st_chg_req",
		[P_CONN_ST_CHG_REPLY]	= "conn_st_chg_reply",
		[P_RETRY_WRITE]		= "retry_write",
		[P_PROTOCOL_UPDATE]	= "protocol_update",
		[P_CONN_ST_CHG_PREPARE] = "conn_st_chg_prepare",
		[P_CONN_ST_CHG_ABORT]	= "conn_st_chg_abort",

		/* enum drbd_packet, but not commands - obsoleted flags:
		 *	P_MAY_IGNORE
		 *	P_MAX_OPT_CMD
		 */
	};

	/* too big for the array: 0xfffX */
	if (cmd == P_INITIAL_META)
		return "InitialMeta";
	if (cmd == P_INITIAL_DATA)
		return "InitialData";
	if (cmd == P_CONNECTION_FEATURES)
		return "ConnectionFeatures";
	if (cmd >= ARRAY_SIZE(cmdnames))
		return "Unknown";
	return cmdnames[cmd];
}

/**
 * drbd_wait_misc  -  wait for a request to make progress
 * @device:	device associated with the request
 * @i:		the struct drbd_interval embedded in struct drbd_request or
 *		struct drbd_peer_request
 */
int drbd_wait_misc(struct drbd_device *device, struct drbd_interval *i)
{
	struct net_conf *nc;
	DEFINE_WAIT(wait);
	long timeout;

	rcu_read_lock();
	nc = rcu_dereference(first_peer_device(device)->connection->net_conf);
	if (!nc) {
		rcu_read_unlock();
		return -ETIMEDOUT;
	}
	timeout = nc->ko_count ? nc->timeout * HZ / 10 * nc->ko_count : MAX_SCHEDULE_TIMEOUT;
	rcu_read_unlock();

	/* Indicate to wake up device->misc_wait on progress.  */
	i->waiting = true;
	prepare_to_wait(&device->misc_wait, &wait, TASK_INTERRUPTIBLE);
	spin_unlock_irq(&device->resource->req_lock);
	timeout = schedule_timeout(timeout);
	finish_wait(&device->misc_wait, &wait);
	spin_lock_irq(&device->resource->req_lock);
	if (!timeout || first_peer_device(device)->repl_state[NOW] < L_CONNECTED)
		return -ETIMEDOUT;
	if (signal_pending(current))
		return -ERESTARTSYS;
	return 0;
}

static int idr_has_entry(int id, void *p, void *data)
{
	return 1;
}

bool idr_is_empty(struct idr *idr)
{
	return !idr_for_each(idr, idr_has_entry, NULL);
}

void lock_all_resources(void)
{
	struct drbd_resource *resource;

	mutex_lock(&global_state_mutex);
	local_irq_disable();
	for_each_resource(resource, &drbd_resources)
		spin_lock(&resource->req_lock);
}

void unlock_all_resources(void)
{
	struct drbd_resource *resource;

	for_each_resource(resource, &drbd_resources)
		spin_unlock(&resource->req_lock);
	local_irq_enable();
	mutex_unlock(&global_state_mutex);
}

#ifdef DRBD_ENABLE_FAULTS
/* Fault insertion support including random number generator shamelessly
 * stolen from kernel/rcutorture.c */
struct fault_random_state {
	unsigned long state;
	unsigned long count;
};

#define FAULT_RANDOM_MULT 39916801  /* prime */
#define FAULT_RANDOM_ADD	479001701 /* prime */
#define FAULT_RANDOM_REFRESH 10000

/*
 * Crude but fast random-number generator.  Uses a linear congruential
 * generator, with occasional help from get_random_bytes().
 */
STATIC unsigned long
_drbd_fault_random(struct fault_random_state *rsp)
{
	long refresh;

	if (!rsp->count--) {
		get_random_bytes(&refresh, sizeof(refresh));
		rsp->state += refresh;
		rsp->count = FAULT_RANDOM_REFRESH;
	}
	rsp->state = rsp->state * FAULT_RANDOM_MULT + FAULT_RANDOM_ADD;
	return swahw32(rsp->state);
}

STATIC char *
_drbd_fault_str(unsigned int type) {
	static char *_faults[] = {
		[DRBD_FAULT_MD_WR] = "Meta-data write",
		[DRBD_FAULT_MD_RD] = "Meta-data read",
		[DRBD_FAULT_RS_WR] = "Resync write",
		[DRBD_FAULT_RS_RD] = "Resync read",
		[DRBD_FAULT_DT_WR] = "Data write",
		[DRBD_FAULT_DT_RD] = "Data read",
		[DRBD_FAULT_DT_RA] = "Data read ahead",
		[DRBD_FAULT_BM_ALLOC] = "BM allocation",
		[DRBD_FAULT_AL_EE] = "EE allocation",
		[DRBD_FAULT_RECEIVE] = "receive data corruption",
	};

	return (type < DRBD_FAULT_MAX) ? _faults[type] : "**Unknown**";
}

unsigned int
_drbd_insert_fault(struct drbd_device *device, unsigned int type)
{
	static struct fault_random_state rrs = {0, 0};

	unsigned int ret = (
		(fault_devs == 0 ||
			((1 << mdev_to_minor(device)) & fault_devs) != 0) &&
		(((_drbd_fault_random(&rrs) % 100) + 1) <= fault_rate));

	if (ret) {
		fault_count++;

		if (drbd_ratelimit())
			drbd_warn(device, "***Simulating %s failure\n",
				_drbd_fault_str(type));
	}

	return ret;
}
#endif

module_init(drbd_init)
module_exit(drbd_cleanup)

/* For drbd_tracing: */
EXPORT_SYMBOL(drbd_conn_str);
EXPORT_SYMBOL(drbd_role_str);
EXPORT_SYMBOL(drbd_disk_str);
EXPORT_SYMBOL(drbd_set_st_err_str);<|MERGE_RESOLUTION|>--- conflicted
+++ resolved
@@ -254,21 +254,11 @@
 	new->next = NULL;
 	new->n_writes = 0;
 
-<<<<<<< HEAD
 	newest_before = connection->newest_tle;
-	/* never send a barrier number == 0, because that is special-cased
-	 * when using TCQ for our write ordering code */
-	new->br_number = (newest_before->br_number+1) ?: 1;
+	new->br_number = newest_before->br_number+1;
 	if (connection->newest_tle != new) {
 		connection->newest_tle->next = new;
 		connection->newest_tle = new;
-=======
-	newest_before = tconn->newest_tle;
-	new->br_number = newest_before->br_number+1;
-	if (tconn->newest_tle != new) {
-		tconn->newest_tle->next = new;
-		tconn->newest_tle = new;
->>>>>>> 36c41fd4
 	}
 }
 
