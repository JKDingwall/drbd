--- conflicted
+++ resolved
@@ -1920,14 +1920,7 @@
 	if (peer_device->connection->agreed_pro_version >= 100) {
 		if (s & RQ_EXP_RECEIVE_ACK)
 			dp_flags |= DP_SEND_RECEIVE_ACK;
-<<<<<<< HEAD
-		if (s & RQ_EXP_WRITE_ACK)
-=======
-		/* During resync, request an explicit write ack,
-		 * even in protocol != C */
-		if (req->rq_state & RQ_EXP_WRITE_ACK
-		|| (dp_flags & DP_MAY_SET_IN_SYNC))
->>>>>>> e8fdd839
+		if (s & RQ_EXP_WRITE_ACK || dp_flags & DP_MAY_SET_IN_SYNC)
 			dp_flags |= DP_SEND_WRITE_ACK;
 	}
 	p->dp_flags = cpu_to_be32(dp_flags);
