/*
   drbd.c

   This file is part of DRBD by Philipp Reisner and Lars Ellenberg.

   Copyright (C) 2001-2008, LINBIT Information Technologies GmbH.
   Copyright (C) 1999-2008, Philipp Reisner <philipp.reisner@linbit.com>.
   Copyright (C) 2002-2008, Lars Ellenberg <lars.ellenberg@linbit.com>.

   Thanks to Carter Burden, Bart Grantham and Gennadiy Nerubayev
   from Logicworks, Inc. for making SDP replication support possible.

   drbd is free software; you can redistribute it and/or modify
   it under the terms of the GNU General Public License as published by
   the Free Software Foundation; either version 2, or (at your option)
   any later version.

   drbd is distributed in the hope that it will be useful,
   but WITHOUT ANY WARRANTY; without even the implied warranty of
   MERCHANTABILITY or FITNESS FOR A PARTICULAR PURPOSE.  See the
   GNU General Public License for more details.

   You should have received a copy of the GNU General Public License
   along with drbd; see the file COPYING.  If not, write to
   the Free Software Foundation, 675 Mass Ave, Cambridge, MA 02139, USA.

 */

#include <linux/autoconf.h>
#include <linux/module.h>
#include <linux/drbd.h>
#include <asm/uaccess.h>
#include <asm/types.h>
#include <net/sock.h>
#include <linux/ctype.h>
#include <linux/fs.h>
#include <linux/file.h>
#include <linux/proc_fs.h>
#include <linux/init.h>
#include <linux/mm.h>
#include <linux/memcontrol.h>
#include <linux/mm_inline.h>
#include <linux/slab.h>
#include <linux/crc32c.h>
#include <linux/reboot.h>
#include <linux/notifier.h>
#define __KERNEL_SYSCALLS__
#include <linux/unistd.h>
#include <linux/vmalloc.h>
#include <linux/device.h>
#include <linux/dynamic_debug.h>

#include <linux/drbd_limits.h>
#include "drbd_int.h"
#include "drbd_protocol.h"
#include "drbd_req.h" /* only for _req_mod in tl_release and tl_clear */
#include "drbd_vli.h"

#ifdef COMPAT_HAVE_LINUX_BYTEORDER_SWABB_H
#include <linux/byteorder/swabb.h>
#else
#include <linux/swab.h>
#endif

static int drbd_open(struct block_device *bdev, fmode_t mode);
static int drbd_release(struct gendisk *gd, fmode_t mode);
static int w_md_sync(struct drbd_work *w, int unused);
STATIC void md_sync_timer_fn(unsigned long data);
static int w_bitmap_io(struct drbd_work *w, int unused);
static int w_go_diskless(struct drbd_work *w, int unused);
static void drbd_destroy_device(struct kobject *kobj);

MODULE_AUTHOR("Philipp Reisner <phil@linbit.com>, "
	      "Lars Ellenberg <lars@linbit.com>");
MODULE_DESCRIPTION("drbd - Distributed Replicated Block Device v" REL_VERSION);
MODULE_VERSION(REL_VERSION);
MODULE_LICENSE("GPL");
MODULE_PARM_DESC(minor_count, "Approximate number of drbd devices ("
		 __stringify(DRBD_MINOR_COUNT_MIN) "-" __stringify(DRBD_MINOR_COUNT_MAX) ")");
MODULE_ALIAS_BLOCKDEV_MAJOR(DRBD_MAJOR);

#include <linux/moduleparam.h>
/* allow_open_on_secondary */
MODULE_PARM_DESC(allow_oos, "DONT USE!");
/* thanks to these macros, if compiled into the kernel (not-module),
 * this becomes the boot parameter drbd.minor_count */
module_param(minor_count, uint, 0444);
module_param(disable_sendpage, bool, 0644);
module_param(allow_oos, bool, 0);
module_param(proc_details, int, 0644);

#ifdef DRBD_ENABLE_FAULTS
int enable_faults;
int fault_rate;
static int fault_count;
int fault_devs;
/* bitmap of enabled faults */
module_param(enable_faults, int, 0664);
/* fault rate % value - applies to all enabled faults */
module_param(fault_rate, int, 0664);
/* count of faults inserted */
module_param(fault_count, int, 0664);
/* bitmap of devices to insert faults on */
module_param(fault_devs, int, 0644);
#endif

/* module parameter, defined */
unsigned int minor_count = DRBD_MINOR_COUNT_DEF;
bool disable_sendpage;
bool allow_oos;
int proc_details;       /* Detail level in proc drbd*/

/* Module parameter for setting the user mode helper program
 * to run. Default is /sbin/drbdadm */
char usermode_helper[80] = "/sbin/drbdadm";

module_param_string(usermode_helper, usermode_helper, sizeof(usermode_helper), 0644);

/* in 2.6.x, our device mapping and config info contains our virtual gendisks
 * as member "struct gendisk *vdisk;"
 */
struct idr drbd_devices;
struct list_head drbd_resources;

struct kmem_cache *drbd_request_cache;
struct kmem_cache *drbd_ee_cache;	/* peer requests */
struct kmem_cache *drbd_bm_ext_cache;	/* bitmap extents */
struct kmem_cache *drbd_al_ext_cache;	/* activity log extents */
mempool_t *drbd_request_mempool;
mempool_t *drbd_ee_mempool;
mempool_t *drbd_md_io_page_pool;
struct bio_set *drbd_md_io_bio_set;

/* I do not use a standard mempool, because:
   1) I want to hand out the pre-allocated objects first.
   2) I want to be able to interrupt sleeping allocation with a signal.
   Note: This is a single linked list, the next pointer is the private
	 member of struct page.
 */
struct page *drbd_pp_pool;
spinlock_t   drbd_pp_lock;
int          drbd_pp_vacant;
wait_queue_head_t drbd_pp_wait;

DEFINE_RATELIMIT_STATE(drbd_ratelimit_state, DEFAULT_RATELIMIT_INTERVAL, DEFAULT_RATELIMIT_BURST);

STATIC const struct block_device_operations drbd_ops = {
	.owner =   THIS_MODULE,
	.open =    drbd_open,
	.release = drbd_release,
};

static struct kobj_type drbd_device_kobj_type = {
	.release = drbd_destroy_device,
};

static void bio_destructor_drbd(struct bio *bio)
{
	bio_free(bio, drbd_md_io_bio_set);
}

struct bio *bio_alloc_drbd(gfp_t gfp_mask)
{
	struct bio *bio;

	if (!drbd_md_io_bio_set)
		return bio_alloc(gfp_mask, 1);

	bio = bio_alloc_bioset(gfp_mask, 1, drbd_md_io_bio_set);
	if (!bio)
		return NULL;
	bio->bi_destructor = bio_destructor_drbd;
	return bio;
}

#ifdef __CHECKER__
/* When checking with sparse, and this is an inline function, sparse will
   give tons of false positives. When this is a real functions sparse works.
 */
int _get_ldev_if_state(struct drbd_device *device, enum drbd_disk_state mins)
{
	int io_allowed;

	atomic_inc(&device->local_cnt);
	io_allowed = (device->disk_state[NOW] >= mins);
	if (!io_allowed) {
		if (atomic_dec_and_test(&device->local_cnt))
			wake_up(&device->misc_wait);
	}
	return io_allowed;
}

#endif

/**
 * tl_release() - mark as BARRIER_ACKED all requests in the corresponding transfer log epoch
 * @device:	DRBD device.
 * @barrier_nr:	Expected identifier of the DRBD write barrier packet.
 * @set_size:	Expected number of requests before that barrier.
 *
 * In case the passed barrier_nr or set_size does not match the oldest
 * epoch of not yet barrier-acked requests, this function will cause a
 * termination of the connection.
 */
void tl_release(struct drbd_connection *connection, unsigned int barrier_nr,
		unsigned int set_size)
{
	struct drbd_resource *resource = connection->resource;
	struct drbd_request *r;
	struct drbd_request *req = NULL;
	int expect_epoch = 0;
	int expect_size = 0;

	spin_lock_irq(&connection->resource->req_lock);

	/* find oldest not yet barrier-acked write request,
	 * count writes in its epoch. */
	list_for_each_entry(r, &resource->transfer_log, tl_requests) {
		struct drbd_peer_device *peer_device;
		int idx;
		peer_device = conn_peer_device(connection, r->device->vnr);
		idx = 1 + peer_device->bitmap_index;

		if (!req) {
			if (!(r->rq_state[0] & RQ_WRITE))
				continue;
			if (!(r->rq_state[idx] & RQ_NET_MASK))
				continue;
			if (r->rq_state[idx] & RQ_NET_DONE)
				continue;
			req = r;
			expect_epoch = req->epoch;
			expect_size ++;
		} else {
			if (r->epoch != expect_epoch)
				break;
			if (!(r->rq_state[0] & RQ_WRITE))
				continue;
			/* if (s & RQ_DONE): not expected */
			/* if (!(s & RQ_NET_MASK)): not expected */
			expect_size++;
		}
	}

	/* first some paranoia code */
	if (req == NULL) {
		drbd_err(connection, "BAD! BarrierAck #%u received, but no epoch in tl!?\n",
			 barrier_nr);
		goto bail;
	}
	if (expect_epoch != barrier_nr) {
		drbd_err(connection, "BAD! BarrierAck #%u received, expected #%u!\n",
			 barrier_nr, expect_epoch);
		goto bail;
	}

	if (expect_size != set_size) {
		drbd_err(connection, "BAD! BarrierAck #%u received with n_writes=%u, expected n_writes=%u!\n",
			 barrier_nr, set_size, expect_size);
		goto bail;
	}

	/* Clean up list of requests processed during current epoch. */
	/* this extra list walk restart is paranoia,
	 * to catch requests being barrier-acked "unexpectedly".
	 * It usually should find the same req again, or some READ preceding it. */
	list_for_each_entry(req, &resource->transfer_log, tl_requests)
		if (req->epoch == expect_epoch)
			break;
	list_for_each_entry_safe_from(req, r, &resource->transfer_log, tl_requests) {
		struct drbd_peer_device *peer_device;
		if (req->epoch != expect_epoch)
			break;
		peer_device = conn_peer_device(connection, req->device->vnr);
		_req_mod(req, BARRIER_ACKED, peer_device);
	}
	spin_unlock_irq(&connection->resource->req_lock);

	return;

bail:
	spin_unlock_irq(&connection->resource->req_lock);
	change_cstate(connection, C_PROTOCOL_ERROR, CS_HARD);
}


/**
 * _tl_restart() - Walks the transfer log, and applies an action to all requests
 * @connection:	DRBD connection to operate on.
 * @what:       The action/event to perform with all request objects
 *
 * @what might be one of CONNECTION_LOST_WHILE_PENDING, RESEND, FAIL_FROZEN_DISK_IO,
 * RESTART_FROZEN_DISK_IO.
 */
/* must hold resource->req_lock */
void _tl_restart(struct drbd_connection *connection, enum drbd_req_event what)
{
	struct drbd_resource *resource = connection->resource;
	struct drbd_peer_device *peer_device;
	struct drbd_request *req, *r;

	list_for_each_entry_safe(req, r, &resource->transfer_log, tl_requests) {
		peer_device = conn_peer_device(connection, req->device->vnr);
		_req_mod(req, what, peer_device);
	}
}

void tl_restart(struct drbd_connection *connection, enum drbd_req_event what)
{
	spin_lock_irq(&connection->resource->req_lock);
	_tl_restart(connection, what);
	spin_unlock_irq(&connection->resource->req_lock);
}


/**
 * tl_clear() - Clears all requests and &struct drbd_tl_epoch objects out of the TL
 * @device:	DRBD device.
 *
 * This is called after the connection to the peer was lost. The storage covered
 * by the requests on the transfer gets marked as our of sync. Called from the
 * receiver thread and the sender thread.
 */
void tl_clear(struct drbd_connection *connection)
{
	tl_restart(connection, CONNECTION_LOST_WHILE_PENDING);
}

/**
 * tl_abort_disk_io() - Abort disk I/O for all requests for a certain mdev in the TL
 * @mdev:	DRBD device.
 */
void tl_abort_disk_io(struct drbd_device *device)
{
	struct drbd_resource *resource = device->resource;
	struct drbd_request *req, *r;

	spin_lock_irq(&resource->req_lock);
	list_for_each_entry_safe(req, r, &resource->transfer_log, tl_requests) {
		if (!(req->rq_state[0] & RQ_LOCAL_PENDING))
			continue;
		if (req->device != device)
			continue;
		_req_mod(req, ABORT_DISK_IO, NULL);
	}
	spin_unlock_irq(&resource->req_lock);
}

STATIC int drbd_thread_setup(void *arg)
{
	struct drbd_thread *thi = (struct drbd_thread *) arg;
	struct drbd_resource *resource = thi->resource;
	unsigned long flags;
	int retval;

	daemonize("drbd_%c_%s", thi->name[0], resource->name);
	/* state engine takes this lock (in drbd_thread_stop_nowait)
	 * while holding the req_lock irqsave */
	spin_lock_irqsave(&thi->t_lock, flags);
	thi->task = current;
	smp_mb();
	spin_unlock_irqrestore(&thi->t_lock, flags);

	__set_current_state(TASK_UNINTERRUPTIBLE);
	complete(&thi->startstop); /* notify: thi->task is set. */
	schedule_timeout(10*HZ);

restart:
	retval = thi->function(thi);

	spin_lock_irqsave(&thi->t_lock, flags);

	/* if the receiver has been "EXITING", the last thing it did
	 * was set the conn state to "StandAlone",
	 * if now a re-connect request comes in, conn state goes C_UNCONNECTED,
	 * and receiver thread will be "started".
	 * drbd_thread_start needs to set "RESTARTING" in that case.
	 * t_state check and assignment needs to be within the same spinlock,
	 * so either thread_start sees EXITING, and can remap to RESTARTING,
	 * or thread_start see NONE, and can proceed as normal.
	 */

	if (thi->t_state == RESTARTING) {
		drbd_info(resource, "Restarting %s thread\n", thi->name);
		thi->t_state = RUNNING;
		spin_unlock_irqrestore(&thi->t_lock, flags);
		goto restart;
	}

	thi->task = NULL;
	thi->t_state = NONE;
	smp_mb();

	/* THINK maybe two different completions? */
	complete_all(&thi->startstop); /* notify: thi->task unset. */
	drbd_info(resource, "Terminating %s thread\n", thi->name);
	spin_unlock_irqrestore(&thi->t_lock, flags);

	/* Release mod reference taken when thread was started */

	if (thi->connection)
		kref_put(&thi->connection->kref, drbd_destroy_connection);
	kref_put(&resource->kref, drbd_destroy_resource);
	module_put(THIS_MODULE);
	return retval;
}

STATIC void drbd_thread_init(struct drbd_resource *resource, struct drbd_thread *thi,
			     int (*func) (struct drbd_thread *), const char *name)
{
	spin_lock_init(&thi->t_lock);
	thi->task    = NULL;
	thi->t_state = NONE;
	thi->function = func;
	thi->resource = resource;
	thi->connection = NULL;
	thi->name = name;
}

int drbd_thread_start(struct drbd_thread *thi)
{
	struct drbd_resource *resource = thi->resource;
	unsigned long flags;
	int pid;

	/* is used from state engine doing drbd_thread_stop_nowait,
	 * while holding the req lock irqsave */
	spin_lock_irqsave(&thi->t_lock, flags);

	switch (thi->t_state) {
	case NONE:
		drbd_info(resource, "Starting %s thread (from %s [%d])\n",
			 thi->name, current->comm, current->pid);

		/* Get ref on module for thread - this is released when thread exits */
		if (!try_module_get(THIS_MODULE)) {
			drbd_err(resource, "Failed to get module reference in drbd_thread_start\n");
			spin_unlock_irqrestore(&thi->t_lock, flags);
			return false;
		}

		kref_get(&resource->kref);
		if (thi->connection)
			kref_get(&thi->connection->kref);

		init_completion(&thi->startstop);
		thi->reset_cpu_mask = 1;
		thi->t_state = RUNNING;
		spin_unlock_irqrestore(&thi->t_lock, flags);
		flush_signals(current); /* otherw. may get -ERESTARTNOINTR */

		pid = kernel_thread(drbd_thread_setup, (void *) thi, CLONE_FS);
		if (pid < 0) {
			drbd_err(resource, "Couldn't start thread (%d)\n", pid);

			if (thi->connection)
				kref_put(&thi->connection->kref, drbd_destroy_connection);
			kref_put(&resource->kref, drbd_destroy_resource);
			module_put(THIS_MODULE);
			return false;
		}
		/* waits until thi->task is set */
		wait_for_completion(&thi->startstop);
		if (thi->t_state != RUNNING)
			drbd_err(resource, "ASSERT FAILED: %s t_state == %d expected %d.\n",
					thi->name, thi->t_state, RUNNING);
		if (thi->task)
			wake_up_process(thi->task);
		else
			drbd_err(resource, "ASSERT FAILED thi->task is NULL where it should be set!?\n");
		break;
	case EXITING:
		thi->t_state = RESTARTING;
		drbd_info(resource, "Restarting %s thread (from %s [%d])\n",
				thi->name, current->comm, current->pid);
		/* fall through */
	case RUNNING:
	case RESTARTING:
	default:
		spin_unlock_irqrestore(&thi->t_lock, flags);
		break;
	}

	return true;
}


void _drbd_thread_stop(struct drbd_thread *thi, int restart, int wait)
{
	struct drbd_resource *resource = thi->resource;
	unsigned long flags;
	enum drbd_thread_state ns = restart ? RESTARTING : EXITING;

	/* may be called from state engine, holding the req lock irqsave */
	spin_lock_irqsave(&thi->t_lock, flags);

	/* drbd_err(resource, "drbd_thread_stop: %s [%d]: %s %d -> %d; %d\n",
	     current->comm, current->pid,
	     thi->task ? thi->task->comm : "NULL", thi->t_state, ns, wait); */

	if (thi->t_state == NONE) {
		spin_unlock_irqrestore(&thi->t_lock, flags);
		if (restart)
			drbd_thread_start(thi);
		return;
	}

	if (thi->t_state != ns) {
		if (thi->task == NULL) {
			spin_unlock_irqrestore(&thi->t_lock, flags);
			return;
		}

		thi->t_state = ns;
		smp_mb();
		init_completion(&thi->startstop);
		if (thi->task != current)
			force_sig(DRBD_SIGKILL, thi->task);
		else if (wait)
			drbd_err(resource, "ASSERT FAILED: wait=%d\n", wait);
	}
	spin_unlock_irqrestore(&thi->t_lock, flags);

	if (wait) {
		if (thi->task == current) {
			drbd_err(resource, "ASSERT FAILED: Trying to wait for current task!\n");
			return;
		}
		wait_for_completion(&thi->startstop);
		spin_lock_irqsave(&thi->t_lock, flags);
		if (thi->t_state != NONE)
			drbd_err(resource, "ASSERT FAILED: %s t_state == %d expected %d.\n",
				 thi->name, thi->t_state, NONE);
		spin_unlock_irqrestore(&thi->t_lock, flags);
	}
}

int conn_lowest_minor(struct drbd_connection *connection)
{
	struct drbd_peer_device *peer_device;
	int vnr = 0, minor = -1;

	rcu_read_lock();
	peer_device = idr_get_next(&connection->peer_devices, &vnr);
	if (peer_device)
		minor = device_to_minor(peer_device->device);
	rcu_read_unlock();

	return minor;
}

#ifdef CONFIG_SMP
/**
 * drbd_calc_cpu_mask() - Generate CPU masks, spread over all CPUs
 *
 * Forces all threads of a resource onto the same CPU. This is beneficial for
 * DRBD's performance. May be overwritten by user's configuration.
 */
static void drbd_calc_cpu_mask(cpumask_var_t *cpu_mask)
{
	unsigned int *resources_per_cpu, min_index = ~0;

	resources_per_cpu = kzalloc(nr_cpu_ids * sizeof(*resources_per_cpu), GFP_KERNEL);
	if (resources_per_cpu) {
		struct drbd_resource *resource;
		unsigned int cpu, min = ~0;

		rcu_read_lock();
		for_each_resource_rcu(resource, &drbd_resources) {
			for_each_cpu(cpu, resource->cpu_mask)
				resources_per_cpu[cpu]++;
		}
		rcu_read_unlock();
		for_each_online_cpu(cpu) {
			if (resources_per_cpu[cpu] < min) {
				min = resources_per_cpu[cpu];
				min_index = cpu;
			}
		}
		kfree(resources_per_cpu);
	}
	if (min_index == ~0) {
		cpumask_setall(*cpu_mask);
		return;
	}
	cpumask_set_cpu(min_index, *cpu_mask);
}

/**
 * drbd_thread_current_set_cpu() - modifies the cpu mask of the _current_ thread
 * @device:	DRBD device.
 * @thi:	drbd_thread object
 *
 * call in the "main loop" of _all_ threads, no need for any mutex, current won't die
 * prematurely.
 */
void drbd_thread_current_set_cpu(struct drbd_thread *thi)
{
	struct drbd_resource *resource = thi->resource;
	struct task_struct *p = current;

	if (!thi->reset_cpu_mask)
		return;
	thi->reset_cpu_mask = 0;
	set_cpus_allowed_ptr(p, resource->cpu_mask);
}
#else
#define drbd_calc_cpu_mask(A) ({})
#endif

/**
 * drbd_header_size  -  size of a packet header
 *
 * The header size is a multiple of 8, so any payload following the header is
 * word aligned on 64-bit architectures.  (The bitmap send and receive code
 * relies on this.)
 */
unsigned int drbd_header_size(struct drbd_connection *connection)
{
	if (connection->agreed_pro_version >= 100) {
		BUILD_BUG_ON(!IS_ALIGNED(sizeof(struct p_header100), 8));
		return sizeof(struct p_header100);
	} else {
		BUILD_BUG_ON(sizeof(struct p_header80) !=
			     sizeof(struct p_header95));
		BUILD_BUG_ON(!IS_ALIGNED(sizeof(struct p_header80), 8));
		return sizeof(struct p_header80);
	}
}

static unsigned int prepare_header80(struct p_header80 *h, enum drbd_packet cmd, int size)
{
	h->magic   = cpu_to_be32(DRBD_MAGIC);
	h->command = cpu_to_be16(cmd);
	h->length  = cpu_to_be16(size);
	return sizeof(struct p_header80);
}

static unsigned int prepare_header95(struct p_header95 *h, enum drbd_packet cmd, int size)
{
	h->magic   = cpu_to_be16(DRBD_MAGIC_BIG);
	h->command = cpu_to_be16(cmd);
	h->length = cpu_to_be32(size);
	return sizeof(struct p_header95);
}

static unsigned int prepare_header100(struct p_header100 *h, enum drbd_packet cmd,
				      int size, int vnr)
{
	h->magic = cpu_to_be32(DRBD_MAGIC_100);
	h->volume = cpu_to_be16(vnr);
	h->command = cpu_to_be16(cmd);
	h->length = cpu_to_be32(size);
	h->pad = 0;
	return sizeof(struct p_header100);
}

static unsigned int prepare_header(struct drbd_connection *connection, int vnr,
				   void *buffer, enum drbd_packet cmd, int size)
{
	if (connection->agreed_pro_version >= 100)
		return prepare_header100(buffer, cmd, size, vnr);
	else if (connection->agreed_pro_version >= 95 &&
		 size > DRBD_MAX_SIZE_H80_PACKET)
		return prepare_header95(buffer, cmd, size);
	else
		return prepare_header80(buffer, cmd, size);
}

static void *__conn_prepare_command(struct drbd_connection *connection,
				    struct drbd_socket *sock)
{
	if (!sock->socket)
		return NULL;
	return sock->sbuf + drbd_header_size(connection);
}

void *conn_prepare_command(struct drbd_connection *connection, struct drbd_socket *sock)
{
	void *p;

	mutex_lock(&sock->mutex);
	p = __conn_prepare_command(connection, sock);
	if (!p)
		mutex_unlock(&sock->mutex);

	return p;
}

void *drbd_prepare_command(struct drbd_peer_device *peer_device, struct drbd_socket *sock)
{
	return conn_prepare_command(peer_device->connection, sock);
}

static int __send_command(struct drbd_connection *connection, int vnr,
			  struct drbd_socket *sock, enum drbd_packet cmd,
			  unsigned int header_size, void *data,
			  unsigned int size)
{
	int msg_flags;
	int err;

	/*
	 * Called with @data == NULL and the size of the data blocks in @size
	 * for commands that send data blocks.  For those commands, omit the
	 * MSG_MORE flag: this will increase the likelihood that data blocks
	 * which are page aligned on the sender will end up page aligned on the
	 * receiver.
	 */
	msg_flags = data ? MSG_MORE : 0;

	header_size += prepare_header(connection, vnr, sock->sbuf, cmd,
				      header_size + size);
	err = drbd_send_all(connection, sock->socket, sock->sbuf, header_size,
			    msg_flags);
	if (data && !err)
		err = drbd_send_all(connection, sock->socket, data, size, 0);
	return err;
}

static int __conn_send_command(struct drbd_connection *connection, struct drbd_socket *sock,
			       enum drbd_packet cmd, unsigned int header_size,
			       void *data, unsigned int size)
{
	return __send_command(connection, -1, sock, cmd, header_size, data, size);
}

int conn_send_command(struct drbd_connection *connection, struct drbd_socket *sock,
		      enum drbd_packet cmd, unsigned int header_size,
		      void *data, unsigned int size)
{
	int err;

	err = __conn_send_command(connection, sock, cmd, header_size, data, size);
	mutex_unlock(&sock->mutex);
	return err;
}

int drbd_send_command(struct drbd_peer_device *peer_device, struct drbd_socket *sock,
		      enum drbd_packet cmd, unsigned int header_size,
		      void *data, unsigned int size)
{
	int err;

	err = __send_command(peer_device->connection, peer_device->device->vnr,
			     sock, cmd, header_size, data, size);
	mutex_unlock(&sock->mutex);
	return err;
}

int drbd_send_ping(struct drbd_connection *connection)
{
	struct drbd_socket *sock;

	sock = &connection->meta;
	if (!conn_prepare_command(connection, sock))
		return -EIO;
	return conn_send_command(connection, sock, P_PING, 0, NULL, 0);
}

int drbd_send_ping_ack(struct drbd_connection *connection)
{
	struct drbd_socket *sock;

	sock = &connection->meta;
	if (!conn_prepare_command(connection, sock))
		return -EIO;
	return conn_send_command(connection, sock, P_PING_ACK, 0, NULL, 0);
}

int drbd_send_sync_param(struct drbd_peer_device *peer_device)
{
	struct drbd_socket *sock;
	struct p_rs_param_95 *p;
	int size;
	const int apv = peer_device->connection->agreed_pro_version;
	enum drbd_packet cmd;
	struct net_conf *nc;
	struct disk_conf *dc;

	sock = &peer_device->connection->data;
	p = drbd_prepare_command(peer_device, sock);
	if (!p)
		return -EIO;

	rcu_read_lock();
	nc = rcu_dereference(peer_device->connection->net_conf);

	size = apv <= 87 ? sizeof(struct p_rs_param)
		: apv == 88 ? sizeof(struct p_rs_param)
			+ strlen(nc->verify_alg) + 1
		: apv <= 94 ? sizeof(struct p_rs_param_89)
		: /* apv >= 95 */ sizeof(struct p_rs_param_95);

	cmd = apv >= 89 ? P_SYNC_PARAM89 : P_SYNC_PARAM;

	/* initialize verify_alg and csums_alg */
	memset(p->verify_alg, 0, 2 * SHARED_SECRET_MAX);

	if (get_ldev(peer_device->device)) {
		dc = rcu_dereference(peer_device->device->ldev->disk_conf);
		p->resync_rate = cpu_to_be32(dc->resync_rate);
		p->c_plan_ahead = cpu_to_be32(dc->c_plan_ahead);
		p->c_delay_target = cpu_to_be32(dc->c_delay_target);
		p->c_fill_target = cpu_to_be32(dc->c_fill_target);
		p->c_max_rate = cpu_to_be32(dc->c_max_rate);
		put_ldev(peer_device->device);
	} else {
		p->resync_rate = cpu_to_be32(DRBD_RESYNC_RATE_DEF);
		p->c_plan_ahead = cpu_to_be32(DRBD_C_PLAN_AHEAD_DEF);
		p->c_delay_target = cpu_to_be32(DRBD_C_DELAY_TARGET_DEF);
		p->c_fill_target = cpu_to_be32(DRBD_C_FILL_TARGET_DEF);
		p->c_max_rate = cpu_to_be32(DRBD_C_MAX_RATE_DEF);
	}

	if (apv >= 88)
		strcpy(p->verify_alg, nc->verify_alg);
	if (apv >= 89)
		strcpy(p->csums_alg, nc->csums_alg);
	rcu_read_unlock();

	return drbd_send_command(peer_device, sock, cmd, size, NULL, 0);
}

int __drbd_send_protocol(struct drbd_connection *connection, enum drbd_packet cmd)
{
	struct drbd_socket *sock;
	struct p_protocol *p;
	struct net_conf *nc;
	int size, cf;

	sock = &connection->data;
	p = __conn_prepare_command(connection, sock);
	if (!p)
		return -EIO;

	rcu_read_lock();
	nc = rcu_dereference(connection->net_conf);

	if (nc->tentative && connection->agreed_pro_version < 92) {
		rcu_read_unlock();
		mutex_unlock(&sock->mutex);
		drbd_err(connection, "--dry-run is not supported by peer");
		return -EOPNOTSUPP;
	}

	size = sizeof(*p);
	if (connection->agreed_pro_version >= 87)
		size += strlen(nc->integrity_alg) + 1;

	p->protocol      = cpu_to_be32(nc->wire_protocol);
	p->after_sb_0p   = cpu_to_be32(nc->after_sb_0p);
	p->after_sb_1p   = cpu_to_be32(nc->after_sb_1p);
	p->after_sb_2p   = cpu_to_be32(nc->after_sb_2p);
	p->two_primaries = cpu_to_be32(nc->two_primaries);
	cf = 0;
	if (nc->discard_my_data)
		cf |= CF_DISCARD_MY_DATA;
	if (nc->tentative)
		cf |= CF_DRY_RUN;
	p->conn_flags    = cpu_to_be32(cf);

	if (connection->agreed_pro_version >= 87)
		strcpy(p->integrity_alg, nc->integrity_alg);
	rcu_read_unlock();

	return __conn_send_command(connection, sock, cmd, size, NULL, 0);
}

int drbd_send_protocol(struct drbd_connection *connection)
{
	int err;

	mutex_lock(&connection->data.mutex);
	err = __drbd_send_protocol(connection, P_PROTOCOL);
	mutex_unlock(&connection->data.mutex);

	return err;
}

static int _drbd_send_uuids(struct drbd_peer_device *peer_device, u64 uuid_flags)
{
	struct drbd_device *device = peer_device->device;
	struct drbd_socket *sock;
	struct p_uuids *p;
	int i;

	if (!get_ldev_if_state(device, D_NEGOTIATING))
		return 0;

	sock = &peer_device->connection->data;
	p = drbd_prepare_command(peer_device, sock);
	if (!p) {
		put_ldev(device);
		return -EIO;
	}
	p->uuid[UI_CURRENT] = cpu_to_be64(drbd_current_uuid(device));
	for (i = UI_BITMAP; i < UI_SIZE; i++)
		p->uuid[i] = cpu_to_be64(drbd_peer_uuid(peer_device, i));

	peer_device->comm_bm_set = drbd_bm_total_weight(peer_device);
	p->uuid[UI_SIZE] = cpu_to_be64(peer_device->comm_bm_set);
	rcu_read_lock();
	if (rcu_dereference(peer_device->connection->net_conf)->discard_my_data)
		uuid_flags |= UUID_FLAG_DISCARD_MY_DATA;
	rcu_read_unlock();
	if (test_bit(CRASHED_PRIMARY, &device->flags))
		uuid_flags |= UUID_FLAG_CRASHED_PRIMARY;
	if (!drbd_md_test_flag(device->ldev, MDF_CONSISTENT))
		uuid_flags |= UUID_FLAG_INCONSISTENT;
	p->uuid[UI_FLAGS] = cpu_to_be64(uuid_flags);

	put_ldev(device);
	return drbd_send_command(peer_device, sock, P_UUIDS, sizeof(*p), NULL, 0);
}

int drbd_send_uuids(struct drbd_peer_device *peer_device)
{
	return _drbd_send_uuids(peer_device, 0);
}

int drbd_send_uuids_skip_initial_sync(struct drbd_peer_device *peer_device)
{
	return _drbd_send_uuids(peer_device, UUID_FLAG_SKIP_INITIAL_SYNC);
}

void drbd_print_uuids(struct drbd_peer_device *peer_device, const char *text)
{
	struct drbd_device *device = peer_device->device;

	if (get_ldev_if_state(device, D_NEGOTIATING)) {
		drbd_info(peer_device, "%s %016llX:%016llX:%016llX:%016llX\n",
			  text,
			  (unsigned long long)drbd_current_uuid(device),
			  (unsigned long long)drbd_peer_uuid(peer_device, UI_BITMAP),
			  (unsigned long long)drbd_peer_uuid(peer_device, UI_HISTORY_START),
			  (unsigned long long)drbd_peer_uuid(peer_device, UI_HISTORY_END));
		put_ldev(device);
	} else {
		drbd_info(device, "%s effective data uuid: %016llX\n",
			  text,
			  (unsigned long long)device->exposed_data_uuid);
	}
}

void drbd_gen_and_send_sync_uuid(struct drbd_peer_device *peer_device)
{
	struct drbd_device *device = peer_device->device;
	struct drbd_socket *sock;
	struct p_rs_uuid *p;
	u64 uuid;

	D_ASSERT(device, device->disk_state[NOW] == D_UP_TO_DATE);

	uuid = drbd_peer_uuid(peer_device, UI_BITMAP);
	if (uuid && uuid != UUID_JUST_CREATED)
		uuid = uuid + UUID_NEW_BM_OFFSET;
	else
		get_random_bytes(&uuid, sizeof(u64));
	drbd_uuid_set(peer_device, UI_BITMAP, uuid);
	drbd_print_uuids(peer_device, "updated sync UUID");
	drbd_md_sync(device);

	sock = &peer_device->connection->data;
	p = drbd_prepare_command(peer_device, sock);
	if (p) {
		p->uuid = cpu_to_be64(uuid);
		drbd_send_command(peer_device, sock, P_SYNC_UUID, sizeof(*p), NULL, 0);
	}
}

static int find_peer_addr_hash(struct drbd_device *device, u32 peer_addr_hash)
{
	int i;

	for (i = 0; i < device->bitmap->bm_max_peers; i++)
		if (device->ldev->md.peers[i].addr_hash == peer_addr_hash)
			return i;
	return -1;
}

/* All callers hold resource->conf_update */
int drbd_attach_peer_device(struct drbd_peer_device *peer_device)
{
	struct drbd_device *device = peer_device->device;
	struct drbd_connection *connection = peer_device->connection;
	u32 peer_addr_hash;
	int i, err = -ENOMEM;
	struct disk_conf *disk_conf;
	struct fifo_buffer *resync_plan = NULL;
	struct lru_cache *resync_lru = NULL;

	if (!get_ldev_if_state(device, D_NEGOTIATING))
		return 0;

	disk_conf = rcu_dereference(device->ldev->disk_conf);

	resync_plan = fifo_alloc((disk_conf->c_plan_ahead * 10 * SLEEP_TIME) / HZ);
	if (!resync_plan)
		goto out;
	resync_lru = lc_create("resync", drbd_bm_ext_cache,
			       1, 61, sizeof(struct bm_extent),
			       offsetof(struct bm_extent, lce));
	if (!resync_lru)
		goto out;
	rcu_assign_pointer(peer_device->rs_plan_s, resync_plan);
	peer_device->resync_lru = resync_lru;

	peer_addr_hash = crc32c(0, &connection->peer_addr, connection->peer_addr_len);
	i = find_peer_addr_hash(device, peer_addr_hash);
	if (i != -1) {
		drbd_info(peer_device, "Bitmap slot %u was assigned to "
			  "peer with address hash %08X\n", i, peer_addr_hash);
	} else {
		i = find_peer_addr_hash(device, 0 /* UNUSED_SLOT */);
		if (i == -1) {
			drbd_warn(peer_device, "No bitmap vacant Bitmap slot available\n");
			goto out;
		}
		drbd_info(peer_device, "Bitmap slot %u was allocated to "
			  "peer with address hash %08X\n", i, peer_addr_hash);
		device->ldev->md.peers[i].addr_hash = peer_addr_hash;
		drbd_md_mark_dirty(device);
	}
	peer_device->bitmap_index = i;
	err = 0;

out:
	if (err) {
		kfree(resync_lru);
		kfree(resync_plan);
	}
	put_ldev(device);
	return err;
}

static bool has_bitmap_index_matching_uuids(int bi, struct drbd_peer_device *peer_device)
{
	struct drbd_device *device = peer_device->device;
	struct drbd_md *md = &device->ldev->md;
	enum drbd_uuid_index ui;
	u64 peer, self_current;

	peer = peer_device->p_uuid[UI_CURRENT] & ~((u64)1);
	self_current = device->ldev->md.current_uuid;

	if ((peer_device->p_uuid[UI_CURRENT] & ~((u64)1)) == self_current)
		return true;

	for (ui = UI_BITMAP; ui <= UI_HISTORY_END; ui++) {
		if ((md->peers[bi].uuid[MD_UI(ui)] & ~((u64)1)) == peer ||
		    (peer_device->p_uuid[ui] & ~((u64)1))== self_current)
			return true;
	}

	return false;
}

static bool is_bitmap_index_unclaimed(int bi, struct drbd_resource *resource)
{
	struct drbd_device *device;
	int vnr;

	idr_for_each_entry(&resource->devices, device, vnr) {
		struct drbd_peer_device *peer_device;

		for_each_peer_device(peer_device, device) {
			if (peer_device->bitmap_index == bi)
				return false;
		}
	}

	return true;
}

static int _drbd_validate_bitmap_index(struct drbd_peer_device *peer_device)
{
	struct drbd_device *device = peer_device->device;
	struct drbd_connection *connection = peer_device->connection;
	struct drbd_resource *resource = connection->resource;
	struct drbd_md *md = &device->ldev->md;
	int bi, old_bi, new_bi;
	u32 peer_addr_hash;

	old_bi = peer_device->bitmap_index;
	if (has_bitmap_index_matching_uuids(old_bi, peer_device))
		return 0;

	for (bi = 0; bi < device->bitmap->bm_max_peers; bi++) {
		if (has_bitmap_index_matching_uuids(bi, peer_device)) {
			if (is_bitmap_index_unclaimed(bi, resource)) {
				new_bi = bi;
				goto reassign;
			} else {
				drbd_warn(peer_device, "WARN: Bitmap slot (%d) would fit better.\n", bi);
				break;
			}
		}
	}

	drbd_warn(peer_device, "WARN: Could not affirm bitmap slot association by UUIDs.\n");
	return 0;

reassign:
	drbd_warn(peer_device, "ATTENTION: Using bitmap slot %u instead of %u\n",
		  new_bi, old_bi);
	drbd_warn(peer_device, "ATTENTION: Marking bitmap slot %u as unused\n", old_bi);
	device->ldev->md.peers[old_bi].addr_hash = 0;

	peer_device->bitmap_index = new_bi;
	peer_addr_hash = crc32c(0, &connection->peer_addr, connection->peer_addr_len);
	md->peers[new_bi].addr_hash = peer_addr_hash;
	drbd_md_mark_dirty(device);

	return -EAGAIN;
}
/**
 * drbd_validate_bitmap_index()
 * @peer_device
 *
 * Validates the bitmap_index based on the UUIDs
 *
 * Returns 0 if bitmap_index was not changed,
 * -ENOSPC when it was not possible to find a vacant bitmap stop,
 * -EAGAIN when the bitmap_index was changed.
 */
int drbd_validate_bitmap_index(struct drbd_peer_device *peer_device)
{
	struct drbd_device *device = peer_device->device;
	int err = 0;

	if (get_ldev_if_state(device, D_NEGOTIATING)) {
		err = _drbd_validate_bitmap_index(peer_device);
		put_ldev(device);
	}
	return err;
}


int drbd_send_sizes(struct drbd_peer_device *peer_device, int trigger_reply, enum dds_flags flags)
{
	struct drbd_device *device = peer_device->device;
	struct drbd_socket *sock;
	struct p_sizes *p;
	sector_t d_size, u_size;
	int q_order_type;
	unsigned int max_bio_size;

	if (get_ldev_if_state(device, D_NEGOTIATING)) {
		D_ASSERT(device, device->ldev->backing_bdev);
		d_size = drbd_get_max_capacity(device->ldev);
		rcu_read_lock();
		u_size = rcu_dereference(device->ldev->disk_conf)->disk_size;
		rcu_read_unlock();
<<<<<<< HEAD
		q_order_type = drbd_queue_order_type(device);
		max_bio_size = queue_max_hw_sectors(device->ldev->backing_bdev->bd_disk->queue) << 9;
		max_bio_size = min_t(int, max_bio_size, DRBD_MAX_BIO_SIZE);
		put_ldev(device);
=======
		q_order_type = drbd_queue_order_type(mdev);
		max_bio_size = queue_max_hw_sectors(mdev->ldev->backing_bdev->bd_disk->queue) << 9;
		max_bio_size = min(max_bio_size, DRBD_MAX_BIO_SIZE);
		put_ldev(mdev);
>>>>>>> 4436a2e6
	} else {
		d_size = 0;
		u_size = 0;
		q_order_type = QUEUE_ORDERED_NONE;
		max_bio_size = DRBD_MAX_BIO_SIZE; /* ... multiple BIOs per peer_request */
	}

	sock = &peer_device->connection->data;
	p = drbd_prepare_command(peer_device, sock);
	if (!p)
		return -EIO;

<<<<<<< HEAD
	if (peer_device->connection->agreed_pro_version <= 94)
		max_bio_size = min_t(int, max_bio_size, DRBD_MAX_SIZE_H80_PACKET);
	else if (peer_device->connection->agreed_pro_version < 100)
		max_bio_size = min_t(int, max_bio_size, DRBD_MAX_BIO_SIZE_P95);
=======
	if (mdev->tconn->agreed_pro_version <= 94)
		max_bio_size = min(max_bio_size, DRBD_MAX_SIZE_H80_PACKET);
	else if (mdev->tconn->agreed_pro_version < 100)
		max_bio_size = min(max_bio_size, DRBD_MAX_BIO_SIZE_P95);
>>>>>>> 4436a2e6

	p->d_size = cpu_to_be64(d_size);
	p->u_size = cpu_to_be64(u_size);
	p->c_size = cpu_to_be64(trigger_reply ? 0 : drbd_get_capacity(device->this_bdev));
	p->max_bio_size = cpu_to_be32(max_bio_size);
	p->queue_order_type = cpu_to_be16(q_order_type);
	p->dds_flags = cpu_to_be16(flags);
	return drbd_send_command(peer_device, sock, P_SIZES, sizeof(*p), NULL, 0);
}

int drbd_send_current_state(struct drbd_peer_device *peer_device)
{
	return drbd_send_state(peer_device, drbd_get_peer_device_state(peer_device, NOW));
}

int conn_send_current_state(struct drbd_connection *connection, bool conf_update_locked)
{
	if (connection->agreed_pro_version >= 100 &&
	    connection->agreed_pro_version < 110) {
		struct drbd_resource *resource = connection->resource;
		struct drbd_peer_device *peer_device;
		int vnr;

		/* We are talking to drbd 8.4, which does not understand this
		 * packet type.  Send one old-style packet per peer device
		 * instead.  (Protocols before that don't support volumes, and
		 * they will be happy with the one packet that drbd 9 uses.
		 */

		if (!conf_update_locked)
			mutex_lock(&resource->conf_update);
		idr_for_each_entry(&connection->peer_devices, peer_device, vnr) {
			int rv;

			rv = drbd_send_current_state(peer_device);
			if (rv)
				break;
		}
		if (!conf_update_locked)
			mutex_unlock(&resource->conf_update);
		return 0;
	}

	return conn_send_state(connection, drbd_get_connection_state(connection, NOW));
}

/**
 * drbd_send_state() - Sends the drbd state to the peer
 * @device:	DRBD device.
 * @state:	state to send
 */
int drbd_send_state(struct drbd_peer_device *peer_device, union drbd_state state)
{
	struct drbd_socket *sock;
	struct p_state *p;

	sock = &peer_device->connection->data;
	p = drbd_prepare_command(peer_device, sock);
	if (!p)
		return -EIO;
	p->state = cpu_to_be32(state.i); /* Within the send mutex */
	return drbd_send_command(peer_device, sock, P_STATE, sizeof(*p), NULL, 0);
}

int conn_send_state(struct drbd_connection *connection, union drbd_state state)
{
	struct drbd_socket *sock;
	struct p_state *p;

	sock = &connection->data;
	p = conn_prepare_command(connection, sock);
	if (!p)
		return -EIO;
	p->state = cpu_to_be32(state.i); /* Within the send mutex */
	return conn_send_command(connection, sock, P_STATE, sizeof(*p), NULL, 0);
}

int conn_send_state_req(struct drbd_connection *connection, int vnr, enum drbd_packet cmd,
			union drbd_state mask, union drbd_state val)
{
	struct drbd_socket *sock;
	struct p_req_state *p;
	int err;

	/* Protocols before version 100 only support one volume and connection.
	 * All state change requests are via P_STATE_CHG_REQ. */
	if (connection->agreed_pro_version < 100)
		cmd = P_STATE_CHG_REQ;

	sock = &connection->data;
	p = conn_prepare_command(connection, sock);
	if (!p)
		return -EIO;
	p->mask = cpu_to_be32(mask.i);
	p->val = cpu_to_be32(val.i);
	err = __send_command(connection, vnr, sock, cmd, sizeof(*p), NULL, 0);
	mutex_unlock(&sock->mutex);
	return err;
}

void drbd_send_sr_reply(struct drbd_peer_device *peer_device, enum drbd_state_rv retcode)
{
	struct drbd_socket *sock;
	struct p_req_state_reply *p;

	sock = &peer_device->connection->meta;
	p = drbd_prepare_command(peer_device, sock);
	if (p) {
		p->retcode = cpu_to_be32(retcode);
		drbd_send_command(peer_device, sock, P_STATE_CHG_REPLY, sizeof(*p), NULL, 0);
	}
}

void conn_send_sr_reply(struct drbd_connection *connection, enum drbd_state_rv retcode)
{
	struct drbd_socket *sock;
	struct p_req_state_reply *p;
	enum drbd_packet cmd = connection->agreed_pro_version < 100 ? P_STATE_CHG_REPLY : P_CONN_ST_CHG_REPLY;

	sock = &connection->meta;
	p = conn_prepare_command(connection, sock);
	if (p) {
		p->retcode = cpu_to_be32(retcode);
		conn_send_command(connection, sock, cmd, sizeof(*p), NULL, 0);
	}
}

static void dcbp_set_code(struct p_compressed_bm *p, enum drbd_bitmap_code code)
{
	BUG_ON(code & ~0xf);
	p->encoding = (p->encoding & ~0xf) | code;
}

static void dcbp_set_start(struct p_compressed_bm *p, int set)
{
	p->encoding = (p->encoding & ~0x80) | (set ? 0x80 : 0);
}

static void dcbp_set_pad_bits(struct p_compressed_bm *p, int n)
{
	BUG_ON(n & ~0x7);
	p->encoding = (p->encoding & (~0x7 << 4)) | (n << 4);
}

static int fill_bitmap_rle_bits(struct drbd_peer_device *peer_device,
				struct p_compressed_bm *p,
				unsigned int size,
				struct bm_xfer_ctx *c)
{
	struct bitstream bs;
	unsigned long plain_bits;
	unsigned long tmp;
	unsigned long rl;
	unsigned len;
	unsigned toggle;
	int bits, use_rle;

	/* may we use this feature? */
	rcu_read_lock();
	use_rle = rcu_dereference(peer_device->connection->net_conf)->use_rle;
	rcu_read_unlock();
	if (!use_rle || peer_device->connection->agreed_pro_version < 90)
		return 0;

	if (c->bit_offset >= c->bm_bits)
		return 0; /* nothing to do. */

	/* use at most thus many bytes */
	bitstream_init(&bs, p->code, size, 0);
	memset(p->code, 0, size);
	/* plain bits covered in this code string */
	plain_bits = 0;

	/* p->encoding & 0x80 stores whether the first run length is set.
	 * bit offset is implicit.
	 * start with toggle == 2 to be able to tell the first iteration */
	toggle = 2;

	/* see how much plain bits we can stuff into one packet
	 * using RLE and VLI. */
	do {
		tmp = (toggle == 0) ? _drbd_bm_find_next_zero(peer_device, c->bit_offset)
				    : _drbd_bm_find_next(peer_device, c->bit_offset);
		if (tmp == -1UL)
			tmp = c->bm_bits;
		rl = tmp - c->bit_offset;

		if (toggle == 2) { /* first iteration */
			if (rl == 0) {
				/* the first checked bit was set,
				 * store start value, */
				dcbp_set_start(p, 1);
				/* but skip encoding of zero run length */
				toggle = !toggle;
				continue;
			}
			dcbp_set_start(p, 0);
		}

		/* paranoia: catch zero runlength.
		 * can only happen if bitmap is modified while we scan it. */
		if (rl == 0) {
			drbd_err(peer_device, "unexpected zero runlength while encoding bitmap "
			    "t:%u bo:%lu\n", toggle, c->bit_offset);
			return -1;
		}

		bits = vli_encode_bits(&bs, rl);
		if (bits == -ENOBUFS) /* buffer full */
			break;
		if (bits <= 0) {
			drbd_err(peer_device, "error while encoding bitmap: %d\n", bits);
			return 0;
		}

		toggle = !toggle;
		plain_bits += rl;
		c->bit_offset = tmp;
	} while (c->bit_offset < c->bm_bits);

	len = bs.cur.b - p->code + !!bs.cur.bit;

	if (plain_bits < (len << 3)) {
		/* incompressible with this method.
		 * we need to rewind both word and bit position. */
		c->bit_offset -= plain_bits;
		bm_xfer_ctx_bit_to_word_offset(c);
		c->bit_offset = c->word_offset * BITS_PER_LONG;
		return 0;
	}

	/* RLE + VLI was able to compress it just fine.
	 * update c->word_offset. */
	bm_xfer_ctx_bit_to_word_offset(c);

	/* store pad_bits */
	dcbp_set_pad_bits(p, (8 - bs.cur.bit) & 0x7);

	return len;
}

/**
 * send_bitmap_rle_or_plain
 *
 * Return 0 when done, 1 when another iteration is needed, and a negative error
 * code upon failure.
 */
static int
send_bitmap_rle_or_plain(struct drbd_peer_device *peer_device, struct bm_xfer_ctx *c)
{
	struct drbd_device *device = peer_device->device;
	struct drbd_socket *sock = &peer_device->connection->data;
	unsigned int header_size = drbd_header_size(peer_device->connection);
	struct p_compressed_bm *p = sock->sbuf + header_size;
	int len, err;

	len = fill_bitmap_rle_bits(peer_device, p,
			DRBD_SOCKET_BUFFER_SIZE - header_size - sizeof(*p), c);
	if (len < 0)
		return -EIO;

	if (len) {
		dcbp_set_code(p, RLE_VLI_Bits);
		err = __send_command(peer_device->connection, device->vnr, sock,
				     P_COMPRESSED_BITMAP, sizeof(*p) + len,
				     NULL, 0);
		c->packets[0]++;
		c->bytes[0] += header_size + sizeof(*p) + len;

		if (c->bit_offset >= c->bm_bits)
			len = 0; /* DONE */
	} else {
		/* was not compressible.
		 * send a buffer full of plain text bits instead. */
		unsigned int data_size;
		unsigned long num_words;
		unsigned long *p = sock->sbuf + header_size;

		data_size = DRBD_SOCKET_BUFFER_SIZE - header_size;
		num_words = min_t(size_t, data_size / sizeof(*p),
				  c->bm_words - c->word_offset);
		len = num_words * sizeof(*p);
		if (len)
			drbd_bm_get_lel(peer_device, c->word_offset, num_words, p);
		err = __send_command(peer_device->connection, device->vnr, sock, P_BITMAP, len, NULL, 0);
		c->word_offset += num_words;
		c->bit_offset = c->word_offset * BITS_PER_LONG;

		c->packets[1]++;
		c->bytes[1] += header_size + len;

		if (c->bit_offset > c->bm_bits)
			c->bit_offset = c->bm_bits;
	}
	if (!err) {
		if (len == 0) {
			INFO_bm_xfer_stats(peer_device, "send", c);
			return 0;
		} else
			return 1;
	}
	return -EIO;
}

/* See the comment at receive_bitmap() */
static int _drbd_send_bitmap(struct drbd_device *device,
			     struct drbd_peer_device *peer_device)
{
	struct bm_xfer_ctx c;
	int err;

	if (!expect(device, device->bitmap))
		return false;

	if (get_ldev(device)) {
		if (drbd_md_test_peer_flag(peer_device, MDF_PEER_FULL_SYNC)) {
			drbd_info(device, "Writing the whole bitmap, MDF_FullSync was set.\n");
			drbd_bm_set_all(device);
			if (drbd_bm_write(device, NULL)) {
				/* write_bm did fail! Leave full sync flag set in Meta P_DATA
				 * but otherwise process as per normal - need to tell other
				 * side that a full resync is required! */
				drbd_err(device, "Failed to write bitmap to disk!\n");
			} else {
				drbd_md_clear_peer_flag(peer_device, MDF_PEER_FULL_SYNC);
				drbd_md_sync(device);
			}
		}
		put_ldev(device);
	}

	c = (struct bm_xfer_ctx) {
		.bm_bits = drbd_bm_bits(device),
		.bm_words = drbd_bm_words(device),
	};

	do {
		err = send_bitmap_rle_or_plain(peer_device, &c);
	} while (err > 0);

	return err == 0;
}

int drbd_send_bitmap(struct drbd_device *device, struct drbd_peer_device *peer_device)
{
	struct drbd_socket *sock = &peer_device->connection->data;
	int err = -1;

	mutex_lock(&sock->mutex);
	if (sock->socket)
		err = !_drbd_send_bitmap(device, peer_device);
	mutex_unlock(&sock->mutex);
	return err;
}

void drbd_send_b_ack(struct drbd_connection *connection, u32 barrier_nr, u32 set_size)
{
	struct drbd_socket *sock;
	struct p_barrier_ack *p;

	if (connection->cstate[NOW] < C_CONNECTED)
		return;

	sock = &connection->meta;
	p = conn_prepare_command(connection, sock);
	if (!p)
		return;
	p->barrier = barrier_nr;
	p->set_size = cpu_to_be32(set_size);
	conn_send_command(connection, sock, P_BARRIER_ACK, sizeof(*p), NULL, 0);
}

/**
 * _drbd_send_ack() - Sends an ack packet
 * @device:	DRBD device.
 * @cmd:	Packet command code.
 * @sector:	sector, needs to be in big endian byte order
 * @blksize:	size in byte, needs to be in big endian byte order
 * @block_id:	Id, big endian byte order
 */
STATIC int _drbd_send_ack(struct drbd_peer_device *peer_device, enum drbd_packet cmd,
			  u64 sector, u32 blksize, u64 block_id)
{
	struct drbd_socket *sock;
	struct p_block_ack *p;

	if (peer_device->repl_state[NOW] < L_CONNECTED)
		return -EIO;

	sock = &peer_device->connection->meta;
	p = drbd_prepare_command(peer_device, sock);
	if (!p)
		return -EIO;
	p->sector = sector;
	p->block_id = block_id;
	p->blksize = blksize;
	p->seq_num = cpu_to_be32(atomic_inc_return(&peer_device->packet_seq));
	return drbd_send_command(peer_device, sock, cmd, sizeof(*p), NULL, 0);
}

/* dp->sector and dp->block_id already/still in network byte order,
 * data_size is payload size according to dp->head,
 * and may need to be corrected for digest size. */
void drbd_send_ack_dp(struct drbd_peer_device *peer_device, enum drbd_packet cmd,
		      struct p_data *dp, int data_size)
{
	if (peer_device->connection->peer_integrity_tfm)
		data_size -= crypto_hash_digestsize(peer_device->connection->peer_integrity_tfm);
	_drbd_send_ack(peer_device, cmd, dp->sector, cpu_to_be32(data_size),
		       dp->block_id);
}

void drbd_send_ack_rp(struct drbd_peer_device *peer_device, enum drbd_packet cmd,
		      struct p_block_req *rp)
{
	_drbd_send_ack(peer_device, cmd, rp->sector, rp->blksize, rp->block_id);
}

/**
 * drbd_send_ack() - Sends an ack packet
 * @device:	DRBD device
 * @cmd:	packet command code
 * @peer_req:	peer request
 */
int drbd_send_ack(struct drbd_peer_device *peer_device, enum drbd_packet cmd,
		  struct drbd_peer_request *peer_req)
{
	return _drbd_send_ack(peer_device, cmd,
			      cpu_to_be64(peer_req->i.sector),
			      cpu_to_be32(peer_req->i.size),
			      peer_req->block_id);
}

/* This function misuses the block_id field to signal if the blocks
 * are is sync or not. */
int drbd_send_ack_ex(struct drbd_peer_device *peer_device, enum drbd_packet cmd,
		     sector_t sector, int blksize, u64 block_id)
{
	return _drbd_send_ack(peer_device, cmd,
			      cpu_to_be64(sector),
			      cpu_to_be32(blksize),
			      cpu_to_be64(block_id));
}

int drbd_send_drequest(struct drbd_peer_device *peer_device, int cmd,
		       sector_t sector, int size, u64 block_id)
{
	struct drbd_socket *sock;
	struct p_block_req *p;

	sock = &peer_device->connection->data;
	p = drbd_prepare_command(peer_device, sock);
	if (!p)
		return -EIO;
	p->sector = cpu_to_be64(sector);
	p->block_id = block_id;
	p->blksize = cpu_to_be32(size);
	return drbd_send_command(peer_device, sock, cmd, sizeof(*p), NULL, 0);
}

int drbd_send_drequest_csum(struct drbd_peer_device *peer_device, sector_t sector, int size,
			    void *digest, int digest_size, enum drbd_packet cmd)
{
	struct drbd_socket *sock;
	struct p_block_req *p;

	/* FIXME: Put the digest into the preallocated socket buffer.  */

	sock = &peer_device->connection->data;
	p = drbd_prepare_command(peer_device, sock);
	if (!p)
		return -EIO;
	p->sector = cpu_to_be64(sector);
	p->block_id = ID_SYNCER /* unused */;
	p->blksize = cpu_to_be32(size);
	return drbd_send_command(peer_device, sock, cmd, sizeof(*p), digest, digest_size);
}

int drbd_send_ov_request(struct drbd_peer_device *peer_device, sector_t sector, int size)
{
	struct drbd_socket *sock;
	struct p_block_req *p;

	sock = &peer_device->connection->data;
	p = drbd_prepare_command(peer_device, sock);
	if (!p)
		return -EIO;
	p->sector = cpu_to_be64(sector);
	p->block_id = ID_SYNCER /* unused */;
	p->blksize = cpu_to_be32(size);
	return drbd_send_command(peer_device, sock, P_OV_REQUEST, sizeof(*p), NULL, 0);
}

/* called on sndtimeo
 * returns false if we should retry,
 * true if we think connection is dead
 */
STATIC int we_should_drop_the_connection(struct drbd_connection *connection, struct socket *sock)
{
	int drop_it;

	drop_it =   connection->meta.socket == sock
		|| !connection->asender.task
		|| get_t_state(&connection->asender) != RUNNING
		|| connection->cstate[NOW] < C_CONNECTED;

	if (drop_it)
		return true;

	drop_it = !--connection->ko_count;
	if (!drop_it) {
		drbd_err(connection, "[%s/%d] sock_sendmsg time expired, ko = %u\n",
			 current->comm, current->pid, connection->ko_count);
		request_ping(connection);
	}

	return drop_it; /* && (device->state == R_PRIMARY) */;
}

static void drbd_update_congested(struct drbd_connection *connection)
{
	struct sock *sk = connection->data.socket->sk;
	if (sk->sk_wmem_queued > sk->sk_sndbuf * 4 / 5)
		set_bit(NET_CONGESTED, &connection->flags);
}

/* The idea of sendpage seems to be to put some kind of reference
 * to the page into the skb, and to hand it over to the NIC. In
 * this process get_page() gets called.
 *
 * As soon as the page was really sent over the network put_page()
 * gets called by some part of the network layer. [ NIC driver? ]
 *
 * [ get_page() / put_page() increment/decrement the count. If count
 *   reaches 0 the page will be freed. ]
 *
 * This works nicely with pages from FSs.
 * But this means that in protocol A we might signal IO completion too early!
 *
 * In order not to corrupt data during a resync we must make sure
 * that we do not reuse our own buffer pages (EEs) to early, therefore
 * we have the net_ee list.
 *
 * XFS seems to have problems, still, it submits pages with page_count == 0!
 * As a workaround, we disable sendpage on pages
 * with page_count == 0 or PageSlab.
 */
STATIC int _drbd_no_send_page(struct drbd_peer_device *peer_device, struct page *page,
			      int offset, size_t size, unsigned msg_flags)
{
	struct socket *socket;
	void *addr;
	int err;

	socket = peer_device->connection->data.socket;
	addr = kmap(page) + offset;
	err = drbd_send_all(peer_device->connection, socket, addr, size, msg_flags);
	kunmap(page);
	if (!err)
		peer_device->send_cnt += size >> 9;
	return err;
}

STATIC int _drbd_send_page(struct drbd_peer_device *peer_device, struct page *page,
		    int offset, size_t size, unsigned msg_flags)
{
	struct socket *socket = peer_device->connection->data.socket;
	mm_segment_t oldfs = get_fs();
	int len = size;
	int err = -EIO;

	/* e.g. XFS meta- & log-data is in slab pages, which have a
	 * page_count of 0 and/or have PageSlab() set.
	 * we cannot use send_page for those, as that does get_page();
	 * put_page(); and would cause either a VM_BUG directly, or
	 * __page_cache_release a page that would actually still be referenced
	 * by someone, leading to some obscure delayed Oops somewhere else. */
	if (disable_sendpage || (page_count(page) < 1) || PageSlab(page))
		return _drbd_no_send_page(peer_device, page, offset, size, msg_flags);

	msg_flags |= MSG_NOSIGNAL;
	drbd_update_congested(peer_device->connection);
	set_fs(KERNEL_DS);
	do {
		int sent;

		sent = socket->ops->sendpage(socket, page, offset, len, msg_flags);
		if (sent <= 0) {
			if (sent == -EAGAIN) {
				if (we_should_drop_the_connection(peer_device->connection, socket))
					break;
				continue;
			}
			drbd_warn(peer_device->device, "%s: size=%d len=%d sent=%d\n",
			     __func__, (int)size, len, sent);
			if (sent < 0)
				err = sent;
			break;
		}
		len    -= sent;
		offset += sent;
	} while (len > 0 /* THINK && peer_device->repl_state[NOW] >= L_CONNECTED */);
	set_fs(oldfs);
	clear_bit(NET_CONGESTED, &peer_device->connection->flags);

	if (len == 0) {
		err = 0;
		peer_device->send_cnt += size >> 9;
	}
	return err;
}

static int _drbd_send_bio(struct drbd_peer_device *peer_device, struct bio *bio)
{
	struct bio_vec *bvec;
	int i;
	/* hint all but last page with MSG_MORE */
	bio_for_each_segment(bvec, bio, i) {
		int err;

		err = _drbd_no_send_page(peer_device, bvec->bv_page,
					 bvec->bv_offset, bvec->bv_len,
					 i == bio->bi_vcnt - 1 ? 0 : MSG_MORE);
		if (err)
			return err;
	}
	return 0;
}

static int _drbd_send_zc_bio(struct drbd_peer_device *peer_device, struct bio *bio)
{
	struct bio_vec *bvec;
	int i;
	/* hint all but last page with MSG_MORE */
	bio_for_each_segment(bvec, bio, i) {
		int err;

		err = _drbd_send_page(peer_device, bvec->bv_page,
				      bvec->bv_offset, bvec->bv_len,
				      i == bio->bi_vcnt - 1 ? 0 : MSG_MORE);
		if (err)
			return err;
	}
	return 0;
}

static int _drbd_send_zc_ee(struct drbd_peer_device *peer_device,
			    struct drbd_peer_request *peer_req)
{
	struct page *page = peer_req->pages;
	unsigned len = peer_req->i.size;
	int err;

	/* hint all but last page with MSG_MORE */
	page_chain_for_each(page) {
		unsigned l = min_t(unsigned, len, PAGE_SIZE);

		err = _drbd_send_page(peer_device, page, 0, l,
				      page_chain_next(page) ? MSG_MORE : 0);
		if (err)
			return err;
		len -= l;
	}
	return 0;
}

/* see also wire_flags_to_bio()
 * DRBD_REQ_*, because we need to semantically map the flags to data packet
 * flags and back. We may replicate to other kernel versions. */
static u32 bio_flags_to_wire(struct drbd_connection *connection, unsigned long bi_rw)
{
	if (connection->agreed_pro_version >= 95)
		return  (bi_rw & DRBD_REQ_SYNC ? DP_RW_SYNC : 0) |
			(bi_rw & DRBD_REQ_UNPLUG ? DP_UNPLUG : 0) |
			(bi_rw & DRBD_REQ_FUA ? DP_FUA : 0) |
			(bi_rw & DRBD_REQ_FLUSH ? DP_FLUSH : 0) |
			(bi_rw & DRBD_REQ_DISCARD ? DP_DISCARD : 0);

	/* else: we used to communicate one bit only in older DRBD */
	return bi_rw & (DRBD_REQ_SYNC | DRBD_REQ_UNPLUG) ? DP_RW_SYNC : 0;
}

/* Used to send write requests
 * R_PRIMARY -> Peer	(P_DATA)
 */
int drbd_send_dblock(struct drbd_peer_device *peer_device, struct drbd_request *req)
{
	struct drbd_device *device = peer_device->device;
	struct drbd_socket *sock;
	struct p_data *p;
	unsigned int dp_flags = 0;
	int dgs;
	int err;
	const unsigned s = drbd_req_state_by_peer_device(req, peer_device);

	sock = &peer_device->connection->data;
	p = drbd_prepare_command(peer_device, sock);
	dgs = peer_device->connection->integrity_tfm ?
	      crypto_hash_digestsize(peer_device->connection->integrity_tfm) : 0;

	if (!p)
		return -EIO;
	p->sector = cpu_to_be64(req->i.sector);
	p->block_id = (unsigned long)req;
	p->seq_num = cpu_to_be32(atomic_inc_return(&peer_device->packet_seq));
	dp_flags = bio_flags_to_wire(peer_device->connection, req->master_bio->bi_rw);
	if (peer_device->repl_state[NOW] >= L_SYNC_SOURCE && peer_device->repl_state[NOW] <= L_PAUSED_SYNC_T)
		dp_flags |= DP_MAY_SET_IN_SYNC;
	if (peer_device->connection->agreed_pro_version >= 100) {
		if (s & RQ_EXP_RECEIVE_ACK)
			dp_flags |= DP_SEND_RECEIVE_ACK;
		if (s & RQ_EXP_WRITE_ACK)
			dp_flags |= DP_SEND_WRITE_ACK;
	}
	p->dp_flags = cpu_to_be32(dp_flags);
	if (dgs)
		drbd_csum_bio(peer_device->connection->integrity_tfm, req->master_bio, p + 1);
	err = __send_command(peer_device->connection, device->vnr, sock, P_DATA, sizeof(*p) + dgs, NULL, req->i.size);
	if (!err) {
		/* For protocol A, we have to memcpy the payload into
		 * socket buffers, as we may complete right away
		 * as soon as we handed it over to tcp, at which point the data
		 * pages may become invalid.
		 *
		 * For data-integrity enabled, we copy it as well, so we can be
		 * sure that even if the bio pages may still be modified, it
		 * won't change the data on the wire, thus if the digest checks
		 * out ok after sending on this side, but does not fit on the
		 * receiving side, we sure have detected corruption elsewhere.
		 */
		if (!(s & (RQ_EXP_RECEIVE_ACK | RQ_EXP_WRITE_ACK)) || dgs)
			err = _drbd_send_bio(peer_device, req->master_bio);
		else
			err = _drbd_send_zc_bio(peer_device, req->master_bio);

		/* double check digest, sometimes buffers have been modified in flight. */
		if (dgs > 0 && dgs <= 64) {
			/* 64 byte, 512 bit, is the largest digest size
			 * currently supported in kernel crypto. */
			unsigned char digest[64];
			drbd_csum_bio(peer_device->connection->integrity_tfm, req->master_bio, digest);
			if (memcmp(p + 1, digest, dgs)) {
				drbd_warn(device,
					"Digest mismatch, buffer modified by upper layers during write: %llus +%u\n",
					(unsigned long long)req->i.sector, req->i.size);
			}
		} /* else if (dgs > 64) {
		     ... Be noisy about digest too large ...
		} */
	}
	mutex_unlock(&sock->mutex);  /* locked by drbd_prepare_command() */

	return err;
}

/* answer packet, used to send data back for read requests:
 *  Peer       -> (diskless) R_PRIMARY   (P_DATA_REPLY)
 *  L_SYNC_SOURCE -> L_SYNC_TARGET         (P_RS_DATA_REPLY)
 */
int drbd_send_block(struct drbd_peer_device *peer_device, enum drbd_packet cmd,
		    struct drbd_peer_request *peer_req)
{
	struct drbd_socket *sock;
	struct p_data *p;
	int err;
	int dgs;

	sock = &peer_device->connection->data;
	p = drbd_prepare_command(peer_device, sock);

	dgs = peer_device->connection->integrity_tfm ?
	      crypto_hash_digestsize(peer_device->connection->integrity_tfm) : 0;

	if (!p)
		return -EIO;
	p->sector = cpu_to_be64(peer_req->i.sector);
	p->block_id = peer_req->block_id;
	p->seq_num = 0;  /* unused */
	p->dp_flags = 0;
	if (dgs)
		drbd_csum_ee(peer_device->connection->integrity_tfm, peer_req, p + 1);
	err = __send_command(peer_device->connection, peer_device->device->vnr, sock, cmd,
			     sizeof(*p) + dgs, NULL, peer_req->i.size);
	if (!err)
		err = _drbd_send_zc_ee(peer_device, peer_req);
	mutex_unlock(&sock->mutex);  /* locked by drbd_prepare_command() */

	return err;
}

int drbd_send_out_of_sync(struct drbd_peer_device *peer_device, struct drbd_request *req)
{
	struct drbd_socket *sock;
	struct p_block_desc *p;

	sock = &peer_device->connection->data;
	p = drbd_prepare_command(peer_device, sock);
	if (!p)
		return -EIO;
	p->sector = cpu_to_be64(req->i.sector);
	p->blksize = cpu_to_be32(req->i.size);
	return drbd_send_command(peer_device, sock, P_OUT_OF_SYNC, sizeof(*p), NULL, 0);
}

/*
  drbd_send distinguishes two cases:

  Packets sent via the data socket "sock"
  and packets sent via the meta data socket "msock"

		    sock                      msock
  -----------------+-------------------------+------------------------------
  timeout           conf.timeout / 2          conf.timeout / 2
  timeout action    send a ping via msock     Abort communication
					      and close all sockets
*/

/*
 * you must have down()ed the appropriate [m]sock_mutex elsewhere!
 */
int drbd_send(struct drbd_connection *connection, struct socket *sock,
	      void *buf, size_t size, unsigned msg_flags)
{
	struct kvec iov;
	struct msghdr msg;
	int rv, sent = 0;

	if (!sock)
		return -EBADR;

	/* THINK  if (signal_pending) return ... ? */

	iov.iov_base = buf;
	iov.iov_len  = size;

	msg.msg_name       = NULL;
	msg.msg_namelen    = 0;
	msg.msg_control    = NULL;
	msg.msg_controllen = 0;
	msg.msg_flags      = msg_flags | MSG_NOSIGNAL;

	if (sock == connection->data.socket) {
		rcu_read_lock();
		connection->ko_count = rcu_dereference(connection->net_conf)->ko_count;
		rcu_read_unlock();
		drbd_update_congested(connection);
	}
	do {
		/* STRANGE
		 * tcp_sendmsg does _not_ use its size parameter at all ?
		 *
		 * -EAGAIN on timeout, -EINTR on signal.
		 */
/* THINK
 * do we need to block DRBD_SIG if sock == &meta.socket ??
 * otherwise wake_asender() might interrupt some send_*Ack !
 */
		rv = kernel_sendmsg(sock, &msg, &iov, 1, size);
		if (rv == -EAGAIN) {
			if (we_should_drop_the_connection(connection, sock))
				break;
			else
				continue;
		}
		if (rv == -EINTR) {
			flush_signals(current);
			rv = 0;
		}
		if (rv < 0)
			break;
		sent += rv;
		iov.iov_base += rv;
		iov.iov_len  -= rv;
	} while (sent < size);

	if (sock == connection->data.socket)
		clear_bit(NET_CONGESTED, &connection->flags);

	if (rv <= 0) {
		if (rv != -EAGAIN) {
			drbd_err(connection, "%s_sendmsg returned %d\n",
				 sock == connection->meta.socket ? "msock" : "sock",
				 rv);
			change_cstate(connection, C_BROKEN_PIPE, CS_HARD);
		} else
			change_cstate(connection, C_TIMEOUT, CS_HARD);
	}

	return sent;
}

/**
 * drbd_send_all  -  Send an entire buffer
 *
 * Returns 0 upon success and a negative error value otherwise.
 */
int drbd_send_all(struct drbd_connection *connection, struct socket *sock, void *buffer,
		  size_t size, unsigned msg_flags)
{
	int err;

	err = drbd_send(connection, sock, buffer, size, msg_flags);
	if (err < 0)
		return err;
	if (err != size)
		return -EIO;
	return 0;
}

/* primary_peer_present_and_not_two_primaries_allowed() */
static bool primary_peer_present(struct drbd_resource *resource)
{
	struct drbd_connection *connection;
	struct net_conf *nc;
	bool two_primaries, rv = false;

	rcu_read_lock();
	for_each_connection_rcu(connection, resource) {
		nc = rcu_dereference(connection->net_conf);
		two_primaries = nc ? nc->two_primaries : false;

		if (connection->peer_role[NOW] == R_PRIMARY && !two_primaries) {
			rv = true;
			break;
		}
	}
	rcu_read_unlock();

	return rv;
}

static int drbd_open(struct block_device *bdev, fmode_t mode)
{
	struct drbd_device *device = bdev->bd_disk->private_data;
	struct drbd_resource *resource = device->resource;
	unsigned long flags;
	int rv = 0;

	if (resource->res_opts.auto_promote) {
		enum drbd_state_rv rv;
		/* Allow opening in read-only mode on an unconnected secondary.
		   This avoids split brain when the drbd volume gets opened
		   temporarily by udev while it scans for PV signatures. */

		if (mode & FMODE_WRITE && resource->role[NOW] == R_SECONDARY) {
			rv = drbd_set_role(resource, R_PRIMARY, false);
			if (rv < SS_SUCCESS)
				drbd_warn(resource, "Auto-promote failed: %s\n",
					  drbd_set_st_err_str(rv));
		}
	}

	spin_lock_irqsave(&resource->req_lock, flags);
	/* to have a stable role and no race with updating open_cnt */

	if (mode & FMODE_WRITE) {
		if (resource->role[NOW] != R_PRIMARY)
			rv = -EROFS;
	} else /* READ access only */ {
		if (resource->role[NOW] != R_PRIMARY &&
		    primary_peer_present(resource) &&
		    !allow_oos)
			rv = -EMEDIUMTYPE;
	}

	if (!rv) {
		if (mode & FMODE_WRITE)
			resource->open_rw_cnt++;
		else
			resource->open_ro_cnt++;
	}
	spin_unlock_irqrestore(&resource->req_lock, flags);

	return rv;
}

static int drbd_release(struct gendisk *gd, fmode_t mode)
{
	struct drbd_device *device = gd->private_data;
	struct drbd_resource *resource = device->resource;
	unsigned long flags;
	int open_rw_cnt;

	spin_lock_irqsave(&resource->req_lock, flags);
	if (mode & FMODE_WRITE)
		resource->open_rw_cnt--;
	else
		resource->open_ro_cnt--;
	open_rw_cnt = resource->open_rw_cnt;
	spin_unlock_irqrestore(&resource->req_lock, flags);

	if (resource->res_opts.auto_promote) {
		enum drbd_state_rv rv;

		if (open_rw_cnt == 0 &&
		    resource->role[NOW] == R_PRIMARY &&
		    !test_bit(EXPLICIT_PRIMARY, &resource->flags)) {
			rv = drbd_set_role(resource, R_SECONDARY, false);
			if (rv < SS_SUCCESS)
				drbd_warn(resource, "Auto-demote failed: %s\n",
					  drbd_set_st_err_str(rv));
		}
	}

	return 0;
}

#ifdef blk_queue_plugged
STATIC void drbd_unplug_fn(struct request_queue *q)
{
	struct drbd_device *device = q->queuedata;
	struct drbd_resource *resource = device->resource;
	struct drbd_connection *connection;
	u64 dagtag_sector;

	/* unplug FIRST */
	/* note: q->queue_lock == resource->req_lock */
	spin_lock_irq(&resource->req_lock);
	blk_remove_plug(q);

	dagtag_sector = resource->dagtag_sector;

	for_each_connection(connection, resource) {
		/* use the "next" slot */
		unsigned int i = !connection->todo.unplug_slot;
		connection->todo.unplug_dagtag_sector[i] = dagtag_sector;
		wake_up(&connection->sender_work.q_wait);
	}
	spin_unlock_irq(&resource->req_lock);

	drbd_kick_lo(device);
}
#endif

STATIC void drbd_set_defaults(struct drbd_device *device)
{
	device->disk_state[NOW] = D_DISKLESS;
}

void drbd_cleanup_device(struct drbd_device *device)
{
	device->al_writ_cnt = 0;
	device->bm_writ_cnt = 0;
	device->read_cnt = 0;
	device->writ_cnt = 0;

	drbd_set_my_capacity(device, 0);
	if (device->bitmap) {
		/* maybe never allocated. */
		drbd_bm_resize(device, 0, 1);
		drbd_bm_free(device->bitmap);
		device->bitmap = NULL;
	}

	clear_bit(AL_SUSPENDED, &device->flags);

	D_ASSERT(device, list_empty(&device->active_ee));
	D_ASSERT(device, list_empty(&device->sync_ee));
	D_ASSERT(device, list_empty(&device->done_ee));
	D_ASSERT(device, list_empty(&device->read_ee));
	D_ASSERT(device, list_empty(&device->net_ee));
	D_ASSERT(device, list_empty(&device->go_diskless.list));
	drbd_set_defaults(device);
}


STATIC void drbd_destroy_mempools(void)
{
	struct page *page;

	while (drbd_pp_pool) {
		page = drbd_pp_pool;
		drbd_pp_pool = (struct page *)page_private(page);
		__free_page(page);
		drbd_pp_vacant--;
	}

	/* D_ASSERT(device, atomic_read(&drbd_pp_vacant)==0); */

	if (drbd_md_io_bio_set)
		bioset_free(drbd_md_io_bio_set);
	if (drbd_md_io_page_pool)
		mempool_destroy(drbd_md_io_page_pool);
	if (drbd_ee_mempool)
		mempool_destroy(drbd_ee_mempool);
	if (drbd_request_mempool)
		mempool_destroy(drbd_request_mempool);
	if (drbd_ee_cache)
		kmem_cache_destroy(drbd_ee_cache);
	if (drbd_request_cache)
		kmem_cache_destroy(drbd_request_cache);
	if (drbd_bm_ext_cache)
		kmem_cache_destroy(drbd_bm_ext_cache);
	if (drbd_al_ext_cache)
		kmem_cache_destroy(drbd_al_ext_cache);

	drbd_md_io_bio_set   = NULL;
	drbd_md_io_page_pool = NULL;
	drbd_ee_mempool      = NULL;
	drbd_request_mempool = NULL;
	drbd_ee_cache        = NULL;
	drbd_request_cache   = NULL;
	drbd_bm_ext_cache    = NULL;
	drbd_al_ext_cache    = NULL;

	return;
}

STATIC int drbd_create_mempools(void)
{
	struct page *page;
	const int number = (DRBD_MAX_BIO_SIZE/PAGE_SIZE) * minor_count;
	int i;

	/* prepare our caches and mempools */
	drbd_request_mempool = NULL;
	drbd_ee_cache        = NULL;
	drbd_request_cache   = NULL;
	drbd_bm_ext_cache    = NULL;
	drbd_al_ext_cache    = NULL;
	drbd_pp_pool         = NULL;
	drbd_md_io_page_pool = NULL;
	drbd_md_io_bio_set   = NULL;

	/* caches */
	drbd_request_cache = kmem_cache_create(
		"drbd_req", sizeof(struct drbd_request), 0, 0, NULL);
	if (drbd_request_cache == NULL)
		goto Enomem;

	drbd_ee_cache = kmem_cache_create(
		"drbd_ee", sizeof(struct drbd_peer_request), 0, 0, NULL);
	if (drbd_ee_cache == NULL)
		goto Enomem;

	drbd_bm_ext_cache = kmem_cache_create(
		"drbd_bm", sizeof(struct bm_extent), 0, 0, NULL);
	if (drbd_bm_ext_cache == NULL)
		goto Enomem;

	drbd_al_ext_cache = kmem_cache_create(
		"drbd_al", sizeof(struct lc_element), 0, 0, NULL);
	if (drbd_al_ext_cache == NULL)
		goto Enomem;

	/* mempools */
	drbd_md_io_bio_set = bioset_create(DRBD_MIN_POOL_PAGES, 0);
	if (drbd_md_io_bio_set == NULL)
		goto Enomem;

	drbd_md_io_page_pool = mempool_create_page_pool(DRBD_MIN_POOL_PAGES, 0);
	if (drbd_md_io_page_pool == NULL)
		goto Enomem;

	drbd_request_mempool = mempool_create(number,
		mempool_alloc_slab, mempool_free_slab, drbd_request_cache);
	if (drbd_request_mempool == NULL)
		goto Enomem;

	drbd_ee_mempool = mempool_create(number,
		mempool_alloc_slab, mempool_free_slab, drbd_ee_cache);
	if (drbd_ee_mempool == NULL)
		goto Enomem;

	/* drbd's page pool */
	spin_lock_init(&drbd_pp_lock);

	for (i = 0; i < number; i++) {
		page = alloc_page(GFP_HIGHUSER);
		if (!page)
			goto Enomem;
		set_page_private(page, (unsigned long)drbd_pp_pool);
		drbd_pp_pool = page;
	}
	drbd_pp_vacant = number;

	return 0;

Enomem:
	drbd_destroy_mempools(); /* in case we allocated some */
	return -ENOMEM;
}

STATIC int drbd_notify_sys(struct notifier_block *this, unsigned long code,
	void *unused)
{
	/* just so we have it.  you never know what interesting things we
	 * might want to do here some day...
	 */

	return NOTIFY_DONE;
}

STATIC struct notifier_block drbd_notifier = {
	.notifier_call = drbd_notify_sys,
};

static void drbd_release_all_peer_reqs(struct drbd_device *device)
{
	int rr;

	rr = drbd_free_peer_reqs(device, &device->active_ee);
	if (rr)
		drbd_err(device, "%d EEs in active list found!\n", rr);

	rr = drbd_free_peer_reqs(device, &device->sync_ee);
	if (rr)
		drbd_err(device, "%d EEs in sync list found!\n", rr);

	rr = drbd_free_peer_reqs(device, &device->read_ee);
	if (rr)
		drbd_err(device, "%d EEs in read list found!\n", rr);

	rr = drbd_free_peer_reqs(device, &device->done_ee);
	if (rr)
		drbd_err(device, "%d EEs in done list found!\n", rr);

	rr = drbd_free_peer_reqs(device, &device->net_ee);
	if (rr)
		drbd_err(device, "%d EEs in net list found!\n", rr);
}

static void free_peer_device(struct drbd_peer_device *peer_device)
{
	lc_destroy(peer_device->resync_lru);
	kfree(peer_device->rs_plan_s);
	kfree(peer_device->p_uuid);
	kfree(peer_device);
}

/* caution. no locking. */
static void drbd_destroy_device(struct kobject *kobj)
{
	struct drbd_device *device = container_of(kobj, struct drbd_device, kobj);
	struct drbd_resource *resource = device->resource;
	struct drbd_peer_device *peer_device, *tmp;

	del_timer_sync(&device->request_timer);

	/* cleanup stuff that may have been allocated during
	 * device (re-)configuration or state changes */

	if (device->this_bdev)
		bdput(device->this_bdev);

	drbd_free_bc(device->ldev);
	device->ldev = NULL;

	drbd_release_all_peer_reqs(device);

	lc_destroy(device->act_log);
	for_each_peer_device_safe(peer_device, tmp, device) {
		kref_put(&peer_device->connection->kref, drbd_destroy_connection);
		free_peer_device(peer_device);
	}

	if (device->bitmap) { /* should no longer be there. */
		drbd_bm_free(device->bitmap);
		device->bitmap = NULL;
	}
	__free_page(device->md_io_page);
	put_disk(device->vdisk);
	blk_cleanup_queue(device->rq_queue);
	kfree(device);

	kref_put(&resource->kref, drbd_destroy_resource);
}

void drbd_destroy_resource(struct kref *kref)
{
	struct drbd_resource *resource = container_of(kref, struct drbd_resource, kref);

	idr_destroy(&resource->devices);
	free_cpumask_var(resource->cpu_mask);
	kfree(resource->name);
	kfree(resource);
}

void drbd_free_resource(struct drbd_resource *resource)
{
	struct drbd_connection *connection, *tmp;

	drbd_flush_workqueue(&resource->work);
	drbd_thread_stop(&resource->worker);
	for_each_connection_safe(connection, tmp, resource) {
		list_del(&connection->connections);
		kref_put(&connection->kref, drbd_destroy_connection);
	}
	kref_put(&resource->kref, drbd_destroy_resource);
}

/* One global retry thread, if we need to push back some bio and have it
 * reinserted through our make request function.
 */
static struct retry_worker {
	struct workqueue_struct *wq;
	struct work_struct worker;

	spinlock_t lock;
	struct list_head writes;
} retry;

static void do_retry(struct work_struct *ws)
{
	struct retry_worker *retry = container_of(ws, struct retry_worker, worker);
	LIST_HEAD(writes);
	struct drbd_request *req, *tmp;

	spin_lock_irq(&retry->lock);
	list_splice_init(&retry->writes, &writes);
	spin_unlock_irq(&retry->lock);

	list_for_each_entry_safe(req, tmp, &writes, tl_requests) {
		struct drbd_device *device = req->device;
		struct bio *bio = req->master_bio;
		unsigned long start_time = req->start_time;
		bool expected;

		expected =
			expect(device, atomic_read(&req->completion_ref) == 0) &&
			expect(device, req->rq_state[0] & RQ_POSTPONED) &&
			expect(device, (req->rq_state[0] & RQ_LOCAL_PENDING) == 0 ||
			       (req->rq_state[0] & RQ_LOCAL_ABORTED) != 0);

		if (!expected)
			drbd_err(device, "req=%p completion_ref=%d rq_state=%x\n",
				req, atomic_read(&req->completion_ref),
				req->rq_state[0]);

		/* We still need to put one kref associated with the
		 * "completion_ref" going zero in the code path that queued it
		 * here.  The request object may still be referenced by a
		 * frozen local req->private_bio, in case we force-detached.
		 */
		kref_put(&req->kref, drbd_req_destroy);

		/* A single suspended or otherwise blocking device may stall
		 * all others as well.  Fortunately, this code path is to
		 * recover from a situation that "should not happen":
		 * concurrent writes in multi-primary setup.
		 * In a "normal" lifecycle, this workqueue is supposed to be
		 * destroyed without ever doing anything.
		 * If it turns out to be an issue anyways, we can do per
		 * resource (replication group) or per device (minor) retry
		 * workqueues instead.
		 */

		/* We are not just doing generic_make_request(),
		 * as we want to keep the start_time information. */
		inc_ap_bio(device);
		__drbd_make_request(device, bio, start_time);
	}
}

void drbd_restart_request(struct drbd_request *req)
{
	unsigned long flags;
	spin_lock_irqsave(&retry.lock, flags);
	list_move_tail(&req->tl_requests, &retry.writes);
	spin_unlock_irqrestore(&retry.lock, flags);

	/* Drop the extra reference that would otherwise
	 * have been dropped by complete_master_bio.
	 * do_retry() needs to grab a new one. */
	dec_ap_bio(req->device);

	queue_work(retry.wq, &retry.worker);
}


STATIC void drbd_cleanup(void)
{
	unsigned int i;
	struct drbd_device *device;
	struct drbd_resource *resource, *tmp;

	unregister_reboot_notifier(&drbd_notifier);

	/* first remove proc,
	 * drbdsetup uses it's presence to detect
	 * whether DRBD is loaded.
	 * If we would get stuck in proc removal,
	 * but have netlink already deregistered,
	 * some drbdsetup commands may wait forever
	 * for an answer.
	 */
	if (drbd_proc)
		remove_proc_entry("drbd", NULL);

	if (retry.wq)
		destroy_workqueue(retry.wq);

	drbd_genl_unregister();

	idr_for_each_entry(&drbd_devices, device, i) {
		drbd_unregister_device(device);
		drbd_put_device(device);
	}

	/* not _rcu since, no other updater anymore. Genl already unregistered */
	for_each_resource_safe(resource, tmp, &drbd_resources) {
		list_del(&resource->resources);
		drbd_free_resource(resource);
	}

	drbd_destroy_mempools();
	drbd_unregister_blkdev(DRBD_MAJOR, "drbd");

	idr_destroy(&drbd_devices);

	printk(KERN_INFO "drbd: module cleanup done.\n");
}

/**
 * drbd_congested() - Callback for pdflush
 * @congested_data:	User data
 * @bdi_bits:		Bits pdflush is currently interested in
 *
 * Returns 1<<BDI_async_congested and/or 1<<BDI_sync_congested if we are congested.
 */
static int drbd_congested(void *congested_data, int bdi_bits)
{
	struct drbd_device *device = congested_data;
	struct request_queue *q;
	int r = 0;

	if (!may_inc_ap_bio(device)) {
		/* DRBD has frozen IO */
		r = bdi_bits;
		goto out;
	}

	if (test_bit(CALLBACK_PENDING, &device->resource->flags)) {
		r |= (1 << BDI_async_congested);
		/* Without good local data, we would need to read from remote,
		 * and that would need the worker thread as well, which is
		 * currently blocked waiting for that usermode helper to
		 * finish.
		 */
		if (!get_ldev_if_state(device, D_UP_TO_DATE))
			r |= (1 << BDI_sync_congested);
		else
			put_ldev(device);
		r &= bdi_bits;
		goto out;
	}

	if (get_ldev(device)) {
		q = bdev_get_queue(device->ldev->backing_bdev);
		r = bdi_congested(&q->backing_dev_info, bdi_bits);
		put_ldev(device);
	}

	if (bdi_bits & (1 << BDI_async_congested)) {
		struct drbd_peer_device *peer_device;

		rcu_read_lock();
		for_each_peer_device(peer_device, device) {
			if (test_bit(NET_CONGESTED, &peer_device->connection->flags)) {
				r |= (1 << BDI_async_congested);
				break;
			}
		}
		rcu_read_unlock();
	}

out:
	return r;
}

static void drbd_init_workqueue(struct drbd_work_queue* wq)
{
	spin_lock_init(&wq->q_lock);
	INIT_LIST_HEAD(&wq->q);
	init_waitqueue_head(&wq->q_wait);
}

struct completion_work {
	struct drbd_work w;
	struct completion done;
};

static int w_complete(struct drbd_work *w, int cancel)
{
	struct completion_work *completion_work =
		container_of(w, struct completion_work, w);

	complete(&completion_work->done);
	return 0;
}

void drbd_flush_workqueue(struct drbd_work_queue *work_queue)
{
	struct completion_work completion_work;

	completion_work.w.cb = w_complete;
	init_completion(&completion_work.done);
	drbd_queue_work(work_queue, &completion_work.w);
	wait_for_completion(&completion_work.done);
}

struct drbd_resource *drbd_find_resource(const char *name)
{
	struct drbd_resource *resource;

	if (!name || !name[0])
		return NULL;

	rcu_read_lock();
	for_each_resource_rcu(resource, &drbd_resources) {
		if (!strcmp(resource->name, name)) {
			kref_get(&resource->kref);
			goto found;
		}
	}
	resource = NULL;
found:
	rcu_read_unlock();
	return resource;
}

struct drbd_connection *conn_get_by_addrs(void *my_addr, int my_addr_len,
					  void *peer_addr, int peer_addr_len)
{
	struct drbd_resource *resource;
	struct drbd_connection *connection;

	rcu_read_lock();
	for_each_resource_rcu(resource, &drbd_resources) {
		for_each_connection_rcu(connection, resource) {
			if (connection->my_addr_len == my_addr_len &&
			    connection->peer_addr_len == peer_addr_len &&
			    !memcmp(&connection->my_addr, my_addr, my_addr_len) &&
			    !memcmp(&connection->peer_addr, peer_addr, peer_addr_len)) {
				kref_get(&connection->kref);
				goto found;
			}
		}
	}
	connection = NULL;
found:
	rcu_read_unlock();
	return connection;
}

static int drbd_alloc_socket(struct drbd_socket *socket)
{
	socket->rbuf = (void *) __get_free_page(GFP_KERNEL);
	if (!socket->rbuf)
		return -ENOMEM;
	socket->sbuf = (void *) __get_free_page(GFP_KERNEL);
	if (!socket->sbuf)
		return -ENOMEM;
	return 0;
}

static void drbd_free_socket(struct drbd_socket *socket)
{
	free_page((unsigned long) socket->sbuf);
	free_page((unsigned long) socket->rbuf);
}

void conn_free_crypto(struct drbd_connection *connection)
{
	drbd_free_sock(connection);

	crypto_free_hash(connection->csums_tfm);
	crypto_free_hash(connection->verify_tfm);
	crypto_free_hash(connection->cram_hmac_tfm);
	crypto_free_hash(connection->integrity_tfm);
	crypto_free_hash(connection->peer_integrity_tfm);
	kfree(connection->int_dig_in);
	kfree(connection->int_dig_vv);

	connection->csums_tfm = NULL;
	connection->verify_tfm = NULL;
	connection->cram_hmac_tfm = NULL;
	connection->integrity_tfm = NULL;
	connection->peer_integrity_tfm = NULL;
	connection->int_dig_in = NULL;
	connection->int_dig_vv = NULL;
}

int set_resource_options(struct drbd_resource *resource, struct res_opts *res_opts)
{
	struct drbd_connection *connection;
	cpumask_var_t new_cpu_mask;
	int err;

	if (!zalloc_cpumask_var(&new_cpu_mask, GFP_KERNEL))
		return -ENOMEM;

	/* silently ignore cpu mask on UP kernel */
	if (nr_cpu_ids > 1 && res_opts->cpu_mask[0] != 0) {
		err = bitmap_parse(res_opts->cpu_mask, DRBD_CPU_MASK_SIZE,
				cpumask_bits(new_cpu_mask), nr_cpu_ids);
		if (err) {
			drbd_warn(resource, "bitmap_parse() failed with %d\n", err);
			/* retcode = ERR_CPU_MASK_PARSE; */
			goto fail;
		}
	}
	resource->res_opts = *res_opts;
	if (cpumask_empty(new_cpu_mask))
		drbd_calc_cpu_mask(&new_cpu_mask);
	if (!cpumask_equal(resource->cpu_mask, new_cpu_mask)) {
		cpumask_copy(resource->cpu_mask, new_cpu_mask);
		for_each_connection_rcu(connection, resource) {
			connection->receiver.reset_cpu_mask = 1;
			connection->asender.reset_cpu_mask = 1;
			connection->sender.reset_cpu_mask = 1;
		}
	}
	err = 0;

fail:
	free_cpumask_var(new_cpu_mask);
	return err;

}

struct drbd_resource *drbd_create_resource(const char *name,
					   struct res_opts *res_opts)
{
	struct drbd_resource *resource;

	resource = kzalloc(sizeof(struct drbd_resource), GFP_KERNEL);
	if (!resource)
		goto fail;
	resource->name = kstrdup(name, GFP_KERNEL);
	if (!resource->name)
		goto fail_free_resource;
	if (!zalloc_cpumask_var(&resource->cpu_mask, GFP_KERNEL))
		goto fail_free_name;
	kref_init(&resource->kref);
	idr_init(&resource->devices);
	INIT_LIST_HEAD(&resource->connections);
	INIT_LIST_HEAD(&resource->transfer_log);
	mutex_init(&resource->state_mutex);
	resource->role[NOW] = R_SECONDARY;
	if (set_resource_options(resource, res_opts))
		goto fail_free_name;
	list_add_tail_rcu(&resource->resources, &drbd_resources);
	mutex_init(&resource->conf_update);
	spin_lock_init(&resource->req_lock);
	init_waitqueue_head(&resource->state_wait);
	drbd_init_workqueue(&resource->work);
	drbd_thread_init(resource, &resource->worker, drbd_worker, "worker");
	drbd_thread_start(&resource->worker);

	return resource;

fail_free_name:
	kfree(resource->name);
fail_free_resource:
	kfree(resource);
fail:
	return NULL;
}

/* caller must be under genl_lock() */
struct drbd_connection *drbd_create_connection(struct drbd_resource *resource)
{
	struct drbd_connection *connection;

	connection = kzalloc(sizeof(struct drbd_connection), GFP_KERNEL);
	if (!connection)
		return NULL;

	if (drbd_alloc_socket(&connection->data))
		goto fail;
	if (drbd_alloc_socket(&connection->meta))
		goto fail;

	connection->current_epoch = kzalloc(sizeof(struct drbd_epoch), GFP_KERNEL);
	if (!connection->current_epoch)
		goto fail;

	INIT_LIST_HEAD(&connection->current_epoch->list);
	connection->epochs = 1;
	spin_lock_init(&connection->epoch_lock);

	INIT_LIST_HEAD(&connection->todo.work_list);
	connection->todo.req = NULL;

	connection->send.seen_any_write_yet = false;
	connection->send.current_epoch_nr = 0;
	connection->send.current_epoch_writes = 0;
	connection->send.current_dagtag_sector = 0;

	connection->cstate[NOW] = C_STANDALONE;
	connection->peer_role[NOW] = R_UNKNOWN;
	init_waitqueue_head(&connection->ping_wait);
	idr_init(&connection->peer_devices);

	drbd_init_workqueue(&connection->sender_work);
	mutex_init(&connection->data.mutex);
	mutex_init(&connection->meta.mutex);

	drbd_thread_init(resource, &connection->receiver, drbd_receiver, "receiver");
	connection->receiver.connection = connection;
	drbd_thread_init(resource, &connection->sender, drbd_sender, "sender");
	connection->sender.connection = connection;
	drbd_thread_init(resource, &connection->asender, drbd_asender, "asender");
	connection->asender.connection = connection;

	kref_init(&connection->kref);

	kref_get(&resource->kref);
	connection->resource = resource;
	list_add_tail_rcu(&connection->connections, &resource->connections);

	return connection;

fail:
	kfree(connection->current_epoch);
	drbd_free_socket(&connection->meta);
	drbd_free_socket(&connection->data);
	kfree(connection);

	return NULL;
}

void drbd_destroy_connection(struct kref *kref)
{
	struct drbd_connection *connection = container_of(kref, struct drbd_connection, kref);
	struct drbd_resource *resource = connection->resource;
	struct drbd_peer_device *peer_device;
	int vnr;

	if (atomic_read(&connection->current_epoch->epoch_size) !=  0)
		drbd_err(connection, "epoch_size:%d\n", atomic_read(&connection->current_epoch->epoch_size));
	kfree(connection->current_epoch);

	idr_for_each_entry(&connection->peer_devices, peer_device, vnr) {
		kobject_put(&peer_device->device->kobj);
		free_peer_device(peer_device);
	}
	idr_destroy(&connection->peer_devices);

	drbd_free_socket(&connection->meta);
	drbd_free_socket(&connection->data);
	kfree(connection->net_conf);
	conn_free_crypto(connection);
	kfree(connection);
	kref_put(&resource->kref, drbd_destroy_resource);
}

struct drbd_peer_device *create_peer_device(struct drbd_device *device, struct drbd_connection *connection)
{
	struct drbd_peer_device *peer_device;
	int got;

	peer_device = kzalloc(sizeof(struct drbd_peer_device), GFP_KERNEL);
	if (!peer_device)
		return NULL;

	peer_device->connection = connection;
	peer_device->device = device;
	peer_device->disk_state[NOW] = D_UNKNOWN;
	peer_device->repl_state[NOW] = L_STANDALONE;
	spin_lock_init(&peer_device->peer_seq_lock);

	INIT_LIST_HEAD(&peer_device->start_resync_work.list);
	peer_device->start_resync_work.cb = w_start_resync;
	init_timer(&peer_device->start_resync_timer);
	peer_device->start_resync_timer.function = start_resync_timer_fn;
	peer_device->start_resync_timer.data = (unsigned long) peer_device;

	INIT_LIST_HEAD(&peer_device->resync_work.list);
	peer_device->resync_work.cb  = w_resync_timer;
	init_timer(&peer_device->resync_timer);
	peer_device->resync_timer.function = resync_timer_fn;
	peer_device->resync_timer.data = (unsigned long) peer_device;

	atomic_set(&peer_device->ap_pending_cnt, 0);
	atomic_set(&peer_device->unacked_cnt, 0);
	atomic_set(&peer_device->rs_pending_cnt, 0);
	atomic_set(&peer_device->rs_sect_in, 0);

	peer_device->bitmap_index = -1;
	peer_device->resync_wenr = LC_FREE;

	list_add(&peer_device->peer_devices, &device->peer_devices);

	if (!idr_pre_get(&connection->peer_devices, GFP_KERNEL) ||
	    idr_get_new_above(&connection->peer_devices, peer_device, device->vnr, &got))
		goto fail;

	if (!expect(device, got == device->vnr)) {
		idr_remove(&connection->peer_devices, got);
		goto fail;
	}
	kref_get(&connection->kref);
	kobject_get(&device->kobj);
	return peer_device;

fail:
	list_del(&peer_device->peer_devices);
	kfree(peer_device);
	return NULL;
}

enum drbd_ret_code drbd_create_device(struct drbd_resource *resource, unsigned int minor, int vnr,
				      struct device_conf *device_conf, struct drbd_device **p_device)
{
	struct kobject *parent;
	struct drbd_connection *connection;
	struct drbd_device *device;
	struct drbd_peer_device *peer_device, *tmp_peer_device;
	struct gendisk *disk;
	struct request_queue *q;
	int got;
	enum drbd_ret_code err = ERR_NOMEM;

	device = minor_to_mdev(minor);
	if (device)
		return ERR_MINOR_OR_VOLUME_EXISTS;

	/* GFP_KERNEL, we are outside of all write-out paths */
	device = kzalloc(sizeof(struct drbd_device), GFP_KERNEL);
	if (!device)
		return ERR_NOMEM;
	kobject_init(&device->kobj, &drbd_device_kobj_type);

	kref_get(&resource->kref);
	device->resource = resource;
	device->minor = minor;
	device->vnr = vnr;
	device->device_conf = *device_conf;

#ifdef PARANOIA
	SET_MDEV_MAGIC(device);
#endif

	drbd_set_defaults(device);

	atomic_set(&device->ap_bio_cnt, 0);
	atomic_set(&device->local_cnt, 0);
	atomic_set(&device->pp_in_use_by_net, 0);
	atomic_set(&device->rs_sect_ev, 0);
	atomic_set(&device->ap_in_flight, 0);
	atomic_set(&device->md_io_in_use, 0);

	spin_lock_init(&device->al_lock);

	INIT_LIST_HEAD(&device->active_ee);
	INIT_LIST_HEAD(&device->sync_ee);
	INIT_LIST_HEAD(&device->done_ee);
	INIT_LIST_HEAD(&device->read_ee);
	INIT_LIST_HEAD(&device->net_ee);
	INIT_LIST_HEAD(&device->go_diskless.list);
	INIT_LIST_HEAD(&device->md_sync_work.list);
	INIT_LIST_HEAD(&device->pending_bitmap_work);

	device->go_diskless.cb  = w_go_diskless;
	device->md_sync_work.cb = w_md_sync;

	init_timer(&device->md_sync_timer);
	init_timer(&device->request_timer);
	device->md_sync_timer.function = md_sync_timer_fn;
	device->md_sync_timer.data = (unsigned long) device;
	device->request_timer.function = request_timer_fn;
	device->request_timer.data = (unsigned long) device;

	init_waitqueue_head(&device->misc_wait);
	init_waitqueue_head(&device->ee_wait);
	init_waitqueue_head(&device->al_wait);
	init_waitqueue_head(&device->seq_wait);

	q = blk_alloc_queue(GFP_KERNEL);
	if (!q)
		goto out_no_q;
	device->rq_queue = q;
	q->queuedata   = device;

	disk = alloc_disk(1);
	if (!disk)
		goto out_no_disk;
	device->vdisk = disk;

	set_disk_ro(disk, true);

	disk->queue = q;
	disk->major = DRBD_MAJOR;
	disk->first_minor = minor;
	disk->fops = &drbd_ops;
	sprintf(disk->disk_name, "drbd%d", minor);
	disk->private_data = device;

	device->this_bdev = bdget(MKDEV(DRBD_MAJOR, minor));
	/* we have no partitions. we contain only ourselves. */
	device->this_bdev->bd_contains = device->this_bdev;

	q->backing_dev_info.congested_fn = drbd_congested;
	q->backing_dev_info.congested_data = device;

	blk_queue_make_request(q, drbd_make_request);
	blk_queue_bounce_limit(q, BLK_BOUNCE_ANY);
	blk_queue_merge_bvec(q, drbd_merge_bvec);
	q->queue_lock = &resource->req_lock; /* needed since we use */
#ifdef blk_queue_plugged
		/* plugging on a queue, that actually has no requests! */
	q->unplug_fn = drbd_unplug_fn;
#endif

	device->md_io_page = alloc_page(GFP_KERNEL);
	if (!device->md_io_page)
		goto out_no_io_page;

	device->bitmap = drbd_bm_alloc();
	if (!device->bitmap)
		goto out_no_bitmap;
	device->read_requests = RB_ROOT;
	device->write_requests = RB_ROOT;

	if (!idr_pre_get(&drbd_devices, GFP_KERNEL) ||
	    idr_get_new_above(&drbd_devices, device, minor, &got))
		goto out_no_minor_idr;
	if (got != minor) {
		err = ERR_MINOR_OR_VOLUME_EXISTS;
		idr_remove(&drbd_devices, got);
		goto out_idr_synchronize_rcu;
	}
	kobject_get(&device->kobj);

	if (!idr_pre_get(&resource->devices, GFP_KERNEL) ||
	    idr_get_new_above(&resource->devices, device, vnr, &got))
		goto out_idr_remove_minor;
	if (got != vnr) {
		err = ERR_MINOR_OR_VOLUME_EXISTS;
		idr_remove(&resource->devices, got);
		goto out_idr_remove_minor;
	}
	kobject_get(&device->kobj);

	INIT_LIST_HEAD(&device->peer_devices);
	for_each_connection(connection, resource)
		if (!create_peer_device(device, connection))
			goto out_no_peer_device;

	/* kobject_get(&device->kobj); */
	add_disk(disk);
	parent = &disk_to_dev(disk)->kobj;

	if (kobject_add(&device->kobj, parent, "drbd"))
		goto out_del_disk;

	for_each_peer_device(peer_device, device) {
		if (peer_device->connection->cstate[NOW] >= C_CONNECTED)
			drbd_connected(peer_device);
	}

	*p_device = device;
	return NO_ERROR;

out_del_disk:
	del_gendisk(device->vdisk);
out_no_peer_device:
	for_each_connection(connection, resource) {
		peer_device = idr_find(&connection->peer_devices, vnr);
		if (peer_device) {
			idr_remove(&connection->peer_devices, got);
			kref_put(&connection->kref, drbd_destroy_connection);
		}
	}
	for_each_peer_device_safe(peer_device, tmp_peer_device, device) {
		list_del(&peer_device->peer_devices);
		kfree(peer_device);
	}

	idr_remove(&resource->devices, vnr);
out_idr_remove_minor:
	idr_remove(&drbd_devices, minor);
out_idr_synchronize_rcu:
	synchronize_rcu();
out_no_minor_idr:
	drbd_bm_free(device->bitmap);
out_no_bitmap:
	__free_page(device->md_io_page);
out_no_io_page:
	put_disk(disk);
out_no_disk:
	blk_cleanup_queue(q);
out_no_q:
	kref_put(&resource->kref, drbd_destroy_resource);
	kfree(device);
	return err;
}

/**
 * drbd_unregister_device()  -  make a device "invisible"
 *
 * Remove the device from the drbd object model and unregister it in the
 * kernel.  Keep reference counts on device->kref; they are dropped in
 * drbd_put_device().
 */
void drbd_unregister_device(struct drbd_device *device)
{
	struct drbd_resource *resource = device->resource;
	struct drbd_connection *connection;

	for_each_connection(connection, resource)
		idr_remove(&connection->peer_devices, device->vnr);
	idr_remove(&resource->devices, device->vnr);
	idr_remove(&drbd_devices, device_to_minor(device));
}

void drbd_put_device(struct drbd_device *device)
{
	struct drbd_peer_device *peer_device;
	int refs = 3, i;

	del_gendisk(device->vdisk);
	for_each_peer_device(peer_device, device)
		refs++;

	for (i = 0; i < refs; i++)
		kobject_put(&device->kobj);
}

/**
 * drbd_unregister_connection()  -  make a connection "invisible"
 *
 * Remove the connection from the drbd object model.  Keep reference counts on
 * connection->kref; they are dropped in drbd_put_connection().
 */
void drbd_unregister_connection(struct drbd_connection *connection)
{
	struct drbd_peer_device *peer_device;
	int vnr;

	idr_for_each_entry(&connection->peer_devices, peer_device, vnr)
		list_del_rcu(&peer_device->peer_devices);
	list_del_rcu(&connection->connections);
}

void drbd_put_connection(struct drbd_connection *connection)
{
	struct drbd_peer_device *peer_device;
	int vnr, refs = 1;

	idr_for_each_entry(&connection->peer_devices, peer_device, vnr)
		refs++;
	kref_sub(&connection->kref, refs, drbd_destroy_connection);
}

int __init drbd_init(void)
{
	int err;

	if (minor_count < DRBD_MINOR_COUNT_MIN || minor_count > DRBD_MINOR_COUNT_MAX) {
		printk(KERN_ERR
		       "drbd: invalid minor_count (%d)\n", minor_count);
#ifdef MODULE
		return -EINVAL;
#else
		minor_count = DRBD_MINOR_COUNT_DEF;
#endif
	}

	err = register_blkdev(DRBD_MAJOR, "drbd");
	if (err) {
		printk(KERN_ERR
		       "drbd: unable to register block device major %d\n",
		       DRBD_MAJOR);
		return err;
	}

	err = drbd_genl_register();
	if (err) {
		printk(KERN_ERR "drbd: unable to register generic netlink family\n");
		goto fail;
	}


	register_reboot_notifier(&drbd_notifier);

	/*
	 * allocate all necessary structs
	 */
	err = -ENOMEM;

	init_waitqueue_head(&drbd_pp_wait);

	drbd_proc = NULL; /* play safe for drbd_cleanup */
	idr_init(&drbd_devices);

	err = drbd_create_mempools();
	if (err)
		goto fail;

	drbd_proc = proc_create_data("drbd", S_IFREG | S_IRUGO , NULL, &drbd_proc_fops, NULL);
	if (!drbd_proc)	{
		printk(KERN_ERR "drbd: unable to register proc file\n");
		goto fail;
	}

	mutex_init(&global_state_mutex);
	INIT_LIST_HEAD(&drbd_resources);

	retry.wq = create_singlethread_workqueue("drbd-reissue");
	if (!retry.wq) {
		printk(KERN_ERR "drbd: unable to create retry workqueue\n");
		goto fail;
	}
	INIT_WORK(&retry.worker, do_retry);
	spin_lock_init(&retry.lock);
	INIT_LIST_HEAD(&retry.writes);

	printk(KERN_INFO "drbd: initialized. "
	       "Version: " REL_VERSION " (api:%d/proto:%d-%d)\n",
	       API_VERSION, PRO_VERSION_MIN, PRO_VERSION_MAX);
	printk(KERN_INFO "drbd: %s\n", drbd_buildtag());
	printk(KERN_INFO "drbd: registered as block device major %d\n",
		DRBD_MAJOR);

	return 0; /* Success! */

fail:
	drbd_cleanup();
	if (err == -ENOMEM)
		/* currently always the case */
		printk(KERN_ERR "drbd: ran out of memory\n");
	else
		printk(KERN_ERR "drbd: initialization failure\n");
	return err;
}

void drbd_free_bc(struct drbd_backing_dev *ldev)
{
	if (ldev == NULL)
		return;

	blkdev_put(ldev->backing_bdev, FMODE_READ | FMODE_WRITE | FMODE_EXCL);
	blkdev_put(ldev->md_bdev, FMODE_READ | FMODE_WRITE | FMODE_EXCL);

	kfree(ldev->md.peers);
	kobject_del(&ldev->kobject);
	kobject_put(&ldev->kobject);
}


void drbd_free_sock(struct drbd_connection *connection)
{
	if (connection->data.socket) {
		mutex_lock(&connection->data.mutex);
		kernel_sock_shutdown(connection->data.socket, SHUT_RDWR);
		sock_release(connection->data.socket);
		connection->data.socket = NULL;
		mutex_unlock(&connection->data.mutex);
	}
	if (connection->meta.socket) {
		mutex_lock(&connection->meta.mutex);
		kernel_sock_shutdown(connection->meta.socket, SHUT_RDWR);
		sock_release(connection->meta.socket);
		connection->meta.socket = NULL;
		mutex_unlock(&connection->meta.mutex);
	}
}

/* meta data management */

struct peer_dev_md_on_disk {
	u64 uuid[UI_HISTORY_END - UI_BITMAP + 1];
	u32 addr_hash;
	u32 flags;
	u32 reserved_u32[4];
} __packed;

struct meta_data_on_disk {
	u64 effective_size;    /* last agreed size (sectors) */
	u64 current_uuid;
	u64 reserved_u64[4];   /* to have the magic at the same position as in v07, and v08 */
	u64 device_uuid;
	u32 flags;             /* MDF */
	u32 magic;
	u32 md_size_sect;
	u32 al_offset;         /* offset to this block */
	u32 al_nr_extents;     /* important for restoring the AL */
	      /* `-- act_log->nr_elements <-- ldev->dc.al_extents */
	u32 bm_offset;         /* offset to the bitmap, from here */
	u32 bm_bytes_per_bit;  /* BM_BLOCK_SIZE */
	u32 la_peer_max_bio_size;   /* last peer max_bio_size */
	u32 bm_max_peers;
	u32 reserved_u32[5];

	struct peer_dev_md_on_disk peers[MAX_PEERS];
} __packed;

/**
 * drbd_md_sync() - Writes the meta data super block if the MD_DIRTY flag bit is set
 * @device:	DRBD device.
 */
void drbd_md_sync(struct drbd_device *device)
{
	struct meta_data_on_disk *buffer;
	sector_t sector;
	int i;

	del_timer(&device->md_sync_timer);
	/* timer may be rearmed by drbd_md_mark_dirty() now. */
	if (!test_and_clear_bit(MD_DIRTY, &device->flags))
		return;

	/* We use here D_FAILED and not D_ATTACHING because we try to write
	 * metadata even if we detach due to a disk failure! */
	if (!get_ldev_if_state(device, D_FAILED))
		return;

	buffer = drbd_md_get_buffer(device);
	if (!buffer)
		goto out;

	memset(buffer, 0, 512);

	buffer->effective_size = cpu_to_be64(device->ldev->md.effective_size);
	buffer->current_uuid = cpu_to_be64(device->ldev->md.current_uuid);
	buffer->flags = cpu_to_be32(device->ldev->md.flags);
	buffer->magic = cpu_to_be32(DRBD_MD_MAGIC_09);

	buffer->md_size_sect  = cpu_to_be32(device->ldev->md.md_size_sect);
	buffer->al_offset     = cpu_to_be32(device->ldev->md.al_offset);
	buffer->al_nr_extents = cpu_to_be32(device->act_log->nr_elements);
	buffer->bm_bytes_per_bit = cpu_to_be32(BM_BLOCK_SIZE);
	buffer->device_uuid = cpu_to_be64(device->ldev->md.device_uuid);

	buffer->bm_offset = cpu_to_be32(device->ldev->md.bm_offset);
	buffer->la_peer_max_bio_size = cpu_to_be32(device->device_conf.max_bio_size);
	buffer->bm_max_peers = cpu_to_be32(device->bitmap->bm_max_peers);
	for (i = 0; i < device->bitmap->bm_max_peers; i++) {
		int j;
		for (j = 0; j < ARRAY_SIZE(buffer->peers[i].uuid); j++)
			buffer->peers[i].uuid[j] = cpu_to_be64(device->ldev->md.peers[i].uuid[j]);
		buffer->peers[i].addr_hash = cpu_to_be32(device->ldev->md.peers[i].addr_hash);
		buffer->peers[i].flags = cpu_to_be32(device->ldev->md.peers[i].flags);
	}

	D_ASSERT(device, drbd_md_ss__(device, device->ldev) == device->ldev->md.md_offset);
	sector = device->ldev->md.md_offset;

	if (drbd_md_sync_page_io(device, device->ldev, sector, WRITE)) {
		/* this was a try anyways ... */
		drbd_err(device, "meta data update failed!\n");
		drbd_chk_io_error(device, 1, DRBD_META_IO_ERROR);
	}

	drbd_md_put_buffer(device);
out:
	put_ldev(device);
}

/**
 * drbd_md_read() - Reads in the meta data super block
 * @device:	DRBD device.
 * @bdev:	Device from which the meta data should be read in.
 *
 * Return 0 (NO_ERROR) on success, and an enum drbd_ret_code in case
 * something goes wrong.
 */
int drbd_md_read(struct drbd_device *device, struct drbd_backing_dev *bdev)
{
	struct meta_data_on_disk *buffer;
	u32 magic, flags;
	int i, rv = NO_ERROR;

	if (!get_ldev_if_state(device, D_ATTACHING))
		return ERR_IO_MD_DISK;

	buffer = drbd_md_get_buffer(device);
	if (!buffer)
		goto out;

	if (drbd_md_sync_page_io(device, bdev, bdev->md.md_offset, READ)) {
		/* NOTE: can't do normal error processing here as this is
		   called BEFORE disk is attached */
		drbd_err(device, "Error while reading metadata.\n");
		rv = ERR_IO_MD_DISK;
		goto err;
	}

	magic = be32_to_cpu(buffer->magic);
	flags = be32_to_cpu(buffer->flags);
	if (magic == DRBD_MD_MAGIC_09 && !(flags & MDF_AL_CLEAN)) {
			/* btw: that's Activity Log clean, not "all" clean. */
		drbd_err(device, "Found unclean meta data. Did you \"drbdadm apply-al\"?\n");
		rv = ERR_MD_UNCLEAN;
		goto err;
	}
	if (magic != DRBD_MD_MAGIC_09) {
		if (magic == DRBD_MD_MAGIC_07 ||
		    magic == DRBD_MD_MAGIC_08 ||
		    magic == DRBD_MD_MAGIC_84_UNCLEAN)
			drbd_err(device, "Found old meta data magic. Did you \"drbdadm create-md\"?\n");
		else
			drbd_err(device, "Meta data magic not found. Did you \"drbdadm create-md\"?\n");
		rv = ERR_MD_INVALID;
		goto err;
	}
	if (be32_to_cpu(buffer->al_offset) != bdev->md.al_offset) {
		drbd_err(device, "unexpected al_offset: %d (expected %d)\n",
		    be32_to_cpu(buffer->al_offset), bdev->md.al_offset);
		rv = ERR_MD_INVALID;
		goto err;
	}
	if (be32_to_cpu(buffer->bm_bytes_per_bit) != BM_BLOCK_SIZE) {
		drbd_err(device, "unexpected bm_bytes_per_bit: %u (expected %u)\n",
		    be32_to_cpu(buffer->bm_bytes_per_bit), BM_BLOCK_SIZE);
		rv = ERR_MD_INVALID;
		goto err;
	}
	i = be32_to_cpu(buffer->bm_max_peers);
	if (i > MAX_PEERS) {
		drbd_err(device, "bm_max_peers too high\n");
		rv = ERR_MD_INVALID;
		goto err;
	}
	device->bitmap->bm_max_peers = i;
	drbd_md_set_sector_offsets(device, bdev); /* recalc bm_offset and md_size_sect with bm_max_peers */

	if (be32_to_cpu(buffer->bm_offset) != bdev->md.bm_offset) {
		drbd_err(device, "unexpected bm_offset: %d (expected %d)\n",
		    be32_to_cpu(buffer->bm_offset), bdev->md.bm_offset);
		rv = ERR_MD_INVALID;
		goto err;
	}
	if (be32_to_cpu(buffer->md_size_sect) != bdev->md.md_size_sect) {
		drbd_err(device, "unexpected md_size: %u (expected %u)\n",
		    be32_to_cpu(buffer->md_size_sect), bdev->md.md_size_sect);
		rv = ERR_MD_INVALID;
		goto err;
	}

	bdev->md.peers = kmalloc(sizeof(struct drbd_md_peer) * i, GFP_NOIO);
	if (!bdev->md.peers) {
		rv = ERR_NOMEM;
		goto err;
	}

	bdev->md.effective_size = be64_to_cpu(buffer->effective_size);
	bdev->md.current_uuid = be64_to_cpu(buffer->current_uuid);
	bdev->md.flags = be32_to_cpu(buffer->flags);
	bdev->md.device_uuid = be64_to_cpu(buffer->device_uuid);

<<<<<<< HEAD
	for (i = 0; i < device->bitmap->bm_max_peers; i++) {
		int j;
		for (j = 0; j < ARRAY_SIZE(buffer->peers[i].uuid); j++)
			bdev->md.peers[i].uuid[j] = be64_to_cpu(buffer->peers[i].uuid[j]);

		bdev->md.peers[i].addr_hash = be32_to_cpu(buffer->peers[i].addr_hash);
		bdev->md.peers[i].flags = be32_to_cpu(buffer->peers[i].flags);
=======
	spin_lock_irq(&mdev->tconn->req_lock);
	if (mdev->state.conn < C_CONNECTED) {
		unsigned int peer;
		peer = be32_to_cpu(buffer->la_peer_max_bio_size);
		peer = max(peer, DRBD_MAX_BIO_SIZE_SAFE);
		mdev->peer_max_bio_size = peer;
>>>>>>> 4436a2e6
	}

 err:
	drbd_md_put_buffer(device);
 out:
	put_ldev(device);

	return rv;
}

/**
 * drbd_md_mark_dirty() - Mark meta data super block as dirty
 * @device:	DRBD device.
 *
 * Call this function if you change anything that should be written to
 * the meta-data super block. This function sets MD_DIRTY, and starts a
 * timer that ensures that within five seconds you have to call drbd_md_sync().
 */
#ifdef DRBD_DEBUG_MD_SYNC
void drbd_md_mark_dirty_(struct drbd_device *device, unsigned int line, const char *func)
{
	if (!test_and_set_bit(MD_DIRTY, &device->flags)) {
		mod_timer(&device->md_sync_timer, jiffies + HZ);
		device->last_md_mark_dirty.line = line;
		device->last_md_mark_dirty.func = func;
	}
}
#else
void drbd_md_mark_dirty(struct drbd_device *device)
{
	if (!test_and_set_bit(MD_DIRTY, &device->flags))
		mod_timer(&device->md_sync_timer, jiffies + 5*HZ);
}
#endif

static void drbd_uuid_move_history(struct drbd_peer_device *peer_device) __must_hold(local)
{
	struct drbd_md_peer *peer_md = &peer_device->device->ldev->md.peers[peer_device->bitmap_index];
	int i;

	for (i = UI_HISTORY_START; i < UI_HISTORY_END; i++)
		peer_md->uuid[MD_UI(i+1)] = peer_md->uuid[MD_UI(i)];
}

void _drbd_uuid_set_current(struct drbd_device *device, u64 val)
{
	if (device->resource->role[NOW] == R_PRIMARY)
		val |= 1;
	else
		val &= ~((u64)1);

	device->ldev->md.current_uuid = val;
	drbd_set_exposed_data_uuid(device, val);
}

void _drbd_uuid_set(struct drbd_peer_device *peer_device, int idx, u64 val) __must_hold(local)
{
	struct drbd_device *device = peer_device->device;

	drbd_md_mark_dirty(device);

	if (idx == UI_CURRENT)
		_drbd_uuid_set_current(device, val);
	else
		device->ldev->md.peers[peer_device->bitmap_index].uuid[MD_UI(idx)] = val;
}


void drbd_uuid_set(struct drbd_peer_device *peer_device, int idx, u64 val) __must_hold(local)
{
	struct drbd_device *device = peer_device->device;

	if (drbd_peer_uuid(peer_device, idx)) {
		drbd_uuid_move_history(peer_device);
		device->ldev->md.peers[peer_device->bitmap_index].uuid[MD_UI(UI_HISTORY_START)] =
			drbd_peer_uuid(peer_device, idx);
	}
	_drbd_uuid_set(peer_device, idx, val);
}

/**
 * drbd_uuid_new_current() - Creates a new current UUID
 * @device:	DRBD device.
 *
 * Creates a new current UUID, and rotates the old current UUID into
 * the bitmap slot. Causes an incremental resync upon next connect.
 */
void _drbd_uuid_new_current(struct drbd_device *device, bool forced) __must_hold(local)
{
	unsigned long long bm_uuid;
	struct drbd_peer_device *peer_device;
	enum drbd_disk_state pdsk;
	int do_it = 0;
	u64 val;

	for_each_peer_device(peer_device, device) {
		bm_uuid = drbd_peer_uuid(peer_device, UI_BITMAP);
		pdsk = peer_device->disk_state[NOW];
		if (device->disk_state[NOW] >= D_UP_TO_DATE &&
		    (pdsk <= D_FAILED || pdsk == D_UNKNOWN || pdsk == D_OUTDATED || forced) &&
		    bm_uuid == 0) {
			_drbd_uuid_set(peer_device, UI_BITMAP, device->ldev->md.current_uuid);
			do_it = 1;
		}
	}

	if (!do_it)
		return;

	get_random_bytes(&val, sizeof(u64));
	_drbd_uuid_set_current(device, val);
	drbd_info(device, "new current UUID: %016llX\n", device->ldev->md.current_uuid);
	/* get it to stable storage _now_ */
	drbd_md_sync(device);

	for_each_peer_device(peer_device, device) {
		if (peer_device->repl_state[NOW] >= L_CONNECTED)
			drbd_send_uuids(peer_device);
	}
}

void drbd_uuid_set_bm(struct drbd_peer_device *peer_device, u64 val) __must_hold(local)
{
	struct drbd_device *device = peer_device->device;
	struct drbd_md_peer *peer_md = &peer_device->device->ldev->md.peers[peer_device->bitmap_index];

	if (peer_md->uuid[MD_UI(UI_BITMAP)] == 0 && val == 0)
		return;

	if (val == 0) {
		drbd_uuid_move_history(peer_device);
		peer_md->uuid[MD_UI(UI_HISTORY_START)] = peer_md->uuid[MD_UI(UI_BITMAP)];
		peer_md->uuid[MD_UI(UI_BITMAP)] = 0;
	} else {
		unsigned long long bm_uuid = peer_md->uuid[MD_UI(UI_BITMAP)];
		if (bm_uuid)
			drbd_warn(device, "bm UUID was already set: %llX\n", bm_uuid);

		peer_md->uuid[MD_UI(UI_BITMAP)] = val & ~((u64)1);
	}
	drbd_md_mark_dirty(device);
}

/**
 * drbd_bmio_set_n_write() - io_fn for drbd_queue_bitmap_io() or drbd_bitmap_io()
 * @device:	DRBD device.
 *
 * Sets all bits in the bitmap and writes the whole bitmap to stable storage.
 */
int drbd_bmio_set_n_write(struct drbd_device *device,
			  struct drbd_peer_device *peer_device)
{
	int rv = -EIO;

	if (get_ldev_if_state(device, D_ATTACHING)) {
		drbd_md_set_peer_flag(peer_device, MDF_PEER_FULL_SYNC);
		drbd_md_sync(device);
		drbd_bm_set_bits(device, peer_device->bitmap_index, 0, -1UL);

		rv = drbd_bm_write(device, NULL);

		if (!rv) {
			drbd_md_clear_peer_flag(peer_device, MDF_PEER_FULL_SYNC);
			drbd_md_sync(device);
		}

		put_ldev(device);
	}

	return rv;
}

/**
 * drbd_bmio_clear_n_write() - io_fn for drbd_queue_bitmap_io() or drbd_bitmap_io()
 * @device:	DRBD device.
 *
 * Clears all bits in the bitmap and writes the whole bitmap to stable storage.
 */
int drbd_bmio_clear_n_write(struct drbd_device *device,
			    struct drbd_peer_device *peer_device)
{
	int rv = -EIO;

	drbd_resume_al(device);
	if (get_ldev_if_state(device, D_ATTACHING)) {
		drbd_bm_clear_all(device);
		rv = drbd_bm_write(device, NULL);
		put_ldev(device);
	}

	return rv;
}

static int w_bitmap_io(struct drbd_work *w, int unused)
{
	struct bm_io_work *work =
		container_of(w, struct bm_io_work, w);
	struct drbd_device *device = work->device;
	int rv = -EIO;

	if (get_ldev(device)) {
		drbd_bm_lock(device, work->why, work->flags);
		rv = work->io_fn(device, work->peer_device);
		drbd_bm_unlock(device);
		put_ldev(device);
	}

	if (!list_empty(&device->pending_bitmap_work))
		wake_up(&device->misc_wait);

	if (work->done)
		work->done(device, work->peer_device, rv);
	kfree(work);

	return 0;
}

void drbd_ldev_destroy(struct drbd_device *device)
{
	struct drbd_peer_device *peer_device;

	rcu_read_lock();
	for_each_peer_device(peer_device, device) {
		lc_destroy(peer_device->resync_lru);
		peer_device->resync_lru = NULL;
	}
	rcu_read_unlock();
	lc_destroy(device->act_log);
	device->act_log = NULL;
	__no_warn(local,
		drbd_free_bc(device->ldev);
		device->ldev = NULL;);

	clear_bit(GO_DISKLESS, &device->flags);
}

static int w_go_diskless(struct drbd_work *w, int unused)
{
	struct drbd_device *device =
		container_of(w, struct drbd_device, go_diskless);

	D_ASSERT(device, device->disk_state[NOW] == D_FAILED);
	/* we cannot assert local_cnt == 0 here, as get_ldev_if_state will
	 * inc/dec it frequently. Once we are D_DISKLESS, no one will touch
	 * the protected members anymore, though, so once put_ldev reaches zero
	 * again, it will be safe to free them. */
	change_disk_state(device, D_DISKLESS, CS_HARD);
	return 0;
}

void drbd_go_diskless(struct drbd_device *device)
{
	D_ASSERT(device, device->disk_state[NOW] == D_FAILED);
	if (!test_and_set_bit(GO_DISKLESS, &device->flags))
		drbd_queue_work(&device->resource->work, &device->go_diskless);
}

void drbd_queue_pending_bitmap_work(struct drbd_device *device)
{
	unsigned long flags;
	struct bm_io_work *work, *tmp;

	spin_lock_irqsave(&device->resource->req_lock, flags);
	list_for_each_entry_safe(work, tmp, &device->pending_bitmap_work, w.list) {
		list_del(&work->w.list);
		drbd_queue_work(&device->resource->work, &work->w);
	}
	spin_unlock_irqrestore(&device->resource->req_lock, flags);
}

/**
 * drbd_queue_bitmap_io() - Queues an IO operation on the whole bitmap
 * @device:	DRBD device.
 * @io_fn:	IO callback to be called when bitmap IO is possible
 * @done:	callback to be called after the bitmap IO was performed
 * @why:	Descriptive text of the reason for doing the IO
 *
 * While IO on the bitmap happens we freeze application IO thus we ensure
 * that drbd_set_out_of_sync() can not be called. This function MAY ONLY be
 * called from sender context. It MUST NOT be used while a previous such
 * work is still pending!
 */
void drbd_queue_bitmap_io(struct drbd_device *device,
			  int (*io_fn)(struct drbd_device *, struct drbd_peer_device *),
			  void (*done)(struct drbd_device *, struct drbd_peer_device *, int),
			  char *why, enum bm_flag flags,
			  struct drbd_peer_device *peer_device)
{
	struct bm_io_work *bm_io_work;

	D_ASSERT(device, current == device->resource->worker.task);

	bm_io_work = kmalloc(sizeof(*bm_io_work), GFP_NOIO);
	bm_io_work->w.cb = w_bitmap_io;
	bm_io_work->device = device;
	bm_io_work->peer_device = peer_device;
	bm_io_work->io_fn = io_fn;
	bm_io_work->done = done;
	bm_io_work->why = why;
	bm_io_work->flags = flags;

	/*
	 * Whole-bitmap operations can only take place when there is no
	 * concurrent application I/O.  We ensure exclusion between the two
	 * types of I/O  with the following mechanism:
	 *
	 *  - device->ap_bio_cnt keeps track of the number of application I/O
	 *    requests in progress.
	 *
	 *  - A non-empty device->pending_bitmap_work list indicates that
	 *    whole-bitmap I/O operations are pending, and no new application
	 *    I/O should be started.  We make sure that the list doesn't appear
	 *    empty system wide before trying to queue the whole-bitmap I/O.
	 *
	 *  - In dec_ap_bio(), we decrement device->ap_bio_cnt.  If it reaches
	 *    zero and the device->pending_bitmap_work list is non-empty, we
	 *    queue the whole-bitmap operations.
	 *
	 *  - In inc_ap_bio(), we increment device->ap_bio_cnt before checking
	 *    if the device->pending_bitmap_work list is non-empty.  If
	 *    device->pending_bitmap_work is non-empty, we immediately call
	 *    dec_ap_bio().
	 *
	 * This ensures that whenver there is pending whole-bitmap I/O, we
	 * realize in dec_ap_bio().
	 *
	 */

	spin_lock_irq(&device->resource->req_lock);
	list_add_tail(&bm_io_work->w.list, &device->pending_bitmap_work);
	spin_unlock_irq(&device->resource->req_lock);
	atomic_inc(&device->ap_bio_cnt);
	dec_ap_bio(device);
}

/**
 * drbd_bitmap_io() -  Does an IO operation on the whole bitmap
 * @device:	DRBD device.
 * @io_fn:	IO callback to be called when bitmap IO is possible
 * @why:	Descriptive text of the reason for doing the IO
 *
 * freezes application IO while that the actual IO operations runs. This
 * functions MAY NOT be called from sender context.
 */
int drbd_bitmap_io(struct drbd_device *device,
		int (*io_fn)(struct drbd_device *, struct drbd_peer_device *),
		char *why, enum bm_flag flags,
		struct drbd_peer_device *peer_device)
{
	int rv;

	D_ASSERT(device, current != device->resource->worker.task);

	if (!(flags & BM_LOCK_CLEAR))
		drbd_suspend_io(device);

	drbd_bm_lock(device, why, flags);
	rv = io_fn(device, peer_device);
	drbd_bm_unlock(device);

	if (!(flags & BM_LOCK_CLEAR))
		drbd_resume_io(device);

	return rv;
}

void drbd_md_set_flag(struct drbd_device *device, enum mdf_flag flag) __must_hold(local)
{
	if ((device->ldev->md.flags & flag) != flag) {
		drbd_md_mark_dirty(device);
		device->ldev->md.flags |= flag;
	}
}

void drbd_md_set_peer_flag(struct drbd_peer_device *peer_device,
			   enum mdf_peer_flag flag) __must_hold(local)
{
	struct drbd_device *device = peer_device->device;
	struct drbd_md *md = &device->ldev->md;

	if (!(md->peers[peer_device->bitmap_index].flags & flag)) {
		drbd_md_mark_dirty(device);
		md->peers[peer_device->bitmap_index].flags |= flag;
	}
}

void drbd_md_clear_flag(struct drbd_device *device, enum mdf_flag flag) __must_hold(local)
{
	if ((device->ldev->md.flags & flag) != 0) {
		drbd_md_mark_dirty(device);
		device->ldev->md.flags &= ~flag;
	}
}

void drbd_md_clear_peer_flag(struct drbd_peer_device *peer_device,
			     enum mdf_peer_flag flag) __must_hold(local)
{
	struct drbd_device *device = peer_device->device;
	struct drbd_md *md = &device->ldev->md;

	if (md->peers[peer_device->bitmap_index].flags & flag) {
		drbd_md_mark_dirty(device);
		md->peers[peer_device->bitmap_index].flags &= ~flag;
	}
}

int drbd_md_test_flag(struct drbd_backing_dev *bdev, enum mdf_flag flag)
{
	return (bdev->md.flags & flag) != 0;
}

bool drbd_md_test_peer_flag(struct drbd_peer_device *peer_device, enum mdf_peer_flag flag)
{
	struct drbd_md *md = &peer_device->device->ldev->md;

	if (!expect(peer_device, peer_device->bitmap_index != -1))
		return false;

	return md->peers[peer_device->bitmap_index].flags & flag;
}

STATIC void md_sync_timer_fn(unsigned long data)
{
	struct drbd_device *device = (struct drbd_device *) data;

	drbd_queue_work(&device->resource->work, &device->md_sync_work);
}

STATIC int w_md_sync(struct drbd_work *w, int unused)
{
	struct drbd_device *device =
		container_of(w, struct drbd_device, md_sync_work);

	drbd_warn(device, "md_sync_timer expired! Worker calls drbd_md_sync().\n");
#ifdef DRBD_DEBUG_MD_SYNC
	drbd_warn(device, "last md_mark_dirty: %s:%u\n",
		device->last_md_mark_dirty.func, device->last_md_mark_dirty.line);
#endif
	drbd_md_sync(device);
	return 0;
}

const char *cmdname(enum drbd_packet cmd)
{
	/* THINK may need to become several global tables
	 * when we want to support more than
	 * one PRO_VERSION */
	static const char *cmdnames[] = {
		[P_DATA]	        = "Data",
		[P_DATA_REPLY]	        = "DataReply",
		[P_RS_DATA_REPLY]	= "RSDataReply",
		[P_BARRIER]	        = "Barrier",
		[P_BITMAP]	        = "ReportBitMap",
		[P_BECOME_SYNC_TARGET]  = "BecomeSyncTarget",
		[P_BECOME_SYNC_SOURCE]  = "BecomeSyncSource",
		[P_UNPLUG_REMOTE]	= "UnplugRemote",
		[P_DATA_REQUEST]	= "DataRequest",
		[P_RS_DATA_REQUEST]     = "RSDataRequest",
		[P_SYNC_PARAM]	        = "SyncParam",
		[P_SYNC_PARAM89]	= "SyncParam89",
		[P_PROTOCOL]            = "ReportProtocol",
		[P_UUIDS]	        = "ReportUUIDs",
		[P_SIZES]	        = "ReportSizes",
		[P_STATE]	        = "ReportState",
		[P_SYNC_UUID]           = "ReportSyncUUID",
		[P_AUTH_CHALLENGE]      = "AuthChallenge",
		[P_AUTH_RESPONSE]	= "AuthResponse",
		[P_PING]		= "Ping",
		[P_PING_ACK]	        = "PingAck",
		[P_RECV_ACK]	        = "RecvAck",
		[P_WRITE_ACK]	        = "WriteAck",
		[P_RS_WRITE_ACK]	= "RSWriteAck",
		[P_DISCARD_WRITE]        = "DiscardWrite",
		[P_NEG_ACK]	        = "NegAck",
		[P_NEG_DREPLY]	        = "NegDReply",
		[P_NEG_RS_DREPLY]	= "NegRSDReply",
		[P_BARRIER_ACK]	        = "BarrierAck",
		[P_STATE_CHG_REQ]       = "StateChgRequest",
		[P_STATE_CHG_REPLY]     = "StateChgReply",
		[P_OV_REQUEST]          = "OVRequest",
		[P_OV_REPLY]            = "OVReply",
		[P_OV_RESULT]           = "OVResult",
		[P_CSUM_RS_REQUEST]     = "CsumRSRequest",
		[P_RS_IS_IN_SYNC]	= "CsumRSIsInSync",
		[P_COMPRESSED_BITMAP]   = "CBitmap",
		[P_DELAY_PROBE]         = "DelayProbe",
		[P_OUT_OF_SYNC]		= "OutOfSync",
		[P_RETRY_WRITE]		= "RetryWrite",
		[P_RS_CANCEL]		= "RSCancel",
		[P_CONN_ST_CHG_REQ]	= "conn_st_chg_req",
		[P_CONN_ST_CHG_REPLY]	= "conn_st_chg_reply",
		[P_RETRY_WRITE]		= "retry_write",
		[P_PROTOCOL_UPDATE]	= "protocol_update",
		[P_CONN_ST_CHG_PREPARE] = "conn_st_chg_prepare",
		[P_CONN_ST_CHG_ABORT]	= "conn_st_chg_abort",

		/* enum drbd_packet, but not commands - obsoleted flags:
		 *	P_MAY_IGNORE
		 *	P_MAX_OPT_CMD
		 */
	};

	/* too big for the array: 0xfffX */
	if (cmd == P_INITIAL_META)
		return "InitialMeta";
	if (cmd == P_INITIAL_DATA)
		return "InitialData";
	if (cmd == P_CONNECTION_FEATURES)
		return "ConnectionFeatures";
	if (cmd >= ARRAY_SIZE(cmdnames))
		return "Unknown";
	return cmdnames[cmd];
}

/**
 * drbd_wait_misc  -  wait for a request or peer request to make progress
 * @device:	device associated with the request or peer request
 * @peer_device: NULL when waiting for a request; the peer device of the peer
 *		 request when waiting for a peer request
 * @i:		the struct drbd_interval embedded in struct drbd_request or
 *		struct drbd_peer_request
 */
int drbd_wait_misc(struct drbd_device *device, struct drbd_peer_device *peer_device, struct drbd_interval *i)
{
	DEFINE_WAIT(wait);
	long timeout;

	rcu_read_lock();
	if (peer_device) {
		struct net_conf *net_conf = rcu_dereference(peer_device->connection->net_conf);
		if (!net_conf) {
			rcu_read_unlock();
			return -ETIMEDOUT;
		}
		timeout = net_conf->ko_count ? net_conf->timeout * HZ / 10 * net_conf->ko_count :
					       MAX_SCHEDULE_TIMEOUT;
	} else {
		struct disk_conf *disk_conf = rcu_dereference(device->ldev->disk_conf);
		timeout = disk_conf->disk_timeout * HZ / 10;
	}
	rcu_read_unlock();

	/* Indicate to wake up device->misc_wait on progress.  */
	i->waiting = true;
	prepare_to_wait(&device->misc_wait, &wait, TASK_INTERRUPTIBLE);
	spin_unlock_irq(&device->resource->req_lock);
	timeout = schedule_timeout(timeout);
	finish_wait(&device->misc_wait, &wait);
	spin_lock_irq(&device->resource->req_lock);
	if (!timeout || (peer_device && peer_device->repl_state[NOW] < L_CONNECTED))
		return -ETIMEDOUT;
	if (signal_pending(current))
		return -ERESTARTSYS;
	return 0;
}

static int idr_has_entry(int id, void *p, void *data)
{
	return 1;
}

bool idr_is_empty(struct idr *idr)
{
	return !idr_for_each(idr, idr_has_entry, NULL);
}

void lock_all_resources(void)
{
	struct drbd_resource *resource;

	mutex_lock(&global_state_mutex);
	local_irq_disable();
	for_each_resource(resource, &drbd_resources)
		spin_lock(&resource->req_lock);
}

void unlock_all_resources(void)
{
	struct drbd_resource *resource;

	for_each_resource(resource, &drbd_resources)
		spin_unlock(&resource->req_lock);
	local_irq_enable();
	mutex_unlock(&global_state_mutex);
}

/**
 * negotiated_disk_state()  -  determine initial disk state
 *
 * When a disk is attached to a device, we set the disk state to D_NEGOTIATING.
 * We then wait for all connected peers to send the peer disk state.  Once that
 * has happened, we can determine the actual disk state based on the peer disk
 * states and the state of the disk itself.
 *
 * The initial disk state becomes D_UP_TO_DATE without fencing or when we know
 * that all peers have been outdated, and D_CONSISTENT otherwise.
 *
 * Returns D_NEGOTIATING while still negotiating, and the new disk state
 * afterwards.
 */
enum drbd_disk_state negotiated_disk_state(struct drbd_device *device)
{
	struct drbd_peer_device *peer_device;
	enum drbd_disk_state disk_state;

	disk_state = device->disk_state[NEW];

	if (disk_state != D_NEGOTIATING)
		goto out;
	for_each_peer_device(peer_device, device) {
		if (peer_device->connection->cstate[NEW] == C_CONNECTED &&
		    peer_device->disk_state[NEW] == D_UNKNOWN) {
			/* Wait for peer to send peer disk state. */
			goto out;
		}
	}
	if (device->exposed_data_uuid != drbd_current_uuid(device) &&
	    device->resource->role[NEW] == R_PRIMARY)
		disk_state = D_DISKLESS;
	else if (!drbd_md_test_flag(device->ldev, MDF_CONSISTENT))
		disk_state = D_INCONSISTENT;
	else if (!drbd_md_test_flag(device->ldev, MDF_WAS_UP_TO_DATE))
		disk_state = D_OUTDATED;
	else {
		bool all_peers_outdated = true;

		if (get_ldev_if_state(device, D_NEGOTIATING)) {
			struct drbd_bitmap *bitmap = device->bitmap;
			int bitmap_index;

			for (bitmap_index = 0; bitmap_index < bitmap->bm_max_peers; bitmap_index++) {
				struct drbd_md_peer *peer_md = &device->ldev->md.peers[bitmap_index];
				enum drbd_disk_state peer_disk_state;

				if (!peer_md->uuid[MD_UI(UI_BITMAP)] ||
				    !(peer_md->flags & MDF_PEER_FENCING))
					continue;
				peer_disk_state = D_UNKNOWN;
				for_each_peer_device(peer_device, device) {
					if (peer_device->bitmap_index == bitmap_index) {
						peer_disk_state = peer_device->disk_state[NEW];
						break;
					}
				}
				if (peer_disk_state == D_OUTDATED ||
				    peer_disk_state == D_INCONSISTENT)
					continue;
				else if (peer_disk_state != D_UNKNOWN ||
					 !(peer_md->flags & MDF_PEER_OUTDATED)) {
						all_peers_outdated = false;
						break;
				}
			}
			put_ldev(device);
		}
		disk_state = all_peers_outdated ? D_UP_TO_DATE : D_CONSISTENT;
	}
out:
	return disk_state;
}

#ifdef DRBD_ENABLE_FAULTS
/* Fault insertion support including random number generator shamelessly
 * stolen from kernel/rcutorture.c */
struct fault_random_state {
	unsigned long state;
	unsigned long count;
};

#define FAULT_RANDOM_MULT 39916801  /* prime */
#define FAULT_RANDOM_ADD	479001701 /* prime */
#define FAULT_RANDOM_REFRESH 10000

/*
 * Crude but fast random-number generator.  Uses a linear congruential
 * generator, with occasional help from get_random_bytes().
 */
STATIC unsigned long
_drbd_fault_random(struct fault_random_state *rsp)
{
	long refresh;

	if (!rsp->count--) {
		get_random_bytes(&refresh, sizeof(refresh));
		rsp->state += refresh;
		rsp->count = FAULT_RANDOM_REFRESH;
	}
	rsp->state = rsp->state * FAULT_RANDOM_MULT + FAULT_RANDOM_ADD;
	return swahw32(rsp->state);
}

STATIC char *
_drbd_fault_str(unsigned int type) {
	static char *_faults[] = {
		[DRBD_FAULT_MD_WR] = "Meta-data write",
		[DRBD_FAULT_MD_RD] = "Meta-data read",
		[DRBD_FAULT_RS_WR] = "Resync write",
		[DRBD_FAULT_RS_RD] = "Resync read",
		[DRBD_FAULT_DT_WR] = "Data write",
		[DRBD_FAULT_DT_RD] = "Data read",
		[DRBD_FAULT_DT_RA] = "Data read ahead",
		[DRBD_FAULT_BM_ALLOC] = "BM allocation",
		[DRBD_FAULT_AL_EE] = "EE allocation",
		[DRBD_FAULT_RECEIVE] = "receive data corruption",
	};

	return (type < DRBD_FAULT_MAX) ? _faults[type] : "**Unknown**";
}

unsigned int
_drbd_insert_fault(struct drbd_device *device, unsigned int type)
{
	static struct fault_random_state rrs = {0, 0};

	unsigned int ret = (
		(fault_devs == 0 ||
			((1 << device_to_minor(device)) & fault_devs) != 0) &&
		(((_drbd_fault_random(&rrs) % 100) + 1) <= fault_rate));

	if (ret) {
		fault_count++;

		if (drbd_ratelimit())
			drbd_warn(device, "***Simulating %s failure\n",
				_drbd_fault_str(type));
	}

	return ret;
}
#endif

module_init(drbd_init)
module_exit(drbd_cleanup)

/* For drbd_tracing: */
EXPORT_SYMBOL(drbd_conn_str);
EXPORT_SYMBOL(drbd_role_str);
EXPORT_SYMBOL(drbd_disk_str);
EXPORT_SYMBOL(drbd_set_st_err_str);<|MERGE_RESOLUTION|>--- conflicted
+++ resolved
@@ -1152,17 +1152,10 @@
 		rcu_read_lock();
 		u_size = rcu_dereference(device->ldev->disk_conf)->disk_size;
 		rcu_read_unlock();
-<<<<<<< HEAD
 		q_order_type = drbd_queue_order_type(device);
 		max_bio_size = queue_max_hw_sectors(device->ldev->backing_bdev->bd_disk->queue) << 9;
-		max_bio_size = min_t(int, max_bio_size, DRBD_MAX_BIO_SIZE);
+		max_bio_size = min(max_bio_size, DRBD_MAX_BIO_SIZE);
 		put_ldev(device);
-=======
-		q_order_type = drbd_queue_order_type(mdev);
-		max_bio_size = queue_max_hw_sectors(mdev->ldev->backing_bdev->bd_disk->queue) << 9;
-		max_bio_size = min(max_bio_size, DRBD_MAX_BIO_SIZE);
-		put_ldev(mdev);
->>>>>>> 4436a2e6
 	} else {
 		d_size = 0;
 		u_size = 0;
@@ -1175,17 +1168,10 @@
 	if (!p)
 		return -EIO;
 
-<<<<<<< HEAD
 	if (peer_device->connection->agreed_pro_version <= 94)
-		max_bio_size = min_t(int, max_bio_size, DRBD_MAX_SIZE_H80_PACKET);
+		max_bio_size = min(max_bio_size, DRBD_MAX_SIZE_H80_PACKET);
 	else if (peer_device->connection->agreed_pro_version < 100)
-		max_bio_size = min_t(int, max_bio_size, DRBD_MAX_BIO_SIZE_P95);
-=======
-	if (mdev->tconn->agreed_pro_version <= 94)
-		max_bio_size = min(max_bio_size, DRBD_MAX_SIZE_H80_PACKET);
-	else if (mdev->tconn->agreed_pro_version < 100)
 		max_bio_size = min(max_bio_size, DRBD_MAX_BIO_SIZE_P95);
->>>>>>> 4436a2e6
 
 	p->d_size = cpu_to_be64(d_size);
 	p->u_size = cpu_to_be64(u_size);
@@ -3530,7 +3516,6 @@
 	bdev->md.flags = be32_to_cpu(buffer->flags);
 	bdev->md.device_uuid = be64_to_cpu(buffer->device_uuid);
 
-<<<<<<< HEAD
 	for (i = 0; i < device->bitmap->bm_max_peers; i++) {
 		int j;
 		for (j = 0; j < ARRAY_SIZE(buffer->peers[i].uuid); j++)
@@ -3538,14 +3523,6 @@
 
 		bdev->md.peers[i].addr_hash = be32_to_cpu(buffer->peers[i].addr_hash);
 		bdev->md.peers[i].flags = be32_to_cpu(buffer->peers[i].flags);
-=======
-	spin_lock_irq(&mdev->tconn->req_lock);
-	if (mdev->state.conn < C_CONNECTED) {
-		unsigned int peer;
-		peer = be32_to_cpu(buffer->la_peer_max_bio_size);
-		peer = max(peer, DRBD_MAX_BIO_SIZE_SAFE);
-		mdev->peer_max_bio_size = peer;
->>>>>>> 4436a2e6
 	}
 
  err:
