/*
   drbd.c

   This file is part of DRBD by Philipp Reisner and Lars Ellenberg.

   Copyright (C) 2001-2008, LINBIT Information Technologies GmbH.
   Copyright (C) 1999-2008, Philipp Reisner <philipp.reisner@linbit.com>.
   Copyright (C) 2002-2008, Lars Ellenberg <lars.ellenberg@linbit.com>.

   drbd is free software; you can redistribute it and/or modify
   it under the terms of the GNU General Public License as published by
   the Free Software Foundation; either version 2, or (at your option)
   any later version.

   drbd is distributed in the hope that it will be useful,
   but WITHOUT ANY WARRANTY; without even the implied warranty of
   MERCHANTABILITY or FITNESS FOR A PARTICULAR PURPOSE.  See the
   GNU General Public License for more details.

   You should have received a copy of the GNU General Public License
   along with drbd; see the file COPYING.  If not, write to
   the Free Software Foundation, 675 Mass Ave, Cambridge, MA 02139, USA.

 */

#include <linux/autoconf.h>
#include <linux/module.h>
#include <linux/version.h>

#include <asm/uaccess.h>
#include <asm/types.h>
#include <net/sock.h>
#include <linux/ctype.h>
#include <linux/smp_lock.h>
#include <linux/fs.h>
#include <linux/file.h>
#include <linux/proc_fs.h>
#include <linux/init.h>
#include <linux/mm.h>
#include <linux/drbd_config.h>
#include <linux/memcontrol.h>
#include <linux/mm_inline.h>
#include <linux/slab.h>
#include <linux/random.h>
#include <linux/reboot.h>
#include <linux/notifier.h>
#ifdef HAVE_LINUX_BYTEORDER_SWABB_H
#include <linux/byteorder/swabb.h>
#else
#include <linux/swab.h>
#endif

#define __KERNEL_SYSCALLS__
#include <linux/unistd.h>
#include <linux/vmalloc.h>

#include <linux/drbd.h>
#include <linux/drbd_limits.h>
#include "drbd_int.h"
#include "drbd_req.h" /* only for _req_mod in tl_release and tl_clear */

#include "drbd_vli.h"

struct after_state_chg_work {
	struct drbd_work w;
	union drbd_state os;
	union drbd_state ns;
	enum chg_state_flags flags;
	struct completion *done;
};

int drbdd_init(struct drbd_thread *);
int drbd_worker(struct drbd_thread *);
int drbd_asender(struct drbd_thread *);

int drbd_init(void);
#ifdef BD_OPS_USE_FMODE
static int drbd_open(struct block_device *bdev, fmode_t mode);
static int drbd_release(struct gendisk *gd, fmode_t mode);
#else
static int drbd_open(struct inode *inode, struct file *file);
static int drbd_release(struct inode *inode, struct file *file);
#endif
STATIC int w_after_state_ch(struct drbd_conf *mdev, struct drbd_work *w, int unused);
STATIC void after_state_ch(struct drbd_conf *mdev, union drbd_state os,
			   union drbd_state ns, enum chg_state_flags flags);
STATIC int w_md_sync(struct drbd_conf *mdev, struct drbd_work *w, int unused);
STATIC void md_sync_timer_fn(unsigned long data);
STATIC int w_bitmap_io(struct drbd_conf *mdev, struct drbd_work *w, int unused);

MODULE_AUTHOR("Philipp Reisner <phil@linbit.com>, "
	      "Lars Ellenberg <lars@linbit.com>");
MODULE_DESCRIPTION("drbd - Distributed Replicated Block Device v" REL_VERSION);
MODULE_LICENSE("GPL");
MODULE_PARM_DESC(minor_count, "Maximum number of drbd devices (1-255)");
MODULE_ALIAS_BLOCKDEV_MAJOR(DRBD_MAJOR);

#include <linux/moduleparam.h>
/* allow_open_on_secondary */
MODULE_PARM_DESC(allow_oos, "DONT USE!");
/* thanks to these macros, if compiled into the kernel (not-module),
 * this becomes the boot parameter drbd.minor_count */
module_param(minor_count, uint, 0444);
module_param(disable_sendpage, bool, 0644);
module_param(allow_oos, bool, 0);
module_param(cn_idx, uint, 0444);

#ifdef DRBD_ENABLE_FAULTS
int enable_faults;
int fault_rate;
static int fault_count;
int fault_devs;
/* bitmap of enabled faults */
module_param(enable_faults, int, 0664);
/* fault rate % value - applies to all enabled faults */
module_param(fault_rate, int, 0664);
/* count of faults inserted */
module_param(fault_count, int, 0664);
/* bitmap of devices to insert faults on */
module_param(fault_devs, int, 0644);
#endif

/* module parameter, defined */
unsigned int minor_count = 32;
int disable_sendpage;
int allow_oos;
unsigned int cn_idx = CN_IDX_DRBD;

#ifdef ENABLE_DYNAMIC_TRACE
int trace_type;		/* UI_BITMAP of trace types to enable */
int trace_level;	/* UI_CURRENT trace level */
int trace_devs;		/* UI_BITMAP of devices to trace */
int proc_details;       /* Detail level in proc drbd*/

module_param(trace_level, int, 0644);
module_param(trace_type, int, 0644);
module_param(trace_devs, int, 0644);
module_param(proc_details, int, 0644);
#endif

/* Module parameter for setting the user mode helper program
 * to run. Default is /sbin/drbdadm */
char usermode_helper[80] = "/sbin/drbdadm";

module_param_string(usermode_helper, usermode_helper, sizeof(usermode_helper), 0644);

/* in 2.6.x, our device mapping and config info contains our virtual gendisks
 * as member "struct gendisk *vdisk;"
 */
struct drbd_conf **minor_table;

struct kmem_cache *drbd_request_cache;
struct kmem_cache *drbd_ee_cache;
mempool_t *drbd_request_mempool;
mempool_t *drbd_ee_mempool;

/* I do not use a standard mempool, because:
   1) I want to hand out the preallocated objects first.
   2) I want to be able to interrupt sleeping allocation with a signal.
   Note: This is a single linked list, the next pointer is the private
	 member of struct page.
 */
struct page *drbd_pp_pool;
spinlock_t   drbd_pp_lock;
int          drbd_pp_vacant;
wait_queue_head_t drbd_pp_wait;

STATIC struct block_device_operations drbd_ops = {
	.owner =   THIS_MODULE,
	.open =    drbd_open,
	.release = drbd_release,
};

#define ARRY_SIZE(A) (sizeof(A)/sizeof(A[0]))

#ifdef __CHECKER__
/* When checking with sparse, and this is an inline function, sparse will
   give tons of false positives. When this is a real functions sparse works.
 */
int _inc_local_if_state(struct drbd_conf *mdev, enum drbd_disk_state mins)
{
	int io_allowed;

	atomic_inc(&mdev->local_cnt);
	io_allowed = (mdev->state.disk >= mins);
	if (!io_allowed) {
		if (atomic_dec_and_test(&mdev->local_cnt))
			wake_up(&mdev->misc_wait);
	}
	return io_allowed;
}

#endif

/************************* The transfer log start */
STATIC int tl_init(struct drbd_conf *mdev)
{
	struct drbd_tl_epoch *b;

	b = kmalloc(sizeof(struct drbd_tl_epoch), GFP_KERNEL);
	if (!b)
		return 0;
	INIT_LIST_HEAD(&b->requests);
	INIT_LIST_HEAD(&b->w.list);
	b->next = NULL;
	b->br_number = 4711;
	b->n_req = 0;
	b->w.cb = NULL; /* if this is != NULL, we need to dec_ap_pending in tl_clear */

	mdev->oldest_tle = b;
	mdev->newest_tle = b;
	INIT_LIST_HEAD(&mdev->out_of_sequence_requests);

	mdev->tl_hash = NULL;
	mdev->tl_hash_s = 0;

	return 1;
}

STATIC void tl_cleanup(struct drbd_conf *mdev)
{
	D_ASSERT(mdev->oldest_tle == mdev->newest_tle);
	D_ASSERT(list_empty(&mdev->out_of_sequence_requests));
	kfree(mdev->oldest_tle);
	mdev->oldest_tle = NULL;
	kfree(mdev->unused_spare_tle);
	mdev->unused_spare_tle = NULL;
	kfree(mdev->tl_hash);
	mdev->tl_hash = NULL;
	mdev->tl_hash_s = 0;
}

/**
 * _tl_add_barrier: Adds a barrier to the TL.
 */
void _tl_add_barrier(struct drbd_conf *mdev, struct drbd_tl_epoch *new)
{
	struct drbd_tl_epoch *newest_before;

	INIT_LIST_HEAD(&new->requests);
	INIT_LIST_HEAD(&new->w.list);
	new->w.cb = NULL; /* if this is != NULL, we need to dec_ap_pending in tl_clear */
	new->next = NULL;
	new->n_req = 0;

	newest_before = mdev->newest_tle;
	/* never send a barrier number == 0, because that is special-cased
	 * when using TCQ for our write ordering code */
	new->br_number = (newest_before->br_number+1) ?: 1;
	if (mdev->newest_tle != new) {
		mdev->newest_tle->next = new;
		mdev->newest_tle = new;
	}
}

/* when we receive a barrier ack */
void tl_release(struct drbd_conf *mdev, unsigned int barrier_nr,
		       unsigned int set_size)
{
	struct drbd_tl_epoch *b, *nob; /* next old barrier */
	struct list_head *le, *tle;
	struct drbd_request *r;

	spin_lock_irq(&mdev->req_lock);

	b = mdev->oldest_tle;

	/* first some paranoia code */
	if (b == NULL) {
		dev_err(DEV, "BAD! BarrierAck #%u received, but no epoch in tl!?\n",
			barrier_nr);
		goto bail;
	}
	if (b->br_number != barrier_nr) {
		dev_err(DEV, "BAD! BarrierAck #%u received, expected #%u!\n",
			barrier_nr, b->br_number);
		goto bail;
	}
	if (b->n_req != set_size) {
		dev_err(DEV, "BAD! BarrierAck #%u received with n_req=%u, expected n_req=%u!\n",
			barrier_nr, set_size, b->n_req);
		goto bail;
	}

	/* Clean up list of requests processed during current epoch */
	list_for_each_safe(le, tle, &b->requests) {
		r = list_entry(le, struct drbd_request, tl_requests);
		_req_mod(r, barrier_acked, 0);
	}
	/* There could be requests on the list waiting for completion
	   of the write to the local disk. To avoid corruptions of
	   slab's data structures we have to remove the lists head.

	   Also there could have been a barrier ack out of sequence, overtaking
	   the write acks - which would be a but and violating write ordering.
	   To not deadlock in case we lose connection while such requests are
	   still pending, we need some way to find them for the
	   _req_mode(connection_lost_while_pending).

	   These have been list_move'd to the out_of_sequence_requests list in
	   _req_mod(, barrier_acked,) above.
	   */
	list_del_init(&b->requests);

	nob = b->next;
	if (test_and_clear_bit(CREATE_BARRIER, &mdev->flags)) {
		_tl_add_barrier(mdev, b);
		if (nob)
			mdev->oldest_tle = nob;
		/* if nob == NULL b was the only barrier, and becomes the new
		   barrer. Threfore mdev->oldest_tle points already to b */
	} else {
		D_ASSERT(nob != NULL);
		mdev->oldest_tle = nob;
		kfree(b);
	}

	spin_unlock_irq(&mdev->req_lock);
	dec_ap_pending(mdev);

	return;

bail:
	spin_unlock_irq(&mdev->req_lock);
	drbd_force_state(mdev, NS(conn, C_PROTOCOL_ERROR));
}


/* called by drbd_disconnect (exiting receiver thread)
 * or from some after_state_ch */
void tl_clear(struct drbd_conf *mdev)
{
	struct drbd_tl_epoch *b, *tmp;
	struct list_head *le, *tle;
	struct drbd_request *r;
	int new_initial_bnr = net_random();

	spin_lock_irq(&mdev->req_lock);

	b = mdev->oldest_tle;
	while (b) {
		list_for_each_safe(le, tle, &b->requests) {
			r = list_entry(le, struct drbd_request, tl_requests);
			_req_mod(r, connection_lost_while_pending, 0);
		}
		tmp = b->next;

		/* there could still be requests on that ring list,
		 * in case local io is still pending */
		list_del(&b->requests);

		/* dec_ap_pending corresponding to queue_barrier.
		 * the newest barrier may not have been queued yet,
		 * in which case w.cb is still NULL. */
		if (b->w.cb != NULL)
			dec_ap_pending(mdev);

		if (b == mdev->newest_tle) {
			/* recycle, but reinit! */
			D_ASSERT(tmp == NULL);
			INIT_LIST_HEAD(&b->requests);
			INIT_LIST_HEAD(&b->w.list);
			b->w.cb = NULL;
			b->br_number = new_initial_bnr;
			b->n_req = 0;

			mdev->oldest_tle = b;
			break;
		}
		kfree(b);
		b = tmp;
	}

	/* we expect this list to be empty. */
	D_ASSERT(list_empty(&mdev->out_of_sequence_requests));

	/* but just in case, clean it up anyways! */
	list_for_each_safe(le, tle, &mdev->out_of_sequence_requests) {
		r = list_entry(le, struct drbd_request, tl_requests);
		_req_mod(r, connection_lost_while_pending, 0);
	}

	/* ensure bit indicating barrier is required is clear */
	clear_bit(CREATE_BARRIER, &mdev->flags);

	spin_unlock_irq(&mdev->req_lock);
}

/**
 * drbd_io_error: Handles the on_io_error setting, should be called in the
 * unlikely(!drbd_bio_uptodate(e->bio)) case from kernel thread context.
 * See also drbd_chk_io_error
 *
 * NOTE: we set ourselves FAILED here if on_io_error is EP_DETACH or Panic OR
 *	 if the forcedetach flag is set. This flag is set when failures
 *	 occur writing the meta data portion of the disk as they are
 *	 not recoverable.
 */
int drbd_io_error(struct drbd_conf *mdev, int forcedetach)
{
	enum drbd_io_error_p eh;
	unsigned long flags;
	int send;
	int ok = 1;

	eh = EP_PASS_ON;
	if (inc_local_if_state(mdev, D_FAILED)) {
		eh = mdev->bc->dc.on_io_error;
		dec_local(mdev);
	}

	if (!forcedetach && eh == EP_PASS_ON)
		return 1;

	spin_lock_irqsave(&mdev->req_lock, flags);
	send = (mdev->state.disk == D_FAILED);
	if (send)
		_drbd_set_state(_NS(mdev, disk, D_DISKLESS), CS_HARD, NULL);
	spin_unlock_irqrestore(&mdev->req_lock, flags);

	if (!send)
		return ok;

	if (mdev->state.conn >= C_CONNECTED) {
		ok = drbd_send_state(mdev);
		if (ok)
			dev_warn(DEV, "Notified peer that my disk is broken.\n");
		else
			dev_err(DEV, "Sending state in drbd_io_error() failed\n");
	}

	/* Make sure we try to flush meta-data to disk - we come
	 * in here because of a local disk error so it might fail
	 * but we still need to try -- both because the error might
	 * be in the data portion of the disk and because we need
	 * to ensure the md-sync-timer is stopped if running. */
	drbd_md_sync(mdev);

	/* Releasing the backing device is done in after_state_ch() */

	if (eh == EP_CALL_HELPER)
		drbd_khelper(mdev, "local-io-error");

	return ok;
}

#if DRBD_DEBUG_STATE_CHANGES
static void trace_st(struct drbd_conf *mdev, const unsigned long long seq,
		const char *func, unsigned int line,
		const char *name, union drbd_state s);
#endif

/**
 * cl_wide_st_chg:
 * Returns TRUE if this state change should be preformed as a cluster wide
 * transaction. Of course it returns 0 as soon as the connection is lost.
 */
STATIC int cl_wide_st_chg(struct drbd_conf *mdev,
			  union drbd_state os, union drbd_state ns)
{
	return (os.conn >= C_CONNECTED && ns.conn >= C_CONNECTED &&
		 ((os.role != R_PRIMARY && ns.role == R_PRIMARY) ||
		  (os.conn != C_STARTING_SYNC_T && ns.conn == C_STARTING_SYNC_T) ||
		  (os.conn != C_STARTING_SYNC_S && ns.conn == C_STARTING_SYNC_S) ||
		  (os.disk != D_DISKLESS && ns.disk == D_DISKLESS))) ||
		(os.conn >= C_CONNECTED && ns.conn == C_DISCONNECTING) ||
		(os.conn == C_CONNECTED && ns.conn == C_VERIFY_S);
}

int drbd_change_state(struct drbd_conf *mdev, enum chg_state_flags f,
		      union drbd_state mask, union drbd_state val)
{
#if DRBD_DEBUG_STATE_CHANGES
	static unsigned long long sseq = 0xf0000000LLU;
	unsigned long seq;
	unsigned int line = val.line;
	const char *func = val.func;
#endif

	unsigned long flags;
	union drbd_state os, ns;
	int rv;

	spin_lock_irqsave(&mdev->req_lock, flags);
	os = mdev->state;
	ns.i = (os.i & ~mask.i) | val.i;
#if DRBD_DEBUG_STATE_CHANGES
	seq = ++sseq;
	trace_st(mdev, seq, func, line, "!os", os);
	trace_st(mdev, seq, func, line, "!ns", ns);
	ns.func = NULL;
#endif
	rv = _drbd_set_state(mdev, ns, f, NULL);
	ns = mdev->state;
#if DRBD_DEBUG_STATE_CHANGES
	trace_st(mdev, seq, func, line, "=ns", ns);
#endif
	spin_unlock_irqrestore(&mdev->req_lock, flags);

	return rv;
}

void drbd_force_state(struct drbd_conf *mdev,
	union drbd_state mask, union drbd_state val)
{
	drbd_change_state(mdev, CS_HARD, mask, val);
}

int is_valid_state(struct drbd_conf *mdev, union drbd_state ns);
int is_valid_state_transition(struct drbd_conf *,
	union drbd_state, union drbd_state);
int drbd_send_state_req(struct drbd_conf *,
	union drbd_state, union drbd_state);

STATIC enum drbd_state_ret_codes _req_st_cond(struct drbd_conf *mdev,
				    union drbd_state mask, union drbd_state val)
{
	union drbd_state os, ns;
	unsigned long flags;
	int rv;

	if (test_and_clear_bit(CL_ST_CHG_SUCCESS, &mdev->flags))
		return SS_CW_SUCCESS;

	if (test_and_clear_bit(CL_ST_CHG_FAIL, &mdev->flags))
		return SS_CW_FAILED_BY_PEER;

	rv = 0;
	spin_lock_irqsave(&mdev->req_lock, flags);
	os = mdev->state;
	ns.i = (os.i & ~mask.i) | val.i;
	if (!cl_wide_st_chg(mdev, os, ns))
		rv = SS_CW_NO_NEED;
	if (!rv) {
		rv = is_valid_state(mdev, ns);
		if (rv == SS_SUCCESS) {
			rv = is_valid_state_transition(mdev, ns, os);
			if (rv == SS_SUCCESS)
				rv = 0; /* cont waiting, otherwise fail. */
		}
	}
	spin_unlock_irqrestore(&mdev->req_lock, flags);

	return rv;
}

/**
 * _drbd_request_state:
 * This function is the most gracefull way to change state. For some state
 * transition this function even does a cluster wide transaction.
 * It has a cousin named drbd_request_state(), which is always verbose.
 */
STATIC int drbd_req_state(struct drbd_conf *mdev,
			  union drbd_state mask, union drbd_state val,
			  enum chg_state_flags f)
{
#if DRBD_DEBUG_STATE_CHANGES
	static unsigned long long sseq = 0;
	unsigned long seq;
	unsigned int line = val.line;
	const char *func = val.func;
#endif

	struct completion done;
	unsigned long flags;
	union drbd_state os, ns;
	int rv;

	init_completion(&done);

	if (f & CS_SERIALIZE)
		mutex_lock(&mdev->state_mutex);

	spin_lock_irqsave(&mdev->req_lock, flags);
	os = mdev->state;
	ns.i = (os.i & ~mask.i) | val.i;

#if DRBD_DEBUG_STATE_CHANGES
	seq = ++sseq;
	trace_st(mdev, seq, func, line, "?os", os);
	trace_st(mdev, seq, func, line, "?ns", ns);
	ns.func = NULL;
#endif

	if (cl_wide_st_chg(mdev, os, ns)) {
		rv = is_valid_state(mdev, ns);
		if (rv == SS_SUCCESS)
			rv = is_valid_state_transition(mdev, ns, os);
		spin_unlock_irqrestore(&mdev->req_lock, flags);

		if (rv < SS_SUCCESS) {
			if (f & CS_VERBOSE)
				print_st_err(mdev, os, ns, rv);
			goto abort;
		}

		drbd_state_lock(mdev);
		if (!drbd_send_state_req(mdev, mask, val)) {
			drbd_state_unlock(mdev);
			rv = SS_CW_FAILED_BY_PEER;
			if (f & CS_VERBOSE)
				print_st_err(mdev, os, ns, rv);
			goto abort;
		}

		wait_event(mdev->state_wait,
			(rv = _req_st_cond(mdev, mask, val)));

		if (rv < SS_SUCCESS) {
			/* nearly dead code. */
			drbd_state_unlock(mdev);
			if (f & CS_VERBOSE)
				print_st_err(mdev, os, ns, rv);
			goto abort;
		}
		spin_lock_irqsave(&mdev->req_lock, flags);
		os = mdev->state;
		ns.i = (os.i & ~mask.i) | val.i;
		rv = _drbd_set_state(mdev, ns, f, &done);
		drbd_state_unlock(mdev);
	} else {
		rv = _drbd_set_state(mdev, ns, f, &done);
	}

	spin_unlock_irqrestore(&mdev->req_lock, flags);

	if (f & CS_WAIT_COMPLETE && rv == SS_SUCCESS) {
		D_ASSERT(current != mdev->worker.task);
		wait_for_completion(&done);
	}

abort:
#if DRBD_DEBUG_STATE_CHANGES
	trace_st(mdev, seq, func, line, ":os", os);
	trace_st(mdev, seq, func, line, ":ns", ns);
#endif

	if (f & CS_SERIALIZE)
		mutex_unlock(&mdev->state_mutex);

	return rv;
}

/**
 * _drbd_request_state:
 * This function is the most gracefull way to change state. For some state
 * transition this function even does a cluster wide transaction.
 * It has a cousin named drbd_request_state(), which is always verbose.
 */
int _drbd_request_state(struct drbd_conf *mdev,	union drbd_state mask,
			union drbd_state val,	enum chg_state_flags f)
{
	int rv;

	wait_event(mdev->state_wait,
		   (rv = drbd_req_state(mdev, mask, val, f)) != SS_IN_TRANSIENT_STATE);

	return rv;
}

#if DRBD_DEBUG_STATE_CHANGES
static void trace_st(struct drbd_conf *mdev, const unsigned long long seq,
		const char *func, unsigned int line,
		const char *name, union drbd_state s)
{

	const struct task_struct *c = current;
	const char *context =
		c == mdev->worker.task ? "worker" :
		c == mdev->receiver.task ? "receiver" :
		c == mdev->asender.task ? "asender" : "other";

	dev_info(DEV, " %8llx [%s] %s:%u %s = { cs:%s ro:%s/%s ds:%s/%s %c%c%c%c }\n",
	    seq, context, func, line,
	    name,
	    conns_to_name(s.conn),
	    roles_to_name(s.role),
	    roles_to_name(s.peer),
	    disks_to_name(s.disk),
	    disks_to_name(s.pdsk),
	    s.susp ? 's' : 'r',
	    s.aftr_isp ? 'a' : '-',
	    s.peer_isp ? 'p' : '-',
	    s.user_isp ? 'u' : '-'
	    );
}
#else
#define trace_st(...) do { } while (0)
#endif

STATIC void print_st(struct drbd_conf *mdev, char *name, union drbd_state ns)
{
	dev_err(DEV, " %s = { cs:%s ro:%s/%s ds:%s/%s %c%c%c%c }\n",
	    name,
	    conns_to_name(ns.conn),
	    roles_to_name(ns.role),
	    roles_to_name(ns.peer),
	    disks_to_name(ns.disk),
	    disks_to_name(ns.pdsk),
	    ns.susp ? 's' : 'r',
	    ns.aftr_isp ? 'a' : '-',
	    ns.peer_isp ? 'p' : '-',
	    ns.user_isp ? 'u' : '-'
	    );
}

void print_st_err(struct drbd_conf *mdev,
	union drbd_state os, union drbd_state ns, int err)
{
	if (err == SS_IN_TRANSIENT_STATE)
		return;
	dev_err(DEV, "State change failed: %s\n", set_st_err_name(err));
	print_st(mdev, " state", os);
	print_st(mdev, "wanted", ns);
}


#define peers_to_name roles_to_name
#define pdsks_to_name disks_to_name

#define susps_to_name(A)     ((A) ? "1" : "0")
#define aftr_isps_to_name(A) ((A) ? "1" : "0")
#define peer_isps_to_name(A) ((A) ? "1" : "0")
#define user_isps_to_name(A) ((A) ? "1" : "0")

#define PSC(A) \
	({ if (ns.A != os.A) { \
		pbp += sprintf(pbp, #A "( %s -> %s ) ", \
			      A##s_to_name(os.A), \
			      A##s_to_name(ns.A)); \
	} })

int is_valid_state(struct drbd_conf *mdev, union drbd_state ns)
{
	/* See drbd_state_sw_errors in drbd_strings.c */

	enum drbd_fencing_p fp;
	int rv = SS_SUCCESS;

	fp = FP_DONT_CARE;
	if (inc_local(mdev)) {
		fp = mdev->bc->dc.fencing;
		dec_local(mdev);
	}

	if (inc_net(mdev)) {
		if (!mdev->net_conf->two_primaries &&
		    ns.role == R_PRIMARY && ns.peer == R_PRIMARY)
			rv = SS_TWO_PRIMARIES;
		dec_net(mdev);
	}

	if (rv <= 0)
		/* already found a reason to abort */;
	else if (ns.role == R_SECONDARY && mdev->open_cnt)
		rv = SS_DEVICE_IN_USE;

	else if (ns.role == R_PRIMARY && ns.conn < C_CONNECTED && ns.disk < D_UP_TO_DATE)
		rv = SS_NO_UP_TO_DATE_DISK;

	else if (fp >= FP_RESOURCE &&
		 ns.role == R_PRIMARY && ns.conn < C_CONNECTED && ns.pdsk >= D_UNKNOWN)
		rv = SS_PRIMARY_NOP;

	else if (ns.role == R_PRIMARY && ns.disk <= D_INCONSISTENT && ns.pdsk <= D_INCONSISTENT)
		rv = SS_NO_UP_TO_DATE_DISK;

	else if (ns.conn > C_CONNECTED && ns.disk < D_UP_TO_DATE && ns.pdsk < D_UP_TO_DATE)
		rv = SS_BOTH_INCONSISTENT;

	else if (ns.conn > C_CONNECTED && (ns.disk == D_DISKLESS || ns.pdsk == D_DISKLESS))
		rv = SS_SYNCING_DISKLESS;

	else if ((ns.conn == C_CONNECTED ||
		  ns.conn == C_WF_BITMAP_S ||
		  ns.conn == C_SYNC_SOURCE ||
		  ns.conn == C_PAUSED_SYNC_S) &&
		  ns.disk == D_OUTDATED)
		rv = SS_CONNECTED_OUTDATES;

	else if ((ns.conn == C_VERIFY_S || ns.conn == C_VERIFY_T) &&
		 (mdev->sync_conf.verify_alg[0] == 0))
		rv = SS_NO_VERIFY_ALG;

	else if ((ns.conn == C_VERIFY_S || ns.conn == C_VERIFY_T) &&
		  mdev->agreed_pro_version < 88)
		rv = SS_NOT_SUPPORTED;

	return rv;
}

int is_valid_state_transition(struct drbd_conf *mdev,
	union drbd_state ns, union drbd_state os)
{
	int rv = SS_SUCCESS;

	if ((ns.conn == C_STARTING_SYNC_T || ns.conn == C_STARTING_SYNC_S) &&
	    os.conn > C_CONNECTED)
		rv = SS_RESYNC_RUNNING;

	if (ns.conn == C_DISCONNECTING && os.conn == C_STANDALONE)
		rv = SS_ALREADY_STANDALONE;

	if (ns.disk > D_ATTACHING && os.disk == D_DISKLESS)
		rv = SS_IS_DISKLESS;

	if (ns.conn == C_WF_CONNECTION && os.conn < C_UNCONNECTED)
		rv = SS_NO_NET_CONFIG;

	if (ns.disk == D_OUTDATED && os.disk < D_OUTDATED && os.disk != D_ATTACHING)
		rv = SS_LOWER_THAN_OUTDATED;

	if (ns.conn == C_DISCONNECTING && os.conn == C_UNCONNECTED)
		rv = SS_IN_TRANSIENT_STATE;

	if (ns.conn == os.conn && ns.conn == C_WF_REPORT_PARAMS)
		rv = SS_IN_TRANSIENT_STATE;

	if ((ns.conn == C_VERIFY_S || ns.conn == C_VERIFY_T) && os.conn < C_CONNECTED)
		rv = SS_NEED_CONNECTION;

	if ((ns.conn == C_VERIFY_S || ns.conn == C_VERIFY_T) &&
	    ns.conn != os.conn && os.conn > C_CONNECTED)
		rv = SS_RESYNC_RUNNING;

	if ((ns.conn == C_STARTING_SYNC_S || ns.conn == C_STARTING_SYNC_T) &&
	    os.conn < C_CONNECTED)
		rv = SS_NEED_CONNECTION;

	return rv;
}

int __drbd_set_state(struct drbd_conf *mdev,
		    union drbd_state ns, enum chg_state_flags flags,
		    struct completion *done)
{
#if DRBD_DEBUG_STATE_CHANGES
	static unsigned long long sseq = 0xff000000LLU;
	unsigned long long seq = 0;
#endif
	union drbd_state os;
	int rv = SS_SUCCESS;
	int warn_sync_abort = 0;
	enum drbd_fencing_p fp;
	struct after_state_chg_work *ascw;


	os = mdev->state;

#if DRBD_DEBUG_STATE_CHANGES
	if (ns.func) {
		seq = ++sseq;
		trace_st(mdev, seq, ns.func, ns.line, "==os", os);
		trace_st(mdev, seq, ns.func, ns.line, "==ns", ns);
	}
#endif

	fp = FP_DONT_CARE;
	if (inc_local(mdev)) {
		fp = mdev->bc->dc.fencing;
		dec_local(mdev);
	}

	/* Early state sanitising. */

	/* Dissalow Network errors to configure a device's network part */
	if ((ns.conn >= C_TIMEOUT && ns.conn <= C_TEAR_DOWN) &&
	    os.conn <= C_DISCONNECTING)
		ns.conn = os.conn;

	/* After a network error (+C_TEAR_DOWN) only C_UNCONNECTED or C_DISCONNECTING can follow */
	if (os.conn >= C_TIMEOUT && os.conn <= C_TEAR_DOWN &&
	    ns.conn != C_UNCONNECTED && ns.conn != C_DISCONNECTING)
		ns.conn = os.conn;

	/* After C_DISCONNECTING only C_STANDALONE may follow */
	if (os.conn == C_DISCONNECTING && ns.conn != C_STANDALONE)
		ns.conn = os.conn;

	if (ns.conn < C_CONNECTED) {
		ns.peer_isp = 0;
		ns.peer = R_UNKNOWN;
		if (ns.pdsk > D_UNKNOWN || ns.pdsk < D_INCONSISTENT)
			ns.pdsk = D_UNKNOWN;
	}

	/* Clear the aftr_isp when becomming Unconfigured */
	if (ns.conn == C_STANDALONE && ns.disk == D_DISKLESS && ns.role == R_SECONDARY)
		ns.aftr_isp = 0;

	if (ns.conn <= C_DISCONNECTING && ns.disk == D_DISKLESS)
		ns.pdsk = D_UNKNOWN;

	if (os.conn > C_CONNECTED && ns.conn > C_CONNECTED &&
	    (ns.disk <= D_FAILED || ns.pdsk <= D_FAILED)) {
		warn_sync_abort = 1;
		ns.conn = C_CONNECTED;
	}

	if (ns.conn >= C_CONNECTED &&
	    ((ns.disk == D_CONSISTENT || ns.disk == D_OUTDATED) ||
	     (ns.disk == D_NEGOTIATING && ns.conn == C_WF_BITMAP_T))) {
		switch (ns.conn) {
		case C_WF_BITMAP_T:
		case C_PAUSED_SYNC_T:
			ns.disk = D_OUTDATED;
			break;
		case C_CONNECTED:
		case C_WF_BITMAP_S:
		case C_SYNC_SOURCE:
		case C_PAUSED_SYNC_S:
			ns.disk = D_UP_TO_DATE;
			break;
		case C_SYNC_TARGET:
			ns.disk = D_INCONSISTENT;
			dev_warn(DEV, "Implicitly set disk state Inconsistent!\n");
			break;
		}
		if (os.disk == D_OUTDATED && ns.disk == D_UP_TO_DATE)
			dev_warn(DEV, "Implicitly set disk from Outdated to UpToDate\n");
	}

	if (ns.conn >= C_CONNECTED &&
	    (ns.pdsk == D_CONSISTENT || ns.pdsk == D_OUTDATED)) {
		switch (ns.conn) {
		case C_CONNECTED:
		case C_WF_BITMAP_T:
		case C_PAUSED_SYNC_T:
		case C_SYNC_TARGET:
			ns.pdsk = D_UP_TO_DATE;
			break;
		case C_WF_BITMAP_S:
		case C_PAUSED_SYNC_S:
			ns.pdsk = D_OUTDATED;
			break;
		case C_SYNC_SOURCE:
			ns.pdsk = D_INCONSISTENT;
			dev_warn(DEV, "Implicitly set pdsk Inconsistent!\n");
			break;
		}
		if (os.pdsk == D_OUTDATED && ns.pdsk == D_UP_TO_DATE)
			dev_warn(DEV, "Implicitly set pdsk from Outdated to UpToDate\n");
	}

	/* Connection breaks down before we finished "Negotiating" */
	if (ns.conn < C_CONNECTED && ns.disk == D_NEGOTIATING &&
	    inc_local_if_state(mdev, D_NEGOTIATING)) {
		if (mdev->ed_uuid == mdev->bc->md.uuid[UI_CURRENT]) {
			ns.disk = mdev->new_state_tmp.disk;
			ns.pdsk = mdev->new_state_tmp.pdsk;
		} else {
			dev_alert(DEV, "Connection lost while negotiating, no data!\n");
			ns.disk = D_DISKLESS;
			ns.pdsk = D_UNKNOWN;
		}
		dec_local(mdev);
	}

	if (fp == FP_STONITH &&
	    (ns.role == R_PRIMARY &&
	     ns.conn < C_CONNECTED &&
	     ns.pdsk > D_OUTDATED))
			ns.susp = 1;

	if (ns.aftr_isp || ns.peer_isp || ns.user_isp) {
		if (ns.conn == C_SYNC_SOURCE)
			ns.conn = C_PAUSED_SYNC_S;
		if (ns.conn == C_SYNC_TARGET)
			ns.conn = C_PAUSED_SYNC_T;
	} else {
		if (ns.conn == C_PAUSED_SYNC_S)
			ns.conn = C_SYNC_SOURCE;
		if (ns.conn == C_PAUSED_SYNC_T)
			ns.conn = C_SYNC_TARGET;
	}

#if DRBD_DEBUG_STATE_CHANGES
	if (ns.func)
		trace_st(mdev, seq, ns.func, ns.line, "==ns", ns);
#endif

	if (ns.i == os.i)
		return SS_NOTHING_TO_DO;

	if (!(flags & CS_HARD)) {
		/*  pre-state-change checks ; only look at ns  */
		/* See drbd_state_sw_errors in drbd_strings.c */

		rv = is_valid_state(mdev, ns);
		if (rv < SS_SUCCESS) {
			/* If the old state was illegal as well, then let
			   this happen...*/

			if (is_valid_state(mdev, os) == rv) {
				dev_err(DEV, "Considering state change from bad state. "
				    "Error would be: '%s'\n",
				    set_st_err_name(rv));
				print_st(mdev, "old", os);
				print_st(mdev, "new", ns);
				rv = is_valid_state_transition(mdev, ns, os);
			}
		} else
			rv = is_valid_state_transition(mdev, ns, os);
	}

	if (rv < SS_SUCCESS) {
		if (flags & CS_VERBOSE)
			print_st_err(mdev, os, ns, rv);
		return rv;
	}

	if (warn_sync_abort)
		dev_warn(DEV, "Resync aborted.\n");

#if DUMP_MD >= 2
	{
	char *pbp, pb[300];
	pbp = pb;
	*pbp = 0;
	PSC(role);
	PSC(peer);
	PSC(conn);
	PSC(disk);
	PSC(pdsk);
	PSC(susp);
	PSC(aftr_isp);
	PSC(peer_isp);
	PSC(user_isp);
	dev_info(DEV, "%s\n", pb);
	}
#endif

#if DRBD_DEBUG_STATE_CHANGES
	if (ns.func)
		trace_st(mdev, seq, ns.func, ns.line, ":=ns", ns);
#endif

	/* solve the race between becoming unconfigured,
	 * worker doing the cleanup, and
	 * admin reconfiguring us:
	 * on (re)configure, first set CONFIG_PENDING,
	 * then wait for a potentially exiting worker,
	 * start the worker, and schedule one no_op.
	 * then proceed with configuration.
	 */
	if (ns.disk == D_DISKLESS &&
	    ns.conn == C_STANDALONE &&
	    ns.role == R_SECONDARY &&
	    !test_and_set_bit(CONFIG_PENDING, &mdev->flags))
		set_bit(DEVICE_DYING, &mdev->flags);

	mdev->state.i = ns.i;
	wake_up(&mdev->misc_wait);
	wake_up(&mdev->state_wait);

	/**   post-state-change actions   **/
	if (os.conn >= C_SYNC_SOURCE   && ns.conn <= C_CONNECTED) {
		set_bit(STOP_SYNC_TIMER, &mdev->flags);
		mod_timer(&mdev->resync_timer, jiffies);
	}

	if ((os.conn == C_PAUSED_SYNC_T || os.conn == C_PAUSED_SYNC_S) &&
	    (ns.conn == C_SYNC_TARGET  || ns.conn == C_SYNC_SOURCE)) {
		dev_info(DEV, "Syncer continues.\n");
		mdev->rs_paused += (long)jiffies-(long)mdev->rs_mark_time;
		if (ns.conn == C_SYNC_TARGET) {
			if (!test_and_clear_bit(STOP_SYNC_TIMER, &mdev->flags))
				mod_timer(&mdev->resync_timer, jiffies);
			/* This if (!test_bit) is only needed for the case
			   that a device that has ceased to used its timer,
			   i.e. it is already in drbd_resync_finished() gets
			   paused and resumed. */
		}
	}

	if ((os.conn == C_SYNC_TARGET  || os.conn == C_SYNC_SOURCE) &&
	    (ns.conn == C_PAUSED_SYNC_T || ns.conn == C_PAUSED_SYNC_S)) {
		dev_info(DEV, "Resync suspended\n");
		mdev->rs_mark_time = jiffies;
		if (ns.conn == C_PAUSED_SYNC_T)
			set_bit(STOP_SYNC_TIMER, &mdev->flags);
	}

	if (os.conn == C_CONNECTED &&
	    (ns.conn == C_VERIFY_S || ns.conn == C_VERIFY_T)) {
		mdev->ov_position = 0;
		mdev->ov_left  =
		mdev->rs_total =
		mdev->rs_mark_left = drbd_bm_bits(mdev);
		mdev->rs_start     =
		mdev->rs_mark_time = jiffies;
		mdev->ov_last_oos_size = 0;
		mdev->ov_last_oos_start = 0;

		if (ns.conn == C_VERIFY_S)
			mod_timer(&mdev->resync_timer, jiffies);
	}

	if (inc_local(mdev)) {
		u32 mdf = mdev->bc->md.flags & ~(MDF_CONSISTENT|MDF_PRIMARY_IND|
						 MDF_CONNECTED_IND|MDF_WAS_UP_TO_DATE|
						 MDF_PEER_OUT_DATED|MDF_CRASHED_PRIMARY);

		if (test_bit(CRASHED_PRIMARY, &mdev->flags))
			mdf |= MDF_CRASHED_PRIMARY;
		if (mdev->state.role == R_PRIMARY ||
		    (mdev->state.pdsk < D_INCONSISTENT && mdev->state.peer == R_PRIMARY))
			mdf |= MDF_PRIMARY_IND;
		if (mdev->state.conn > C_WF_REPORT_PARAMS)
			mdf |= MDF_CONNECTED_IND;
		if (mdev->state.disk > D_INCONSISTENT)
			mdf |= MDF_CONSISTENT;
		if (mdev->state.disk > D_OUTDATED)
			mdf |= MDF_WAS_UP_TO_DATE;
		if (mdev->state.pdsk <= D_OUTDATED && mdev->state.pdsk >= D_INCONSISTENT)
			mdf |= MDF_PEER_OUT_DATED;
		if (mdf != mdev->bc->md.flags) {
			mdev->bc->md.flags = mdf;
			drbd_md_mark_dirty(mdev);
		}
		if (os.disk < D_CONSISTENT && ns.disk >= D_CONSISTENT)
			drbd_set_ed_uuid(mdev, mdev->bc->md.uuid[UI_CURRENT]);
		dec_local(mdev);
	}

	/* Peer was forced D_UP_TO_DATE & R_PRIMARY, consider to resync */
	if (os.disk == D_INCONSISTENT && os.pdsk == D_INCONSISTENT &&
	    os.peer == R_SECONDARY && ns.peer == R_PRIMARY)
		set_bit(CONSIDER_RESYNC, &mdev->flags);

	/* Receiver should clean up itself */
	if (os.conn != C_DISCONNECTING && ns.conn == C_DISCONNECTING)
		drbd_thread_stop_nowait(&mdev->receiver);

	/* Now the receiver finished cleaning up itself, it should die */
	if (os.conn != C_STANDALONE && ns.conn == C_STANDALONE)
		drbd_thread_stop_nowait(&mdev->receiver);

	/* Upon network failure, we need to restart the receiver. */
	if (os.conn > C_TEAR_DOWN &&
	    ns.conn <= C_TEAR_DOWN && ns.conn >= C_TIMEOUT)
		drbd_thread_restart_nowait(&mdev->receiver);

	ascw = kmalloc(sizeof(*ascw), GFP_ATOMIC);
	if (ascw) {
		ascw->os = os;
		ascw->ns = ns;
		ascw->flags = flags;
		ascw->w.cb = w_after_state_ch;
		ascw->done = done;
		drbd_queue_work(&mdev->data.work, &ascw->w);
	} else {
		dev_warn(DEV, "Could not kmalloc an ascw\n");
	}

	return rv;
}

STATIC int w_after_state_ch(struct drbd_conf *mdev, struct drbd_work *w, int unused)
{
	struct after_state_chg_work *ascw;

	ascw = (struct after_state_chg_work *) w;
	after_state_ch(mdev, ascw->os, ascw->ns, ascw->flags);
	if (ascw->flags & CS_WAIT_COMPLETE) {
		D_ASSERT(ascw->done != NULL);
		complete(ascw->done);
	}
	kfree(ascw);

	return 1;
}

static void abw_start_sync(struct drbd_conf *mdev, int rv)
{
	if (rv) {
		dev_err(DEV, "Writing the bitmap failed not starting resync.\n");
		_drbd_request_state(mdev, NS(conn, C_CONNECTED), CS_VERBOSE);
		return;
	}

	switch (mdev->state.conn) {
	case C_STARTING_SYNC_T:
		_drbd_request_state(mdev, NS(conn, C_WF_SYNC_UUID), CS_VERBOSE);
		break;
	case C_STARTING_SYNC_S:
		drbd_start_resync(mdev, C_SYNC_SOURCE);
		break;
	}
}

STATIC void after_state_ch(struct drbd_conf *mdev, union drbd_state os,
			   union drbd_state ns, enum chg_state_flags flags)
{
	enum drbd_fencing_p fp;

	if (os.conn != C_CONNECTED && ns.conn == C_CONNECTED) {
		clear_bit(CRASHED_PRIMARY, &mdev->flags);
		if (mdev->p_uuid)
			mdev->p_uuid[UI_FLAGS] &= ~((u64)2);
	}

	fp = FP_DONT_CARE;
	if (inc_local(mdev)) {
		fp = mdev->bc->dc.fencing;
		dec_local(mdev);
	}

	/* Inform userspace about the change... */
	drbd_bcast_state(mdev, ns);

	if (!(os.role == R_PRIMARY && os.disk < D_UP_TO_DATE && os.pdsk < D_UP_TO_DATE) &&
	    (ns.role == R_PRIMARY && ns.disk < D_UP_TO_DATE && ns.pdsk < D_UP_TO_DATE))
		drbd_khelper(mdev, "pri-on-incon-degr");

	/* Here we have the actions that are performed after a
	   state change. This function might sleep */

	if (fp == FP_STONITH && ns.susp) {
		/* case1: The outdate peer handler is successfull:
		 * case2: The connection was established again: */
		if ((os.pdsk > D_OUTDATED  && ns.pdsk <= D_OUTDATED) ||
		    (os.conn < C_CONNECTED && ns.conn >= C_CONNECTED)) {
			tl_clear(mdev);
			spin_lock_irq(&mdev->req_lock);
			_drbd_set_state(_NS(mdev, susp, 0), CS_VERBOSE, NULL);
			spin_unlock_irq(&mdev->req_lock);
		}
	}
	/* Do not change the order of the if above and the two below... */
	if (os.pdsk == D_DISKLESS && ns.pdsk > D_DISKLESS) {      /* attach on the peer */
		drbd_send_uuids(mdev);
		drbd_send_state(mdev);
	}
	if (os.conn != C_WF_BITMAP_S && ns.conn == C_WF_BITMAP_S)
		drbd_queue_bitmap_io(mdev, &drbd_send_bitmap, NULL, "send_bitmap (WFBitMapS)");

	/* Lost contact to peer's copy of the data */
	if ((os.pdsk >= D_INCONSISTENT &&
	     os.pdsk != D_UNKNOWN &&
	     os.pdsk != D_OUTDATED)
	&&  (ns.pdsk < D_INCONSISTENT ||
	     ns.pdsk == D_UNKNOWN ||
	     ns.pdsk == D_OUTDATED)) {
		kfree(mdev->p_uuid);
		mdev->p_uuid = NULL;
		if (inc_local(mdev)) {
			if ((ns.role == R_PRIMARY || ns.peer == R_PRIMARY) &&
			    mdev->bc->md.uuid[UI_BITMAP] == 0 && ns.disk >= D_UP_TO_DATE) {
				drbd_uuid_new_current(mdev);
				drbd_send_uuids(mdev);
			}
			dec_local(mdev);
		}
	}

	if (ns.pdsk < D_INCONSISTENT && inc_local(mdev)) {
		if (ns.peer == R_PRIMARY && mdev->bc->md.uuid[UI_BITMAP] == 0)
			drbd_uuid_new_current(mdev);

		/* D_DISKLESS Peer becomes secondary */
		if (os.peer == R_PRIMARY && ns.peer == R_SECONDARY)
			drbd_al_to_on_disk_bm(mdev);
		dec_local(mdev);
	}

	/* Last part of the attaching process ... */
	if (ns.conn >= C_CONNECTED &&
	    os.disk == D_ATTACHING && ns.disk == D_NEGOTIATING) {
		kfree(mdev->p_uuid); /* We expect to receive up-to-date UUIDs soon. */
		mdev->p_uuid = NULL; /* ...to not use the old ones in the mean time */
		drbd_send_sizes(mdev);  /* to start sync... */
		drbd_send_uuids(mdev);
		drbd_send_state(mdev);
	}

	/* We want to pause/continue resync, tell peer. */
	if (ns.conn >= C_CONNECTED &&
	     ((os.aftr_isp != ns.aftr_isp) ||
	      (os.user_isp != ns.user_isp)))
		drbd_send_state(mdev);

	/* In case one of the isp bits got set, suspend other devices. */
	if ((!os.aftr_isp && !os.peer_isp && !os.user_isp) &&
	    (ns.aftr_isp || ns.peer_isp || ns.user_isp))
		suspend_other_sg(mdev);

	/* Make sure the peer gets informed about eventual state
	   changes (ISP bits) while we were in WFReportParams. */
	if (os.conn == C_WF_REPORT_PARAMS && ns.conn >= C_CONNECTED)
		drbd_send_state(mdev);

	/* We are in the progress to start a full sync... */
	if ((os.conn != C_STARTING_SYNC_T && ns.conn == C_STARTING_SYNC_T) ||
	    (os.conn != C_STARTING_SYNC_S && ns.conn == C_STARTING_SYNC_S))
		drbd_queue_bitmap_io(mdev, &drbd_bmio_set_n_write, &abw_start_sync, "set_n_write from StartingSync");

	/* We are invalidating our self... */
	if (os.conn < C_CONNECTED && ns.conn < C_CONNECTED &&
	    os.disk > D_INCONSISTENT && ns.disk == D_INCONSISTENT)
		drbd_queue_bitmap_io(mdev, &drbd_bmio_set_n_write, NULL, "set_n_write from invalidate");

	if (os.disk > D_DISKLESS && ns.disk == D_DISKLESS) {
		/* since inc_local() only works as long as disk>=D_INCONSISTENT,
		   and it is D_DISKLESS here, local_cnt can only go down, it can
		   not increase... It will reach zero */
		wait_event(mdev->misc_wait, !atomic_read(&mdev->local_cnt));

		lc_free(mdev->resync);
		mdev->resync = NULL;
		lc_free(mdev->act_log);
		mdev->act_log = NULL;
<<<<<<< HEAD
		__no_warn(local, drbd_free_bc(mdev->bc););
		wmb(); /* see begin of drbd_nl_disk_conf() */
		__no_warn(local, mdev->bc = NULL;);

		if (mdev->md_io_tmpp)
			__free_page(mdev->md_io_tmpp);
=======
		__no_warn(local,
			drbd_free_bc(mdev->bc);
			mdev->bc = NULL;);
>>>>>>> 93edff9e
	}

	/* Disks got bigger while they were detached */
	if (ns.disk > D_NEGOTIATING && ns.pdsk > D_NEGOTIATING &&
	    test_and_clear_bit(RESYNC_AFTER_NEG, &mdev->flags)) {
		if (ns.conn == C_CONNECTED)
			resync_after_online_grow(mdev);
	}

	/* A resync finished or aborted, wake paused devices... */
	if ((os.conn > C_CONNECTED && ns.conn <= C_CONNECTED) ||
	    (os.peer_isp && !ns.peer_isp) ||
	    (os.user_isp && !ns.user_isp))
		resume_next_sg(mdev);

	/* Upon network connection, we need to start the received */
	if (os.conn == C_STANDALONE && ns.conn == C_UNCONNECTED)
		drbd_thread_start(&mdev->receiver);

	/* Terminate worker thread if we are unconfigured - it will be
	   restarted as needed... */
	if (ns.disk == D_DISKLESS &&
	    ns.conn == C_STANDALONE &&
	    ns.role == R_SECONDARY) {
		if (os.aftr_isp != ns.aftr_isp)
			resume_next_sg(mdev);
		/* set in __drbd_set_state, unless CONFIG_PENDING was set */
		if (test_bit(DEVICE_DYING, &mdev->flags))
			drbd_thread_stop_nowait(&mdev->worker);
	}

	drbd_md_sync(mdev);
}


STATIC int drbd_thread_setup(void *arg)
{
	struct drbd_thread *thi = (struct drbd_thread *) arg;
	struct drbd_conf *mdev = thi->mdev;
	long timeout;
	int retval;
	const char *me =
		thi == &mdev->receiver ? "receiver" :
		thi == &mdev->asender  ? "asender"  :
		thi == &mdev->worker   ? "worker"   : "NONSENSE";

	daemonize("drbd_thread");
	D_ASSERT(get_t_state(thi) == Running);
	D_ASSERT(thi->task == NULL);
	spin_lock(&thi->t_lock);
	thi->task = current;
	smp_mb();
	spin_unlock(&thi->t_lock);

	__set_current_state(TASK_UNINTERRUPTIBLE);
	complete(&thi->startstop); /* notify: thi->task is set. */
	timeout = schedule_timeout(10*HZ);
	D_ASSERT(timeout != 0);

restart:
	retval = thi->function(thi);

	spin_lock(&thi->t_lock);

	/* if the receiver has been "Exiting", the last thing it did
	 * was set the conn state to "StandAlone",
	 * if now a re-connect request comes in, conn state goes C_UNCONNECTED,
	 * and receiver thread will be "started".
	 * drbd_thread_start needs to set "Restarting" in that case.
	 * t_state check and assignement needs to be within the same spinlock,
	 * so either thread_start sees Exiting, and can remap to Restarting,
	 * or thread_start see None, and can proceed as normal.
	 */

	if (thi->t_state == Restarting) {
		dev_info(DEV, "Restarting %s thread\n", me);
		thi->t_state = Running;
		spin_unlock(&thi->t_lock);
		goto restart;
	}

	thi->task = NULL;
	thi->t_state = None;
	smp_mb();

	/* THINK maybe two different completions? */
	complete(&thi->startstop); /* notify: thi->task unset. */
	dev_info(DEV, "Terminating %s thread\n", me);
	spin_unlock(&thi->t_lock);

	/* Release mod reference taken when thread was started */
	module_put(THIS_MODULE);
	return retval;
}

STATIC void drbd_thread_init(struct drbd_conf *mdev, struct drbd_thread *thi,
		      int (*func) (struct drbd_thread *))
{
	spin_lock_init(&thi->t_lock);
	thi->task    = NULL;
	thi->t_state = None;
	thi->function = func;
	thi->mdev = mdev;
}

int drbd_thread_start(struct drbd_thread *thi)
{
	int pid;
	struct drbd_conf *mdev = thi->mdev;
	const char *me =
		thi == &mdev->receiver ? "receiver" :
		thi == &mdev->asender  ? "asender"  :
		thi == &mdev->worker   ? "worker"   : "NONSENSE";

	spin_lock(&thi->t_lock);

	switch (thi->t_state) {
	case None:
		dev_info(DEV, "Starting %s thread (from %s [%d])\n",
				me, current->comm, current->pid);

		/* Get ref on module for thread - this is released when thread exits */
		if (!try_module_get(THIS_MODULE)) {
			dev_err(DEV, "Failed to get module reference in drbd_thread_start\n");
			spin_unlock(&thi->t_lock);
			return FALSE;
		}

		init_completion(&thi->startstop);
		D_ASSERT(thi->task == NULL);
		thi->reset_cpu_mask = 1;
		thi->t_state = Running;
		spin_unlock(&thi->t_lock);
		flush_signals(current); /* otherw. may get -ERESTARTNOINTR */

		pid = kernel_thread(drbd_thread_setup, (void *) thi, CLONE_FS);
		if (pid < 0) {
			dev_err(DEV, "Couldn't start thread (%d)\n", pid);

			module_put(THIS_MODULE);
			return FALSE;
		}
		/* waits until thi->task is set */
		wait_for_completion(&thi->startstop);
		if (thi->t_state != Running)
			dev_err(DEV, "ASSERT FAILED: %s t_state == %d expected %d.\n",
					me, thi->t_state, Running);
		if (thi->task)
			wake_up_process(thi->task);
		else
			dev_err(DEV, "ASSERT FAILED thi->task is NULL where it should be set!?\n");
		break;
	case Exiting:
		thi->t_state = Restarting;
		dev_info(DEV, "Restarting %s thread (from %s [%d])\n",
				me, current->comm, current->pid);
		/* fall through */
	case Running:
	case Restarting:
	default:
		spin_unlock(&thi->t_lock);
		break;
	}

	return TRUE;
}


void _drbd_thread_stop(struct drbd_thread *thi, int restart, int wait)
{
	struct drbd_conf *mdev = thi->mdev;
	enum drbd_thread_state ns = restart ? Restarting : Exiting;
	const char *me =
		thi == &mdev->receiver ? "receiver" :
		thi == &mdev->asender  ? "asender"  :
		thi == &mdev->worker   ? "worker"   : "NONSENSE";

	spin_lock(&thi->t_lock);

	/* dev_info(DEV, "drbd_thread_stop: %s [%d]: %s %d -> %d; %d\n",
	     current->comm, current->pid,
	     thi->task ? thi->task->comm : "NULL", thi->t_state, ns, wait); */

	if (thi->t_state == None) {
		spin_unlock(&thi->t_lock);
		if (restart)
			drbd_thread_start(thi);
		return;
	}

	if (thi->t_state != ns) {
		if (thi->task == NULL) {
			spin_unlock(&thi->t_lock);
			return;
		}

		thi->t_state = ns;
		smp_mb();
		init_completion(&thi->startstop);
		if (thi->task != current)
			force_sig(DRBD_SIGKILL, thi->task);
		else
			D_ASSERT(!wait);
	}
	spin_unlock(&thi->t_lock);

	if (wait) {
		D_ASSERT(thi->task != current);
		wait_for_completion(&thi->startstop);
		spin_lock(&thi->t_lock);
		D_ASSERT(thi->task == NULL);
		if (thi->t_state != None)
			dev_err(DEV, "ASSERT FAILED: %s t_state == %d expected %d.\n",
					me, thi->t_state, None);
		spin_unlock(&thi->t_lock);
	}
}

#ifdef CONFIG_SMP
/**
 * drbd_calc_cpu_mask: Generates CPU masks, sprad over all CPUs.
 * Forces all threads of a device onto the same CPU. This is benificial for
 * DRBD's performance. May be overwritten by user's configuration.
 */
cpumask_t drbd_calc_cpu_mask(struct drbd_conf *mdev)
{
	int sv, cpu;
	cpumask_t av_cpu_m;

	if (cpus_weight(mdev->cpu_mask))
		return mdev->cpu_mask;

	av_cpu_m = cpu_online_map;
	sv = mdev_to_minor(mdev) % cpus_weight(av_cpu_m);

	for_each_cpu_mask(cpu, av_cpu_m) {
		if (sv-- == 0)
			return cpumask_of_cpu(cpu);
	}

	/* some kernel versions "forget" to add the (cpumask_t) typecast
	 * to that macro, which results in "parse error before '{'" ;-> */
	return (cpumask_t) CPU_MASK_ALL; /* Never reached. */
}

/* modifies the cpu mask of the _current_ thread,
 * call in the "main loop" of _all_ threads.
 * no need for any mutex, current won't die prematurely.
 */
void drbd_thread_current_set_cpu(struct drbd_conf *mdev)
{
	struct task_struct *p = current;
	struct drbd_thread *thi =
		p == mdev->asender.task  ? &mdev->asender  :
		p == mdev->receiver.task ? &mdev->receiver :
		p == mdev->worker.task   ? &mdev->worker   :
		NULL;
	ERR_IF(thi == NULL)
		return;
	if (!thi->reset_cpu_mask)
		return;
	thi->reset_cpu_mask = 0;
	/* preempt_disable();
	   Thas was a kernel that warned about a call to smp_processor_id() while preemt
	   was not disabled. It seems that this was fixed in manline. */
	set_cpus_allowed(p, mdev->cpu_mask);
	/* preempt_enable(); */
}
#endif

/* the appropriate socket mutex must be held already */
int _drbd_send_cmd(struct drbd_conf *mdev, struct socket *sock,
			  enum drbd_packets cmd, struct p_header *h,
			  size_t size, unsigned msg_flags)
{
	int sent, ok;

	ERR_IF(!h) return FALSE;
	ERR_IF(!size) return FALSE;

	h->magic   = BE_DRBD_MAGIC;
	h->command = cpu_to_be16(cmd);
	h->length  = cpu_to_be16(size-sizeof(struct p_header));

	dump_packet(mdev, sock, 0, (void *)h, __FILE__, __LINE__);
	sent = drbd_send(mdev, sock, h, size, msg_flags);

	ok = (sent == size);
	if (!ok)
		dev_err(DEV, "short sent %s size=%d sent=%d\n",
		    cmdname(cmd), (int)size, sent);
	return ok;
}

/* don't pass the socket. we may only look at it
 * when we hold the appropriate socket mutex.
 */
int drbd_send_cmd(struct drbd_conf *mdev, int use_data_socket,
		  enum drbd_packets cmd, struct p_header *h, size_t size)
{
	int ok = 0;
	struct socket *sock;

	if (use_data_socket) {
		mutex_lock(&mdev->data.mutex);
		sock = mdev->data.socket;
	} else {
		mutex_lock(&mdev->meta.mutex);
		sock = mdev->meta.socket;
	}

	/* drbd_disconnect() could have called drbd_free_sock()
	 * while we were waiting in down()... */
	if (likely(sock != NULL))
		ok = _drbd_send_cmd(mdev, sock, cmd, h, size, 0);

	if (use_data_socket)
		mutex_unlock(&mdev->data.mutex);
	else
		mutex_unlock(&mdev->meta.mutex);
	return ok;
}

int drbd_send_cmd2(struct drbd_conf *mdev, enum drbd_packets cmd, char *data,
		   size_t size)
{
	struct p_header h;
	int ok;

	h.magic   = BE_DRBD_MAGIC;
	h.command = cpu_to_be16(cmd);
	h.length  = cpu_to_be16(size);

	if (!drbd_get_data_sock(mdev))
		return 0;

	dump_packet(mdev, mdev->data.socket, 0, (void *)&h, __FILE__, __LINE__);

	ok = (sizeof(h) ==
		drbd_send(mdev, mdev->data.socket, &h, sizeof(h), 0));
	ok = ok && (size ==
		drbd_send(mdev, mdev->data.socket, data, size, 0));

	drbd_put_data_sock(mdev);

	return ok;
}

int drbd_send_sync_param(struct drbd_conf *mdev, struct syncer_conf *sc)
{
	struct p_rs_param_89 *p;
	struct socket *sock;
	int size, rv;
	const int apv = mdev->agreed_pro_version;

	size = apv <= 87 ? sizeof(struct p_rs_param)
		: apv == 88 ? sizeof(struct p_rs_param)
			+ strlen(mdev->sync_conf.verify_alg) + 1
		: /* 89 */    sizeof(struct p_rs_param_89);

	/* used from admin command context and receiver/worker context.
	 * to avoid kmalloc, grab the socket right here,
	 * then use the pre-allocated sbuf there */
	mutex_lock(&mdev->data.mutex);
	sock = mdev->data.socket;

	if (likely(sock != NULL)) {
		enum drbd_packets cmd = apv >= 89 ? P_SYNC_PARAM89 : P_SYNC_PARAM;

		p = &mdev->data.sbuf.rs_param_89;

		/* initialize verify_alg and csums_alg */
		memset(p->verify_alg, 0, 2 * SHARED_SECRET_MAX);

		p->rate = cpu_to_be32(sc->rate);

		if (apv >= 88)
			strcpy(p->verify_alg, mdev->sync_conf.verify_alg);
		if (apv >= 89)
			strcpy(p->csums_alg, mdev->sync_conf.csums_alg);

		rv = _drbd_send_cmd(mdev, sock, cmd, &p->head, size, 0);
	} else
		rv = 0; /* not ok */

	mutex_unlock(&mdev->data.mutex);

	return rv;
}

int drbd_send_protocol(struct drbd_conf *mdev)
{
	struct p_protocol *p;
	int size, rv;

	size = sizeof(struct p_protocol);

	if (mdev->agreed_pro_version >= 87)
		size += strlen(mdev->net_conf->integrity_alg) + 1;

	p = kmalloc(size, GFP_KERNEL);
	if (p == NULL)
		return 0;

	p->protocol      = cpu_to_be32(mdev->net_conf->wire_protocol);
	p->after_sb_0p   = cpu_to_be32(mdev->net_conf->after_sb_0p);
	p->after_sb_1p   = cpu_to_be32(mdev->net_conf->after_sb_1p);
	p->after_sb_2p   = cpu_to_be32(mdev->net_conf->after_sb_2p);
	p->want_lose     = cpu_to_be32(mdev->net_conf->want_lose);
	p->two_primaries = cpu_to_be32(mdev->net_conf->two_primaries);

	if (mdev->agreed_pro_version >= 87)
		strcpy(p->integrity_alg, mdev->net_conf->integrity_alg);

	rv = drbd_send_cmd(mdev, USE_DATA_SOCKET, P_PROTOCOL,
			   (struct p_header *)p, size);
	kfree(p);
	return rv;
}

int _drbd_send_uuids(struct drbd_conf *mdev, u64 uuid_flags)
{
	struct p_uuids p;
	int i;

	if (!inc_local_if_state(mdev, D_NEGOTIATING))
		return 1;

	for (i = UI_CURRENT; i < UI_SIZE; i++)
		p.uuid[i] = mdev->bc ? cpu_to_be64(mdev->bc->md.uuid[i]) : 0;

	mdev->comm_bm_set = drbd_bm_total_weight(mdev);
	p.uuid[UI_SIZE] = cpu_to_be64(mdev->comm_bm_set);
	uuid_flags |= mdev->net_conf->want_lose ? 1 : 0;
	uuid_flags |= test_bit(CRASHED_PRIMARY, &mdev->flags) ? 2 : 0;
	uuid_flags |= mdev->new_state_tmp.disk == D_INCONSISTENT ? 4 : 0;
	p.uuid[UI_FLAGS] = cpu_to_be64(uuid_flags);

	dec_local(mdev);

	return drbd_send_cmd(mdev, USE_DATA_SOCKET, P_UUIDS,
			     (struct p_header *)&p, sizeof(p));
}

int drbd_send_uuids(struct drbd_conf *mdev)
{
	return _drbd_send_uuids(mdev, 0);
}

int drbd_send_uuids_skip_initial_sync(struct drbd_conf *mdev)
{
	return _drbd_send_uuids(mdev, 8);
}


int drbd_send_sync_uuid(struct drbd_conf *mdev, u64 val)
{
	struct p_rs_uuid p;

	p.uuid = cpu_to_be64(val);

	return drbd_send_cmd(mdev, USE_DATA_SOCKET, P_SYNC_UUID,
			     (struct p_header *)&p, sizeof(p));
}

int drbd_send_sizes(struct drbd_conf *mdev)
{
	struct p_sizes p;
	sector_t d_size, u_size;
	int q_order_type;
	int ok;

	if (inc_local_if_state(mdev, D_NEGOTIATING)) {
		D_ASSERT(mdev->bc->backing_bdev);
		d_size = drbd_get_max_capacity(mdev->bc);
		u_size = mdev->bc->dc.disk_size;
		q_order_type = drbd_queue_order_type(mdev);
		p.queue_order_type = cpu_to_be32(drbd_queue_order_type(mdev));
		dec_local(mdev);
	} else {
		d_size = 0;
		u_size = 0;
		q_order_type = QUEUE_ORDERED_NONE;
	}

	p.d_size = cpu_to_be64(d_size);
	p.u_size = cpu_to_be64(u_size);
	p.c_size = cpu_to_be64(drbd_get_capacity(mdev->this_bdev));
	p.max_segment_size = cpu_to_be32(mdev->rq_queue->max_segment_size);
	p.queue_order_type = cpu_to_be32(q_order_type);

	ok = drbd_send_cmd(mdev, USE_DATA_SOCKET, P_SIZES,
			   (struct p_header *)&p, sizeof(p));
	return ok;
}

/**
 * drbd_send_state:
 * Informs the peer about our state. Only call it when
 * mdev->state.conn >= C_CONNECTED (I.e. you may not call it while in
 * WFReportParams. Though there is one valid and necessary exception,
 * drbd_connect() calls drbd_send_state() while in it WFReportParams.
 */
int drbd_send_state(struct drbd_conf *mdev)
{
	struct socket *sock;
	struct p_state p;
	int ok = 0;

	/* Grab state lock so we wont send state if we're in the middle
	 * of a cluster wide state change on another thread */
	drbd_state_lock(mdev);

	mutex_lock(&mdev->data.mutex);

	p.state = cpu_to_be32(mdev->state.i); /* Within the send mutex */
	sock = mdev->data.socket;

	if (likely(sock != NULL)) {
		ok = _drbd_send_cmd(mdev, sock, P_STATE,
				    (struct p_header *)&p, sizeof(p), 0);
	}

	mutex_unlock(&mdev->data.mutex);

	drbd_state_unlock(mdev);
	return ok;
}

int drbd_send_state_req(struct drbd_conf *mdev,
	union drbd_state mask, union drbd_state val)
{
	struct p_req_state p;

	p.mask    = cpu_to_be32(mask.i);
	p.val     = cpu_to_be32(val.i);

	return drbd_send_cmd(mdev, USE_DATA_SOCKET, P_STATE_CHG_REQ,
			     (struct p_header *)&p, sizeof(p));
}

int drbd_send_sr_reply(struct drbd_conf *mdev, int retcode)
{
	struct p_req_state_reply p;

	p.retcode    = cpu_to_be32(retcode);

	return drbd_send_cmd(mdev, USE_META_SOCKET, P_STATE_CHG_REPLY,
			     (struct p_header *)&p, sizeof(p));
}

int fill_bitmap_rle_bits(struct drbd_conf *mdev,
	struct p_compressed_bm *p,
	struct bm_xfer_ctx *c)
{
	struct bitstream bs;
	unsigned long plain_bits;
	unsigned long tmp;
	unsigned long rl;
	unsigned len;
	unsigned toggle;
	int bits;

	/* may we use this feature? */
	if ((mdev->sync_conf.use_rle_encoding == 0) ||
		(mdev->agreed_pro_version < 90))
			return 0;

	if (c->bit_offset >= c->bm_bits)
		return 0; /* nothing to do. */

	/* use at most thus many bytes */
	bitstream_init(&bs, p->code, BM_PACKET_VLI_BYTES_MAX, 0);
	memset(p->code, 0, BM_PACKET_VLI_BYTES_MAX);
	/* plain bits covered in this code string */
	plain_bits = 0;

	/* p->encoding & 0x80 stores whether the first run length is set.
	 * bit offset is implicit.
	 * start with toggle == 2 to be able to tell the first iteration */
	toggle = 2;

	/* see how much plain bits we can stuff into one packet
	 * using RLE and VLI. */
	do {
		tmp = (toggle == 0) ? _drbd_bm_find_next_zero(mdev, c->bit_offset)
				    : _drbd_bm_find_next(mdev, c->bit_offset);
		if (tmp == -1UL)
			tmp = c->bm_bits;
		rl = tmp - c->bit_offset;

		if (toggle == 2) { /* first iteration */
			if (rl == 0) {
				/* the first checked bit was set,
				 * store start value, */
				DCBP_set_start(p, 1);
				/* but skip encoding of zero run length */
				toggle = !toggle;
				continue;
			}
			DCBP_set_start(p, 0);
		}

		/* paranoia: catch zero runlength.
		 * can only happen if bitmap is modified while we scan it. */
		if (rl == 0) {
			dev_err(DEV, "unexpected zero runlength while encoding bitmap "
			    "t:%u bo:%lu\n", toggle, c->bit_offset);
			return -1;
		}

		bits = vli_encode_bits(&bs, rl);
		if (bits == -ENOBUFS) /* buffer full */
			break;
		if (bits <= 0) {
			dev_err(DEV, "error while encoding bitmap: %d\n", bits);
			return 0;
		}

		toggle = !toggle;
		plain_bits += rl;
		c->bit_offset = tmp;
	} while (c->bit_offset < c->bm_bits);

	len = bs.cur.b - p->code + !!bs.cur.bit;

	if (plain_bits < (len << 3)) {
		/* incompressible with this method.
		 * we need to rewind both word and bit position. */
		c->bit_offset -= plain_bits;
		bm_xfer_ctx_bit_to_word_offset(c);
		c->bit_offset = c->word_offset * BITS_PER_LONG;
		return 0;
	}

	/* RLE + VLI was able to compress it just fine.
	 * update c->word_offset. */
	bm_xfer_ctx_bit_to_word_offset(c);

	/* store pad_bits */
	DCBP_set_pad_bits(p, (8 - bs.cur.bit) & 0x7);

	return len;
}

enum { OK, FAILED, DONE }
send_bitmap_rle_or_plain(struct drbd_conf *mdev,
	struct p_header *h, struct bm_xfer_ctx *c)
{
	struct p_compressed_bm *p = (void*)h;
	unsigned long num_words;
	int len;
	int ok;

	len = fill_bitmap_rle_bits(mdev, p, c);

	if (len < 0)
		return FAILED;

	if (len) {
		DCBP_set_code(p, RLE_VLI_Bits);
		ok = _drbd_send_cmd(mdev, mdev->data.socket, P_COMPRESSED_BITMAP, h,
			sizeof(*p) + len, 0);

		c->packets[0]++;
		c->bytes[0] += sizeof(*p) + len;

		if (c->bit_offset >= c->bm_bits)
			len = 0; /* DONE */
	} else {
		/* was not compressible.
		 * send a buffer full of plain text bits instead. */
		num_words = min_t(size_t, BM_PACKET_WORDS, c->bm_words - c->word_offset);
		len = num_words * sizeof(long);
		if (len)
			drbd_bm_get_lel(mdev, c->word_offset, num_words, (unsigned long*)h->payload);
		ok = _drbd_send_cmd(mdev, mdev->data.socket, P_BITMAP,
				   h, sizeof(struct p_header) + len, 0);
		c->word_offset += num_words;
		c->bit_offset = c->word_offset * BITS_PER_LONG;

		c->packets[1]++;
		c->bytes[1] += sizeof(struct p_header) + len;

		if (c->bit_offset > c->bm_bits)
			c->bit_offset = c->bm_bits;
	}
	ok = ok ? ((len == 0) ? DONE : OK) : FAILED;

	if (ok == DONE)
		INFO_bm_xfer_stats(mdev, "send", c);
	return ok;
}

/* See the comment at receive_bitmap() */
int _drbd_send_bitmap(struct drbd_conf *mdev)
{
	struct bm_xfer_ctx c;
	struct p_header *p;
	int ret;

	ERR_IF(!mdev->bitmap) return FALSE;

	/* maybe we should use some per thread scratch page,
	 * and allocate that during initial device creation? */
	p = (struct p_header *) __get_free_page(GFP_NOIO);
	if (!p) {
		dev_err(DEV, "failed to allocate one page buffer in %s\n", __func__);
		return FALSE;
	}

	if (inc_local(mdev)) {
		if (drbd_md_test_flag(mdev->bc, MDF_FULL_SYNC)) {
			dev_info(DEV, "Writing the whole bitmap, MDF_FullSync was set.\n");
			drbd_bm_set_all(mdev);
			if (drbd_bm_write(mdev)) {
				/* write_bm did fail! Leave full sync flag set in Meta P_DATA
				 * but otherwise process as per normal - need to tell other
				 * side that a full resync is required! */
				dev_err(DEV, "Failed to write bitmap to disk!\n");
			} else {
				drbd_md_clear_flag(mdev, MDF_FULL_SYNC);
				drbd_md_sync(mdev);
			}
		}
		dec_local(mdev);
	}

	c = (struct bm_xfer_ctx) {
		.bm_bits = drbd_bm_bits(mdev),
		.bm_words = drbd_bm_words(mdev),
	};

	do {
		ret = send_bitmap_rle_or_plain(mdev, p, &c);
	} while (ret == OK);

	free_page((unsigned long) p);
	return (ret == DONE);
}

int drbd_send_bitmap(struct drbd_conf *mdev)
{
	int err;

	if (!drbd_get_data_sock(mdev))
		return -1;
	err = !_drbd_send_bitmap(mdev);
	drbd_put_data_sock(mdev);
	return err;
}

int drbd_send_b_ack(struct drbd_conf *mdev, u32 barrier_nr, u32 set_size)
{
	int ok;
	struct p_barrier_ack p;

	p.barrier  = barrier_nr;
	p.set_size = cpu_to_be32(set_size);

	if (mdev->state.conn < C_CONNECTED)
		return FALSE;
	ok = drbd_send_cmd(mdev, USE_META_SOCKET, P_BARRIER_ACK,
			(struct p_header *)&p, sizeof(p));
	return ok;
}

/**
 * _drbd_send_ack:
 * This helper function expects the sector and block_id parameter already
 * in big endian!
 */
STATIC int _drbd_send_ack(struct drbd_conf *mdev, enum drbd_packets cmd,
			  u64 sector,
			  u32 blksize,
			  u64 block_id)
{
	int ok;
	struct p_block_ack p;

	p.sector   = sector;
	p.block_id = block_id;
	p.blksize  = blksize;
	p.seq_num  = cpu_to_be32(atomic_add_return(1, &mdev->packet_seq));

	if (!mdev->meta.socket || mdev->state.conn < C_CONNECTED)
		return FALSE;
	ok = drbd_send_cmd(mdev, USE_META_SOCKET, cmd,
				(struct p_header *)&p, sizeof(p));
	return ok;
}

int drbd_send_ack_dp(struct drbd_conf *mdev, enum drbd_packets cmd,
		     struct p_data *dp)
{
	const int header_size = sizeof(struct p_data)
			      - sizeof(struct p_header);
	int data_size  = ((struct p_header *)dp)->length - header_size;

	return _drbd_send_ack(mdev, cmd, dp->sector, cpu_to_be32(data_size),
			      dp->block_id);
}

int drbd_send_ack_rp(struct drbd_conf *mdev, enum drbd_packets cmd,
		     struct p_block_req *rp)
{
	return _drbd_send_ack(mdev, cmd, rp->sector, rp->blksize, rp->block_id);
}

int drbd_send_ack(struct drbd_conf *mdev,
	enum drbd_packets cmd, struct drbd_epoch_entry *e)
{
	return _drbd_send_ack(mdev, cmd,
			      cpu_to_be64(e->sector),
			      cpu_to_be32(e->size),
			      e->block_id);
}

/* This function misuses the block_id field to signal if the blocks
 * are is sync or not. */
int drbd_send_ack_ex(struct drbd_conf *mdev, enum drbd_packets cmd,
		     sector_t sector, int blksize, u64 block_id)
{
	return _drbd_send_ack(mdev, cmd,
			      cpu_to_be64(sector),
			      cpu_to_be32(blksize),
			      cpu_to_be64(block_id));
}

int drbd_send_drequest(struct drbd_conf *mdev, int cmd,
		       sector_t sector, int size, u64 block_id)
{
	int ok;
	struct p_block_req p;

	p.sector   = cpu_to_be64(sector);
	p.block_id = block_id;
	p.blksize  = cpu_to_be32(size);

	ok = drbd_send_cmd(mdev, USE_DATA_SOCKET, cmd,
				(struct p_header *)&p, sizeof(p));
	return ok;
}

int drbd_send_drequest_csum(struct drbd_conf *mdev,
			    sector_t sector, int size,
			    void *digest, int digest_size,
			    enum drbd_packets cmd)
{
	int ok;
	struct p_block_req p;

	p.sector   = cpu_to_be64(sector);
	p.block_id = BE_DRBD_MAGIC + 0xbeef;
	p.blksize  = cpu_to_be32(size);

	p.head.magic   = BE_DRBD_MAGIC;
	p.head.command = cpu_to_be16(cmd);
	p.head.length  = cpu_to_be16(sizeof(p) - sizeof(struct p_header) + digest_size);

	mutex_lock(&mdev->data.mutex);

	ok = (sizeof(p) == drbd_send(mdev, mdev->data.socket, &p, sizeof(p), 0));
	ok = ok && (digest_size == drbd_send(mdev, mdev->data.socket, digest, digest_size, 0));

	mutex_unlock(&mdev->data.mutex);

	return ok;
}

int drbd_send_ov_request(struct drbd_conf *mdev, sector_t sector, int size)
{
	int ok;
	struct p_block_req p;

	p.sector   = cpu_to_be64(sector);
	p.block_id = BE_DRBD_MAGIC + 0xbabe;
	p.blksize  = cpu_to_be32(size);

	ok = drbd_send_cmd(mdev, USE_DATA_SOCKET, P_OV_REQUEST,
			   (struct p_header *)&p, sizeof(p));
	return ok;
}

/* called on sndtimeo
 * returns FALSE if we should retry,
 * TRUE if we think connection is dead
 */
STATIC int we_should_drop_the_connection(struct drbd_conf *mdev, struct socket *sock)
{
	int drop_it;
	/* long elapsed = (long)(jiffies - mdev->last_received); */
	/* DUMPLU(elapsed); // elapsed ignored for now. */

	drop_it =   mdev->meta.socket == sock
		|| !mdev->asender.task
		|| get_t_state(&mdev->asender) != Running
		|| mdev->state.conn < C_CONNECTED;

	if (drop_it)
		return TRUE;

	drop_it = !--mdev->ko_count;
	if (!drop_it) {
		dev_err(DEV, "[%s/%d] sock_sendmsg time expired, ko = %u\n",
		       current->comm, current->pid, mdev->ko_count);
		request_ping(mdev);
	}

	return drop_it; /* && (mdev->state == R_PRIMARY) */;
}

/* The idea of sendpage seems to be to put some kind of reference
 * to the page into the skb, and to hand it over to the NIC. In
 * this process get_page() gets called.
 *
 * As soon as the page was really sent over the network put_page()
 * gets called by some part of the network layer. [ NIC driver? ]
 *
 * [ get_page() / put_page() increment/decrement the count. If count
 *   reaches 0 the page will be freed. ]
 *
 * This works nicely with pages from FSs.
 * But this means that in protocol A we might signal IO completion too early!
 *
 * In order not to corrupt data during a resync we must make sure
 * that we do not reuse our own buffer pages (EEs) to early, therefore
 * we have the net_ee list.
 *
 * XFS seems to have problems, still, it submits pages with page_count == 0!
 * As a workaround, we disable sendpage on pages
 * with page_count == 0 or PageSlab.
 */
STATIC int _drbd_no_send_page(struct drbd_conf *mdev, struct page *page,
		   int offset, size_t size)
{
	int sent = drbd_send(mdev, mdev->data.socket, kmap(page) + offset, size, 0);
	kunmap(page);
	if (sent == size)
		mdev->send_cnt += size>>9;
	return sent == size;
}

int _drbd_send_page(struct drbd_conf *mdev, struct page *page,
		    int offset, size_t size)
{
	mm_segment_t oldfs = get_fs();
	int sent, ok;
	int len = size;

	/* e.g. XFS meta- & log-data is in slab pages, which have a
	 * page_count of 0 and/or have PageSlab() set.
	 * we cannot use send_page for those, as that does get_page();
	 * put_page(); and would cause either a VM_BUG directly, or
	 * __page_cache_release a page that would actually still be referenced
	 * by someone, leading to some obscure delayed Oops somewhere else. */
	if (disable_sendpage || (page_count(page) < 1) || PageSlab(page))
		return _drbd_no_send_page(mdev, page, offset, size);

	drbd_update_congested(mdev);
	set_fs(KERNEL_DS);
	do {
		sent = mdev->data.socket->ops->sendpage(mdev->data.socket, page,
							offset, len,
							MSG_NOSIGNAL);
		if (sent == -EAGAIN) {
			if (we_should_drop_the_connection(mdev,
							  mdev->data.socket))
				break;
			else
				continue;
		}
		if (sent <= 0) {
			dev_warn(DEV, "%s: size=%d len=%d sent=%d\n",
			     __func__, (int)size, len, sent);
			break;
		}
		len    -= sent;
		offset += sent;
	} while (len > 0 /* THINK && mdev->cstate >= C_CONNECTED*/);
	set_fs(oldfs);
	clear_bit(NET_CONGESTED, &mdev->flags);

	ok = (len == 0);
	if (likely(ok))
		mdev->send_cnt += size>>9;
	return ok;
}

static inline int _drbd_send_bio(struct drbd_conf *mdev, struct bio *bio)
{
	struct bio_vec *bvec;
	int i;
	__bio_for_each_segment(bvec, bio, i, 0) {
		if (!_drbd_no_send_page(mdev, bvec->bv_page,
				     bvec->bv_offset, bvec->bv_len))
			return 0;
	}
	return 1;
}

static inline int _drbd_send_zc_bio(struct drbd_conf *mdev, struct bio *bio)
{
	struct bio_vec *bvec;
	int i;
	__bio_for_each_segment(bvec, bio, i, 0) {
		if (!_drbd_send_page(mdev, bvec->bv_page,
				     bvec->bv_offset, bvec->bv_len))
			return 0;
	}

	return 1;
}

/* Used to send write requests
 * R_PRIMARY -> Peer	(P_DATA)
 */
int drbd_send_dblock(struct drbd_conf *mdev, struct drbd_request *req)
{
	int ok = 1;
	struct p_data p;
	unsigned int dp_flags = 0;
	void *dgb;
	int dgs;

	if (!drbd_get_data_sock(mdev))
		return 0;

	dgs = (mdev->agreed_pro_version >= 87 && mdev->integrity_w_tfm) ?
		crypto_hash_digestsize(mdev->integrity_w_tfm) : 0;

	p.head.magic   = BE_DRBD_MAGIC;
	p.head.command = cpu_to_be16(P_DATA);
	p.head.length  =
		cpu_to_be16(sizeof(p) - sizeof(struct p_header) + dgs + req->size);

	p.sector   = cpu_to_be64(req->sector);
	p.block_id = (unsigned long)req;
	p.seq_num  = cpu_to_be32(req->seq_num =
				 atomic_add_return(1, &mdev->packet_seq));
	dp_flags = 0;

	/* NOTE: no need to check if barriers supported here as we would
	 *       not pass the test in make_request_common in that case
	 */
	if (bio_barrier(req->master_bio))
		dp_flags |= DP_HARDBARRIER;
	if (bio_sync(req->master_bio))
		dp_flags |= DP_RW_SYNC;
#ifdef BIO_RW_UNPLUG
	/* for now handle SYNCIO and UNPLUG
	 * as if they still were one and the same flag */
	if (bio_flagged(req->master_bio, BIO_RW_UNPLUG))
		dp_flags |= DP_RW_SYNC;
#endif
	if (mdev->state.conn >= C_SYNC_SOURCE &&
	    mdev->state.conn <= C_PAUSED_SYNC_T)
		dp_flags |= DP_MAY_SET_IN_SYNC;

	p.dp_flags = cpu_to_be32(dp_flags);
	dump_packet(mdev, mdev->data.socket, 0, (void *)&p, __FILE__, __LINE__);
	set_bit(UNPLUG_REMOTE, &mdev->flags);
	ok = (sizeof(p) ==
		drbd_send(mdev, mdev->data.socket, &p, sizeof(p), MSG_MORE));
	if (ok && dgs) {
		dgb = mdev->int_dig_out;
		drbd_csum(mdev, mdev->integrity_w_tfm, req->master_bio, dgb);
		ok = drbd_send(mdev, mdev->data.socket, dgb, dgs, MSG_MORE);
	}
	if (ok) {
		if (mdev->net_conf->wire_protocol == DRBD_PROT_A)
			ok = _drbd_send_bio(mdev, req->master_bio);
		else
			ok = _drbd_send_zc_bio(mdev, req->master_bio);
	}

	drbd_put_data_sock(mdev);
	return ok;
}

/* answer packet, used to send data back for read requests:
 *  Peer       -> (diskless) R_PRIMARY   (P_DATA_REPLY)
 *  C_SYNC_SOURCE -> C_SYNC_TARGET         (P_RS_DATA_REPLY)
 */
int drbd_send_block(struct drbd_conf *mdev, enum drbd_packets cmd,
		    struct drbd_epoch_entry *e)
{
	int ok;
	struct p_data p;
	void *dgb;
	int dgs;

	dgs = (mdev->agreed_pro_version >= 87 && mdev->integrity_w_tfm) ?
		crypto_hash_digestsize(mdev->integrity_w_tfm) : 0;

	p.head.magic   = BE_DRBD_MAGIC;
	p.head.command = cpu_to_be16(cmd);
	p.head.length  =
		cpu_to_be16(sizeof(p) - sizeof(struct p_header) + dgs + e->size);

	p.sector   = cpu_to_be64(e->sector);
	p.block_id = e->block_id;
	/* p.seq_num  = 0;    No sequence numbers here.. */

	/* Only called by our kernel thread.
	 * This one may be interupted by DRBD_SIG and/or DRBD_SIGKILL
	 * in response to admin command or module unload.
	 */
	if (!drbd_get_data_sock(mdev))
		return 0;

	dump_packet(mdev, mdev->data.socket, 0, (void *)&p, __FILE__, __LINE__);
	ok = sizeof(p) == drbd_send(mdev, mdev->data.socket, &p,
					sizeof(p), MSG_MORE);
	if (ok && dgs) {
		dgb = mdev->int_dig_out;
		drbd_csum(mdev, mdev->integrity_w_tfm, e->private_bio, dgb);
		ok = drbd_send(mdev, mdev->data.socket, dgb, dgs, MSG_MORE);
	}
	if (ok)
		ok = _drbd_send_zc_bio(mdev, e->private_bio);

	drbd_put_data_sock(mdev);
	return ok;
}

/*
  drbd_send distinguishes two cases:

  Packets sent via the data socket "sock"
  and packets sent via the meta data socket "msock"

		    sock                      msock
  -----------------+-------------------------+------------------------------
  timeout           conf.timeout / 2          conf.timeout / 2
  timeout action    send a ping via msock     Abort communication
					      and close all sockets
*/

/*
 * you must have down()ed the appropriate [m]sock_mutex elsewhere!
 */
int drbd_send(struct drbd_conf *mdev, struct socket *sock,
	      void *buf, size_t size, unsigned msg_flags)
{
#if !HAVE_KERNEL_SENDMSG
	mm_segment_t oldfs;
	struct iovec iov;
#else
	struct kvec iov;
#endif
	struct msghdr msg;
	int rv, sent = 0;

	if (!sock)
		return -1000;

	/* THINK  if (signal_pending) return ... ? */

	iov.iov_base = buf;
	iov.iov_len  = size;

	msg.msg_name       = NULL;
	msg.msg_namelen    = 0;
#if !HAVE_KERNEL_SENDMSG
	msg.msg_iov        = &iov;
	msg.msg_iovlen     = 1;
#endif
	msg.msg_control    = NULL;
	msg.msg_controllen = 0;
	msg.msg_flags      = msg_flags | MSG_NOSIGNAL;

#if !HAVE_KERNEL_SENDMSG
	oldfs = get_fs();
	set_fs(KERNEL_DS);
#endif

	if (sock == mdev->data.socket) {
		mdev->ko_count = mdev->net_conf->ko_count;
		drbd_update_congested(mdev);
	}
	do {
		/* STRANGE
		 * tcp_sendmsg does _not_ use its size parameter at all ?
		 *
		 * -EAGAIN on timeout, -EINTR on signal.
		 */
/* THINK
 * do we need to block DRBD_SIG if sock == &meta.socket ??
 * otherwise wake_asender() might interrupt some send_*Ack !
 */
#if !HAVE_KERNEL_SENDMSG
		rv = sock_sendmsg(sock, &msg, iov.iov_len);
#else
		rv = kernel_sendmsg(sock, &msg, &iov, 1, size);
#endif
		if (rv == -EAGAIN) {
			if (we_should_drop_the_connection(mdev, sock))
				break;
			else
				continue;
		}
		D_ASSERT(rv != 0);
		if (rv == -EINTR) {
#if 0
			/* FIXME this happens all the time.
			 * we don't care for now!
			 * eventually this should be sorted out be the proper
			 * use of the SIGNAL_ASENDER bit... */
			if (DRBD_ratelimit(5*HZ, 5)) {
				dev_dbg(DEV, "Got a signal in drbd_send(,%c,)!\n",
				    sock == mdev->meta.socket ? 'm' : 's');
				/* dump_stack(); */
			}
#endif
			flush_signals(current);
			rv = 0;
		}
		if (rv < 0)
			break;
		sent += rv;
		iov.iov_base += rv;
		iov.iov_len  -= rv;
	} while (sent < size);

	if (sock == mdev->data.socket)
		clear_bit(NET_CONGESTED, &mdev->flags);

#if !HAVE_KERNEL_SENDMSG
	set_fs(oldfs);
#endif


	if (rv <= 0) {
		if (rv != -EAGAIN) {
			dev_err(DEV, "%s_sendmsg returned %d\n",
			    sock == mdev->meta.socket ? "msock" : "sock",
			    rv);
			drbd_force_state(mdev, NS(conn, C_BROKEN_PIPE));
		} else
			drbd_force_state(mdev, NS(conn, C_TIMEOUT));
	}

	return sent;
}

#ifdef BD_OPS_USE_FMODE
static int drbd_open(struct block_device *bdev, fmode_t mode)
#else
static int drbd_open(struct inode *inode, struct file *file)
#endif
{
#ifdef BD_OPS_USE_FMODE
	struct drbd_conf *mdev = bdev->bd_disk->private_data;
#else
	int mode = file->f_mode;
	struct drbd_conf *mdev = inode->i_bdev->bd_disk->private_data;
#endif
	unsigned long flags;
	int rv = 0;

	spin_lock_irqsave(&mdev->req_lock, flags);
	/* to have a stable mdev->state.role
	 * and no race with updating open_cnt */

	if (mdev->state.role != R_PRIMARY) {
		if (mode & FMODE_WRITE)
			rv = -EROFS;
		else if (!allow_oos)
			rv = -EMEDIUMTYPE;
	}

	if (!rv)
		mdev->open_cnt++;
	spin_unlock_irqrestore(&mdev->req_lock, flags);

	return rv;
}

#ifdef BD_OPS_USE_FMODE
static int drbd_release(struct gendisk *gd, fmode_t mode)
{
	struct drbd_conf *mdev = gd->private_data;
	mdev->open_cnt--;
	return 0;
}
#else
static int drbd_release(struct inode *inode, struct file *file)
{
	struct drbd_conf *mdev = inode->i_bdev->bd_disk->private_data;
	mdev->open_cnt--;
	return 0;
}
#endif

STATIC void drbd_unplug_fn(struct request_queue *q)
{
	struct drbd_conf *mdev = q->queuedata;

	MTRACE(TRACE_TYPE_UNPLUG, TRACE_LVL_SUMMARY,
	       dev_info(DEV, "got unplugged ap_bio_count=%d\n",
		    atomic_read(&mdev->ap_bio_cnt));
	       );

	/* unplug FIRST */
	spin_lock_irq(q->queue_lock);
	blk_remove_plug(q);
	spin_unlock_irq(q->queue_lock);

	/* only if connected */
	spin_lock_irq(&mdev->req_lock);
	if (mdev->state.pdsk >= D_INCONSISTENT && mdev->state.conn >= C_CONNECTED) {
		D_ASSERT(mdev->state.role == R_PRIMARY);
		if (test_and_clear_bit(UNPLUG_REMOTE, &mdev->flags)) {
			/* add to the data.work queue,
			 * unless already queued.
			 * XXX this might be a good addition to drbd_queue_work
			 * anyways, to detect "double queuing" ... */
			if (list_empty(&mdev->unplug_work.list))
				drbd_queue_work(&mdev->data.work,
						&mdev->unplug_work);
		}
	}
	spin_unlock_irq(&mdev->req_lock);

	if (mdev->state.disk >= D_INCONSISTENT)
		drbd_kick_lo(mdev);
}

STATIC void drbd_set_defaults(struct drbd_conf *mdev)
{
	mdev->sync_conf.after      = DRBD_AFTER_DEF;
	mdev->sync_conf.rate       = DRBD_RATE_DEF;
	mdev->sync_conf.al_extents = DRBD_AL_EXTENTS_DEF;
	mdev->state = (union drbd_state) {
		{ .role = R_SECONDARY,
		  .peer = R_UNKNOWN,
		  .conn = C_STANDALONE,
		  .disk = D_DISKLESS,
		  .pdsk = D_UNKNOWN,
		  .susp = 0
		} };
}

void drbd_init_set_defaults(struct drbd_conf *mdev)
{
	/* the memset(,0,) did most of this.
	 * note: only assignments, no allocation in here */

#ifdef PARANOIA
	SET_MDEV_MAGIC(mdev);
#endif

	drbd_set_defaults(mdev);

	/* for now, we do NOT yet support it,
	 * even though we start some framework
	 * to eventually support barriers */
	set_bit(NO_BARRIER_SUPP, &mdev->flags);

	atomic_set(&mdev->ap_bio_cnt, 0);
	atomic_set(&mdev->ap_pending_cnt, 0);
	atomic_set(&mdev->rs_pending_cnt, 0);
	atomic_set(&mdev->unacked_cnt, 0);
	atomic_set(&mdev->local_cnt, 0);
	atomic_set(&mdev->net_cnt, 0);
	atomic_set(&mdev->packet_seq, 0);
	atomic_set(&mdev->pp_in_use, 0);

	mutex_init(&mdev->md_io_mutex);
	mutex_init(&mdev->data.mutex);
	mutex_init(&mdev->meta.mutex);
	sema_init(&mdev->data.work.s, 0);
	sema_init(&mdev->meta.work.s, 0);
	mutex_init(&mdev->state_mutex);

	spin_lock_init(&mdev->data.work.q_lock);
	spin_lock_init(&mdev->meta.work.q_lock);

	spin_lock_init(&mdev->al_lock);
	spin_lock_init(&mdev->req_lock);
	spin_lock_init(&mdev->peer_seq_lock);
	spin_lock_init(&mdev->epoch_lock);

	INIT_LIST_HEAD(&mdev->active_ee);
	INIT_LIST_HEAD(&mdev->sync_ee);
	INIT_LIST_HEAD(&mdev->done_ee);
	INIT_LIST_HEAD(&mdev->read_ee);
	INIT_LIST_HEAD(&mdev->net_ee);
	INIT_LIST_HEAD(&mdev->resync_reads);
	INIT_LIST_HEAD(&mdev->data.work.q);
	INIT_LIST_HEAD(&mdev->meta.work.q);
	INIT_LIST_HEAD(&mdev->resync_work.list);
	INIT_LIST_HEAD(&mdev->unplug_work.list);
	INIT_LIST_HEAD(&mdev->md_sync_work.list);
	INIT_LIST_HEAD(&mdev->bm_io_work.w.list);
	mdev->resync_work.cb  = w_resync_inactive;
	mdev->unplug_work.cb  = w_send_write_hint;
	mdev->md_sync_work.cb = w_md_sync;
	mdev->bm_io_work.w.cb = w_bitmap_io;
	init_timer(&mdev->resync_timer);
	init_timer(&mdev->md_sync_timer);
	mdev->resync_timer.function = resync_timer_fn;
	mdev->resync_timer.data = (unsigned long) mdev;
	mdev->md_sync_timer.function = md_sync_timer_fn;
	mdev->md_sync_timer.data = (unsigned long) mdev;

	init_waitqueue_head(&mdev->misc_wait);
	init_waitqueue_head(&mdev->state_wait);
	init_waitqueue_head(&mdev->ee_wait);
	init_waitqueue_head(&mdev->al_wait);
	init_waitqueue_head(&mdev->seq_wait);

	drbd_thread_init(mdev, &mdev->receiver, drbdd_init);
	drbd_thread_init(mdev, &mdev->worker, drbd_worker);
	drbd_thread_init(mdev, &mdev->asender, drbd_asender);

	mdev->agreed_pro_version = PRO_VERSION_MAX;
	mdev->write_ordering = WO_bio_barrier;
	mdev->resync_wenr = LC_FREE;
}

void drbd_mdev_cleanup(struct drbd_conf *mdev)
{
	if (mdev->receiver.t_state != None)
		dev_err(DEV, "ASSERT FAILED: receiver t_state == %d expected 0.\n",
				mdev->receiver.t_state);

	/* no need to lock it, I'm the only thread alive */
	if (atomic_read(&mdev->current_epoch->epoch_size) !=  0)
		dev_err(DEV, "epoch_size:%d\n", atomic_read(&mdev->current_epoch->epoch_size));
	mdev->al_writ_cnt  =
	mdev->bm_writ_cnt  =
	mdev->read_cnt     =
	mdev->recv_cnt     =
	mdev->send_cnt     =
	mdev->writ_cnt     =
	mdev->p_size       =
	mdev->rs_start     =
	mdev->rs_total     =
	mdev->rs_failed    =
	mdev->rs_mark_left =
	mdev->rs_mark_time = 0;
	D_ASSERT(mdev->net_conf == NULL);

	drbd_set_my_capacity(mdev, 0);
	if (mdev->bitmap) {
		/* maybe never allocated. */
		drbd_bm_resize(mdev, 0);
		drbd_bm_cleanup(mdev);
	}

	drbd_free_resources(mdev);

	/*
	 * currently we drbd_init_ee only on module load, so
	 * we may do drbd_release_ee only on module unload!
	 */
	D_ASSERT(list_empty(&mdev->active_ee));
	D_ASSERT(list_empty(&mdev->sync_ee));
	D_ASSERT(list_empty(&mdev->done_ee));
	D_ASSERT(list_empty(&mdev->read_ee));
	D_ASSERT(list_empty(&mdev->net_ee));
	D_ASSERT(list_empty(&mdev->resync_reads));
	D_ASSERT(list_empty(&mdev->data.work.q));
	D_ASSERT(list_empty(&mdev->meta.work.q));
	D_ASSERT(list_empty(&mdev->resync_work.list));
	D_ASSERT(list_empty(&mdev->unplug_work.list));

}


STATIC void drbd_destroy_mempools(void)
{
	struct page *page;

	while (drbd_pp_pool) {
		page = drbd_pp_pool;
		drbd_pp_pool = (struct page *)page_private(page);
		__free_page(page);
		drbd_pp_vacant--;
	}

	/* D_ASSERT(atomic_read(&drbd_pp_vacant)==0); */

	if (drbd_ee_mempool)
		mempool_destroy(drbd_ee_mempool);
	if (drbd_request_mempool)
		mempool_destroy(drbd_request_mempool);
	if (drbd_ee_cache)
		kmem_cache_destroy(drbd_ee_cache);
	if (drbd_request_cache)
		kmem_cache_destroy(drbd_request_cache);

	drbd_ee_mempool      = NULL;
	drbd_request_mempool = NULL;
	drbd_ee_cache        = NULL;
	drbd_request_cache   = NULL;

	return;
}

STATIC int drbd_create_mempools(void)
{
	struct page *page;
	const int number = (DRBD_MAX_SEGMENT_SIZE/PAGE_SIZE) * minor_count;
	int i;

	/* prepare our caches and mempools */
	drbd_request_mempool = NULL;
	drbd_ee_cache        = NULL;
	drbd_request_cache   = NULL;
	drbd_pp_pool         = NULL;

	/* caches */
	drbd_request_cache = kmem_cache_create(
		"drbd_req_cache", sizeof(struct drbd_request), 0, 0, NULL);
	if (drbd_request_cache == NULL)
		goto Enomem;

	drbd_ee_cache = kmem_cache_create(
		"drbd_ee_cache", sizeof(struct drbd_epoch_entry), 0, 0, NULL);
	if (drbd_ee_cache == NULL)
		goto Enomem;

	/* mempools */
	drbd_request_mempool = mempool_create(number,
		mempool_alloc_slab, mempool_free_slab, drbd_request_cache);
	if (drbd_request_mempool == NULL)
		goto Enomem;

	drbd_ee_mempool = mempool_create(number,
		mempool_alloc_slab, mempool_free_slab, drbd_ee_cache);
	if (drbd_request_mempool == NULL)
		goto Enomem;

	/* drbd's page pool */
	spin_lock_init(&drbd_pp_lock);

	for (i = 0; i < number; i++) {
		page = alloc_page(GFP_HIGHUSER);
		if (!page)
			goto Enomem;
		set_page_private(page, (unsigned long)drbd_pp_pool);
		drbd_pp_pool = page;
	}
	drbd_pp_vacant = number;

	return 0;

Enomem:
	drbd_destroy_mempools(); /* in case we allocated some */
	return -ENOMEM;
}

STATIC int drbd_notify_sys(struct notifier_block *this, unsigned long code,
	void *unused)
{
	/* just so we have it.  you never know what interessting things we
	 * might want to do here some day...
	 */

	return NOTIFY_DONE;
}

STATIC struct notifier_block drbd_notifier = {
	.notifier_call = drbd_notify_sys,
};

static void drbd_release_ee_lists(struct drbd_conf *mdev)
{
	int rr;

	rr = drbd_release_ee(mdev, &mdev->active_ee);
	if (rr)
		dev_err(DEV, "%d EEs in active list found!\n", rr);

	rr = drbd_release_ee(mdev, &mdev->sync_ee);
	if (rr)
		dev_err(DEV, "%d EEs in sync list found!\n", rr);

	rr = drbd_release_ee(mdev, &mdev->read_ee);
	if (rr)
		dev_err(DEV, "%d EEs in read list found!\n", rr);

	rr = drbd_release_ee(mdev, &mdev->done_ee);
	if (rr)
		dev_err(DEV, "%d EEs in done list found!\n", rr);

	rr = drbd_release_ee(mdev, &mdev->net_ee);
	if (rr)
		dev_err(DEV, "%d EEs in net list found!\n", rr);
}

/* caution. no locking.
 * currently only used from module cleanup code. */
static void drbd_delete_device(unsigned int minor)
{
	struct drbd_conf *mdev = minor_to_mdev(minor);

	if (!mdev)
		return;

	/* paranoia asserts */
	if (mdev->open_cnt != 0)
		dev_err(DEV, "open_cnt = %d in %s:%u", mdev->open_cnt,
				__FILE__ , __LINE__);

	ERR_IF (!list_empty(&mdev->data.work.q)) {
		struct list_head *lp;
		list_for_each(lp, &mdev->data.work.q) {
			DUMPP(lp);
		}
	};
	/* end paranoia asserts */

	del_gendisk(mdev->vdisk);

	/* cleanup stuff that may have been allocated during
	 * device (re-)configuration or state changes */

	if (mdev->this_bdev)
		bdput(mdev->this_bdev);

	drbd_free_resources(mdev);

	drbd_release_ee_lists(mdev);

	/* should be free'd on disconnect? */
	kfree(mdev->ee_hash);
	/*
	mdev->ee_hash_s = 0;
	mdev->ee_hash = NULL;
	*/

	if (mdev->act_log)
		lc_free(mdev->act_log);
	if (mdev->resync)
		lc_free(mdev->resync);

	kfree(mdev->p_uuid);
	/* mdev->p_uuid = NULL; */

	kfree(mdev->int_dig_out);
	kfree(mdev->int_dig_in);
	kfree(mdev->int_dig_vv);

	/* cleanup the rest that has been
	 * allocated from drbd_new_device
	 * and actually free the mdev itself */
	drbd_free_mdev(mdev);
}

STATIC void drbd_cleanup(void)
{
	unsigned int i;

	unregister_reboot_notifier(&drbd_notifier);

	drbd_nl_cleanup();

	if (minor_table) {
		if (drbd_proc)
			remove_proc_entry("drbd", NULL);
		i = minor_count;
		while (i--)
			drbd_delete_device(i);
		drbd_destroy_mempools();
	}

	kfree(minor_table);

	drbd_unregister_blkdev(DRBD_MAJOR, "drbd");

	printk(KERN_INFO "drbd: module cleanup done.\n");
}

/**
 * drbd_congested: Returns 1<<BDI_async_congested and/or
 * 1<<BDI_sync_congested if we are congested. This interface is known
 * to be used by pdflush.
 */
static int drbd_congested(void *congested_data, int bdi_bits)
{
	struct drbd_conf *mdev = congested_data;
	struct request_queue *q;
	char reason = '-';
	int r = 0;

	if (!__inc_ap_bio_cond(mdev)) {
		/* DRBD has frozen IO */
		r = bdi_bits;
		reason = 'd';
		goto out;
	}

	if (inc_local(mdev)) {
		q = bdev_get_queue(mdev->bc->backing_bdev);
		r = bdi_congested(&q->backing_dev_info, bdi_bits);
		dec_local(mdev);
		if (r)
			reason = 'b';
	}

	if (bdi_bits & (1 << BDI_async_congested) && test_bit(NET_CONGESTED, &mdev->flags)) {
		r |= (1 << BDI_async_congested);
		reason = reason == 'b' ? 'a' : 'n';
	}

out:
	mdev->congestion_reason = reason;
	return r;
}

struct drbd_conf *drbd_new_device(unsigned int minor)
{
	struct drbd_conf *mdev;
	struct gendisk *disk;
	struct request_queue *q;

	mdev = kzalloc(sizeof(struct drbd_conf), GFP_KERNEL);
	if (!mdev)
		return NULL;

	mdev->minor = minor;

	drbd_init_set_defaults(mdev);

	q = blk_alloc_queue(GFP_KERNEL);
	if (!q)
		goto out_no_q;
	mdev->rq_queue = q;
	q->queuedata   = mdev;
	q->max_segment_size = DRBD_MAX_SEGMENT_SIZE;

	disk = alloc_disk(1);
	if (!disk)
		goto out_no_disk;
	mdev->vdisk = disk;

	set_disk_ro(disk, TRUE);

	disk->queue = q;
	disk->major = DRBD_MAJOR;
	disk->first_minor = minor;
	disk->fops = &drbd_ops;
	sprintf(disk->disk_name, "drbd%d", minor);
	disk->private_data = mdev;

	mdev->this_bdev = bdget(MKDEV(DRBD_MAJOR, minor));
	/* we have no partitions. we contain only ourselves. */
	mdev->this_bdev->bd_contains = mdev->this_bdev;

	q->backing_dev_info.congested_fn = drbd_congested;
	q->backing_dev_info.congested_data = mdev;

	blk_queue_make_request(q, drbd_make_request_26);
	blk_queue_bounce_limit(q, BLK_BOUNCE_ANY);
	blk_queue_merge_bvec(q, drbd_merge_bvec);
	q->queue_lock = &mdev->req_lock; /* needed since we use */
		/* plugging on a queue, that actually has no requests! */
	q->unplug_fn = drbd_unplug_fn;

	mdev->md_io_page = alloc_page(GFP_KERNEL);
	if (!mdev->md_io_page)
		goto out_no_io_page;

	if (drbd_bm_init(mdev))
		goto out_no_bitmap;
	/* no need to lock access, we are still initializing the module. */
	if (!tl_init(mdev))
		goto out_no_tl;

	mdev->app_reads_hash = kzalloc(APP_R_HSIZE*sizeof(void *), GFP_KERNEL);
	if (!mdev->app_reads_hash)
		goto out_no_app_reads;

	mdev->current_epoch = kzalloc(sizeof(struct drbd_epoch), GFP_KERNEL);
	if (!mdev->current_epoch)
		goto out_no_epoch;

	INIT_LIST_HEAD(&mdev->current_epoch->list);
	mdev->epochs = 1;

	return mdev;

/* out_whatever_else:
	kfree(mdev->current_epoch); */
out_no_epoch:
	kfree(mdev->app_reads_hash);
out_no_app_reads:
	tl_cleanup(mdev);
out_no_tl:
	drbd_bm_cleanup(mdev);
out_no_bitmap:
	__free_page(mdev->md_io_page);
out_no_io_page:
	put_disk(disk);
out_no_disk:
	blk_cleanup_queue(q);
out_no_q:
	kfree(mdev);
	return NULL;
}

/* counterpart of drbd_new_device.
 * last part of drbd_delete_device. */
void drbd_free_mdev(struct drbd_conf *mdev)
{
	kfree(mdev->current_epoch);
	kfree(mdev->app_reads_hash);
	tl_cleanup(mdev);
	if (mdev->bitmap) /* should no longer be there. */
		drbd_bm_cleanup(mdev);
	__free_page(mdev->md_io_page);
	put_disk(mdev->vdisk);
	blk_cleanup_queue(mdev->rq_queue);
	kfree(mdev);
}


int __init drbd_init(void)
{
	int err;

	if (sizeof(struct p_handshake) != 80) {
		printk(KERN_ERR
		       "drbd: never change the size or layout "
		       "of the HandShake packet.\n");
		return -EINVAL;
	}

	if (1 > minor_count || minor_count > 255) {
		printk(KERN_ERR
			"drbd: invalid minor_count (%d)\n", minor_count);
#ifdef MODULE
		return -EINVAL;
#else
		minor_count = 8;
#endif
	}

	err = drbd_nl_init();
	if (err)
		return err;

	err = register_blkdev(DRBD_MAJOR, "drbd");
	if (err) {
		printk(KERN_ERR
		       "drbd: unable to register block device major %d\n",
		       DRBD_MAJOR);
		return err;
	}

	register_reboot_notifier(&drbd_notifier);

	/*
	 * allocate all necessary structs
	 */
	err = -ENOMEM;

	init_waitqueue_head(&drbd_pp_wait);

	drbd_proc = NULL; /* play safe for drbd_cleanup */
	minor_table = kzalloc(sizeof(struct drbd_conf *)*minor_count,
				GFP_KERNEL);
	if (!minor_table)
		goto Enomem;

	err = drbd_create_mempools();
	if (err)
		goto Enomem;

	drbd_proc = proc_create("drbd", S_IFREG | S_IRUGO , NULL, &drbd_proc_fops);
	if (!drbd_proc)	{
		printk(KERN_ERR "drbd: unable to register proc file\n");
		goto Enomem;
	}

	rwlock_init(&global_state_lock);

	printk(KERN_INFO "drbd: initialised. "
	       "Version: " REL_VERSION " (api:%d/proto:%d-%d)\n",
	       API_VERSION, PRO_VERSION_MIN, PRO_VERSION_MAX);
	printk(KERN_INFO "drbd: %s\n", drbd_buildtag());
	printk(KERN_INFO "drbd: registered as block device major %d\n",
		DRBD_MAJOR);
	printk(KERN_INFO "drbd: minor_table @ 0x%p\n", minor_table);

	return 0; /* Success! */

Enomem:
	drbd_cleanup();
	if (err == -ENOMEM)
		/* currently always the case */
		printk(KERN_ERR "drbd: ran out of memory\n");
	else
		printk(KERN_ERR "drbd: initialization failure\n");
	return err;
}

void drbd_free_bc(struct drbd_backing_dev *bc)
{
	if (bc == NULL)
		return;

	bd_release(bc->backing_bdev);
	bd_release(bc->md_bdev);

	fput(bc->lo_file);
	fput(bc->md_file);

	kfree(bc);
}

void drbd_free_sock(struct drbd_conf *mdev)
{
	if (mdev->data.socket) {
		sock_release(mdev->data.socket);
		mdev->data.socket = NULL;
	}
	if (mdev->meta.socket) {
		sock_release(mdev->meta.socket);
		mdev->meta.socket = NULL;
	}
}


void drbd_free_resources(struct drbd_conf *mdev)
{
	crypto_free_hash(mdev->csums_tfm);
	mdev->csums_tfm = NULL;
	crypto_free_hash(mdev->verify_tfm);
	mdev->verify_tfm = NULL;
	crypto_free_hash(mdev->cram_hmac_tfm);
	mdev->cram_hmac_tfm = NULL;
	crypto_free_hash(mdev->integrity_w_tfm);
	mdev->integrity_w_tfm = NULL;
	crypto_free_hash(mdev->integrity_r_tfm);
	mdev->integrity_r_tfm = NULL;

	drbd_free_sock(mdev);

	__no_warn(local,
		  drbd_free_bc(mdev->bc);
		  mdev->bc = NULL;);
}

/*********************************/
/* meta data management */

struct meta_data_on_disk {
	u64 la_size;           /* last agreed size. */
	u64 uuid[UI_SIZE];   /* UUIDs. */
	u64 device_uuid;
	u64 reserved_u64_1;
	u32 flags;             /* MDF */
	u32 magic;
	u32 md_size_sect;
	u32 al_offset;         /* offset to this block */
	u32 al_nr_extents;     /* important for restoring the AL */
	      /* `-- act_log->nr_elements <-- sync_conf.al_extents */
	u32 bm_offset;         /* offset to the bitmap, from here */
	u32 bm_bytes_per_bit;  /* BM_BLOCK_SIZE */
	u32 reserved_u32[4];

} __attribute((packed));

/**
 * drbd_md_sync:
 * Writes the meta data super block if the MD_DIRTY flag bit is set.
 */
void drbd_md_sync(struct drbd_conf *mdev)
{
	struct meta_data_on_disk *buffer;
	sector_t sector;
	int i;

	if (!test_and_clear_bit(MD_DIRTY, &mdev->flags))
		return;
	del_timer(&mdev->md_sync_timer);

	/* We use here D_FAILED and not D_ATTACHING because we try to write
	 * metadata even if we detach due to a disk failure! */
	if (!inc_local_if_state(mdev, D_FAILED))
		return;

	MTRACE(TRACE_TYPE_MD_IO, TRACE_LVL_SUMMARY,
	       dev_info(DEV, "Writing meta data super block now.\n");
	       );

	mutex_lock(&mdev->md_io_mutex);
	buffer = (struct meta_data_on_disk *)page_address(mdev->md_io_page);
	memset(buffer, 0, 512);

	buffer->la_size = cpu_to_be64(drbd_get_capacity(mdev->this_bdev));
	for (i = UI_CURRENT; i < UI_SIZE; i++)
		buffer->uuid[i] = cpu_to_be64(mdev->bc->md.uuid[i]);
	buffer->flags = cpu_to_be32(mdev->bc->md.flags);
	buffer->magic = cpu_to_be32(DRBD_MD_MAGIC);

	buffer->md_size_sect  = cpu_to_be32(mdev->bc->md.md_size_sect);
	buffer->al_offset     = cpu_to_be32(mdev->bc->md.al_offset);
	buffer->al_nr_extents = cpu_to_be32(mdev->act_log->nr_elements);
	buffer->bm_bytes_per_bit = cpu_to_be32(BM_BLOCK_SIZE);
	buffer->device_uuid = cpu_to_be64(mdev->bc->md.device_uuid);

	buffer->bm_offset = cpu_to_be32(mdev->bc->md.bm_offset);

	D_ASSERT(drbd_md_ss__(mdev, mdev->bc) == mdev->bc->md.md_offset);
	sector = mdev->bc->md.md_offset;

	if (drbd_md_sync_page_io(mdev, mdev->bc, sector, WRITE)) {
		clear_bit(MD_DIRTY, &mdev->flags);
	} else {
		/* this was a try anyways ... */
		dev_err(DEV, "meta data update failed!\n");

		drbd_chk_io_error(mdev, 1, TRUE);
		drbd_io_error(mdev, TRUE);
	}

	/* Update mdev->bc->md.la_size_sect,
	 * since we updated it on metadata. */
	mdev->bc->md.la_size_sect = drbd_get_capacity(mdev->this_bdev);

	mutex_unlock(&mdev->md_io_mutex);
	dec_local(mdev);
}

/**
 * drbd_md_read:
 * @bdev: describes the backing storage and the meta-data storage
 * Reads the meta data from bdev. Return 0 (NO_ERROR) on success, and an
 * enum drbd_ret_codes in case something goes wrong.
 * Currently only: ERR_IO_MD_DISK, MDInvalid.
 */
int drbd_md_read(struct drbd_conf *mdev, struct drbd_backing_dev *bdev)
{
	struct meta_data_on_disk *buffer;
	int i, rv = NO_ERROR;

	if (!inc_local_if_state(mdev, D_ATTACHING))
		return ERR_IO_MD_DISK;

	mutex_lock(&mdev->md_io_mutex);
	buffer = (struct meta_data_on_disk *)page_address(mdev->md_io_page);

	if (!drbd_md_sync_page_io(mdev, bdev, bdev->md.md_offset, READ)) {
		/* NOTE: cant do normal error processing here as this is
		   called BEFORE disk is attached */
		dev_err(DEV, "Error while reading metadata.\n");
		rv = ERR_IO_MD_DISK;
		goto err;
	}

	if (be32_to_cpu(buffer->magic) != DRBD_MD_MAGIC) {
		dev_err(DEV, "Error while reading metadata, magic not found.\n");
		rv = ERR_MD_INVALID;
		goto err;
	}
	if (be32_to_cpu(buffer->al_offset) != bdev->md.al_offset) {
		dev_err(DEV, "unexpected al_offset: %d (expected %d)\n",
		    be32_to_cpu(buffer->al_offset), bdev->md.al_offset);
		rv = ERR_MD_INVALID;
		goto err;
	}
	if (be32_to_cpu(buffer->bm_offset) != bdev->md.bm_offset) {
		dev_err(DEV, "unexpected bm_offset: %d (expected %d)\n",
		    be32_to_cpu(buffer->bm_offset), bdev->md.bm_offset);
		rv = ERR_MD_INVALID;
		goto err;
	}
	if (be32_to_cpu(buffer->md_size_sect) != bdev->md.md_size_sect) {
		dev_err(DEV, "unexpected md_size: %u (expected %u)\n",
		    be32_to_cpu(buffer->md_size_sect), bdev->md.md_size_sect);
		rv = ERR_MD_INVALID;
		goto err;
	}

	if (be32_to_cpu(buffer->bm_bytes_per_bit) != BM_BLOCK_SIZE) {
		dev_err(DEV, "unexpected bm_bytes_per_bit: %u (expected %u)\n",
		    be32_to_cpu(buffer->bm_bytes_per_bit), BM_BLOCK_SIZE);
		rv = ERR_MD_INVALID;
		goto err;
	}

	bdev->md.la_size_sect = be64_to_cpu(buffer->la_size);
	for (i = UI_CURRENT; i < UI_SIZE; i++)
		bdev->md.uuid[i] = be64_to_cpu(buffer->uuid[i]);
	bdev->md.flags = be32_to_cpu(buffer->flags);
	mdev->sync_conf.al_extents = be32_to_cpu(buffer->al_nr_extents);
	bdev->md.device_uuid = be64_to_cpu(buffer->device_uuid);

	if (mdev->sync_conf.al_extents < 7)
		mdev->sync_conf.al_extents = 127;

 err:
	mutex_unlock(&mdev->md_io_mutex);
	dec_local(mdev);

	return rv;
}

/**
 * drbd_md_mark_dirty:
 * Call this function if you change enything that should be written to
 * the meta-data super block. This function sets MD_DIRTY, and starts a
 * timer that ensures that within five seconds you have to call drbd_md_sync().
 */
void drbd_md_mark_dirty(struct drbd_conf *mdev)
{
	set_bit(MD_DIRTY, &mdev->flags);
	mod_timer(&mdev->md_sync_timer, jiffies + 5*HZ);
}


STATIC void drbd_uuid_move_history(struct drbd_conf *mdev) __must_hold(local)
{
	int i;

	for (i = UI_HISTORY_START; i < UI_HISTORY_END; i++) {
		mdev->bc->md.uuid[i+1] = mdev->bc->md.uuid[i];

		MTRACE(TRACE_TYPE_UUID, TRACE_LVL_ALL,
		       drbd_print_uuid(mdev, i+1);
			);
	}
}

void _drbd_uuid_set(struct drbd_conf *mdev, int idx, u64 val) __must_hold(local)
{
	if (idx == UI_CURRENT) {
		if (mdev->state.role == R_PRIMARY)
			val |= 1;
		else
			val &= ~((u64)1);

		drbd_set_ed_uuid(mdev, val);
	}

	mdev->bc->md.uuid[idx] = val;

	MTRACE(TRACE_TYPE_UUID, TRACE_LVL_SUMMARY,
	       drbd_print_uuid(mdev, idx);
		);

	drbd_md_mark_dirty(mdev);
}


void drbd_uuid_set(struct drbd_conf *mdev, int idx, u64 val) __must_hold(local)
{
	if (mdev->bc->md.uuid[idx]) {
		drbd_uuid_move_history(mdev);
		mdev->bc->md.uuid[UI_HISTORY_START] = mdev->bc->md.uuid[idx];
		MTRACE(TRACE_TYPE_UUID, TRACE_LVL_METRICS,
		       drbd_print_uuid(mdev, UI_HISTORY_START);
			);
	}
	_drbd_uuid_set(mdev, idx, val);
}

/**
 * drbd_uuid_new_current:
 * Creates a new current UUID, and rotates the old current UUID into
 * the bitmap slot. Causes an incremental resync upon next connect.
 */
void drbd_uuid_new_current(struct drbd_conf *mdev) __must_hold(local)
{
	u64 val;

	dev_info(DEV, "Creating new current UUID\n");
	D_ASSERT(mdev->bc->md.uuid[UI_BITMAP] == 0);
	mdev->bc->md.uuid[UI_BITMAP] = mdev->bc->md.uuid[UI_CURRENT];
	MTRACE(TRACE_TYPE_UUID, TRACE_LVL_METRICS,
	       drbd_print_uuid(mdev, UI_BITMAP);
		);

	get_random_bytes(&val, sizeof(u64));
	_drbd_uuid_set(mdev, UI_CURRENT, val);
}

void drbd_uuid_set_bm(struct drbd_conf *mdev, u64 val) __must_hold(local)
{
	if (mdev->bc->md.uuid[UI_BITMAP] == 0 && val == 0)
		return;

	if (val == 0) {
		drbd_uuid_move_history(mdev);
		mdev->bc->md.uuid[UI_HISTORY_START] = mdev->bc->md.uuid[UI_BITMAP];
		mdev->bc->md.uuid[UI_BITMAP] = 0;

		MTRACE(TRACE_TYPE_UUID, TRACE_LVL_METRICS,
		       drbd_print_uuid(mdev, UI_HISTORY_START);
		       drbd_print_uuid(mdev, UI_BITMAP);
			);
	} else {
		if (mdev->bc->md.uuid[UI_BITMAP])
			dev_warn(DEV, "bm UUID already set");

		mdev->bc->md.uuid[UI_BITMAP] = val;
		mdev->bc->md.uuid[UI_BITMAP] &= ~((u64)1);

		MTRACE(TRACE_TYPE_UUID, TRACE_LVL_METRICS,
		       drbd_print_uuid(mdev, UI_BITMAP);
			);
	}
	drbd_md_mark_dirty(mdev);
}

/**
 * drbd_bmio_set_n_write:
 * Is an io_fn for drbd_queue_bitmap_io() or drbd_bitmap_io() that sets
 * all bits in the bitmap and writes the whole bitmap to stable storage.
 */
int drbd_bmio_set_n_write(struct drbd_conf *mdev)
{
	int rv = -EIO;

	if (inc_local_if_state(mdev, D_ATTACHING)) {
		drbd_md_set_flag(mdev, MDF_FULL_SYNC);
		drbd_md_sync(mdev);
		drbd_bm_set_all(mdev);

		rv = drbd_bm_write(mdev);

		if (!rv) {
			drbd_md_clear_flag(mdev, MDF_FULL_SYNC);
			drbd_md_sync(mdev);
		}

		dec_local(mdev);
	}

	return rv;
}

/**
 * drbd_bmio_clear_n_write:
 * Is an io_fn for drbd_queue_bitmap_io() or drbd_bitmap_io() that clears
 * all bits in the bitmap and writes the whole bitmap to stable storage.
 */
int drbd_bmio_clear_n_write(struct drbd_conf *mdev)
{
	int rv = -EIO;

	if (inc_local_if_state(mdev, D_ATTACHING)) {
		drbd_bm_clear_all(mdev);
		rv = drbd_bm_write(mdev);
		dec_local(mdev);
	}

	return rv;
}

STATIC int w_bitmap_io(struct drbd_conf *mdev, struct drbd_work *w, int unused)
{
	struct bm_io_work *work = (struct bm_io_work *)w;
	int rv;

	D_ASSERT(atomic_read(&mdev->ap_bio_cnt) == 0);

	drbd_bm_lock(mdev, work->why);
	rv = work->io_fn(mdev);
	drbd_bm_unlock(mdev);

	clear_bit(BITMAP_IO, &mdev->flags);
	wake_up(&mdev->misc_wait);

	if (work->done)
		work->done(mdev, rv);

	clear_bit(BITMAP_IO_QUEUED, &mdev->flags);
	work->why = NULL;

	return 1;
}

/**
 * drbd_queue_bitmap_io:
 * Queues an IO operation on the whole bitmap.
 * While IO on the bitmap happens we freeze appliation IO thus we ensure
 * that drbd_set_out_of_sync() can not be called.
 * This function MUST ONLY be called from worker context.
 * BAD API ALERT!
 * It MUST NOT be used while a previous such work is still pending!
 */
void drbd_queue_bitmap_io(struct drbd_conf *mdev,
			  int (*io_fn)(struct drbd_conf *),
			  void (*done)(struct drbd_conf *, int),
			  char *why)
{
	D_ASSERT(current == mdev->worker.task);

	D_ASSERT(!test_bit(BITMAP_IO_QUEUED, &mdev->flags));
	D_ASSERT(!test_bit(BITMAP_IO, &mdev->flags));
	D_ASSERT(list_empty(&mdev->bm_io_work.w.list));
	if (mdev->bm_io_work.why)
		dev_err(DEV, "FIXME going to queue '%s' but '%s' still pending?\n",
			why, mdev->bm_io_work.why);

	mdev->bm_io_work.io_fn = io_fn;
	mdev->bm_io_work.done = done;
	mdev->bm_io_work.why = why;

	set_bit(BITMAP_IO, &mdev->flags);
	if (atomic_read(&mdev->ap_bio_cnt) == 0) {
		if (list_empty(&mdev->bm_io_work.w.list)) {
			set_bit(BITMAP_IO_QUEUED, &mdev->flags);
			drbd_queue_work(&mdev->data.work, &mdev->bm_io_work.w);
		} else
			dev_err(DEV, "FIXME avoided double queuing bm_io_work\n");
	}
}

/**
 * drbd_bitmap_io:
 * Does an IO operation on the bitmap, freezing application IO while that
 * IO operations runs. This functions MUST NOT be called from worker context.
 */
int drbd_bitmap_io(struct drbd_conf *mdev, int (*io_fn)(struct drbd_conf *), char *why)
{
	int rv;

	D_ASSERT(current != mdev->worker.task);

	drbd_suspend_io(mdev);

	drbd_bm_lock(mdev, why);
	rv = io_fn(mdev);
	drbd_bm_unlock(mdev);

	drbd_resume_io(mdev);

	return rv;
}

void drbd_md_set_flag(struct drbd_conf *mdev, int flag) __must_hold(local)
{
	if ((mdev->bc->md.flags & flag) != flag) {
		drbd_md_mark_dirty(mdev);
		mdev->bc->md.flags |= flag;
	}
}

void drbd_md_clear_flag(struct drbd_conf *mdev, int flag) __must_hold(local)
{
	if ((mdev->bc->md.flags & flag) != 0) {
		drbd_md_mark_dirty(mdev);
		mdev->bc->md.flags &= ~flag;
	}
}
int drbd_md_test_flag(struct drbd_backing_dev *bdev, int flag)
{
	return (bdev->md.flags & flag) != 0;
}

STATIC void md_sync_timer_fn(unsigned long data)
{
	struct drbd_conf *mdev = (struct drbd_conf *) data;

	drbd_queue_work_front(&mdev->data.work, &mdev->md_sync_work);
}

STATIC int w_md_sync(struct drbd_conf *mdev, struct drbd_work *w, int unused)
{
	dev_warn(DEV, "md_sync_timer expired! Worker calls drbd_md_sync().\n");
	drbd_md_sync(mdev);

	return 1;
}

#ifdef DRBD_ENABLE_FAULTS
/* Fault insertion support including random number generator shamelessly
 * stolen from kernel/rcutorture.c */
struct fault_random_state {
	unsigned long state;
	unsigned long count;
};

#define FAULT_RANDOM_MULT 39916801  /* prime */
#define FAULT_RANDOM_ADD	479001701 /* prime */
#define FAULT_RANDOM_REFRESH 10000

/*
 * Crude but fast random-number generator.  Uses a linear congruential
 * generator, with occasional help from get_random_bytes().
 */
STATIC unsigned long
_drbd_fault_random(struct fault_random_state *rsp)
{
	long refresh;

	if (--rsp->count < 0) {
		get_random_bytes(&refresh, sizeof(refresh));
		rsp->state += refresh;
		rsp->count = FAULT_RANDOM_REFRESH;
	}
	rsp->state = rsp->state * FAULT_RANDOM_MULT + FAULT_RANDOM_ADD;
	return swahw32(rsp->state);
}

STATIC char *
_drbd_fault_str(unsigned int type) {
	static char *_faults[] = {
		"Meta-data write",
		"Meta-data read",
		"Resync write",
		"Resync read",
		"Data write",
		"Data read",
		"Data read ahead",
		"BM allocation",
		"EE allocation"
	};

	return (type < DRBD_FAULT_MAX) ? _faults[type] : "**Unknown**";
}

unsigned int
_drbd_insert_fault(struct drbd_conf *mdev, unsigned int type)
{
	static struct fault_random_state rrs = {0, 0};

	unsigned int ret = (
		(fault_devs == 0 ||
			((1 << mdev_to_minor(mdev)) & fault_devs) != 0) &&
		(((_drbd_fault_random(&rrs) % 100) + 1) <= fault_rate));

	if (ret) {
		fault_count++;

		if (printk_ratelimit())
			dev_warn(DEV, "***Simulating %s failure\n",
				_drbd_fault_str(type));
	}

	return ret;
}
#endif

#ifdef ENABLE_DYNAMIC_TRACE

STATIC char *_drbd_uuid_str(unsigned int idx)
{
	static char *uuid_str[] = {
		"Current",
		"Bitmap",
		"History_start",
		"History_end",
		"UUID_SIZE",
		"UUID_FLAGS",
	};

	return (idx < UI_EXTENDED_SIZE) ? uuid_str[idx] : "*Unknown UUID index*";
}

/* Pretty print a UUID value */
void drbd_print_uuid(struct drbd_conf *mdev, unsigned int idx) __must_hold(local)
{
	dev_info(DEV, " uuid[%s] now %016llX\n",
	     _drbd_uuid_str(idx), (unsigned long long)mdev->bc->md.uuid[idx]);
}


/*
 *
 * drbd_print_buffer
 *
 * This routine dumps binary data to the debugging output. Can be
 * called at interrupt level.
 *
 * Arguments:
 *
 *     prefix      - String is output at the beginning of each line output
 *     flags       - Control operation of the routine. Currently defined
 *                   Flags are:
 *                   DBGPRINT_BUFFADDR; if set, each line starts with the
 *                       virtual address of the line being outupt. If clear,
 *                       each line starts with the offset from the beginning
 *                       of the buffer.
 *     size        - Indicates the size of each entry in the buffer. Supported
 *                   values are sizeof(char), sizeof(short) and sizeof(int)
 *     buffer      - Start address of buffer
 *     buffer_va   - Virtual address of start of buffer (normally the same
 *                   as Buffer, but having it separate allows it to hold
 *                   file address for example)
 *     length      - length of buffer
 *
 */
void
drbd_print_buffer(const char *prefix, unsigned int flags, int size,
		  const void *buffer, const void *buffer_va,
		  unsigned int length)

#define LINE_SIZE       16
#define LINE_ENTRIES    (int)(LINE_SIZE/size)
{
	const unsigned char *pstart;
	const unsigned char *pstart_va;
	const unsigned char *pend;
	char bytes_str[LINE_SIZE*3+8], ascii_str[LINE_SIZE+8];
	char *pbytes = bytes_str, *pascii = ascii_str;
	int  offset = 0;
	long sizemask;
	int  field_width;
	int  index;
	const unsigned char *pend_str;
	const unsigned char *p;
	int count;

	/* verify size parameter */
	if (size != sizeof(char) &&
	    size != sizeof(short) &&
	    size != sizeof(int)) {
		printk(KERN_DEBUG "drbd_print_buffer: "
			"ERROR invalid size %d\n", size);
		return;
	}

	sizemask = size-1;
	field_width = size*2;

	/* Adjust start/end to be on appropriate boundary for size */
	buffer = (const char *)((long)buffer & ~sizemask);
	pend   = (const unsigned char *)
		(((long)buffer + length + sizemask) & ~sizemask);

	if (flags & DBGPRINT_BUFFADDR) {
		/* Move start back to nearest multiple of line size,
		 * if printing address. This results in nicely formatted output
		 * with addresses being on line size (16) byte boundaries */
		pstart = (const unsigned char *)((long)buffer & ~(LINE_SIZE-1));
	} else {
		pstart = (const unsigned char *)buffer;
	}

	/* Set value of start VA to print if addresses asked for */
	pstart_va = (const unsigned char *)buffer_va
		 - ((const unsigned char *)buffer-pstart);

	/* Calculate end position to nicely align right hand side */
	pend_str = pstart + (((pend-pstart) + LINE_SIZE-1) & ~(LINE_SIZE-1));

	/* Init strings */
	*pbytes = *pascii = '\0';

	/* Start at beginning of first line */
	p = pstart;
	count = 0;

	while (p < pend_str) {
		if (p < (const unsigned char *)buffer || p >= pend) {
			/* Before start of buffer or after end- print spaces */
			pbytes += sprintf(pbytes, "%*c ", field_width, ' ');
			pascii += sprintf(pascii, "%*c", size, ' ');
			p += size;
		} else {
			/* Add hex and ascii to strings */
			int val;
			switch (size) {
			default:
			case 1:
				val = *(unsigned char *)p;
				break;
			case 2:
				val = *(unsigned short *)p;
				break;
			case 4:
				val = *(unsigned int *)p;
				break;
			}

			pbytes += sprintf(pbytes, "%0*x ", field_width, val);

			for (index = size; index; index--) {
				*pascii++ = isprint(*p) ? *p : '.';
				p++;
			}
		}

		count++;

		if (count == LINE_ENTRIES || p >= pend_str) {
			/* Null terminate and print record */
			*pascii = '\0';
			printk(KERN_DEBUG "%s%8.8lx: %*s|%*s|\n",
			       prefix,
			       (flags & DBGPRINT_BUFFADDR)
			       ? (long)pstart_va:(long)offset,
			       LINE_ENTRIES*(field_width+1), bytes_str,
			       LINE_SIZE, ascii_str);

			/* Move onto next line */
			pstart_va += (p-pstart);
			pstart = p;
			count  = 0;
			offset += LINE_SIZE;

			/* Re-init strings */
			pbytes = bytes_str;
			pascii = ascii_str;
			*pbytes = *pascii = '\0';
		}
	}
}

#define PSM(A)							\
do {								\
	if (mask.A) {						\
		int i = snprintf(p, len, " " #A "( %s )",	\
				A##s_to_name(val.A));		\
		if (i >= len)					\
			return op;				\
		p += i;						\
		len -= i;					\
	}							\
} while (0)

STATIC char *dump_st(char *p, int len, union drbd_state mask, union drbd_state val)
{
	char *op = p;
	*p = '\0';
	PSM(role);
	PSM(peer);
	PSM(conn);
	PSM(disk);
	PSM(pdsk);

	return op;
}

#define INFOP(fmt, args...) \
do { \
	if (trace_level >= TRACE_LVL_ALL) { \
		dev_info(DEV, "%s:%d: %s [%d] %s %s " fmt , \
		     file, line, current->comm, current->pid, \
		     sockname, recv ? "<<<" : ">>>" , \
		     ## args); \
	} else { \
		dev_info(DEV, "%s %s " fmt, sockname, \
		     recv ? "<<<" : ">>>" , \
		     ## args); \
	} \
} while (0)

STATIC char *_dump_block_id(u64 block_id, char *buff)
{
	if (is_syncer_block_id(block_id))
		strcpy(buff, "SyncerId");
	else
		sprintf(buff, "%llx", (unsigned long long)block_id);

	return buff;
}

void
_dump_packet(struct drbd_conf *mdev, struct socket *sock,
	    int recv, union p_polymorph *p, char *file, int line)
{
	char *sockname = sock == mdev->meta.socket ? "meta" : "data";
	int cmd = (recv == 2) ? p->header.command : be16_to_cpu(p->header.command);
	char tmp[300];
	union drbd_state m, v;

	switch (cmd) {
	case P_HAND_SHAKE:
		INFOP("%s (protocol %u-%u)\n", cmdname(cmd),
			be32_to_cpu(p->handshake.protocol_min),
			be32_to_cpu(p->handshake.protocol_max));
		break;

	case P_BITMAP: /* don't report this */
	case P_COMPRESSED_BITMAP: /* don't report this */
		break;

	case P_DATA:
		INFOP("%s (sector %llus, id %s, seq %u, f %x)\n", cmdname(cmd),
		      (unsigned long long)be64_to_cpu(p->data.sector),
		      _dump_block_id(p->data.block_id, tmp),
		      be32_to_cpu(p->data.seq_num),
		      be32_to_cpu(p->data.dp_flags)
			);
		break;

	case P_DATA_REPLY:
	case P_RS_DATA_REPLY:
		INFOP("%s (sector %llus, id %s)\n", cmdname(cmd),
		      (unsigned long long)be64_to_cpu(p->data.sector),
		      _dump_block_id(p->data.block_id, tmp)
			);
		break;

	case P_RECV_ACK:
	case P_WRITE_ACK:
	case P_RS_WRITE_ACK:
	case P_DISCARD_ACK:
	case P_NEG_ACK:
	case P_NEG_RS_DREPLY:
		INFOP("%s (sector %llus, size %u, id %s, seq %u)\n",
			cmdname(cmd),
		      (long long)be64_to_cpu(p->block_ack.sector),
		      be32_to_cpu(p->block_ack.blksize),
		      _dump_block_id(p->block_ack.block_id, tmp),
		      be32_to_cpu(p->block_ack.seq_num)
			);
		break;

	case P_DATA_REQUEST:
	case P_RS_DATA_REQUEST:
		INFOP("%s (sector %llus, size %u, id %s)\n", cmdname(cmd),
		      (long long)be64_to_cpu(p->block_req.sector),
		      be32_to_cpu(p->block_req.blksize),
		      _dump_block_id(p->block_req.block_id, tmp)
			);
		break;

	case P_BARRIER:
	case P_BARRIER_ACK:
		INFOP("%s (barrier %u)\n", cmdname(cmd), p->barrier.barrier);
		break;

	case P_SYNC_PARAM:
	case P_SYNC_PARAM89:
		INFOP("%s (rate %u, verify-alg \"%.64s\", csums-alg \"%.64s\")\n",
			cmdname(cmd), be32_to_cpu(p->rs_param_89.rate),
			p->rs_param_89.verify_alg, p->rs_param_89.csums_alg);
		break;

	case P_UUIDS:
		INFOP("%s Curr:%016llX, Bitmap:%016llX, "
		      "HisSt:%016llX, HisEnd:%016llX\n",
		      cmdname(cmd),
		      (unsigned long long)be64_to_cpu(p->uuids.uuid[UI_CURRENT]),
		      (unsigned long long)be64_to_cpu(p->uuids.uuid[UI_BITMAP]),
		      (unsigned long long)be64_to_cpu(p->uuids.uuid[UI_HISTORY_START]),
		      (unsigned long long)be64_to_cpu(p->uuids.uuid[UI_HISTORY_END]));
		break;

	case P_SIZES:
		INFOP("%s (d %lluMiB, u %lluMiB, c %lldMiB, "
		      "max bio %x, q order %x)\n",
		      cmdname(cmd),
		      (long long)(be64_to_cpu(p->sizes.d_size)>>(20-9)),
		      (long long)(be64_to_cpu(p->sizes.u_size)>>(20-9)),
		      (long long)(be64_to_cpu(p->sizes.c_size)>>(20-9)),
		      be32_to_cpu(p->sizes.max_segment_size),
		      be32_to_cpu(p->sizes.queue_order_type));
		break;

	case P_STATE:
		v.i = be32_to_cpu(p->state.state);
		m.i = 0xffffffff;
		dump_st(tmp, sizeof(tmp), m, v);
		INFOP("%s (s %x {%s})\n", cmdname(cmd), v.i, tmp);
		break;

	case P_STATE_CHG_REQ:
		m.i = be32_to_cpu(p->req_state.mask);
		v.i = be32_to_cpu(p->req_state.val);
		dump_st(tmp, sizeof(tmp), m, v);
		INFOP("%s (m %x v %x {%s})\n", cmdname(cmd), m.i, v.i, tmp);
		break;

	case P_STATE_CHG_REPLY:
		INFOP("%s (ret %x)\n", cmdname(cmd),
		      be32_to_cpu(p->req_state_reply.retcode));
		break;

	case P_PING:
	case P_PING_ACK:
		/*
		 * Dont trace pings at summary level
		 */
		if (trace_level < TRACE_LVL_ALL)
			break;
		/* fall through... */
	default:
		INFOP("%s (%u)\n", cmdname(cmd), cmd);
		break;
	}
}

/* Debug routine to dump info about bio */

void _dump_bio(const char *pfx, struct drbd_conf *mdev, struct bio *bio, int complete, struct drbd_request *r)
{
#ifdef CONFIG_LBD
#define SECTOR_FORMAT "%Lx"
#else
#define SECTOR_FORMAT "%lx"
#endif
#define SECTOR_SHIFT 9

	unsigned long lowaddr = (unsigned long)(bio->bi_sector << SECTOR_SHIFT);
	char *faddr = (char *)(lowaddr);
	char rb[sizeof(void *)*2+6] = { 0, };
	struct bio_vec *bvec;
	int segno;

	const int rw = bio->bi_rw;
	const int biorw      = (rw & (RW_MASK|RWA_MASK));
	const int biobarrier = (rw & (1<<BIO_RW_BARRIER));
	const int biosync    =
#ifdef BIO_RW_UNPLUG
		rw & ((1<<BIO_RW_UNPLUG) | (1<<BIO_RW_SYNCIO));
#else
		rw & (1<<BIO_RW_SYNC);
#endif

	if (r)
		sprintf(rb, "Req:%p ", r);

	dev_info(DEV, "%s %s:%s%s%s Bio:%p %s- %soffset " SECTOR_FORMAT ", size %x\n",
	     complete ? "<<<" : ">>>",
	     pfx,
	     biorw == WRITE ? "Write" : "Read",
	     biobarrier ? " : B" : "",
	     biosync ? " : S" : "",
	     bio,
	     rb,
	     complete ? (drbd_bio_uptodate(bio) ? "Success, " : "Failed, ") : "",
	     bio->bi_sector << SECTOR_SHIFT,
	     bio->bi_size);

	if (trace_level >= TRACE_LVL_METRICS &&
	    ((biorw == WRITE) ^ complete)) {
		printk(KERN_DEBUG "  ind     page   offset   length\n");
		__bio_for_each_segment(bvec, bio, segno, 0) {
			printk(KERN_DEBUG "  [%d] %p %8.8x %8.8x\n", segno,
			       bvec->bv_page, bvec->bv_offset, bvec->bv_len);

			if (trace_level >= TRACE_LVL_ALL) {
				char *bvec_buf;
				unsigned long flags;

				bvec_buf = bvec_kmap_irq(bvec, &flags);

				drbd_print_buffer("    ", DBGPRINT_BUFFADDR, 1,
						  bvec_buf,
						  faddr,
						  (bvec->bv_len <= 0x80)
						  ? bvec->bv_len : 0x80);

				bvec_kunmap_irq(bvec_buf, &flags);

				if (bvec->bv_len > 0x40)
					printk(KERN_DEBUG "    ....\n");

				faddr += bvec->bv_len;
			}
		}
	}
}
#endif

module_init(drbd_init)
module_exit(drbd_cleanup)<|MERGE_RESOLUTION|>--- conflicted
+++ resolved
@@ -1310,18 +1310,12 @@
 		mdev->resync = NULL;
 		lc_free(mdev->act_log);
 		mdev->act_log = NULL;
-<<<<<<< HEAD
-		__no_warn(local, drbd_free_bc(mdev->bc););
-		wmb(); /* see begin of drbd_nl_disk_conf() */
-		__no_warn(local, mdev->bc = NULL;);
-
-		if (mdev->md_io_tmpp)
-			__free_page(mdev->md_io_tmpp);
-=======
 		__no_warn(local,
 			drbd_free_bc(mdev->bc);
 			mdev->bc = NULL;);
->>>>>>> 93edff9e
+
+		if (mdev->md_io_tmpp)
+			__free_page(mdev->md_io_tmpp);
 	}
 
 	/* Disks got bigger while they were detached */
