// SPDX-License-Identifier: GPL-2.0-only
/*
   drbd_main.c

   This file is part of DRBD by Philipp Reisner and Lars Ellenberg.

   Copyright (C) 2001-2008, LINBIT Information Technologies GmbH.
   Copyright (C) 1999-2008, Philipp Reisner <philipp.reisner@linbit.com>.
   Copyright (C) 2002-2008, Lars Ellenberg <lars.ellenberg@linbit.com>.

   Thanks to Carter Burden, Bart Grantham and Gennadiy Nerubayev
   from Logicworks, Inc. for making SDP replication support possible.


 */

#define pr_fmt(fmt)	KBUILD_MODNAME ": " fmt

#include <linux/module.h>
#include <linux/jiffies.h>
#include <linux/drbd.h>
#include <linux/uaccess.h>
#include <asm/types.h>
#include <net/net_namespace.h>
#include <net/sock.h>
#include <linux/ctype.h>
#include <linux/fs.h>
#include <linux/file.h>
#include <linux/proc_fs.h>
#include <linux/init.h>
#include <linux/mm.h>
#include <linux/memcontrol.h>
#include <linux/mm_inline.h>
#include <linux/slab.h>
#include <linux/crc32c.h>
#include <linux/reboot.h>
#include <linux/notifier.h>
#include <linux/workqueue.h>
#include <linux/kthread.h>
#define __KERNEL_SYSCALLS__
#include <linux/unistd.h>
#include <linux/vmalloc.h>
#include <linux/device.h>
#include <linux/dynamic_debug.h>
#include <linux/libnvdimm.h>
#include <linux/swab.h>

#include <linux/drbd_limits.h>
#include "drbd_int.h"
#include "drbd_protocol.h"
#include "drbd_req.h"
#include "drbd_vli.h"
#include "drbd_debugfs.h"
#include "drbd_meta_data.h"
#include "drbd_dax_pmem.h"

static int drbd_open(struct block_device *bdev, fmode_t mode);
static void drbd_release(struct gendisk *gd, fmode_t mode);
static void md_sync_timer_fn(struct timer_list *t);
static int w_bitmap_io(struct drbd_work *w, int unused);
static int flush_send_buffer(struct drbd_connection *connection, enum drbd_stream drbd_stream);
static u64 __set_bitmap_slots(struct drbd_device *device, u64 bitmap_uuid, u64 do_nodes) __must_hold(local);
static u64 __test_bitmap_slots(struct drbd_device *device) __must_hold(local);
static void drbd_send_ping_ack_wf(struct work_struct *ws);
static void __net_exit __drbd_net_exit(struct net *net);

MODULE_AUTHOR("Philipp Reisner <phil@linbit.com>, "
	      "Lars Ellenberg <lars@linbit.com>");
MODULE_DESCRIPTION("drbd - Distributed Replicated Block Device v" REL_VERSION);
MODULE_VERSION(REL_VERSION);
MODULE_LICENSE("GPL");
MODULE_PARM_DESC(minor_count, "Approximate number of drbd devices ("
		 __stringify(DRBD_MINOR_COUNT_MIN) "-" __stringify(DRBD_MINOR_COUNT_MAX) ")");
MODULE_ALIAS_BLOCKDEV_MAJOR(DRBD_MAJOR);

#include <linux/moduleparam.h>

#ifdef CONFIG_DRBD_FAULT_INJECTION
int drbd_enable_faults;
int drbd_fault_rate;
static int drbd_fault_count;
static int drbd_fault_devs;

/* bitmap of enabled faults */
module_param_named(enable_faults, drbd_enable_faults, int, 0664);
/* fault rate % value - applies to all enabled faults */
module_param_named(fault_rate, drbd_fault_rate, int, 0664);
/* count of faults inserted */
module_param_named(fault_count, drbd_fault_count, int, 0664);
/* bitmap of devices to insert faults on */
module_param_named(fault_devs, drbd_fault_devs, int, 0644);
#endif

/* module parameters we can keep static */
static bool drbd_disable_sendpage;
static bool drbd_allow_oos; /* allow_open_on_secondary */
MODULE_PARM_DESC(allow_oos, "DONT USE!");
module_param_named(disable_sendpage, drbd_disable_sendpage, bool, 0644);
module_param_named(allow_oos, drbd_allow_oos, bool, 0);

/* module parameters shared with defaults */
unsigned int drbd_minor_count = DRBD_MINOR_COUNT_DEF;
/* Module parameter for setting the user mode helper program
 * to run. Default is /sbin/drbdadm */
char drbd_usermode_helper[80] = "/sbin/drbdadm";
module_param_named(minor_count, drbd_minor_count, uint, 0444);
module_param_string(usermode_helper, drbd_usermode_helper, sizeof(drbd_usermode_helper), 0644);

static int param_set_drbd_protocol_version(const char *s, const struct kernel_param *kp)
{
	unsigned long long tmp;
	unsigned int *res = kp->arg;
	int rv;

	rv = kstrtoull(s, 0, &tmp);
	if (rv < 0)
		return rv;
	if (tmp < PRO_VERSION_MIN || tmp > PRO_VERSION_MAX)
		return -ERANGE;
	*res = tmp;
	return 0;
}

#define param_check_drbd_protocol_version	param_check_uint
#define param_get_drbd_protocol_version		param_get_uint

static const struct kernel_param_ops param_ops_drbd_protocol_version = {
	.set = param_set_drbd_protocol_version,
	.get = param_get_drbd_protocol_version,
};

unsigned int drbd_protocol_version_min = PRO_VERSION_MIN;
module_param_named(protocol_version_min, drbd_protocol_version_min, drbd_protocol_version, 0644);


/* defined in drbd_nl.c, where it is used */
int param_set_drbd_strict_names(const char *s, const struct kernel_param *kp);
#define param_check_drbd_strict_names		param_check_bool
#define param_get_drbd_strict_names		param_get_bool
const struct kernel_param_ops param_ops_drbd_strict_names = {
	.set = param_set_drbd_strict_names,
	.get = param_get_drbd_strict_names,
};
bool drbd_strict_names = true;
MODULE_PARM_DESC(strict_names, "restrict resource and connection names to ascii alnum and a subset of punct");
module_param_named(strict_names, drbd_strict_names, drbd_strict_names, 0644);

/* in 2.6.x, our device mapping and config info contains our virtual gendisks
 * as member "struct gendisk *vdisk;"
 */
struct idr drbd_devices;
struct list_head drbd_resources;
static DEFINE_SPINLOCK(drbd_devices_lock);
DEFINE_MUTEX(resources_mutex);

struct workqueue_struct *ping_ack_sender;
struct kmem_cache *drbd_request_cache;
struct kmem_cache *drbd_ee_cache;	/* peer requests */
struct kmem_cache *drbd_al_ext_cache;	/* activity log extents */
mempool_t drbd_request_mempool;
mempool_t drbd_ee_mempool;
mempool_t drbd_md_io_page_pool;
struct bio_set drbd_md_io_bio_set;
struct bio_set drbd_io_bio_set;

static const struct block_device_operations drbd_ops = {
	.owner		= THIS_MODULE,
	.submit_bio	= drbd_submit_bio,
	.open		= drbd_open,
	.release	= drbd_release,
};

static struct pernet_operations drbd_pernet_ops = {
	.exit = __drbd_net_exit,
};

#ifdef __CHECKER__
/* When checking with sparse, and this is an inline function, sparse will
   give tons of false positives. When this is a real functions sparse works.
 */
int _get_ldev_if_state(struct drbd_device *device, enum drbd_disk_state mins)
{
	int io_allowed;

	atomic_inc(&device->local_cnt);
	io_allowed = (device->disk_state[NOW] >= mins);
	if (!io_allowed) {
		if (atomic_dec_and_test(&device->local_cnt))
			wake_up(&device->misc_wait);
	}
	return io_allowed;
}

#endif

struct drbd_connection *__drbd_next_connection_ref(u64 *visited,
						   struct drbd_connection *connection,
						   struct drbd_resource *resource)
{
	int node_id;

	rcu_read_lock();
	if (!connection) {
		connection = list_first_or_null_rcu(&resource->connections,
						    struct drbd_connection,
						    connections);
		*visited = 0;
	} else {
		struct list_head *pos;
		bool previous_visible; /* on the resources connections list */

		pos = list_next_rcu(&connection->connections);
		/* follow the pointer first, then check if the previous element was
		   still an element on the list of visible connections. */
		smp_rmb();
		previous_visible = !test_bit(C_UNREGISTERED, &connection->flags);

		kref_debug_put(&connection->kref_debug, 13);
		kref_put(&connection->kref, drbd_destroy_connection);

		if (pos == &resource->connections) {
			connection = NULL;
		} else if (previous_visible) {	/* visible -> we are now on a vital element */
			connection = list_entry_rcu(pos, struct drbd_connection, connections);
		} else { /* not visible -> pos might point to a dead element now */
			for_each_connection_rcu(connection, resource) {
				node_id = connection->peer_node_id;
				if (!(*visited & NODE_MASK(node_id)))
					goto found;
			}
			connection = NULL;
		}
	}

	if (connection) {
	found:
		node_id = connection->peer_node_id;
		*visited |= NODE_MASK(node_id);

		kref_get(&connection->kref);
		kref_debug_get(&connection->kref_debug, 13);
	}

	rcu_read_unlock();
	return connection;
}


struct drbd_peer_device *__drbd_next_peer_device_ref(u64 *visited,
						     struct drbd_peer_device *peer_device,
						     struct drbd_device *device)
{
	rcu_read_lock();
	if (!peer_device) {
		peer_device = list_first_or_null_rcu(&device->peer_devices,
						    struct drbd_peer_device,
						    peer_devices);
		*visited = 0;
	} else {
		struct list_head *pos;
		bool previous_visible;

		pos = list_next_rcu(&peer_device->peer_devices);
		smp_rmb();
		previous_visible = !test_bit(C_UNREGISTERED, &peer_device->connection->flags);

		kref_debug_put(&peer_device->connection->kref_debug, 15);
		kref_put(&peer_device->connection->kref, drbd_destroy_connection);

		if (pos == &device->peer_devices) {
			peer_device = NULL;
		} else if (previous_visible) {
			peer_device = list_entry_rcu(pos, struct drbd_peer_device, peer_devices);
		} else {
			for_each_peer_device_rcu(peer_device, device) {
				if (!(*visited & NODE_MASK(peer_device->node_id)))
					goto found;
			}
			peer_device = NULL;
		}
	}

	if (peer_device) {
	found:
		*visited |= NODE_MASK(peer_device->node_id);

		kref_get(&peer_device->connection->kref);
		kref_debug_get(&peer_device->connection->kref_debug, 15);
	}

	rcu_read_unlock();
	return peer_device;
}

static void dump_epoch(struct drbd_resource *resource, int node_id, int epoch)
{
	struct drbd_request *req;
	bool found_epoch = false;

	list_for_each_entry_rcu(req, &resource->transfer_log, tl_requests) {
		if (!found_epoch && req->epoch == epoch)
			found_epoch = true;

		if (found_epoch) {
			if (req->epoch != epoch)
				break;
			drbd_info(req->device, "XXX %u %llu+%u 0x%x 0x%x\n",
					req->epoch,
					(unsigned long long)req->i.sector, req->i.size >> 9,
					req->local_rq_state, req->net_rq_state[node_id]
				 );
		}
	}
}

/**
 * tl_release() - mark as BARRIER_ACKED all requests in the corresponding transfer log epoch
 * @device:	DRBD device.
 * @o_block_id: "block id" aka expected pointer address of the oldest request
 * @y_block_id: "block id" aka expected pointer address of the youngest request
 *		confirmed to be on stable storage.
 * @barrier_nr:	Expected identifier of the DRBD write barrier packet.
 * @set_size:	Expected number of requests before that barrier, respectively
 *		number of requests in the interval [o_block_id;y_block_id]
 *
 * Called for both P_BARRIER_ACK and P_CONFIRM_STABLE,
 * which is similar to an unsolicited partial barrier ack.
 *
 * Either barrier_nr (for barrier acks) or both o_block_id and y_blockid (for
 * confirm stable) are given.  For barrier acks, all requests in the epoch
 * designated by "barrier_nr" are confirmed to be on stable storage.
 *
 * For confirm stable, both o_block_id and y_block_id are given, barrier_nr is
 * ignored, and all requests from "o_block_id" up to and including y_block_id
 * are confirmed to be on stable storage on the reporting peer.
 *
 * In case the passed barrier_nr or set_size does not match the oldest
 * epoch of not yet barrier-acked requests, this function will cause a
 * termination of the connection.
 */
void tl_release(struct drbd_connection *connection,
		uint64_t o_block_id,
		uint64_t y_block_id,
		unsigned int barrier_nr,
		unsigned int set_size)
{
	struct drbd_resource *resource = connection->resource;
	struct drbd_request *r;
	struct drbd_request *req = NULL;
	struct drbd_request *req_y = NULL;
	int expect_epoch = 0;
	int expect_size = 0;
	bool found_epoch = false;

	rcu_read_lock();
	/* find oldest not yet barrier-acked write request,
	 * count writes in its epoch. */
	list_for_each_entry_rcu(r, &resource->transfer_log, tl_requests) {
		struct drbd_peer_device *peer_device =
			conn_peer_device(connection, r->device->vnr);
		const int idx = peer_device->node_id;
		unsigned int local_rq_state, net_rq_state;

		spin_lock_irq(&r->rq_lock);
		local_rq_state = r->local_rq_state;
		net_rq_state = r->net_rq_state[idx];
		spin_unlock_irq(&r->rq_lock);

		if (!req) {
			if (!(local_rq_state & RQ_WRITE))
				continue;
			if (!(net_rq_state & RQ_NET_MASK))
				continue;
			if (net_rq_state & RQ_NET_DONE)
				continue;
			req = r;
			expect_epoch = req->epoch;
			expect_size ++;
		} else {
			const u16 s = r->net_rq_state[idx];
			if (r->epoch != expect_epoch)
				break;
			if (!(local_rq_state & RQ_WRITE))
				continue;
			/* probably a "send_out_of_sync", during Ahead/Behind mode,
			 * while at least one volume already started to resync again.
			 * I'd very much prefer these to be in their own epoch,
			 * or better yet, "simultaneously" go from Ahead/Behind -> SyncSource/SyncTarget
			 * but that is currently not the case. FIXME.
			 */
			if ((s & RQ_NET_MASK) && !(s & RQ_EXP_BARR_ACK))
				continue;
			if (s & RQ_NET_DONE || (s & RQ_NET_MASK) == 0) {
				drbd_warn(connection, "unexpected state flags: 0x%x during BarrierAck #%u\n",
					s, barrier_nr);
			}
			expect_size++;
		}
		if (y_block_id && (struct drbd_request*)(unsigned long)y_block_id == r) {
			req_y = r;
			break;
		}
	}

	/* first some paranoia code */
	if (o_block_id) {
		if ((struct drbd_request*)(unsigned long)o_block_id != req) {
			drbd_err(connection, "BAD! ConfirmedStable: expected %p, found %p\n",
				(struct drbd_request*)(unsigned long)o_block_id, req);
			goto bail;
		}
		if (!req_y) {
			drbd_err(connection, "BAD! ConfirmedStable: expected youngest request %p NOT found\n",
				(struct drbd_req*)(unsigned long)y_block_id);
			goto bail;
		}
		/* A P_CONFIRM_STABLE cannot tell me the to-be-expected barrier nr,
		 * it does not know it yet. But we just confirmed it knew the
		 * expected request, so just use that one. */
		barrier_nr = expect_epoch;
		/* Both requests referenced must be in the same epoch. */
		if (req_y->epoch != expect_epoch) {
			drbd_err(connection, "BAD! ConfirmedStable: reported requests not in the same epoch (%u != %u)\n",
				req->epoch, req_y->epoch);
			goto bail;
		}
	}
	if (req == NULL) {
		drbd_err(connection, "BAD! BarrierAck #%u received, but no epoch in tl!?\n",
			 barrier_nr);
		goto bail;
	}
	if (expect_epoch != barrier_nr) {
		drbd_err(connection, "BAD! BarrierAck #%u received, expected #%u!\n",
			 barrier_nr, expect_epoch);
		goto bail;
	}

	if (expect_size != set_size) {
		if (!o_block_id) {
			DEFINE_DYNAMIC_DEBUG_METADATA(ddm, "Bad barrier ack dump");

			drbd_err(connection, "BAD! BarrierAck #%u received with n_writes=%u, expected n_writes=%u!\n",
				 barrier_nr, set_size, expect_size);

			if (DYNAMIC_DEBUG_BRANCH(ddm))
				dump_epoch(resource, connection->peer_node_id, expect_epoch);
		} else
			drbd_err(connection, "BAD! ConfirmedStable [%p,%p] received with n_writes=%u, expected n_writes=%u!\n",
				 req, req_y, set_size, expect_size);
		goto bail;
	}

	/* Clean up list of requests processed during current epoch. */
	/* Walking the list from the start is paranoia,
	 * to catch requests being barrier-acked "unexpectedly".
	 * It usually should find the same req again, or some READ preceding it. */
	list_for_each_entry_rcu(req, &resource->transfer_log, tl_requests) {
		if (!found_epoch && req->epoch == expect_epoch)
			found_epoch = true;

		if (found_epoch) {
			struct drbd_peer_device *peer_device;
			if (req->epoch != expect_epoch)
				break;
			peer_device = conn_peer_device(connection, req->device->vnr);
			req_mod(req, BARRIER_ACKED, peer_device);
			if (req == req_y)
				break;
		}
	}
	rcu_read_unlock();

	/* urgently flush out peer acks for P_CONFIRM_STABLE */
	if (req_y) {
		drbd_flush_peer_acks(resource);
	} else if (barrier_nr == connection->send.last_sent_epoch_nr) {
		clear_bit(BARRIER_ACK_PENDING, &connection->flags);
		wake_up(&resource->barrier_wait);
	}

	return;

bail:
	rcu_read_unlock();
	change_cstate(connection, C_PROTOCOL_ERROR, CS_HARD);
}


/**
 * _tl_walk() - Walks the transfer log, and applies an action to all requests
 * @connection: DRBD connection to operate on
 * @from_req    If set, the walk starts from the request that this points to
 * @what:       The action/event to perform with all request objects
 *
 * @what might be one of CONNECTION_LOST, CONNECTION_LOST_WHILE_SUSPENDED,
 * RESEND, CANCEL_SUSPENDED_IO, COMPLETION_RESUMED.
 */
void __tl_walk(struct drbd_resource *const resource,
		struct drbd_connection *const connection,
		struct drbd_request **from_req,
		const enum drbd_req_event what)
{
	struct drbd_peer_device *peer_device;
	struct drbd_request *req = NULL;

	rcu_read_lock();
	if (from_req)
		req = READ_ONCE(*from_req);
	if (!req)
		req = list_entry_rcu(resource->transfer_log.next, struct drbd_request, tl_requests);
	list_for_each_entry_from_rcu(req, &resource->transfer_log, tl_requests) {
		/* Skip if the request has already been destroyed. */
		if (!kref_get_unless_zero(&req->kref))
			continue;

		peer_device = connection == NULL ? NULL :
			conn_peer_device(connection, req->device->vnr);
		_req_mod(req, what, peer_device);
		kref_put(&req->kref, drbd_req_destroy);
	}
	rcu_read_unlock();
}

void tl_walk(struct drbd_connection *connection, struct drbd_request **from_req, enum drbd_req_event what)
{
	struct drbd_resource *resource = connection->resource;

	read_lock_irq(&resource->state_rwlock);
	__tl_walk(connection->resource, connection, from_req, what);
	read_unlock_irq(&resource->state_rwlock);
}

/**
 * tl_abort_disk_io() - Abort disk I/O for all requests for a certain device in the TL
 * @device:     DRBD device.
 */
void tl_abort_disk_io(struct drbd_device *device)
{
        struct drbd_resource *resource = device->resource;
        struct drbd_request *req;

	rcu_read_lock();
	list_for_each_entry_rcu(req, &resource->transfer_log, tl_requests) {
                if (!(READ_ONCE(req->local_rq_state) & RQ_LOCAL_PENDING))
                        continue;
                if (req->device != device)
                        continue;
		/* Skip if the request has already been destroyed. */
		if (!kref_get_unless_zero(&req->kref))
			continue;

                req_mod(req, ABORT_DISK_IO, NULL);
		kref_put(&req->kref, drbd_req_destroy);
        }
	rcu_read_unlock();
}

static int drbd_thread_setup(void *arg)
{
	struct drbd_thread *thi = (struct drbd_thread *) arg;
	struct drbd_resource *resource = thi->resource;
	struct drbd_connection *connection = thi->connection;
	unsigned long flags;
	int retval;

	allow_kernel_signal(DRBD_SIGKILL);
	allow_kernel_signal(SIGXCPU);

	if (connection)
		kref_get(&connection->kref);
	else
		kref_get(&resource->kref);
restart:
	retval = thi->function(thi);

	spin_lock_irqsave(&thi->t_lock, flags);

	/* if the receiver has been "EXITING", the last thing it did
	 * was set the conn state to "StandAlone",
	 * if now a re-connect request comes in, conn state goes C_UNCONNECTED,
	 * and receiver thread will be "started".
	 * drbd_thread_start needs to set "RESTARTING" in that case.
	 * t_state check and assignment needs to be within the same spinlock,
	 * so either thread_start sees EXITING, and can remap to RESTARTING,
	 * or thread_start see NONE, and can proceed as normal.
	 */

	if (thi->t_state == RESTARTING) {
		if (connection)
			drbd_info(connection, "Restarting %s thread\n", thi->name);
		else
			drbd_info(resource, "Restarting %s thread\n", thi->name);
		thi->t_state = RUNNING;
		spin_unlock_irqrestore(&thi->t_lock, flags);
		flush_signals(current); /* likely it got a signal to look at t_state... */
		goto restart;
	}

	thi->task = NULL;
	thi->t_state = NONE;
	smp_mb();

	if (connection)
		drbd_info(connection, "Terminating %s thread\n", thi->name);
	else
		drbd_info(resource, "Terminating %s thread\n", thi->name);

	complete(&thi->stop);
	spin_unlock_irqrestore(&thi->t_lock, flags);

	if (connection)
		kref_put(&connection->kref, drbd_destroy_connection);
	else
		kref_put(&resource->kref, drbd_destroy_resource);

	return retval;
}

static void drbd_thread_init(struct drbd_resource *resource, struct drbd_thread *thi,
			     int (*func) (struct drbd_thread *), const char *name)
{
	spin_lock_init(&thi->t_lock);
	thi->task    = NULL;
	thi->t_state = NONE;
	thi->function = func;
	thi->resource = resource;
	thi->connection = NULL;
	thi->name = name;
}

int drbd_thread_start(struct drbd_thread *thi)
{
	struct drbd_resource *resource = thi->resource;
	struct drbd_connection *connection = thi->connection;
	struct task_struct *nt;
	unsigned long flags;

	/* is used from state engine doing drbd_thread_stop_nowait,
	 * while holding the req lock irqsave */
	spin_lock_irqsave(&thi->t_lock, flags);

	switch (thi->t_state) {
	case NONE:
		if (connection)
			drbd_info(connection, "Starting %s thread (from %s [%d])\n",
				 thi->name, current->comm, current->pid);
		else
			drbd_info(resource, "Starting %s thread (from %s [%d])\n",
				 thi->name, current->comm, current->pid);

		init_completion(&thi->stop);
		D_ASSERT(resource, thi->task == NULL);
		thi->reset_cpu_mask = 1;
		thi->t_state = RUNNING;
		spin_unlock_irqrestore(&thi->t_lock, flags);
		flush_signals(current); /* otherw. may get -ERESTARTNOINTR */

		nt = kthread_create(drbd_thread_setup, (void *) thi,
				    "drbd_%c_%s", thi->name[0], resource->name);

		if (IS_ERR(nt)) {
			if (connection)
				drbd_err(connection, "Couldn't start thread\n");
			else
				drbd_err(resource, "Couldn't start thread\n");

			return false;
		}
		spin_lock_irqsave(&thi->t_lock, flags);
		thi->task = nt;
		thi->t_state = RUNNING;
		spin_unlock_irqrestore(&thi->t_lock, flags);
		wake_up_process(nt);
		break;
	case EXITING:
		thi->t_state = RESTARTING;
		if (connection)
			drbd_info(connection, "Restarting %s thread (from %s [%d])\n",
					thi->name, current->comm, current->pid);
		else
			drbd_info(resource, "Restarting %s thread (from %s [%d])\n",
					thi->name, current->comm, current->pid);
		fallthrough;
	case RUNNING:
	case RESTARTING:
	default:
		spin_unlock_irqrestore(&thi->t_lock, flags);
		break;
	}

	return true;
}


void _drbd_thread_stop(struct drbd_thread *thi, int restart, int wait)
{
	unsigned long flags;

	enum drbd_thread_state ns = restart ? RESTARTING : EXITING;

	/* may be called from state engine, holding the req lock irqsave */
	spin_lock_irqsave(&thi->t_lock, flags);

	if (thi->t_state == NONE) {
		spin_unlock_irqrestore(&thi->t_lock, flags);
		if (restart)
			drbd_thread_start(thi);
		return;
	}

	if (thi->t_state == EXITING && ns == RESTARTING) {
		/* Do not abort a stop request, otherwise a waiter might never wake up */
		spin_unlock_irqrestore(&thi->t_lock, flags);
		return;
	}

	if (thi->t_state != ns) {
		if (thi->task == NULL) {
			spin_unlock_irqrestore(&thi->t_lock, flags);
			return;
		}

		thi->t_state = ns;
		smp_mb();
		init_completion(&thi->stop);
		if (thi->task != current)
			send_sig(DRBD_SIGKILL, thi->task, 1);
	}
	spin_unlock_irqrestore(&thi->t_lock, flags);

	if (wait)
		wait_for_completion(&thi->stop);
}

#ifdef CONFIG_SMP
/*
 * drbd_calc_cpu_mask() - Generate CPU masks, spread over all CPUs
 *
 * Forces all threads of a resource onto the same CPU. This is beneficial for
 * DRBD's performance. May be overwritten by user's configuration.
 */
static void drbd_calc_cpu_mask(cpumask_var_t *cpu_mask)
{
	unsigned int *resources_per_cpu, min_index = ~0;

	resources_per_cpu = kzalloc(nr_cpu_ids * sizeof(*resources_per_cpu), GFP_KERNEL);
	if (resources_per_cpu) {
		struct drbd_resource *resource;
		unsigned int cpu, min = ~0;

		rcu_read_lock();
		for_each_resource_rcu(resource, &drbd_resources) {
			for_each_cpu(cpu, resource->cpu_mask)
				resources_per_cpu[cpu]++;
		}
		rcu_read_unlock();
		for_each_online_cpu(cpu) {
			if (resources_per_cpu[cpu] < min) {
				min = resources_per_cpu[cpu];
				min_index = cpu;
			}
		}
		kfree(resources_per_cpu);
	}
	if (min_index == ~0) {
		cpumask_setall(*cpu_mask);
		return;
	}
	cpumask_set_cpu(min_index, *cpu_mask);
}

/**
 * drbd_thread_current_set_cpu() - modifies the cpu mask of the _current_ thread
 * @thi:	drbd_thread object
 *
 * call in the "main loop" of _all_ threads, no need for any mutex, current won't die
 * prematurely.
 */
void drbd_thread_current_set_cpu(struct drbd_thread *thi)
{
	struct drbd_resource *resource = thi->resource;
	struct task_struct *p = current;

	if (!thi->reset_cpu_mask)
		return;
	thi->reset_cpu_mask = 0;
	set_cpus_allowed_ptr(p, resource->cpu_mask);
}
#else
#define drbd_calc_cpu_mask(A) ({})
#endif

static bool drbd_all_neighbor_secondary(struct drbd_device *device, u64 *authoritative_ptr)
{
	struct drbd_peer_device *peer_device;
	bool all_secondary = true;
	u64 authoritative = 0;
	int id;

	rcu_read_lock();
	for_each_peer_device_rcu(peer_device, device) {
		if (peer_device->repl_state[NOW] >= L_ESTABLISHED &&
		    peer_device->connection->peer_role[NOW] == R_PRIMARY) {
			all_secondary = false;
			id = peer_device->node_id;
			authoritative |= NODE_MASK(id);
		}
	}
	rcu_read_unlock();
	if (authoritative_ptr)
		*authoritative_ptr = authoritative;
	return all_secondary;
}

/* This function is supposed to have the same semantics as calc_device_stable() in drbd_state.c
   A primary is stable since it is authoritative.
   Unstable are neighbors of a primary and resync target nodes.
   Nodes further away from a primary are stable! */
bool drbd_device_stable(struct drbd_device *device, u64 *authoritative_ptr)
{
	struct drbd_resource *resource = device->resource;
	bool device_stable = true;

	if (resource->role[NOW] == R_PRIMARY)
		return true;

	if (!drbd_all_neighbor_secondary(device, authoritative_ptr))
		return false;

	return device_stable;
}

/*
 * drbd_header_size  -  size of a packet header
 *
 * The header size is a multiple of 8, so any payload following the header is
 * word aligned on 64-bit architectures.  (The bitmap send and receive code
 * relies on this.)
 */
unsigned int drbd_header_size(struct drbd_connection *connection)
{
	if (connection->agreed_pro_version >= 100) {
		BUILD_BUG_ON(!IS_ALIGNED(sizeof(struct p_header100), 8));
		return sizeof(struct p_header100);
	} else {
		BUILD_BUG_ON(sizeof(struct p_header80) !=
			     sizeof(struct p_header95));
		BUILD_BUG_ON(!IS_ALIGNED(sizeof(struct p_header80), 8));
		return sizeof(struct p_header80);
	}
}

static void prepare_header80(struct p_header80 *h, enum drbd_packet cmd, int size)
{
	h->magic   = cpu_to_be32(DRBD_MAGIC);
	h->command = cpu_to_be16(cmd);
	h->length  = cpu_to_be16(size - sizeof(struct p_header80));
}

static void prepare_header95(struct p_header95 *h, enum drbd_packet cmd, int size)
{
	h->magic   = cpu_to_be16(DRBD_MAGIC_BIG);
	h->command = cpu_to_be16(cmd);
	h->length = cpu_to_be32(size - sizeof(struct p_header95));
}

static void prepare_header100(struct p_header100 *h, enum drbd_packet cmd,
				      int size, int vnr)
{
	h->magic = cpu_to_be32(DRBD_MAGIC_100);
	h->volume = cpu_to_be16(vnr);
	h->command = cpu_to_be16(cmd);
	h->length = cpu_to_be32(size - sizeof(struct p_header100));
	h->pad = 0;
}

static void prepare_header(struct drbd_connection *connection, int vnr,
			   void *buffer, enum drbd_packet cmd, int size)
{
	if (connection->agreed_pro_version >= 100)
		prepare_header100(buffer, cmd, size, vnr);
	else if (connection->agreed_pro_version >= 95 &&
		 size > DRBD_MAX_SIZE_H80_PACKET)
		prepare_header95(buffer, cmd, size);
	else
		prepare_header80(buffer, cmd, size);
}

static void new_or_recycle_send_buffer_page(struct drbd_send_buffer *sbuf)
{
	while (1) {
		struct page *page;
		int count = page_count(sbuf->page);

		BUG_ON(count == 0);
		if (count == 1)
			goto have_page;

		page = alloc_page(GFP_NOIO | __GFP_NORETRY | __GFP_NOWARN);
		if (page) {
			put_page(sbuf->page);
			sbuf->page = page;
			goto have_page;
		}

		schedule_timeout_uninterruptible(HZ / 10);
	}
have_page:
	sbuf->unsent =
	sbuf->pos = page_address(sbuf->page);
}

static char *alloc_send_buffer(struct drbd_connection *connection, int size,
			       enum drbd_stream drbd_stream)
{
	struct drbd_send_buffer *sbuf = &connection->send_buffer[drbd_stream];
	char *page_start = page_address(sbuf->page);

	if (sbuf->pos - page_start + size > PAGE_SIZE) {
		flush_send_buffer(connection, drbd_stream);
		new_or_recycle_send_buffer_page(sbuf);
	}

	sbuf->allocated_size = size;
	sbuf->additional_size = 0;

	return sbuf->pos;
}

/* Only used the shrink the previously allocated size. */
static void resize_prepared_command(struct drbd_connection *connection,
				    enum drbd_stream drbd_stream,
				    int size)
{
	connection->send_buffer[drbd_stream].allocated_size =
		size + drbd_header_size(connection);
}

static void additional_size_command(struct drbd_connection *connection,
				    enum drbd_stream drbd_stream,
				    int additional_size)
{
	connection->send_buffer[drbd_stream].additional_size = additional_size;
}

void *__conn_prepare_command(struct drbd_connection *connection, int size,
				    enum drbd_stream drbd_stream)
{
	struct drbd_transport *transport = &connection->transport;
	int header_size;

	if (connection->cstate[NOW] < C_CONNECTING)
		return NULL;

	if (!transport->ops->stream_ok(transport, drbd_stream))
		return NULL;

	header_size = drbd_header_size(connection);
	return alloc_send_buffer(connection, header_size + size, drbd_stream) + header_size;
}

/**
 * conn_prepare_command() - Allocate a send buffer for a packet/command
 * @connection:	the connections the packet will be sent through
 * @size:	number of bytes to allocate
 * @stream:	DATA_STREAM or CONTROL_STREAM
 *
 * This allocates a buffer with capacity to hold the header, and
 * the requested size. Upon success is return a pointer that points
 * to the first byte behind the header. The caller is expected to
 * call xxx_send_command() soon.
 */
void *conn_prepare_command(struct drbd_connection *connection, int size,
			   enum drbd_stream drbd_stream)
{
	void *p;

	mutex_lock(&connection->mutex[drbd_stream]);
	p = __conn_prepare_command(connection, size, drbd_stream);
	if (!p)
		mutex_unlock(&connection->mutex[drbd_stream]);

	return p;
}

/**
 * drbd_prepare_command() - Allocate a send buffer for a packet/command
 * @connection:	the connections the packet will be sent through
 * @size:	number of bytes to allocate
 * @stream:	DATA_STREAM or CONTROL_STREAM
 *
 * This allocates a buffer with capacity to hold the header, and
 * the requested size. Upon success is return a pointer that points
 * to the first byte behind the header. The caller is expected to
 * call xxx_send_command() soon.
 */
void *drbd_prepare_command(struct drbd_peer_device *peer_device, int size, enum drbd_stream drbd_stream)
{
	return conn_prepare_command(peer_device->connection, size, drbd_stream);
}

static int flush_send_buffer(struct drbd_connection *connection, enum drbd_stream drbd_stream)
{
	struct drbd_send_buffer *sbuf = &connection->send_buffer[drbd_stream];
	struct drbd_transport *transport = &connection->transport;
	struct drbd_transport_ops *tr_ops = transport->ops;
	int flags, err, offset, size;

	size = sbuf->pos - sbuf->unsent + sbuf->allocated_size;
	if (size == 0)
		return 0;

	if (drbd_stream == DATA_STREAM) {
		rcu_read_lock();
		connection->transport.ko_count = rcu_dereference(connection->transport.net_conf)->ko_count;
		rcu_read_unlock();
	}

	flags = (connection->cstate[NOW] < C_CONNECTING ? MSG_DONTWAIT : 0) |
		(sbuf->additional_size ? MSG_MORE : 0);
	offset = sbuf->unsent - (char *)page_address(sbuf->page);
	err = tr_ops->send_page(transport, drbd_stream, sbuf->page, offset, size, flags);
	if (!err) {
		sbuf->unsent =
		sbuf->pos += sbuf->allocated_size;      /* send buffer submitted! */
	}

	sbuf->allocated_size = 0;

	return err;
}

/*
 * SFLAG_FLUSH makes sure the packet (and everything queued in front
 * of it) gets sent immediately independently if it is currently
 * corked.
 *
 * This is used for P_PING, P_PING_ACK, P_TWOPC_PREPARE, P_TWOPC_ABORT,
 * P_TWOPC_YES, P_TWOPC_NO, P_TWOPC_RETRY and P_TWOPC_COMMIT.
 *
 * This quirk is necessary because it is corked while the worker
 * thread processes work items. When it stops processing items, it
 * uncorks. That works perfectly to coalesce ack packets etc..
 * A work item doing two-phase commits needs to override that behavior.
 */
#define SFLAG_FLUSH 0x10
#define DRBD_STREAM_FLAGS (SFLAG_FLUSH)

static inline enum drbd_stream extract_stream(int stream_and_flags)
{
	return stream_and_flags & ~DRBD_STREAM_FLAGS;
}

int __send_command(struct drbd_connection *connection, int vnr,
		   enum drbd_packet cmd, int stream_and_flags)
{
	enum drbd_stream drbd_stream = extract_stream(stream_and_flags);
	struct drbd_send_buffer *sbuf = &connection->send_buffer[drbd_stream];
	struct drbd_transport *transport = &connection->transport;
	struct drbd_transport_ops *tr_ops = transport->ops;
	bool corked = test_bit(CORKED + drbd_stream, &connection->flags);
	bool flush = stream_and_flags & SFLAG_FLUSH;
	int err;

	if (connection->cstate[NOW] < C_CONNECTING)
		return -EIO;
	prepare_header(connection, vnr, sbuf->pos, cmd,
		       sbuf->allocated_size + sbuf->additional_size);

	if (corked && !flush) {
		sbuf->pos += sbuf->allocated_size;
		sbuf->allocated_size = 0;
		err = 0;
	} else {
		err = flush_send_buffer(connection, drbd_stream);

		/* DRBD protocol "pings" are latency critical.
		 * This is supposed to trigger tcp_push_pending_frames() */
		if (!err && flush)
			tr_ops->hint(transport, drbd_stream, NODELAY);

	}

	return err;
}

void drbd_cork(struct drbd_connection *connection, enum drbd_stream stream)
{
	struct drbd_transport *transport = &connection->transport;
	struct drbd_transport_ops *tr_ops = transport->ops;

	mutex_lock(&connection->mutex[stream]);
	set_bit(CORKED + stream, &connection->flags);
	/* only call into transport, if we expect it to work */
	if (connection->cstate[NOW] >= C_CONNECTING)
		tr_ops->hint(transport, stream, CORK);
	mutex_unlock(&connection->mutex[stream]);
}

void drbd_uncork(struct drbd_connection *connection, enum drbd_stream stream)
{
	struct drbd_transport *transport = &connection->transport;
	struct drbd_transport_ops *tr_ops = transport->ops;


	mutex_lock(&connection->mutex[stream]);
	flush_send_buffer(connection, stream);

	clear_bit(CORKED + stream, &connection->flags);
	/* only call into transport, if we expect it to work */
	if (connection->cstate[NOW] >= C_CONNECTING)
		tr_ops->hint(transport, stream, UNCORK);
	mutex_unlock(&connection->mutex[stream]);
}

int send_command(struct drbd_connection *connection, int vnr,
		 enum drbd_packet cmd, int stream_and_flags)
{
	enum drbd_stream drbd_stream = extract_stream(stream_and_flags);
	int err;

	err = __send_command(connection, vnr, cmd, stream_and_flags);
	mutex_unlock(&connection->mutex[drbd_stream]);
	return err;
}

int drbd_send_command(struct drbd_peer_device *peer_device,
		      enum drbd_packet cmd, enum drbd_stream drbd_stream)
{
	return send_command(peer_device->connection, peer_device->device->vnr,
			    cmd, drbd_stream);
}

int drbd_send_ping(struct drbd_connection *connection)
{
	if (!conn_prepare_command(connection, 0, CONTROL_STREAM))
		return -EIO;
	return send_command(connection, -1, P_PING, CONTROL_STREAM | SFLAG_FLUSH);
}

void drbd_send_ping_ack_wf(struct work_struct *ws)
{
<<<<<<< HEAD
	struct drbd_connection *connection =
		container_of(ws, struct drbd_connection, send_ping_ack_work);
	int err;

	err = conn_prepare_command(connection, 0, CONTROL_STREAM) ? 0 : -EIO;
	if (!err)
		err = send_command(connection, -1, P_PING_ACK, CONTROL_STREAM);
	if (err)
		change_cstate(connection, C_NETWORK_FAILURE, CS_HARD);
=======
	if (!conn_prepare_command(connection, 0, CONTROL_STREAM))
		return -EIO;
	return send_command(connection, -1, P_PING_ACK, CONTROL_STREAM | SFLAG_FLUSH);
>>>>>>> c7daccb0
}

int drbd_send_peer_ack(struct drbd_connection *connection,
		struct drbd_peer_ack *peer_ack)
{
	struct p_peer_ack *p;

	p = conn_prepare_command(connection, sizeof(*p), CONTROL_STREAM);
	if (!p)
		return -EIO;
	p->mask = cpu_to_be64(peer_ack->mask);
	p->dagtag = cpu_to_be64(peer_ack->dagtag_sector);

	return send_command(connection, -1, P_PEER_ACK, CONTROL_STREAM);
}

int drbd_send_sync_param(struct drbd_peer_device *peer_device)
{
	struct p_rs_param_95 *p;
	int size;
	const int apv = peer_device->connection->agreed_pro_version;
	enum drbd_packet cmd;
	struct net_conf *nc;
	struct peer_device_conf *pdc;

	rcu_read_lock();
	nc = rcu_dereference(peer_device->connection->transport.net_conf);

	size = apv <= 87 ? sizeof(struct p_rs_param)
		: apv == 88 ? sizeof(struct p_rs_param)
			+ strlen(nc->verify_alg) + 1
		: apv <= 94 ? sizeof(struct p_rs_param_89)
		: /* apv >= 95 */ sizeof(struct p_rs_param_95);

	cmd = apv >= 89 ? P_SYNC_PARAM89 : P_SYNC_PARAM;
	rcu_read_unlock();

	p = drbd_prepare_command(peer_device, size, DATA_STREAM);
	if (!p)
		return -EIO;

	/* initialize verify_alg and csums_alg */
	memset(p->verify_alg, 0, sizeof(p->verify_alg));
	memset(p->csums_alg, 0, sizeof(p->csums_alg));

	rcu_read_lock();
	nc = rcu_dereference(peer_device->connection->transport.net_conf);

	if (get_ldev(peer_device->device)) {
		pdc = rcu_dereference(peer_device->conf);
		/* These values will be ignored by peers running DRBD 9.2+, but
		 * we have to send something, so send the real values. We
		 * cannot omit the entire packet because we must verify that
		 * the algorithms match. */
		p->resync_rate = cpu_to_be32(pdc->resync_rate);
		p->c_plan_ahead = cpu_to_be32(pdc->c_plan_ahead);
		p->c_delay_target = cpu_to_be32(pdc->c_delay_target);
		p->c_fill_target = cpu_to_be32(pdc->c_fill_target);
		p->c_max_rate = cpu_to_be32(pdc->c_max_rate);
		put_ldev(peer_device->device);
	} else {
		p->resync_rate = cpu_to_be32(DRBD_RESYNC_RATE_DEF);
		p->c_plan_ahead = cpu_to_be32(DRBD_C_PLAN_AHEAD_DEF);
		p->c_delay_target = cpu_to_be32(DRBD_C_DELAY_TARGET_DEF);
		p->c_fill_target = cpu_to_be32(DRBD_C_FILL_TARGET_DEF);
		p->c_max_rate = cpu_to_be32(DRBD_C_MAX_RATE_DEF);
	}

	if (apv >= 88)
		strcpy(p->verify_alg, nc->verify_alg);
	if (apv >= 89)
		strcpy(p->csums_alg, nc->csums_alg);
	rcu_read_unlock();

	return drbd_send_command(peer_device, cmd, DATA_STREAM);
}

int __drbd_send_protocol(struct drbd_connection *connection, enum drbd_packet cmd)
{
	struct p_protocol *p;
	struct net_conf *nc;
	int size, cf;

	if (test_bit(CONN_DRY_RUN, &connection->flags) && connection->agreed_pro_version < 92) {
		clear_bit(CONN_DRY_RUN, &connection->flags);
		drbd_err(connection, "--dry-run is not supported by peer");
		return -EOPNOTSUPP;
	}

	size = sizeof(*p);
	rcu_read_lock();
	nc = rcu_dereference(connection->transport.net_conf);
	if (connection->agreed_pro_version >= 87)
		size += strlen(nc->integrity_alg) + 1;
	rcu_read_unlock();

	p = __conn_prepare_command(connection, size, DATA_STREAM);
	if (!p)
		return -EIO;

	rcu_read_lock();
	nc = rcu_dereference(connection->transport.net_conf);

	p->protocol      = cpu_to_be32(nc->wire_protocol);
	p->after_sb_0p   = cpu_to_be32(nc->after_sb_0p);
	p->after_sb_1p   = cpu_to_be32(nc->after_sb_1p);
	p->after_sb_2p   = cpu_to_be32(nc->after_sb_2p);
	p->two_primaries = cpu_to_be32(nc->two_primaries);
	cf = 0;
	if (test_bit(CONN_DISCARD_MY_DATA, &connection->flags))
		cf |= CF_DISCARD_MY_DATA;
	if (test_bit(CONN_DRY_RUN, &connection->flags))
		cf |= CF_DRY_RUN;
	p->conn_flags    = cpu_to_be32(cf);

	if (connection->agreed_pro_version >= 87)
		strcpy(p->integrity_alg, nc->integrity_alg);
	rcu_read_unlock();

	return __send_command(connection, -1, cmd, DATA_STREAM);
}

int drbd_send_protocol(struct drbd_connection *connection)
{
	int err;

	mutex_lock(&connection->mutex[DATA_STREAM]);
	err = __drbd_send_protocol(connection, P_PROTOCOL);
	mutex_unlock(&connection->mutex[DATA_STREAM]);

	return err;
}

static int _drbd_send_uuids(struct drbd_peer_device *peer_device, u64 uuid_flags)
{
	struct drbd_device *device = peer_device->device;
	struct p_uuids *p;
	int i;

	if (!get_ldev_if_state(device, D_NEGOTIATING))
		return 0;

	p = drbd_prepare_command(peer_device, sizeof(*p), DATA_STREAM);
	if (!p) {
		put_ldev(device);
		return -EIO;
	}

	spin_lock_irq(&device->ldev->md.uuid_lock);
	p->current_uuid = cpu_to_be64(drbd_current_uuid(device));
	p->bitmap_uuid = cpu_to_be64(drbd_bitmap_uuid(peer_device));
	for (i = 0; i < ARRAY_SIZE(p->history_uuids); i++)
		p->history_uuids[i] = cpu_to_be64(drbd_history_uuid(device, i));
	spin_unlock_irq(&device->ldev->md.uuid_lock);

	peer_device->comm_bm_set = drbd_bm_total_weight(peer_device);
	p->dirty_bits = cpu_to_be64(peer_device->comm_bm_set);

	if (test_bit(DISCARD_MY_DATA, &peer_device->flags))
		uuid_flags |= UUID_FLAG_DISCARD_MY_DATA;
	if (test_bit(CRASHED_PRIMARY, &device->flags))
		uuid_flags |= UUID_FLAG_CRASHED_PRIMARY;
	if (!drbd_md_test_flag(device->ldev, MDF_CONSISTENT))
		uuid_flags |= UUID_FLAG_INCONSISTENT;

	/* Silently mask out any "too recent" flags,
	 * we cannot communicate those in old DRBD
	 * protocol versions. */
	uuid_flags &= UUID_FLAG_MASK_COMPAT_84;

	peer_device->comm_uuid_flags = uuid_flags;
	p->uuid_flags = cpu_to_be64(uuid_flags);

	put_ldev(device);

	return drbd_send_command(peer_device, P_UUIDS, DATA_STREAM);
}

static u64 __bitmap_uuid(struct drbd_device *device, int node_id) __must_hold(local)
{
	struct drbd_peer_device *peer_device;
	struct drbd_peer_md *peer_md = device->ldev->md.peers;
	u64 bitmap_uuid = peer_md[node_id].bitmap_uuid;

	/* Sending a bitmap_uuid of 0 means that we are in sync with that peer.
	   The recipient of this message might use this assumption to throw away it's
	   bitmap to that peer.

	   Send -1 instead if we are (resync target from that peer) not at the same
	   current uuid.
	   This corner case is relevant if we finish resync from an UpToDate peer first,
	   and the second resync (which was paused first) is from an Outdated node.
	   And that second resync gets canceled by the resync target due to the first
	   resync finished successfully.

	   Exceptions to the above are when the peer's UUID is not known yet
	 */

	rcu_read_lock();
	peer_device = peer_device_by_node_id(device, node_id);
	if (peer_device) {
		enum drbd_repl_state repl_state = peer_device->repl_state[NOW];
		if (bitmap_uuid == 0 &&
		    (repl_state == L_SYNC_TARGET || repl_state == L_PAUSED_SYNC_T) &&
		    peer_device->current_uuid != 0 &&
		    (peer_device->current_uuid & ~UUID_PRIMARY) !=
		    (drbd_current_uuid(device) & ~UUID_PRIMARY))
			bitmap_uuid = -1;
	}
	rcu_read_unlock();

	return bitmap_uuid;
}

u64 drbd_collect_local_uuid_flags(struct drbd_peer_device *peer_device, u64 *authoritative_mask)
{
	struct drbd_device *device = peer_device->device;
	u64 uuid_flags = 0;

	if (test_bit(DISCARD_MY_DATA, &peer_device->flags))
		uuid_flags |= UUID_FLAG_DISCARD_MY_DATA;
	if (test_bit(CRASHED_PRIMARY, &device->flags))
		uuid_flags |= UUID_FLAG_CRASHED_PRIMARY;
	if (!drbd_md_test_flag(device->ldev, MDF_CONSISTENT))
		uuid_flags |= UUID_FLAG_INCONSISTENT;
	if (test_bit(RECONNECT, &peer_device->connection->flags))
		uuid_flags |= UUID_FLAG_RECONNECT;
	if (test_bit(PRIMARY_LOST_QUORUM, &device->flags))
		uuid_flags |= UUID_FLAG_PRIMARY_LOST_QUORUM;
	if (drbd_device_stable(device, authoritative_mask))
		uuid_flags |= UUID_FLAG_STABLE;

	return uuid_flags;
}

/* sets UUID_FLAG_SYNC_TARGET on uuid_flags as appropriate (may be NULL) */
u64 drbd_resolved_uuid(struct drbd_peer_device *peer_device_base, u64 *uuid_flags)
{
	struct drbd_device *device = peer_device_base->device;
	struct drbd_peer_device *peer_device;
	u64 uuid = drbd_current_uuid(device);

	rcu_read_lock();
	for_each_peer_device_rcu(peer_device, device) {
		if (peer_device->node_id == peer_device_base->node_id)
			continue;
		if (peer_device->repl_state[NOW] == L_SYNC_TARGET) {
			uuid = peer_device->current_uuid;
			if (uuid_flags)
				*uuid_flags |= UUID_FLAG_SYNC_TARGET;
			break;
		}
	}
	rcu_read_unlock();

	return uuid;
}

static int _drbd_send_uuids110(struct drbd_peer_device *peer_device, u64 uuid_flags, u64 node_mask)
{
	struct drbd_device *device = peer_device->device;
	const int my_node_id = device->resource->res_opts.node_id;
	struct drbd_peer_md *peer_md;
	struct p_uuids110 *p;
	bool sent_one_unallocated;
	int i, pos = 0;
	u64 local_uuid_flags = 0, authoritative_mask, bitmap_uuids_mask = 0;
	int p_size = sizeof(*p);

	if (!get_ldev_if_state(device, D_NEGOTIATING))
		return drbd_send_current_uuid(peer_device, device->exposed_data_uuid,
					      drbd_weak_nodes_device(device));

	peer_md = device->ldev->md.peers;

	p_size += (DRBD_PEERS_MAX + HISTORY_UUIDS) * sizeof(p->other_uuids[0]);
	p = drbd_prepare_command(peer_device, p_size, DATA_STREAM);
	if (!p) {
		put_ldev(device);
		return -EIO;
	}

	spin_lock_irq(&device->ldev->md.uuid_lock);
	peer_device->comm_current_uuid = drbd_resolved_uuid(peer_device, &local_uuid_flags);
	p->current_uuid = cpu_to_be64(peer_device->comm_current_uuid);

	sent_one_unallocated = peer_device->connection->agreed_pro_version < 116;
	for (i = 0; i < DRBD_NODE_ID_MAX; i++) {
		u64 val = __bitmap_uuid(device, i);
		bool send_this = peer_md[i].flags & (MDF_HAVE_BITMAP | MDF_NODE_EXISTS);
		if (!send_this && !sent_one_unallocated &&
		    i != my_node_id && i != peer_device->node_id && val) {
			send_this = true;
			sent_one_unallocated = true;
			uuid_flags |= (u64)i << UUID_FLAG_UNALLOC_SHIFT;
			uuid_flags |= UUID_FLAG_HAS_UNALLOC;
		}
		if (send_this) {
			bitmap_uuids_mask |= NODE_MASK(i);
			p->other_uuids[pos++] = cpu_to_be64(val);
		}
	}
	peer_device->comm_bitmap_uuid = drbd_bitmap_uuid(peer_device);

	for (i = 0; i < HISTORY_UUIDS; i++)
		p->other_uuids[pos++] = cpu_to_be64(drbd_history_uuid(device, i));
	spin_unlock_irq(&device->ldev->md.uuid_lock);

	p->bitmap_uuids_mask = cpu_to_be64(bitmap_uuids_mask);

	peer_device->comm_bm_set = drbd_bm_total_weight(peer_device);
	p->dirty_bits = cpu_to_be64(peer_device->comm_bm_set);
	local_uuid_flags |= drbd_collect_local_uuid_flags(peer_device, &authoritative_mask);
	peer_device->comm_uuid_flags = local_uuid_flags;
	uuid_flags |= local_uuid_flags;
	if (uuid_flags & UUID_FLAG_STABLE) {
		p->node_mask = cpu_to_be64(node_mask);
	} else {
		D_ASSERT(peer_device, node_mask == 0);
		p->node_mask = cpu_to_be64(authoritative_mask);
	}

	p->uuid_flags = cpu_to_be64(uuid_flags);

	put_ldev(device);

	p_size = sizeof(*p) +
		(hweight64(bitmap_uuids_mask) + HISTORY_UUIDS) * sizeof(p->other_uuids[0]);
	resize_prepared_command(peer_device->connection, DATA_STREAM, p_size);
	return drbd_send_command(peer_device, P_UUIDS110, DATA_STREAM);
}

int drbd_send_uuids(struct drbd_peer_device *peer_device, u64 uuid_flags, u64 node_mask)
{
	if (peer_device->connection->agreed_pro_version >= 110)
		return _drbd_send_uuids110(peer_device, uuid_flags, node_mask);
	else
		return _drbd_send_uuids(peer_device, uuid_flags);
}

void drbd_print_uuids(struct drbd_peer_device *peer_device, const char *text)
{
	struct drbd_device *device = peer_device->device;

	if (get_ldev_if_state(device, D_NEGOTIATING)) {
		drbd_info(peer_device, "%s %016llX:%016llX:%016llX:%016llX\n",
			  text,
			  (unsigned long long)drbd_current_uuid(device),
			  (unsigned long long)drbd_bitmap_uuid(peer_device),
			  (unsigned long long)drbd_history_uuid(device, 0),
			  (unsigned long long)drbd_history_uuid(device, 1));
		put_ldev(device);
	} else {
		drbd_info(device, "%s exposed data uuid: %016llX\n",
			  text,
			  (unsigned long long)device->exposed_data_uuid);
	}
}

int drbd_send_current_uuid(struct drbd_peer_device *peer_device, u64 current_uuid, u64 weak_nodes)
{
	struct p_current_uuid *p;

	p = drbd_prepare_command(peer_device, sizeof(*p), DATA_STREAM);
	if (!p)
		return -EIO;

	p->uuid = cpu_to_be64(current_uuid);
	p->weak_nodes = cpu_to_be64(weak_nodes);
	return drbd_send_command(peer_device, P_CURRENT_UUID, DATA_STREAM);
}

void drbd_gen_and_send_sync_uuid(struct drbd_peer_device *peer_device)
{
	struct drbd_device *device = peer_device->device;
	struct p_uuid *p;
	u64 uuid;

	D_ASSERT(device, device->disk_state[NOW] == D_UP_TO_DATE);

	down_write(&device->uuid_sem);
	uuid = drbd_bitmap_uuid(peer_device);
	if (uuid && uuid != UUID_JUST_CREATED)
		uuid = uuid + UUID_NEW_BM_OFFSET;
	else
		get_random_bytes(&uuid, sizeof(u64));
	drbd_uuid_set_bitmap(peer_device, uuid);
	drbd_print_uuids(peer_device, "updated sync UUID");
	drbd_md_sync(device);
	downgrade_write(&device->uuid_sem);

	p = drbd_prepare_command(peer_device, sizeof(*p), DATA_STREAM);
	if (p) {
		p->uuid = cpu_to_be64(uuid);
		drbd_send_command(peer_device, P_SYNC_UUID, DATA_STREAM);
	}
	up_read(&device->uuid_sem);
}

int drbd_send_sizes(struct drbd_peer_device *peer_device,
		    uint64_t u_size_diskless, enum dds_flags flags)
{
	struct drbd_device *device = peer_device->device;
	struct p_sizes *p;
	sector_t d_size, u_size;
	int q_order_type;
	unsigned int max_bio_size;
	unsigned int packet_size;

	packet_size = sizeof(*p);
	if (peer_device->connection->agreed_features & DRBD_FF_WSAME)
		packet_size += sizeof(p->qlim[0]);

	p = drbd_prepare_command(peer_device, packet_size, DATA_STREAM);
	if (!p)
		return -EIO;

	memset(p, 0, packet_size);
	if (get_ldev_if_state(device, D_NEGOTIATING)) {
		struct block_device *bdev = device->ldev->backing_bdev;
		struct request_queue *q = bdev_get_queue(bdev);

		struct disk_conf *dc;
		bool disable_write_same;

		d_size = drbd_get_max_capacity(device, device->ldev, false);
		rcu_read_lock();
		u_size = rcu_dereference(device->ldev->disk_conf)->disk_size;
		dc = rcu_dereference(device->ldev->disk_conf);
		disable_write_same = dc->disable_write_same;
		rcu_read_unlock();
		q_order_type = drbd_queue_order_type(device);
		max_bio_size = queue_max_hw_sectors(q) << 9;
		max_bio_size = min(max_bio_size, DRBD_MAX_BIO_SIZE);
		p->qlim->physical_block_size =
			cpu_to_be32(bdev_physical_block_size(bdev));
		p->qlim->logical_block_size =
			cpu_to_be32(bdev_logical_block_size(bdev));
		p->qlim->alignment_offset =
			cpu_to_be32(bdev_alignment_offset(bdev));
		p->qlim->io_min = cpu_to_be32(bdev_io_min(bdev));
		p->qlim->io_opt = cpu_to_be32(bdev_io_opt(bdev));
		p->qlim->discard_enabled = !!bdev_max_discard_sectors(bdev);
		p->qlim->write_same_capable = 0;
		put_ldev(device);
	} else {
		struct request_queue *q = device->rq_queue;

		p->qlim->physical_block_size =
			cpu_to_be32(queue_physical_block_size(q));
		p->qlim->logical_block_size =
			cpu_to_be32(queue_logical_block_size(q));
		p->qlim->alignment_offset = 0;
		p->qlim->io_min = cpu_to_be32(queue_io_min(q));
		p->qlim->io_opt = cpu_to_be32(queue_io_opt(q));
		p->qlim->discard_enabled = 0;
		p->qlim->write_same_capable = 0;

		d_size = 0;
		u_size = u_size_diskless;
		q_order_type = QUEUE_ORDERED_NONE;
		max_bio_size = DRBD_MAX_BIO_SIZE; /* ... multiple BIOs per peer_request */
	}

	if (peer_device->connection->agreed_pro_version <= 94)
		max_bio_size = min(max_bio_size, DRBD_MAX_SIZE_H80_PACKET);
	else if (peer_device->connection->agreed_pro_version < 100)
		max_bio_size = min(max_bio_size, DRBD_MAX_BIO_SIZE_P95);

	p->d_size = cpu_to_be64(d_size);
	p->u_size = cpu_to_be64(u_size);
	/*
	TODO verify: this may be needed for v8 compatibility still.
	p->c_size = cpu_to_be64(trigger_reply ? 0 : get_capacity(device->vdisk));
	*/
	p->c_size = cpu_to_be64(get_capacity(device->vdisk));
	p->max_bio_size = cpu_to_be32(max_bio_size);
	p->queue_order_type = cpu_to_be16(q_order_type);
	p->dds_flags = cpu_to_be16(flags);

	return drbd_send_command(peer_device, P_SIZES, DATA_STREAM);
}

int drbd_send_current_state(struct drbd_peer_device *peer_device)
{
	return drbd_send_state(peer_device, drbd_get_peer_device_state(peer_device, NOW));
}

static int send_state(struct drbd_connection *connection, int vnr, union drbd_state state)
{
	struct p_state *p;

	p = conn_prepare_command(connection, sizeof(*p), DATA_STREAM);
	if (!p)
		return -EIO;

	if (connection->agreed_pro_version < 110) {
		/* D_DETACHING was introduced with drbd-9.0 */
		if (state.disk > D_DETACHING)
			state.disk--;
		if (state.pdsk > D_DETACHING)
			state.pdsk--;
	}

	p->state = cpu_to_be32(state.i); /* Within the send mutex */
	return send_command(connection, vnr, P_STATE, DATA_STREAM);
}

int conn_send_state(struct drbd_connection *connection, union drbd_state state)
{
	BUG_ON(connection->agreed_pro_version < 100);
	return send_state(connection, -1, state);
}

/**
 * drbd_send_state() - Sends the drbd state to the peer
 * @device:	DRBD device.
 * @state:	state to send
 */
int drbd_send_state(struct drbd_peer_device *peer_device, union drbd_state state)
{
	peer_device->comm_state = state;
	return send_state(peer_device->connection, peer_device->device->vnr, state);
}

int conn_send_state_req(struct drbd_connection *connection, int vnr, enum drbd_packet cmd,
			union drbd_state mask, union drbd_state val)
{
	struct p_req_state *p;

	/* Protocols before version 100 only support one volume and connection.
	 * All state change requests are via P_STATE_CHG_REQ. */
	if (connection->agreed_pro_version < 100)
		cmd = P_STATE_CHG_REQ;

	p = conn_prepare_command(connection, sizeof(*p), DATA_STREAM);
	if (!p)
		return -EIO;
	p->mask = cpu_to_be32(mask.i);
	p->val = cpu_to_be32(val.i);

	return send_command(connection, vnr, cmd, DATA_STREAM);
}

int conn_send_twopc_request(struct drbd_connection *connection, struct twopc_request *request)
{
	struct drbd_resource *resource = connection->resource;
	struct p_twopc_request *p;

	dynamic_drbd_dbg(connection, "Sending %s request for state change %u\n",
			 drbd_packet_name(request->cmd),
			 request->tid);

	p = conn_prepare_command(connection, sizeof(*p), DATA_STREAM);
	if (!p)
		return -EIO;
	p->tid = cpu_to_be32(request->tid);
	if (connection->agreed_features & DRBD_FF_2PC_V2) {
		p->flags = cpu_to_be32(TWOPC_HAS_FLAGS | request->flags);
		p->_pad = 0;
		p->s8_initiator_node_id = request->initiator_node_id;
		p->s8_target_node_id = request->target_node_id;
	} else {
		p->u32_initiator_node_id = cpu_to_be32(request->initiator_node_id);
		p->u32_target_node_id = cpu_to_be32(request->target_node_id);
	}
	p->nodes_to_reach = cpu_to_be64(request->nodes_to_reach);
	switch (resource->twopc.type) {
	case TWOPC_STATE_CHANGE:
		if (request->cmd == P_TWOPC_PREPARE) {
			p->_compat_pad = 0;
			p->mask = cpu_to_be32(resource->twopc.state_change.mask.i);
			p->val = cpu_to_be32(resource->twopc.state_change.val.i);
		} else { /* P_TWOPC_COMMIT */
			p->primary_nodes = cpu_to_be64(resource->twopc.state_change.primary_nodes);
			if (request->flags & TWOPC_HAS_REACHABLE &&
			    connection->agreed_features & DRBD_FF_2PC_V2) {
				p->reachable_nodes = cpu_to_be64(
					resource->twopc.state_change.reachable_nodes);
			} else {
				p->mask = cpu_to_be32(resource->twopc.state_change.mask.i);
				p->val = cpu_to_be32(resource->twopc.state_change.val.i);
			}
		}
		break;
	case TWOPC_RESIZE:
		if (request->cmd == P_TWOPC_PREP_RSZ) {
			p->user_size = cpu_to_be64(resource->twopc.resize.user_size);
			p->dds_flags = cpu_to_be16(resource->twopc.resize.dds_flags);
		} else { /* P_TWOPC_COMMIT */
			p->diskful_primary_nodes =
				cpu_to_be64(resource->twopc.resize.diskful_primary_nodes);
			p->exposed_size = cpu_to_be64(resource->twopc.resize.new_size);
		}
	}
	return send_command(connection, request->vnr, request->cmd, DATA_STREAM | SFLAG_FLUSH);
}

void drbd_send_sr_reply(struct drbd_connection *connection, int vnr, enum drbd_state_rv retcode)
{
	struct p_req_state_reply *p;

	p = conn_prepare_command(connection, sizeof(*p), CONTROL_STREAM);
	if (p) {
		enum drbd_packet cmd = P_STATE_CHG_REPLY;

		if (connection->agreed_pro_version >= 100 && vnr < 0)
			cmd = P_CONN_ST_CHG_REPLY;

		p->retcode = cpu_to_be32(retcode);
		send_command(connection, vnr, cmd, CONTROL_STREAM);
	}
}

void drbd_send_twopc_reply(struct drbd_connection *connection,
			   enum drbd_packet cmd, struct twopc_reply *reply)
{
	struct p_twopc_reply *p;

	p = conn_prepare_command(connection, sizeof(*p), CONTROL_STREAM);
	if (p) {
		p->tid = cpu_to_be32(reply->tid);
		p->initiator_node_id = cpu_to_be32(reply->initiator_node_id);
		p->reachable_nodes = cpu_to_be64(reply->reachable_nodes);
		switch (connection->resource->twopc.type) {
		case TWOPC_STATE_CHANGE:
			p->primary_nodes = cpu_to_be64(reply->primary_nodes);
			p->weak_nodes = cpu_to_be64(reply->weak_nodes);
			break;
		case TWOPC_RESIZE:
			p->diskful_primary_nodes = cpu_to_be64(reply->diskful_primary_nodes);
			p->max_possible_size = cpu_to_be64(reply->max_possible_size);
			break;
		}
		send_command(connection, reply->vnr, cmd, CONTROL_STREAM | SFLAG_FLUSH);
	}
}

void drbd_send_peers_in_sync(struct drbd_peer_device *peer_device, u64 mask, sector_t sector, int size)
{
	struct p_peer_block_desc *p;

	p = drbd_prepare_command(peer_device, sizeof(*p), CONTROL_STREAM);
	if (p) {
		p->sector = cpu_to_be64(sector);
		p->mask = cpu_to_be64(mask);
		p->size = cpu_to_be32(size);
		p->pad = 0;
		drbd_send_command(peer_device, P_PEERS_IN_SYNC, CONTROL_STREAM);
	}
}

int drbd_send_peer_dagtag(struct drbd_connection *connection, struct drbd_connection *lost_peer)
{
	struct p_peer_dagtag *p;

	p = conn_prepare_command(connection, sizeof(*p), DATA_STREAM);
	if (!p)
		return -EIO;

	p->dagtag = cpu_to_be64(atomic64_read(&lost_peer->last_dagtag_sector));
	p->node_id = cpu_to_be32(lost_peer->peer_node_id);

	return send_command(connection, -1, P_PEER_DAGTAG, DATA_STREAM);
}

static void dcbp_set_code(struct p_compressed_bm *p, enum drbd_bitmap_code code)
{
	BUG_ON(code & ~0xf);
	p->encoding = (p->encoding & ~0xf) | code;
}

static void dcbp_set_start(struct p_compressed_bm *p, int set)
{
	p->encoding = (p->encoding & ~0x80) | (set ? 0x80 : 0);
}

static void dcbp_set_pad_bits(struct p_compressed_bm *p, int n)
{
	BUG_ON(n & ~0x7);
	p->encoding = (p->encoding & (~0x7 << 4)) | (n << 4);
}

static int fill_bitmap_rle_bits(struct drbd_peer_device *peer_device,
				struct p_compressed_bm *p,
				unsigned int size,
				struct bm_xfer_ctx *c)
{
	struct bitstream bs;
	unsigned long plain_bits;
	unsigned long tmp;
	unsigned long rl;
	unsigned len;
	unsigned toggle;
	int bits, use_rle;

	/* may we use this feature? */
	rcu_read_lock();
	use_rle = rcu_dereference(peer_device->connection->transport.net_conf)->use_rle;
	rcu_read_unlock();
	if (!use_rle || peer_device->connection->agreed_pro_version < 90)
		return 0;

	if (c->bit_offset >= c->bm_bits)
		return 0; /* nothing to do. */

	/* use at most thus many bytes */
	bitstream_init(&bs, p->code, size, 0);
	memset(p->code, 0, size);
	/* plain bits covered in this code string */
	plain_bits = 0;

	/* p->encoding & 0x80 stores whether the first run length is set.
	 * bit offset is implicit.
	 * start with toggle == 2 to be able to tell the first iteration */
	toggle = 2;

	/* see how much plain bits we can stuff into one packet
	 * using RLE and VLI. */
	do {
		tmp = (toggle == 0) ? _drbd_bm_find_next_zero(peer_device, c->bit_offset)
				    : _drbd_bm_find_next(peer_device, c->bit_offset);
		if (tmp == -1UL)
			tmp = c->bm_bits;
		rl = tmp - c->bit_offset;

		if (toggle == 2) { /* first iteration */
			if (rl == 0) {
				/* the first checked bit was set,
				 * store start value, */
				dcbp_set_start(p, 1);
				/* but skip encoding of zero run length */
				toggle = !toggle;
				continue;
			}
			dcbp_set_start(p, 0);
		}

		/* paranoia: catch zero runlength.
		 * can only happen if bitmap is modified while we scan it. */
		if (rl == 0) {
			drbd_err(peer_device, "unexpected zero runlength while encoding bitmap "
			    "t:%u bo:%lu\n", toggle, c->bit_offset);
			return -1;
		}

		bits = vli_encode_bits(&bs, rl);
		if (bits == -ENOBUFS) /* buffer full */
			break;
		if (bits <= 0) {
			drbd_err(peer_device, "error while encoding bitmap: %d\n", bits);
			return 0;
		}

		toggle = !toggle;
		plain_bits += rl;
		c->bit_offset = tmp;
	} while (c->bit_offset < c->bm_bits);

	len = bs.cur.b - p->code + !!bs.cur.bit;

	if (plain_bits < (len << 3)) {
		/* incompressible with this method.
		 * we need to rewind both word and bit position. */
		c->bit_offset -= plain_bits;
		bm_xfer_ctx_bit_to_word_offset(c);
		c->bit_offset = c->word_offset * BITS_PER_LONG;
		return 0;
	}

	/* RLE + VLI was able to compress it just fine.
	 * update c->word_offset. */
	bm_xfer_ctx_bit_to_word_offset(c);

	/* store pad_bits */
	dcbp_set_pad_bits(p, (8 - bs.cur.bit) & 0x7);

	return len;
}

/*
 * send_bitmap_rle_or_plain
 *
 * Return 0 when done, 1 when another iteration is needed, and a negative error
 * code upon failure.
 */
static int
send_bitmap_rle_or_plain(struct drbd_peer_device *peer_device, struct bm_xfer_ctx *c)
{
	struct drbd_device *device = peer_device->device;
	unsigned int header_size = drbd_header_size(peer_device->connection);
	struct p_compressed_bm *pc;
	int len, err;

	pc = (struct p_compressed_bm *)
		(alloc_send_buffer(peer_device->connection, DRBD_SOCKET_BUFFER_SIZE, DATA_STREAM) + header_size);

	len = fill_bitmap_rle_bits(peer_device, pc,
			DRBD_SOCKET_BUFFER_SIZE - header_size - sizeof(*pc), c);
	if (len < 0)
		return -EIO;

	if (len) {
		dcbp_set_code(pc, RLE_VLI_Bits);
		resize_prepared_command(peer_device->connection, DATA_STREAM, sizeof(*pc) + len);
		err = __send_command(peer_device->connection, device->vnr,
				     P_COMPRESSED_BITMAP, DATA_STREAM);
		c->packets[0]++;
		c->bytes[0] += header_size + sizeof(*pc) + len;

		if (c->bit_offset >= c->bm_bits)
			len = 0; /* DONE */
	} else {
		/* was not compressible.
		 * send a buffer full of plain text bits instead. */
		unsigned int data_size;
		unsigned long num_words;
		unsigned long *pu = (unsigned long *)pc;

		data_size = DRBD_SOCKET_BUFFER_SIZE - header_size;
		num_words = min_t(size_t, data_size / sizeof(*pu),
				  c->bm_words - c->word_offset);
		len = num_words * sizeof(*pu);
		if (len)
			drbd_bm_get_lel(peer_device, c->word_offset, num_words, pu);

		resize_prepared_command(peer_device->connection, DATA_STREAM, len);
		err = __send_command(peer_device->connection, device->vnr, P_BITMAP, DATA_STREAM);

		c->word_offset += num_words;
		c->bit_offset = c->word_offset * BITS_PER_LONG;

		c->packets[1]++;
		c->bytes[1] += header_size + len;

		if (c->bit_offset > c->bm_bits)
			c->bit_offset = c->bm_bits;
	}
	if (!err) {
		if (len == 0) {
			INFO_bm_xfer_stats(peer_device, "send", c);
			return 0;
		} else
			return 1;
	}
	return -EIO;
}

/* See the comment at receive_bitmap() */
static int _drbd_send_bitmap(struct drbd_device *device,
			     struct drbd_peer_device *peer_device)
{
	struct bm_xfer_ctx c;
	int err;

	if (!expect(device, device->bitmap))
		return false;

	if (get_ldev(device)) {
		if (drbd_md_test_peer_flag(peer_device, MDF_PEER_FULL_SYNC)) {
			drbd_info(device, "Writing the whole bitmap, MDF_FullSync was set.\n");
			drbd_bm_set_many_bits(peer_device, 0, -1UL);
			if (drbd_bm_write(device, NULL)) {
				/* write_bm did fail! Leave full sync flag set in Meta P_DATA
				 * but otherwise process as per normal - need to tell other
				 * side that a full resync is required! */
				drbd_err(device, "Failed to write bitmap to disk!\n");
			} else {
				drbd_md_clear_peer_flag(peer_device, MDF_PEER_FULL_SYNC);
				drbd_md_sync(device);
			}
		}
		put_ldev(device);
	}

	c = (struct bm_xfer_ctx) {
		.bm_bits = drbd_bm_bits(device),
		.bm_words = drbd_bm_words(device),
	};

	do {
		err = send_bitmap_rle_or_plain(peer_device, &c);
	} while (err > 0);

	return err == 0;
}

int drbd_send_bitmap(struct drbd_device *device, struct drbd_peer_device *peer_device)
{
	struct drbd_transport *peer_transport = &peer_device->connection->transport;
	int err = -1;

	if (peer_device->bitmap_index == -1) {
		drbd_err(peer_device, "No bitmap allocated in drbd_send_bitmap()!\n");
		return -EIO;
	}

	mutex_lock(&peer_device->connection->mutex[DATA_STREAM]);
	if (peer_transport->ops->stream_ok(peer_transport, DATA_STREAM))
		err = !_drbd_send_bitmap(device, peer_device);
	mutex_unlock(&peer_device->connection->mutex[DATA_STREAM]);

	return err;
}

int drbd_send_rs_deallocated(struct drbd_peer_device *peer_device,
			     struct drbd_peer_request *peer_req)
{
	struct p_block_desc *p;

	p = drbd_prepare_command(peer_device, sizeof(*p), DATA_STREAM);
	if (!p)
		return -EIO;
	p->sector = cpu_to_be64(peer_req->i.sector);
	p->blksize = cpu_to_be32(peer_req->i.size);
	p->pad = 0;
	return drbd_send_command(peer_device, P_RS_DEALLOCATED, DATA_STREAM);
}

int drbd_send_drequest(struct drbd_peer_device *peer_device,
		       sector_t sector, int size, u64 block_id)
{
	struct p_block_req *p;

	p = drbd_prepare_command(peer_device, sizeof(*p), DATA_STREAM);
	if (!p)
		return -EIO;
	p->sector = cpu_to_be64(sector);
	p->block_id = block_id;
	p->blksize = cpu_to_be32(size);
	p->pad = 0;
	return drbd_send_command(peer_device, P_DATA_REQUEST, DATA_STREAM);
}

static void *drbd_prepare_rs_req(struct drbd_peer_device *peer_device, enum drbd_packet cmd, int payload_size,
		sector_t sector, int blksize, unsigned int dagtag_node_id, u64 dagtag)
{
	void *payload;
	struct p_block_req_common *req_common;

	if (cmd == P_RS_DAGTAG_REQ || cmd == P_RS_CSUM_DAGTAG_REQ || cmd == P_RS_THIN_DAGTAG_REQ ||
			cmd == P_OV_DAGTAG_REQ || cmd == P_OV_DAGTAG_REPLY) {
		struct p_rs_req *p;
		/* Due to the slightly complicated nested struct definition,
		 * verify that the packet size is as expected. */
		BUILD_BUG_ON(sizeof(struct p_rs_req) != 32);
		p = drbd_prepare_command(peer_device, sizeof(*p) + payload_size, DATA_STREAM);
		if (!p)
			return NULL;
		payload = p + 1;
		req_common = &p->req_common;
		p->dagtag_node_id = cpu_to_be32(dagtag_node_id);
		p->dagtag = cpu_to_be64(dagtag);
	} else {
		struct p_block_req *p;
		/* Due to the slightly complicated nested struct definition,
		 * verify that the packet size is as expected. */
		BUILD_BUG_ON(sizeof(struct p_block_req) != 24);
		p = drbd_prepare_command(peer_device, sizeof(*p) + payload_size, DATA_STREAM);
		if (!p)
			return NULL;
		payload = p + 1;
		req_common = &p->req_common;
		p->pad = 0;
	}

	req_common->sector = cpu_to_be64(sector);
	req_common->block_id = ID_SYNCER;
	req_common->blksize = cpu_to_be32(blksize);

	return payload;
}

int drbd_send_rs_request(struct drbd_peer_device *peer_device, enum drbd_packet cmd,
		       sector_t sector, int size, unsigned int dagtag_node_id, u64 dagtag)
{
	if (!drbd_prepare_rs_req(peer_device, cmd, 0, sector, size, dagtag_node_id, dagtag))
		return -EIO;
	return drbd_send_command(peer_device, cmd, DATA_STREAM);
}

void *drbd_prepare_drequest_csum(struct drbd_peer_request *peer_req, enum drbd_packet cmd,
		int digest_size, unsigned int dagtag_node_id, u64 dagtag)
{
	struct drbd_peer_device *peer_device = peer_req->peer_device;
	return drbd_prepare_rs_req(peer_device, cmd, digest_size,
			peer_req->i.sector, peer_req->i.size, dagtag_node_id, dagtag);
}

/* The idea of sendpage seems to be to put some kind of reference
 * to the page into the skb, and to hand it over to the NIC. In
 * this process get_page() gets called.
 *
 * As soon as the page was really sent over the network put_page()
 * gets called by some part of the network layer. [ NIC driver? ]
 *
 * [ get_page() / put_page() increment/decrement the count. If count
 *   reaches 0 the page will be freed. ]
 *
 * This works nicely with pages from FSs.
 * But this means that in protocol A we might signal IO completion too early!
 *
 * In order not to corrupt data during a resync we must make sure
 * that we do not reuse our own buffer pages (EEs) to early, therefore
 * we have the net_ee list.
 *
 * XFS seems to have problems, still, it submits pages with page_count == 0!
 * As a workaround, we disable sendpage on pages
 * with page_count == 0 or PageSlab.
 */
static int _drbd_send_page(struct drbd_peer_device *peer_device, struct page *page,
			    int offset, size_t size, unsigned msg_flags)
{
	struct drbd_connection *connection = peer_device->connection;
	struct drbd_transport *transport = &connection->transport;
	struct drbd_transport_ops *tr_ops = transport->ops;
	int err;

	err = tr_ops->send_page(transport, DATA_STREAM, page, offset, size, msg_flags);
	if (!err)
		peer_device->send_cnt += size >> 9;

	return err;
}

static int _drbd_no_send_page(struct drbd_peer_device *peer_device, struct page *page,
			      int offset, size_t size, unsigned msg_flags)
{
	struct drbd_connection *connection = peer_device->connection;
	struct drbd_send_buffer *sbuf = &connection->send_buffer[DATA_STREAM];
	char *from_base;
	void *buffer2;
	int err;

	buffer2 = alloc_send_buffer(connection, size, DATA_STREAM);
	from_base = kmap_atomic(page);
	memcpy(buffer2, from_base + offset, size);
	kunmap_atomic(from_base);

	if (msg_flags & MSG_MORE) {
		sbuf->pos += sbuf->allocated_size;
		sbuf->allocated_size = 0;
		err = 0;
	} else {
		err = flush_send_buffer(connection, DATA_STREAM);
	}

	return err;
}

static int _drbd_send_bio(struct drbd_peer_device *peer_device, struct bio *bio)
{
	struct drbd_connection *connection = peer_device->connection;
	struct bio_vec bvec;
	struct bvec_iter iter;

	/* Flush send buffer and make sure PAGE_SIZE is available... */
	alloc_send_buffer(connection, PAGE_SIZE, DATA_STREAM);
	connection->send_buffer[DATA_STREAM].allocated_size = 0;

	/* hint all but last page with MSG_MORE */
	bio_for_each_segment(bvec, bio, iter) {
		int err;

		err = _drbd_no_send_page(peer_device, bvec.bv_page,
					 bvec.bv_offset, bvec.bv_len,
					 bio_iter_last(bvec, iter) ? 0 : MSG_MORE);
		if (err)
			return err;

		peer_device->send_cnt += bvec.bv_len >> 9;
	}
	return 0;
}

static int _drbd_send_zc_bio(struct drbd_peer_device *peer_device, struct bio *bio)
{
	struct bio_vec bvec;
	struct bvec_iter iter;
	bool no_zc = drbd_disable_sendpage;

	/* e.g. XFS meta- & log-data is in slab pages, which have a
	 * page_count of 0 and/or have PageSlab() set.
	 * we cannot use send_page for those, as that does get_page();
	 * put_page(); and would cause either a VM_BUG directly, or
	 * __page_cache_release a page that would actually still be referenced
	 * by someone, leading to some obscure delayed Oops somewhere else. */
	if (!no_zc)
		bio_for_each_segment(bvec, bio, iter) {
			struct page *page = bvec.bv_page;

			if (!sendpage_ok(page)) {
				no_zc = true;
				break;
			}
		}

	if (no_zc) {
		return _drbd_send_bio(peer_device, bio);
	} else {
		struct drbd_connection *connection = peer_device->connection;
		struct drbd_transport *transport = &connection->transport;
		struct drbd_transport_ops *tr_ops = transport->ops;
		int err;

		flush_send_buffer(connection, DATA_STREAM);

		err = tr_ops->send_zc_bio(transport, bio);
		if (!err)
			peer_device->send_cnt += bio->bi_iter.bi_size >> 9;

		return err;
	}
}

static int _drbd_send_zc_ee(struct drbd_peer_device *peer_device,
			    struct drbd_peer_request *peer_req)
{
	struct page *page = peer_req->page_chain.head;
	unsigned len = peer_req->i.size;
	int err;

	flush_send_buffer(peer_device->connection, DATA_STREAM);
	/* hint all but last page with MSG_MORE */
	page_chain_for_each(page) {
		unsigned l = min_t(unsigned, len, PAGE_SIZE);
		if (page_chain_offset(page) != 0 ||
		    page_chain_size(page) != l) {
			drbd_err(peer_device, "FIXME page %p offset %u len %u\n",
				page, page_chain_offset(page), page_chain_size(page));
		}

		err = _drbd_send_page(peer_device, page, 0, l,
				      page_chain_next(page) ? MSG_MORE : 0);
		if (err)
			return err;
		len -= l;
	}
	return 0;
}

/* see also wire_flags_to_bio() */
static u32 bio_flags_to_wire(struct drbd_connection *connection, struct bio *bio)
{
	if (connection->agreed_pro_version >= 95)
		return  (bio->bi_opf & REQ_SYNC ? DP_RW_SYNC : 0) |
			(bio->bi_opf & REQ_FUA ? DP_FUA : 0) |
			(bio->bi_opf & REQ_PREFLUSH ? DP_FLUSH : 0) |
			(bio_op(bio) == REQ_OP_DISCARD ? DP_DISCARD : 0) |
			(bio_op(bio) == REQ_OP_WRITE_ZEROES ?
			 ((connection->agreed_features & DRBD_FF_WZEROES) ?
			  (DP_ZEROES |(!(bio->bi_opf & REQ_NOUNMAP) ? DP_DISCARD : 0))
			  : DP_DISCARD)
			 : 0);

	/* else: we used to communicate one bit only in older DRBD */
	return bio->bi_opf & REQ_SYNC ? DP_RW_SYNC : 0;
}

/* Used to send write or TRIM aka REQ_OP_DISCARD requests
 * R_PRIMARY -> Peer	(P_DATA, P_TRIM)
 */
int drbd_send_dblock(struct drbd_peer_device *peer_device, struct drbd_request *req)
{
	struct drbd_device *device = peer_device->device;
	char *const before = peer_device->connection->scratch_buffer.d.before;
	char *const after = peer_device->connection->scratch_buffer.d.after;
	struct p_trim *trim = NULL;
	struct p_data *p;
	void *digest_out = NULL;
	unsigned int dp_flags = 0;
	int digest_size = 0;
	int err;
	const unsigned s = req->net_rq_state[peer_device->node_id];
	const int op = bio_op(req->master_bio);

	if (op == REQ_OP_DISCARD || op == REQ_OP_WRITE_ZEROES) {
		trim = drbd_prepare_command(peer_device, sizeof(*trim), DATA_STREAM);
		if (!trim)
			return -EIO;
		p = &trim->p_data;
		trim->size = cpu_to_be32(req->i.size);
	} else {
		if (peer_device->connection->integrity_tfm)
			digest_size = crypto_shash_digestsize(peer_device->connection->integrity_tfm);

		p = drbd_prepare_command(peer_device, sizeof(*p) + digest_size, DATA_STREAM);
		if (!p)
			return -EIO;
		digest_out = p + 1;
	}

	p->sector = cpu_to_be64(req->i.sector);
	p->block_id = (unsigned long)req;
	p->seq_num = cpu_to_be32(atomic_inc_return(&peer_device->packet_seq));
	dp_flags = bio_flags_to_wire(peer_device->connection, req->master_bio);
	if (peer_device->repl_state[NOW] >= L_SYNC_SOURCE && peer_device->repl_state[NOW] <= L_PAUSED_SYNC_T)
		dp_flags |= DP_MAY_SET_IN_SYNC;
	if (peer_device->connection->agreed_pro_version >= 100) {
		if (s & RQ_EXP_RECEIVE_ACK)
			dp_flags |= DP_SEND_RECEIVE_ACK;
		if (s & RQ_EXP_WRITE_ACK || dp_flags & DP_MAY_SET_IN_SYNC)
			dp_flags |= DP_SEND_WRITE_ACK;
	}
	p->dp_flags = cpu_to_be32(dp_flags);

	if (trim) {
		err = __send_command(peer_device->connection, device->vnr,
				(dp_flags & DP_ZEROES) ? P_ZEROES : P_TRIM, DATA_STREAM);
		goto out;
	}

	if (digest_size && digest_out) {
		BUG_ON(digest_size > sizeof(peer_device->connection->scratch_buffer.d.before));
		drbd_csum_bio(peer_device->connection->integrity_tfm, req->master_bio, before);
		memcpy(digest_out, before, digest_size);
	}

	additional_size_command(peer_device->connection, DATA_STREAM, req->i.size);
	err = __send_command(peer_device->connection, device->vnr, P_DATA, DATA_STREAM);
	if (!err) {
		/* For protocol A, we have to memcpy the payload into
		 * socket buffers, as we may complete right away
		 * as soon as we handed it over to tcp, at which point the data
		 * pages may become invalid.
		 *
		 * For data-integrity enabled, we copy it as well, so we can be
		 * sure that even if the bio pages may still be modified, it
		 * won't change the data on the wire, thus if the digest checks
		 * out ok after sending on this side, but does not fit on the
		 * receiving side, we sure have detected corruption elsewhere.
		 */
		if (!(s & (RQ_EXP_RECEIVE_ACK | RQ_EXP_WRITE_ACK)) || digest_size)
			err = _drbd_send_bio(peer_device, req->master_bio);
		else
			err = _drbd_send_zc_bio(peer_device, req->master_bio);

		/* double check digest, sometimes buffers have been modified in flight. */
		if (digest_size > 0) {
			drbd_csum_bio(peer_device->connection->integrity_tfm, req->master_bio, after);
			if (memcmp(before, after, digest_size)) {
				drbd_warn(device,
					"Digest mismatch, buffer modified by upper layers during write: %llus +%u\n",
					(unsigned long long)req->i.sector, req->i.size);
			}
		}
	}
out:
	mutex_unlock(&peer_device->connection->mutex[DATA_STREAM]);

	return err;
}

/* answer packet, used to send data back for read requests:
 *  Peer       -> (diskless) R_PRIMARY   (P_DATA_REPLY)
 *  L_SYNC_SOURCE -> L_SYNC_TARGET         (P_RS_DATA_REPLY)
 */
int drbd_send_block(struct drbd_peer_device *peer_device, enum drbd_packet cmd,
		    struct drbd_peer_request *peer_req)
{
	struct p_data *p;
	int err;
	int digest_size;

	digest_size = peer_device->connection->integrity_tfm ?
		      crypto_shash_digestsize(peer_device->connection->integrity_tfm) : 0;

	p = drbd_prepare_command(peer_device, sizeof(*p) + digest_size, DATA_STREAM);

	if (!p)
		return -EIO;
	p->sector = cpu_to_be64(peer_req->i.sector);
	p->block_id = peer_req->block_id;
	p->seq_num = 0;  /* unused */
	p->dp_flags = 0;
	if (digest_size)
		drbd_csum_pages(peer_device->connection->integrity_tfm, peer_req->page_chain.head, p + 1);
	additional_size_command(peer_device->connection, DATA_STREAM, peer_req->i.size);
	err = __send_command(peer_device->connection,
			     peer_device->device->vnr, cmd, DATA_STREAM);
	if (!err)
		err = _drbd_send_zc_ee(peer_device, peer_req);
	mutex_unlock(&peer_device->connection->mutex[DATA_STREAM]);

	return err;
}

int drbd_send_out_of_sync(struct drbd_peer_device *peer_device, sector_t sector, unsigned int size)
{
	struct p_block_desc *p;

	p = drbd_prepare_command(peer_device, sizeof(*p), DATA_STREAM);
	if (!p)
		return -EIO;
	p->sector = cpu_to_be64(sector);
	p->blksize = cpu_to_be32(size);
	return drbd_send_command(peer_device, P_OUT_OF_SYNC, DATA_STREAM);
}

int drbd_send_dagtag(struct drbd_connection *connection, u64 dagtag)
{
	struct p_dagtag *p;

	if (connection->agreed_pro_version < 110)
		return 0;

	p = conn_prepare_command(connection, sizeof(*p), DATA_STREAM);
	if (!p)
		return -EIO;
	p->dagtag = cpu_to_be64(dagtag);
	return send_command(connection, -1, P_DAGTAG, DATA_STREAM);
}

/* primary_peer_present_and_not_two_primaries_allowed() */
static bool primary_peer_present(struct drbd_resource *resource)
{
	struct drbd_connection *connection;
	struct net_conf *nc;
	bool two_primaries, rv = false;

	rcu_read_lock();
	for_each_connection_rcu(connection, resource) {
		nc = rcu_dereference(connection->transport.net_conf);
		two_primaries = nc ? nc->two_primaries : false;

		if (connection->peer_role[NOW] == R_PRIMARY && !two_primaries) {
			rv = true;
			break;
		}
	}
	rcu_read_unlock();

	return rv;
}

static bool any_disk_is_uptodate(struct drbd_device *device)
{
	bool ret = false;

	rcu_read_lock();
	if (device->disk_state[NOW] == D_UP_TO_DATE)
		ret = true;
	else {
		struct drbd_peer_device *peer_device;

		for_each_peer_device_rcu(peer_device, device) {
			if (peer_device->disk_state[NOW] == D_UP_TO_DATE) {
				ret = true;
				break;
			}
		}
	}
	rcu_read_unlock();

	return ret;
}

/* If we are trying to (re-)establish some connection,
 * it may be useful to re-try the conditions in drbd_open().
 * But if we have no connection at all (yet/anymore),
 * or are disconnected and not trying to (re-)establish,
 * or are established already, retrying won't help at all.
 * Asking the same peer(s) the same question
 * is unlikely to change their answer.
 * Almost always triggered by udev (and the configured probes) while bringing
 * the resource "up", just after "new-minor", even before "attach" or any
 * "peers"/"paths" are configured.
 */
static bool connection_state_may_improve_soon(struct drbd_resource *resource)
{
	struct drbd_connection *connection;
	bool ret = false;
	rcu_read_lock();
	for_each_connection_rcu(connection, resource) {
		enum drbd_conn_state cstate = connection->cstate[NOW];
		if (C_DISCONNECTING < cstate && cstate < C_CONNECTED) {
			ret = true;
			break;
		}
	}
	rcu_read_unlock();
	return ret;
}

static int try_to_promote(struct drbd_device *device, long timeout, bool ndelay)
{
	struct drbd_resource *resource = device->resource;
	int rv;

	do {
		unsigned long start = jiffies;
		long t;

		rv = drbd_set_role(resource, R_PRIMARY, false, NULL);
		timeout -= jiffies - start;

		if (ndelay || rv >= SS_SUCCESS || timeout <= 0) {
			break;
		} else if (rv == SS_CW_FAILED_BY_PEER) {
			/* Probably udev has it open read-only on one of the peers;
			   since commit cbcbb50a65 from 2017 it waits on the peer;
			   retry only if the timeout permits */
			if (jiffies - start < HZ / 10) {
				t = schedule_timeout_interruptible(HZ / 10);
				if (t < 0)
					break;
				timeout -= HZ / 10;
			}
		} else if (rv == SS_TWO_PRIMARIES) {
			/* Wait till the peer demoted itself */
			t = wait_event_interruptible_timeout(resource->state_wait,
				resource->role[NOW] == R_PRIMARY ||
				(!primary_peer_present(resource) && any_disk_is_uptodate(device)),
				timeout);
			if (t <= 0)
				break;
			timeout -= t;
		} else if (rv == SS_NO_UP_TO_DATE_DISK && connection_state_may_improve_soon(resource)) {
			/* Wait until we get a connection established */
			t = wait_event_interruptible_timeout(resource->state_wait,
				any_disk_is_uptodate(device), timeout);
			if (t <= 0)
				break;
			timeout -= t;
		} else {
			break;
		}
	} while (timeout > 0);
	return rv;
}

static int ro_open_cond(struct drbd_device *device)
{
	struct drbd_resource *resource = device->resource;

	if (!device->have_quorum[NOW])
		return -ENODATA;
	else if (resource->role[NOW] != R_PRIMARY &&
		primary_peer_present(resource) && !drbd_allow_oos)
		return -EMEDIUMTYPE;
	else if (any_disk_is_uptodate(device))
		return 0;
	else if (connection_state_may_improve_soon(resource))
		return -EAGAIN;
	else
		return -ENODATA;
}

enum ioc_rv {
	IOC_SLEEP = 0,
	IOC_OK = 1,
	IOC_ABORT = 2,
};

static enum ioc_rv inc_open_count(struct drbd_device *device, fmode_t mode)
{
	struct drbd_resource *resource = device->resource;
	enum ioc_rv r = mode & FMODE_NDELAY ? IOC_ABORT : IOC_SLEEP;

	if (test_bit(DOWN_IN_PROGRESS, &resource->flags))
		return IOC_ABORT;

	read_lock_irq(&resource->state_rwlock);
	if (test_bit(UNREGISTERED, &device->flags))
		r = IOC_ABORT;
	else if (!resource->remote_state_change) {
		r = IOC_OK;
		if (mode & FMODE_WRITE)
			device->open_rw_cnt++;
		else
			device->open_ro_cnt++;
	}
	read_unlock_irq(&resource->state_rwlock);

	return r;
}

static void __prune_or_free_openers(struct drbd_device *device, pid_t pid)
{
	struct opener *pos, *tmp;

	list_for_each_entry_safe(pos, tmp, &device->openers, list) {
		// if pid == 0, i.e., counts were 0, delete all entries, else the matching one
		if (pid == 0 || pid == pos->pid) {
			dynamic_drbd_dbg(device, "%sopeners del: %s(%d)\n", pid == 0 ? "" : "all ",
					pos->comm, pos->pid);
			list_del(&pos->list);
			kfree(pos);

			/* in case we remove a real process, stop here, there might be multiple openers with the same pid */
			/* this assumes that the oldest opener with the same pid releases first. "as good as it gets" */
			if (pid != 0)
				break;
		}
	}
}

static void free_openers(struct drbd_device *device)
{
	__prune_or_free_openers(device, 0);
}

static void prune_or_free_openers(struct drbd_device *device, pid_t pid)
{
	spin_lock(&device->openers_lock);
	__prune_or_free_openers(device, pid);
	spin_unlock(&device->openers_lock);
}

static void add_opener(struct drbd_device *device)
{
	struct opener *opener, *tmp;
	int len = 0;

	opener = kmalloc(sizeof(*opener), GFP_NOIO);
	if (!opener)
		return;
	get_task_comm(opener->comm, current);
	opener->pid = task_pid_nr(current);
	opener->opened = ktime_get_real();

	spin_lock(&device->openers_lock);
	list_for_each_entry(tmp, &device->openers, list)
		if (++len > 100) { /* 100 ought to be enough for everybody */
			dynamic_drbd_dbg(device, "openers: list full, do not add new opener\n");
			kfree(opener);
			goto out;
		}

	list_add(&opener->list, &device->openers);
	dynamic_drbd_dbg(device, "openers add: %s(%d)\n", opener->comm, opener->pid);
out:
	spin_unlock(&device->openers_lock);
}

static int drbd_open(struct block_device *bdev, fmode_t mode)
{
	struct drbd_device *device = bdev->bd_disk->private_data;
	struct drbd_resource *resource = device->resource;
	long timeout = resource->res_opts.auto_promote_timeout * HZ / 10;
	enum ioc_rv r;
	int err = 0;

	/* Fail read-only open from systemd-udev (version <= 238) */
	if (!(mode & FMODE_WRITE) && !drbd_allow_oos) {
		char comm[TASK_COMM_LEN];
		get_task_comm(comm, current);
		if (!strcmp("systemd-udevd", comm))
			return -EACCES;
	}

	/* Fail read-write open early,
	 * in case someone explicitly set us read-only (blockdev --setro) */
	if (bdev_read_only(bdev) && (mode & FMODE_WRITE))
		return -EACCES;

	if (resource->fail_io[NOW])
		return -ENOTRECOVERABLE;

	kref_get(&device->kref);
	kref_debug_get(&device->kref_debug, 3);

	mutex_lock(&resource->open_release);

	timeout = wait_event_interruptible_timeout(resource->twopc_wait,
						   (r = inc_open_count(device, mode)),
						   timeout);

	if (r == IOC_ABORT || (r == IOC_SLEEP && timeout <= 0)) {
		mutex_unlock(&resource->open_release);

		kref_debug_put(&device->kref_debug, 3);
		kref_put(&device->kref, drbd_destroy_device);
		return -EAGAIN;
	}

	if (resource->res_opts.auto_promote) {
		enum drbd_state_rv rv;
		/* Allow opening in read-only mode on an unconnected secondary.
		   This avoids split brain when the drbd volume gets opened
		   temporarily by udev while it scans for PV signatures. */

		if (mode & FMODE_WRITE) {
			if (resource->role[NOW] == R_SECONDARY) {
				rv = try_to_promote(device, timeout, (mode & FMODE_NDELAY));
				if (rv < SS_SUCCESS)
					drbd_info(resource, "Auto-promote failed: %s\n",
						  drbd_set_st_err_str(rv));
			}
		} else if ((mode & FMODE_NDELAY) == 0) {
			/* Double check peers
			 *
			 * Some services may try to first open ro, and only if that
			 * works open rw.  An attempt to failover immediately after
			 * primary crash, before DRBD has noticed that the primary peer
			 * is gone, would result in open failure, thus failure to take
			 * over services. */
			err = ro_open_cond(device);
			if (err == -EMEDIUMTYPE) {
				drbd_check_peers(resource);
				err = -EAGAIN;
			}
			if (err == -EAGAIN) {
				wait_event_interruptible_timeout(resource->state_wait,
					ro_open_cond(device) != -EAGAIN,
					resource->res_opts.auto_promote_timeout * HZ / 10);
			}
		}
	} else if (resource->role[NOW] != R_PRIMARY &&
			!(mode & FMODE_WRITE) && !drbd_allow_oos) {
		err = -EMEDIUMTYPE;
		goto out;
	}

	if (test_bit(UNREGISTERED, &device->flags)) {
		err = -ENODEV;
	} else if (mode & FMODE_WRITE) {
		if (resource->role[NOW] != R_PRIMARY)
			err = -EROFS;
	} else /* READ access only */ {
		err = ro_open_cond(device);
	}
out:
	/* still keep mutex, but release ASAP */
	if (!err)
		add_opener(device);

	mutex_unlock(&resource->open_release);
	if (err) {
		drbd_release(bdev->bd_disk, mode);
		if (err == -EAGAIN && !(mode & FMODE_NDELAY))
			err = -EMEDIUMTYPE;
	}

	return err;
}

void drbd_open_counts(struct drbd_resource *resource, int *rw_count_ptr, int *ro_count_ptr)
{
	struct drbd_device *device;
	int vnr, rw_count = 0, ro_count = 0;

	rcu_read_lock();
	idr_for_each_entry(&resource->devices, device, vnr) {
		rw_count += device->open_rw_cnt;
		ro_count += device->open_ro_cnt;
	}
	rcu_read_unlock();
	*rw_count_ptr = rw_count;
	*ro_count_ptr = ro_count;
}

static void wait_for_peer_disk_updates(struct drbd_resource *resource)
{
	struct drbd_peer_device *peer_device;
	struct drbd_device *device;
	int vnr;

restart:
	rcu_read_lock();
	idr_for_each_entry(&resource->devices, device, vnr) {
		for_each_peer_device_rcu(peer_device, device) {
			if (test_bit(GOT_NEG_ACK, &peer_device->flags)) {
				clear_bit(GOT_NEG_ACK, &peer_device->flags);
				rcu_read_unlock();
				wait_event(resource->state_wait, peer_device->disk_state[NOW] < D_UP_TO_DATE);
				goto restart;
			}
		}
	}
	rcu_read_unlock();
}

void drbd_fsync_device(struct drbd_device *device)
{
	struct drbd_resource *resource = device->resource;

	sync_blockdev(device->vdisk->part0);
	/* Prevent writes occurring after demotion, at least
	 * the writes already submitted in this context. This
	 * covers the case where DRBD auto-demotes on release,
	 * which is important because it often occurs
	 * immediately after a write. */
	wait_event(device->misc_wait, !atomic_read(&device->ap_bio_cnt[WRITE]));

	if (start_new_tl_epoch(resource)) {
		struct drbd_connection *connection;
		u64 im;

		for_each_connection_ref(connection, im, resource)
			drbd_flush_workqueue(&connection->sender_work);
	}
	wait_event(resource->barrier_wait, !barrier_pending(resource));
	/* After waiting for pending barriers, we got any possible NEG_ACKs,
	   and see them in wait_for_peer_disk_updates() */
	wait_for_peer_disk_updates(resource);

	/* In case switching from R_PRIMARY to R_SECONDARY works
	   out, there is no rw opener at this point. Thus, no new
	   writes can come in. -> Flushing queued peer acks is
	   necessary and sufficient.
	   The cluster wide role change required packets to be
	   received by the sender. -> We can be sure that the
	   peer_acks queued on a sender's TODO list go out before
	   we send the two phase commit packet.
	*/
	drbd_flush_peer_acks(resource);
}

static void drbd_release(struct gendisk *gd, fmode_t mode)
{
	struct drbd_device *device = gd->private_data;
	struct drbd_resource *resource = device->resource;
	int open_rw_cnt, open_ro_cnt;

	mutex_lock(&resource->open_release);
	if (mode & FMODE_WRITE)
		device->open_rw_cnt--;
	else
		device->open_ro_cnt--;

	drbd_open_counts(resource, &open_rw_cnt, &open_ro_cnt);

	/* last one to close will be responsible for write-out of all dirty pages */
	if (mode & FMODE_WRITE && device->open_rw_cnt == 0)
		drbd_fsync_device(device);

	if (open_ro_cnt == 0)
		wake_up_all(&resource->state_wait);

	if (test_bit(UNREGISTERED, &device->flags) &&
	    device->open_rw_cnt == 0 && device->open_ro_cnt == 0 &&
	    !test_and_set_bit(DESTROYING_DEV, &device->flags))
		call_rcu(&device->rcu, drbd_reclaim_device);

	if (resource->res_opts.auto_promote) {
		enum drbd_state_rv rv;

		if (mode & FMODE_WRITE &&
		    open_rw_cnt == 0 &&
		    resource->role[NOW] == R_PRIMARY &&
		    !test_bit(EXPLICIT_PRIMARY, &resource->flags)) {
			rv = drbd_set_role(resource, R_SECONDARY, false, NULL);
			if (rv < SS_SUCCESS)
				drbd_warn(resource, "Auto-demote failed: %s\n",
					  drbd_set_st_err_str(rv));
		}
	}

	if (open_ro_cnt == 0 && open_rw_cnt == 0 && resource->fail_io[NOW]) {
		unsigned long irq_flags;

		begin_state_change(resource, &irq_flags, CS_VERBOSE);
		resource->fail_io[NEW] = false;
		end_state_change(resource, &irq_flags);
	}

	/* if the open counts are 0, we free the whole list, otherwise we remove the specific pid */
	prune_or_free_openers(device,
			(open_ro_cnt == 0 && open_rw_cnt == 0) ? 0 : task_pid_nr(current));

	mutex_unlock(&resource->open_release);

	kref_debug_put(&device->kref_debug, 3);
	kref_put(&device->kref, drbd_destroy_device);  /* might destroy the resource as well */
}

/** __drbd_net_exit is called when a network namespace is removed.
 *
 * For DRBD this means it needs to remove any sockets assigned to that namespace,
 * i.e. it needs to disconnect some connections. It also needs to remove those
 * paths associated with the to be removed namespace, so the connection can be
 * reconfigured from a new namespace.
 */
static void __net_exit __drbd_net_exit(struct net *net)
{
	struct drbd_resource *resource;
	struct drbd_connection *connection, *n;
	enum drbd_state_rv rv;
	LIST_HEAD(connections_wait_list);

	/* Disconnect and removal of paths works in 3 steps:
	 * 1. Find all connections associated with the namespace, add it to a separate list.
	 * 2. Iterate over all connections in the new list and start the disconnect.
	 * 3. Iterate again over all connections, waiting for them to disconnect and remove the path configuration.*/

	/* Step 1 */
	rcu_read_lock();
	for_each_resource_rcu(resource, &drbd_resources) {
		for_each_connection_rcu(connection, resource) {
			/* We don't have to worry about any races here:
			 * For a connection to be "missed", it would need to be configured
			 * from the namespace to be removed. Since netlink does keep the
			 * namespace alive for the duration of it's connection, we can
			 * assume the namespace assignment can no longer be changed. */
			if (net_eq(net, drbd_net_assigned_to_connection(connection))) {
				drbd_info(connection, "Disconnect because network namespace is exiting\n");

				kref_debug_get(&connection->kref_debug, 16);
				kref_get(&connection->kref);

				list_add(&connection->remove_net_list, &connections_wait_list);
			}
		}
	}
	rcu_read_unlock();

	/* Step 2 */
	list_for_each_entry(connection, &connections_wait_list, remove_net_list) {
		/* We just start the disconnect here.  We have to use force=true here,
		 * otherwise the disconnect might fail waiting for some openers to disappear.
		 *
		 * Actually waiting for the disconnect is relegated to step 3, so we disconnect
		 * in parallel. */
		rv = change_cstate(connection, C_DISCONNECTING, CS_HARD);
		if (rv < SS_SUCCESS && rv != SS_ALREADY_STANDALONE)
			drbd_err(connection, "Failed to disconnect: %s\n", drbd_set_st_err_str(rv));
	}

	/* Step 3 */
	list_for_each_entry_safe(connection, n, &connections_wait_list, remove_net_list) {
		struct drbd_path *path, *tmp;
		list_del_init(&connection->remove_net_list);

		/* Wait here for StandAlone: a path can only be removed if it's not established */
		wait_event(connection->resource->state_wait, connection->cstate[NOW] == C_STANDALONE);

		mutex_lock(&connection->resource->adm_mutex);
		list_for_each_entry_safe(path, tmp, &connection->transport.paths, list) {
			int err = connection->transport.ops->remove_path(&connection->transport, path);
			if (err)
				drbd_err(connection, "Failed to remove path after disconnect: %d\n", err);

			notify_path(connection, path, NOTIFY_DESTROY);
			call_rcu(&path->rcu, drbd_reclaim_path);
		}
		mutex_unlock(&connection->resource->adm_mutex);

		kref_debug_put(&connection->kref_debug, 16);
		kref_put(&connection->kref, drbd_destroy_connection);
	}
}

void drbd_queue_unplug(struct drbd_device *device)
{
	struct drbd_resource *resource = device->resource;
	struct drbd_connection *connection;
	u64 dagtag_sector;

	dagtag_sector = resource->dagtag_sector;

	rcu_read_lock();
	for_each_connection_rcu(connection, resource) {
		/* use the "next" slot */
		unsigned int i = !connection->todo.unplug_slot;
		connection->todo.unplug_dagtag_sector[i] = dagtag_sector;
		wake_up(&connection->sender_work.q_wait);
	}
	rcu_read_unlock();
}

static void drbd_set_defaults(struct drbd_device *device)
{
	device->disk_state[NOW] = D_DISKLESS;
}

void drbd_cleanup_device(struct drbd_device *device)
{
	device->al_writ_cnt = 0;
	device->bm_writ_cnt = 0;
	device->read_cnt = 0;
	device->writ_cnt = 0;

	if (device->bitmap) {
		/* maybe never allocated. */
		drbd_bm_resize(device, 0, 1);
		drbd_bm_free(device->bitmap);
		device->bitmap = NULL;
	}

	clear_bit(AL_SUSPENDED, &device->flags);
	drbd_set_defaults(device);
}


static void drbd_destroy_mempools(void)
{
	bioset_exit(&drbd_io_bio_set);
	bioset_exit(&drbd_md_io_bio_set);
	mempool_exit(&drbd_md_io_page_pool);
	mempool_exit(&drbd_ee_mempool);
	mempool_exit(&drbd_request_mempool);
	if (drbd_ee_cache)
		kmem_cache_destroy(drbd_ee_cache);
	if (drbd_request_cache)
		kmem_cache_destroy(drbd_request_cache);
	if (drbd_al_ext_cache)
		kmem_cache_destroy(drbd_al_ext_cache);

	drbd_ee_cache        = NULL;
	drbd_request_cache   = NULL;
	drbd_al_ext_cache    = NULL;

	return;
}

static int drbd_create_mempools(void)
{
	const int number = (DRBD_MAX_BIO_SIZE/PAGE_SIZE) * drbd_minor_count;
	int ret;

	/* caches */
	drbd_request_cache = kmem_cache_create(
		"drbd_req", sizeof(struct drbd_request), 0, 0, NULL);
	if (drbd_request_cache == NULL)
		goto Enomem;

	drbd_ee_cache = kmem_cache_create(
		"drbd_ee", sizeof(struct drbd_peer_request), 0, 0, NULL);
	if (drbd_ee_cache == NULL)
		goto Enomem;

	drbd_al_ext_cache = kmem_cache_create(
		"drbd_al", sizeof(struct lc_element), 0, 0, NULL);
	if (drbd_al_ext_cache == NULL)
		goto Enomem;

	/* mempools */
	ret = bioset_init(&drbd_io_bio_set, BIO_POOL_SIZE, 0, 0);
	if (ret)
		goto Enomem;

	ret = bioset_init(&drbd_md_io_bio_set, DRBD_MIN_POOL_PAGES, 0,
			  BIOSET_NEED_BVECS);
	if (ret)
		goto Enomem;

	ret = mempool_init_page_pool(&drbd_md_io_page_pool, DRBD_MIN_POOL_PAGES, 0);
	if (ret)
		goto Enomem;

	ret = mempool_init_slab_pool(&drbd_request_mempool, number,
				     drbd_request_cache);
	if (ret)
		goto Enomem;

	ret = mempool_init_slab_pool(&drbd_ee_mempool, number, drbd_ee_cache);
	if (ret)
		goto Enomem;

	return 0;

Enomem:
	drbd_destroy_mempools(); /* in case we allocated some */
	return -ENOMEM;
}

static void free_peer_device(struct drbd_peer_device *peer_device)
{
	if (test_and_clear_bit(HOLDING_UUID_READ_LOCK, &peer_device->flags))
		up_read_non_owner(&peer_device->device->uuid_sem);

	kfree(peer_device->rs_plan_s);
	kfree(peer_device->conf);
	kfree(peer_device);
}

static void drbd_device_finalize_work_fn(struct work_struct *work)
{
	struct drbd_device *device = container_of(work, struct drbd_device, finalize_work);
	struct drbd_resource *resource = device->resource;

	if (device->bitmap) {
		drbd_bm_free(device->bitmap);
		device->bitmap = NULL;
	}

	put_disk(device->vdisk);

	kfree(device);

	kref_debug_put(&resource->kref_debug, 4);
	kref_put(&resource->kref, drbd_destroy_resource);
}

/* may not sleep, called from call_rcu. */
void drbd_destroy_device(struct kref *kref)
{
	struct drbd_device *device = container_of(kref, struct drbd_device, kref);
	struct drbd_peer_device *peer_device, *tmp;

	/* cleanup stuff that may have been allocated during
	 * device (re-)configuration or state changes */

	free_openers(device);

	lc_destroy(device->act_log);
	for_each_peer_device_safe(peer_device, tmp, device) {
		kref_debug_put(&peer_device->connection->kref_debug, 3);
		kref_put(&peer_device->connection->kref, drbd_destroy_connection);
		free_peer_device(peer_device);
	}

	__free_page(device->md_io.page);
	kref_debug_destroy(&device->kref_debug);

	INIT_WORK(&device->finalize_work, drbd_device_finalize_work_fn);
	schedule_work(&device->finalize_work);
}

static void free_page_pool(struct drbd_resource *resource)
{
	struct page *page;

	while (resource->pp_pool) {
		page = resource->pp_pool;
		resource->pp_pool = page_chain_next(page);
		__free_page(page);
		resource->pp_vacant--;
	}
}

void drbd_destroy_resource(struct kref *kref)
{
	struct drbd_resource *resource = container_of(kref, struct drbd_resource, kref);

	free_page_pool(resource);
	idr_destroy(&resource->devices);
	free_cpumask_var(resource->cpu_mask);
	kfree(resource->name);
	kref_debug_destroy(&resource->kref_debug);
	kfree(resource);
	module_put(THIS_MODULE);
}

void drbd_reclaim_resource(struct rcu_head *rp)
{
	struct drbd_resource *resource = container_of(rp, struct drbd_resource, rcu);
	struct drbd_connection *connection, *tmp;

	drbd_thread_stop_nowait(&resource->worker);

	list_for_each_entry_safe(connection, tmp, &resource->twopc_parents, twopc_parent_list) {
		kref_debug_put(&connection->kref_debug, 9);
		kref_put(&connection->kref, drbd_destroy_connection);
	}
	mempool_free(resource->peer_ack_req, &drbd_request_mempool);
	kref_debug_put(&resource->kref_debug, 8);
	kref_put(&resource->kref, drbd_destroy_resource);
}

/* One global retry thread, if we need to push back some bio and have it
 * reinserted through our make request function.
 */
static struct retry_worker {
	struct workqueue_struct *wq;
	struct work_struct worker;

	spinlock_t lock;
	struct list_head writes;
} retry;

void drbd_req_destroy_lock(struct kref *kref)
{
	struct drbd_request *req = container_of(kref, struct drbd_request, kref);
	struct drbd_resource *resource = req->device->resource;

	read_lock_irq(&resource->state_rwlock);
	drbd_req_destroy(kref);
	read_unlock_irq(&resource->state_rwlock);
}

static void do_retry(struct work_struct *ws)
{
	struct retry_worker *retry = container_of(ws, struct retry_worker, worker);
	LIST_HEAD(writes);
	struct drbd_request *req, *tmp;

	spin_lock_irq(&retry->lock);
	list_splice_init(&retry->writes, &writes);
	spin_unlock_irq(&retry->lock);

	list_for_each_entry_safe(req, tmp, &writes, list) {
		struct drbd_device *device = req->device;
		struct bio *bio = req->master_bio;
		unsigned long start_jif = req->start_jif;
		bool expected;
		ktime_get_accounting_assign(ktime_t start_kt, req->start_kt);


		/* No locking when accessing local_rq_state & net_rq_state, since
		 * this request is not active at the moment. */
		expected =
			expect(device, atomic_read(&req->completion_ref) == 0) &&
			expect(device, req->local_rq_state & RQ_POSTPONED) &&
			expect(device, (req->local_rq_state & RQ_LOCAL_PENDING) == 0 ||
			       (req->local_rq_state & RQ_LOCAL_ABORTED) != 0);

		if (!expected)
			drbd_err(device, "req=%p completion_ref=%d rq_state=%x\n",
				req, atomic_read(&req->completion_ref),
				req->local_rq_state);

		/* We still need to put one kref associated with the
		 * "completion_ref" going zero in the code path that queued it
		 * here.  The request object may still be referenced by a
		 * frozen local req->private_bio, in case we force-detached.
		 */
		kref_put(&req->kref, drbd_req_destroy_lock);

		/* A single suspended or otherwise blocking device may stall
		 * all others as well. This code path is to recover from a
		 * situation that "should not happen": concurrent writes in
		 * multi-primary setup. It is also used for retrying failed
		 * reads. If it turns out to be an issue, we can do per
		 * resource (replication group) or per device (minor) retry
		 * workqueues instead.
		 */

		/* We are not just doing submit_bio_noacct(),
		 * as we want to keep the start_time information. */
		__drbd_make_request(device, bio, start_kt, start_jif);
	}
}

/* called via drbd_req_put_completion_ref() */
void drbd_restart_request(struct drbd_request *req)
{
	unsigned long flags;
	spin_lock_irqsave(&retry.lock, flags);
	list_move_tail(&req->list, &retry.writes);
	spin_unlock_irqrestore(&retry.lock, flags);

	/* Drop the extra reference that would otherwise
	 * have been dropped by complete_master_bio.
	 * do_retry() needs to grab a new one. */
	dec_ap_bio(req->device, bio_data_dir(req->master_bio));

	queue_work(retry.wq, &retry.worker);
}


static void drbd_cleanup(void)
{
	/* first remove proc,
	 * drbdsetup uses its presence to detect
	 * whether DRBD is loaded.
	 * If we would get stuck in proc removal,
	 * but have netlink already deregistered,
	 * some drbdsetup commands may wait forever
	 * for an answer.
	 */
	if (drbd_proc)
		remove_proc_entry("drbd", NULL);

	if (retry.wq)
		destroy_workqueue(retry.wq);

	drbd_genl_unregister();
	drbd_debugfs_cleanup();

	unregister_pernet_device(&drbd_pernet_ops);

	drbd_destroy_mempools();
	if (ping_ack_sender)
		destroy_workqueue(ping_ack_sender);
	unregister_blkdev(DRBD_MAJOR, "drbd");

	idr_destroy(&drbd_devices);

	pr_info("module cleanup done.\n");
}

static void drbd_init_workqueue(struct drbd_work_queue* wq)
{
	spin_lock_init(&wq->q_lock);
	INIT_LIST_HEAD(&wq->q);
	init_waitqueue_head(&wq->q_wait);
}

struct completion_work {
	struct drbd_work w;
	struct completion done;
};

static int w_complete(struct drbd_work *w, int cancel)
{
	struct completion_work *completion_work =
		container_of(w, struct completion_work, w);

	complete(&completion_work->done);
	return 0;
}

void drbd_queue_work(struct drbd_work_queue *q, struct drbd_work *w)
{
	unsigned long flags;

	spin_lock_irqsave(&q->q_lock, flags);
	list_add_tail(&w->list, &q->q);
	spin_unlock_irqrestore(&q->q_lock, flags);
	wake_up(&q->q_wait);
}

void drbd_flush_workqueue(struct drbd_work_queue *work_queue)
{
	struct completion_work completion_work;

	completion_work.w.cb = w_complete;
	init_completion(&completion_work.done);
	drbd_queue_work(work_queue, &completion_work.w);
	wait_for_completion(&completion_work.done);
}

struct drbd_resource *drbd_find_resource(const char *name)
{
	struct drbd_resource *resource;

	if (!name || !name[0])
		return NULL;

	rcu_read_lock();
	for_each_resource_rcu(resource, &drbd_resources) {
		if (!strcmp(resource->name, name)) {
			kref_get(&resource->kref);
			goto found;
		}
	}
	resource = NULL;
found:
	rcu_read_unlock();
	return resource;
}

static void drbd_put_send_buffers(struct drbd_connection *connection)
{
	unsigned int i;

	for (i = DATA_STREAM; i <= CONTROL_STREAM ; i++) {
		if (connection->send_buffer[i].page) {
			put_page(connection->send_buffer[i].page);
			connection->send_buffer[i].page = NULL;
		}
	}
}

static int drbd_alloc_send_buffers(struct drbd_connection *connection)
{
	unsigned int i;

	for (i = DATA_STREAM; i <= CONTROL_STREAM ; i++) {
		struct page *page;

		page = alloc_page(GFP_KERNEL);
		if (!page) {
			drbd_put_send_buffers(connection);
			return -ENOMEM;
		}
		connection->send_buffer[i].page = page;
		connection->send_buffer[i].unsent =
		connection->send_buffer[i].pos = page_address(page);
	}

	return 0;
}

void drbd_flush_peer_acks(struct drbd_resource *resource)
{
	spin_lock_irq(&resource->peer_ack_lock);
	if (resource->peer_ack_req) {
		resource->last_peer_acked_dagtag = resource->peer_ack_req->dagtag_sector;
		drbd_queue_peer_ack(resource, resource->peer_ack_req);
		resource->peer_ack_req = NULL;
	}
	spin_unlock_irq(&resource->peer_ack_lock);
}

static void peer_ack_timer_fn(struct timer_list *t)
{
	struct drbd_resource *resource = from_timer(resource, t, peer_ack_timer);

	drbd_flush_peer_acks(resource);
}

void conn_free_crypto(struct drbd_connection *connection)
{
	crypto_free_shash(connection->csums_tfm);
	crypto_free_shash(connection->verify_tfm);
	crypto_free_shash(connection->cram_hmac_tfm);
	crypto_free_shash(connection->integrity_tfm);
	crypto_free_shash(connection->peer_integrity_tfm);
	kfree(connection->int_dig_in);
	kfree(connection->int_dig_vv);

	connection->csums_tfm = NULL;
	connection->verify_tfm = NULL;
	connection->cram_hmac_tfm = NULL;
	connection->integrity_tfm = NULL;
	connection->peer_integrity_tfm = NULL;
	connection->int_dig_in = NULL;
	connection->int_dig_vv = NULL;
}

static void wake_all_device_misc(struct drbd_resource *resource)
{
	struct drbd_device *device;
	int vnr;
	rcu_read_lock();
	idr_for_each_entry(&resource->devices, device, vnr)
		wake_up(&device->misc_wait);
	rcu_read_unlock();
}

int set_resource_options(struct drbd_resource *resource, struct res_opts *res_opts)
{
	struct drbd_connection *connection;
	cpumask_var_t new_cpu_mask;
	int err;
	bool wake_device_misc = false;
	bool force_state_recalc = false;
	unsigned long irq_flags;
	struct res_opts *old_opts = &resource->res_opts;

	if (!zalloc_cpumask_var(&new_cpu_mask, GFP_KERNEL))
		return -ENOMEM;

	/* silently ignore cpu mask on UP kernel */
	if (nr_cpu_ids > 1 && res_opts->cpu_mask[0] != 0) {
		err = bitmap_parse(res_opts->cpu_mask, DRBD_CPU_MASK_SIZE,
				   cpumask_bits(new_cpu_mask), nr_cpu_ids);
		if (err == -EOVERFLOW) {
			/* So what. mask it out. */
			cpumask_var_t tmp_cpu_mask;
			if (zalloc_cpumask_var(&tmp_cpu_mask, GFP_KERNEL)) {
				cpumask_setall(tmp_cpu_mask);
				cpumask_and(new_cpu_mask, new_cpu_mask, tmp_cpu_mask);
				drbd_warn(resource, "Overflow in bitmap_parse(%.12s%s), truncating to %u bits\n",
					res_opts->cpu_mask,
					strlen(res_opts->cpu_mask) > 12 ? "..." : "",
					nr_cpu_ids);
				free_cpumask_var(tmp_cpu_mask);
				err = 0;
			}
		}
		if (err) {
			drbd_warn(resource, "bitmap_parse() failed with %d\n", err);
			/* retcode = ERR_CPU_MASK_PARSE; */
			goto fail;
		}
	}
	if (res_opts->nr_requests < DRBD_NR_REQUESTS_MIN)
		res_opts->nr_requests = DRBD_NR_REQUESTS_MIN;

	if (old_opts->quorum != res_opts->quorum ||
	    old_opts->on_no_quorum != res_opts->on_no_quorum)
		force_state_recalc = true;

	if (resource->res_opts.nr_requests < res_opts->nr_requests)
		wake_device_misc = true;

	resource->res_opts = *res_opts;
	if (cpumask_empty(new_cpu_mask))
		drbd_calc_cpu_mask(&new_cpu_mask);
	if (!cpumask_equal(resource->cpu_mask, new_cpu_mask)) {
		cpumask_copy(resource->cpu_mask, new_cpu_mask);
		resource->worker.reset_cpu_mask = 1;
		rcu_read_lock();
		for_each_connection_rcu(connection, resource) {
			connection->receiver.reset_cpu_mask = 1;
			connection->sender.reset_cpu_mask = 1;
		}
		rcu_read_unlock();
	}
	err = 0;

	if (force_state_recalc) {
		begin_state_change(resource, &irq_flags, CS_VERBOSE | CS_FORCE_RECALC);
		end_state_change(resource, &irq_flags);
	}

	if (wake_device_misc)
		wake_all_device_misc(resource);

fail:
	free_cpumask_var(new_cpu_mask);
	return err;

}

struct drbd_resource *drbd_create_resource(const char *name,
					   struct res_opts *res_opts)
{
	struct drbd_resource *resource;
	struct page *page;
	const int page_pool_count = DRBD_MAX_BIO_SIZE/PAGE_SIZE;
	int i;

	resource = kzalloc(sizeof(struct drbd_resource), GFP_KERNEL);
	if (!resource)
		goto fail;
	resource->name = kstrdup(name, GFP_KERNEL);
	if (!resource->name)
		goto fail_free_resource;
	if (!zalloc_cpumask_var(&resource->cpu_mask, GFP_KERNEL))
		goto fail_free_name;
	kref_init(&resource->kref);
	kref_debug_init(&resource->kref_debug, &resource->kref, &kref_class_resource);
	idr_init(&resource->devices);
	INIT_LIST_HEAD(&resource->connections);
	spin_lock_init(&resource->tl_update_lock);
	INIT_LIST_HEAD(&resource->transfer_log);
	spin_lock_init(&resource->peer_ack_lock);
	INIT_LIST_HEAD(&resource->peer_ack_req_list);
	INIT_LIST_HEAD(&resource->peer_ack_list);
	INIT_LIST_HEAD(&resource->peer_ack_work.list);
	resource->peer_ack_work.cb = w_queue_peer_ack;
	timer_setup(&resource->peer_ack_timer, peer_ack_timer_fn, 0);
	timer_setup(&resource->repost_up_to_date_timer, repost_up_to_date_fn, 0);
	sema_init(&resource->state_sem, 1);
	resource->role[NOW] = R_SECONDARY;
	resource->max_node_id = res_opts->node_id;
	resource->twopc_reply.initiator_node_id = -1;
	mutex_init(&resource->conf_update);
	mutex_init(&resource->adm_mutex);
	mutex_init(&resource->open_release);
	rwlock_init(&resource->state_rwlock);
	INIT_LIST_HEAD(&resource->listeners);
	spin_lock_init(&resource->listeners_lock);
	init_waitqueue_head(&resource->state_wait);
	init_waitqueue_head(&resource->twopc_wait);
	init_waitqueue_head(&resource->barrier_wait);
	INIT_LIST_HEAD(&resource->twopc_parents);
	timer_setup(&resource->twopc_timer, twopc_timer_fn, 0);
	INIT_LIST_HEAD(&resource->twopc_work.list);
	drbd_init_workqueue(&resource->work);
	drbd_thread_init(resource, &resource->worker, drbd_worker, "worker");
	drbd_thread_start(&resource->worker);
	spin_lock_init(&resource->current_tle_lock);
	drbd_debugfs_resource_add(resource);
	resource->cached_min_aggreed_protocol_version = drbd_protocol_version_min;

	/* drbd's page pool */
	init_waitqueue_head(&resource->pp_wait);

	spin_lock_init(&resource->pp_lock);

	for (i = 0; i < page_pool_count; i++) {
		page = alloc_page(GFP_HIGHUSER);
		if (!page)
			goto fail_free_pages;
		set_page_chain_next_offset_size(page, resource->pp_pool, 0, 0);
		resource->pp_pool = page;
	}
	resource->pp_vacant = page_pool_count;

	if (set_resource_options(resource, res_opts))
		goto fail_free_pages;

	list_add_tail_rcu(&resource->resources, &drbd_resources);

	return resource;

fail_free_pages:
	free_page_pool(resource);
fail_free_name:
	kfree(resource->name);
fail_free_resource:
	kfree(resource);
fail:
	return NULL;
}

/* caller must be under adm_mutex */
struct drbd_connection *drbd_create_connection(struct drbd_resource *resource,
					       struct drbd_transport_class *tc)
{
	struct drbd_connection *connection;
	int size;

	size = sizeof(*connection) - sizeof(connection->transport) + tc->instance_size;
	connection = kzalloc(size, GFP_KERNEL);
	if (!connection)
		return NULL;

	if (drbd_alloc_send_buffers(connection))
		goto fail;

	connection->current_epoch = kzalloc(sizeof(struct drbd_epoch), GFP_KERNEL);
	if (!connection->current_epoch)
		goto fail;

	INIT_LIST_HEAD(&connection->current_epoch->list);
	connection->epochs = 1;
	spin_lock_init(&connection->epoch_lock);

	INIT_LIST_HEAD(&connection->todo.work_list);
	connection->todo.req = NULL;

	atomic_set(&connection->ap_in_flight, 0);
	atomic_set(&connection->rs_in_flight, 0);
	connection->send.seen_any_write_yet = false;
	connection->send.current_epoch_nr = 0;
	connection->send.current_epoch_writes = 0;
	connection->send.current_dagtag_sector =
		resource->dagtag_sector - ((BIO_MAX_VECS << PAGE_SHIFT) >> SECTOR_SHIFT) - 1;

	connection->cstate[NOW] = C_STANDALONE;
	connection->peer_role[NOW] = R_UNKNOWN;
	idr_init(&connection->peer_devices);

	drbd_init_workqueue(&connection->sender_work);
	mutex_init(&connection->mutex[DATA_STREAM]);
	mutex_init(&connection->mutex[CONTROL_STREAM]);

	INIT_LIST_HEAD(&connection->connect_timer_work.list);
	timer_setup(&connection->connect_timer, connect_timer_fn, 0);

	drbd_thread_init(resource, &connection->receiver, drbd_receiver, "receiver");
	connection->receiver.connection = connection;
	drbd_thread_init(resource, &connection->sender, drbd_sender, "sender");
	connection->sender.connection = connection;
	spin_lock_init(&connection->peer_reqs_lock);
	INIT_LIST_HEAD(&connection->peer_requests);
	INIT_LIST_HEAD(&connection->connections);
	INIT_LIST_HEAD(&connection->resync_request_ee);
	INIT_LIST_HEAD(&connection->active_ee);
	INIT_LIST_HEAD(&connection->sync_ee);
	INIT_LIST_HEAD(&connection->done_ee);
	INIT_LIST_HEAD(&connection->dagtag_wait_ee);
	INIT_LIST_HEAD(&connection->read_ee);
	INIT_LIST_HEAD(&connection->resync_ack_ee);
	INIT_LIST_HEAD(&connection->net_ee);
	INIT_LIST_HEAD(&connection->remove_net_list);
	init_waitqueue_head(&connection->ee_wait);

	kref_init(&connection->kref);
	kref_debug_init(&connection->kref_debug, &connection->kref, &kref_class_connection);

	INIT_WORK(&connection->peer_ack_work, drbd_send_peer_ack_wf);
	INIT_WORK(&connection->send_acks_work, drbd_send_acks_wf);
	INIT_WORK(&connection->send_ping_ack_work, drbd_send_ping_ack_wf);
	INIT_WORK(&connection->send_ping_work, drbd_send_ping_wf);

	INIT_LIST_HEAD(&connection->send_dagtag_work.list);
	connection->send_dagtag_work.cb = w_send_dagtag;

	kref_get(&resource->kref);
	kref_debug_get(&resource->kref_debug, 3);
	connection->resource = resource;
	connection->after_reconciliation.lost_node_id = -1;

	connection->reassemble_buffer.buffer = connection->reassemble_buffer_bytes.bytes;

	INIT_LIST_HEAD(&connection->transport.paths);
	connection->transport.log_prefix = resource->name;
	if (tc->init(&connection->transport))
		goto fail;

	return connection;

fail:
	drbd_put_send_buffers(connection);
	kfree(connection->current_epoch);
	kfree(connection);

	return NULL;
}

/* free the transport specific members (e.g., sockets) of a connection */
void drbd_transport_shutdown(struct drbd_connection *connection, enum drbd_tr_free_op op)
{
	mutex_lock(&connection->mutex[DATA_STREAM]);
	mutex_lock(&connection->mutex[CONTROL_STREAM]);

	flush_send_buffer(connection, DATA_STREAM);
	flush_send_buffer(connection, CONTROL_STREAM);

	connection->transport.ops->free(&connection->transport, op);
	if (op == DESTROY_TRANSPORT)
		drbd_put_transport_class(connection->transport.class);

	mutex_unlock(&connection->mutex[CONTROL_STREAM]);
	mutex_unlock(&connection->mutex[DATA_STREAM]);
}

void drbd_destroy_path(struct kref *kref)
{
	struct drbd_path *path = container_of(kref, struct drbd_path, kref);

	kfree(path);
}

void drbd_destroy_connection(struct kref *kref)
{
	struct drbd_connection *connection = container_of(kref, struct drbd_connection, kref);
	struct drbd_resource *resource = connection->resource;
	struct drbd_peer_device *peer_device;
	int vnr;

	if (atomic_read(&connection->current_epoch->epoch_size) !=  0)
		drbd_err(connection, "epoch_size:%d\n", atomic_read(&connection->current_epoch->epoch_size));
	kfree(connection->current_epoch);

	idr_for_each_entry(&connection->peer_devices, peer_device, vnr) {
		struct drbd_device *device = peer_device->device;
		free_peer_device(peer_device);
		kref_debug_put(&device->kref_debug, 1);
		kref_put(&device->kref, drbd_destroy_device);
	}
	idr_destroy(&connection->peer_devices);

	kfree(connection->transport.net_conf);
	kref_debug_destroy(&connection->kref_debug);
	kfree(connection);
	kref_debug_put(&resource->kref_debug, 3);
	kref_put(&resource->kref, drbd_destroy_resource);
}

struct drbd_peer_device *create_peer_device(struct drbd_device *device, struct drbd_connection *connection)
{
	struct drbd_peer_device *peer_device;
	int err;

	peer_device = kzalloc(sizeof(struct drbd_peer_device), GFP_KERNEL);
	if (!peer_device)
		return NULL;

	peer_device->connection = connection;
	peer_device->device = device;
	peer_device->disk_state[NOW] = D_UNKNOWN;
	peer_device->repl_state[NOW] = L_OFF;
	spin_lock_init(&peer_device->peer_seq_lock);

	err = drbd_create_peer_device_default_config(peer_device);
	if (err) {
		kfree(peer_device);
		return NULL;
	}

	timer_setup(&peer_device->start_resync_timer, start_resync_timer_fn, 0);

	INIT_LIST_HEAD(&peer_device->resync_work.list);
	peer_device->resync_work.cb  = w_resync_timer;
	timer_setup(&peer_device->resync_timer, resync_timer_fn, 0);

	INIT_LIST_HEAD(&peer_device->propagate_uuids_work.list);
	peer_device->propagate_uuids_work.cb = w_send_uuids;

	spin_lock_init(&peer_device->resync_next_bit_lock);

	atomic_set(&peer_device->ap_pending_cnt, 0);
	atomic_set(&peer_device->unacked_cnt, 0);
	atomic_set(&peer_device->rs_pending_cnt, 0);

	INIT_LIST_HEAD(&peer_device->resync_requests);

	atomic_set(&peer_device->rs_sect_in, 0);

	peer_device->bitmap_index = -1;
	peer_device->resync_finished_pdsk = D_UNKNOWN;

	return peer_device;
}

static void drbd_ldev_destroy(struct work_struct *ws)
{
	struct drbd_device *device = container_of(ws, struct drbd_device, ldev_destroy_work);

	lc_destroy(device->act_log);
	device->act_log = NULL;
	__acquire(local);
	drbd_backing_dev_free(device, device->ldev);
	device->ldev = NULL;
	__release(local);

	clear_bit(GOING_DISKLESS, &device->flags);
	wake_up(&device->misc_wait);
	kref_put(&device->kref, drbd_destroy_device);
}

static int init_conflict_submitter(struct drbd_device *device)
{
	/* Short name so that it is recognizable from the first 15 characters. */
	device->submit_conflict.wq =
		alloc_ordered_workqueue("drbd%u_sc", WQ_MEM_RECLAIM, device->minor);
	if (!device->submit_conflict.wq)
		return -ENOMEM;
	INIT_WORK(&device->submit_conflict.worker, drbd_do_submit_conflict);
	INIT_LIST_HEAD(&device->submit_conflict.resync_writes);
	INIT_LIST_HEAD(&device->submit_conflict.resync_reads);
	INIT_LIST_HEAD(&device->submit_conflict.writes);
	INIT_LIST_HEAD(&device->submit_conflict.peer_writes);
	spin_lock_init(&device->submit_conflict.lock);
	return 0;
}

static int init_submitter(struct drbd_device *device)
{
	device->submit.wq =
		alloc_ordered_workqueue("drbd%u_submit", WQ_MEM_RECLAIM, device->minor);
	if (!device->submit.wq)
		return -ENOMEM;
	INIT_WORK(&device->submit.worker, do_submit);
	INIT_LIST_HEAD(&device->submit.writes);
	INIT_LIST_HEAD(&device->submit.peer_writes);
	spin_lock_init(&device->submit.lock);
	return 0;
}

enum drbd_ret_code drbd_create_device(struct drbd_config_context *adm_ctx, unsigned int minor,
				      struct device_conf *device_conf, struct drbd_device **p_device)
{
	struct drbd_resource *resource = adm_ctx->resource;
	struct drbd_connection *connection;
	struct drbd_device *device;
	struct drbd_peer_device *peer_device, *tmp_peer_device;
	struct gendisk *disk;
	LIST_HEAD(peer_devices);
	LIST_HEAD(tmp);
	int id;
	int vnr = adm_ctx->volume;
	enum drbd_ret_code err = ERR_NOMEM;
	bool locked = false;

	lockdep_assert_held(&resource->conf_update);

	device = minor_to_device(minor);
	if (device)
		return ERR_MINOR_OR_VOLUME_EXISTS;

	/* GFP_KERNEL, we are outside of all write-out paths */
	device = kzalloc(sizeof(struct drbd_device), GFP_KERNEL);
	if (!device)
		return ERR_NOMEM;
	kref_init(&device->kref);
	kref_debug_init(&device->kref_debug, &device->kref, &kref_class_device);

	kref_get(&resource->kref);
	kref_debug_get(&resource->kref_debug, 4);
	device->resource = resource;
	device->minor = minor;
	device->vnr = vnr;
	device->device_conf = *device_conf;

	drbd_set_defaults(device);

	atomic_set(&device->ap_bio_cnt[READ], 0);
	atomic_set(&device->ap_bio_cnt[WRITE], 0);
	atomic_set(&device->ap_actlog_cnt, 0);
	atomic_set(&device->wait_for_actlog, 0);
	atomic_set(&device->wait_for_actlog_ecnt, 0);
	atomic_set(&device->local_cnt, 0);
	atomic_set(&device->rs_sect_ev, 0);
	atomic_set(&device->md_io.in_use, 0);

#ifdef CONFIG_DRBD_TIMING_STATS
	spin_lock_init(&device->timing_lock);
#endif
	spin_lock_init(&device->al_lock);

	spin_lock_init(&device->pending_completion_lock);
	INIT_LIST_HEAD(&device->pending_master_completion[0]);
	INIT_LIST_HEAD(&device->pending_master_completion[1]);
	INIT_LIST_HEAD(&device->pending_completion[0]);
	INIT_LIST_HEAD(&device->pending_completion[1]);
	INIT_LIST_HEAD(&device->openers);
	spin_lock_init(&device->openers_lock);

	atomic_set(&device->pending_bitmap_work.n, 0);
	spin_lock_init(&device->pending_bitmap_work.q_lock);
	INIT_LIST_HEAD(&device->pending_bitmap_work.q);

	timer_setup(&device->md_sync_timer, md_sync_timer_fn, 0);
	timer_setup(&device->request_timer, request_timer_fn, 0);

	init_waitqueue_head(&device->misc_wait);
	init_waitqueue_head(&device->al_wait);
	init_waitqueue_head(&device->seq_wait);

	init_rwsem(&device->uuid_sem);

	disk = blk_alloc_disk(NUMA_NO_NODE);
	if (!disk)
		goto out_no_disk;

	INIT_WORK(&device->ldev_destroy_work, drbd_ldev_destroy);

	device->vdisk = disk;
	device->rq_queue = disk->queue;

	disk->major = DRBD_MAJOR;
	disk->first_minor = minor;
	disk->minors = 1;
	disk->fops = &drbd_ops;
	disk->flags |= GENHD_FL_NO_PART;
	sprintf(disk->disk_name, "drbd%d", minor);
	disk->private_data = device;

	blk_queue_flag_set(QUEUE_FLAG_STABLE_WRITES, disk->queue);
	blk_queue_write_cache(disk->queue, true, true);

	device->md_io.page = alloc_page(GFP_KERNEL);
	if (!device->md_io.page)
		goto out_no_io_page;

	device->bitmap = drbd_bm_alloc();
	if (!device->bitmap)
		goto out_no_bitmap;
	spin_lock_init(&device->interval_lock);
	device->read_requests = RB_ROOT;
	device->requests = RB_ROOT;

	BUG_ON(!mutex_is_locked(&resource->conf_update));
	for_each_connection(connection, resource) {
		peer_device = create_peer_device(device, connection);
		if (!peer_device)
			goto out_no_peer_device;
		list_add(&peer_device->peer_devices, &peer_devices);
	}

	/* Insert the new device into all idrs under state_rwlock write lock
	   to guarantee a consistent object model. idr_preload() doesn't help
	   because it can only guarantee that a single idr_alloc() will
	   succeed. This fails (and will be retried) if no memory is
	   immediately available.
	   Keep in mid that RCU readers might find the device in the moment
	   we add it to the resources->devices IDR!
	*/

	INIT_LIST_HEAD(&device->peer_devices);
	spin_lock_init(&device->pending_bmio_lock);
	INIT_LIST_HEAD(&device->pending_bitmap_io);

	locked = true;
	write_lock_irq(&resource->state_rwlock);
	spin_lock(&drbd_devices_lock);
	id = idr_alloc(&drbd_devices, device, minor, minor + 1, GFP_NOWAIT);
	spin_unlock(&drbd_devices_lock);
	if (id < 0) {
		if (id == -ENOSPC)
			err = ERR_MINOR_OR_VOLUME_EXISTS;
		goto out_no_minor_idr;
	}
	kref_get(&device->kref);
	kref_debug_get(&device->kref_debug, 1);

	id = idr_alloc(&resource->devices, device, vnr, vnr + 1, GFP_NOWAIT);
	if (id < 0) {
		if (id == -ENOSPC)
			err = ERR_MINOR_OR_VOLUME_EXISTS;
		goto out_idr_remove_minor;
	}
	kref_get(&device->kref);
	kref_debug_get(&device->kref_debug, 1);

	list_for_each_entry_safe(peer_device, tmp_peer_device, &peer_devices, peer_devices) {
		connection = peer_device->connection;
		id = idr_alloc(&connection->peer_devices, peer_device,
			       device->vnr, device->vnr + 1, GFP_NOWAIT);
		if (id < 0)
			goto out_remove_peer_device;
		list_del(&peer_device->peer_devices);
		list_add_rcu(&peer_device->peer_devices, &device->peer_devices);
		kref_get(&connection->kref);
		kref_debug_get(&connection->kref_debug, 3);
		kref_get(&device->kref);
		kref_debug_get(&device->kref_debug, 1);
	}
	write_unlock_irq(&resource->state_rwlock);
	locked = false;

	if (init_conflict_submitter(device)) {
		err = ERR_NOMEM;
		goto out_remove_peer_device;
	}

	if (init_submitter(device)) {
		err = ERR_NOMEM;
		goto out_remove_peer_device;
	}

	err = add_disk(disk);
	if (err)
		goto out_destroy_submitter;
	device->have_quorum[OLD] =
	device->have_quorum[NEW] =
		(resource->res_opts.quorum == QOU_OFF);

	for_each_peer_device(peer_device, device) {
		connection = peer_device->connection;
		peer_device->node_id = connection->peer_node_id;

		if (connection->cstate[NOW] >= C_CONNECTED)
			drbd_connected(peer_device);
	}

	drbd_debugfs_device_add(device);
	*p_device = device;
	return NO_ERROR;

out_destroy_submitter:
	destroy_workqueue(device->submit.wq);
	device->submit.wq = NULL;
out_remove_peer_device:
	list_add_rcu(&tmp, &device->peer_devices);
	list_del_init(&device->peer_devices);
	synchronize_rcu();
	list_for_each_entry_safe(peer_device, tmp_peer_device, &tmp, peer_devices) {
		struct drbd_connection *connection = peer_device->connection;

		idr_remove(&connection->peer_devices, device->vnr);
		list_del(&peer_device->peer_devices);
		kfree(peer_device);
		kref_debug_put(&connection->kref_debug, 3);
		kref_put(&connection->kref, drbd_destroy_connection);
		kref_debug_put(&device->kref_debug, 1);
	}
	idr_remove(&resource->devices, vnr);
	kref_debug_put(&device->kref_debug, 1);

out_idr_remove_minor:
	spin_lock(&drbd_devices_lock);
	idr_remove(&drbd_devices, minor);
	spin_unlock(&drbd_devices_lock);
	kref_debug_put(&device->kref_debug, 1);
out_no_minor_idr:
	if (locked)
		write_unlock_irq(&resource->state_rwlock);
	synchronize_rcu();

out_no_peer_device:
	list_for_each_entry_safe(peer_device, tmp_peer_device, &peer_devices, peer_devices) {
		list_del(&peer_device->peer_devices);
		kfree(peer_device);
	}

	drbd_bm_free(device->bitmap);
out_no_bitmap:
	__free_page(device->md_io.page);
out_no_io_page:
	put_disk(disk);
out_no_disk:
	kref_put(&resource->kref, drbd_destroy_resource);
	kref_debug_put(&resource->kref_debug, 4);
		/* kref debugging wants an extra put, see has_refs() */
	kref_debug_put(&device->kref_debug, 4);
	kref_debug_destroy(&device->kref_debug);
	kfree(device);
	return err;
}

/**
 * drbd_unregister_device()  -  make a device "invisible"
 *
 * Remove the device from the drbd object model and unregister it in the
 * kernel.  Keep reference counts on device->kref; they are dropped in
 * drbd_reclaim_device().
 */
void drbd_unregister_device(struct drbd_device *device)
{
	struct drbd_resource *resource = device->resource;
	struct drbd_connection *connection;
	struct drbd_peer_device *peer_device;

	write_lock_irq(&resource->state_rwlock);
	for_each_connection(connection, resource) {
		idr_remove(&connection->peer_devices, device->vnr);
	}
	idr_remove(&resource->devices, device->vnr);
	spin_lock(&drbd_devices_lock);
	idr_remove(&drbd_devices, device->minor);
	spin_unlock(&drbd_devices_lock);
	write_unlock_irq(&resource->state_rwlock);

	for_each_peer_device(peer_device, device)
		drbd_debugfs_peer_device_cleanup(peer_device);
	drbd_debugfs_device_cleanup(device);
	del_gendisk(device->vdisk);

	destroy_workqueue(device->submit_conflict.wq);
	device->submit_conflict.wq = NULL;
	destroy_workqueue(device->submit.wq);
	device->submit.wq = NULL;
	del_timer_sync(&device->request_timer);
}

void drbd_reclaim_device(struct rcu_head *rp)
{
	struct drbd_device *device = container_of(rp, struct drbd_device, rcu);
	struct drbd_peer_device *peer_device;
	int i;

	for_each_peer_device(peer_device, device) {
		kref_debug_put(&device->kref_debug, 1);
		kref_put(&device->kref, drbd_destroy_device);
	}

	for (i = 0; i < 3; i++) {
		kref_debug_put(&device->kref_debug, 1);
		kref_put(&device->kref, drbd_destroy_device);
	}
}

/**
 * drbd_unregister_connection()  -  make a connection "invisible"
 *
 * Remove the connection from the drbd object model.  Keep reference counts on
 * connection->kref; they are dropped in drbd_reclaim_connection().
 */
void drbd_unregister_connection(struct drbd_connection *connection)
{
	struct drbd_resource *resource = connection->resource;
	struct drbd_peer_device *peer_device;
	LIST_HEAD(work_list);
	int vnr, rr;

	write_lock_irq(&resource->state_rwlock);
	set_bit(C_UNREGISTERED, &connection->flags);
	smp_wmb();
	idr_for_each_entry(&connection->peer_devices, peer_device, vnr) {
		list_del_rcu(&peer_device->peer_devices);
		list_add(&peer_device->peer_devices, &work_list);
	}
	list_del_rcu(&connection->connections);
	write_unlock_irq(&resource->state_rwlock);

	list_for_each_entry(peer_device, &work_list, peer_devices)
		drbd_debugfs_peer_device_cleanup(peer_device);
	drbd_debugfs_connection_cleanup(connection);

	del_connect_timer(connection);

	rr = drbd_free_peer_reqs(connection, &connection->done_ee, false);
	if (rr)
		drbd_err(connection, "%d EEs in done list found!\n", rr);

	rr = drbd_free_peer_reqs(connection, &connection->net_ee, true);
	if (rr)
		drbd_err(connection, "%d EEs in net list found!\n", rr);

	drbd_transport_shutdown(connection, DESTROY_TRANSPORT);
	drbd_put_send_buffers(connection);
	conn_free_crypto(connection);
}

void del_connect_timer(struct drbd_connection *connection)
{
	if (del_timer_sync(&connection->connect_timer)) {
		kref_debug_put(&connection->kref_debug, 11);
		kref_put(&connection->kref, drbd_destroy_connection);
	}
}

void drbd_reclaim_connection(struct rcu_head *rp)
{
	struct drbd_connection *connection =
		container_of(rp, struct drbd_connection, rcu);
	struct drbd_peer_device *peer_device;
	int vnr;

	idr_for_each_entry(&connection->peer_devices, peer_device, vnr) {
		kref_debug_put(&connection->kref_debug, 3);
		kref_put(&connection->kref, drbd_destroy_connection);
	}
	kref_debug_put(&connection->kref_debug, 10);
	kref_put(&connection->kref, drbd_destroy_connection);
}

void drbd_reclaim_path(struct rcu_head *rp)
{
	struct drbd_path *path = container_of(rp, struct drbd_path, rcu);

	INIT_LIST_HEAD(&path->list);
	kref_put(&path->kref, drbd_destroy_path);
}

static int __init drbd_init(void)
{
	int err;

	initialize_kref_debugging();

	if (drbd_minor_count < DRBD_MINOR_COUNT_MIN
	||  drbd_minor_count > DRBD_MINOR_COUNT_MAX) {
		pr_err("invalid minor_count (%d)\n", drbd_minor_count);
#ifdef MODULE
		return -EINVAL;
#else
		drbd_minor_count = DRBD_MINOR_COUNT_DEF;
#endif
	}

	err = register_blkdev(DRBD_MAJOR, "drbd");
	if (err) {
		pr_err("unable to register block device major %d\n",
		       DRBD_MAJOR);
		return err;
	}

	/*
	 * allocate all necessary structs
	 */
	drbd_proc = NULL; /* play safe for drbd_cleanup */
	idr_init(&drbd_devices);

	INIT_LIST_HEAD(&drbd_resources);

	err = register_pernet_device(&drbd_pernet_ops);
	if (err) {
		pr_err("unable to register net namespace handlers\n");
		goto fail;
	}

	err = drbd_genl_register();
	if (err) {
		pr_err("unable to register generic netlink family\n");
		goto fail;
	}

	ping_ack_sender = alloc_workqueue("drbd_pas",
			WQ_UNBOUND | WQ_MEM_RECLAIM | WQ_HIGHPRI, 0);
	if (!ping_ack_sender)
		goto fail;

	err = drbd_create_mempools();
	if (err)
		goto fail;

	err = -ENOMEM;
	drbd_proc = proc_create_single("drbd", S_IFREG | 0444 , NULL,
			drbd_seq_show);

	if (!drbd_proc)	{
		pr_err("unable to register proc file\n");
		goto fail;
	}

	retry.wq = create_singlethread_workqueue("drbd-reissue");
	if (!retry.wq) {
		pr_err("unable to create retry workqueue\n");
		goto fail;
	}
	INIT_WORK(&retry.worker, do_retry);
	spin_lock_init(&retry.lock);
	INIT_LIST_HEAD(&retry.writes);

	drbd_debugfs_init();

	pr_info("initialized. "
	       "Version: " REL_VERSION " (api:%d/proto:%d-%d)\n",
	       GENL_MAGIC_VERSION, PRO_VERSION_MIN, PRO_VERSION_MAX);
	pr_info("%s\n", drbd_buildtag());
	pr_info("registered as block device major %d\n", DRBD_MAJOR);
	return 0; /* Success! */

fail:
	drbd_cleanup();
	if (err == -ENOMEM)
		pr_err("ran out of memory\n");
	else
		pr_err("initialization failure\n");
	return err;
}

/* meta data management */

static
void drbd_md_encode(struct drbd_device *device, struct meta_data_on_disk_9 *buffer)
{
	int i;

	buffer->effective_size = cpu_to_be64(device->ldev->md.effective_size);
	buffer->current_uuid = cpu_to_be64(device->ldev->md.current_uuid);
	buffer->flags = cpu_to_be32(device->ldev->md.flags);
	buffer->magic = cpu_to_be32(DRBD_MD_MAGIC_09);

	buffer->md_size_sect  = cpu_to_be32(device->ldev->md.md_size_sect);
	buffer->al_offset     = cpu_to_be32(device->ldev->md.al_offset);
	buffer->al_nr_extents = cpu_to_be32(device->act_log->nr_elements);
	buffer->bm_bytes_per_bit = cpu_to_be32(BM_BLOCK_SIZE);
	buffer->device_uuid = cpu_to_be64(device->ldev->md.device_uuid);

	buffer->bm_offset = cpu_to_be32(device->ldev->md.bm_offset);
	buffer->la_peer_max_bio_size = cpu_to_be32(device->device_conf.max_bio_size);
	buffer->bm_max_peers = cpu_to_be32(device->bitmap->bm_max_peers);
	buffer->node_id = cpu_to_be32(device->ldev->md.node_id);
	for (i = 0; i < DRBD_NODE_ID_MAX; i++) {
		struct drbd_peer_md *peer_md = &device->ldev->md.peers[i];

		buffer->peers[i].bitmap_uuid = cpu_to_be64(peer_md->bitmap_uuid);
		buffer->peers[i].bitmap_dagtag = cpu_to_be64(peer_md->bitmap_dagtag);
		buffer->peers[i].flags = cpu_to_be32(peer_md->flags & ~MDF_HAVE_BITMAP);
		buffer->peers[i].bitmap_index = cpu_to_be32(peer_md->bitmap_index);
	}
	BUILD_BUG_ON(ARRAY_SIZE(device->ldev->md.history_uuids) != ARRAY_SIZE(buffer->history_uuids));
	for (i = 0; i < ARRAY_SIZE(buffer->history_uuids); i++)
		buffer->history_uuids[i] = cpu_to_be64(device->ldev->md.history_uuids[i]);

	buffer->al_stripes = cpu_to_be32(device->ldev->md.al_stripes);
	buffer->al_stripe_size_4k = cpu_to_be32(device->ldev->md.al_stripe_size_4k);
}

int drbd_md_write(struct drbd_device *device, struct meta_data_on_disk_9 *buffer)
{
	sector_t sector;
	int err;

	if (drbd_md_dax_active(device->ldev)) {
		drbd_md_encode(device, drbd_dax_md_addr(device->ldev));
		arch_wb_cache_pmem(drbd_dax_md_addr(device->ldev),
				   sizeof(struct meta_data_on_disk_9));
		return 0;
	}

	memset(buffer, 0, sizeof(*buffer));

	drbd_md_encode(device, buffer);

	D_ASSERT(device, drbd_md_ss(device->ldev) == device->ldev->md.md_offset);
	sector = device->ldev->md.md_offset;

	err = drbd_md_sync_page_io(device, device->ldev, sector, REQ_OP_WRITE);
	if (err) {
		drbd_err(device, "meta data update failed!\n");
		drbd_handle_io_error(device, DRBD_META_IO_ERROR);
	}

	return err;
}

/**
 * __drbd_md_sync() - Writes the meta data super block (conditionally) if the MD_DIRTY flag bit is set
 * @device:	DRBD device.
 * @maybe:	meta data may in fact be "clean", the actual write may be skipped.
 */
static int __drbd_md_sync(struct drbd_device *device, bool maybe)
{
	struct meta_data_on_disk_9 *buffer;
	int err = -EIO;

	/* Don't accidentally change the DRBD meta data layout. */
	BUILD_BUG_ON(DRBD_PEERS_MAX != 32);
	BUILD_BUG_ON(HISTORY_UUIDS != 32);
	BUILD_BUG_ON(sizeof(struct meta_data_on_disk_9) != 4096);

	if (!get_ldev_if_state(device, D_DETACHING))
		return -EIO;

	buffer = drbd_md_get_buffer(device, __func__);
	if (!buffer)
		goto out;

	del_timer(&device->md_sync_timer);
	/* timer may be rearmed by drbd_md_mark_dirty() now. */

	if (test_and_clear_bit(MD_DIRTY, &device->flags) || !maybe) {
		err = drbd_md_write(device, buffer);
		if (err)
			set_bit(MD_DIRTY, &device->flags);
	}

	drbd_md_put_buffer(device);
out:
	put_ldev(device);

	return err;
}

int drbd_md_sync(struct drbd_device *device)
{
	return __drbd_md_sync(device, false);
}

int drbd_md_sync_if_dirty(struct drbd_device *device)
{
	return __drbd_md_sync(device, true);
}

/**
 * drbd_md_mark_dirty() - Mark meta data super block as dirty
 * @device:	DRBD device.
 *
 * Call this function if you change anything that should be written to
 * the meta-data super block. This function sets MD_DIRTY, and starts a
 * timer that ensures that within five seconds you have to call drbd_md_sync().
 */
void drbd_md_mark_dirty(struct drbd_device *device)
{
	if (!test_and_set_bit(MD_DIRTY, &device->flags))
		mod_timer(&device->md_sync_timer, jiffies + 5*HZ);
}

void _drbd_uuid_push_history(struct drbd_device *device, u64 val) __must_hold(local)
{
	struct drbd_md *md = &device->ldev->md;
	int node_id, i;

	if (val == UUID_JUST_CREATED || val == 0)
		return;

	val &= ~UUID_PRIMARY;

	if (val == (md->current_uuid & ~UUID_PRIMARY))
		return;

	for (node_id = 0; node_id < DRBD_NODE_ID_MAX; node_id++) {
		if (node_id == md->node_id)
			continue;
		if (val == (md->peers[node_id].bitmap_uuid & ~UUID_PRIMARY))
			return;
	}

	for (i = 0; i < ARRAY_SIZE(md->history_uuids); i++) {
		if (md->history_uuids[i] == val)
			return;
	}

	for (i = ARRAY_SIZE(md->history_uuids) - 1; i > 0; i--)
		md->history_uuids[i] = md->history_uuids[i - 1];
	md->history_uuids[i] = val;
}

u64 _drbd_uuid_pull_history(struct drbd_peer_device *peer_device) __must_hold(local)
{
	struct drbd_device *device = peer_device->device;
	struct drbd_md *md = &device->ldev->md;
	u64 first_history_uuid;
	int i;

	first_history_uuid = md->history_uuids[0];
	for (i = 0; i < ARRAY_SIZE(md->history_uuids) - 1; i++)
		md->history_uuids[i] = md->history_uuids[i + 1];
	md->history_uuids[i] = 0;

	return first_history_uuid;
}

static void __drbd_uuid_set_current(struct drbd_device *device, u64 val)
{
	drbd_md_mark_dirty(device);
	if (device->resource->role[NOW] == R_PRIMARY)
		val |= UUID_PRIMARY;
	else
		val &= ~UUID_PRIMARY;

	device->ldev->md.current_uuid = val;
	drbd_set_exposed_data_uuid(device, val);
}

static void __drbd_uuid_set_bitmap(struct drbd_peer_device *peer_device, u64 val)
{
	struct drbd_device *device = peer_device->device;
	struct drbd_peer_md *peer_md = &device->ldev->md.peers[peer_device->node_id];

	drbd_md_mark_dirty(device);
	peer_md->bitmap_uuid = val;
	peer_md->bitmap_dagtag = val ? device->resource->dagtag_sector : 0;
}

void _drbd_uuid_set_current(struct drbd_device *device, u64 val) __must_hold(local)
{
	unsigned long flags;

	spin_lock_irqsave(&device->ldev->md.uuid_lock, flags);
	__drbd_uuid_set_current(device, val);
	spin_unlock_irqrestore(&device->ldev->md.uuid_lock, flags);
}

void _drbd_uuid_set_bitmap(struct drbd_peer_device *peer_device, u64 val) __must_hold(local)
{
	struct drbd_device *device = peer_device->device;
	unsigned long flags;

	down_write(&device->uuid_sem);
	spin_lock_irqsave(&device->ldev->md.uuid_lock, flags);
	__drbd_uuid_set_bitmap(peer_device, val);
	spin_unlock_irqrestore(&device->ldev->md.uuid_lock, flags);
	up_write(&device->uuid_sem);
}

/* call holding down_write(uuid_sem) */
void drbd_uuid_set_bitmap(struct drbd_peer_device *peer_device, u64 uuid) __must_hold(local)
{
	struct drbd_device *device = peer_device->device;
	unsigned long flags;
	u64 previous_uuid;

	spin_lock_irqsave(&device->ldev->md.uuid_lock, flags);
	previous_uuid = drbd_bitmap_uuid(peer_device);
	__drbd_uuid_set_bitmap(peer_device, uuid);
	if (previous_uuid)
		_drbd_uuid_push_history(device, previous_uuid);
	spin_unlock_irqrestore(&device->ldev->md.uuid_lock, flags);
}

static u64 rotate_current_into_bitmap(struct drbd_device *device, u64 weak_nodes, u64 dagtag) __must_hold(local)
{
	struct drbd_peer_md *peer_md = device->ldev->md.peers;
	struct drbd_peer_device *peer_device;
	int node_id;
	u64 bm_uuid, prev_c_uuid;
	u64 node_mask = 0;  /* bit mask of node-ids processed */
	u64 slot_mask = 0;  /* bit mask of on-disk bitmap slots processed */
	/* return value, bit mask of node-ids for which we
	 * actually set a new bitmap uuid */
	u64 got_new_bitmap_uuid = 0;

	if (device->ldev->md.current_uuid != UUID_JUST_CREATED)
		prev_c_uuid = device->ldev->md.current_uuid;
	else
		get_random_bytes(&prev_c_uuid, sizeof(u64));

	rcu_read_lock();
	for_each_peer_device_rcu(peer_device, device) {
		enum drbd_disk_state pdsk;
		node_id = peer_device->node_id;
		node_mask |= NODE_MASK(node_id);
		if (peer_device->bitmap_index != -1)
			__set_bit(peer_device->bitmap_index, (unsigned long*)&slot_mask);
		bm_uuid = peer_md[node_id].bitmap_uuid;
		if (bm_uuid && bm_uuid != prev_c_uuid)
			continue;

		pdsk = peer_device->disk_state[NOW];

		/* Create a new current UUID for a peer that is diskless but usually has a backing disk.
		 * Do not create a new current UUID for a CONNECTED intentional diskless peer.
		 * Create one for an intentional diskless peer that is currently away. */
		if (pdsk == D_DISKLESS && !(peer_md[node_id].flags & MDF_HAVE_BITMAP))
			continue;

		if ((pdsk <= D_UNKNOWN && pdsk != D_NEGOTIATING) ||
		    (NODE_MASK(node_id) & weak_nodes)) {
			peer_md[node_id].bitmap_uuid = prev_c_uuid;
			peer_md[node_id].bitmap_dagtag = dagtag;
			drbd_md_mark_dirty(device);
			got_new_bitmap_uuid |= NODE_MASK(node_id);
		}
	}
	for (node_id = 0; node_id < DRBD_NODE_ID_MAX; node_id++) {
		int slot_nr;
		if (node_id == device->ldev->md.node_id)
			continue;
		if (node_mask & NODE_MASK(node_id))
			continue;
		slot_nr = peer_md[node_id].bitmap_index;
		if (slot_nr != -1) {
			if (test_bit(slot_nr, (unsigned long*)&slot_mask))
				continue;
			__set_bit(slot_nr, (unsigned long*)&slot_mask);
		}
		bm_uuid = peer_md[node_id].bitmap_uuid;
		if (bm_uuid && bm_uuid != prev_c_uuid)
			continue;
		if (slot_nr == -1) {
			slot_nr = find_first_zero_bit((unsigned long*)&slot_mask, sizeof(slot_mask) * BITS_PER_BYTE);
			__set_bit(slot_nr, (unsigned long*)&slot_mask);
		}
		peer_md[node_id].bitmap_uuid = prev_c_uuid;
		peer_md[node_id].bitmap_dagtag = dagtag;
		drbd_md_mark_dirty(device);
		/* count, but only if that bitmap index exists. */
		if (slot_nr < device->bitmap->bm_max_peers)
			got_new_bitmap_uuid |= NODE_MASK(node_id);
	}
	rcu_read_unlock();

	return got_new_bitmap_uuid;
}

static u64 initial_resync_nodes(struct drbd_device *device)
{
	struct drbd_peer_device *peer_device;
	u64 nodes = 0;

	for_each_peer_device(peer_device, device) {
		if (peer_device->disk_state[NOW] == D_INCONSISTENT &&
		    peer_device->repl_state[NOW] == L_ESTABLISHED)
			nodes |= NODE_MASK(peer_device->node_id);
	}

	return nodes;
}

u64 drbd_weak_nodes_device(struct drbd_device *device)
{
	struct drbd_peer_device *peer_device;
	u64 not_weak = 0;

	if (device->disk_state[NOW] == D_UP_TO_DATE)
		not_weak = NODE_MASK(device->resource->res_opts.node_id);

	rcu_read_lock();
	for_each_peer_device_rcu(peer_device, device) {
		enum drbd_disk_state pdsk = peer_device->disk_state[NOW];
		if (!(pdsk <= D_FAILED || pdsk == D_UNKNOWN || pdsk == D_OUTDATED))
			not_weak |= NODE_MASK(peer_device->node_id);

	}
	rcu_read_unlock();

	return ~not_weak;
}


static bool __new_current_uuid_prepare(struct drbd_device *device, bool forced) __must_hold(local)
{
	u64 got_new_bitmap_uuid, val, old_current_uuid;
	int err;

	spin_lock_irq(&device->ldev->md.uuid_lock);
	got_new_bitmap_uuid = rotate_current_into_bitmap(device,
					forced ? initial_resync_nodes(device) : 0,
					device->resource->dagtag_sector);

	if (!got_new_bitmap_uuid) {
		spin_unlock_irq(&device->ldev->md.uuid_lock);
		return false;
	}

	old_current_uuid = device->ldev->md.current_uuid;
	get_random_bytes(&val, sizeof(u64));
	__drbd_uuid_set_current(device, val);
	spin_unlock_irq(&device->ldev->md.uuid_lock);

	/* get it to stable storage _now_ */
	err = drbd_md_sync(device);
	if (err) {
		_drbd_uuid_set_current(device, old_current_uuid);
		return false;
	}

	return true;
}

static void __new_current_uuid_info(struct drbd_device *device, u64 weak_nodes)
{
	drbd_info(device, "new current UUID: %016llX weak: %016llX\n",
		  device->ldev->md.current_uuid, weak_nodes);
}

static void __new_current_uuid_send(struct drbd_device *device, u64 weak_nodes, bool forced) __must_hold(local)
{
	struct drbd_peer_device *peer_device;
	u64 im;

	for_each_peer_device_ref(peer_device, im, device) {
		if (peer_device->repl_state[NOW] >= L_ESTABLISHED)
			drbd_send_uuids(peer_device, forced ? 0 : UUID_FLAG_NEW_DATAGEN, weak_nodes);
	}
}

static void __drbd_uuid_new_current_send(struct drbd_device *device, bool forced) __must_hold(local)
{
	u64 weak_nodes;

	down_write(&device->uuid_sem);
	if (!__new_current_uuid_prepare(device, forced)) {
		up_write(&device->uuid_sem);
		return;
	}
	downgrade_write(&device->uuid_sem);
	weak_nodes = drbd_weak_nodes_device(device);
	__new_current_uuid_info(device, weak_nodes);
	__new_current_uuid_send(device, weak_nodes, forced);
	up_read(&device->uuid_sem);
}

static void __drbd_uuid_new_current_holding_uuid_sem(struct drbd_device *device) __must_hold(local)
{
	u64 weak_nodes;

	if (!__new_current_uuid_prepare(device, false))
		return;
	weak_nodes = drbd_weak_nodes_device(device);
	__new_current_uuid_info(device, weak_nodes);
}

static bool peer_can_fill_a_bitmap_slot(struct drbd_peer_device *peer_device)
{
	struct drbd_device *device = peer_device->device;
	const bool intentional_diskless = device->device_conf.intentional_diskless;
	const int my_node_id = device->resource->res_opts.node_id;
	int node_id;

	for (node_id = 0; node_id < DRBD_NODE_ID_MAX; node_id++) {
		if (node_id == peer_device->node_id)
			continue;
		if (peer_device->bitmap_uuids[node_id] == 0) {
			struct drbd_peer_device *p2;
			p2 = peer_device_by_node_id(peer_device->device, node_id);
			if (p2 && !want_bitmap(p2))
				continue;

			if (node_id == my_node_id && intentional_diskless)
				continue;

			return true;
		}
	}

	return false;
}

static bool diskfull_peers_need_new_cur_uuid(struct drbd_device *device)
{
	struct drbd_peer_device *peer_device;
	bool rv = false;

	rcu_read_lock();
	for_each_peer_device_rcu(peer_device, device) {
		/* Only an up-to-date peer persists a new current uuid! */
		if (peer_device->disk_state[NOW] < D_UP_TO_DATE)
			continue;
		if (peer_can_fill_a_bitmap_slot(peer_device)) {
			rv = true;
			break;
		}
	}
	rcu_read_unlock();

	return rv;
}

static bool a_lost_peer_is_on_same_cur_uuid(struct drbd_device *device)
{
	struct drbd_peer_device *peer_device;
	bool rv = false;

	rcu_read_lock();
	for_each_peer_device_rcu(peer_device, device) {
		enum drbd_disk_state pdsk = peer_device->disk_state[NOW];

		if (pdsk >= D_INCONSISTENT && pdsk <= D_UNKNOWN &&
		    (device->exposed_data_uuid & ~UUID_PRIMARY) ==
		    (peer_device->current_uuid & ~UUID_PRIMARY) &&
		    !(peer_device->uuid_flags & UUID_FLAG_SYNC_TARGET)) {
			rv = true;
			break;
		}
	}
	rcu_read_unlock();

	return rv;
}

/**
 * drbd_uuid_new_current() - Creates a new current UUID
 * @device:	DRBD device.
 *
 * Creates a new current UUID, and rotates the old current UUID into
 * the bitmap slot. Causes an incremental resync upon next connect.
 */
void drbd_uuid_new_current(struct drbd_device *device, bool forced)
{
	if (get_ldev_if_state(device, D_UP_TO_DATE)) {
		__drbd_uuid_new_current_send(device, forced);
		put_ldev(device);
	} else if (diskfull_peers_need_new_cur_uuid(device) ||
		   a_lost_peer_is_on_same_cur_uuid(device)) {
		struct drbd_peer_device *peer_device;
		/* The peers will store the new current UUID... */
		u64 current_uuid, weak_nodes;
		get_random_bytes(&current_uuid, sizeof(u64));
		if (device->resource->role[NOW] == R_PRIMARY)
			current_uuid |= UUID_PRIMARY;
		else
			current_uuid &= ~UUID_PRIMARY;
		drbd_set_exposed_data_uuid(device, current_uuid);
		drbd_info(device, "sending new current UUID: %016llX\n", current_uuid);

		weak_nodes = drbd_weak_nodes_device(device);
		for_each_peer_device(peer_device, device) {
			if (peer_device->repl_state[NOW] >= L_ESTABLISHED) {
				drbd_send_current_uuid(peer_device, current_uuid, weak_nodes);
				peer_device->current_uuid = current_uuid;
			}
		}
	}
}

void drbd_uuid_new_current_by_user(struct drbd_device *device)
{
	struct drbd_peer_device *peer_device;

	down_write(&device->uuid_sem);
	for_each_peer_device(peer_device, device)
		drbd_uuid_set_bitmap(peer_device, 0); /* Rotate UI_BITMAP to History 1, etc... */

	if (get_ldev(device)) {
		__drbd_uuid_new_current_holding_uuid_sem(device);
		put_ldev(device);
	}
	up_write(&device->uuid_sem);
}

static void drbd_propagate_uuids(struct drbd_device *device, u64 nodes)
{
	struct drbd_peer_device *peer_device;

	rcu_read_lock();
	for_each_peer_device_rcu(peer_device, device) {
		if (!(nodes & NODE_MASK(peer_device->node_id)))
			continue;

		if (peer_device->repl_state[NOW] < L_ESTABLISHED)
			continue;

		if (list_empty(&peer_device->propagate_uuids_work.list))
			drbd_queue_work(&peer_device->connection->sender_work,
					&peer_device->propagate_uuids_work);
	}
	rcu_read_unlock();
}

void drbd_uuid_received_new_current(struct drbd_peer_device *from_pd, u64 val, u64 weak_nodes) __must_hold(local)
{
	struct drbd_device *device = from_pd->device;
	u64 dagtag = atomic64_read(&from_pd->connection->last_dagtag_sector);
	struct drbd_peer_device *peer_device;
	u64 recipients = 0;
	bool set_current = true;

	down_write(&device->uuid_sem);
	spin_lock_irq(&device->ldev->md.uuid_lock);

	rcu_read_lock();
	for_each_peer_device_rcu(peer_device, device) {
		if (peer_device->repl_state[NOW] == L_SYNC_TARGET ||
		    peer_device->repl_state[NOW] == L_BEHIND      ||
		    peer_device->repl_state[NOW] == L_PAUSED_SYNC_T) {
			peer_device->current_uuid = val;
			set_current = false;
		}
		if (peer_device->repl_state[NOW] == L_WF_BITMAP_S ||
		    peer_device->repl_state[NOW] == L_SYNC_SOURCE ||
		    peer_device->repl_state[NOW] == L_PAUSED_SYNC_S)
			recipients |= NODE_MASK(peer_device->node_id);

		if (peer_device->disk_state[NOW] == D_DISKLESS)
			recipients |= NODE_MASK(peer_device->node_id);
	}
	rcu_read_unlock();

	if (set_current) {
		u64 old_current = device->ldev->md.current_uuid;
		u64 upd;

		if (device->disk_state[NOW] == D_UP_TO_DATE)
			recipients |= rotate_current_into_bitmap(device, weak_nodes, dagtag);

		upd = ~weak_nodes; /* These nodes are connected to the primary */
		upd &= __test_bitmap_slots(device); /* of those, I have a bitmap for */
		__set_bitmap_slots(device, val, upd);
		/* Setting bitmap to the (new) current-UUID, means, at this moment
		   we know that we are at the same data as this not connected peer. */

		__drbd_uuid_set_current(device, val);

		/* Even when the old current UUID was not used as any bitmap
		 * UUID, we still add it to the history. This is relevant, in
		 * particular, when we afterwards perform a sync handshake with
		 * a peer which is not one of the "weak_nodes", but hasn't
		 * received the new current UUID. If we do not add the current
		 * UUID to the history, we will end up with a spurious
		 * unrelated data or split-brain decision. */
		_drbd_uuid_push_history(device, old_current);
	}

	spin_unlock_irq(&device->ldev->md.uuid_lock);
	downgrade_write(&device->uuid_sem);
	if (set_current)
		drbd_propagate_uuids(device, recipients);
	up_read(&device->uuid_sem);
}

static u64 __set_bitmap_slots(struct drbd_device *device, u64 bitmap_uuid, u64 do_nodes) __must_hold(local)
{
	struct drbd_peer_md *peer_md = device->ldev->md.peers;
	u64 modified = 0;
	int node_id;

	for (node_id = 0; node_id < DRBD_NODE_ID_MAX; node_id++) {
		if (node_id == device->ldev->md.node_id)
			continue;
		if (!(do_nodes & NODE_MASK(node_id)))
			continue;
		if (!(peer_md[node_id].flags & MDF_HAVE_BITMAP))
			continue;
		if (peer_md[node_id].bitmap_uuid != bitmap_uuid) {
			u64 previous_bitmap_uuid = peer_md[node_id].bitmap_uuid;
			/* drbd_info(device, "XXX bitmap[node_id=%d] = %llX\n", node_id, bitmap_uuid); */
			peer_md[node_id].bitmap_uuid = bitmap_uuid;
			peer_md[node_id].bitmap_dagtag =
				bitmap_uuid ? device->resource->dagtag_sector : 0;
			_drbd_uuid_push_history(device, previous_bitmap_uuid);
			drbd_md_mark_dirty(device);
			modified |= NODE_MASK(node_id);
		}
	}

	return modified;
}

static u64 __test_bitmap_slots(struct drbd_device *device) __must_hold(local)
{
	struct drbd_peer_md *peer_md = device->ldev->md.peers;
	int node_id;
	u64 rv = 0;

	for (node_id = 0; node_id < DRBD_NODE_ID_MAX; node_id++) {
		if (peer_md[node_id].bitmap_uuid)
			rv |= NODE_MASK(node_id);
	}

	return rv;
}

/* __test_bitmap_slots_of_peer() operates on view of the world I know the
   SyncSource had. It might be that in the mean time some peers sent more
   recent UUIDs to me. Remove all peers that are on the same UUID as I am
   now from the set of nodes */
static u64 __test_bitmap_slots_of_peer(struct drbd_peer_device *peer_device) __must_hold(local)
{
	u64 set_bitmap_slots = 0;
	int node_id;

	for (node_id = 0; node_id < DRBD_NODE_ID_MAX; node_id++) {
		u64 bitmap_uuid = peer_device->bitmap_uuids[node_id];

		if (bitmap_uuid != 0 && bitmap_uuid != -1)
			set_bitmap_slots |= NODE_MASK(node_id);
	}

	return set_bitmap_slots;
}

static u64
peers_with_current_uuid(struct drbd_device *device, u64 current_uuid)
{
	struct drbd_peer_device *peer_device;
	u64 nodes = 0;

	current_uuid &= ~UUID_PRIMARY;
	rcu_read_lock();
	for_each_peer_device_rcu(peer_device, device) {
		enum drbd_disk_state peer_disk_state = peer_device->disk_state[NOW];
		if (peer_disk_state < D_INCONSISTENT || peer_disk_state == D_UNKNOWN)
			continue;
		if (current_uuid == (peer_device->current_uuid & ~UUID_PRIMARY))
			nodes |= NODE_MASK(peer_device->node_id);
	}
	rcu_read_unlock();

	return nodes;
}

void drbd_uuid_resync_starting(struct drbd_peer_device *peer_device) __must_hold(local)
{
	struct drbd_device *device = peer_device->device;

	peer_device->rs_start_uuid = drbd_current_uuid(device);
	if (peer_device->uuid_flags & UUID_FLAG_CRASHED_PRIMARY)
		set_bit(SYNC_SRC_CRASHED_PRI, &peer_device->flags);
	rotate_current_into_bitmap(device, 0, device->resource->dagtag_sector);
}

u64 drbd_uuid_resync_finished(struct drbd_peer_device *peer_device) __must_hold(local)
{
	struct drbd_device *device = peer_device->device;
	unsigned long flags;
	u64 ss_nz_bm; /* sync_source has non zero bitmap for. expressed as nodemask */
	u64 pwcu; /* peers with current uuid */
	u64 newer;

	spin_lock_irqsave(&device->ldev->md.uuid_lock, flags);
	ss_nz_bm = __test_bitmap_slots_of_peer(peer_device);
	pwcu = peers_with_current_uuid(device, peer_device->current_uuid);

	newer = __set_bitmap_slots(device, peer_device->rs_start_uuid, ss_nz_bm & ~pwcu);
	__set_bitmap_slots(device, 0, ~ss_nz_bm | pwcu);
	_drbd_uuid_push_history(device, drbd_current_uuid(device));
	__drbd_uuid_set_current(device, peer_device->current_uuid);
	spin_unlock_irqrestore(&device->ldev->md.uuid_lock, flags);

	return newer;
}

static const char* name_of_node_id(struct drbd_resource *resource, int node_id)
{
	/* Caller need to hold rcu_read_lock */
	struct drbd_connection *connection = drbd_connection_by_node_id(resource, node_id);

	return connection ? rcu_dereference(connection->transport.net_conf)->name : "";
}

static void forget_bitmap(struct drbd_device *device, int node_id) __must_hold(local)
{
	int bitmap_index = device->ldev->md.peers[node_id].bitmap_index;
	const char* name;

	if (_drbd_bm_total_weight(device, bitmap_index) == 0)
		return;

	spin_unlock_irq(&device->ldev->md.uuid_lock);
	rcu_read_lock();
	name = name_of_node_id(device->resource, node_id);
	drbd_info(device, "clearing bitmap UUID and content (%lu bits) for node %d (%s)(slot %d)\n",
		  _drbd_bm_total_weight(device, bitmap_index), node_id, name, bitmap_index);
	rcu_read_unlock();
	drbd_suspend_io(device, WRITE_ONLY);
	drbd_bm_lock(device, "forget_bitmap()", BM_LOCK_TEST | BM_LOCK_SET);
	_drbd_bm_clear_many_bits(device, bitmap_index, 0, -1UL);
	drbd_bm_unlock(device);
	drbd_resume_io(device);
	drbd_md_mark_dirty(device);
	spin_lock_irq(&device->ldev->md.uuid_lock);
}

static void copy_bitmap(struct drbd_device *device, int from_id, int to_id) __must_hold(local)
{
	struct drbd_peer_device *peer_device = peer_device_by_node_id(device, to_id);
	struct drbd_peer_md *peer_md = device->ldev->md.peers;
	u64 previous_bitmap_uuid = peer_md[to_id].bitmap_uuid;
	int from_index = peer_md[from_id].bitmap_index;
	int to_index = peer_md[to_id].bitmap_index;
	const char *from_name, *to_name;

	peer_md[to_id].bitmap_uuid = peer_md[from_id].bitmap_uuid;
	peer_md[to_id].bitmap_dagtag = peer_md[from_id].bitmap_dagtag;
	_drbd_uuid_push_history(device, previous_bitmap_uuid);

	/* Pretending that the updated UUID was sent is a hack.
	   Unfortunately Necessary to not interrupt the handshake */
	if (peer_device && peer_device->comm_bitmap_uuid == previous_bitmap_uuid)
		peer_device->comm_bitmap_uuid = peer_md[from_id].bitmap_uuid;

	spin_unlock_irq(&device->ldev->md.uuid_lock);
	rcu_read_lock();
	from_name = name_of_node_id(device->resource, from_id);
	to_name = name_of_node_id(device->resource, to_id);
	drbd_info(device, "Node %d (%s) synced up to node %d (%s). copying bitmap slot %d to %d.\n",
		  to_id, to_name, from_id, from_name, from_index, to_index);
	rcu_read_unlock();
	drbd_suspend_io(device, WRITE_ONLY);
	drbd_bm_lock(device, "copy_bitmap()", BM_LOCK_ALL);
	drbd_bm_copy_slot(device, from_index, to_index);
	drbd_bm_unlock(device);
	drbd_resume_io(device);
	drbd_md_mark_dirty(device);
	spin_lock_irq(&device->ldev->md.uuid_lock);
}

static int find_node_id_by_bitmap_uuid(struct drbd_device *device, u64 bm_uuid) __must_hold(local)
{
	struct drbd_peer_md *peer_md = device->ldev->md.peers;
	int node_id;

	bm_uuid &= ~UUID_PRIMARY;

	for (node_id = 0; node_id < DRBD_NODE_ID_MAX; node_id++) {
		if ((peer_md[node_id].bitmap_uuid & ~UUID_PRIMARY) == bm_uuid &&
		    peer_md[node_id].flags & MDF_HAVE_BITMAP)
			return node_id;
	}

	for (node_id = 0; node_id < DRBD_NODE_ID_MAX; node_id++) {
		if ((peer_md[node_id].bitmap_uuid & ~UUID_PRIMARY) == bm_uuid)
			return node_id;
	}

	return -1;
}

static bool node_connected(struct drbd_resource *resource, int node_id)
{
	struct drbd_connection *connection;
	bool r = false;

	rcu_read_lock();
	connection = drbd_connection_by_node_id(resource, node_id);
	if (connection)
		r = connection->cstate[NOW] == C_CONNECTED;
	rcu_read_unlock();

	return r;
}

static bool detect_copy_ops_on_peer(struct drbd_peer_device *peer_device) __must_hold(local)
{
	struct drbd_device *device = peer_device->device;
	struct drbd_peer_md *peer_md = device->ldev->md.peers;
	struct drbd_resource *resource = device->resource;
	int node_id1, node_id2, from_id;
	u64 peer_bm_uuid;
	bool modified = false;

	for (node_id1 = 0; node_id1 < DRBD_NODE_ID_MAX; node_id1++) {
		if (device->ldev->md.peers[node_id1].bitmap_index == -1)
			continue;

		if (node_connected(resource, node_id1))
			continue;

		peer_bm_uuid = peer_device->bitmap_uuids[node_id1];
		if (peer_bm_uuid == 0 || peer_bm_uuid == -1ULL)
			continue;

		peer_bm_uuid &= ~UUID_PRIMARY;
		for (node_id2 = node_id1 + 1; node_id2 < DRBD_NODE_ID_MAX; node_id2++) {
			if (device->ldev->md.peers[node_id2].bitmap_index == -1)
				continue;

			if (node_connected(resource, node_id2))
				continue;

			if (peer_bm_uuid == (peer_device->bitmap_uuids[node_id2] & ~UUID_PRIMARY))
				goto found;
		}
	}
	return false;

found:
	from_id = find_node_id_by_bitmap_uuid(device, peer_bm_uuid);
	if (from_id == -1) {
		if (peer_md[node_id1].bitmap_uuid == 0 && peer_md[node_id2].bitmap_uuid == 0)
			return false;
		drbd_err(peer_device, "unexpected\n");
		drbd_err(peer_device, "In UUIDs from node %d found equal UUID (%llX) for nodes %d %d\n",
			 peer_device->node_id, peer_bm_uuid, node_id1, node_id2);
		drbd_err(peer_device, "I have %llX for node_id=%d\n",
			 peer_md[node_id1].bitmap_uuid, node_id1);
		drbd_err(peer_device, "I have %llX for node_id=%d\n",
			 peer_md[node_id2].bitmap_uuid, node_id2);
		return false;
	}

	if (!(peer_md[from_id].flags & MDF_HAVE_BITMAP))
		return false;

	if (from_id != node_id1 &&
	    peer_md[node_id1].bitmap_uuid != peer_bm_uuid) {
		copy_bitmap(device, from_id, node_id1);
		modified = true;

	}
	if (from_id != node_id2 &&
	    peer_md[node_id2].bitmap_uuid != peer_bm_uuid) {
		copy_bitmap(device, from_id, node_id2);
		modified = true;
	}

	return modified;
}

void drbd_uuid_detect_finished_resyncs(struct drbd_peer_device *peer_device) __must_hold(local)
{
	u64 peer_current_uuid = peer_device->current_uuid & ~UUID_PRIMARY;
	struct drbd_device *device = peer_device->device;
	struct drbd_peer_md *peer_md = device->ldev->md.peers;
	const int my_node_id = device->resource->res_opts.node_id;
	bool write_bm = false;
	bool filled = false;
	bool current_equal;
	int node_id;

	current_equal = peer_current_uuid == (drbd_resolved_uuid(peer_device, NULL) & ~UUID_PRIMARY) &&
		!(peer_device->uuid_flags & UUID_FLAG_SYNC_TARGET);

	spin_lock_irq(&device->ldev->md.uuid_lock);

	if (peer_device->repl_state[NOW] == L_OFF && current_equal) {
		u64 bm_to_peer = peer_device->comm_bitmap_uuid & ~UUID_PRIMARY;
		u64 bm_towards_me = peer_device->bitmap_uuids[my_node_id] & ~UUID_PRIMARY;

		if (bm_towards_me != 0 && bm_to_peer == 0 &&
		    bm_towards_me != peer_current_uuid) {
			drbd_info(peer_device, "Peer missed end of resync\n");
			set_bit(RS_PEER_MISSED_END, &peer_device->flags);
		}
		if (bm_towards_me == 0 && bm_to_peer != 0 &&
		    bm_to_peer != peer_current_uuid) {
			drbd_info(peer_device, "Missed end of resync as sync-source\n");
			set_bit(RS_SOURCE_MISSED_END, &peer_device->flags);
		}
		spin_unlock_irq(&device->ldev->md.uuid_lock);
		return;
	}

	for (node_id = 0; node_id < DRBD_NODE_ID_MAX; node_id++) {
		struct drbd_peer_device *pd2;

		if (node_id == device->ldev->md.node_id)
			continue;

		if (!(peer_md[node_id].flags & MDF_HAVE_BITMAP) && !(peer_md[node_id].flags & MDF_NODE_EXISTS))
			continue;

		pd2 = peer_device_by_node_id(device, node_id);
		if (pd2 && pd2 != peer_device && pd2->repl_state[NOW] > L_ESTABLISHED)
			continue;

		if (peer_device->bitmap_uuids[node_id] == 0 && peer_md[node_id].bitmap_uuid != 0) {
			int from_node_id;

			if (current_equal) {
				u64 previous_bitmap_uuid = peer_md[node_id].bitmap_uuid;
				peer_md[node_id].bitmap_uuid = 0;
				_drbd_uuid_push_history(device, previous_bitmap_uuid);
				if (node_id == peer_device->node_id)
					drbd_print_uuids(peer_device, "updated UUIDs");
				else if (peer_md[node_id].flags & MDF_HAVE_BITMAP)
					forget_bitmap(device, node_id);
				else
					drbd_info(device, "Clearing bitmap UUID for node %d\n",
						  node_id);
				drbd_md_mark_dirty(device);
				write_bm = true;
			}

			from_node_id = find_node_id_by_bitmap_uuid(device, peer_current_uuid);
			if (from_node_id != -1 && node_id != from_node_id &&
			    dagtag_newer(peer_md[from_node_id].bitmap_dagtag,
					 peer_md[node_id].bitmap_dagtag)) {
				if (peer_md[node_id].flags & MDF_HAVE_BITMAP &&
				    peer_md[from_node_id].flags & MDF_HAVE_BITMAP)
					copy_bitmap(device, from_node_id, node_id);
				else
					drbd_info(device, "Node %d synced up to node %d.\n",
						  node_id, from_node_id);
				drbd_md_mark_dirty(device);
				filled = true;
			}
		}
	}

	write_bm |= detect_copy_ops_on_peer(peer_device);
	spin_unlock_irq(&device->ldev->md.uuid_lock);

	if (write_bm || filled) {
		u64 to_nodes = filled ? -1 : ~NODE_MASK(peer_device->node_id);
		drbd_propagate_uuids(device, to_nodes);
		drbd_suspend_io(device, WRITE_ONLY);
		drbd_bm_lock(device, "detect_finished_resyncs()", BM_LOCK_BULK);
		drbd_bm_write(device, NULL);
		drbd_bm_unlock(device);
		drbd_resume_io(device);
	}
}

int drbd_bmio_set_all_n_write(struct drbd_device *device,
			      struct drbd_peer_device *peer_device) __must_hold(local)
{
	drbd_bm_set_all(device);
	return drbd_bm_write(device, NULL);
}

/**
 * drbd_bmio_set_n_write() - io_fn for drbd_queue_bitmap_io() or drbd_bitmap_io()
 * @device:	DRBD device.
 *
 * Sets all bits in the bitmap towards one peer and writes the whole bitmap to stable storage.
 */
int drbd_bmio_set_n_write(struct drbd_device *device,
			  struct drbd_peer_device *peer_device) __must_hold(local)
{
	int rv = -EIO;

	drbd_md_set_peer_flag(peer_device, MDF_PEER_FULL_SYNC);
	drbd_md_sync(device);
	drbd_bm_set_many_bits(peer_device, 0, -1UL);

	rv = drbd_bm_write(device, NULL);

	if (!rv) {
		drbd_md_clear_peer_flag(peer_device, MDF_PEER_FULL_SYNC);
		drbd_md_sync(device);
	}

	return rv;
}

/**
 * drbd_bmio_set_allocated_n_write() - io_fn for drbd_queue_bitmap_io() or drbd_bitmap_io()
 * @device:	DRBD device.
 *
 * Sets all bits in all allocated bitmap slots and writes it to stable storage.
 */
int drbd_bmio_set_allocated_n_write(struct drbd_device *device,
				    struct drbd_peer_device *peer_device) __must_hold(local)
{
	const int my_node_id = device->resource->res_opts.node_id;
	struct drbd_md *md = &device->ldev->md;
	int rv = -EIO;
	int node_id, bitmap_index;

	for (node_id = 0; node_id < DRBD_NODE_ID_MAX; node_id++) {
		if (node_id == my_node_id)
			continue;
		bitmap_index = md->peers[node_id].bitmap_index;
		if (bitmap_index == -1)
			continue;
		_drbd_bm_set_many_bits(device, bitmap_index, 0, -1UL);
	}
	rv = drbd_bm_write(device, NULL);

	return rv;
}

/**
 * drbd_bmio_clear_all_n_write() - io_fn for drbd_queue_bitmap_io() or drbd_bitmap_io()
 * @device:	DRBD device.
 *
 * Clears all bits in the bitmap and writes the whole bitmap to stable storage.
 */
int drbd_bmio_clear_all_n_write(struct drbd_device *device,
			    struct drbd_peer_device *peer_device) __must_hold(local)
{
	drbd_resume_al(device);
	drbd_bm_clear_all(device);
	return drbd_bm_write(device, NULL);
}

int drbd_bmio_clear_one_peer(struct drbd_device *device,
			     struct drbd_peer_device *peer_device) __must_hold(local)
{
	drbd_bm_clear_many_bits(peer_device, 0, -1UL);
	return drbd_bm_write(device, NULL);
}

static int w_bitmap_io(struct drbd_work *w, int unused)
{
	struct bm_io_work *work =
		container_of(w, struct bm_io_work, w);
	struct drbd_device *device = work->device;
	int rv = -EIO;

	if (get_ldev(device)) {
		if (work->flags & BM_LOCK_SINGLE_SLOT)
			drbd_bm_slot_lock(work->peer_device, work->why, work->flags);
		else
			drbd_bm_lock(device, work->why, work->flags);
		rv = work->io_fn(device, work->peer_device);
		if (work->flags & BM_LOCK_SINGLE_SLOT)
			drbd_bm_slot_unlock(work->peer_device);
		else
			drbd_bm_unlock(device);
		put_ldev(device);
	}

	if (work->done)
		work->done(device, work->peer_device, rv);

	if (atomic_dec_and_test(&device->pending_bitmap_work.n))
		wake_up(&device->misc_wait);
	kfree(work);

	return 0;
}

void drbd_queue_pending_bitmap_work(struct drbd_device *device)
{
	unsigned long flags;

	spin_lock_irqsave(&device->pending_bitmap_work.q_lock, flags);
	spin_lock(&device->resource->work.q_lock);
	list_splice_tail_init(&device->pending_bitmap_work.q, &device->resource->work.q);
	spin_unlock(&device->resource->work.q_lock);
	spin_unlock_irqrestore(&device->pending_bitmap_work.q_lock, flags);
	wake_up(&device->resource->work.q_wait);
}

/**
 * drbd_queue_bitmap_io() - Queues an IO operation on the whole bitmap
 * @device:	DRBD device.
 * @io_fn:	IO callback to be called when bitmap IO is possible
 * @done:	callback to be called after the bitmap IO was performed
 * @why:	Descriptive text of the reason for doing the IO
 *
 * While IO on the bitmap happens we freeze application IO thus we ensure
 * that drbd_set_out_of_sync() can not be called. This function MAY ONLY be
 * called from sender context. It MUST NOT be used while a previous such
 * work is still pending!
 *
 * Its worker function encloses the call of io_fn() by get_ldev() and
 * put_ldev().
 */
void drbd_queue_bitmap_io(struct drbd_device *device,
			  int (*io_fn)(struct drbd_device *, struct drbd_peer_device *),
			  void (*done)(struct drbd_device *, struct drbd_peer_device *, int),
			  char *why, enum bm_flag flags,
			  struct drbd_peer_device *peer_device)
{
	struct bm_io_work *bm_io_work;

	D_ASSERT(device, current == device->resource->worker.task);

	bm_io_work = kmalloc(sizeof(*bm_io_work), GFP_NOIO);
	if (!bm_io_work) {
		if (done)
			done(device, peer_device, -ENOMEM);
		return;
	}
	bm_io_work->w.cb = w_bitmap_io;
	bm_io_work->device = device;
	bm_io_work->peer_device = peer_device;
	bm_io_work->io_fn = io_fn;
	bm_io_work->done = done;
	bm_io_work->why = why;
	bm_io_work->flags = flags;

	/*
	 * Whole-bitmap operations can only take place when there is no
	 * concurrent application I/O.  We ensure exclusion between the two
	 * types of I/O  with the following mechanism:
	 *
	 *  - device->ap_bio_cnt keeps track of the number of application I/O
	 *    requests in progress.
	 *
	 *  - A non-empty device->pending_bitmap_work list indicates that
	 *    whole-bitmap I/O operations are pending, and no new application
	 *    I/O should be started.  We make sure that the list doesn't appear
	 *    empty system wide before trying to queue the whole-bitmap I/O.
	 *
	 *  - In dec_ap_bio(), we decrement device->ap_bio_cnt.  If it reaches
	 *    zero and the device->pending_bitmap_work list is non-empty, we
	 *    queue the whole-bitmap operations.
	 *
	 *  - In inc_ap_bio(), we increment device->ap_bio_cnt before checking
	 *    if the device->pending_bitmap_work list is non-empty.  If
	 *    device->pending_bitmap_work is non-empty, we immediately call
	 *    dec_ap_bio().
	 *
	 * This ensures that whenever there is pending whole-bitmap I/O, we
	 * realize in dec_ap_bio().
	 *
	 */

	/* no one should accidentally schedule the next bitmap IO
	 * when it is only half-queued yet */
	atomic_inc(&device->ap_bio_cnt[WRITE]);
	atomic_inc(&device->pending_bitmap_work.n);
	spin_lock_irq(&device->pending_bitmap_work.q_lock);
	list_add_tail(&bm_io_work->w.list, &device->pending_bitmap_work.q);
	spin_unlock_irq(&device->pending_bitmap_work.q_lock);
	dec_ap_bio(device, WRITE);  /* may move to actual work queue */
}

/**
 * drbd_bitmap_io() -  Does an IO operation on the whole bitmap
 * @device:	DRBD device.
 * @io_fn:	IO callback to be called when bitmap IO is possible
 * @why:	Descriptive text of the reason for doing the IO
 *
 * freezes application IO while that the actual IO operations runs. This
 * functions MAY NOT be called from sender context.
 */
int drbd_bitmap_io(struct drbd_device *device,
		int (*io_fn)(struct drbd_device *, struct drbd_peer_device *),
		char *why, enum bm_flag flags,
		struct drbd_peer_device *peer_device)
{
	/* Only suspend io, if some operation is supposed to be locked out */
	const bool do_suspend_io = flags & (BM_LOCK_CLEAR|BM_LOCK_SET|BM_LOCK_TEST);
	int rv;

	D_ASSERT(device, current != device->resource->worker.task);

	if (do_suspend_io)
		drbd_suspend_io(device, WRITE_ONLY);

	if (flags & BM_LOCK_SINGLE_SLOT)
		drbd_bm_slot_lock(peer_device, why, flags);
	else
		drbd_bm_lock(device, why, flags);

	rv = io_fn(device, peer_device);

	if (flags & BM_LOCK_SINGLE_SLOT)
		drbd_bm_slot_unlock(peer_device);
	else
		drbd_bm_unlock(device);

	if (do_suspend_io)
		drbd_resume_io(device);

	return rv;
}

void drbd_md_set_flag(struct drbd_device *device, enum mdf_flag flag) __must_hold(local)
{
	if ((device->ldev->md.flags & flag) != flag) {
		drbd_md_mark_dirty(device);
		device->ldev->md.flags |= flag;
	}
}

void drbd_md_set_peer_flag(struct drbd_peer_device *peer_device,
			   enum mdf_peer_flag flag) __must_hold(local)
{
	struct drbd_device *device = peer_device->device;
	struct drbd_md *md = &device->ldev->md;

	if (!(md->peers[peer_device->node_id].flags & flag)) {
		drbd_md_mark_dirty(device);
		md->peers[peer_device->node_id].flags |= flag;
	}
}

void drbd_md_clear_flag(struct drbd_device *device, enum mdf_flag flag) __must_hold(local)
{
	if ((device->ldev->md.flags & flag) != 0) {
		drbd_md_mark_dirty(device);
		device->ldev->md.flags &= ~flag;
	}
}

void drbd_md_clear_peer_flag(struct drbd_peer_device *peer_device,
			     enum mdf_peer_flag flag) __must_hold(local)
{
	struct drbd_device *device = peer_device->device;
	struct drbd_md *md = &device->ldev->md;

	if (md->peers[peer_device->node_id].flags & flag) {
		drbd_md_mark_dirty(device);
		md->peers[peer_device->node_id].flags &= ~flag;
	}
}

int drbd_md_test_flag(struct drbd_backing_dev *bdev, enum mdf_flag flag)
{
	return (bdev->md.flags & flag) != 0;
}

bool drbd_md_test_peer_flag(struct drbd_peer_device *peer_device, enum mdf_peer_flag flag)
{
	struct drbd_md *md = &peer_device->device->ldev->md;

	if (peer_device->bitmap_index == -1)
		return false;

	return md->peers[peer_device->node_id].flags & flag;
}

static void md_sync_timer_fn(struct timer_list *t)
{
	struct drbd_device *device = from_timer(device, t, md_sync_timer);
	drbd_device_post_work(device, MD_SYNC);
}


void lock_all_resources(void)
{
	struct drbd_resource *resource;
	int __maybe_unused i = 0;

	mutex_lock(&resources_mutex);
	local_irq_disable();
	for_each_resource(resource, &drbd_resources)
		read_lock(&resource->state_rwlock);
}

void unlock_all_resources(void)
{
	struct drbd_resource *resource;

	for_each_resource(resource, &drbd_resources)
		read_unlock(&resource->state_rwlock);
	local_irq_enable();
	mutex_unlock(&resources_mutex);
}

long twopc_timeout(struct drbd_resource *resource)
{
	return resource->res_opts.twopc_timeout * HZ/10;
}

u64 directly_connected_nodes(struct drbd_resource *resource, enum which_state which)
{
	u64 directly_connected = 0;
	struct drbd_connection *connection;

	rcu_read_lock();
	for_each_connection_rcu(connection, resource) {
		if (connection->cstate[which] < C_CONNECTED)
			continue;
		directly_connected |= NODE_MASK(connection->peer_node_id);
	}
	rcu_read_unlock();

	return directly_connected;
}

static sector_t bm_sect_to_max_capacity(unsigned int bm_max_peers, sector_t bm_sect)
{
	/* we do our meta data IO in 4k units */
	u64 bm_bytes = ALIGN_DOWN(bm_sect << SECTOR_SHIFT, 4096);
	u64 bm_bytes_per_peer = div_u64(bm_bytes, bm_max_peers);
	u64 bm_bits_per_peer = bm_bytes_per_peer * BITS_PER_BYTE;
	return BM_BIT_TO_SECT(bm_bits_per_peer);
}

/**
 * drbd_get_max_capacity() - Returns the capacity we announce to out peer
 * @device: The DRBD device.
 * @bdev: Meta data block device.
 * @warn: Whether to warn when size is clipped.
 *
 * returns the capacity we announce to out peer.  we clip ourselves at the
 * various MAX_SECTORS, because if we don't, current implementation will
 * oops sooner or later
 */
sector_t drbd_get_max_capacity(
		struct drbd_device *device, struct drbd_backing_dev *bdev, bool warn)
{
	unsigned int bm_max_peers = device->bitmap->bm_max_peers;
	sector_t backing_bdev_capacity = drbd_get_capacity(bdev->backing_bdev);
	sector_t bm_sect;
	sector_t backing_capacity_remaining;
	sector_t metadata_limit;
	sector_t max_capacity;

	switch (bdev->md.meta_dev_idx) {
	case DRBD_MD_INDEX_INTERNAL:
	case DRBD_MD_INDEX_FLEX_INT:
		bm_sect = bdev->md.al_offset - bdev->md.bm_offset;
		backing_capacity_remaining = drbd_md_first_sector(bdev);
		break;
	case DRBD_MD_INDEX_FLEX_EXT:
		bm_sect = bdev->md.md_size_sect - bdev->md.bm_offset;
		backing_capacity_remaining = backing_bdev_capacity;
		break;
	default:
		bm_sect = DRBD_BM_SECTORS_INDEXED;
		backing_capacity_remaining = backing_bdev_capacity;
	}

	metadata_limit = bm_sect_to_max_capacity(bm_max_peers, bm_sect);

	dynamic_drbd_dbg(device,
			"Backing device capacity: %llus, remaining: %llus, bitmap sectors: %llus\n",
			(unsigned long long) backing_bdev_capacity,
			(unsigned long long) backing_capacity_remaining,
			(unsigned long long) bm_sect);
	dynamic_drbd_dbg(device,
			"Max peers: %u, metadata limit: %llus, hard limit: %llus\n",
			bm_max_peers,
			(unsigned long long) metadata_limit,
			(unsigned long long) DRBD_MAX_SECTORS);

	max_capacity = backing_capacity_remaining;
	if (max_capacity > DRBD_MAX_SECTORS) {
		if (warn)
			drbd_warn(device, "Device size clipped from %llus to %llus due to DRBD limitations\n",
					(unsigned long long) max_capacity,
					(unsigned long long) DRBD_MAX_SECTORS);
		max_capacity = DRBD_MAX_SECTORS;
	}
	if (max_capacity > metadata_limit) {
		if (warn)
			drbd_warn(device, "Device size clipped from %llus to %llus due to metadata size\n",
					(unsigned long long) max_capacity,
					(unsigned long long) metadata_limit);
		max_capacity = metadata_limit;
	}
	return max_capacity;
}

#ifdef CONFIG_DRBD_FAULT_INJECTION
/* Fault insertion support including random number generator shamelessly
 * stolen from kernel/rcutorture.c */
struct fault_random_state {
	unsigned long state;
	unsigned long count;
};

#define FAULT_RANDOM_MULT 39916801  /* prime */
#define FAULT_RANDOM_ADD	479001701 /* prime */
#define FAULT_RANDOM_REFRESH 10000

/*
 * Crude but fast random-number generator.  Uses a linear congruential
 * generator, with occasional help from get_random_bytes().
 */
static unsigned long
_drbd_fault_random(struct fault_random_state *rsp)
{
	long refresh;

	if (!rsp->count--) {
		get_random_bytes(&refresh, sizeof(refresh));
		rsp->state += refresh;
		rsp->count = FAULT_RANDOM_REFRESH;
	}
	rsp->state = rsp->state * FAULT_RANDOM_MULT + FAULT_RANDOM_ADD;
	return swahw32(rsp->state);
}

static char *
_drbd_fault_str(unsigned int type) {
	static char *_faults[] = {
		[DRBD_FAULT_MD_WR] = "Meta-data write",
		[DRBD_FAULT_MD_RD] = "Meta-data read",
		[DRBD_FAULT_RS_WR] = "Resync write",
		[DRBD_FAULT_RS_RD] = "Resync read",
		[DRBD_FAULT_DT_WR] = "Data write",
		[DRBD_FAULT_DT_RD] = "Data read",
		[DRBD_FAULT_DT_RA] = "Data read ahead",
		[DRBD_FAULT_BM_ALLOC] = "BM allocation",
		[DRBD_FAULT_AL_EE] = "EE allocation",
		[DRBD_FAULT_RECEIVE] = "receive data corruption",
	};

	return (type < DRBD_FAULT_MAX) ? _faults[type] : "**Unknown**";
}

unsigned int
_drbd_insert_fault(struct drbd_device *device, unsigned int type)
{
	static struct fault_random_state rrs = {0, 0};

	unsigned int ret = (
		(drbd_fault_devs == 0 ||
			((1 << device->minor) & drbd_fault_devs) != 0) &&
		(((_drbd_fault_random(&rrs) % 100) + 1) <= drbd_fault_rate));

	if (ret) {
		drbd_fault_count++;

		if (drbd_ratelimit())
			drbd_warn(device, "***Simulating %s failure\n",
				_drbd_fault_str(type));
	}

	return ret;
}
#endif

module_init(drbd_init)
module_exit(drbd_cleanup)

/* For transport layer */
EXPORT_SYMBOL(drbd_destroy_connection);
EXPORT_SYMBOL(drbd_destroy_path);<|MERGE_RESOLUTION|>--- conflicted
+++ resolved
@@ -1141,21 +1141,15 @@
 
 void drbd_send_ping_ack_wf(struct work_struct *ws)
 {
-<<<<<<< HEAD
 	struct drbd_connection *connection =
 		container_of(ws, struct drbd_connection, send_ping_ack_work);
 	int err;
 
 	err = conn_prepare_command(connection, 0, CONTROL_STREAM) ? 0 : -EIO;
 	if (!err)
-		err = send_command(connection, -1, P_PING_ACK, CONTROL_STREAM);
+		err = send_command(connection, -1, P_PING_ACK, CONTROL_STREAM | SFLAG_FLUSH);
 	if (err)
 		change_cstate(connection, C_NETWORK_FAILURE, CS_HARD);
-=======
-	if (!conn_prepare_command(connection, 0, CONTROL_STREAM))
-		return -EIO;
-	return send_command(connection, -1, P_PING_ACK, CONTROL_STREAM | SFLAG_FLUSH);
->>>>>>> c7daccb0
 }
 
 int drbd_send_peer_ack(struct drbd_connection *connection,
