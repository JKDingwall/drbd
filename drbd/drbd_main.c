/*
   drbd_main.c

   This file is part of DRBD by Philipp Reisner and Lars Ellenberg.

   Copyright (C) 2001-2008, LINBIT Information Technologies GmbH.
   Copyright (C) 1999-2008, Philipp Reisner <philipp.reisner@linbit.com>.
   Copyright (C) 2002-2008, Lars Ellenberg <lars.ellenberg@linbit.com>.

   Thanks to Carter Burden, Bart Grantham and Gennadiy Nerubayev
   from Logicworks, Inc. for making SDP replication support possible.


 */

#define pr_fmt(fmt)	KBUILD_MODNAME ": " fmt

#include <linux/module.h>
#include <linux/jiffies.h>
#include <linux/drbd.h>
#include <linux/uaccess.h>
#include <asm/types.h>
#include <net/sock.h>
#include <linux/ctype.h>
#include <linux/fs.h>
#include <linux/file.h>
#include <linux/proc_fs.h>
#include <linux/init.h>
#include <linux/mm.h>
#include <linux/memcontrol.h>
#include <linux/mm_inline.h>
#include <linux/slab.h>
#include <linux/crc32c.h>
#include <linux/reboot.h>
#include <linux/notifier.h>
#include <linux/workqueue.h>
#include <linux/kthread.h>
#define __KERNEL_SYSCALLS__
#include <linux/unistd.h>
#include <linux/vmalloc.h>
#include <linux/device.h>
#include <linux/dynamic_debug.h>
#include <linux/libnvdimm.h>
#include <linux/swab.h>

#include <linux/drbd_limits.h>
#include "drbd_int.h"
#include "drbd_protocol.h"
#include "drbd_req.h"
#include "drbd_vli.h"
#include "drbd_debugfs.h"
#include "drbd_meta_data.h"
#include "drbd_dax_pmem.h"

static int drbd_open(struct block_device *bdev, fmode_t mode);
static void drbd_release(struct gendisk *gd, fmode_t mode);
static void md_sync_timer_fn(struct timer_list *t);
static int w_bitmap_io(struct drbd_work *w, int unused);
static int flush_send_buffer(struct drbd_connection *connection, enum drbd_stream drbd_stream);
static u64 __set_bitmap_slots(struct drbd_device *device, u64 bitmap_uuid, u64 do_nodes) __must_hold(local);
static u64 __test_bitmap_slots(struct drbd_device *device) __must_hold(local);
static void drbd_send_ping_ack_wf(struct work_struct *ws);

MODULE_AUTHOR("Philipp Reisner <phil@linbit.com>, "
	      "Lars Ellenberg <lars@linbit.com>");
MODULE_DESCRIPTION("drbd - Distributed Replicated Block Device v" REL_VERSION);
MODULE_VERSION(REL_VERSION);
MODULE_LICENSE("GPL");
MODULE_PARM_DESC(minor_count, "Approximate number of drbd devices ("
		 __stringify(DRBD_MINOR_COUNT_MIN) "-" __stringify(DRBD_MINOR_COUNT_MAX) ")");
MODULE_ALIAS_BLOCKDEV_MAJOR(DRBD_MAJOR);

#include <linux/moduleparam.h>

#ifdef CONFIG_DRBD_FAULT_INJECTION
int drbd_enable_faults;
int drbd_fault_rate;
static int drbd_fault_count;
static int drbd_fault_devs;

/* bitmap of enabled faults */
module_param_named(enable_faults, drbd_enable_faults, int, 0664);
/* fault rate % value - applies to all enabled faults */
module_param_named(fault_rate, drbd_fault_rate, int, 0664);
/* count of faults inserted */
module_param_named(fault_count, drbd_fault_count, int, 0664);
/* bitmap of devices to insert faults on */
module_param_named(fault_devs, drbd_fault_devs, int, 0644);
#endif

/* module parameters we can keep static */
static bool drbd_disable_sendpage;
static bool drbd_allow_oos; /* allow_open_on_secondary */
MODULE_PARM_DESC(allow_oos, "DONT USE!");
module_param_named(disable_sendpage, drbd_disable_sendpage, bool, 0644);
module_param_named(allow_oos, drbd_allow_oos, bool, 0);

/* module parameters shared with defaults */
unsigned int drbd_minor_count = DRBD_MINOR_COUNT_DEF;
/* Module parameter for setting the user mode helper program
 * to run. Default is /sbin/drbdadm */
char drbd_usermode_helper[80] = "/sbin/drbdadm";
module_param_named(minor_count, drbd_minor_count, uint, 0444);
module_param_string(usermode_helper, drbd_usermode_helper, sizeof(drbd_usermode_helper), 0644);

static int param_set_drbd_protocol_version(const char *s, const struct kernel_param *kp)
{
	unsigned long long tmp;
	unsigned int *res = kp->arg;
	int rv;

	rv = kstrtoull(s, 0, &tmp);
	if (rv < 0)
		return rv;
	if (tmp < PRO_VERSION_MIN || tmp > PRO_VERSION_MAX)
		return -ERANGE;
	*res = tmp;
	return 0;
}

#define param_check_drbd_protocol_version	param_check_uint
#define param_get_drbd_protocol_version		param_get_uint

static const struct kernel_param_ops param_ops_drbd_protocol_version = {
	.set = param_set_drbd_protocol_version,
	.get = param_get_drbd_protocol_version,
};

unsigned int drbd_protocol_version_min = PRO_VERSION_MIN;
module_param_named(protocol_version_min, drbd_protocol_version_min, drbd_protocol_version, 0644);


/* in 2.6.x, our device mapping and config info contains our virtual gendisks
 * as member "struct gendisk *vdisk;"
 */
struct idr drbd_devices;
struct list_head drbd_resources;
static DEFINE_SPINLOCK(drbd_devices_lock);
DEFINE_MUTEX(resources_mutex);

struct kmem_cache *drbd_request_cache;
struct kmem_cache *drbd_ee_cache;	/* peer requests */
struct kmem_cache *drbd_al_ext_cache;	/* activity log extents */
mempool_t drbd_request_mempool;
mempool_t drbd_ee_mempool;
mempool_t drbd_md_io_page_pool;
struct bio_set drbd_md_io_bio_set;
struct bio_set drbd_io_bio_set;

static const struct block_device_operations drbd_ops = {
	.owner		= THIS_MODULE,
	.submit_bio	= drbd_submit_bio,
	.open		= drbd_open,
	.release	= drbd_release,
};

#ifdef __CHECKER__
/* When checking with sparse, and this is an inline function, sparse will
   give tons of false positives. When this is a real functions sparse works.
 */
int _get_ldev_if_state(struct drbd_device *device, enum drbd_disk_state mins)
{
	int io_allowed;

	atomic_inc(&device->local_cnt);
	io_allowed = (device->disk_state[NOW] >= mins);
	if (!io_allowed) {
		if (atomic_dec_and_test(&device->local_cnt))
			wake_up(&device->misc_wait);
	}
	return io_allowed;
}

#endif

struct drbd_connection *__drbd_next_connection_ref(u64 *visited,
						   struct drbd_connection *connection,
						   struct drbd_resource *resource)
{
	int node_id;

	rcu_read_lock();
	if (!connection) {
		connection = list_first_or_null_rcu(&resource->connections,
						    struct drbd_connection,
						    connections);
		*visited = 0;
	} else {
		struct list_head *pos;
		bool previous_visible; /* on the resources connections list */

		pos = list_next_rcu(&connection->connections);
		/* follow the pointer first, then check if the previous element was
		   still an element on the list of visible connections. */
		smp_rmb();
		previous_visible = !test_bit(C_UNREGISTERED, &connection->flags);

		kref_debug_put(&connection->kref_debug, 13);
		kref_put(&connection->kref, drbd_destroy_connection);

		if (pos == &resource->connections) {
			connection = NULL;
		} else if (previous_visible) {	/* visible -> we are now on a vital element */
			connection = list_entry_rcu(pos, struct drbd_connection, connections);
		} else { /* not visible -> pos might point to a dead element now */
			for_each_connection_rcu(connection, resource) {
				node_id = connection->peer_node_id;
				if (!(*visited & NODE_MASK(node_id)))
					goto found;
			}
			connection = NULL;
		}
	}

	if (connection) {
	found:
		node_id = connection->peer_node_id;
		*visited |= NODE_MASK(node_id);

		kref_get(&connection->kref);
		kref_debug_get(&connection->kref_debug, 13);
	}

	rcu_read_unlock();
	return connection;
}


struct drbd_peer_device *__drbd_next_peer_device_ref(u64 *visited,
						     struct drbd_peer_device *peer_device,
						     struct drbd_device *device)
{
	rcu_read_lock();
	if (!peer_device) {
		peer_device = list_first_or_null_rcu(&device->peer_devices,
						    struct drbd_peer_device,
						    peer_devices);
		*visited = 0;
	} else {
		struct list_head *pos;
		bool previous_visible;

		pos = list_next_rcu(&peer_device->peer_devices);
		smp_rmb();
		previous_visible = !test_bit(C_UNREGISTERED, &peer_device->connection->flags);

		kref_debug_put(&peer_device->connection->kref_debug, 15);
		kref_put(&peer_device->connection->kref, drbd_destroy_connection);

		if (pos == &device->peer_devices) {
			peer_device = NULL;
		} else if (previous_visible) {
			peer_device = list_entry_rcu(pos, struct drbd_peer_device, peer_devices);
		} else {
			for_each_peer_device_rcu(peer_device, device) {
				if (!(*visited & NODE_MASK(peer_device->node_id)))
					goto found;
			}
			peer_device = NULL;
		}
	}

	if (peer_device) {
	found:
		*visited |= NODE_MASK(peer_device->node_id);

		kref_get(&peer_device->connection->kref);
		kref_debug_get(&peer_device->connection->kref_debug, 15);
	}

	rcu_read_unlock();
	return peer_device;
}

static void dump_epoch(struct drbd_resource *resource, int node_id, int epoch)
{
	struct drbd_request *req;
	bool found_epoch = false;

	list_for_each_entry_rcu(req, &resource->transfer_log, tl_requests) {
		if (!found_epoch && req->epoch == epoch)
			found_epoch = true;

		if (found_epoch) {
			if (req->epoch != epoch)
				break;
			drbd_info(req->device, "XXX %u %llu+%u 0x%x 0x%x\n",
					req->epoch,
					(unsigned long long)req->i.sector, req->i.size >> 9,
					req->local_rq_state, req->net_rq_state[node_id]
				 );
		}
	}
}

/**
 * tl_release() - mark as BARRIER_ACKED all requests in the corresponding transfer log epoch
 * @device:	DRBD device.
 * @o_block_id: "block id" aka expected pointer address of the oldest request
 * @y_block_id: "block id" aka expected pointer address of the youngest request
 *		confirmed to be on stable storage.
 * @barrier_nr:	Expected identifier of the DRBD write barrier packet.
 * @set_size:	Expected number of requests before that barrier, respectively
 *		number of requests in the interval [o_block_id;y_block_id]
 *
 * Called for both P_BARRIER_ACK and P_CONFIRM_STABLE,
 * which is similar to an unsolicited partial barrier ack.
 *
 * Either barrier_nr (for barrier acks) or both o_block_id and y_blockid (for
 * confirm stable) are given.  For barrier acks, all requests in the epoch
 * designated by "barrier_nr" are confirmed to be on stable storage.
 *
 * For confirm stable, both o_block_id and y_block_id are given, barrier_nr is
 * ignored, and all requests from "o_block_id" up to and including y_block_id
 * are confirmed to be on stable storage on the reporting peer.
 *
 * In case the passed barrier_nr or set_size does not match the oldest
 * epoch of not yet barrier-acked requests, this function will cause a
 * termination of the connection.
 */
void tl_release(struct drbd_connection *connection,
		uint64_t o_block_id,
		uint64_t y_block_id,
		unsigned int barrier_nr,
		unsigned int set_size)
{
	struct drbd_resource *resource = connection->resource;
	struct drbd_request *r;
	struct drbd_request *req = NULL;
	struct drbd_request *req_y = NULL;
	int expect_epoch = 0;
	int expect_size = 0;
	bool found_epoch = false;

	rcu_read_lock();
	/* find oldest not yet barrier-acked write request,
	 * count writes in its epoch. */
	list_for_each_entry_rcu(r, &resource->transfer_log, tl_requests) {
		struct drbd_peer_device *peer_device =
			conn_peer_device(connection, r->device->vnr);
		const int idx = peer_device->node_id;
		unsigned int local_rq_state, net_rq_state;

		spin_lock_irq(&r->rq_lock);
		local_rq_state = r->local_rq_state;
		net_rq_state = r->net_rq_state[idx];
		spin_unlock_irq(&r->rq_lock);

		if (!req) {
			if (!(local_rq_state & RQ_WRITE))
				continue;
			if (!(net_rq_state & RQ_NET_MASK))
				continue;
			if (net_rq_state & RQ_NET_DONE)
				continue;
			req = r;
			expect_epoch = req->epoch;
			expect_size ++;
		} else {
			const u16 s = r->net_rq_state[idx];
			if (r->epoch != expect_epoch)
				break;
			if (!(local_rq_state & RQ_WRITE))
				continue;
			/* probably a "send_out_of_sync", during Ahead/Behind mode,
			 * while at least one volume already started to resync again.
			 * I'd very much prefer these to be in their own epoch,
			 * or better yet, "simultaneously" go from Ahead/Behind -> SyncSource/SyncTarget
			 * but that is currently not the case. FIXME.
			 */
			if ((s & RQ_NET_MASK) && !(s & RQ_EXP_BARR_ACK))
				continue;
			if (s & RQ_NET_DONE || (s & RQ_NET_MASK) == 0) {
				drbd_warn(connection, "unexpected state flags: 0x%x during BarrierAck #%u\n",
					s, barrier_nr);
			}
			expect_size++;
		}
		if (y_block_id && (struct drbd_request*)(unsigned long)y_block_id == r) {
			req_y = r;
			break;
		}
	}

	/* first some paranoia code */
	if (o_block_id) {
		if ((struct drbd_request*)(unsigned long)o_block_id != req) {
			drbd_err(connection, "BAD! ConfirmedStable: expected %p, found %p\n",
				(struct drbd_request*)(unsigned long)o_block_id, req);
			goto bail;
		}
		if (!req_y) {
			drbd_err(connection, "BAD! ConfirmedStable: expected youngest request %p NOT found\n",
				(struct drbd_req*)(unsigned long)y_block_id);
			goto bail;
		}
		/* A P_CONFIRM_STABLE cannot tell me the to-be-expected barrier nr,
		 * it does not know it yet. But we just confirmed it knew the
		 * expected request, so just use that one. */
		barrier_nr = expect_epoch;
		/* Both requests referenced must be in the same epoch. */
		if (req_y->epoch != expect_epoch) {
			drbd_err(connection, "BAD! ConfirmedStable: reported requests not in the same epoch (%u != %u)\n",
				req->epoch, req_y->epoch);
			goto bail;
		}
	}
	if (req == NULL) {
		drbd_err(connection, "BAD! BarrierAck #%u received, but no epoch in tl!?\n",
			 barrier_nr);
		goto bail;
	}
	if (expect_epoch != barrier_nr) {
		drbd_err(connection, "BAD! BarrierAck #%u received, expected #%u!\n",
			 barrier_nr, expect_epoch);
		goto bail;
	}

	if (expect_size != set_size) {
		if (!o_block_id) {
			DEFINE_DYNAMIC_DEBUG_METADATA(ddm, "Bad barrier ack dump");

			drbd_err(connection, "BAD! BarrierAck #%u received with n_writes=%u, expected n_writes=%u!\n",
				 barrier_nr, set_size, expect_size);

			if (DYNAMIC_DEBUG_BRANCH(ddm))
				dump_epoch(resource, connection->peer_node_id, expect_epoch);
		} else
			drbd_err(connection, "BAD! ConfirmedStable [%p,%p] received with n_writes=%u, expected n_writes=%u!\n",
				 req, req_y, set_size, expect_size);
		goto bail;
	}

	/* Clean up list of requests processed during current epoch. */
	/* Walking the list from the start is paranoia,
	 * to catch requests being barrier-acked "unexpectedly".
	 * It usually should find the same req again, or some READ preceding it. */
	list_for_each_entry_rcu(req, &resource->transfer_log, tl_requests) {
		if (!found_epoch && req->epoch == expect_epoch)
			found_epoch = true;

		if (found_epoch) {
			struct drbd_peer_device *peer_device;
			if (req->epoch != expect_epoch)
				break;
			peer_device = conn_peer_device(connection, req->device->vnr);
			req_mod(req, BARRIER_ACKED, peer_device);
			if (req == req_y)
				break;
		}
	}
	rcu_read_unlock();

	/* urgently flush out peer acks for P_CONFIRM_STABLE */
	if (req_y) {
		drbd_flush_peer_acks(resource);
	} else if (barrier_nr == connection->send.last_sent_epoch_nr) {
		clear_bit(BARRIER_ACK_PENDING, &connection->flags);
		wake_up(&resource->barrier_wait);
	}

	return;

bail:
	rcu_read_unlock();
	change_cstate(connection, C_PROTOCOL_ERROR, CS_HARD);
}


/**
 * _tl_walk() - Walks the transfer log, and applies an action to all requests
 * @connection: DRBD connection to operate on
 * @from_req    If set, the walk starts from the request that this points to
 * @what:       The action/event to perform with all request objects
 *
 * @what might be one of CONNECTION_LOST, CONNECTION_LOST_WHILE_SUSPENDED,
 * RESEND, CANCEL_SUSPENDED_IO, COMPLETION_RESUMED.
 */
void __tl_walk(struct drbd_resource *const resource,
		struct drbd_connection *const connection,
		struct drbd_request **from_req,
		const enum drbd_req_event what)
{
	struct drbd_peer_device *peer_device;
	struct drbd_request *req = NULL;

	rcu_read_lock();
	if (from_req)
		req = READ_ONCE(*from_req);
	if (!req)
		req = list_entry_rcu(resource->transfer_log.next, struct drbd_request, tl_requests);
	list_for_each_entry_from_rcu(req, &resource->transfer_log, tl_requests) {
		/* Skip if the request has already been destroyed. */
		if (!kref_get_unless_zero(&req->kref))
			continue;

		peer_device = connection == NULL ? NULL :
			conn_peer_device(connection, req->device->vnr);
		_req_mod(req, what, peer_device);
		kref_put(&req->kref, drbd_req_destroy);
	}
	rcu_read_unlock();
}

void tl_walk(struct drbd_connection *connection, struct drbd_request **from_req, enum drbd_req_event what)
{
	struct drbd_resource *resource = connection->resource;

	read_lock_irq(&resource->state_rwlock);
	__tl_walk(connection->resource, connection, from_req, what);
	read_unlock_irq(&resource->state_rwlock);
}

/**
 * tl_abort_disk_io() - Abort disk I/O for all requests for a certain device in the TL
 * @device:     DRBD device.
 */
void tl_abort_disk_io(struct drbd_device *device)
{
        struct drbd_resource *resource = device->resource;
        struct drbd_request *req;

	rcu_read_lock();
	list_for_each_entry_rcu(req, &resource->transfer_log, tl_requests) {
                if (!(READ_ONCE(req->local_rq_state) & RQ_LOCAL_PENDING))
                        continue;
                if (req->device != device)
                        continue;
		/* Skip if the request has already been destroyed. */
		if (!kref_get_unless_zero(&req->kref))
			continue;

                req_mod(req, ABORT_DISK_IO, NULL);
		kref_put(&req->kref, drbd_req_destroy);
        }
	rcu_read_unlock();
}

static int drbd_thread_setup(void *arg)
{
	struct drbd_thread *thi = (struct drbd_thread *) arg;
	struct drbd_resource *resource = thi->resource;
	struct drbd_connection *connection = thi->connection;
	unsigned long flags;
	int retval;

	allow_kernel_signal(DRBD_SIGKILL);
	allow_kernel_signal(SIGXCPU);

	if (connection)
		kref_get(&connection->kref);
	else
		kref_get(&resource->kref);
restart:
	retval = thi->function(thi);

	spin_lock_irqsave(&thi->t_lock, flags);

	/* if the receiver has been "EXITING", the last thing it did
	 * was set the conn state to "StandAlone",
	 * if now a re-connect request comes in, conn state goes C_UNCONNECTED,
	 * and receiver thread will be "started".
	 * drbd_thread_start needs to set "RESTARTING" in that case.
	 * t_state check and assignment needs to be within the same spinlock,
	 * so either thread_start sees EXITING, and can remap to RESTARTING,
	 * or thread_start see NONE, and can proceed as normal.
	 */

	if (thi->t_state == RESTARTING) {
		if (connection)
			drbd_info(connection, "Restarting %s thread\n", thi->name);
		else
			drbd_info(resource, "Restarting %s thread\n", thi->name);
		thi->t_state = RUNNING;
		spin_unlock_irqrestore(&thi->t_lock, flags);
		flush_signals(current); /* likely it got a signal to look at t_state... */
		goto restart;
	}

	thi->task = NULL;
	thi->t_state = NONE;
	smp_mb();

	if (connection)
		drbd_info(connection, "Terminating %s thread\n", thi->name);
	else
		drbd_info(resource, "Terminating %s thread\n", thi->name);

	complete(&thi->stop);
	spin_unlock_irqrestore(&thi->t_lock, flags);

	if (connection)
		kref_put(&connection->kref, drbd_destroy_connection);
	else
		kref_put(&resource->kref, drbd_destroy_resource);

	return retval;
}

static void drbd_thread_init(struct drbd_resource *resource, struct drbd_thread *thi,
			     int (*func) (struct drbd_thread *), const char *name)
{
	spin_lock_init(&thi->t_lock);
	thi->task    = NULL;
	thi->t_state = NONE;
	thi->function = func;
	thi->resource = resource;
	thi->connection = NULL;
	thi->name = name;
}

int drbd_thread_start(struct drbd_thread *thi)
{
	struct drbd_resource *resource = thi->resource;
	struct drbd_connection *connection = thi->connection;
	struct task_struct *nt;
	unsigned long flags;

	/* is used from state engine doing drbd_thread_stop_nowait,
	 * while holding the req lock irqsave */
	spin_lock_irqsave(&thi->t_lock, flags);

	switch (thi->t_state) {
	case NONE:
		if (connection)
			drbd_info(connection, "Starting %s thread (from %s [%d])\n",
				 thi->name, current->comm, current->pid);
		else
			drbd_info(resource, "Starting %s thread (from %s [%d])\n",
				 thi->name, current->comm, current->pid);

		init_completion(&thi->stop);
		D_ASSERT(resource, thi->task == NULL);
		thi->reset_cpu_mask = 1;
		thi->t_state = RUNNING;
		spin_unlock_irqrestore(&thi->t_lock, flags);
		flush_signals(current); /* otherw. may get -ERESTARTNOINTR */

		nt = kthread_create(drbd_thread_setup, (void *) thi,
				    "drbd_%c_%s", thi->name[0], resource->name);

		if (IS_ERR(nt)) {
			if (connection)
				drbd_err(connection, "Couldn't start thread\n");
			else
				drbd_err(resource, "Couldn't start thread\n");

			return false;
		}
		spin_lock_irqsave(&thi->t_lock, flags);
		thi->task = nt;
		thi->t_state = RUNNING;
		spin_unlock_irqrestore(&thi->t_lock, flags);
		wake_up_process(nt);
		break;
	case EXITING:
		thi->t_state = RESTARTING;
		if (connection)
			drbd_info(connection, "Restarting %s thread (from %s [%d])\n",
					thi->name, current->comm, current->pid);
		else
			drbd_info(resource, "Restarting %s thread (from %s [%d])\n",
					thi->name, current->comm, current->pid);
		fallthrough;
	case RUNNING:
	case RESTARTING:
	default:
		spin_unlock_irqrestore(&thi->t_lock, flags);
		break;
	}

	return true;
}


void _drbd_thread_stop(struct drbd_thread *thi, int restart, int wait)
{
	unsigned long flags;

	enum drbd_thread_state ns = restart ? RESTARTING : EXITING;

	/* may be called from state engine, holding the req lock irqsave */
	spin_lock_irqsave(&thi->t_lock, flags);

	if (thi->t_state == NONE) {
		spin_unlock_irqrestore(&thi->t_lock, flags);
		if (restart)
			drbd_thread_start(thi);
		return;
	}

	if (thi->t_state == EXITING && ns == RESTARTING) {
		/* Do not abort a stop request, otherwise a waiter might never wake up */
		spin_unlock_irqrestore(&thi->t_lock, flags);
		return;
	}

	if (thi->t_state != ns) {
		if (thi->task == NULL) {
			spin_unlock_irqrestore(&thi->t_lock, flags);
			return;
		}

		thi->t_state = ns;
		smp_mb();
		init_completion(&thi->stop);
		if (thi->task != current)
			send_sig(DRBD_SIGKILL, thi->task, 1);
	}
	spin_unlock_irqrestore(&thi->t_lock, flags);

	if (wait)
		wait_for_completion(&thi->stop);
}

#ifdef CONFIG_SMP
/*
 * drbd_calc_cpu_mask() - Generate CPU masks, spread over all CPUs
 *
 * Forces all threads of a resource onto the same CPU. This is beneficial for
 * DRBD's performance. May be overwritten by user's configuration.
 */
static void drbd_calc_cpu_mask(cpumask_var_t *cpu_mask)
{
	unsigned int *resources_per_cpu, min_index = ~0;

	resources_per_cpu = kzalloc(nr_cpu_ids * sizeof(*resources_per_cpu), GFP_KERNEL);
	if (resources_per_cpu) {
		struct drbd_resource *resource;
		unsigned int cpu, min = ~0;

		rcu_read_lock();
		for_each_resource_rcu(resource, &drbd_resources) {
			for_each_cpu(cpu, resource->cpu_mask)
				resources_per_cpu[cpu]++;
		}
		rcu_read_unlock();
		for_each_online_cpu(cpu) {
			if (resources_per_cpu[cpu] < min) {
				min = resources_per_cpu[cpu];
				min_index = cpu;
			}
		}
		kfree(resources_per_cpu);
	}
	if (min_index == ~0) {
		cpumask_setall(*cpu_mask);
		return;
	}
	cpumask_set_cpu(min_index, *cpu_mask);
}

/**
 * drbd_thread_current_set_cpu() - modifies the cpu mask of the _current_ thread
 * @thi:	drbd_thread object
 *
 * call in the "main loop" of _all_ threads, no need for any mutex, current won't die
 * prematurely.
 */
void drbd_thread_current_set_cpu(struct drbd_thread *thi)
{
	struct drbd_resource *resource = thi->resource;
	struct task_struct *p = current;

	if (!thi->reset_cpu_mask)
		return;
	thi->reset_cpu_mask = 0;
	set_cpus_allowed_ptr(p, resource->cpu_mask);
}
#else
#define drbd_calc_cpu_mask(A) ({})
#endif

static bool drbd_all_neighbor_secondary(struct drbd_device *device, u64 *authoritative_ptr)
{
	struct drbd_peer_device *peer_device;
	bool all_secondary = true;
	u64 authoritative = 0;
	int id;

	rcu_read_lock();
	for_each_peer_device_rcu(peer_device, device) {
		if (peer_device->repl_state[NOW] >= L_ESTABLISHED &&
		    peer_device->connection->peer_role[NOW] == R_PRIMARY) {
			all_secondary = false;
			id = peer_device->node_id;
			authoritative |= NODE_MASK(id);
		}
	}
	rcu_read_unlock();
	if (authoritative_ptr)
		*authoritative_ptr = authoritative;
	return all_secondary;
}

/* This function is supposed to have the same semantics as calc_device_stable() in drbd_state.c
   A primary is stable since it is authoritative.
   Unstable are neighbors of a primary and resync target nodes.
   Nodes further away from a primary are stable! */
bool drbd_device_stable(struct drbd_device *device, u64 *authoritative_ptr)
{
	struct drbd_resource *resource = device->resource;
	bool device_stable = true;

	if (resource->role[NOW] == R_PRIMARY)
		return true;

	if (!drbd_all_neighbor_secondary(device, authoritative_ptr))
		return false;

	return device_stable;
}

/*
 * drbd_header_size  -  size of a packet header
 *
 * The header size is a multiple of 8, so any payload following the header is
 * word aligned on 64-bit architectures.  (The bitmap send and receive code
 * relies on this.)
 */
unsigned int drbd_header_size(struct drbd_connection *connection)
{
	if (connection->agreed_pro_version >= 100) {
		BUILD_BUG_ON(!IS_ALIGNED(sizeof(struct p_header100), 8));
		return sizeof(struct p_header100);
	} else {
		BUILD_BUG_ON(sizeof(struct p_header80) !=
			     sizeof(struct p_header95));
		BUILD_BUG_ON(!IS_ALIGNED(sizeof(struct p_header80), 8));
		return sizeof(struct p_header80);
	}
}

static void prepare_header80(struct p_header80 *h, enum drbd_packet cmd, int size)
{
	h->magic   = cpu_to_be32(DRBD_MAGIC);
	h->command = cpu_to_be16(cmd);
	h->length  = cpu_to_be16(size - sizeof(struct p_header80));
}

static void prepare_header95(struct p_header95 *h, enum drbd_packet cmd, int size)
{
	h->magic   = cpu_to_be16(DRBD_MAGIC_BIG);
	h->command = cpu_to_be16(cmd);
	h->length = cpu_to_be32(size - sizeof(struct p_header95));
}

static void prepare_header100(struct p_header100 *h, enum drbd_packet cmd,
				      int size, int vnr)
{
	h->magic = cpu_to_be32(DRBD_MAGIC_100);
	h->volume = cpu_to_be16(vnr);
	h->command = cpu_to_be16(cmd);
	h->length = cpu_to_be32(size - sizeof(struct p_header100));
	h->pad = 0;
}

static void prepare_header(struct drbd_connection *connection, int vnr,
			   void *buffer, enum drbd_packet cmd, int size)
{
	if (connection->agreed_pro_version >= 100)
		prepare_header100(buffer, cmd, size, vnr);
	else if (connection->agreed_pro_version >= 95 &&
		 size > DRBD_MAX_SIZE_H80_PACKET)
		prepare_header95(buffer, cmd, size);
	else
		prepare_header80(buffer, cmd, size);
}

static void new_or_recycle_send_buffer_page(struct drbd_send_buffer *sbuf)
{
	while (1) {
		struct page *page;
		int count = page_count(sbuf->page);

		BUG_ON(count == 0);
		if (count == 1)
			goto have_page;

		page = alloc_page(GFP_NOIO | __GFP_NORETRY | __GFP_NOWARN);
		if (page) {
			put_page(sbuf->page);
			sbuf->page = page;
			goto have_page;
		}

		schedule_timeout_uninterruptible(HZ / 10);
	}
have_page:
	sbuf->unsent =
	sbuf->pos = page_address(sbuf->page);
}

static char *alloc_send_buffer(struct drbd_connection *connection, int size,
			       enum drbd_stream drbd_stream)
{
	struct drbd_send_buffer *sbuf = &connection->send_buffer[drbd_stream];
	char *page_start = page_address(sbuf->page);

	if (sbuf->pos - page_start + size > PAGE_SIZE) {
		flush_send_buffer(connection, drbd_stream);
		new_or_recycle_send_buffer_page(sbuf);
	}

	sbuf->allocated_size = size;
	sbuf->additional_size = 0;

	return sbuf->pos;
}

/* Only used the shrink the previously allocated size. */
static void resize_prepared_command(struct drbd_connection *connection,
				    enum drbd_stream drbd_stream,
				    int size)
{
	connection->send_buffer[drbd_stream].allocated_size =
		size + drbd_header_size(connection);
}

static void additional_size_command(struct drbd_connection *connection,
				    enum drbd_stream drbd_stream,
				    int additional_size)
{
	connection->send_buffer[drbd_stream].additional_size = additional_size;
}

void *__conn_prepare_command(struct drbd_connection *connection, int size,
				    enum drbd_stream drbd_stream)
{
	struct drbd_transport *transport = &connection->transport;
	int header_size;

	if (connection->cstate[NOW] < C_CONNECTING)
		return NULL;

	if (!transport->ops->stream_ok(transport, drbd_stream))
		return NULL;

	header_size = drbd_header_size(connection);
	return alloc_send_buffer(connection, header_size + size, drbd_stream) + header_size;
}

/**
 * conn_prepare_command() - Allocate a send buffer for a packet/command
 * @connection:	the connections the packet will be sent through
 * @size:	number of bytes to allocate
 * @stream:	DATA_STREAM or CONTROL_STREAM
 *
 * This allocates a buffer with capacity to hold the header, and
 * the requested size. Upon success is return a pointer that points
 * to the first byte behind the header. The caller is expected to
 * call xxx_send_command() soon.
 */
void *conn_prepare_command(struct drbd_connection *connection, int size,
			   enum drbd_stream drbd_stream)
{
	void *p;

	mutex_lock(&connection->mutex[drbd_stream]);
	p = __conn_prepare_command(connection, size, drbd_stream);
	if (!p)
		mutex_unlock(&connection->mutex[drbd_stream]);

	return p;
}

/**
 * drbd_prepare_command() - Allocate a send buffer for a packet/command
 * @connection:	the connections the packet will be sent through
 * @size:	number of bytes to allocate
 * @stream:	DATA_STREAM or CONTROL_STREAM
 *
 * This allocates a buffer with capacity to hold the header, and
 * the requested size. Upon success is return a pointer that points
 * to the first byte behind the header. The caller is expected to
 * call xxx_send_command() soon.
 */
void *drbd_prepare_command(struct drbd_peer_device *peer_device, int size, enum drbd_stream drbd_stream)
{
	return conn_prepare_command(peer_device->connection, size, drbd_stream);
}

static int flush_send_buffer(struct drbd_connection *connection, enum drbd_stream drbd_stream)
{
	struct drbd_send_buffer *sbuf = &connection->send_buffer[drbd_stream];
	struct drbd_transport *transport = &connection->transport;
	struct drbd_transport_ops *tr_ops = transport->ops;
	int flags, err, offset, size;

	size = sbuf->pos - sbuf->unsent + sbuf->allocated_size;
	if (size == 0)
		return 0;

	if (drbd_stream == DATA_STREAM) {
		rcu_read_lock();
		connection->transport.ko_count = rcu_dereference(connection->transport.net_conf)->ko_count;
		rcu_read_unlock();
	}

	flags = (connection->cstate[NOW] < C_CONNECTING ? MSG_DONTWAIT : 0) |
		(sbuf->additional_size ? MSG_MORE : 0);
	offset = sbuf->unsent - (char *)page_address(sbuf->page);
	err = tr_ops->send_page(transport, drbd_stream, sbuf->page, offset, size, flags);
	if (!err) {
		sbuf->unsent =
		sbuf->pos += sbuf->allocated_size;      /* send buffer submitted! */
	}

	sbuf->allocated_size = 0;

	return err;
}

int __send_command(struct drbd_connection *connection, int vnr,
			  enum drbd_packet cmd, enum drbd_stream drbd_stream)
{
	struct drbd_send_buffer *sbuf = &connection->send_buffer[drbd_stream];
	struct drbd_transport *transport = &connection->transport;
	struct drbd_transport_ops *tr_ops = transport->ops;
	bool corked = test_bit(CORKED + drbd_stream, &connection->flags);
	bool flush = (cmd == P_PING || cmd == P_PING_ACK || cmd == P_TWOPC_PREPARE);
	int err;

	/* send P_PING and P_PING_ACK immediately, they need to be delivered as
	   fast as possible.
	   P_TWOPC_PREPARE might be used from the worker context while corked.
	   The work item (connect_work) calls change_cluster_wide_state() which
	   in turn waits for reply packets. -> Need to send it regardless of
	   corking.  */

	if (connection->cstate[NOW] < C_CONNECTING)
		return -EIO;
	prepare_header(connection, vnr, sbuf->pos, cmd,
		       sbuf->allocated_size + sbuf->additional_size);

	if (corked && !flush) {
		sbuf->pos += sbuf->allocated_size;
		sbuf->allocated_size = 0;
		err = 0;
	} else {
		err = flush_send_buffer(connection, drbd_stream);

		/* DRBD protocol "pings" are latency critical.
		 * This is supposed to trigger tcp_push_pending_frames() */
		if (!err && flush)
			tr_ops->hint(transport, drbd_stream, NODELAY);

	}

	return err;
}

void drbd_cork(struct drbd_connection *connection, enum drbd_stream stream)
{
	struct drbd_transport *transport = &connection->transport;
	struct drbd_transport_ops *tr_ops = transport->ops;

	mutex_lock(&connection->mutex[stream]);
	set_bit(CORKED + stream, &connection->flags);
	/* only call into transport, if we expect it to work */
	if (connection->cstate[NOW] >= C_CONNECTING)
		tr_ops->hint(transport, stream, CORK);
	mutex_unlock(&connection->mutex[stream]);
}

void drbd_uncork(struct drbd_connection *connection, enum drbd_stream stream)
{
	struct drbd_transport *transport = &connection->transport;
	struct drbd_transport_ops *tr_ops = transport->ops;


	mutex_lock(&connection->mutex[stream]);
	flush_send_buffer(connection, stream);

	clear_bit(CORKED + stream, &connection->flags);
	/* only call into transport, if we expect it to work */
	if (connection->cstate[NOW] >= C_CONNECTING)
		tr_ops->hint(transport, stream, UNCORK);
	mutex_unlock(&connection->mutex[stream]);
}

int send_command(struct drbd_connection *connection, int vnr,
		 enum drbd_packet cmd, enum drbd_stream drbd_stream)
{
	int err;

	err = __send_command(connection, vnr, cmd, drbd_stream);
	mutex_unlock(&connection->mutex[drbd_stream]);
	return err;
}

int drbd_send_command(struct drbd_peer_device *peer_device,
		      enum drbd_packet cmd, enum drbd_stream drbd_stream)
{
	return send_command(peer_device->connection, peer_device->device->vnr,
			    cmd, drbd_stream);
}

int drbd_send_ping(struct drbd_connection *connection)
{
	if (!conn_prepare_command(connection, 0, CONTROL_STREAM))
		return -EIO;
	return send_command(connection, -1, P_PING, CONTROL_STREAM);
}

void drbd_send_ping_ack_wf(struct work_struct *ws)
{
	struct drbd_connection *connection =
		container_of(ws, struct drbd_connection, send_ping_ack_work);
	int err;

	err = conn_prepare_command(connection, 0, CONTROL_STREAM) ? 0 : -EIO;
	if (!err)
		err = send_command(connection, -1, P_PING_ACK, CONTROL_STREAM);
	if (err)
		change_cstate(connection, C_NETWORK_FAILURE, CS_HARD);
}

int drbd_send_peer_ack(struct drbd_connection *connection,
		struct drbd_peer_ack *peer_ack)
{
	struct p_peer_ack *p;

	p = conn_prepare_command(connection, sizeof(*p), CONTROL_STREAM);
	if (!p)
		return -EIO;
	p->mask = cpu_to_be64(peer_ack->mask);
	p->dagtag = cpu_to_be64(peer_ack->dagtag_sector);

	return send_command(connection, -1, P_PEER_ACK, CONTROL_STREAM);
}

int drbd_send_sync_param(struct drbd_peer_device *peer_device)
{
	struct p_rs_param_95 *p;
	int size;
	const int apv = peer_device->connection->agreed_pro_version;
	enum drbd_packet cmd;
	struct net_conf *nc;
	struct peer_device_conf *pdc;

	rcu_read_lock();
	nc = rcu_dereference(peer_device->connection->transport.net_conf);

	size = apv <= 87 ? sizeof(struct p_rs_param)
		: apv == 88 ? sizeof(struct p_rs_param)
			+ strlen(nc->verify_alg) + 1
		: apv <= 94 ? sizeof(struct p_rs_param_89)
		: /* apv >= 95 */ sizeof(struct p_rs_param_95);

	cmd = apv >= 89 ? P_SYNC_PARAM89 : P_SYNC_PARAM;
	rcu_read_unlock();

	p = drbd_prepare_command(peer_device, size, DATA_STREAM);
	if (!p)
		return -EIO;

	/* initialize verify_alg and csums_alg */
	memset(p->verify_alg, 0, 2 * SHARED_SECRET_MAX);

	rcu_read_lock();
	nc = rcu_dereference(peer_device->connection->transport.net_conf);

	if (get_ldev(peer_device->device)) {
		pdc = rcu_dereference(peer_device->conf);
		p->resync_rate = cpu_to_be32(pdc->resync_rate);
		p->c_plan_ahead = cpu_to_be32(pdc->c_plan_ahead);
		p->c_delay_target = cpu_to_be32(pdc->c_delay_target);
		p->c_fill_target = cpu_to_be32(pdc->c_fill_target);
		p->c_max_rate = cpu_to_be32(pdc->c_max_rate);
		put_ldev(peer_device->device);
	} else {
		p->resync_rate = cpu_to_be32(DRBD_RESYNC_RATE_DEF);
		p->c_plan_ahead = cpu_to_be32(DRBD_C_PLAN_AHEAD_DEF);
		p->c_delay_target = cpu_to_be32(DRBD_C_DELAY_TARGET_DEF);
		p->c_fill_target = cpu_to_be32(DRBD_C_FILL_TARGET_DEF);
		p->c_max_rate = cpu_to_be32(DRBD_C_MAX_RATE_DEF);
	}

	if (apv >= 88)
		strcpy(p->verify_alg, nc->verify_alg);
	if (apv >= 89)
		strcpy(p->csums_alg, nc->csums_alg);
	rcu_read_unlock();

	return drbd_send_command(peer_device, cmd, DATA_STREAM);
}

int __drbd_send_protocol(struct drbd_connection *connection, enum drbd_packet cmd)
{
	struct p_protocol *p;
	struct net_conf *nc;
	int size, cf;

	if (test_bit(CONN_DRY_RUN, &connection->flags) && connection->agreed_pro_version < 92) {
		clear_bit(CONN_DRY_RUN, &connection->flags);
		drbd_err(connection, "--dry-run is not supported by peer");
		return -EOPNOTSUPP;
	}

	size = sizeof(*p);
	rcu_read_lock();
	nc = rcu_dereference(connection->transport.net_conf);
	if (connection->agreed_pro_version >= 87)
		size += strlen(nc->integrity_alg) + 1;
	rcu_read_unlock();

	p = __conn_prepare_command(connection, size, DATA_STREAM);
	if (!p)
		return -EIO;

	rcu_read_lock();
	nc = rcu_dereference(connection->transport.net_conf);

	p->protocol      = cpu_to_be32(nc->wire_protocol);
	p->after_sb_0p   = cpu_to_be32(nc->after_sb_0p);
	p->after_sb_1p   = cpu_to_be32(nc->after_sb_1p);
	p->after_sb_2p   = cpu_to_be32(nc->after_sb_2p);
	p->two_primaries = cpu_to_be32(nc->two_primaries);
	cf = 0;
	if (test_bit(CONN_DISCARD_MY_DATA, &connection->flags))
		cf |= CF_DISCARD_MY_DATA;
	if (test_bit(CONN_DRY_RUN, &connection->flags))
		cf |= CF_DRY_RUN;
	p->conn_flags    = cpu_to_be32(cf);

	if (connection->agreed_pro_version >= 87)
		strcpy(p->integrity_alg, nc->integrity_alg);
	rcu_read_unlock();

	return __send_command(connection, -1, cmd, DATA_STREAM);
}

int drbd_send_protocol(struct drbd_connection *connection)
{
	int err;

	mutex_lock(&connection->mutex[DATA_STREAM]);
	err = __drbd_send_protocol(connection, P_PROTOCOL);
	mutex_unlock(&connection->mutex[DATA_STREAM]);

	return err;
}

static int _drbd_send_uuids(struct drbd_peer_device *peer_device, u64 uuid_flags)
{
	struct drbd_device *device = peer_device->device;
	struct p_uuids *p;
	int i;

	if (!get_ldev_if_state(device, D_NEGOTIATING))
		return 0;

	p = drbd_prepare_command(peer_device, sizeof(*p), DATA_STREAM);
	if (!p) {
		put_ldev(device);
		return -EIO;
	}

	spin_lock_irq(&device->ldev->md.uuid_lock);
	p->current_uuid = cpu_to_be64(drbd_current_uuid(device));
	p->bitmap_uuid = cpu_to_be64(drbd_bitmap_uuid(peer_device));
	for (i = 0; i < ARRAY_SIZE(p->history_uuids); i++)
		p->history_uuids[i] = cpu_to_be64(drbd_history_uuid(device, i));
	spin_unlock_irq(&device->ldev->md.uuid_lock);

	peer_device->comm_bm_set = drbd_bm_total_weight(peer_device);
	p->dirty_bits = cpu_to_be64(peer_device->comm_bm_set);

	if (test_bit(DISCARD_MY_DATA, &peer_device->flags))
		uuid_flags |= UUID_FLAG_DISCARD_MY_DATA;
	if (test_bit(CRASHED_PRIMARY, &device->flags))
		uuid_flags |= UUID_FLAG_CRASHED_PRIMARY;
	if (!drbd_md_test_flag(device->ldev, MDF_CONSISTENT))
		uuid_flags |= UUID_FLAG_INCONSISTENT;

	/* Silently mask out any "too recent" flags,
	 * we cannot communicate those in old DRBD
	 * protocol versions. */
	uuid_flags &= UUID_FLAG_MASK_COMPAT_84;

	peer_device->comm_uuid_flags = uuid_flags;
	p->uuid_flags = cpu_to_be64(uuid_flags);

	put_ldev(device);

	return drbd_send_command(peer_device, P_UUIDS, DATA_STREAM);
}

static u64 __bitmap_uuid(struct drbd_device *device, int node_id) __must_hold(local)
{
	struct drbd_peer_device *peer_device;
	struct drbd_peer_md *peer_md = device->ldev->md.peers;
	u64 bitmap_uuid = peer_md[node_id].bitmap_uuid;

	/* Sending a bitmap_uuid of 0 means that we are in sync with that peer.
	   The recipient of this message might use this assumption to throw away it's
	   bitmap to that peer.

	   Send -1 instead if we are (resync target from that peer) not at the same
	   current uuid.
	   This corner case is relevant if we finish resync from an UpToDate peer first,
	   and the second resync (which was paused first) is from an Outdated node.
	   And that second resync gets canceled by the resync target due to the first
	   resync finished successfully.

	   Exceptions to the above are when the peer's UUID is not known yet
	 */

	rcu_read_lock();
	peer_device = peer_device_by_node_id(device, node_id);
	if (peer_device) {
		enum drbd_repl_state repl_state = peer_device->repl_state[NOW];
		if (bitmap_uuid == 0 &&
		    (repl_state == L_SYNC_TARGET || repl_state == L_PAUSED_SYNC_T) &&
		    peer_device->current_uuid != 0 &&
		    (peer_device->current_uuid & ~UUID_PRIMARY) !=
		    (drbd_current_uuid(device) & ~UUID_PRIMARY))
			bitmap_uuid = -1;
	}
	rcu_read_unlock();

	return bitmap_uuid;
}

u64 drbd_collect_local_uuid_flags(struct drbd_peer_device *peer_device, u64 *authoritative_mask)
{
	struct drbd_device *device = peer_device->device;
	u64 uuid_flags = 0;

	if (test_bit(DISCARD_MY_DATA, &peer_device->flags))
		uuid_flags |= UUID_FLAG_DISCARD_MY_DATA;
	if (test_bit(CRASHED_PRIMARY, &device->flags))
		uuid_flags |= UUID_FLAG_CRASHED_PRIMARY;
	if (!drbd_md_test_flag(device->ldev, MDF_CONSISTENT))
		uuid_flags |= UUID_FLAG_INCONSISTENT;
	if (test_bit(RECONNECT, &peer_device->connection->flags))
		uuid_flags |= UUID_FLAG_RECONNECT;
	if (test_bit(PRIMARY_LOST_QUORUM, &device->flags))
		uuid_flags |= UUID_FLAG_PRIMARY_LOST_QUORUM;
	if (drbd_device_stable(device, authoritative_mask))
		uuid_flags |= UUID_FLAG_STABLE;

	return uuid_flags;
}

/* sets UUID_FLAG_SYNC_TARGET on uuid_flags as appropriate (may be NULL) */
u64 drbd_resolved_uuid(struct drbd_peer_device *peer_device_base, u64 *uuid_flags)
{
	struct drbd_device *device = peer_device_base->device;
	struct drbd_peer_device *peer_device;
	u64 uuid = drbd_current_uuid(device);

	rcu_read_lock();
	for_each_peer_device_rcu(peer_device, device) {
		if (peer_device->node_id == peer_device_base->node_id)
			continue;
		if (peer_device->repl_state[NOW] == L_SYNC_TARGET) {
			uuid = peer_device->current_uuid;
			if (uuid_flags)
				*uuid_flags |= UUID_FLAG_SYNC_TARGET;
			break;
		}
	}
	rcu_read_unlock();

	return uuid;
}

static int _drbd_send_uuids110(struct drbd_peer_device *peer_device, u64 uuid_flags, u64 node_mask)
{
	struct drbd_device *device = peer_device->device;
	const int my_node_id = device->resource->res_opts.node_id;
	struct drbd_peer_md *peer_md;
	struct p_uuids110 *p;
	bool sent_one_unallocated;
	int i, pos = 0;
	u64 local_uuid_flags = 0, authoritative_mask, bitmap_uuids_mask = 0;
	int p_size = sizeof(*p);

	if (!get_ldev_if_state(device, D_NEGOTIATING))
		return drbd_send_current_uuid(peer_device, device->exposed_data_uuid,
					      drbd_weak_nodes_device(device));

	peer_md = device->ldev->md.peers;

	p_size += (DRBD_PEERS_MAX + HISTORY_UUIDS) * sizeof(p->other_uuids[0]);
	p = drbd_prepare_command(peer_device, p_size, DATA_STREAM);
	if (!p) {
		put_ldev(device);
		return -EIO;
	}

	spin_lock_irq(&device->ldev->md.uuid_lock);
	peer_device->comm_current_uuid = drbd_resolved_uuid(peer_device, &local_uuid_flags);
	p->current_uuid = cpu_to_be64(peer_device->comm_current_uuid);

	sent_one_unallocated = peer_device->connection->agreed_pro_version < 116;
	for (i = 0; i < DRBD_NODE_ID_MAX; i++) {
		u64 val = __bitmap_uuid(device, i);
		bool send_this =
			peer_md[i].flags & MDF_HAVE_BITMAP || peer_md[i].flags & MDF_NODE_EXISTS ||
			peer_md[i].bitmap_uuid;
		if (!send_this && !sent_one_unallocated &&
		    i != my_node_id && i != peer_device->node_id &&
		    val) {
			send_this = true;
			sent_one_unallocated = true;
			uuid_flags |= (u64)i << UUID_FLAG_UNALLOC_SHIFT;
			uuid_flags |= UUID_FLAG_HAS_UNALLOC;
		}
		if (send_this) {
			bitmap_uuids_mask |= NODE_MASK(i);
			p->other_uuids[pos++] = cpu_to_be64(val);
		}
	}
	peer_device->comm_bitmap_uuid = drbd_bitmap_uuid(peer_device);

	for (i = 0; i < HISTORY_UUIDS; i++)
		p->other_uuids[pos++] = cpu_to_be64(drbd_history_uuid(device, i));
	spin_unlock_irq(&device->ldev->md.uuid_lock);

	p->bitmap_uuids_mask = cpu_to_be64(bitmap_uuids_mask);

	peer_device->comm_bm_set = drbd_bm_total_weight(peer_device);
	p->dirty_bits = cpu_to_be64(peer_device->comm_bm_set);
	local_uuid_flags |= drbd_collect_local_uuid_flags(peer_device, &authoritative_mask);
	peer_device->comm_uuid_flags = local_uuid_flags;
	uuid_flags |= local_uuid_flags;
	if (uuid_flags & UUID_FLAG_STABLE) {
		p->node_mask = cpu_to_be64(node_mask);
	} else {
		D_ASSERT(peer_device, node_mask == 0);
		p->node_mask = cpu_to_be64(authoritative_mask);
	}

	p->uuid_flags = cpu_to_be64(uuid_flags);

	put_ldev(device);

	p_size = sizeof(*p) +
		(hweight64(bitmap_uuids_mask) + HISTORY_UUIDS) * sizeof(p->other_uuids[0]);
	resize_prepared_command(peer_device->connection, DATA_STREAM, p_size);
	return drbd_send_command(peer_device, P_UUIDS110, DATA_STREAM);
}

int drbd_send_uuids(struct drbd_peer_device *peer_device, u64 uuid_flags, u64 node_mask)
{
	if (peer_device->connection->agreed_pro_version >= 110)
		return _drbd_send_uuids110(peer_device, uuid_flags, node_mask);
	else
		return _drbd_send_uuids(peer_device, uuid_flags);
}

void drbd_print_uuids(struct drbd_peer_device *peer_device, const char *text)
{
	struct drbd_device *device = peer_device->device;

	if (get_ldev_if_state(device, D_NEGOTIATING)) {
		drbd_info(peer_device, "%s %016llX:%016llX:%016llX:%016llX\n",
			  text,
			  (unsigned long long)drbd_current_uuid(device),
			  (unsigned long long)drbd_bitmap_uuid(peer_device),
			  (unsigned long long)drbd_history_uuid(device, 0),
			  (unsigned long long)drbd_history_uuid(device, 1));
		put_ldev(device);
	} else {
		drbd_info(device, "%s exposed data uuid: %016llX\n",
			  text,
			  (unsigned long long)device->exposed_data_uuid);
	}
}

int drbd_send_current_uuid(struct drbd_peer_device *peer_device, u64 current_uuid, u64 weak_nodes)
{
	struct p_current_uuid *p;

	p = drbd_prepare_command(peer_device, sizeof(*p), DATA_STREAM);
	if (!p)
		return -EIO;

	p->uuid = cpu_to_be64(current_uuid);
	p->weak_nodes = cpu_to_be64(weak_nodes);
	return drbd_send_command(peer_device, P_CURRENT_UUID, DATA_STREAM);
}

void drbd_gen_and_send_sync_uuid(struct drbd_peer_device *peer_device)
{
	struct drbd_device *device = peer_device->device;
	struct p_uuid *p;
	u64 uuid;

	D_ASSERT(device, device->disk_state[NOW] == D_UP_TO_DATE);

	down_write(&device->uuid_sem);
	uuid = drbd_bitmap_uuid(peer_device);
	if (uuid && uuid != UUID_JUST_CREATED)
		uuid = uuid + UUID_NEW_BM_OFFSET;
	else
		get_random_bytes(&uuid, sizeof(u64));
	drbd_uuid_set_bitmap(peer_device, uuid);
	drbd_print_uuids(peer_device, "updated sync UUID");
	drbd_md_sync(device);
	downgrade_write(&device->uuid_sem);

	p = drbd_prepare_command(peer_device, sizeof(*p), DATA_STREAM);
	if (p) {
		p->uuid = cpu_to_be64(uuid);
		drbd_send_command(peer_device, P_SYNC_UUID, DATA_STREAM);
	}
	up_read(&device->uuid_sem);
}

<<<<<<< HEAD
/* communicated if (agreed_features & DRBD_FF_WSAME) */
static void assign_p_sizes_qlim(struct drbd_device *device, struct p_sizes *p, struct request_queue *q)
{
	if (q) {
		struct disk_conf *dc;
		bool discard_zeroes_if_aligned;
		bool disable_write_same;

		rcu_read_lock();
		dc = rcu_dereference(device->ldev->disk_conf);
		discard_zeroes_if_aligned = dc->discard_zeroes_if_aligned;
		disable_write_same = dc->disable_write_same;
		rcu_read_unlock();

		p->qlim->physical_block_size = cpu_to_be32(queue_physical_block_size(q));
		p->qlim->logical_block_size = cpu_to_be32(queue_logical_block_size(q));
		p->qlim->alignment_offset = cpu_to_be32(queue_alignment_offset(q));
		p->qlim->io_min = cpu_to_be32(queue_io_min(q));
		p->qlim->io_opt = cpu_to_be32(queue_io_opt(q));
		p->qlim->discard_enabled = blk_queue_discard(q);
		p->qlim->discard_zeroes_data = discard_zeroes_if_aligned ||
			queue_discard_zeroes_data(q)
			/* but that is always false on recent kernels */
			;
		p->qlim->write_same_capable = !disable_write_same &&
			!!q->limits.max_write_same_sectors;
	} else {
		q = device->rq_queue;
		p->qlim->physical_block_size = cpu_to_be32(queue_physical_block_size(q));
		p->qlim->logical_block_size = cpu_to_be32(queue_logical_block_size(q));
		p->qlim->alignment_offset = 0;
		p->qlim->io_min = cpu_to_be32(queue_io_min(q));
		p->qlim->io_opt = cpu_to_be32(queue_io_opt(q));
		p->qlim->discard_enabled = 0;
		p->qlim->discard_zeroes_data = 0;
		p->qlim->write_same_capable = 0;
	}
=======
/* All callers hold resource->conf_update */
int drbd_attach_peer_device(struct drbd_peer_device *const peer_device) __must_hold(local)
{
	struct lru_cache *resync_lru = NULL;
	int err = -ENOMEM;

	resync_lru = lc_create("resync", drbd_bm_ext_cache,
	                       1, 61, sizeof(struct bm_extent),
	                       offsetof(struct bm_extent, lce));
	if (resync_lru != NULL) {
		peer_device->resync_lru = resync_lru;
		err = 0;
	}

	return err;
>>>>>>> 53daa81b
}

int drbd_send_sizes(struct drbd_peer_device *peer_device,
		    uint64_t u_size_diskless, enum dds_flags flags)
{
	struct drbd_device *device = peer_device->device;
	struct p_sizes *p;
	sector_t d_size, u_size;
	int q_order_type;
	unsigned int max_bio_size;
	unsigned int packet_size;

	packet_size = sizeof(*p);
	if (peer_device->connection->agreed_features & DRBD_FF_WSAME)
		packet_size += sizeof(p->qlim[0]);

	p = drbd_prepare_command(peer_device, packet_size, DATA_STREAM);
	if (!p)
		return -EIO;

	memset(p, 0, packet_size);
	if (get_ldev_if_state(device, D_NEGOTIATING)) {
		struct request_queue *q = bdev_get_queue(device->ldev->backing_bdev);
		struct disk_conf *dc;
		bool discard_zeroes_if_aligned;
		bool disable_write_same;

		d_size = drbd_get_max_capacity(device, device->ldev, false);
		rcu_read_lock();
		u_size = rcu_dereference(device->ldev->disk_conf)->disk_size;
		dc = rcu_dereference(device->ldev->disk_conf);
		discard_zeroes_if_aligned = dc->discard_zeroes_if_aligned;
		disable_write_same = dc->disable_write_same;
		rcu_read_unlock();
		q_order_type = drbd_queue_order_type(device);
		max_bio_size = queue_max_hw_sectors(q) << 9;
		max_bio_size = min(max_bio_size, DRBD_MAX_BIO_SIZE);
		p->qlim->physical_block_size =
			cpu_to_be32(queue_physical_block_size(q));
		p->qlim->logical_block_size =
			cpu_to_be32(queue_logical_block_size(q));
		p->qlim->alignment_offset =
			cpu_to_be32(queue_alignment_offset(q));
		p->qlim->io_min = cpu_to_be32(queue_io_min(q));
		p->qlim->io_opt = cpu_to_be32(queue_io_opt(q));
		p->qlim->discard_enabled = blk_queue_discard(q);
		p->qlim->discard_zeroes_data = discard_zeroes_if_aligned ||
			queue_discard_zeroes_data(q)
			/* but that is always false on recent kernels */
			;
		p->qlim->write_same_capable = !disable_write_same &&
			!!q->limits.max_write_same_sectors;
		put_ldev(device);
	} else {
		struct request_queue *q = device->rq_queue;

		p->qlim->physical_block_size =
			cpu_to_be32(queue_physical_block_size(q));
		p->qlim->logical_block_size =
			cpu_to_be32(queue_logical_block_size(q));
		p->qlim->alignment_offset = 0;
		p->qlim->io_min = cpu_to_be32(queue_io_min(q));
		p->qlim->io_opt = cpu_to_be32(queue_io_opt(q));
		p->qlim->discard_enabled = 0;
		p->qlim->discard_zeroes_data = 0;
		p->qlim->write_same_capable = 0;

		d_size = 0;
		u_size = u_size_diskless;
		q_order_type = QUEUE_ORDERED_NONE;
		max_bio_size = DRBD_MAX_BIO_SIZE; /* ... multiple BIOs per peer_request */
	}

	if (peer_device->connection->agreed_pro_version <= 94)
		max_bio_size = min(max_bio_size, DRBD_MAX_SIZE_H80_PACKET);
	else if (peer_device->connection->agreed_pro_version < 100)
		max_bio_size = min(max_bio_size, DRBD_MAX_BIO_SIZE_P95);

	p->d_size = cpu_to_be64(d_size);
	p->u_size = cpu_to_be64(u_size);
	/*
	TODO verify: this may be needed for v8 compatibility still.
	p->c_size = cpu_to_be64(trigger_reply ? 0 : get_capacity(device->vdisk));
	*/
	p->c_size = cpu_to_be64(get_capacity(device->vdisk));
	p->max_bio_size = cpu_to_be32(max_bio_size);
	p->queue_order_type = cpu_to_be16(q_order_type);
	p->dds_flags = cpu_to_be16(flags);

	return drbd_send_command(peer_device, P_SIZES, DATA_STREAM);
}

int drbd_send_current_state(struct drbd_peer_device *peer_device)
{
	return drbd_send_state(peer_device, drbd_get_peer_device_state(peer_device, NOW));
}

static int send_state(struct drbd_connection *connection, int vnr, union drbd_state state)
{
	struct p_state *p;

	p = conn_prepare_command(connection, sizeof(*p), DATA_STREAM);
	if (!p)
		return -EIO;

	if (connection->agreed_pro_version < 110) {
		/* D_DETACHING was introduced with drbd-9.0 */
		if (state.disk > D_DETACHING)
			state.disk--;
		if (state.pdsk > D_DETACHING)
			state.pdsk--;
	}

	p->state = cpu_to_be32(state.i); /* Within the send mutex */
	return send_command(connection, vnr, P_STATE, DATA_STREAM);
}

int conn_send_state(struct drbd_connection *connection, union drbd_state state)
{
	BUG_ON(connection->agreed_pro_version < 100);
	return send_state(connection, -1, state);
}

/**
 * drbd_send_state() - Sends the drbd state to the peer
 * @device:	DRBD device.
 * @state:	state to send
 */
int drbd_send_state(struct drbd_peer_device *peer_device, union drbd_state state)
{
	peer_device->comm_state = state;
	return send_state(peer_device->connection, peer_device->device->vnr, state);
}

int conn_send_state_req(struct drbd_connection *connection, int vnr, enum drbd_packet cmd,
			union drbd_state mask, union drbd_state val)
{
	struct p_req_state *p;

	/* Protocols before version 100 only support one volume and connection.
	 * All state change requests are via P_STATE_CHG_REQ. */
	if (connection->agreed_pro_version < 100)
		cmd = P_STATE_CHG_REQ;

	p = conn_prepare_command(connection, sizeof(*p), DATA_STREAM);
	if (!p)
		return -EIO;
	p->mask = cpu_to_be32(mask.i);
	p->val = cpu_to_be32(val.i);

	return send_command(connection, vnr, cmd, DATA_STREAM);
}

int conn_send_twopc_request(struct drbd_connection *connection, int vnr, enum drbd_packet cmd,
			    struct p_twopc_request *request)
{
	struct p_twopc_request *p;

	dynamic_drbd_dbg(connection, "Sending %s request for state change %u\n",
		   drbd_packet_name(cmd),
		   be32_to_cpu(request->tid));

	p = conn_prepare_command(connection, sizeof(*p), DATA_STREAM);
	if (!p)
		return -EIO;
	memcpy(p, request, sizeof(*request));

	return send_command(connection, vnr, cmd, DATA_STREAM);
}

void drbd_send_sr_reply(struct drbd_connection *connection, int vnr, enum drbd_state_rv retcode)
{
	struct p_req_state_reply *p;

	p = conn_prepare_command(connection, sizeof(*p), CONTROL_STREAM);
	if (p) {
		enum drbd_packet cmd = P_STATE_CHG_REPLY;

		if (connection->agreed_pro_version >= 100 && vnr < 0)
			cmd = P_CONN_ST_CHG_REPLY;

		p->retcode = cpu_to_be32(retcode);
		send_command(connection, vnr, cmd, CONTROL_STREAM);
	}
}

void drbd_send_twopc_reply(struct drbd_connection *connection,
			   enum drbd_packet cmd, struct twopc_reply *reply)
{
	struct p_twopc_reply *p;

	p = conn_prepare_command(connection, sizeof(*p), CONTROL_STREAM);
	if (p) {
		p->tid = cpu_to_be32(reply->tid);
		p->initiator_node_id = cpu_to_be32(reply->initiator_node_id);
		p->reachable_nodes = cpu_to_be64(reply->reachable_nodes);
		switch (connection->resource->twopc_type) {
		case TWOPC_STATE_CHANGE:
			p->primary_nodes = cpu_to_be64(reply->primary_nodes);
			p->weak_nodes = cpu_to_be64(reply->weak_nodes);
			break;
		case TWOPC_RESIZE:
			p->diskful_primary_nodes = cpu_to_be64(reply->diskful_primary_nodes);
			p->max_possible_size = cpu_to_be64(reply->max_possible_size);
			break;
		}
		send_command(connection, reply->vnr, cmd, CONTROL_STREAM);
	}
}

void drbd_send_peers_in_sync(struct drbd_peer_device *peer_device, u64 mask, sector_t sector, int size)
{
	struct p_peer_block_desc *p;

	p = drbd_prepare_command(peer_device, sizeof(*p), CONTROL_STREAM);
	if (p) {
		p->sector = cpu_to_be64(sector);
		p->mask = cpu_to_be64(mask);
		p->size = cpu_to_be32(size);
		p->pad = 0;
		drbd_send_command(peer_device, P_PEERS_IN_SYNC, CONTROL_STREAM);
	}
}

int drbd_send_peer_dagtag(struct drbd_connection *connection, struct drbd_connection *lost_peer)
{
	struct p_peer_dagtag *p;

	p = conn_prepare_command(connection, sizeof(*p), DATA_STREAM);
	if (!p)
		return -EIO;

	p->dagtag = cpu_to_be64(atomic64_read(&lost_peer->last_dagtag_sector));
	p->node_id = cpu_to_be32(lost_peer->peer_node_id);

	return send_command(connection, -1, P_PEER_DAGTAG, DATA_STREAM);
}

static void dcbp_set_code(struct p_compressed_bm *p, enum drbd_bitmap_code code)
{
	BUG_ON(code & ~0xf);
	p->encoding = (p->encoding & ~0xf) | code;
}

static void dcbp_set_start(struct p_compressed_bm *p, int set)
{
	p->encoding = (p->encoding & ~0x80) | (set ? 0x80 : 0);
}

static void dcbp_set_pad_bits(struct p_compressed_bm *p, int n)
{
	BUG_ON(n & ~0x7);
	p->encoding = (p->encoding & (~0x7 << 4)) | (n << 4);
}

static int fill_bitmap_rle_bits(struct drbd_peer_device *peer_device,
				struct p_compressed_bm *p,
				unsigned int size,
				struct bm_xfer_ctx *c)
{
	struct bitstream bs;
	unsigned long plain_bits;
	unsigned long tmp;
	unsigned long rl;
	unsigned len;
	unsigned toggle;
	int bits, use_rle;

	/* may we use this feature? */
	rcu_read_lock();
	use_rle = rcu_dereference(peer_device->connection->transport.net_conf)->use_rle;
	rcu_read_unlock();
	if (!use_rle || peer_device->connection->agreed_pro_version < 90)
		return 0;

	if (c->bit_offset >= c->bm_bits)
		return 0; /* nothing to do. */

	/* use at most thus many bytes */
	bitstream_init(&bs, p->code, size, 0);
	memset(p->code, 0, size);
	/* plain bits covered in this code string */
	plain_bits = 0;

	/* p->encoding & 0x80 stores whether the first run length is set.
	 * bit offset is implicit.
	 * start with toggle == 2 to be able to tell the first iteration */
	toggle = 2;

	/* see how much plain bits we can stuff into one packet
	 * using RLE and VLI. */
	do {
		tmp = (toggle == 0) ? _drbd_bm_find_next_zero(peer_device, c->bit_offset)
				    : _drbd_bm_find_next(peer_device, c->bit_offset);
		if (tmp == -1UL)
			tmp = c->bm_bits;
		rl = tmp - c->bit_offset;

		if (toggle == 2) { /* first iteration */
			if (rl == 0) {
				/* the first checked bit was set,
				 * store start value, */
				dcbp_set_start(p, 1);
				/* but skip encoding of zero run length */
				toggle = !toggle;
				continue;
			}
			dcbp_set_start(p, 0);
		}

		/* paranoia: catch zero runlength.
		 * can only happen if bitmap is modified while we scan it. */
		if (rl == 0) {
			drbd_err(peer_device, "unexpected zero runlength while encoding bitmap "
			    "t:%u bo:%lu\n", toggle, c->bit_offset);
			return -1;
		}

		bits = vli_encode_bits(&bs, rl);
		if (bits == -ENOBUFS) /* buffer full */
			break;
		if (bits <= 0) {
			drbd_err(peer_device, "error while encoding bitmap: %d\n", bits);
			return 0;
		}

		toggle = !toggle;
		plain_bits += rl;
		c->bit_offset = tmp;
	} while (c->bit_offset < c->bm_bits);

	len = bs.cur.b - p->code + !!bs.cur.bit;

	if (plain_bits < (len << 3)) {
		/* incompressible with this method.
		 * we need to rewind both word and bit position. */
		c->bit_offset -= plain_bits;
		bm_xfer_ctx_bit_to_word_offset(c);
		c->bit_offset = c->word_offset * BITS_PER_LONG;
		return 0;
	}

	/* RLE + VLI was able to compress it just fine.
	 * update c->word_offset. */
	bm_xfer_ctx_bit_to_word_offset(c);

	/* store pad_bits */
	dcbp_set_pad_bits(p, (8 - bs.cur.bit) & 0x7);

	return len;
}

/*
 * send_bitmap_rle_or_plain
 *
 * Return 0 when done, 1 when another iteration is needed, and a negative error
 * code upon failure.
 */
static int
send_bitmap_rle_or_plain(struct drbd_peer_device *peer_device, struct bm_xfer_ctx *c)
{
	struct drbd_device *device = peer_device->device;
	unsigned int header_size = drbd_header_size(peer_device->connection);
	struct p_compressed_bm *pc;
	int len, err;

	pc = (struct p_compressed_bm *)
		(alloc_send_buffer(peer_device->connection, DRBD_SOCKET_BUFFER_SIZE, DATA_STREAM) + header_size);

	len = fill_bitmap_rle_bits(peer_device, pc,
			DRBD_SOCKET_BUFFER_SIZE - header_size - sizeof(*pc), c);
	if (len < 0)
		return -EIO;

	if (len) {
		dcbp_set_code(pc, RLE_VLI_Bits);
		resize_prepared_command(peer_device->connection, DATA_STREAM, sizeof(*pc) + len);
		err = __send_command(peer_device->connection, device->vnr,
				     P_COMPRESSED_BITMAP, DATA_STREAM);
		c->packets[0]++;
		c->bytes[0] += header_size + sizeof(*pc) + len;

		if (c->bit_offset >= c->bm_bits)
			len = 0; /* DONE */
	} else {
		/* was not compressible.
		 * send a buffer full of plain text bits instead. */
		unsigned int data_size;
		unsigned long num_words;
		unsigned long *pu = (unsigned long *)pc;

		data_size = DRBD_SOCKET_BUFFER_SIZE - header_size;
		num_words = min_t(size_t, data_size / sizeof(*pu),
				  c->bm_words - c->word_offset);
		len = num_words * sizeof(*pu);
		if (len)
			drbd_bm_get_lel(peer_device, c->word_offset, num_words, pu);

		resize_prepared_command(peer_device->connection, DATA_STREAM, len);
		err = __send_command(peer_device->connection, device->vnr, P_BITMAP, DATA_STREAM);

		c->word_offset += num_words;
		c->bit_offset = c->word_offset * BITS_PER_LONG;

		c->packets[1]++;
		c->bytes[1] += header_size + len;

		if (c->bit_offset > c->bm_bits)
			c->bit_offset = c->bm_bits;
	}
	if (!err) {
		if (len == 0) {
			INFO_bm_xfer_stats(peer_device, "send", c);
			return 0;
		} else
			return 1;
	}
	return -EIO;
}

/* See the comment at receive_bitmap() */
static int _drbd_send_bitmap(struct drbd_device *device,
			     struct drbd_peer_device *peer_device)
{
	struct bm_xfer_ctx c;
	int err;

	if (!expect(device, device->bitmap))
		return false;

	if (get_ldev(device)) {
		if (drbd_md_test_peer_flag(peer_device, MDF_PEER_FULL_SYNC)) {
			drbd_info(device, "Writing the whole bitmap, MDF_FullSync was set.\n");
			drbd_bm_set_many_bits(peer_device, 0, -1UL);
			if (drbd_bm_write(device, NULL)) {
				/* write_bm did fail! Leave full sync flag set in Meta P_DATA
				 * but otherwise process as per normal - need to tell other
				 * side that a full resync is required! */
				drbd_err(device, "Failed to write bitmap to disk!\n");
			} else {
				drbd_md_clear_peer_flag(peer_device, MDF_PEER_FULL_SYNC);
				drbd_md_sync(device);
			}
		}
		put_ldev(device);
	}

	c = (struct bm_xfer_ctx) {
		.bm_bits = drbd_bm_bits(device),
		.bm_words = drbd_bm_words(device),
	};

	do {
		err = send_bitmap_rle_or_plain(peer_device, &c);
	} while (err > 0);

	return err == 0;
}

int drbd_send_bitmap(struct drbd_device *device, struct drbd_peer_device *peer_device)
{
	struct drbd_transport *peer_transport = &peer_device->connection->transport;
	int err = -1;

	if (peer_device->bitmap_index == -1) {
		drbd_err(peer_device, "No bitmap allocated in drbd_send_bitmap()!\n");
		return -EIO;
	}

	mutex_lock(&peer_device->connection->mutex[DATA_STREAM]);
	if (peer_transport->ops->stream_ok(peer_transport, DATA_STREAM))
		err = !_drbd_send_bitmap(device, peer_device);
	mutex_unlock(&peer_device->connection->mutex[DATA_STREAM]);

	return err;
}

int drbd_send_rs_deallocated(struct drbd_peer_device *peer_device,
			     struct drbd_peer_request *peer_req)
{
	struct p_block_desc *p;

	p = drbd_prepare_command(peer_device, sizeof(*p), DATA_STREAM);
	if (!p)
		return -EIO;
	p->sector = cpu_to_be64(peer_req->i.sector);
	p->blksize = cpu_to_be32(peer_req->i.size);
	p->pad = 0;
	return drbd_send_command(peer_device, P_RS_DEALLOCATED, DATA_STREAM);
}

int drbd_send_drequest(struct drbd_peer_device *peer_device,
		       sector_t sector, int size, u64 block_id)
{
	struct p_block_req *p;

	p = drbd_prepare_command(peer_device, sizeof(*p), DATA_STREAM);
	if (!p)
		return -EIO;
	p->sector = cpu_to_be64(sector);
	p->block_id = block_id;
	p->blksize = cpu_to_be32(size);
	p->pad = 0;
	return drbd_send_command(peer_device, P_DATA_REQUEST, DATA_STREAM);
}

static void *drbd_prepare_rs_req(struct drbd_peer_device *peer_device, enum drbd_packet cmd, int payload_size,
		sector_t sector, int blksize, unsigned int dagtag_node_id, u64 dagtag)
{
	void *payload;
	struct p_block_req_common *req_common;

	if (cmd == P_RS_DAGTAG_REQ || cmd == P_RS_CSUM_DAGTAG_REQ || cmd == P_RS_THIN_DAGTAG_REQ ||
			cmd == P_OV_DAGTAG_REQ || cmd == P_OV_DAGTAG_REPLY) {
		struct p_rs_req *p;
		/* Due to the slightly complicated nested struct definition,
		 * verify that the packet size is as expected. */
		BUILD_BUG_ON(sizeof(struct p_rs_req) != 32);
		p = drbd_prepare_command(peer_device, sizeof(*p) + payload_size, DATA_STREAM);
		if (!p)
			return NULL;
		payload = p + 1;
		req_common = &p->req_common;
		p->dagtag_node_id = cpu_to_be32(dagtag_node_id);
		p->dagtag = cpu_to_be64(dagtag);
	} else {
		struct p_block_req *p;
		/* Due to the slightly complicated nested struct definition,
		 * verify that the packet size is as expected. */
		BUILD_BUG_ON(sizeof(struct p_block_req) != 24);
		p = drbd_prepare_command(peer_device, sizeof(*p) + payload_size, DATA_STREAM);
		if (!p)
			return NULL;
		payload = p + 1;
		req_common = &p->req_common;
		p->pad = 0;
	}

	req_common->sector = cpu_to_be64(sector);
	req_common->block_id = ID_SYNCER;
	req_common->blksize = cpu_to_be32(blksize);

	return payload;
}

int drbd_send_rs_request(struct drbd_peer_device *peer_device, enum drbd_packet cmd,
		       sector_t sector, int size, unsigned int dagtag_node_id, u64 dagtag)
{
	if (!drbd_prepare_rs_req(peer_device, cmd, 0, sector, size, dagtag_node_id, dagtag))
		return -EIO;
	return drbd_send_command(peer_device, cmd, DATA_STREAM);
}

void *drbd_prepare_drequest_csum(struct drbd_peer_request *peer_req, enum drbd_packet cmd,
		int digest_size, unsigned int dagtag_node_id, u64 dagtag)
{
	struct drbd_peer_device *peer_device = peer_req->peer_device;
	return drbd_prepare_rs_req(peer_device, cmd, digest_size,
			peer_req->i.sector, peer_req->i.size, dagtag_node_id, dagtag);
}

/* The idea of sendpage seems to be to put some kind of reference
 * to the page into the skb, and to hand it over to the NIC. In
 * this process get_page() gets called.
 *
 * As soon as the page was really sent over the network put_page()
 * gets called by some part of the network layer. [ NIC driver? ]
 *
 * [ get_page() / put_page() increment/decrement the count. If count
 *   reaches 0 the page will be freed. ]
 *
 * This works nicely with pages from FSs.
 * But this means that in protocol A we might signal IO completion too early!
 *
 * In order not to corrupt data during a resync we must make sure
 * that we do not reuse our own buffer pages (EEs) to early, therefore
 * we have the net_ee list.
 *
 * XFS seems to have problems, still, it submits pages with page_count == 0!
 * As a workaround, we disable sendpage on pages
 * with page_count == 0 or PageSlab.
 */
static int _drbd_send_page(struct drbd_peer_device *peer_device, struct page *page,
			    int offset, size_t size, unsigned msg_flags)
{
	struct drbd_connection *connection = peer_device->connection;
	struct drbd_transport *transport = &connection->transport;
	struct drbd_transport_ops *tr_ops = transport->ops;
	int err;

	err = tr_ops->send_page(transport, DATA_STREAM, page, offset, size, msg_flags);
	if (!err)
		peer_device->send_cnt += size >> 9;

	return err;
}

static int _drbd_no_send_page(struct drbd_peer_device *peer_device, struct page *page,
			      int offset, size_t size, unsigned msg_flags)
{
	struct drbd_connection *connection = peer_device->connection;
	struct drbd_send_buffer *sbuf = &connection->send_buffer[DATA_STREAM];
	char *from_base;
	void *buffer2;
	int err;

	buffer2 = alloc_send_buffer(connection, size, DATA_STREAM);
	from_base = kmap_atomic(page);
	memcpy(buffer2, from_base + offset, size);
	kunmap_atomic(from_base);

	if (msg_flags & MSG_MORE) {
		sbuf->pos += sbuf->allocated_size;
		sbuf->allocated_size = 0;
		err = 0;
	} else {
		err = flush_send_buffer(connection, DATA_STREAM);
	}

	return err;
}

static int _drbd_send_bio(struct drbd_peer_device *peer_device, struct bio *bio)
{
	struct drbd_connection *connection = peer_device->connection;
	struct bio_vec bvec;
	struct bvec_iter iter;

	/* Flush send buffer and make sure PAGE_SIZE is available... */
	alloc_send_buffer(connection, PAGE_SIZE, DATA_STREAM);
	connection->send_buffer[DATA_STREAM].allocated_size = 0;

	/* hint all but last page with MSG_MORE */
	bio_for_each_segment(bvec, bio, iter) {
		int err;

		err = _drbd_no_send_page(peer_device, bvec.bv_page,
					 bvec.bv_offset, bvec.bv_len,
					 bio_iter_last(bvec, iter) ? 0 : MSG_MORE);
		if (err)
			return err;
		/* WRITE_SAME has only one segment */
		if (bio_op(bio) == REQ_OP_WRITE_SAME)
			break;

		peer_device->send_cnt += bvec.bv_len >> 9;
	}
	return 0;
}

static int _drbd_send_zc_bio(struct drbd_peer_device *peer_device, struct bio *bio)
{
	struct bio_vec bvec;
	struct bvec_iter iter;
	bool no_zc = drbd_disable_sendpage;

	/* e.g. XFS meta- & log-data is in slab pages, which have a
	 * page_count of 0 and/or have PageSlab() set.
	 * we cannot use send_page for those, as that does get_page();
	 * put_page(); and would cause either a VM_BUG directly, or
	 * __page_cache_release a page that would actually still be referenced
	 * by someone, leading to some obscure delayed Oops somewhere else. */
	if (!no_zc)
		bio_for_each_segment(bvec, bio, iter) {
			struct page *page = bvec.bv_page;

			if (!sendpage_ok(page)) {
				no_zc = true;
				break;
			}
		}

	if (no_zc) {
		return _drbd_send_bio(peer_device, bio);
	} else {
		struct drbd_connection *connection = peer_device->connection;
		struct drbd_transport *transport = &connection->transport;
		struct drbd_transport_ops *tr_ops = transport->ops;
		int err;

		flush_send_buffer(connection, DATA_STREAM);

		err = tr_ops->send_zc_bio(transport, bio);
		if (!err)
			peer_device->send_cnt += bio->bi_iter.bi_size >> 9;

		return err;
	}
}

static int _drbd_send_zc_ee(struct drbd_peer_device *peer_device,
			    struct drbd_peer_request *peer_req)
{
	struct page *page = peer_req->page_chain.head;
	unsigned len = peer_req->i.size;
	int err;

	flush_send_buffer(peer_device->connection, DATA_STREAM);
	/* hint all but last page with MSG_MORE */
	page_chain_for_each(page) {
		unsigned l = min_t(unsigned, len, PAGE_SIZE);
		if (page_chain_offset(page) != 0 ||
		    page_chain_size(page) != l) {
			drbd_err(peer_device, "FIXME page %p offset %u len %u\n",
				page, page_chain_offset(page), page_chain_size(page));
		}

		err = _drbd_send_page(peer_device, page, 0, l,
				      page_chain_next(page) ? MSG_MORE : 0);
		if (err)
			return err;
		len -= l;
	}
	return 0;
}

/* see also wire_flags_to_bio() */
static u32 bio_flags_to_wire(struct drbd_connection *connection, struct bio *bio)
{
	if (connection->agreed_pro_version >= 95)
		return  (bio->bi_opf & REQ_SYNC ? DP_RW_SYNC : 0) |
			(bio->bi_opf & REQ_FUA ? DP_FUA : 0) |
			(bio->bi_opf & REQ_PREFLUSH ? DP_FLUSH : 0) |
			(bio_op(bio) == REQ_OP_WRITE_SAME ? DP_WSAME : 0) |
			(bio_op(bio) == REQ_OP_DISCARD ? DP_DISCARD : 0) |
			(bio_op(bio) == REQ_OP_WRITE_ZEROES ?
			 ((connection->agreed_features & DRBD_FF_WZEROES) ?
			  (DP_ZEROES |(!(bio->bi_opf & REQ_NOUNMAP) ? DP_DISCARD : 0))
			  : DP_DISCARD)
			 : 0);

	/* else: we used to communicate one bit only in older DRBD */
	return bio->bi_opf & REQ_SYNC ? DP_RW_SYNC : 0;
}

/* Used to send write or TRIM aka REQ_OP_DISCARD requests
 * R_PRIMARY -> Peer	(P_DATA, P_TRIM)
 */
int drbd_send_dblock(struct drbd_peer_device *peer_device, struct drbd_request *req)
{
	struct drbd_device *device = peer_device->device;
	char *const before = peer_device->connection->scratch_buffer.d.before;
	char *const after = peer_device->connection->scratch_buffer.d.after;
	struct p_trim *trim = NULL;
	struct p_data *p;
	struct p_wsame *wsame = NULL;
	void *digest_out = NULL;
	unsigned int dp_flags = 0;
	int digest_size = 0;
	int err;
	const unsigned s = req->net_rq_state[peer_device->node_id];
	const int op = bio_op(req->master_bio);

	if (op == REQ_OP_DISCARD || op == REQ_OP_WRITE_ZEROES) {
		trim = drbd_prepare_command(peer_device, sizeof(*trim), DATA_STREAM);
		if (!trim)
			return -EIO;
		p = &trim->p_data;
		trim->size = cpu_to_be32(req->i.size);
	} else {
		if (peer_device->connection->integrity_tfm)
			digest_size = crypto_shash_digestsize(peer_device->connection->integrity_tfm);

		if (op == REQ_OP_WRITE_SAME) {
			wsame = drbd_prepare_command(peer_device, sizeof(*wsame) + digest_size, DATA_STREAM);
			if (!wsame)
				return -EIO;
			p = &wsame->p_data;
			wsame->size = cpu_to_be32(req->i.size);
			digest_out = wsame + 1;
		} else {
			p = drbd_prepare_command(peer_device, sizeof(*p) + digest_size, DATA_STREAM);
			if (!p)
				return -EIO;
			digest_out = p + 1;
		}
	}

	p->sector = cpu_to_be64(req->i.sector);
	p->block_id = (unsigned long)req;
	p->seq_num = cpu_to_be32(atomic_inc_return(&peer_device->packet_seq));
	dp_flags = bio_flags_to_wire(peer_device->connection, req->master_bio);
	if (peer_device->repl_state[NOW] >= L_SYNC_SOURCE && peer_device->repl_state[NOW] <= L_PAUSED_SYNC_T)
		dp_flags |= DP_MAY_SET_IN_SYNC;
	if (peer_device->connection->agreed_pro_version >= 100) {
		if (s & RQ_EXP_RECEIVE_ACK)
			dp_flags |= DP_SEND_RECEIVE_ACK;
		if (s & RQ_EXP_WRITE_ACK || dp_flags & DP_MAY_SET_IN_SYNC)
			dp_flags |= DP_SEND_WRITE_ACK;
	}
	p->dp_flags = cpu_to_be32(dp_flags);

	if (trim) {
		err = __send_command(peer_device->connection, device->vnr,
				(dp_flags & DP_ZEROES) ? P_ZEROES : P_TRIM, DATA_STREAM);
		goto out;
	}

	if (digest_size && digest_out) {
		BUG_ON(digest_size > sizeof(peer_device->connection->scratch_buffer.d.before));
		drbd_csum_bio(peer_device->connection->integrity_tfm, req->master_bio, before);
		memcpy(digest_out, before, digest_size);
	}

	if (wsame) {
		additional_size_command(peer_device->connection, DATA_STREAM,
					bio_iovec(req->master_bio).bv_len);
		err = __send_command(peer_device->connection, device->vnr, P_WSAME, DATA_STREAM);
	} else {
		additional_size_command(peer_device->connection, DATA_STREAM, req->i.size);
		err = __send_command(peer_device->connection, device->vnr, P_DATA, DATA_STREAM);
	}
	if (!err) {
		/* For protocol A, we have to memcpy the payload into
		 * socket buffers, as we may complete right away
		 * as soon as we handed it over to tcp, at which point the data
		 * pages may become invalid.
		 *
		 * For data-integrity enabled, we copy it as well, so we can be
		 * sure that even if the bio pages may still be modified, it
		 * won't change the data on the wire, thus if the digest checks
		 * out ok after sending on this side, but does not fit on the
		 * receiving side, we sure have detected corruption elsewhere.
		 */
		if (!(s & (RQ_EXP_RECEIVE_ACK | RQ_EXP_WRITE_ACK)) || digest_size)
			err = _drbd_send_bio(peer_device, req->master_bio);
		else
			err = _drbd_send_zc_bio(peer_device, req->master_bio);

		/* double check digest, sometimes buffers have been modified in flight. */
		if (digest_size > 0) {
			drbd_csum_bio(peer_device->connection->integrity_tfm, req->master_bio, after);
			if (memcmp(before, after, digest_size)) {
				drbd_warn(device,
					"Digest mismatch, buffer modified by upper layers during write: %llus +%u\n",
					(unsigned long long)req->i.sector, req->i.size);
			}
		}
	}
out:
	mutex_unlock(&peer_device->connection->mutex[DATA_STREAM]);

	return err;
}

/* answer packet, used to send data back for read requests:
 *  Peer       -> (diskless) R_PRIMARY   (P_DATA_REPLY)
 *  L_SYNC_SOURCE -> L_SYNC_TARGET         (P_RS_DATA_REPLY)
 */
int drbd_send_block(struct drbd_peer_device *peer_device, enum drbd_packet cmd,
		    struct drbd_peer_request *peer_req)
{
	struct p_data *p;
	int err;
	int digest_size;

	digest_size = peer_device->connection->integrity_tfm ?
		      crypto_shash_digestsize(peer_device->connection->integrity_tfm) : 0;

	p = drbd_prepare_command(peer_device, sizeof(*p) + digest_size, DATA_STREAM);

	if (!p)
		return -EIO;
	p->sector = cpu_to_be64(peer_req->i.sector);
	p->block_id = peer_req->block_id;
	p->seq_num = 0;  /* unused */
	p->dp_flags = 0;
	if (digest_size)
		drbd_csum_pages(peer_device->connection->integrity_tfm, peer_req->page_chain.head, p + 1);
	additional_size_command(peer_device->connection, DATA_STREAM, peer_req->i.size);
	err = __send_command(peer_device->connection,
			     peer_device->device->vnr, cmd, DATA_STREAM);
	if (!err)
		err = _drbd_send_zc_ee(peer_device, peer_req);
	mutex_unlock(&peer_device->connection->mutex[DATA_STREAM]);

	return err;
}

int drbd_send_out_of_sync(struct drbd_peer_device *peer_device, sector_t sector, unsigned int size)
{
	struct p_block_desc *p;

	p = drbd_prepare_command(peer_device, sizeof(*p), DATA_STREAM);
	if (!p)
		return -EIO;
	p->sector = cpu_to_be64(sector);
	p->blksize = cpu_to_be32(size);
	return drbd_send_command(peer_device, P_OUT_OF_SYNC, DATA_STREAM);
}

int drbd_send_dagtag(struct drbd_connection *connection, u64 dagtag)
{
	struct p_dagtag *p;

	if (connection->agreed_pro_version < 110)
		return 0;

	p = conn_prepare_command(connection, sizeof(*p), DATA_STREAM);
	if (!p)
		return -EIO;
	p->dagtag = cpu_to_be64(dagtag);
	return send_command(connection, -1, P_DAGTAG, DATA_STREAM);
}

/* primary_peer_present_and_not_two_primaries_allowed() */
static bool primary_peer_present(struct drbd_resource *resource)
{
	struct drbd_connection *connection;
	struct net_conf *nc;
	bool two_primaries, rv = false;

	rcu_read_lock();
	for_each_connection_rcu(connection, resource) {
		nc = rcu_dereference(connection->transport.net_conf);
		two_primaries = nc ? nc->two_primaries : false;

		if (connection->peer_role[NOW] == R_PRIMARY && !two_primaries) {
			rv = true;
			break;
		}
	}
	rcu_read_unlock();

	return rv;
}

static bool any_disk_is_uptodate(struct drbd_device *device)
{
	bool ret = false;

	rcu_read_lock();
	if (device->disk_state[NOW] == D_UP_TO_DATE)
		ret = true;
	else {
		struct drbd_peer_device *peer_device;

		for_each_peer_device_rcu(peer_device, device) {
			if (peer_device->disk_state[NOW] == D_UP_TO_DATE) {
				ret = true;
				break;
			}
		}
	}
	rcu_read_unlock();

	return ret;
}

/* If we are trying to (re-)establish some connection,
 * it may be useful to re-try the conditions in drbd_open().
 * But if we have no connection at all (yet/anymore),
 * or are disconnected and not trying to (re-)establish,
 * or are established already, retrying won't help at all.
 * Asking the same peer(s) the same question
 * is unlikely to change their answer.
 * Almost always triggered by udev (and the configured probes) while bringing
 * the resource "up", just after "new-minor", even before "attach" or any
 * "peers"/"paths" are configured.
 */
static bool connection_state_may_improve_soon(struct drbd_resource *resource)
{
	struct drbd_connection *connection;
	bool ret = false;
	rcu_read_lock();
	for_each_connection_rcu(connection, resource) {
		enum drbd_conn_state cstate = connection->cstate[NOW];
		if (C_DISCONNECTING < cstate && cstate < C_CONNECTED) {
			ret = true;
			break;
		}
	}
	rcu_read_unlock();
	return ret;
}

static int try_to_promote(struct drbd_device *device, long timeout, bool ndelay)
{
	struct drbd_resource *resource = device->resource;
	int rv, retry = timeout / (HZ / 5); /* One try every 200ms */
	do {
		rv = drbd_set_role(resource, R_PRIMARY, false, NULL);
		if (ndelay)
			break;
		if (rv >= SS_SUCCESS || timeout == 0) {
			return rv;
		} else if (rv == SS_CW_FAILED_BY_PEER) {
			/* Probably udev has it open read-only on one of the peers */
			long t = schedule_timeout_interruptible(HZ / 5);
			if (t < 0)
				break;
			timeout -= HZ / 5;
		} else if (rv == SS_TWO_PRIMARIES) {
			/* Wait till the peer demoted itself */
			timeout = wait_event_interruptible_timeout(resource->state_wait,
				resource->role[NOW] == R_PRIMARY ||
				(!primary_peer_present(resource) && any_disk_is_uptodate(device)),
				timeout);
			if (timeout <= 0)
				break;
		} else if (rv == SS_NO_UP_TO_DATE_DISK && connection_state_may_improve_soon(resource)) {
			/* Wait until we get a connection established */
			timeout = wait_event_interruptible_timeout(resource->state_wait,
				any_disk_is_uptodate(device), timeout);
			if (timeout <= 0)
				break;
		} else {
			return rv;
		}
	} while (--retry);
	return rv;
}

static int ro_open_cond(struct drbd_device *device)
{
	struct drbd_resource *resource = device->resource;

	if (!device->have_quorum[NOW])
		return -ENODATA;
	else if (resource->role[NOW] != R_PRIMARY &&
		primary_peer_present(resource) && !drbd_allow_oos)
		return -EMEDIUMTYPE;
	else if (any_disk_is_uptodate(device))
		return 0;
	else if (connection_state_may_improve_soon(resource))
		return -EAGAIN;
	else
		return -ENODATA;
}

enum ioc_rv {
	IOC_SLEEP = 0,
	IOC_OK = 1,
	IOC_ABORT = 2,
};

static enum ioc_rv inc_open_count(struct drbd_device *device, fmode_t mode)
{
	struct drbd_resource *resource = device->resource;
	enum ioc_rv r = mode & FMODE_NDELAY ? IOC_ABORT : IOC_SLEEP;

	if (test_bit(DOWN_IN_PROGRESS, &resource->flags))
		return IOC_ABORT;

	read_lock_irq(&resource->state_rwlock);
	if (test_bit(UNREGISTERED, &device->flags))
		r = IOC_ABORT;
	else if (!resource->remote_state_change) {
		r = IOC_OK;
		if (mode & FMODE_WRITE)
			device->open_rw_cnt++;
		else
			device->open_ro_cnt++;
	}
	read_unlock_irq(&resource->state_rwlock);

	return r;
}

static void __prune_or_free_openers(struct drbd_device *device, pid_t pid)
{
	struct opener *pos, *tmp;

	list_for_each_entry_safe(pos, tmp, &device->openers, list) {
		// if pid == 0, i.e., counts were 0, delete all entries, else the matching one
		if (pid == 0 || pid == pos->pid) {
			dynamic_drbd_dbg(device, "%sopeners del: %s(%d)\n", pid == 0 ? "" : "all ",
					pos->comm, pos->pid);
			list_del(&pos->list);
			kfree(pos);

			/* in case we remove a real process, stop here, there might be multiple openers with the same pid */
			/* this assumes that the oldest opener with the same pid releases first. "as good as it gets" */
			if (pid != 0)
				break;
		}
	}
}

static void free_openers(struct drbd_device *device)
{
	__prune_or_free_openers(device, 0);
}

static void prune_or_free_openers(struct drbd_device *device, pid_t pid)
{
	spin_lock(&device->openers_lock);
	__prune_or_free_openers(device, pid);
	spin_unlock(&device->openers_lock);
}

static void add_opener(struct drbd_device *device)
{
	struct opener *opener, *tmp;
	int len = 0;

	opener = kmalloc(sizeof(*opener), GFP_NOIO);
	if (!opener)
		return;
	get_task_comm(opener->comm, current);
	opener->pid = task_pid_nr(current);
	opener->opened = ktime_get_real();

	spin_lock(&device->openers_lock);
	list_for_each_entry(tmp, &device->openers, list)
		if (++len > 100) { /* 100 ought to be enough for everybody */
			dynamic_drbd_dbg(device, "openers: list full, do not add new opener\n");
			kfree(opener);
			goto out;
		}

	list_add(&opener->list, &device->openers);
	dynamic_drbd_dbg(device, "openers add: %s(%d)\n", opener->comm, opener->pid);
out:
	spin_unlock(&device->openers_lock);
}

static int drbd_open(struct block_device *bdev, fmode_t mode)
{
	struct drbd_device *device = bdev->bd_disk->private_data;
	struct drbd_resource *resource = device->resource;
	long timeout = resource->res_opts.auto_promote_timeout * HZ / 10;
	enum ioc_rv r;
	int err = 0;

	/* Fail read-only open from systemd-udev (version <= 238) */
	if (!(mode & FMODE_WRITE) && !drbd_allow_oos) {
		char comm[TASK_COMM_LEN];
		get_task_comm(comm, current);
		if (!strcmp("systemd-udevd", comm))
			return -EACCES;
	}

	/* Fail read-write open early,
	 * in case someone explicitly set us read-only (blockdev --setro) */
	if (bdev_read_only(bdev) && (mode & FMODE_WRITE))
		return -EACCES;

	if (resource->fail_io[NOW])
		return -ENOTRECOVERABLE;

	kref_get(&device->kref);
	kref_debug_get(&device->kref_debug, 3);

	mutex_lock(&resource->open_release);

	timeout = wait_event_interruptible_timeout(resource->twopc_wait,
						   (r = inc_open_count(device, mode)),
						   timeout);

	if (r == IOC_ABORT || (r == IOC_SLEEP && timeout <= 0)) {
		mutex_unlock(&resource->open_release);

		kref_debug_put(&device->kref_debug, 3);
		kref_put(&device->kref, drbd_destroy_device);
		return -EAGAIN;
	}

	if (resource->res_opts.auto_promote) {
		enum drbd_state_rv rv;
		/* Allow opening in read-only mode on an unconnected secondary.
		   This avoids split brain when the drbd volume gets opened
		   temporarily by udev while it scans for PV signatures. */

		if (mode & FMODE_WRITE) {
			if (resource->role[NOW] == R_SECONDARY) {
				rv = try_to_promote(device, timeout, (mode & FMODE_NDELAY));
				if (rv < SS_SUCCESS)
					drbd_info(resource, "Auto-promote failed: %s\n",
						  drbd_set_st_err_str(rv));
			}
		} else if ((mode & FMODE_NDELAY) == 0) {
			/* Double check peers
			 *
			 * Some services may try to first open ro, and only if that
			 * works open rw.  An attempt to failover immediately after
			 * primary crash, before DRBD has noticed that the primary peer
			 * is gone, would result in open failure, thus failure to take
			 * over services. */
			err = ro_open_cond(device);
			if (err == -EMEDIUMTYPE) {
				drbd_check_peers(resource);
				err = -EAGAIN;
			}
			if (err == -EAGAIN) {
				wait_event_interruptible_timeout(resource->state_wait,
					ro_open_cond(device) != -EAGAIN,
					resource->res_opts.auto_promote_timeout * HZ / 10);
			}
		}
	} else if (resource->role[NOW] != R_PRIMARY &&
			!(mode & FMODE_WRITE) && !drbd_allow_oos) {
		err = -EMEDIUMTYPE;
		goto out;
	}

	if (test_bit(UNREGISTERED, &device->flags)) {
		err = -ENODEV;
	} else if (mode & FMODE_WRITE) {
		if (resource->role[NOW] != R_PRIMARY)
			err = -EROFS;
	} else /* READ access only */ {
		err = ro_open_cond(device);
	}
out:
	/* still keep mutex, but release ASAP */
	if (!err)
		add_opener(device);

	mutex_unlock(&resource->open_release);
	if (err) {
		drbd_release(bdev->bd_disk, mode);
		if (err == -EAGAIN && !(mode & FMODE_NDELAY))
			err = -EMEDIUMTYPE;
	}

	return err;
}

void drbd_open_counts(struct drbd_resource *resource, int *rw_count_ptr, int *ro_count_ptr)
{
	struct drbd_device *device;
	int vnr, rw_count = 0, ro_count = 0;

	rcu_read_lock();
	idr_for_each_entry(&resource->devices, device, vnr) {
		rw_count += device->open_rw_cnt;
		ro_count += device->open_ro_cnt;
	}
	rcu_read_unlock();
	*rw_count_ptr = rw_count;
	*ro_count_ptr = ro_count;
}

static void wait_for_peer_disk_updates(struct drbd_resource *resource)
{
	struct drbd_peer_device *peer_device;
	struct drbd_device *device;
	int vnr;

restart:
	rcu_read_lock();
	idr_for_each_entry(&resource->devices, device, vnr) {
		for_each_peer_device_rcu(peer_device, device) {
			if (test_bit(GOT_NEG_ACK, &peer_device->flags)) {
				clear_bit(GOT_NEG_ACK, &peer_device->flags);
				rcu_read_unlock();
				wait_event(resource->state_wait, peer_device->disk_state[NOW] < D_UP_TO_DATE);
				goto restart;
			}
		}
	}
	rcu_read_unlock();
}

void drbd_fsync_device(struct drbd_device *device)
{
	struct drbd_resource *resource = device->resource;

	sync_blockdev(device->vdisk->part0);
	/* Prevent writes occurring after demotion, at least
	 * the writes already submitted in this context. This
	 * covers the case where DRBD auto-demotes on release,
	 * which is important because it often occurs
	 * immediately after a write. */
	wait_event(device->misc_wait, !atomic_read(&device->ap_bio_cnt[WRITE]));

	if (start_new_tl_epoch(resource)) {
		struct drbd_connection *connection;
		u64 im;

		for_each_connection_ref(connection, im, resource)
			drbd_flush_workqueue(&connection->sender_work);
	}
	wait_event(resource->barrier_wait, !barrier_pending(resource));
	/* After waiting for pending barriers, we got any possible NEG_ACKs,
	   and see them in wait_for_peer_disk_updates() */
	wait_for_peer_disk_updates(resource);

	/* In case switching from R_PRIMARY to R_SECONDARY works
	   out, there is no rw opener at this point. Thus, no new
	   writes can come in. -> Flushing queued peer acks is
	   necessary and sufficient.
	   The cluster wide role change required packets to be
	   received by the sender. -> We can be sure that the
	   peer_acks queued on a sender's TODO list go out before
	   we send the two phase commit packet.
	*/
	drbd_flush_peer_acks(resource);
}

static void drbd_release(struct gendisk *gd, fmode_t mode)
{
	struct drbd_device *device = gd->private_data;
	struct drbd_resource *resource = device->resource;
	int open_rw_cnt, open_ro_cnt;

	mutex_lock(&resource->open_release);
	if (mode & FMODE_WRITE)
		device->open_rw_cnt--;
	else
		device->open_ro_cnt--;

	drbd_open_counts(resource, &open_rw_cnt, &open_ro_cnt);

	/* last one to close will be responsible for write-out of all dirty pages */
	if (mode & FMODE_WRITE && device->open_rw_cnt == 0)
		drbd_fsync_device(device);

	if (open_ro_cnt == 0)
		wake_up_all(&resource->state_wait);

	if (test_bit(UNREGISTERED, &device->flags) &&
	    device->open_rw_cnt == 0 && device->open_ro_cnt == 0 &&
	    !test_and_set_bit(DESTROYING_DEV, &device->flags))
		call_rcu(&device->rcu, drbd_reclaim_device);

	if (resource->res_opts.auto_promote) {
		enum drbd_state_rv rv;

		if (mode & FMODE_WRITE &&
		    open_rw_cnt == 0 &&
		    resource->role[NOW] == R_PRIMARY &&
		    !test_bit(EXPLICIT_PRIMARY, &resource->flags)) {
			rv = drbd_set_role(resource, R_SECONDARY, false, NULL);
			if (rv < SS_SUCCESS)
				drbd_warn(resource, "Auto-demote failed: %s\n",
					  drbd_set_st_err_str(rv));
		}
	}

	if (open_ro_cnt == 0 && open_rw_cnt == 0 && resource->fail_io[NOW]) {
		unsigned long irq_flags;

		begin_state_change(resource, &irq_flags, CS_VERBOSE);
		resource->fail_io[NEW] = false;
		end_state_change(resource, &irq_flags);
	}

	/* if the open counts are 0, we free the whole list, otherwise we remove the specific pid */
	prune_or_free_openers(device,
			(open_ro_cnt == 0 && open_rw_cnt == 0) ? 0 : task_pid_nr(current));

	mutex_unlock(&resource->open_release);

	kref_debug_put(&device->kref_debug, 3);
	kref_put(&device->kref, drbd_destroy_device);  /* might destroy the resource as well */
}

void drbd_queue_unplug(struct drbd_device *device)
{
	struct drbd_resource *resource = device->resource;
	struct drbd_connection *connection;
	u64 dagtag_sector;

	dagtag_sector = resource->dagtag_sector;

	rcu_read_lock();
	for_each_connection_rcu(connection, resource) {
		/* use the "next" slot */
		unsigned int i = !connection->todo.unplug_slot;
		connection->todo.unplug_dagtag_sector[i] = dagtag_sector;
		wake_up(&connection->sender_work.q_wait);
	}
	rcu_read_unlock();
}

static void drbd_set_defaults(struct drbd_device *device)
{
	device->disk_state[NOW] = D_DISKLESS;
}

void drbd_cleanup_device(struct drbd_device *device)
{
	device->al_writ_cnt = 0;
	device->bm_writ_cnt = 0;
	device->read_cnt = 0;
	device->writ_cnt = 0;

	if (device->bitmap) {
		/* maybe never allocated. */
		drbd_bm_resize(device, 0, 1);
		drbd_bm_free(device->bitmap);
		device->bitmap = NULL;
	}

	clear_bit(AL_SUSPENDED, &device->flags);
	drbd_set_defaults(device);
}


static void drbd_destroy_mempools(void)
{
	bioset_exit(&drbd_io_bio_set);
	bioset_exit(&drbd_md_io_bio_set);
	mempool_exit(&drbd_md_io_page_pool);
	mempool_exit(&drbd_ee_mempool);
	mempool_exit(&drbd_request_mempool);
	if (drbd_ee_cache)
		kmem_cache_destroy(drbd_ee_cache);
	if (drbd_request_cache)
		kmem_cache_destroy(drbd_request_cache);
	if (drbd_al_ext_cache)
		kmem_cache_destroy(drbd_al_ext_cache);

	drbd_ee_cache        = NULL;
	drbd_request_cache   = NULL;
	drbd_al_ext_cache    = NULL;

	return;
}

static int drbd_create_mempools(void)
{
	const int number = (DRBD_MAX_BIO_SIZE/PAGE_SIZE) * drbd_minor_count;
	int ret;

	/* caches */
	drbd_request_cache = kmem_cache_create(
		"drbd_req", sizeof(struct drbd_request), 0, 0, NULL);
	if (drbd_request_cache == NULL)
		goto Enomem;

	drbd_ee_cache = kmem_cache_create(
		"drbd_ee", sizeof(struct drbd_peer_request), 0, 0, NULL);
	if (drbd_ee_cache == NULL)
		goto Enomem;

	drbd_al_ext_cache = kmem_cache_create(
		"drbd_al", sizeof(struct lc_element), 0, 0, NULL);
	if (drbd_al_ext_cache == NULL)
		goto Enomem;

	/* mempools */
	ret = bioset_init(&drbd_io_bio_set, BIO_POOL_SIZE, 0, 0);
	if (ret)
		goto Enomem;

	ret = bioset_init(&drbd_md_io_bio_set, DRBD_MIN_POOL_PAGES, 0,
			  BIOSET_NEED_BVECS);
	if (ret)
		goto Enomem;

	ret = mempool_init_page_pool(&drbd_md_io_page_pool, DRBD_MIN_POOL_PAGES, 0);
	if (ret)
		goto Enomem;

	ret = mempool_init_slab_pool(&drbd_request_mempool, number,
				     drbd_request_cache);
	if (ret)
		goto Enomem;

	ret = mempool_init_slab_pool(&drbd_ee_mempool, number, drbd_ee_cache);
	if (ret)
		goto Enomem;

	return 0;

Enomem:
	drbd_destroy_mempools(); /* in case we allocated some */
	return -ENOMEM;
}

static void free_peer_device(struct drbd_peer_device *peer_device)
{
	if (test_and_clear_bit(HOLDING_UUID_READ_LOCK, &peer_device->flags))
		up_read_non_owner(&peer_device->device->uuid_sem);

	kfree(peer_device->rs_plan_s);
	kfree(peer_device->conf);
	kfree(peer_device);
}

static void drbd_device_finalize_work_fn(struct work_struct *work)
{
	struct drbd_device *device = container_of(work, struct drbd_device, finalize_work);
	struct drbd_resource *resource = device->resource;

	if (device->bitmap) {
		drbd_bm_free(device->bitmap);
		device->bitmap = NULL;
	}

	blk_cleanup_disk(device->vdisk);

	kfree(device);

	kref_debug_put(&resource->kref_debug, 4);
	kref_put(&resource->kref, drbd_destroy_resource);
}

/* may not sleep, called from call_rcu. */
void drbd_destroy_device(struct kref *kref)
{
	struct drbd_device *device = container_of(kref, struct drbd_device, kref);
	struct drbd_peer_device *peer_device, *tmp;

	/* cleanup stuff that may have been allocated during
	 * device (re-)configuration or state changes */

	free_openers(device);

	lc_destroy(device->act_log);
	for_each_peer_device_safe(peer_device, tmp, device) {
		kref_debug_put(&peer_device->connection->kref_debug, 3);
		kref_put(&peer_device->connection->kref, drbd_destroy_connection);
		free_peer_device(peer_device);
	}

	__free_page(device->md_io.page);
	kref_debug_destroy(&device->kref_debug);

	INIT_WORK(&device->finalize_work, drbd_device_finalize_work_fn);
	schedule_work(&device->finalize_work);
}

static void free_page_pool(struct drbd_resource *resource)
{
	struct page *page;

	while (resource->pp_pool) {
		page = resource->pp_pool;
		resource->pp_pool = page_chain_next(page);
		__free_page(page);
		resource->pp_vacant--;
	}
}

void drbd_destroy_resource(struct kref *kref)
{
	struct drbd_resource *resource = container_of(kref, struct drbd_resource, kref);

	free_page_pool(resource);
	idr_destroy(&resource->devices);
	free_cpumask_var(resource->cpu_mask);
	kfree(resource->name);
	kref_debug_destroy(&resource->kref_debug);
	kfree(resource);
	module_put(THIS_MODULE);
}

void drbd_reclaim_resource(struct rcu_head *rp)
{
	struct drbd_resource *resource = container_of(rp, struct drbd_resource, rcu);
	struct drbd_connection *connection, *tmp;

	drbd_thread_stop_nowait(&resource->worker);

	list_for_each_entry_safe(connection, tmp, &resource->twopc_parents, twopc_parent_list) {
		kref_debug_put(&connection->kref_debug, 9);
		kref_put(&connection->kref, drbd_destroy_connection);
	}
	mempool_free(resource->peer_ack_req, &drbd_request_mempool);
	kref_debug_put(&resource->kref_debug, 8);
	kref_put(&resource->kref, drbd_destroy_resource);
}

/* One global retry thread, if we need to push back some bio and have it
 * reinserted through our make request function.
 */
static struct retry_worker {
	struct workqueue_struct *wq;
	struct work_struct worker;

	spinlock_t lock;
	struct list_head writes;
} retry;

void drbd_req_destroy_lock(struct kref *kref)
{
	struct drbd_request *req = container_of(kref, struct drbd_request, kref);
	struct drbd_resource *resource = req->device->resource;

	read_lock_irq(&resource->state_rwlock);
	drbd_req_destroy(kref);
	read_unlock_irq(&resource->state_rwlock);
}

static void do_retry(struct work_struct *ws)
{
	struct retry_worker *retry = container_of(ws, struct retry_worker, worker);
	LIST_HEAD(writes);
	struct drbd_request *req, *tmp;

	spin_lock_irq(&retry->lock);
	list_splice_init(&retry->writes, &writes);
	spin_unlock_irq(&retry->lock);

	list_for_each_entry_safe(req, tmp, &writes, list) {
		struct drbd_device *device = req->device;
		struct bio *bio = req->master_bio;
		unsigned long start_jif = req->start_jif;
		bool expected;
		ktime_get_accounting_assign(ktime_t start_kt, req->start_kt);


		/* No locking when accessing local_rq_state & net_rq_state, since
		 * this request is not active at the moment. */
		expected =
			expect(device, atomic_read(&req->completion_ref) == 0) &&
			expect(device, req->local_rq_state & RQ_POSTPONED) &&
			expect(device, (req->local_rq_state & RQ_LOCAL_PENDING) == 0 ||
			       (req->local_rq_state & RQ_LOCAL_ABORTED) != 0);

		if (!expected)
			drbd_err(device, "req=%p completion_ref=%d rq_state=%x\n",
				req, atomic_read(&req->completion_ref),
				req->local_rq_state);

		/* We still need to put one kref associated with the
		 * "completion_ref" going zero in the code path that queued it
		 * here.  The request object may still be referenced by a
		 * frozen local req->private_bio, in case we force-detached.
		 */
		kref_put(&req->kref, drbd_req_destroy_lock);

		/* A single suspended or otherwise blocking device may stall
		 * all others as well. This code path is to recover from a
		 * situation that "should not happen": concurrent writes in
		 * multi-primary setup. It is also used for retrying failed
		 * reads. If it turns out to be an issue, we can do per
		 * resource (replication group) or per device (minor) retry
		 * workqueues instead.
		 */

		/* We are not just doing submit_bio_noacct(),
		 * as we want to keep the start_time information. */
		__drbd_make_request(device, bio, start_kt, start_jif);
	}
}

/* called via drbd_req_put_completion_ref() */
void drbd_restart_request(struct drbd_request *req)
{
	unsigned long flags;
	spin_lock_irqsave(&retry.lock, flags);
	list_move_tail(&req->list, &retry.writes);
	spin_unlock_irqrestore(&retry.lock, flags);

	/* Drop the extra reference that would otherwise
	 * have been dropped by complete_master_bio.
	 * do_retry() needs to grab a new one. */
	dec_ap_bio(req->device, bio_data_dir(req->master_bio));

	queue_work(retry.wq, &retry.worker);
}


static void drbd_cleanup(void)
{
	/* first remove proc,
	 * drbdsetup uses its presence to detect
	 * whether DRBD is loaded.
	 * If we would get stuck in proc removal,
	 * but have netlink already deregistered,
	 * some drbdsetup commands may wait forever
	 * for an answer.
	 */
	if (drbd_proc)
		remove_proc_entry("drbd", NULL);

	if (retry.wq)
		destroy_workqueue(retry.wq);

	drbd_genl_unregister();
	drbd_debugfs_cleanup();

	drbd_destroy_mempools();
	unregister_blkdev(DRBD_MAJOR, "drbd");

	idr_destroy(&drbd_devices);

	pr_info("module cleanup done.\n");
}

static void drbd_init_workqueue(struct drbd_work_queue* wq)
{
	spin_lock_init(&wq->q_lock);
	INIT_LIST_HEAD(&wq->q);
	init_waitqueue_head(&wq->q_wait);
}

struct completion_work {
	struct drbd_work w;
	struct completion done;
};

static int w_complete(struct drbd_work *w, int cancel)
{
	struct completion_work *completion_work =
		container_of(w, struct completion_work, w);

	complete(&completion_work->done);
	return 0;
}

void drbd_queue_work(struct drbd_work_queue *q, struct drbd_work *w)
{
	unsigned long flags;

	spin_lock_irqsave(&q->q_lock, flags);
	list_add_tail(&w->list, &q->q);
	spin_unlock_irqrestore(&q->q_lock, flags);
	wake_up(&q->q_wait);
}

void drbd_flush_workqueue(struct drbd_work_queue *work_queue)
{
	struct completion_work completion_work;

	completion_work.w.cb = w_complete;
	init_completion(&completion_work.done);
	drbd_queue_work(work_queue, &completion_work.w);
	wait_for_completion(&completion_work.done);
}

struct drbd_resource *drbd_find_resource(const char *name)
{
	struct drbd_resource *resource;

	if (!name || !name[0])
		return NULL;

	rcu_read_lock();
	for_each_resource_rcu(resource, &drbd_resources) {
		if (!strcmp(resource->name, name)) {
			kref_get(&resource->kref);
			goto found;
		}
	}
	resource = NULL;
found:
	rcu_read_unlock();
	return resource;
}

static void drbd_put_send_buffers(struct drbd_connection *connection)
{
	unsigned int i;

	for (i = DATA_STREAM; i <= CONTROL_STREAM ; i++) {
		if (connection->send_buffer[i].page) {
			put_page(connection->send_buffer[i].page);
			connection->send_buffer[i].page = NULL;
		}
	}
}

static int drbd_alloc_send_buffers(struct drbd_connection *connection)
{
	unsigned int i;

	for (i = DATA_STREAM; i <= CONTROL_STREAM ; i++) {
		struct page *page;

		page = alloc_page(GFP_KERNEL);
		if (!page) {
			drbd_put_send_buffers(connection);
			return -ENOMEM;
		}
		connection->send_buffer[i].page = page;
		connection->send_buffer[i].unsent =
		connection->send_buffer[i].pos = page_address(page);
	}

	return 0;
}

void drbd_flush_peer_acks(struct drbd_resource *resource)
{
	spin_lock_irq(&resource->peer_ack_lock);
	if (resource->peer_ack_req) {
		resource->last_peer_acked_dagtag = resource->peer_ack_req->dagtag_sector;
		drbd_queue_peer_ack(resource, resource->peer_ack_req);
		resource->peer_ack_req = NULL;
	}
	spin_unlock_irq(&resource->peer_ack_lock);
}

static void peer_ack_timer_fn(struct timer_list *t)
{
	struct drbd_resource *resource = from_timer(resource, t, peer_ack_timer);

	drbd_flush_peer_acks(resource);
}

void conn_free_crypto(struct drbd_connection *connection)
{
	crypto_free_shash(connection->csums_tfm);
	crypto_free_shash(connection->verify_tfm);
	crypto_free_shash(connection->cram_hmac_tfm);
	crypto_free_shash(connection->integrity_tfm);
	crypto_free_shash(connection->peer_integrity_tfm);
	kfree(connection->int_dig_in);
	kfree(connection->int_dig_vv);

	connection->csums_tfm = NULL;
	connection->verify_tfm = NULL;
	connection->cram_hmac_tfm = NULL;
	connection->integrity_tfm = NULL;
	connection->peer_integrity_tfm = NULL;
	connection->int_dig_in = NULL;
	connection->int_dig_vv = NULL;
}

static void wake_all_device_misc(struct drbd_resource *resource)
{
	struct drbd_device *device;
	int vnr;
	rcu_read_lock();
	idr_for_each_entry(&resource->devices, device, vnr)
		wake_up(&device->misc_wait);
	rcu_read_unlock();
}

int set_resource_options(struct drbd_resource *resource, struct res_opts *res_opts)
{
	struct drbd_connection *connection;
	cpumask_var_t new_cpu_mask;
	int err;
	bool wake_device_misc = false;
	bool force_state_recalc = false;
	unsigned long irq_flags;
	struct res_opts *old_opts = &resource->res_opts;

	if (!zalloc_cpumask_var(&new_cpu_mask, GFP_KERNEL))
		return -ENOMEM;

	/* silently ignore cpu mask on UP kernel */
	if (nr_cpu_ids > 1 && res_opts->cpu_mask[0] != 0) {
		err = bitmap_parse(res_opts->cpu_mask, DRBD_CPU_MASK_SIZE,
				   cpumask_bits(new_cpu_mask), nr_cpu_ids);
		if (err == -EOVERFLOW) {
			/* So what. mask it out. */
			cpumask_var_t tmp_cpu_mask;
			if (zalloc_cpumask_var(&tmp_cpu_mask, GFP_KERNEL)) {
				cpumask_setall(tmp_cpu_mask);
				cpumask_and(new_cpu_mask, new_cpu_mask, tmp_cpu_mask);
				drbd_warn(resource, "Overflow in bitmap_parse(%.12s%s), truncating to %u bits\n",
					res_opts->cpu_mask,
					strlen(res_opts->cpu_mask) > 12 ? "..." : "",
					nr_cpu_ids);
				free_cpumask_var(tmp_cpu_mask);
				err = 0;
			}
		}
		if (err) {
			drbd_warn(resource, "bitmap_parse() failed with %d\n", err);
			/* retcode = ERR_CPU_MASK_PARSE; */
			goto fail;
		}
	}
	if (res_opts->nr_requests < DRBD_NR_REQUESTS_MIN)
		res_opts->nr_requests = DRBD_NR_REQUESTS_MIN;

	if (old_opts->quorum != res_opts->quorum ||
	    old_opts->on_no_quorum != res_opts->on_no_quorum)
		force_state_recalc = true;

	if (resource->res_opts.nr_requests < res_opts->nr_requests)
		wake_device_misc = true;

	resource->res_opts = *res_opts;
	if (cpumask_empty(new_cpu_mask))
		drbd_calc_cpu_mask(&new_cpu_mask);
	if (!cpumask_equal(resource->cpu_mask, new_cpu_mask)) {
		cpumask_copy(resource->cpu_mask, new_cpu_mask);
		rcu_read_lock();
		for_each_connection_rcu(connection, resource) {
			connection->receiver.reset_cpu_mask = 1;
			connection->sender.reset_cpu_mask = 1;
		}
		rcu_read_unlock();
	}
	err = 0;

	if (force_state_recalc) {
		begin_state_change(resource, &irq_flags, CS_VERBOSE | CS_FORCE_RECALC);
		end_state_change(resource, &irq_flags);
	}

	if (wake_device_misc)
		wake_all_device_misc(resource);

fail:
	free_cpumask_var(new_cpu_mask);
	return err;

}

struct drbd_resource *drbd_create_resource(const char *name,
					   struct res_opts *res_opts)
{
	struct drbd_resource *resource;
	struct page *page;
	const int page_pool_count = DRBD_MAX_BIO_SIZE/PAGE_SIZE;
	int i;

	resource = kzalloc(sizeof(struct drbd_resource), GFP_KERNEL);
	if (!resource)
		goto fail;
	resource->name = kstrdup(name, GFP_KERNEL);
	if (!resource->name)
		goto fail_free_resource;
	if (!zalloc_cpumask_var(&resource->cpu_mask, GFP_KERNEL))
		goto fail_free_name;
	kref_init(&resource->kref);
	kref_debug_init(&resource->kref_debug, &resource->kref, &kref_class_resource);
	idr_init(&resource->devices);
	INIT_LIST_HEAD(&resource->connections);
	spin_lock_init(&resource->tl_update_lock);
	INIT_LIST_HEAD(&resource->transfer_log);
	spin_lock_init(&resource->peer_ack_lock);
	INIT_LIST_HEAD(&resource->peer_ack_req_list);
	INIT_LIST_HEAD(&resource->peer_ack_list);
	INIT_LIST_HEAD(&resource->peer_ack_work.list);
	resource->peer_ack_work.cb = w_queue_peer_ack;
	timer_setup(&resource->peer_ack_timer, peer_ack_timer_fn, 0);
	timer_setup(&resource->repost_up_to_date_timer, repost_up_to_date_fn, 0);
	sema_init(&resource->state_sem, 1);
	resource->role[NOW] = R_SECONDARY;
	resource->max_node_id = res_opts->node_id;
	resource->twopc_reply.initiator_node_id = -1;
	mutex_init(&resource->conf_update);
	mutex_init(&resource->adm_mutex);
	mutex_init(&resource->open_release);
	rwlock_init(&resource->state_rwlock);
	INIT_LIST_HEAD(&resource->listeners);
	spin_lock_init(&resource->listeners_lock);
	init_waitqueue_head(&resource->request_destroy_wait);
	init_waitqueue_head(&resource->state_wait);
	init_waitqueue_head(&resource->twopc_wait);
	init_waitqueue_head(&resource->barrier_wait);
	INIT_LIST_HEAD(&resource->twopc_parents);
	timer_setup(&resource->twopc_timer, twopc_timer_fn, 0);
	INIT_LIST_HEAD(&resource->twopc_work.list);
	drbd_init_workqueue(&resource->work);
	drbd_thread_init(resource, &resource->worker, drbd_worker, "worker");
	drbd_thread_start(&resource->worker);
	spin_lock_init(&resource->current_tle_lock);
	drbd_debugfs_resource_add(resource);
	resource->cached_min_aggreed_protocol_version = drbd_protocol_version_min;

	/* drbd's page pool */
	init_waitqueue_head(&resource->pp_wait);

	spin_lock_init(&resource->pp_lock);

	for (i = 0; i < page_pool_count; i++) {
		page = alloc_page(GFP_HIGHUSER);
		if (!page)
			goto fail_free_pages;
		set_page_chain_next_offset_size(page, resource->pp_pool, 0, 0);
		resource->pp_pool = page;
	}
	resource->pp_vacant = page_pool_count;

	if (set_resource_options(resource, res_opts))
		goto fail_free_pages;

	list_add_tail_rcu(&resource->resources, &drbd_resources);

	return resource;

fail_free_pages:
	free_page_pool(resource);
fail_free_name:
	kfree(resource->name);
fail_free_resource:
	kfree(resource);
fail:
	return NULL;
}

/* caller must be under adm_mutex */
struct drbd_connection *drbd_create_connection(struct drbd_resource *resource,
					       struct drbd_transport_class *tc)
{
	struct drbd_connection *connection;
	int size;

	size = sizeof(*connection) - sizeof(connection->transport) + tc->instance_size;
	connection = kzalloc(size, GFP_KERNEL);
	if (!connection)
		return NULL;

	if (drbd_alloc_send_buffers(connection))
		goto fail;

	connection->current_epoch = kzalloc(sizeof(struct drbd_epoch), GFP_KERNEL);
	if (!connection->current_epoch)
		goto fail;

	INIT_LIST_HEAD(&connection->current_epoch->list);
	connection->epochs = 1;
	spin_lock_init(&connection->epoch_lock);

	INIT_LIST_HEAD(&connection->todo.work_list);
	connection->todo.req = NULL;

	atomic_set(&connection->ap_in_flight, 0);
	atomic_set(&connection->rs_in_flight, 0);
	connection->send.seen_any_write_yet = false;
	connection->send.current_epoch_nr = 0;
	connection->send.current_epoch_writes = 0;
	connection->send.current_dagtag_sector = 0;

	connection->cstate[NOW] = C_STANDALONE;
	connection->peer_role[NOW] = R_UNKNOWN;
	idr_init(&connection->peer_devices);

	drbd_init_workqueue(&connection->sender_work);
	mutex_init(&connection->mutex[DATA_STREAM]);
	mutex_init(&connection->mutex[CONTROL_STREAM]);

	INIT_LIST_HEAD(&connection->connect_timer_work.list);
	timer_setup(&connection->connect_timer, connect_timer_fn, 0);

	drbd_thread_init(resource, &connection->receiver, drbd_receiver, "receiver");
	connection->receiver.connection = connection;
	drbd_thread_init(resource, &connection->sender, drbd_sender, "sender");
	connection->sender.connection = connection;
	spin_lock_init(&connection->peer_reqs_lock);
	INIT_LIST_HEAD(&connection->peer_requests);
	INIT_LIST_HEAD(&connection->connections);
	INIT_LIST_HEAD(&connection->resync_request_ee);
	INIT_LIST_HEAD(&connection->active_ee);
	INIT_LIST_HEAD(&connection->sync_ee);
	INIT_LIST_HEAD(&connection->done_ee);
	INIT_LIST_HEAD(&connection->dagtag_wait_ee);
	INIT_LIST_HEAD(&connection->read_ee);
	INIT_LIST_HEAD(&connection->resync_ack_ee);
	INIT_LIST_HEAD(&connection->net_ee);
	init_waitqueue_head(&connection->ee_wait);

	kref_init(&connection->kref);
	kref_debug_init(&connection->kref_debug, &connection->kref, &kref_class_connection);

	INIT_WORK(&connection->peer_ack_work, drbd_send_peer_ack_wf);
	INIT_WORK(&connection->send_acks_work, drbd_send_acks_wf);
	INIT_WORK(&connection->send_ping_ack_work, drbd_send_ping_ack_wf);
	INIT_WORK(&connection->send_ping_work, drbd_send_ping_wf);

	kref_get(&resource->kref);
	kref_debug_get(&resource->kref_debug, 3);
	connection->resource = resource;
	connection->after_reconciliation.lost_node_id = -1;

	connection->reassemble_buffer.buffer = connection->reassemble_buffer_bytes.bytes;

	INIT_LIST_HEAD(&connection->transport.paths);
	connection->transport.log_prefix = resource->name;
	if (tc->init(&connection->transport))
		goto fail;

	return connection;

fail:
	drbd_put_send_buffers(connection);
	kfree(connection->current_epoch);
	kfree(connection);

	return NULL;
}

/* free the transport specific members (e.g., sockets) of a connection */
void drbd_transport_shutdown(struct drbd_connection *connection, enum drbd_tr_free_op op)
{
	mutex_lock(&connection->mutex[DATA_STREAM]);
	mutex_lock(&connection->mutex[CONTROL_STREAM]);

	flush_send_buffer(connection, DATA_STREAM);
	flush_send_buffer(connection, CONTROL_STREAM);

	connection->transport.ops->free(&connection->transport, op);
	if (op == DESTROY_TRANSPORT)
		drbd_put_transport_class(connection->transport.class);

	mutex_unlock(&connection->mutex[CONTROL_STREAM]);
	mutex_unlock(&connection->mutex[DATA_STREAM]);
}

void drbd_destroy_path(struct kref *kref)
{
	struct drbd_path *path = container_of(kref, struct drbd_path, kref);

	kfree(path);
}

void drbd_destroy_connection(struct kref *kref)
{
	struct drbd_connection *connection = container_of(kref, struct drbd_connection, kref);
	struct drbd_resource *resource = connection->resource;
	struct drbd_peer_device *peer_device;
	int vnr;

	if (atomic_read(&connection->current_epoch->epoch_size) !=  0)
		drbd_err(connection, "epoch_size:%d\n", atomic_read(&connection->current_epoch->epoch_size));
	kfree(connection->current_epoch);

	idr_for_each_entry(&connection->peer_devices, peer_device, vnr) {
		struct drbd_device *device = peer_device->device;
		free_peer_device(peer_device);
		kref_debug_put(&device->kref_debug, 1);
		kref_put(&device->kref, drbd_destroy_device);
	}
	idr_destroy(&connection->peer_devices);

	kfree(connection->transport.net_conf);
	kref_debug_destroy(&connection->kref_debug);
	kfree(connection);
	kref_debug_put(&resource->kref_debug, 3);
	kref_put(&resource->kref, drbd_destroy_resource);
}

struct drbd_peer_device *create_peer_device(struct drbd_device *device, struct drbd_connection *connection)
{
	struct drbd_peer_device *peer_device;
	int err;

	peer_device = kzalloc(sizeof(struct drbd_peer_device), GFP_KERNEL);
	if (!peer_device)
		return NULL;

	peer_device->connection = connection;
	peer_device->device = device;
	peer_device->disk_state[NOW] = D_UNKNOWN;
	peer_device->repl_state[NOW] = L_OFF;
	spin_lock_init(&peer_device->peer_seq_lock);

	err = drbd_create_peer_device_default_config(peer_device);
	if (err) {
		kfree(peer_device);
		return NULL;
	}

	timer_setup(&peer_device->start_resync_timer, start_resync_timer_fn, 0);

	INIT_LIST_HEAD(&peer_device->resync_work.list);
	peer_device->resync_work.cb  = w_resync_timer;
	timer_setup(&peer_device->resync_timer, resync_timer_fn, 0);

	INIT_LIST_HEAD(&peer_device->propagate_uuids_work.list);
	peer_device->propagate_uuids_work.cb = w_send_uuids;

	spin_lock_init(&peer_device->resync_next_bit_lock);

	atomic_set(&peer_device->ap_pending_cnt, 0);
	atomic_set(&peer_device->unacked_cnt, 0);
	atomic_set(&peer_device->rs_pending_cnt, 0);

	INIT_LIST_HEAD(&peer_device->resync_requests);

	atomic_set(&peer_device->rs_sect_in, 0);

	peer_device->bitmap_index = -1;
	peer_device->resync_finished_pdsk = D_UNKNOWN;

	return peer_device;
}

static void drbd_ldev_destroy(struct work_struct *ws)
{
	struct drbd_device *device = container_of(ws, struct drbd_device, ldev_destroy_work);

	lc_destroy(device->act_log);
	device->act_log = NULL;
	__acquire(local);
	drbd_backing_dev_free(device, device->ldev);
	device->ldev = NULL;
	__release(local);

	clear_bit(GOING_DISKLESS, &device->flags);
	wake_up(&device->misc_wait);
	kref_put(&device->kref, drbd_destroy_device);
}

static int init_conflict_submitter(struct drbd_device *device)
{
	/* Short name so that it is recognizable from the first 15 characters. */
	device->submit_conflict.wq =
		alloc_ordered_workqueue("drbd%u_sc", WQ_MEM_RECLAIM, device->minor);
	if (!device->submit_conflict.wq)
		return -ENOMEM;
	INIT_WORK(&device->submit_conflict.worker, drbd_do_submit_conflict);
	INIT_LIST_HEAD(&device->submit_conflict.resync_writes);
	INIT_LIST_HEAD(&device->submit_conflict.resync_reads);
	INIT_LIST_HEAD(&device->submit_conflict.writes);
	INIT_LIST_HEAD(&device->submit_conflict.peer_writes);
	spin_lock_init(&device->submit_conflict.lock);
	return 0;
}

static int init_submitter(struct drbd_device *device)
{
	device->submit.wq =
		alloc_ordered_workqueue("drbd%u_submit", WQ_MEM_RECLAIM, device->minor);
	if (!device->submit.wq)
		return -ENOMEM;
	INIT_WORK(&device->submit.worker, do_submit);
	INIT_LIST_HEAD(&device->submit.writes);
	INIT_LIST_HEAD(&device->submit.peer_writes);
	spin_lock_init(&device->submit.lock);
	return 0;
}

enum drbd_ret_code drbd_create_device(struct drbd_config_context *adm_ctx, unsigned int minor,
				      struct device_conf *device_conf, struct drbd_device **p_device)
{
	struct drbd_resource *resource = adm_ctx->resource;
	struct drbd_connection *connection;
	struct drbd_device *device;
	struct drbd_peer_device *peer_device, *tmp_peer_device;
	struct gendisk *disk;
	LIST_HEAD(peer_devices);
	LIST_HEAD(tmp);
	int id;
	int vnr = adm_ctx->volume;
	enum drbd_ret_code err = ERR_NOMEM;
	bool locked = false;

	lockdep_assert_held(&resource->conf_update);

	device = minor_to_device(minor);
	if (device)
		return ERR_MINOR_OR_VOLUME_EXISTS;

	/* GFP_KERNEL, we are outside of all write-out paths */
	device = kzalloc(sizeof(struct drbd_device), GFP_KERNEL);
	if (!device)
		return ERR_NOMEM;
	kref_init(&device->kref);
	kref_debug_init(&device->kref_debug, &device->kref, &kref_class_device);

	kref_get(&resource->kref);
	kref_debug_get(&resource->kref_debug, 4);
	device->resource = resource;
	device->minor = minor;
	device->vnr = vnr;
	device->device_conf = *device_conf;
#ifdef PARANOIA
	SET_MDEV_MAGIC(device);
#endif

	drbd_set_defaults(device);

	atomic_set(&device->ap_bio_cnt[READ], 0);
	atomic_set(&device->ap_bio_cnt[WRITE], 0);
	atomic_set(&device->ap_actlog_cnt, 0);
	atomic_set(&device->wait_for_actlog, 0);
	atomic_set(&device->wait_for_actlog_ecnt, 0);
	atomic_set(&device->local_cnt, 0);
	atomic_set(&device->rs_sect_ev, 0);
	atomic_set(&device->md_io.in_use, 0);

#ifdef CONFIG_DRBD_TIMING_STATS
	spin_lock_init(&device->timing_lock);
#endif
	spin_lock_init(&device->al_lock);

	spin_lock_init(&device->pending_completion_lock);
	INIT_LIST_HEAD(&device->pending_master_completion[0]);
	INIT_LIST_HEAD(&device->pending_master_completion[1]);
	INIT_LIST_HEAD(&device->pending_completion[0]);
	INIT_LIST_HEAD(&device->pending_completion[1]);
	INIT_LIST_HEAD(&device->openers);
	spin_lock_init(&device->openers_lock);

	atomic_set(&device->pending_bitmap_work.n, 0);
	spin_lock_init(&device->pending_bitmap_work.q_lock);
	INIT_LIST_HEAD(&device->pending_bitmap_work.q);

	timer_setup(&device->md_sync_timer, md_sync_timer_fn, 0);
	timer_setup(&device->request_timer, request_timer_fn, 0);

	init_waitqueue_head(&device->misc_wait);
	init_waitqueue_head(&device->al_wait);
	init_waitqueue_head(&device->seq_wait);

	init_rwsem(&device->uuid_sem);

	disk = blk_alloc_disk(NUMA_NO_NODE);
	if (!disk)
		goto out_no_disk;

	INIT_WORK(&device->ldev_destroy_work, drbd_ldev_destroy);

	device->vdisk = disk;
	device->rq_queue = disk->queue;

	disk->major = DRBD_MAJOR;
	disk->first_minor = minor;
	disk->minors = 1;
	disk->fops = &drbd_ops;
	sprintf(disk->disk_name, "drbd%d", minor);
	disk->private_data = device;

	blk_queue_flag_set(QUEUE_FLAG_STABLE_WRITES, disk->queue);
	blk_queue_write_cache(disk->queue, true, true);

	device->md_io.page = alloc_page(GFP_KERNEL);
	if (!device->md_io.page)
		goto out_no_io_page;

	device->bitmap = drbd_bm_alloc();
	if (!device->bitmap)
		goto out_no_bitmap;
	spin_lock_init(&device->interval_lock);
	device->read_requests = RB_ROOT;
	device->requests = RB_ROOT;

	BUG_ON(!mutex_is_locked(&resource->conf_update));
	for_each_connection(connection, resource) {
		peer_device = create_peer_device(device, connection);
		if (!peer_device)
			goto out_no_peer_device;
		list_add(&peer_device->peer_devices, &peer_devices);
	}

	/* Insert the new device into all idrs under state_rwlock write lock
	   to guarantee a consistent object model. idr_preload() doesn't help
	   because it can only guarantee that a single idr_alloc() will
	   succeed. This fails (and will be retried) if no memory is
	   immediately available.
	   Keep in mid that RCU readers might find the device in the moment
	   we add it to the resources->devices IDR!
	*/

	INIT_LIST_HEAD(&device->peer_devices);
	spin_lock_init(&device->pending_bmio_lock);
	INIT_LIST_HEAD(&device->pending_bitmap_io);

	locked = true;
	write_lock_irq(&resource->state_rwlock);
	spin_lock(&drbd_devices_lock);
	id = idr_alloc(&drbd_devices, device, minor, minor + 1, GFP_NOWAIT);
	spin_unlock(&drbd_devices_lock);
	if (id < 0) {
		if (id == -ENOSPC)
			err = ERR_MINOR_OR_VOLUME_EXISTS;
		goto out_no_minor_idr;
	}
	kref_get(&device->kref);
	kref_debug_get(&device->kref_debug, 1);

	id = idr_alloc(&resource->devices, device, vnr, vnr + 1, GFP_NOWAIT);
	if (id < 0) {
		if (id == -ENOSPC)
			err = ERR_MINOR_OR_VOLUME_EXISTS;
		goto out_idr_remove_minor;
	}
	kref_get(&device->kref);
	kref_debug_get(&device->kref_debug, 1);

	list_for_each_entry_safe(peer_device, tmp_peer_device, &peer_devices, peer_devices) {
		connection = peer_device->connection;
		id = idr_alloc(&connection->peer_devices, peer_device,
			       device->vnr, device->vnr + 1, GFP_NOWAIT);
		if (id < 0)
			goto out_remove_peer_device;
		list_del(&peer_device->peer_devices);
		list_add_rcu(&peer_device->peer_devices, &device->peer_devices);
		kref_get(&connection->kref);
		kref_debug_get(&connection->kref_debug, 3);
		kref_get(&device->kref);
		kref_debug_get(&device->kref_debug, 1);
	}
	write_unlock_irq(&resource->state_rwlock);
	locked = false;

	if (init_conflict_submitter(device)) {
		err = ERR_NOMEM;
		goto out_remove_peer_device;
	}

	if (init_submitter(device)) {
		err = ERR_NOMEM;
		goto out_remove_peer_device;
	}

	err = add_disk(disk);
	if (err)
		goto out_destroy_submitter;
	device->have_quorum[OLD] =
	device->have_quorum[NEW] =
		(resource->res_opts.quorum == QOU_OFF);

	for_each_peer_device(peer_device, device) {
		connection = peer_device->connection;
		peer_device->node_id = connection->peer_node_id;

		if (connection->cstate[NOW] >= C_CONNECTED)
			drbd_connected(peer_device);
	}

	drbd_debugfs_device_add(device);
	*p_device = device;
	return NO_ERROR;

out_destroy_submitter:
	destroy_workqueue(device->submit.wq);
	device->submit.wq = NULL;
out_remove_peer_device:
	list_add_rcu(&tmp, &device->peer_devices);
	list_del_init(&device->peer_devices);
	synchronize_rcu();
	list_for_each_entry_safe(peer_device, tmp_peer_device, &tmp, peer_devices) {
		struct drbd_connection *connection = peer_device->connection;

		idr_remove(&connection->peer_devices, device->vnr);
		list_del(&peer_device->peer_devices);
		kfree(peer_device);
		kref_debug_put(&connection->kref_debug, 3);
		kref_put(&connection->kref, drbd_destroy_connection);
		kref_debug_put(&device->kref_debug, 1);
	}
	idr_remove(&resource->devices, vnr);
	kref_debug_put(&device->kref_debug, 1);

out_idr_remove_minor:
	spin_lock(&drbd_devices_lock);
	idr_remove(&drbd_devices, minor);
	spin_unlock(&drbd_devices_lock);
	kref_debug_put(&device->kref_debug, 1);
out_no_minor_idr:
	if (locked)
		write_unlock_irq(&resource->state_rwlock);
	synchronize_rcu();

out_no_peer_device:
	list_for_each_entry_safe(peer_device, tmp_peer_device, &peer_devices, peer_devices) {
		list_del(&peer_device->peer_devices);
		kfree(peer_device);
	}

	drbd_bm_free(device->bitmap);
out_no_bitmap:
	__free_page(device->md_io.page);
out_no_io_page:
	blk_cleanup_disk(disk);
out_no_disk:
	kref_put(&resource->kref, drbd_destroy_resource);
	kref_debug_put(&resource->kref_debug, 4);
		/* kref debugging wants an extra put, see has_refs() */
	kref_debug_put(&device->kref_debug, 4);
	kref_debug_destroy(&device->kref_debug);
	kfree(device);
	return err;
}

/**
 * drbd_unregister_device()  -  make a device "invisible"
 *
 * Remove the device from the drbd object model and unregister it in the
 * kernel.  Keep reference counts on device->kref; they are dropped in
 * drbd_reclaim_device().
 */
void drbd_unregister_device(struct drbd_device *device)
{
	struct drbd_resource *resource = device->resource;
	struct drbd_connection *connection;
	struct drbd_peer_device *peer_device;

	write_lock_irq(&resource->state_rwlock);
	for_each_connection(connection, resource) {
		idr_remove(&connection->peer_devices, device->vnr);
	}
	idr_remove(&resource->devices, device->vnr);
	spin_lock(&drbd_devices_lock);
	idr_remove(&drbd_devices, device->minor);
	spin_unlock(&drbd_devices_lock);
	write_unlock_irq(&resource->state_rwlock);

	for_each_peer_device(peer_device, device)
		drbd_debugfs_peer_device_cleanup(peer_device);
	drbd_debugfs_device_cleanup(device);
	del_gendisk(device->vdisk);

	destroy_workqueue(device->submit_conflict.wq);
	device->submit_conflict.wq = NULL;
	destroy_workqueue(device->submit.wq);
	device->submit.wq = NULL;
	del_timer_sync(&device->request_timer);
}

void drbd_reclaim_device(struct rcu_head *rp)
{
	struct drbd_device *device = container_of(rp, struct drbd_device, rcu);
	struct drbd_peer_device *peer_device;
	int i;

	for_each_peer_device(peer_device, device) {
		kref_debug_put(&device->kref_debug, 1);
		kref_put(&device->kref, drbd_destroy_device);
	}

	for (i = 0; i < 3; i++) {
		kref_debug_put(&device->kref_debug, 1);
		kref_put(&device->kref, drbd_destroy_device);
	}
}

/**
 * drbd_unregister_connection()  -  make a connection "invisible"
 *
 * Remove the connection from the drbd object model.  Keep reference counts on
 * connection->kref; they are dropped in drbd_reclaim_connection().
 */
void drbd_unregister_connection(struct drbd_connection *connection)
{
	struct drbd_resource *resource = connection->resource;
	struct drbd_peer_device *peer_device;
	LIST_HEAD(work_list);
	int vnr, rr;

	write_lock_irq(&resource->state_rwlock);
	set_bit(C_UNREGISTERED, &connection->flags);
	smp_wmb();
	idr_for_each_entry(&connection->peer_devices, peer_device, vnr) {
		list_del_rcu(&peer_device->peer_devices);
		list_add(&peer_device->peer_devices, &work_list);
	}
	list_del_rcu(&connection->connections);
	write_unlock_irq(&resource->state_rwlock);

	list_for_each_entry(peer_device, &work_list, peer_devices)
		drbd_debugfs_peer_device_cleanup(peer_device);
	drbd_debugfs_connection_cleanup(connection);

	del_connect_timer(connection);

	rr = drbd_free_peer_reqs(connection, &connection->done_ee, false);
	if (rr)
		drbd_err(connection, "%d EEs in done list found!\n", rr);

	rr = drbd_free_peer_reqs(connection, &connection->net_ee, true);
	if (rr)
		drbd_err(connection, "%d EEs in net list found!\n", rr);

	drbd_transport_shutdown(connection, DESTROY_TRANSPORT);
	drbd_put_send_buffers(connection);
	conn_free_crypto(connection);
}

void del_connect_timer(struct drbd_connection *connection)
{
	if (del_timer_sync(&connection->connect_timer)) {
		kref_debug_put(&connection->kref_debug, 11);
		kref_put(&connection->kref, drbd_destroy_connection);
	}
}

void drbd_reclaim_connection(struct rcu_head *rp)
{
	struct drbd_connection *connection =
		container_of(rp, struct drbd_connection, rcu);
	struct drbd_peer_device *peer_device;
	int vnr;

	idr_for_each_entry(&connection->peer_devices, peer_device, vnr) {
		kref_debug_put(&connection->kref_debug, 3);
		kref_put(&connection->kref, drbd_destroy_connection);
	}
	kref_debug_put(&connection->kref_debug, 10);
	kref_put(&connection->kref, drbd_destroy_connection);
}

static int __init drbd_init(void)
{
	int err;

	initialize_kref_debugging();

	if (drbd_minor_count < DRBD_MINOR_COUNT_MIN
	||  drbd_minor_count > DRBD_MINOR_COUNT_MAX) {
		pr_err("invalid minor_count (%d)\n", drbd_minor_count);
#ifdef MODULE
		return -EINVAL;
#else
		drbd_minor_count = DRBD_MINOR_COUNT_DEF;
#endif
	}

	err = register_blkdev(DRBD_MAJOR, "drbd");
	if (err) {
		pr_err("unable to register block device major %d\n",
		       DRBD_MAJOR);
		return err;
	}

	/*
	 * allocate all necessary structs
	 */
	drbd_proc = NULL; /* play safe for drbd_cleanup */
	idr_init(&drbd_devices);

	INIT_LIST_HEAD(&drbd_resources);

	err = drbd_genl_register();
	if (err) {
		pr_err("unable to register generic netlink family\n");
		goto fail;
	}

	err = drbd_create_mempools();
	if (err)
		goto fail;

	err = -ENOMEM;
	drbd_proc = proc_create_single("drbd", S_IFREG | 0444 , NULL,
			drbd_seq_show);

	if (!drbd_proc)	{
		pr_err("unable to register proc file\n");
		goto fail;
	}

	retry.wq = create_singlethread_workqueue("drbd-reissue");
	if (!retry.wq) {
		pr_err("unable to create retry workqueue\n");
		goto fail;
	}
	INIT_WORK(&retry.worker, do_retry);
	spin_lock_init(&retry.lock);
	INIT_LIST_HEAD(&retry.writes);

	drbd_debugfs_init();

	pr_info("initialized. "
	       "Version: " REL_VERSION " (api:%d/proto:%d-%d)\n",
	       GENL_MAGIC_VERSION, PRO_VERSION_MIN, PRO_VERSION_MAX);
	pr_info("%s\n", drbd_buildtag());
	pr_info("registered as block device major %d\n", DRBD_MAJOR);
	return 0; /* Success! */

fail:
	drbd_cleanup();
	if (err == -ENOMEM)
		pr_err("ran out of memory\n");
	else
		pr_err("initialization failure\n");
	return err;
}

/* meta data management */

static
void drbd_md_encode(struct drbd_device *device, struct meta_data_on_disk_9 *buffer)
{
	int i;

	buffer->effective_size = cpu_to_be64(device->ldev->md.effective_size);
	buffer->current_uuid = cpu_to_be64(device->ldev->md.current_uuid);
	buffer->flags = cpu_to_be32(device->ldev->md.flags);
	buffer->magic = cpu_to_be32(DRBD_MD_MAGIC_09);

	buffer->md_size_sect  = cpu_to_be32(device->ldev->md.md_size_sect);
	buffer->al_offset     = cpu_to_be32(device->ldev->md.al_offset);
	buffer->al_nr_extents = cpu_to_be32(device->act_log->nr_elements);
	buffer->bm_bytes_per_bit = cpu_to_be32(BM_BLOCK_SIZE);
	buffer->device_uuid = cpu_to_be64(device->ldev->md.device_uuid);

	buffer->bm_offset = cpu_to_be32(device->ldev->md.bm_offset);
	buffer->la_peer_max_bio_size = cpu_to_be32(device->device_conf.max_bio_size);
	buffer->bm_max_peers = cpu_to_be32(device->bitmap->bm_max_peers);
	buffer->node_id = cpu_to_be32(device->ldev->md.node_id);
	for (i = 0; i < DRBD_NODE_ID_MAX; i++) {
		struct drbd_peer_md *peer_md = &device->ldev->md.peers[i];

		buffer->peers[i].bitmap_uuid = cpu_to_be64(peer_md->bitmap_uuid);
		buffer->peers[i].bitmap_dagtag = cpu_to_be64(peer_md->bitmap_dagtag);
		buffer->peers[i].flags = cpu_to_be32(peer_md->flags & ~MDF_HAVE_BITMAP);
		buffer->peers[i].bitmap_index = cpu_to_be32(peer_md->bitmap_index);
	}
	BUILD_BUG_ON(ARRAY_SIZE(device->ldev->md.history_uuids) != ARRAY_SIZE(buffer->history_uuids));
	for (i = 0; i < ARRAY_SIZE(buffer->history_uuids); i++)
		buffer->history_uuids[i] = cpu_to_be64(device->ldev->md.history_uuids[i]);

	buffer->al_stripes = cpu_to_be32(device->ldev->md.al_stripes);
	buffer->al_stripe_size_4k = cpu_to_be32(device->ldev->md.al_stripe_size_4k);
}

int drbd_md_write(struct drbd_device *device, struct meta_data_on_disk_9 *buffer)
{
	sector_t sector;
	int err;

	if (drbd_md_dax_active(device->ldev)) {
		drbd_md_encode(device, drbd_dax_md_addr(device->ldev));
		arch_wb_cache_pmem(drbd_dax_md_addr(device->ldev),
				   sizeof(struct meta_data_on_disk_9));
		return 0;
	}

	memset(buffer, 0, sizeof(*buffer));

	drbd_md_encode(device, buffer);

	D_ASSERT(device, drbd_md_ss(device->ldev) == device->ldev->md.md_offset);
	sector = device->ldev->md.md_offset;

	err = drbd_md_sync_page_io(device, device->ldev, sector, REQ_OP_WRITE);
	if (err) {
		drbd_err(device, "meta data update failed!\n");
		drbd_handle_io_error(device, DRBD_META_IO_ERROR);
	}

	return err;
}

/**
 * __drbd_md_sync() - Writes the meta data super block (conditionally) if the MD_DIRTY flag bit is set
 * @device:	DRBD device.
 * @maybe:	meta data may in fact be "clean", the actual write may be skipped.
 */
static int __drbd_md_sync(struct drbd_device *device, bool maybe)
{
	struct meta_data_on_disk_9 *buffer;
	int err = -EIO;

	/* Don't accidentally change the DRBD meta data layout. */
	BUILD_BUG_ON(DRBD_PEERS_MAX != 32);
	BUILD_BUG_ON(HISTORY_UUIDS != 32);
	BUILD_BUG_ON(sizeof(struct meta_data_on_disk_9) != 4096);

	if (!get_ldev_if_state(device, D_DETACHING))
		return -EIO;

	buffer = drbd_md_get_buffer(device, __func__);
	if (!buffer)
		goto out;

	del_timer(&device->md_sync_timer);
	/* timer may be rearmed by drbd_md_mark_dirty() now. */

	if (test_and_clear_bit(MD_DIRTY, &device->flags) || !maybe) {
		err = drbd_md_write(device, buffer);
		if (err)
			set_bit(MD_DIRTY, &device->flags);
	}

	drbd_md_put_buffer(device);
out:
	put_ldev(device);

	return err;
}

int drbd_md_sync(struct drbd_device *device)
{
	return __drbd_md_sync(device, false);
}

int drbd_md_sync_if_dirty(struct drbd_device *device)
{
	return __drbd_md_sync(device, true);
}

/**
 * drbd_md_mark_dirty() - Mark meta data super block as dirty
 * @device:	DRBD device.
 *
 * Call this function if you change anything that should be written to
 * the meta-data super block. This function sets MD_DIRTY, and starts a
 * timer that ensures that within five seconds you have to call drbd_md_sync().
 */
void drbd_md_mark_dirty(struct drbd_device *device)
{
	if (!test_and_set_bit(MD_DIRTY, &device->flags))
		mod_timer(&device->md_sync_timer, jiffies + 5*HZ);
}

void _drbd_uuid_push_history(struct drbd_device *device, u64 val) __must_hold(local)
{
	struct drbd_md *md = &device->ldev->md;
	int node_id, i;

	if (val == UUID_JUST_CREATED || val == 0)
		return;

	val &= ~UUID_PRIMARY;

	if (val == (md->current_uuid & ~UUID_PRIMARY))
		return;

	for (node_id = 0; node_id < DRBD_NODE_ID_MAX; node_id++) {
		if (node_id == md->node_id)
			continue;
		if (val == (md->peers[node_id].bitmap_uuid & ~UUID_PRIMARY))
			return;
	}

	for (i = 0; i < ARRAY_SIZE(md->history_uuids); i++) {
		if (md->history_uuids[i] == val)
			return;
	}

	for (i = ARRAY_SIZE(md->history_uuids) - 1; i > 0; i--)
		md->history_uuids[i] = md->history_uuids[i - 1];
	md->history_uuids[i] = val;
}

u64 _drbd_uuid_pull_history(struct drbd_peer_device *peer_device) __must_hold(local)
{
	struct drbd_device *device = peer_device->device;
	struct drbd_md *md = &device->ldev->md;
	u64 first_history_uuid;
	int i;

	first_history_uuid = md->history_uuids[0];
	for (i = 0; i < ARRAY_SIZE(md->history_uuids) - 1; i++)
		md->history_uuids[i] = md->history_uuids[i + 1];
	md->history_uuids[i] = 0;

	return first_history_uuid;
}

static void __drbd_uuid_set_current(struct drbd_device *device, u64 val)
{
	drbd_md_mark_dirty(device);
	if (device->resource->role[NOW] == R_PRIMARY)
		val |= UUID_PRIMARY;
	else
		val &= ~UUID_PRIMARY;

	device->ldev->md.current_uuid = val;
	drbd_set_exposed_data_uuid(device, val);
}

static void __drbd_uuid_set_bitmap(struct drbd_peer_device *peer_device, u64 val)
{
	struct drbd_device *device = peer_device->device;
	struct drbd_peer_md *peer_md = &device->ldev->md.peers[peer_device->node_id];

	drbd_md_mark_dirty(device);
	peer_md->bitmap_uuid = val;
	peer_md->bitmap_dagtag = val ? device->resource->dagtag_sector : 0;
}

void _drbd_uuid_set_current(struct drbd_device *device, u64 val) __must_hold(local)
{
	unsigned long flags;

	spin_lock_irqsave(&device->ldev->md.uuid_lock, flags);
	__drbd_uuid_set_current(device, val);
	spin_unlock_irqrestore(&device->ldev->md.uuid_lock, flags);
}

void _drbd_uuid_set_bitmap(struct drbd_peer_device *peer_device, u64 val) __must_hold(local)
{
	struct drbd_device *device = peer_device->device;
	unsigned long flags;

	down_write(&device->uuid_sem);
	spin_lock_irqsave(&device->ldev->md.uuid_lock, flags);
	__drbd_uuid_set_bitmap(peer_device, val);
	spin_unlock_irqrestore(&device->ldev->md.uuid_lock, flags);
	up_write(&device->uuid_sem);
}

/* call holding down_write(uuid_sem) */
void drbd_uuid_set_bitmap(struct drbd_peer_device *peer_device, u64 uuid) __must_hold(local)
{
	struct drbd_device *device = peer_device->device;
	unsigned long flags;
	u64 previous_uuid;

	spin_lock_irqsave(&device->ldev->md.uuid_lock, flags);
	previous_uuid = drbd_bitmap_uuid(peer_device);
	__drbd_uuid_set_bitmap(peer_device, uuid);
	if (previous_uuid)
		_drbd_uuid_push_history(device, previous_uuid);
	spin_unlock_irqrestore(&device->ldev->md.uuid_lock, flags);
}

static u64 rotate_current_into_bitmap(struct drbd_device *device, u64 weak_nodes, u64 dagtag) __must_hold(local)
{
	struct drbd_peer_md *peer_md = device->ldev->md.peers;
	struct drbd_peer_device *peer_device;
	int node_id;
	u64 bm_uuid, prev_c_uuid;
	u64 node_mask = 0;  /* bit mask of node-ids processed */
	u64 slot_mask = 0;  /* bit mask of on-disk bitmap slots processed */
	/* return value, bit mask of node-ids for which we
	 * actually set a new bitmap uuid */
	u64 got_new_bitmap_uuid = 0;

	if (device->ldev->md.current_uuid != UUID_JUST_CREATED)
		prev_c_uuid = device->ldev->md.current_uuid;
	else
		get_random_bytes(&prev_c_uuid, sizeof(u64));

	rcu_read_lock();
	for_each_peer_device_rcu(peer_device, device) {
		enum drbd_disk_state pdsk;
		node_id = peer_device->node_id;
		node_mask |= NODE_MASK(node_id);
		if (peer_device->bitmap_index != -1)
			__set_bit(peer_device->bitmap_index, (unsigned long*)&slot_mask);
		bm_uuid = peer_md[node_id].bitmap_uuid;
		if (bm_uuid && bm_uuid != prev_c_uuid)
			continue;

		pdsk = peer_device->disk_state[NOW];

		/* Create a new current UUID for a peer that is diskless but usually has a backing disk.
		 * Do not create a new current UUID for a CONNECTED intentional diskless peer.
		 * Create one for an intentional diskless peer that is currently away. */
		if (pdsk == D_DISKLESS && !(peer_md[node_id].flags & MDF_HAVE_BITMAP))
			continue;

		if ((pdsk <= D_UNKNOWN && pdsk != D_NEGOTIATING) ||
		    (NODE_MASK(node_id) & weak_nodes)) {
			peer_md[node_id].bitmap_uuid = prev_c_uuid;
			peer_md[node_id].bitmap_dagtag = dagtag;
			drbd_md_mark_dirty(device);
			got_new_bitmap_uuid |= NODE_MASK(node_id);
		}
	}
	for (node_id = 0; node_id < DRBD_NODE_ID_MAX; node_id++) {
		int slot_nr;
		if (node_id == device->ldev->md.node_id)
			continue;
		if (node_mask & NODE_MASK(node_id))
			continue;
		slot_nr = peer_md[node_id].bitmap_index;
		if (slot_nr != -1) {
			if (test_bit(slot_nr, (unsigned long*)&slot_mask))
				continue;
			__set_bit(slot_nr, (unsigned long*)&slot_mask);
		}
		bm_uuid = peer_md[node_id].bitmap_uuid;
		if (bm_uuid && bm_uuid != prev_c_uuid)
			continue;
		if (slot_nr == -1) {
			slot_nr = find_first_zero_bit((unsigned long*)&slot_mask, sizeof(slot_mask) * BITS_PER_BYTE);
			__set_bit(slot_nr, (unsigned long*)&slot_mask);
		}
		peer_md[node_id].bitmap_uuid = prev_c_uuid;
		peer_md[node_id].bitmap_dagtag = dagtag;
		drbd_md_mark_dirty(device);
		/* count, but only if that bitmap index exists. */
		if (slot_nr < device->bitmap->bm_max_peers)
			got_new_bitmap_uuid |= NODE_MASK(node_id);
	}
	rcu_read_unlock();

	return got_new_bitmap_uuid;
}

static u64 initial_resync_nodes(struct drbd_device *device)
{
	struct drbd_peer_device *peer_device;
	u64 nodes = 0;

	for_each_peer_device(peer_device, device) {
		if (peer_device->disk_state[NOW] == D_INCONSISTENT &&
		    peer_device->repl_state[NOW] == L_ESTABLISHED)
			nodes |= NODE_MASK(peer_device->node_id);
	}

	return nodes;
}

u64 drbd_weak_nodes_device(struct drbd_device *device)
{
	struct drbd_peer_device *peer_device;
	u64 not_weak = 0;

	if (device->disk_state[NOW] == D_UP_TO_DATE)
		not_weak = NODE_MASK(device->resource->res_opts.node_id);

	rcu_read_lock();
	for_each_peer_device_rcu(peer_device, device) {
		enum drbd_disk_state pdsk = peer_device->disk_state[NOW];
		if (!(pdsk <= D_FAILED || pdsk == D_UNKNOWN || pdsk == D_OUTDATED))
			not_weak |= NODE_MASK(peer_device->node_id);

	}
	rcu_read_unlock();

	return ~not_weak;
}


static bool __new_current_uuid_prepare(struct drbd_device *device, bool forced) __must_hold(local)
{
	u64 got_new_bitmap_uuid, val, old_current_uuid;
	int err;

	spin_lock_irq(&device->ldev->md.uuid_lock);
	got_new_bitmap_uuid = rotate_current_into_bitmap(device,
					forced ? initial_resync_nodes(device) : 0,
					device->resource->dagtag_sector);

	if (!got_new_bitmap_uuid) {
		spin_unlock_irq(&device->ldev->md.uuid_lock);
		return false;
	}

	old_current_uuid = device->ldev->md.current_uuid;
	get_random_bytes(&val, sizeof(u64));
	__drbd_uuid_set_current(device, val);
	spin_unlock_irq(&device->ldev->md.uuid_lock);

	/* get it to stable storage _now_ */
	err = drbd_md_sync(device);
	if (err) {
		_drbd_uuid_set_current(device, old_current_uuid);
		return false;
	}

	return true;
}

static void __new_current_uuid_info(struct drbd_device *device, u64 weak_nodes)
{
	drbd_info(device, "new current UUID: %016llX weak: %016llX\n",
		  device->ldev->md.current_uuid, weak_nodes);
}

static void __new_current_uuid_send(struct drbd_device *device, u64 weak_nodes, bool forced) __must_hold(local)
{
	struct drbd_peer_device *peer_device;
	u64 im;

	for_each_peer_device_ref(peer_device, im, device) {
		if (peer_device->repl_state[NOW] >= L_ESTABLISHED)
			drbd_send_uuids(peer_device, forced ? 0 : UUID_FLAG_NEW_DATAGEN, weak_nodes);
	}
}

static void __drbd_uuid_new_current_send(struct drbd_device *device, bool forced) __must_hold(local)
{
	u64 weak_nodes;

	down_write(&device->uuid_sem);
	if (!__new_current_uuid_prepare(device, forced)) {
		up_write(&device->uuid_sem);
		return;
	}
	downgrade_write(&device->uuid_sem);
	weak_nodes = drbd_weak_nodes_device(device);
	__new_current_uuid_info(device, weak_nodes);
	__new_current_uuid_send(device, weak_nodes, forced);
	up_read(&device->uuid_sem);
}

static void __drbd_uuid_new_current_holding_uuid_sem(struct drbd_device *device) __must_hold(local)
{
	u64 weak_nodes;

	if (!__new_current_uuid_prepare(device, false))
		return;
	weak_nodes = drbd_weak_nodes_device(device);
	__new_current_uuid_info(device, weak_nodes);
}

static bool peer_can_fill_a_bitmap_slot(struct drbd_peer_device *peer_device)
{
	struct drbd_device *device = peer_device->device;
	const bool intentional_diskless = device->device_conf.intentional_diskless;
	const int my_node_id = device->resource->res_opts.node_id;
	int node_id;

	for (node_id = 0; node_id < DRBD_NODE_ID_MAX; node_id++) {
		if (node_id == peer_device->node_id)
			continue;
		if (peer_device->bitmap_uuids[node_id] == 0) {
			struct drbd_peer_device *p2;
			p2 = peer_device_by_node_id(peer_device->device, node_id);
			if (p2 && !want_bitmap(p2))
				continue;

			if (node_id == my_node_id && intentional_diskless)
				continue;

			return true;
		}
	}

	return false;
}

static bool diskfull_peers_need_new_cur_uuid(struct drbd_device *device)
{
	struct drbd_peer_device *peer_device;
	bool rv = false;

	rcu_read_lock();
	for_each_peer_device_rcu(peer_device, device) {
		/* Only an up-to-date peer persists a new current uuid! */
		if (peer_device->disk_state[NOW] < D_UP_TO_DATE)
			continue;
		if (peer_can_fill_a_bitmap_slot(peer_device)) {
			rv = true;
			break;
		}
	}
	rcu_read_unlock();

	return rv;
}

static bool a_lost_peer_is_on_same_cur_uuid(struct drbd_device *device)
{
	struct drbd_peer_device *peer_device;
	bool rv = false;

	rcu_read_lock();
	for_each_peer_device_rcu(peer_device, device) {
		enum drbd_disk_state pdsk = peer_device->disk_state[NOW];

		if (pdsk >= D_INCONSISTENT && pdsk <= D_UNKNOWN &&
		    (device->exposed_data_uuid & ~UUID_PRIMARY) ==
		    (peer_device->current_uuid & ~UUID_PRIMARY) &&
		    !(peer_device->uuid_flags & UUID_FLAG_SYNC_TARGET)) {
			rv = true;
			break;
		}
	}
	rcu_read_unlock();

	return rv;
}

/**
 * drbd_uuid_new_current() - Creates a new current UUID
 * @device:	DRBD device.
 *
 * Creates a new current UUID, and rotates the old current UUID into
 * the bitmap slot. Causes an incremental resync upon next connect.
 */
void drbd_uuid_new_current(struct drbd_device *device, bool forced)
{
	if (get_ldev_if_state(device, D_UP_TO_DATE)) {
		__drbd_uuid_new_current_send(device, forced);
		put_ldev(device);
	} else if (diskfull_peers_need_new_cur_uuid(device) ||
		   a_lost_peer_is_on_same_cur_uuid(device)) {
		struct drbd_peer_device *peer_device;
		/* The peers will store the new current UUID... */
		u64 current_uuid, weak_nodes;
		get_random_bytes(&current_uuid, sizeof(u64));
		if (device->resource->role[NOW] == R_PRIMARY)
			current_uuid |= UUID_PRIMARY;
		else
			current_uuid &= ~UUID_PRIMARY;
		drbd_set_exposed_data_uuid(device, current_uuid);
		drbd_info(device, "sending new current UUID: %016llX\n", current_uuid);

		weak_nodes = drbd_weak_nodes_device(device);
		for_each_peer_device(peer_device, device) {
			if (peer_device->repl_state[NOW] >= L_ESTABLISHED) {
				drbd_send_current_uuid(peer_device, current_uuid, weak_nodes);
				peer_device->current_uuid = current_uuid;
			}
		}
	}
}

void drbd_uuid_new_current_by_user(struct drbd_device *device)
{
	struct drbd_peer_device *peer_device;

	down_write(&device->uuid_sem);
	for_each_peer_device(peer_device, device)
		drbd_uuid_set_bitmap(peer_device, 0); /* Rotate UI_BITMAP to History 1, etc... */

	if (get_ldev(device)) {
		__drbd_uuid_new_current_holding_uuid_sem(device);
		put_ldev(device);
	}
	up_write(&device->uuid_sem);
}

static void drbd_propagate_uuids(struct drbd_device *device, u64 nodes)
{
	struct drbd_peer_device *peer_device;

	rcu_read_lock();
	for_each_peer_device_rcu(peer_device, device) {
		if (!(nodes & NODE_MASK(peer_device->node_id)))
			continue;

		if (peer_device->repl_state[NOW] < L_ESTABLISHED)
			continue;

		if (list_empty(&peer_device->propagate_uuids_work.list))
			drbd_queue_work(&peer_device->connection->sender_work,
					&peer_device->propagate_uuids_work);
	}
	rcu_read_unlock();
}

void drbd_uuid_received_new_current(struct drbd_peer_device *from_pd, u64 val, u64 weak_nodes) __must_hold(local)
{
	struct drbd_device *device = from_pd->device;
	u64 dagtag = atomic64_read(&from_pd->connection->last_dagtag_sector);
	struct drbd_peer_device *peer_device;
	u64 recipients = 0;
	bool set_current = true;

	down_write(&device->uuid_sem);
	spin_lock_irq(&device->ldev->md.uuid_lock);

	rcu_read_lock();
	for_each_peer_device_rcu(peer_device, device) {
		if (peer_device->repl_state[NOW] == L_SYNC_TARGET ||
		    peer_device->repl_state[NOW] == L_BEHIND      ||
		    peer_device->repl_state[NOW] == L_PAUSED_SYNC_T) {
			peer_device->current_uuid = val;
			set_current = false;
		}
		if (peer_device->repl_state[NOW] == L_SYNC_SOURCE ||
		    peer_device->repl_state[NOW] == L_PAUSED_SYNC_S)
			recipients |= NODE_MASK(peer_device->node_id);

		if (peer_device != from_pd &&
		    peer_device->disk_state[NOW] == D_DISKLESS &&
		    peer_device->current_uuid != drbd_current_uuid(device))
			recipients |= NODE_MASK(peer_device->node_id);
	}
	rcu_read_unlock();

	if (set_current) {
		u64 old_current = device->ldev->md.current_uuid;
		u64 upd;

		if (device->disk_state[NOW] == D_UP_TO_DATE)
			recipients |= rotate_current_into_bitmap(device, weak_nodes, dagtag);

		upd = ~weak_nodes; /* These nodes are connected to the primary */
		upd &= __test_bitmap_slots(device); /* of those, I have a bitmap for */
		__set_bitmap_slots(device, val, upd);
		/* Setting bitmap to the (new) current-UUID, means, at this moment
		   we know that we are at the same data as this not connected peer. */

		__drbd_uuid_set_current(device, val);

		/* Even when the old current UUID was not used as any bitmap
		 * UUID, we still add it to the history. This is relevant, in
		 * particular, when we afterwards perform a sync handshake with
		 * a peer which is not one of the "weak_nodes", but hasn't
		 * received the new current UUID. If we do not add the current
		 * UUID to the history, we will end up with a spurious
		 * unrelated data or split-brain decision. */
		_drbd_uuid_push_history(device, old_current);
	}

	spin_unlock_irq(&device->ldev->md.uuid_lock);
	downgrade_write(&device->uuid_sem);
	if (set_current)
		drbd_propagate_uuids(device, recipients);
	up_read(&device->uuid_sem);
}

static u64 __set_bitmap_slots(struct drbd_device *device, u64 bitmap_uuid, u64 do_nodes) __must_hold(local)
{
	struct drbd_peer_md *peer_md = device->ldev->md.peers;
	u64 modified = 0;
	int node_id;

	for (node_id = 0; node_id < DRBD_NODE_ID_MAX; node_id++) {
		if (node_id == device->ldev->md.node_id)
			continue;
		if (!(do_nodes & NODE_MASK(node_id)))
			continue;
		if (!(peer_md[node_id].flags & MDF_HAVE_BITMAP))
			continue;
		if (peer_md[node_id].bitmap_uuid != bitmap_uuid) {
			u64 previous_bitmap_uuid = peer_md[node_id].bitmap_uuid;
			/* drbd_info(device, "XXX bitmap[node_id=%d] = %llX\n", node_id, bitmap_uuid); */
			peer_md[node_id].bitmap_uuid = bitmap_uuid;
			peer_md[node_id].bitmap_dagtag =
				bitmap_uuid ? device->resource->dagtag_sector : 0;
			_drbd_uuid_push_history(device, previous_bitmap_uuid);
			drbd_md_mark_dirty(device);
			modified |= NODE_MASK(node_id);
		}
	}

	return modified;
}

static u64 __test_bitmap_slots(struct drbd_device *device) __must_hold(local)
{
	struct drbd_peer_md *peer_md = device->ldev->md.peers;
	int node_id;
	u64 rv = 0;

	for (node_id = 0; node_id < DRBD_NODE_ID_MAX; node_id++) {
		if (peer_md[node_id].bitmap_uuid)
			rv |= NODE_MASK(node_id);
	}

	return rv;
}

/* __test_bitmap_slots_of_peer() operates on view of the world I know the
   SyncSource had. It might be that in the mean time some peers sent more
   recent UUIDs to me. Remove all peers that are on the same UUID as I am
   now from the set of nodes */
static u64 __test_bitmap_slots_of_peer(struct drbd_peer_device *peer_device) __must_hold(local)
{
	u64 set_bitmap_slots = 0;
	int node_id;

	for (node_id = 0; node_id < DRBD_NODE_ID_MAX; node_id++) {
		u64 bitmap_uuid = peer_device->bitmap_uuids[node_id];

		if (bitmap_uuid != 0 && bitmap_uuid != -1)
			set_bitmap_slots |= NODE_MASK(node_id);
	}

	return set_bitmap_slots;
}

static u64
peers_with_current_uuid(struct drbd_device *device, u64 current_uuid)
{
	struct drbd_peer_device *peer_device;
	u64 nodes = 0;

	current_uuid &= ~UUID_PRIMARY;
	rcu_read_lock();
	for_each_peer_device_rcu(peer_device, device) {
		enum drbd_disk_state peer_disk_state = peer_device->disk_state[NOW];
		if (peer_disk_state < D_INCONSISTENT || peer_disk_state == D_UNKNOWN)
			continue;
		if (current_uuid == (peer_device->current_uuid & ~UUID_PRIMARY))
			nodes |= NODE_MASK(peer_device->node_id);
	}
	rcu_read_unlock();

	return nodes;
}

void drbd_uuid_resync_starting(struct drbd_peer_device *peer_device) __must_hold(local)
{
	struct drbd_device *device = peer_device->device;

	peer_device->rs_start_uuid = drbd_current_uuid(device);
	if (peer_device->uuid_flags & UUID_FLAG_CRASHED_PRIMARY)
		set_bit(SYNC_SRC_CRASHED_PRI, &peer_device->flags);
	rotate_current_into_bitmap(device, false, device->resource->dagtag_sector);
}

u64 drbd_uuid_resync_finished(struct drbd_peer_device *peer_device) __must_hold(local)
{
	struct drbd_device *device = peer_device->device;
	unsigned long flags;
	u64 ss_nz_bm; /* sync_source has non zero bitmap for. expressed as nodemask */
	u64 pwcu; /* peers with current uuid */
	u64 newer;

	spin_lock_irqsave(&device->ldev->md.uuid_lock, flags);
	ss_nz_bm = __test_bitmap_slots_of_peer(peer_device);
	pwcu = peers_with_current_uuid(device, peer_device->current_uuid);

	newer = __set_bitmap_slots(device, peer_device->rs_start_uuid, ss_nz_bm & ~pwcu);
	__set_bitmap_slots(device, 0, ~ss_nz_bm | pwcu);
	_drbd_uuid_push_history(device, drbd_current_uuid(device));
	__drbd_uuid_set_current(device, peer_device->current_uuid);
	spin_unlock_irqrestore(&device->ldev->md.uuid_lock, flags);

	return newer;
}

static const char* name_of_node_id(struct drbd_resource *resource, int node_id)
{
	/* Caller need to hold rcu_read_lock */
	struct drbd_connection *connection = drbd_connection_by_node_id(resource, node_id);

	return connection ? rcu_dereference(connection->transport.net_conf)->name : "";
}

static void forget_bitmap(struct drbd_device *device, int node_id) __must_hold(local)
{
	int bitmap_index = device->ldev->md.peers[node_id].bitmap_index;
	const char* name;

	if (_drbd_bm_total_weight(device, bitmap_index) == 0)
		return;

	spin_unlock_irq(&device->ldev->md.uuid_lock);
	rcu_read_lock();
	name = name_of_node_id(device->resource, node_id);
	drbd_info(device, "clearing bitmap UUID and content (%lu bits) for node %d (%s)(slot %d)\n",
		  _drbd_bm_total_weight(device, bitmap_index), node_id, name, bitmap_index);
	rcu_read_unlock();
	drbd_suspend_io(device, WRITE_ONLY);
	drbd_bm_lock(device, "forget_bitmap()", BM_LOCK_TEST | BM_LOCK_SET);
	_drbd_bm_clear_many_bits(device, bitmap_index, 0, -1UL);
	drbd_bm_unlock(device);
	drbd_resume_io(device);
	drbd_md_mark_dirty(device);
	spin_lock_irq(&device->ldev->md.uuid_lock);
}

static void copy_bitmap(struct drbd_device *device, int from_id, int to_id) __must_hold(local)
{
	struct drbd_peer_device *peer_device = peer_device_by_node_id(device, to_id);
	struct drbd_peer_md *peer_md = device->ldev->md.peers;
	u64 previous_bitmap_uuid = peer_md[to_id].bitmap_uuid;
	int from_index = peer_md[from_id].bitmap_index;
	int to_index = peer_md[to_id].bitmap_index;
	const char *from_name, *to_name;

	peer_md[to_id].bitmap_uuid = peer_md[from_id].bitmap_uuid;
	peer_md[to_id].bitmap_dagtag = peer_md[from_id].bitmap_dagtag;
	_drbd_uuid_push_history(device, previous_bitmap_uuid);

	/* Pretending that the updated UUID was sent is a hack.
	   Unfortunately Necessary to not interrupt the handshake */
	if (peer_device && peer_device->comm_bitmap_uuid == previous_bitmap_uuid)
		peer_device->comm_bitmap_uuid = peer_md[from_id].bitmap_uuid;

	spin_unlock_irq(&device->ldev->md.uuid_lock);
	rcu_read_lock();
	from_name = name_of_node_id(device->resource, from_id);
	to_name = name_of_node_id(device->resource, to_id);
	drbd_info(device, "Node %d (%s) synced up to node %d (%s). copying bitmap slot %d to %d.\n",
		  to_id, to_name, from_id, from_name, from_index, to_index);
	rcu_read_unlock();
	drbd_suspend_io(device, WRITE_ONLY);
	drbd_bm_lock(device, "copy_bitmap()", BM_LOCK_ALL);
	drbd_bm_copy_slot(device, from_index, to_index);
	drbd_bm_unlock(device);
	drbd_resume_io(device);
	drbd_md_mark_dirty(device);
	spin_lock_irq(&device->ldev->md.uuid_lock);
}

static int find_node_id_by_bitmap_uuid(struct drbd_device *device, u64 bm_uuid) __must_hold(local)
{
	struct drbd_peer_md *peer_md = device->ldev->md.peers;
	int node_id;

	bm_uuid &= ~UUID_PRIMARY;

	for (node_id = 0; node_id < DRBD_NODE_ID_MAX; node_id++) {
		if ((peer_md[node_id].bitmap_uuid & ~UUID_PRIMARY) == bm_uuid &&
		    peer_md[node_id].flags & MDF_HAVE_BITMAP)
			return node_id;
	}

	for (node_id = 0; node_id < DRBD_NODE_ID_MAX; node_id++) {
		if ((peer_md[node_id].bitmap_uuid & ~UUID_PRIMARY) == bm_uuid)
			return node_id;
	}

	return -1;
}

static bool node_connected(struct drbd_resource *resource, int node_id)
{
	struct drbd_connection *connection;
	bool r = false;

	rcu_read_lock();
	connection = drbd_connection_by_node_id(resource, node_id);
	if (connection)
		r = connection->cstate[NOW] == C_CONNECTED;
	rcu_read_unlock();

	return r;
}

static bool detect_copy_ops_on_peer(struct drbd_peer_device *peer_device) __must_hold(local)
{
	struct drbd_device *device = peer_device->device;
	struct drbd_peer_md *peer_md = device->ldev->md.peers;
	struct drbd_resource *resource = device->resource;
	int node_id1, node_id2, from_id;
	u64 peer_bm_uuid;
	bool modified = false;

	for (node_id1 = 0; node_id1 < DRBD_NODE_ID_MAX; node_id1++) {
		if (device->ldev->md.peers[node_id1].bitmap_index == -1)
			continue;

		if (node_connected(resource, node_id1))
			continue;

		peer_bm_uuid = peer_device->bitmap_uuids[node_id1];
		if (peer_bm_uuid == 0 || peer_bm_uuid == -1ULL)
			continue;

		peer_bm_uuid &= ~UUID_PRIMARY;
		for (node_id2 = node_id1 + 1; node_id2 < DRBD_NODE_ID_MAX; node_id2++) {
			if (device->ldev->md.peers[node_id2].bitmap_index == -1)
				continue;

			if (node_connected(resource, node_id2))
				continue;

			if (peer_bm_uuid == (peer_device->bitmap_uuids[node_id2] & ~UUID_PRIMARY))
				goto found;
		}
	}
	return false;

found:
	from_id = find_node_id_by_bitmap_uuid(device, peer_bm_uuid);
	if (from_id == -1) {
		if (peer_md[node_id1].bitmap_uuid == 0 && peer_md[node_id2].bitmap_uuid == 0)
			return false;
		drbd_err(peer_device, "unexpected\n");
		drbd_err(peer_device, "In UUIDs from node %d found equal UUID (%llX) for nodes %d %d\n",
			 peer_device->node_id, peer_bm_uuid, node_id1, node_id2);
		drbd_err(peer_device, "I have %llX for node_id=%d\n",
			 peer_md[node_id1].bitmap_uuid, node_id1);
		drbd_err(peer_device, "I have %llX for node_id=%d\n",
			 peer_md[node_id2].bitmap_uuid, node_id2);
		return false;
	}

	if (!(peer_md[from_id].flags & MDF_HAVE_BITMAP))
		return false;

	if (from_id != node_id1 &&
	    peer_md[node_id1].bitmap_uuid != peer_bm_uuid) {
		copy_bitmap(device, from_id, node_id1);
		modified = true;

	}
	if (from_id != node_id2 &&
	    peer_md[node_id2].bitmap_uuid != peer_bm_uuid) {
		copy_bitmap(device, from_id, node_id2);
		modified = true;
	}

	return modified;
}

void drbd_uuid_detect_finished_resyncs(struct drbd_peer_device *peer_device) __must_hold(local)
{
	u64 peer_current_uuid = peer_device->current_uuid & ~UUID_PRIMARY;
	struct drbd_device *device = peer_device->device;
	struct drbd_peer_md *peer_md = device->ldev->md.peers;
	const int my_node_id = device->resource->res_opts.node_id;
	bool write_bm = false;
	bool filled = false;
	bool current_equal;
	int node_id;

	current_equal = peer_current_uuid == (drbd_resolved_uuid(peer_device, NULL) & ~UUID_PRIMARY) &&
		!(peer_device->uuid_flags & UUID_FLAG_SYNC_TARGET);

	spin_lock_irq(&device->ldev->md.uuid_lock);

	if (peer_device->repl_state[NOW] == L_OFF && current_equal) {
		u64 bm_to_peer = peer_device->comm_bitmap_uuid & ~UUID_PRIMARY;
		u64 bm_towards_me = peer_device->bitmap_uuids[my_node_id] & ~UUID_PRIMARY;

		if (bm_towards_me != 0 && bm_to_peer == 0 &&
		    bm_towards_me != peer_current_uuid) {
			drbd_info(peer_device, "Peer missed end of resync\n");
			set_bit(RS_PEER_MISSED_END, &peer_device->flags);
		}
		if (bm_towards_me == 0 && bm_to_peer != 0 &&
		    bm_to_peer != peer_current_uuid) {
			drbd_info(peer_device, "Missed end of resync as sync-source\n");
			set_bit(RS_SOURCE_MISSED_END, &peer_device->flags);
		}
		spin_unlock_irq(&device->ldev->md.uuid_lock);
		return;
	}

	for (node_id = 0; node_id < DRBD_NODE_ID_MAX; node_id++) {
		struct drbd_peer_device *pd2;

		if (node_id == device->ldev->md.node_id)
			continue;

		if (!(peer_md[node_id].flags & MDF_HAVE_BITMAP) && !(peer_md[node_id].flags & MDF_NODE_EXISTS))
			continue;

		pd2 = peer_device_by_node_id(device, node_id);
		if (pd2 && pd2 != peer_device && pd2->repl_state[NOW] > L_ESTABLISHED)
			continue;

		if (peer_device->bitmap_uuids[node_id] == 0 && peer_md[node_id].bitmap_uuid != 0) {
			int from_node_id;

			if (current_equal) {
				u64 previous_bitmap_uuid = peer_md[node_id].bitmap_uuid;
				peer_md[node_id].bitmap_uuid = 0;
				_drbd_uuid_push_history(device, previous_bitmap_uuid);
				if (node_id == peer_device->node_id)
					drbd_print_uuids(peer_device, "updated UUIDs");
				else if (peer_md[node_id].flags & MDF_HAVE_BITMAP)
					forget_bitmap(device, node_id);
				else
					drbd_info(device, "Clearing bitmap UUID for node %d\n",
						  node_id);
				drbd_md_mark_dirty(device);
				write_bm = true;
			}

			from_node_id = find_node_id_by_bitmap_uuid(device, peer_current_uuid);
			if (from_node_id != -1 && node_id != from_node_id &&
			    dagtag_newer(peer_md[from_node_id].bitmap_dagtag,
					 peer_md[node_id].bitmap_dagtag)) {
				if (peer_md[node_id].flags & MDF_HAVE_BITMAP &&
				    peer_md[from_node_id].flags & MDF_HAVE_BITMAP)
					copy_bitmap(device, from_node_id, node_id);
				else
					drbd_info(device, "Node %d synced up to node %d.\n",
						  node_id, from_node_id);
				drbd_md_mark_dirty(device);
				filled = true;
			}
		}
	}

	write_bm |= detect_copy_ops_on_peer(peer_device);
	spin_unlock_irq(&device->ldev->md.uuid_lock);

	if (write_bm || filled) {
		u64 to_nodes = filled ? -1 : ~NODE_MASK(peer_device->node_id);
		drbd_propagate_uuids(device, to_nodes);
		drbd_suspend_io(device, WRITE_ONLY);
		drbd_bm_lock(device, "detect_finished_resyncs()", BM_LOCK_BULK);
		drbd_bm_write(device, NULL);
		drbd_bm_unlock(device);
		drbd_resume_io(device);
	}
}

int drbd_bmio_set_all_n_write(struct drbd_device *device,
			      struct drbd_peer_device *peer_device) __must_hold(local)
{
	drbd_bm_set_all(device);
	return drbd_bm_write(device, NULL);
}

/**
 * drbd_bmio_set_n_write() - io_fn for drbd_queue_bitmap_io() or drbd_bitmap_io()
 * @device:	DRBD device.
 *
 * Sets all bits in the bitmap towards one peer and writes the whole bitmap to stable storage.
 */
int drbd_bmio_set_n_write(struct drbd_device *device,
			  struct drbd_peer_device *peer_device) __must_hold(local)
{
	int rv = -EIO;

	drbd_md_set_peer_flag(peer_device, MDF_PEER_FULL_SYNC);
	drbd_md_sync(device);
	drbd_bm_set_many_bits(peer_device, 0, -1UL);

	rv = drbd_bm_write(device, NULL);

	if (!rv) {
		drbd_md_clear_peer_flag(peer_device, MDF_PEER_FULL_SYNC);
		drbd_md_sync(device);
	}

	return rv;
}

/**
 * drbd_bmio_set_allocated_n_write() - io_fn for drbd_queue_bitmap_io() or drbd_bitmap_io()
 * @device:	DRBD device.
 *
 * Sets all bits in all allocated bitmap slots and writes it to stable storage.
 */
int drbd_bmio_set_allocated_n_write(struct drbd_device *device,
				    struct drbd_peer_device *peer_device) __must_hold(local)
{
	const int my_node_id = device->resource->res_opts.node_id;
	struct drbd_md *md = &device->ldev->md;
	int rv = -EIO;
	int node_id, bitmap_index;

	for (node_id = 0; node_id < DRBD_NODE_ID_MAX; node_id++) {
		if (node_id == my_node_id)
			continue;
		bitmap_index = md->peers[node_id].bitmap_index;
		if (bitmap_index == -1)
			continue;
		_drbd_bm_set_many_bits(device, bitmap_index, 0, -1UL);
	}
	rv = drbd_bm_write(device, NULL);

	return rv;
}

/**
 * drbd_bmio_clear_all_n_write() - io_fn for drbd_queue_bitmap_io() or drbd_bitmap_io()
 * @device:	DRBD device.
 *
 * Clears all bits in the bitmap and writes the whole bitmap to stable storage.
 */
int drbd_bmio_clear_all_n_write(struct drbd_device *device,
			    struct drbd_peer_device *peer_device) __must_hold(local)
{
	drbd_resume_al(device);
	drbd_bm_clear_all(device);
	return drbd_bm_write(device, NULL);
}

static int w_bitmap_io(struct drbd_work *w, int unused)
{
	struct bm_io_work *work =
		container_of(w, struct bm_io_work, w);
	struct drbd_device *device = work->device;
	int rv = -EIO;

	if (get_ldev(device)) {
		if (work->flags & BM_LOCK_SINGLE_SLOT)
			drbd_bm_slot_lock(work->peer_device, work->why, work->flags);
		else
			drbd_bm_lock(device, work->why, work->flags);
		rv = work->io_fn(device, work->peer_device);
		if (work->flags & BM_LOCK_SINGLE_SLOT)
			drbd_bm_slot_unlock(work->peer_device);
		else
			drbd_bm_unlock(device);
		put_ldev(device);
	}

	if (work->done)
		work->done(device, work->peer_device, rv);

	if (atomic_dec_and_test(&device->pending_bitmap_work.n))
		wake_up(&device->misc_wait);
	kfree(work);

	return 0;
}

void drbd_queue_pending_bitmap_work(struct drbd_device *device)
{
	unsigned long flags;

	spin_lock_irqsave(&device->pending_bitmap_work.q_lock, flags);
	spin_lock(&device->resource->work.q_lock);
	list_splice_tail_init(&device->pending_bitmap_work.q, &device->resource->work.q);
	spin_unlock(&device->resource->work.q_lock);
	spin_unlock_irqrestore(&device->pending_bitmap_work.q_lock, flags);
	wake_up(&device->resource->work.q_wait);
}

/**
 * drbd_queue_bitmap_io() - Queues an IO operation on the whole bitmap
 * @device:	DRBD device.
 * @io_fn:	IO callback to be called when bitmap IO is possible
 * @done:	callback to be called after the bitmap IO was performed
 * @why:	Descriptive text of the reason for doing the IO
 *
 * While IO on the bitmap happens we freeze application IO thus we ensure
 * that drbd_set_out_of_sync() can not be called. This function MAY ONLY be
 * called from sender context. It MUST NOT be used while a previous such
 * work is still pending!
 *
 * Its worker function encloses the call of io_fn() by get_ldev() and
 * put_ldev().
 */
void drbd_queue_bitmap_io(struct drbd_device *device,
			  int (*io_fn)(struct drbd_device *, struct drbd_peer_device *),
			  void (*done)(struct drbd_device *, struct drbd_peer_device *, int),
			  char *why, enum bm_flag flags,
			  struct drbd_peer_device *peer_device)
{
	struct bm_io_work *bm_io_work;

	D_ASSERT(device, current == device->resource->worker.task);

	bm_io_work = kmalloc(sizeof(*bm_io_work), GFP_NOIO);
	if (!bm_io_work) {
		if (done)
			done(device, peer_device, -ENOMEM);
		return;
	}
	bm_io_work->w.cb = w_bitmap_io;
	bm_io_work->device = device;
	bm_io_work->peer_device = peer_device;
	bm_io_work->io_fn = io_fn;
	bm_io_work->done = done;
	bm_io_work->why = why;
	bm_io_work->flags = flags;

	/*
	 * Whole-bitmap operations can only take place when there is no
	 * concurrent application I/O.  We ensure exclusion between the two
	 * types of I/O  with the following mechanism:
	 *
	 *  - device->ap_bio_cnt keeps track of the number of application I/O
	 *    requests in progress.
	 *
	 *  - A non-empty device->pending_bitmap_work list indicates that
	 *    whole-bitmap I/O operations are pending, and no new application
	 *    I/O should be started.  We make sure that the list doesn't appear
	 *    empty system wide before trying to queue the whole-bitmap I/O.
	 *
	 *  - In dec_ap_bio(), we decrement device->ap_bio_cnt.  If it reaches
	 *    zero and the device->pending_bitmap_work list is non-empty, we
	 *    queue the whole-bitmap operations.
	 *
	 *  - In inc_ap_bio(), we increment device->ap_bio_cnt before checking
	 *    if the device->pending_bitmap_work list is non-empty.  If
	 *    device->pending_bitmap_work is non-empty, we immediately call
	 *    dec_ap_bio().
	 *
	 * This ensures that whenever there is pending whole-bitmap I/O, we
	 * realize in dec_ap_bio().
	 *
	 */

	/* no one should accidentally schedule the next bitmap IO
	 * when it is only half-queued yet */
	atomic_inc(&device->ap_bio_cnt[WRITE]);
	atomic_inc(&device->pending_bitmap_work.n);
	spin_lock_irq(&device->pending_bitmap_work.q_lock);
	list_add_tail(&bm_io_work->w.list, &device->pending_bitmap_work.q);
	spin_unlock_irq(&device->pending_bitmap_work.q_lock);
	dec_ap_bio(device, WRITE);  /* may move to actual work queue */
}

/**
 * drbd_bitmap_io() -  Does an IO operation on the whole bitmap
 * @device:	DRBD device.
 * @io_fn:	IO callback to be called when bitmap IO is possible
 * @why:	Descriptive text of the reason for doing the IO
 *
 * freezes application IO while that the actual IO operations runs. This
 * functions MAY NOT be called from sender context.
 */
int drbd_bitmap_io(struct drbd_device *device,
		int (*io_fn)(struct drbd_device *, struct drbd_peer_device *),
		char *why, enum bm_flag flags,
		struct drbd_peer_device *peer_device)
{
	/* Only suspend io, if some operation is supposed to be locked out */
	const bool do_suspend_io = flags & (BM_LOCK_CLEAR|BM_LOCK_SET|BM_LOCK_TEST);
	int rv;

	D_ASSERT(device, current != device->resource->worker.task);

	if (do_suspend_io)
		drbd_suspend_io(device, WRITE_ONLY);

	if (flags & BM_LOCK_SINGLE_SLOT)
		drbd_bm_slot_lock(peer_device, why, flags);
	else
		drbd_bm_lock(device, why, flags);

	rv = io_fn(device, peer_device);

	if (flags & BM_LOCK_SINGLE_SLOT)
		drbd_bm_slot_unlock(peer_device);
	else
		drbd_bm_unlock(device);

	if (do_suspend_io)
		drbd_resume_io(device);

	return rv;
}

void drbd_md_set_flag(struct drbd_device *device, enum mdf_flag flag) __must_hold(local)
{
	if ((device->ldev->md.flags & flag) != flag) {
		drbd_md_mark_dirty(device);
		device->ldev->md.flags |= flag;
	}
}

void drbd_md_set_peer_flag(struct drbd_peer_device *peer_device,
			   enum mdf_peer_flag flag) __must_hold(local)
{
	struct drbd_device *device = peer_device->device;
	struct drbd_md *md = &device->ldev->md;

	if (!(md->peers[peer_device->node_id].flags & flag)) {
		drbd_md_mark_dirty(device);
		md->peers[peer_device->node_id].flags |= flag;
	}
}

void drbd_md_clear_flag(struct drbd_device *device, enum mdf_flag flag) __must_hold(local)
{
	if ((device->ldev->md.flags & flag) != 0) {
		drbd_md_mark_dirty(device);
		device->ldev->md.flags &= ~flag;
	}
}

void drbd_md_clear_peer_flag(struct drbd_peer_device *peer_device,
			     enum mdf_peer_flag flag) __must_hold(local)
{
	struct drbd_device *device = peer_device->device;
	struct drbd_md *md = &device->ldev->md;

	if (md->peers[peer_device->node_id].flags & flag) {
		drbd_md_mark_dirty(device);
		md->peers[peer_device->node_id].flags &= ~flag;
	}
}

int drbd_md_test_flag(struct drbd_backing_dev *bdev, enum mdf_flag flag)
{
	return (bdev->md.flags & flag) != 0;
}

bool drbd_md_test_peer_flag(struct drbd_peer_device *peer_device, enum mdf_peer_flag flag)
{
	struct drbd_md *md = &peer_device->device->ldev->md;

	if (peer_device->bitmap_index == -1)
		return false;

	return md->peers[peer_device->node_id].flags & flag;
}

static void md_sync_timer_fn(struct timer_list *t)
{
	struct drbd_device *device = from_timer(device, t, md_sync_timer);
	drbd_device_post_work(device, MD_SYNC);
}


void lock_all_resources(void)
{
	struct drbd_resource *resource;
	int __maybe_unused i = 0;

	mutex_lock(&resources_mutex);
	local_irq_disable();
	for_each_resource(resource, &drbd_resources)
		read_lock(&resource->state_rwlock);
}

void unlock_all_resources(void)
{
	struct drbd_resource *resource;

	for_each_resource(resource, &drbd_resources)
		read_unlock(&resource->state_rwlock);
	local_irq_enable();
	mutex_unlock(&resources_mutex);
}

long twopc_timeout(struct drbd_resource *resource)
{
	return resource->res_opts.twopc_timeout * HZ/10;
}

u64 directly_connected_nodes(struct drbd_resource *resource, enum which_state which)
{
	u64 directly_connected = 0;
	struct drbd_connection *connection;

	rcu_read_lock();
	for_each_connection_rcu(connection, resource) {
		if (connection->cstate[which] < C_CONNECTED)
			continue;
		directly_connected |= NODE_MASK(connection->peer_node_id);
	}
	rcu_read_unlock();

	return directly_connected;
}

static sector_t bm_sect_to_max_capacity(unsigned int bm_max_peers, sector_t bm_sect)
{
	/* we do our meta data IO in 4k units */
	u64 bm_bytes = ALIGN_DOWN(bm_sect << SECTOR_SHIFT, 4096);
	u64 bm_bytes_per_peer = div_u64(bm_bytes, bm_max_peers);
	u64 bm_bits_per_peer = bm_bytes_per_peer * BITS_PER_BYTE;
	return BM_BIT_TO_SECT(bm_bits_per_peer);
}

/**
 * drbd_get_max_capacity() - Returns the capacity we announce to out peer
 * @device: The DRBD device.
 * @bdev: Meta data block device.
 * @warn: Whether to warn when size is clipped.
 *
 * returns the capacity we announce to out peer.  we clip ourselves at the
 * various MAX_SECTORS, because if we don't, current implementation will
 * oops sooner or later
 */
sector_t drbd_get_max_capacity(
		struct drbd_device *device, struct drbd_backing_dev *bdev, bool warn)
{
	unsigned int bm_max_peers = device->bitmap->bm_max_peers;
	sector_t backing_bdev_capacity = drbd_get_capacity(bdev->backing_bdev);
	sector_t bm_sect;
	sector_t backing_capacity_remaining;
	sector_t metadata_limit;
	sector_t max_capacity;

	switch (bdev->md.meta_dev_idx) {
	case DRBD_MD_INDEX_INTERNAL:
	case DRBD_MD_INDEX_FLEX_INT:
		bm_sect = bdev->md.al_offset - bdev->md.bm_offset;
		backing_capacity_remaining = drbd_md_first_sector(bdev);
		break;
	case DRBD_MD_INDEX_FLEX_EXT:
		bm_sect = bdev->md.md_size_sect - bdev->md.bm_offset;
		backing_capacity_remaining = backing_bdev_capacity;
		break;
	default:
		bm_sect = DRBD_BM_SECTORS_INDEXED;
		backing_capacity_remaining = backing_bdev_capacity;
	}

	metadata_limit = bm_sect_to_max_capacity(bm_max_peers, bm_sect);

	dynamic_drbd_dbg(device,
			"Backing device capacity: %llus, remaining: %llus, bitmap sectors: %llus\n",
			(unsigned long long) backing_bdev_capacity,
			(unsigned long long) backing_capacity_remaining,
			(unsigned long long) bm_sect);
	dynamic_drbd_dbg(device,
			"Max peers: %u, metadata limit: %llus, hard limit: %llus\n",
			bm_max_peers,
			(unsigned long long) metadata_limit,
			(unsigned long long) DRBD_MAX_SECTORS);

	max_capacity = backing_capacity_remaining;
	if (max_capacity > DRBD_MAX_SECTORS) {
		if (warn)
			drbd_warn(device, "Device size clipped from %llus to %llus due to DRBD limitations\n",
					(unsigned long long) max_capacity,
					(unsigned long long) DRBD_MAX_SECTORS);
		max_capacity = DRBD_MAX_SECTORS;
	}
	if (max_capacity > metadata_limit) {
		if (warn)
			drbd_warn(device, "Device size clipped from %llus to %llus due to metadata size\n",
					(unsigned long long) max_capacity,
					(unsigned long long) metadata_limit);
		max_capacity = metadata_limit;
	}
	return max_capacity;
}

#ifdef CONFIG_DRBD_FAULT_INJECTION
/* Fault insertion support including random number generator shamelessly
 * stolen from kernel/rcutorture.c */
struct fault_random_state {
	unsigned long state;
	unsigned long count;
};

#define FAULT_RANDOM_MULT 39916801  /* prime */
#define FAULT_RANDOM_ADD	479001701 /* prime */
#define FAULT_RANDOM_REFRESH 10000

/*
 * Crude but fast random-number generator.  Uses a linear congruential
 * generator, with occasional help from get_random_bytes().
 */
static unsigned long
_drbd_fault_random(struct fault_random_state *rsp)
{
	long refresh;

	if (!rsp->count--) {
		get_random_bytes(&refresh, sizeof(refresh));
		rsp->state += refresh;
		rsp->count = FAULT_RANDOM_REFRESH;
	}
	rsp->state = rsp->state * FAULT_RANDOM_MULT + FAULT_RANDOM_ADD;
	return swahw32(rsp->state);
}

static char *
_drbd_fault_str(unsigned int type) {
	static char *_faults[] = {
		[DRBD_FAULT_MD_WR] = "Meta-data write",
		[DRBD_FAULT_MD_RD] = "Meta-data read",
		[DRBD_FAULT_RS_WR] = "Resync write",
		[DRBD_FAULT_RS_RD] = "Resync read",
		[DRBD_FAULT_DT_WR] = "Data write",
		[DRBD_FAULT_DT_RD] = "Data read",
		[DRBD_FAULT_DT_RA] = "Data read ahead",
		[DRBD_FAULT_BM_ALLOC] = "BM allocation",
		[DRBD_FAULT_AL_EE] = "EE allocation",
		[DRBD_FAULT_RECEIVE] = "receive data corruption",
	};

	return (type < DRBD_FAULT_MAX) ? _faults[type] : "**Unknown**";
}

unsigned int
_drbd_insert_fault(struct drbd_device *device, unsigned int type)
{
	static struct fault_random_state rrs = {0, 0};

	unsigned int ret = (
		(drbd_fault_devs == 0 ||
			((1 << device->minor) & drbd_fault_devs) != 0) &&
		(((_drbd_fault_random(&rrs) % 100) + 1) <= drbd_fault_rate));

	if (ret) {
		drbd_fault_count++;

		if (drbd_ratelimit())
			drbd_warn(device, "***Simulating %s failure\n",
				_drbd_fault_str(type));
	}

	return ret;
}
#endif

module_init(drbd_init)
module_exit(drbd_cleanup)

/* For transport layer */
EXPORT_SYMBOL(drbd_destroy_connection);
EXPORT_SYMBOL(drbd_destroy_path);<|MERGE_RESOLUTION|>--- conflicted
+++ resolved
@@ -1509,63 +1509,6 @@
 		drbd_send_command(peer_device, P_SYNC_UUID, DATA_STREAM);
 	}
 	up_read(&device->uuid_sem);
-}
-
-<<<<<<< HEAD
-/* communicated if (agreed_features & DRBD_FF_WSAME) */
-static void assign_p_sizes_qlim(struct drbd_device *device, struct p_sizes *p, struct request_queue *q)
-{
-	if (q) {
-		struct disk_conf *dc;
-		bool discard_zeroes_if_aligned;
-		bool disable_write_same;
-
-		rcu_read_lock();
-		dc = rcu_dereference(device->ldev->disk_conf);
-		discard_zeroes_if_aligned = dc->discard_zeroes_if_aligned;
-		disable_write_same = dc->disable_write_same;
-		rcu_read_unlock();
-
-		p->qlim->physical_block_size = cpu_to_be32(queue_physical_block_size(q));
-		p->qlim->logical_block_size = cpu_to_be32(queue_logical_block_size(q));
-		p->qlim->alignment_offset = cpu_to_be32(queue_alignment_offset(q));
-		p->qlim->io_min = cpu_to_be32(queue_io_min(q));
-		p->qlim->io_opt = cpu_to_be32(queue_io_opt(q));
-		p->qlim->discard_enabled = blk_queue_discard(q);
-		p->qlim->discard_zeroes_data = discard_zeroes_if_aligned ||
-			queue_discard_zeroes_data(q)
-			/* but that is always false on recent kernels */
-			;
-		p->qlim->write_same_capable = !disable_write_same &&
-			!!q->limits.max_write_same_sectors;
-	} else {
-		q = device->rq_queue;
-		p->qlim->physical_block_size = cpu_to_be32(queue_physical_block_size(q));
-		p->qlim->logical_block_size = cpu_to_be32(queue_logical_block_size(q));
-		p->qlim->alignment_offset = 0;
-		p->qlim->io_min = cpu_to_be32(queue_io_min(q));
-		p->qlim->io_opt = cpu_to_be32(queue_io_opt(q));
-		p->qlim->discard_enabled = 0;
-		p->qlim->discard_zeroes_data = 0;
-		p->qlim->write_same_capable = 0;
-	}
-=======
-/* All callers hold resource->conf_update */
-int drbd_attach_peer_device(struct drbd_peer_device *const peer_device) __must_hold(local)
-{
-	struct lru_cache *resync_lru = NULL;
-	int err = -ENOMEM;
-
-	resync_lru = lc_create("resync", drbd_bm_ext_cache,
-	                       1, 61, sizeof(struct bm_extent),
-	                       offsetof(struct bm_extent, lce));
-	if (resync_lru != NULL) {
-		peer_device->resync_lru = resync_lru;
-		err = 0;
-	}
-
-	return err;
->>>>>>> 53daa81b
 }
 
 int drbd_send_sizes(struct drbd_peer_device *peer_device,
