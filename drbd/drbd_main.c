--- conflicted
+++ resolved
@@ -1037,12 +1037,11 @@
 	}
 #endif
 
-<<<<<<< HEAD
 #if DRBD_DEBUG_STATE_CHANGES
 	if (ns.func)
 		trace_st(mdev, seq, ns.func, ns.line, ":=ns", ns);
 #endif
-=======
+
 	/* solve the race between becoming unconfigured,
 	 * worker doing the cleanup, and
 	 * admin reconfiguring us:
@@ -1056,7 +1055,6 @@
 	    ns.role == R_SECONDARY &&
 	    !test_and_set_bit(CONFIG_PENDING, &mdev->flags))
 		set_bit(DEVICE_DYING, &mdev->flags);
->>>>>>> 0fb44e5e
 
 	mdev->state.i = ns.i;
 	wake_up(&mdev->misc_wait);
