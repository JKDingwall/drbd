/*
   drbd_main.c

   This file is part of DRBD by Philipp Reisner and Lars Ellenberg.

   Copyright (C) 2001-2008, LINBIT Information Technologies GmbH.
   Copyright (C) 1999-2008, Philipp Reisner <philipp.reisner@linbit.com>.
   Copyright (C) 2002-2008, Lars Ellenberg <lars.ellenberg@linbit.com>.

   Thanks to Carter Burden, Bart Grantham and Gennadiy Nerubayev
   from Logicworks, Inc. for making SDP replication support possible.


 */

#define pr_fmt(fmt)	KBUILD_MODNAME ": " fmt

#include <linux/module.h>
#include <linux/jiffies.h>
#include <linux/drbd.h>
#include <linux/uaccess.h>
#include <asm/types.h>
#include <net/sock.h>
#include <linux/ctype.h>
#include <linux/fs.h>
#include <linux/file.h>
#include <linux/proc_fs.h>
#include <linux/init.h>
#include <linux/mm.h>
#include <linux/memcontrol.h>
#include <linux/mm_inline.h>
#include <linux/slab.h>
#include <linux/crc32c.h>
#include <linux/reboot.h>
#include <linux/notifier.h>
#include <linux/workqueue.h>
#include <linux/kthread.h>
#define __KERNEL_SYSCALLS__
#include <linux/unistd.h>
#include <linux/vmalloc.h>
#include <linux/device.h>
#include <linux/dynamic_debug.h>
#include <linux/libnvdimm.h>
#include <linux/swab.h>

#include <linux/drbd_limits.h>
#include "drbd_int.h"
#include "drbd_protocol.h"
#include "drbd_req.h"
#include "drbd_vli.h"
#include "drbd_debugfs.h"
#include "drbd_meta_data.h"
#include "drbd_dax_pmem.h"

static int drbd_open(struct block_device *bdev, fmode_t mode);
static void drbd_release(struct gendisk *gd, fmode_t mode);
static void md_sync_timer_fn(struct timer_list *t);
static int w_bitmap_io(struct drbd_work *w, int unused);
static int flush_send_buffer(struct drbd_connection *connection, enum drbd_stream drbd_stream);
static u64 __set_bitmap_slots(struct drbd_device *device, u64 bitmap_uuid, u64 do_nodes) __must_hold(local);
static u64 __test_bitmap_slots(struct drbd_device *device) __must_hold(local);
static void drbd_send_ping_ack_wf(struct work_struct *ws);

MODULE_AUTHOR("Philipp Reisner <phil@linbit.com>, "
	      "Lars Ellenberg <lars@linbit.com>");
MODULE_DESCRIPTION("drbd - Distributed Replicated Block Device v" REL_VERSION);
MODULE_VERSION(REL_VERSION);
MODULE_LICENSE("GPL");
MODULE_PARM_DESC(minor_count, "Approximate number of drbd devices ("
		 __stringify(DRBD_MINOR_COUNT_MIN) "-" __stringify(DRBD_MINOR_COUNT_MAX) ")");
MODULE_ALIAS_BLOCKDEV_MAJOR(DRBD_MAJOR);

#include <linux/moduleparam.h>

#ifdef CONFIG_DRBD_FAULT_INJECTION
int drbd_enable_faults;
int drbd_fault_rate;
static int drbd_fault_count;
static int drbd_fault_devs;

/* bitmap of enabled faults */
module_param_named(enable_faults, drbd_enable_faults, int, 0664);
/* fault rate % value - applies to all enabled faults */
module_param_named(fault_rate, drbd_fault_rate, int, 0664);
/* count of faults inserted */
module_param_named(fault_count, drbd_fault_count, int, 0664);
/* bitmap of devices to insert faults on */
module_param_named(fault_devs, drbd_fault_devs, int, 0644);
#endif

/* module parameters we can keep static */
static bool drbd_disable_sendpage;
static bool drbd_allow_oos; /* allow_open_on_secondary */
MODULE_PARM_DESC(allow_oos, "DONT USE!");
module_param_named(disable_sendpage, drbd_disable_sendpage, bool, 0644);
module_param_named(allow_oos, drbd_allow_oos, bool, 0);

/* module parameters shared with defaults */
unsigned int drbd_minor_count = DRBD_MINOR_COUNT_DEF;
/* Module parameter for setting the user mode helper program
 * to run. Default is /sbin/drbdadm */
char drbd_usermode_helper[80] = "/sbin/drbdadm";
module_param_named(minor_count, drbd_minor_count, uint, 0444);
module_param_string(usermode_helper, drbd_usermode_helper, sizeof(drbd_usermode_helper), 0644);

static int param_set_drbd_protocol_version(const char *s, const struct kernel_param *kp)
{
	unsigned long long tmp;
	unsigned int *res = kp->arg;
	int rv;

	rv = kstrtoull(s, 0, &tmp);
	if (rv < 0)
		return rv;
	if (tmp < PRO_VERSION_MIN || tmp > PRO_VERSION_MAX)
		return -ERANGE;
	*res = tmp;
	return 0;
}

#define param_check_drbd_protocol_version	param_check_uint
#define param_get_drbd_protocol_version		param_get_uint

const struct kernel_param_ops param_ops_drbd_protocol_version = {
	.set = param_set_drbd_protocol_version,
	.get = param_get_drbd_protocol_version,
};

unsigned int drbd_protocol_version_min = PRO_VERSION_MIN;
module_param_named(protocol_version_min, drbd_protocol_version_min, drbd_protocol_version, 0644);


/* in 2.6.x, our device mapping and config info contains our virtual gendisks
 * as member "struct gendisk *vdisk;"
 */
struct idr drbd_devices;
struct list_head drbd_resources;
DEFINE_SPINLOCK(drbd_devices_lock);
DEFINE_MUTEX(resources_mutex);

struct kmem_cache *drbd_request_cache;
struct kmem_cache *drbd_ee_cache;	/* peer requests */
struct kmem_cache *drbd_al_ext_cache;	/* activity log extents */
mempool_t drbd_request_mempool;
mempool_t drbd_ee_mempool;
mempool_t drbd_md_io_page_pool;
struct bio_set drbd_md_io_bio_set;
struct bio_set drbd_io_bio_set;

static const struct block_device_operations drbd_ops = {
	.owner		= THIS_MODULE,
	.submit_bio	= drbd_submit_bio,
	.open		= drbd_open,
	.release	= drbd_release,
};

#ifdef __CHECKER__
/* When checking with sparse, and this is an inline function, sparse will
   give tons of false positives. When this is a real functions sparse works.
 */
int _get_ldev_if_state(struct drbd_device *device, enum drbd_disk_state mins)
{
	int io_allowed;

	atomic_inc(&device->local_cnt);
	io_allowed = (device->disk_state[NOW] >= mins);
	if (!io_allowed) {
		if (atomic_dec_and_test(&device->local_cnt))
			wake_up(&device->misc_wait);
	}
	return io_allowed;
}

#endif

struct drbd_connection *__drbd_next_connection_ref(u64 *visited,
						   struct drbd_connection *connection,
						   struct drbd_resource *resource)
{
	int node_id;

	rcu_read_lock();
	if (!connection) {
		connection = list_first_or_null_rcu(&resource->connections,
						    struct drbd_connection,
						    connections);
		*visited = 0;
	} else {
		struct list_head *pos;
		bool previous_visible; /* on the resources connections list */

		pos = list_next_rcu(&connection->connections);
		/* follow the pointer first, then check if the previous element was
		   still an element on the list of visible connections. */
		smp_rmb();
		previous_visible = !test_bit(C_UNREGISTERED, &connection->flags);

		kref_debug_put(&connection->kref_debug, 13);
		kref_put(&connection->kref, drbd_destroy_connection);

		if (pos == &resource->connections) {
			connection = NULL;
		} else if (previous_visible) {	/* visible -> we are now on a vital element */
			connection = list_entry_rcu(pos, struct drbd_connection, connections);
		} else { /* not visible -> pos might point to a dead element now */
			for_each_connection_rcu(connection, resource) {
				node_id = connection->peer_node_id;
				if (!(*visited & NODE_MASK(node_id)))
					goto found;
			}
			connection = NULL;
		}
	}

	if (connection) {
	found:
		node_id = connection->peer_node_id;
		*visited |= NODE_MASK(node_id);

		kref_get(&connection->kref);
		kref_debug_get(&connection->kref_debug, 13);
	}

	rcu_read_unlock();
	return connection;
}


struct drbd_peer_device *__drbd_next_peer_device_ref(u64 *visited,
						     struct drbd_peer_device *peer_device,
						     struct drbd_device *device)
{
	rcu_read_lock();
	if (!peer_device) {
		peer_device = list_first_or_null_rcu(&device->peer_devices,
						    struct drbd_peer_device,
						    peer_devices);
		*visited = 0;
	} else {
		struct list_head *pos;
		bool previous_visible;

		pos = list_next_rcu(&peer_device->peer_devices);
		smp_rmb();
		previous_visible = !test_bit(C_UNREGISTERED, &peer_device->connection->flags);

		kref_debug_put(&peer_device->connection->kref_debug, 15);
		kref_put(&peer_device->connection->kref, drbd_destroy_connection);

		if (pos == &device->peer_devices) {
			peer_device = NULL;
		} else if (previous_visible) {
			peer_device = list_entry_rcu(pos, struct drbd_peer_device, peer_devices);
		} else {
			for_each_peer_device_rcu(peer_device, device) {
				if (!(*visited & NODE_MASK(peer_device->node_id)))
					goto found;
			}
			peer_device = NULL;
		}
	}

	if (peer_device) {
	found:
		*visited |= NODE_MASK(peer_device->node_id);

		kref_get(&peer_device->connection->kref);
		kref_debug_get(&peer_device->connection->kref_debug, 15);
	}

	rcu_read_unlock();
	return peer_device;
}

static void dump_epoch(struct drbd_resource *resource, int node_id, int epoch)
{
	struct drbd_request *req;
	bool found_epoch = false;

	list_for_each_entry_rcu(req, &resource->transfer_log, tl_requests) {
		if (!found_epoch && req->epoch == epoch)
			found_epoch = true;

		if (found_epoch) {
			if (req->epoch != epoch)
				break;
			drbd_info(req->device, "XXX %u %llu+%u 0x%x 0x%x\n",
					req->epoch,
					(unsigned long long)req->i.sector, req->i.size >> 9,
					req->local_rq_state, req->net_rq_state[node_id]
				 );
		}
	}
}

/**
 * tl_release() - mark as BARRIER_ACKED all requests in the corresponding transfer log epoch
 * @device:	DRBD device.
 * @o_block_id: "block id" aka expected pointer address of the oldest request
 * @y_block_id: "block id" aka expected pointer address of the youngest request
 *		confirmed to be on stable storage.
 * @barrier_nr:	Expected identifier of the DRBD write barrier packet.
 * @set_size:	Expected number of requests before that barrier, respectively
 *		number of requests in the interval [o_block_id;y_block_id]
 *
 * Called for both P_BARRIER_ACK and P_CONFIRM_STABLE,
 * which is similar to an unsolicited partial barrier ack.
 *
 * Either barrier_nr (for barrier acks) or both o_block_id and y_blockid (for
 * confirm stable) are given.  For barrier acks, all requests in the epoch
 * designated by "barrier_nr" are confirmed to be on stable storage.
 *
 * For confirm stable, both o_block_id and y_block_id are given, barrier_nr is
 * ignored, and all requests from "o_block_id" up to and including y_block_id
 * are confirmed to be on stable storage on the reporting peer.
 *
 * In case the passed barrier_nr or set_size does not match the oldest
 * epoch of not yet barrier-acked requests, this function will cause a
 * termination of the connection.
 */
void tl_release(struct drbd_connection *connection,
		uint64_t o_block_id,
		uint64_t y_block_id,
		unsigned int barrier_nr,
		unsigned int set_size)
{
	struct drbd_resource *resource = connection->resource;
	struct drbd_request *r;
	struct drbd_request *req = NULL;
	struct drbd_request *req_y = NULL;
	int expect_epoch = 0;
	int expect_size = 0;
	bool found_epoch = false;

	rcu_read_lock();
	/* find oldest not yet barrier-acked write request,
	 * count writes in its epoch. */
	list_for_each_entry_rcu(r, &resource->transfer_log, tl_requests) {
		struct drbd_peer_device *peer_device =
			conn_peer_device(connection, r->device->vnr);
		const int idx = peer_device->node_id;
		unsigned int local_rq_state, net_rq_state;

		spin_lock_irq(&r->rq_lock);
		local_rq_state = r->local_rq_state;
		net_rq_state = r->net_rq_state[idx];
		spin_unlock_irq(&r->rq_lock);

		if (!req) {
			if (!(local_rq_state & RQ_WRITE))
				continue;
			if (!(net_rq_state & RQ_NET_MASK))
				continue;
			if (net_rq_state & RQ_NET_DONE)
				continue;
			req = r;
			expect_epoch = req->epoch;
			expect_size ++;
		} else {
			const u16 s = r->net_rq_state[idx];
			if (r->epoch != expect_epoch)
				break;
			if (!(local_rq_state & RQ_WRITE))
				continue;
			/* probably a "send_out_of_sync", during Ahead/Behind mode,
			 * while at least one volume already started to resync again.
			 * I'd very much prefer these to be in their own epoch,
			 * or better yet, "simultaneously" go from Ahead/Behind -> SyncSource/SyncTarget
			 * but that is currently not the case. FIXME.
			 */
			if ((s & RQ_NET_MASK) && !(s & RQ_EXP_BARR_ACK))
				continue;
			if (s & RQ_NET_DONE || (s & RQ_NET_MASK) == 0) {
				drbd_warn(connection, "unexpected state flags: 0x%x during BarrierAck #%u\n",
					s, barrier_nr);
			}
			expect_size++;
		}
		if (y_block_id && (struct drbd_request*)(unsigned long)y_block_id == r) {
			req_y = r;
			break;
		}
	}

	/* first some paranoia code */
	if (o_block_id) {
		if ((struct drbd_request*)(unsigned long)o_block_id != req) {
			drbd_err(connection, "BAD! ConfirmedStable: expected %p, found %p\n",
				(struct drbd_request*)(unsigned long)o_block_id, req);
			goto bail;
		}
		if (!req_y) {
			drbd_err(connection, "BAD! ConfirmedStable: expected youngest request %p NOT found\n",
				(struct drbd_req*)(unsigned long)y_block_id);
			goto bail;
		}
		/* A P_CONFIRM_STABLE cannot tell me the to-be-expected barrier nr,
		 * it does not know it yet. But we just confirmed it knew the
		 * expected request, so just use that one. */
		barrier_nr = expect_epoch;
		/* Both requests referenced must be in the same epoch. */
		if (req_y->epoch != expect_epoch) {
			drbd_err(connection, "BAD! ConfirmedStable: reported requests not in the same epoch (%u != %u)\n",
				req->epoch, req_y->epoch);
			goto bail;
		}
	}
	if (req == NULL) {
		drbd_err(connection, "BAD! BarrierAck #%u received, but no epoch in tl!?\n",
			 barrier_nr);
		goto bail;
	}
	if (expect_epoch != barrier_nr) {
		drbd_err(connection, "BAD! BarrierAck #%u received, expected #%u!\n",
			 barrier_nr, expect_epoch);
		goto bail;
	}

	if (expect_size != set_size) {
		if (!o_block_id) {
			DEFINE_DYNAMIC_DEBUG_METADATA(ddm, "Bad barrier ack dump");

			drbd_err(connection, "BAD! BarrierAck #%u received with n_writes=%u, expected n_writes=%u!\n",
				 barrier_nr, set_size, expect_size);

			if (DYNAMIC_DEBUG_BRANCH(ddm))
				dump_epoch(resource, connection->peer_node_id, expect_epoch);
		} else
			drbd_err(connection, "BAD! ConfirmedStable [%p,%p] received with n_writes=%u, expected n_writes=%u!\n",
				 req, req_y, set_size, expect_size);
		goto bail;
	}

	/* Clean up list of requests processed during current epoch. */
	/* Walking the list from the start is paranoia,
	 * to catch requests being barrier-acked "unexpectedly".
	 * It usually should find the same req again, or some READ preceding it. */
	list_for_each_entry_rcu(req, &resource->transfer_log, tl_requests) {
		if (!found_epoch && req->epoch == expect_epoch)
			found_epoch = true;

		if (found_epoch) {
			struct drbd_peer_device *peer_device;
			if (req->epoch != expect_epoch)
				break;
			peer_device = conn_peer_device(connection, req->device->vnr);
			req_mod(req, BARRIER_ACKED, peer_device);
			if (req == req_y)
				break;
		}
	}
	rcu_read_unlock();

	/* urgently flush out peer acks for P_CONFIRM_STABLE */
	if (req_y) {
		drbd_flush_peer_acks(resource);
	} else if (barrier_nr == connection->send.last_sent_epoch_nr) {
		clear_bit(BARRIER_ACK_PENDING, &connection->flags);
		wake_up(&resource->barrier_wait);
	}

	return;

bail:
	rcu_read_unlock();
	change_cstate(connection, C_PROTOCOL_ERROR, CS_HARD);
}


/**
 * _tl_walk() - Walks the transfer log, and applies an action to all requests
 * @connection: DRBD connection to operate on
 * @from_req    If set, the walk starts from the request that this points to
 * @what:       The action/event to perform with all request objects
 *
 * @what might be one of CONNECTION_LOST, CONNECTION_LOST_WHILE_SUSPENDED,
 * RESEND, CANCEL_SUSPENDED_IO, COMPLETION_RESUMED.
 */
void __tl_walk(struct drbd_resource *const resource,
		struct drbd_connection *const connection,
		struct drbd_request **from_req,
		const enum drbd_req_event what)
{
	struct drbd_peer_device *peer_device;
	struct drbd_request *req = NULL;

	rcu_read_lock();
	if (from_req)
		req = READ_ONCE(*from_req);
	if (!req)
		req = list_entry_rcu(resource->transfer_log.next, struct drbd_request, tl_requests);
	list_for_each_entry_from_rcu(req, &resource->transfer_log, tl_requests) {
		/* Skip if the request has already been destroyed. */
		if (!kref_get_unless_zero(&req->kref))
			continue;

		peer_device = connection == NULL ? NULL :
			conn_peer_device(connection, req->device->vnr);
		_req_mod(req, what, peer_device);
		kref_put(&req->kref, drbd_req_destroy);
	}
	rcu_read_unlock();
}

void tl_walk(struct drbd_connection *connection, struct drbd_request **from_req, enum drbd_req_event what)
{
	struct drbd_resource *resource = connection->resource;

	read_lock_irq(&resource->state_rwlock);
	__tl_walk(connection->resource, connection, from_req, what);
	read_unlock_irq(&resource->state_rwlock);
}

/**
 * tl_abort_disk_io() - Abort disk I/O for all requests for a certain device in the TL
 * @device:     DRBD device.
 */
void tl_abort_disk_io(struct drbd_device *device)
{
        struct drbd_resource *resource = device->resource;
        struct drbd_request *req;

	rcu_read_lock();
	list_for_each_entry_rcu(req, &resource->transfer_log, tl_requests) {
                if (!(READ_ONCE(req->local_rq_state) & RQ_LOCAL_PENDING))
                        continue;
                if (req->device != device)
                        continue;
		/* Skip if the request has already been destroyed. */
		if (!kref_get_unless_zero(&req->kref))
			continue;

                req_mod(req, ABORT_DISK_IO, NULL);
		kref_put(&req->kref, drbd_req_destroy);
        }
	rcu_read_unlock();
}

static int drbd_thread_setup(void *arg)
{
	struct drbd_thread *thi = (struct drbd_thread *) arg;
	struct drbd_resource *resource = thi->resource;
	struct drbd_connection *connection = thi->connection;
	unsigned long flags;
	int retval;

	allow_kernel_signal(DRBD_SIGKILL);
	allow_kernel_signal(SIGXCPU);

	if (connection)
		kref_get(&connection->kref);
	else
		kref_get(&resource->kref);
restart:
	retval = thi->function(thi);

	spin_lock_irqsave(&thi->t_lock, flags);

	/* if the receiver has been "EXITING", the last thing it did
	 * was set the conn state to "StandAlone",
	 * if now a re-connect request comes in, conn state goes C_UNCONNECTED,
	 * and receiver thread will be "started".
	 * drbd_thread_start needs to set "RESTARTING" in that case.
	 * t_state check and assignment needs to be within the same spinlock,
	 * so either thread_start sees EXITING, and can remap to RESTARTING,
	 * or thread_start see NONE, and can proceed as normal.
	 */

	if (thi->t_state == RESTARTING) {
		if (connection)
			drbd_info(connection, "Restarting %s thread\n", thi->name);
		else
			drbd_info(resource, "Restarting %s thread\n", thi->name);
		thi->t_state = RUNNING;
		spin_unlock_irqrestore(&thi->t_lock, flags);
		flush_signals(current); /* likely it got a signal to look at t_state... */
		goto restart;
	}

	thi->task = NULL;
	thi->t_state = NONE;
	smp_mb();

	if (connection)
		drbd_info(connection, "Terminating %s thread\n", thi->name);
	else
		drbd_info(resource, "Terminating %s thread\n", thi->name);

	complete(&thi->stop);
	spin_unlock_irqrestore(&thi->t_lock, flags);

	if (connection)
		kref_put(&connection->kref, drbd_destroy_connection);
	else
		kref_put(&resource->kref, drbd_destroy_resource);

	return retval;
}

static void drbd_thread_init(struct drbd_resource *resource, struct drbd_thread *thi,
			     int (*func) (struct drbd_thread *), const char *name)
{
	spin_lock_init(&thi->t_lock);
	thi->task    = NULL;
	thi->t_state = NONE;
	thi->function = func;
	thi->resource = resource;
	thi->connection = NULL;
	thi->name = name;
}

int drbd_thread_start(struct drbd_thread *thi)
{
	struct drbd_resource *resource = thi->resource;
	struct drbd_connection *connection = thi->connection;
	struct task_struct *nt;
	unsigned long flags;

	/* is used from state engine doing drbd_thread_stop_nowait,
	 * while holding the req lock irqsave */
	spin_lock_irqsave(&thi->t_lock, flags);

	switch (thi->t_state) {
	case NONE:
		if (connection)
			drbd_info(connection, "Starting %s thread (from %s [%d])\n",
				 thi->name, current->comm, current->pid);
		else
			drbd_info(resource, "Starting %s thread (from %s [%d])\n",
				 thi->name, current->comm, current->pid);

		init_completion(&thi->stop);
		D_ASSERT(resource, thi->task == NULL);
		thi->reset_cpu_mask = 1;
		thi->t_state = RUNNING;
		spin_unlock_irqrestore(&thi->t_lock, flags);
		flush_signals(current); /* otherw. may get -ERESTARTNOINTR */

		nt = kthread_create(drbd_thread_setup, (void *) thi,
				    "drbd_%c_%s", thi->name[0], resource->name);

		if (IS_ERR(nt)) {
			if (connection)
				drbd_err(connection, "Couldn't start thread\n");
			else
				drbd_err(resource, "Couldn't start thread\n");

			return false;
		}
		spin_lock_irqsave(&thi->t_lock, flags);
		thi->task = nt;
		thi->t_state = RUNNING;
		spin_unlock_irqrestore(&thi->t_lock, flags);
		wake_up_process(nt);
		break;
	case EXITING:
		thi->t_state = RESTARTING;
		if (connection)
			drbd_info(connection, "Restarting %s thread (from %s [%d])\n",
					thi->name, current->comm, current->pid);
		else
			drbd_info(resource, "Restarting %s thread (from %s [%d])\n",
					thi->name, current->comm, current->pid);
		fallthrough;
	case RUNNING:
	case RESTARTING:
	default:
		spin_unlock_irqrestore(&thi->t_lock, flags);
		break;
	}

	return true;
}


void _drbd_thread_stop(struct drbd_thread *thi, int restart, int wait)
{
	unsigned long flags;

	enum drbd_thread_state ns = restart ? RESTARTING : EXITING;

	/* may be called from state engine, holding the req lock irqsave */
	spin_lock_irqsave(&thi->t_lock, flags);

	if (thi->t_state == NONE) {
		spin_unlock_irqrestore(&thi->t_lock, flags);
		if (restart)
			drbd_thread_start(thi);
		return;
	}

	if (thi->t_state == EXITING && ns == RESTARTING) {
		/* Do not abort a stop request, otherwise a waiter might never wake up */
		spin_unlock_irqrestore(&thi->t_lock, flags);
		return;
	}

	if (thi->t_state != ns) {
		if (thi->task == NULL) {
			spin_unlock_irqrestore(&thi->t_lock, flags);
			return;
		}

		thi->t_state = ns;
		smp_mb();
		init_completion(&thi->stop);
		if (thi->task != current)
			send_sig(DRBD_SIGKILL, thi->task, 1);
	}
	spin_unlock_irqrestore(&thi->t_lock, flags);

	if (wait)
		wait_for_completion(&thi->stop);
}

#ifdef CONFIG_SMP
/*
 * drbd_calc_cpu_mask() - Generate CPU masks, spread over all CPUs
 *
 * Forces all threads of a resource onto the same CPU. This is beneficial for
 * DRBD's performance. May be overwritten by user's configuration.
 */
static void drbd_calc_cpu_mask(cpumask_var_t *cpu_mask)
{
	unsigned int *resources_per_cpu, min_index = ~0;

	resources_per_cpu = kzalloc(nr_cpu_ids * sizeof(*resources_per_cpu), GFP_KERNEL);
	if (resources_per_cpu) {
		struct drbd_resource *resource;
		unsigned int cpu, min = ~0;

		rcu_read_lock();
		for_each_resource_rcu(resource, &drbd_resources) {
			for_each_cpu(cpu, resource->cpu_mask)
				resources_per_cpu[cpu]++;
		}
		rcu_read_unlock();
		for_each_online_cpu(cpu) {
			if (resources_per_cpu[cpu] < min) {
				min = resources_per_cpu[cpu];
				min_index = cpu;
			}
		}
		kfree(resources_per_cpu);
	}
	if (min_index == ~0) {
		cpumask_setall(*cpu_mask);
		return;
	}
	cpumask_set_cpu(min_index, *cpu_mask);
}

/**
 * drbd_thread_current_set_cpu() - modifies the cpu mask of the _current_ thread
 * @thi:	drbd_thread object
 *
 * call in the "main loop" of _all_ threads, no need for any mutex, current won't die
 * prematurely.
 */
void drbd_thread_current_set_cpu(struct drbd_thread *thi)
{
	struct drbd_resource *resource = thi->resource;
	struct task_struct *p = current;

	if (!thi->reset_cpu_mask)
		return;
	thi->reset_cpu_mask = 0;
	set_cpus_allowed_ptr(p, resource->cpu_mask);
}
#else
#define drbd_calc_cpu_mask(A) ({})
#endif

static bool drbd_all_neighbor_secondary(struct drbd_device *device, u64 *authoritative_ptr)
{
	struct drbd_peer_device *peer_device;
	bool all_secondary = true;
	u64 authoritative = 0;
	int id;

	rcu_read_lock();
	for_each_peer_device_rcu(peer_device, device) {
		if (peer_device->repl_state[NOW] >= L_ESTABLISHED &&
		    peer_device->connection->peer_role[NOW] == R_PRIMARY) {
			all_secondary = false;
			id = peer_device->node_id;
			authoritative |= NODE_MASK(id);
		}
	}
	rcu_read_unlock();
	if (authoritative_ptr)
		*authoritative_ptr = authoritative;
	return all_secondary;
}

/* This function is supposed to have the same semantics as calc_device_stable() in drbd_state.c
   A primary is stable since it is authoritative.
   Unstable are neighbors of a primary and resync target nodes.
   Nodes further away from a primary are stable! */
bool drbd_device_stable(struct drbd_device *device, u64 *authoritative_ptr)
{
	struct drbd_resource *resource = device->resource;
	bool device_stable = true;

	if (resource->role[NOW] == R_PRIMARY)
		return true;

	if (!drbd_all_neighbor_secondary(device, authoritative_ptr))
		return false;

	return device_stable;
}

/*
 * drbd_header_size  -  size of a packet header
 *
 * The header size is a multiple of 8, so any payload following the header is
 * word aligned on 64-bit architectures.  (The bitmap send and receive code
 * relies on this.)
 */
unsigned int drbd_header_size(struct drbd_connection *connection)
{
	if (connection->agreed_pro_version >= 100) {
		BUILD_BUG_ON(!IS_ALIGNED(sizeof(struct p_header100), 8));
		return sizeof(struct p_header100);
	} else {
		BUILD_BUG_ON(sizeof(struct p_header80) !=
			     sizeof(struct p_header95));
		BUILD_BUG_ON(!IS_ALIGNED(sizeof(struct p_header80), 8));
		return sizeof(struct p_header80);
	}
}

static void prepare_header80(struct p_header80 *h, enum drbd_packet cmd, int size)
{
	h->magic   = cpu_to_be32(DRBD_MAGIC);
	h->command = cpu_to_be16(cmd);
	h->length  = cpu_to_be16(size - sizeof(struct p_header80));
}

static void prepare_header95(struct p_header95 *h, enum drbd_packet cmd, int size)
{
	h->magic   = cpu_to_be16(DRBD_MAGIC_BIG);
	h->command = cpu_to_be16(cmd);
	h->length = cpu_to_be32(size - sizeof(struct p_header95));
}

static void prepare_header100(struct p_header100 *h, enum drbd_packet cmd,
				      int size, int vnr)
{
	h->magic = cpu_to_be32(DRBD_MAGIC_100);
	h->volume = cpu_to_be16(vnr);
	h->command = cpu_to_be16(cmd);
	h->length = cpu_to_be32(size - sizeof(struct p_header100));
	h->pad = 0;
}

static void prepare_header(struct drbd_connection *connection, int vnr,
			   void *buffer, enum drbd_packet cmd, int size)
{
	if (connection->agreed_pro_version >= 100)
		prepare_header100(buffer, cmd, size, vnr);
	else if (connection->agreed_pro_version >= 95 &&
		 size > DRBD_MAX_SIZE_H80_PACKET)
		prepare_header95(buffer, cmd, size);
	else
		prepare_header80(buffer, cmd, size);
}

static void new_or_recycle_send_buffer_page(struct drbd_send_buffer *sbuf)
{
	while (1) {
		struct page *page;
		int count = page_count(sbuf->page);

		BUG_ON(count == 0);
		if (count == 1)
			goto have_page;

		page = alloc_page(GFP_NOIO | __GFP_NORETRY | __GFP_NOWARN);
		if (page) {
			put_page(sbuf->page);
			sbuf->page = page;
			goto have_page;
		}

		schedule_timeout_uninterruptible(HZ / 10);
	}
have_page:
	sbuf->unsent =
	sbuf->pos = page_address(sbuf->page);
}

static char *alloc_send_buffer(struct drbd_connection *connection, int size,
			       enum drbd_stream drbd_stream)
{
	struct drbd_send_buffer *sbuf = &connection->send_buffer[drbd_stream];
	char *page_start = page_address(sbuf->page);

	if (sbuf->pos - page_start + size > PAGE_SIZE) {
		flush_send_buffer(connection, drbd_stream);
		new_or_recycle_send_buffer_page(sbuf);
	}

	sbuf->allocated_size = size;
	sbuf->additional_size = 0;

	return sbuf->pos;
}

/* Only used the shrink the previously allocated size. */
static void resize_prepared_command(struct drbd_connection *connection,
				    enum drbd_stream drbd_stream,
				    int size)
{
	connection->send_buffer[drbd_stream].allocated_size =
		size + drbd_header_size(connection);
}

static void additional_size_command(struct drbd_connection *connection,
				    enum drbd_stream drbd_stream,
				    int additional_size)
{
	connection->send_buffer[drbd_stream].additional_size = additional_size;
}

void *__conn_prepare_command(struct drbd_connection *connection, int size,
				    enum drbd_stream drbd_stream)
{
	struct drbd_transport *transport = &connection->transport;
	int header_size;

	if (connection->cstate[NOW] < C_CONNECTING)
		return NULL;

	if (!transport->ops->stream_ok(transport, drbd_stream))
		return NULL;

	header_size = drbd_header_size(connection);
	return alloc_send_buffer(connection, header_size + size, drbd_stream) + header_size;
}

/**
 * conn_prepare_command() - Allocate a send buffer for a packet/command
 * @connection:	the connections the packet will be sent through
 * @size:	number of bytes to allocate
 * @stream:	DATA_STREAM or CONTROL_STREAM
 *
 * This allocates a buffer with capacity to hold the header, and
 * the requested size. Upon success is return a pointer that points
 * to the first byte behind the header. The caller is expected to
 * call xxx_send_command() soon.
 */
void *conn_prepare_command(struct drbd_connection *connection, int size,
			   enum drbd_stream drbd_stream)
{
	void *p;

	mutex_lock(&connection->mutex[drbd_stream]);
	p = __conn_prepare_command(connection, size, drbd_stream);
	if (!p)
		mutex_unlock(&connection->mutex[drbd_stream]);

	return p;
}

/**
 * drbd_prepare_command() - Allocate a send buffer for a packet/command
 * @connection:	the connections the packet will be sent through
 * @size:	number of bytes to allocate
 * @stream:	DATA_STREAM or CONTROL_STREAM
 *
 * This allocates a buffer with capacity to hold the header, and
 * the requested size. Upon success is return a pointer that points
 * to the first byte behind the header. The caller is expected to
 * call xxx_send_command() soon.
 */
void *drbd_prepare_command(struct drbd_peer_device *peer_device, int size, enum drbd_stream drbd_stream)
{
	return conn_prepare_command(peer_device->connection, size, drbd_stream);
}

static int flush_send_buffer(struct drbd_connection *connection, enum drbd_stream drbd_stream)
{
	struct drbd_send_buffer *sbuf = &connection->send_buffer[drbd_stream];
	struct drbd_transport *transport = &connection->transport;
	struct drbd_transport_ops *tr_ops = transport->ops;
	int flags, err, offset, size;

	size = sbuf->pos - sbuf->unsent + sbuf->allocated_size;
	if (size == 0)
		return 0;

	if (drbd_stream == DATA_STREAM) {
		rcu_read_lock();
		connection->transport.ko_count = rcu_dereference(connection->transport.net_conf)->ko_count;
		rcu_read_unlock();
	}

	flags = (connection->cstate[NOW] < C_CONNECTING ? MSG_DONTWAIT : 0) |
		(sbuf->additional_size ? MSG_MORE : 0);
	offset = sbuf->unsent - (char *)page_address(sbuf->page);
	err = tr_ops->send_page(transport, drbd_stream, sbuf->page, offset, size, flags);
	if (!err) {
		sbuf->unsent =
		sbuf->pos += sbuf->allocated_size;      /* send buffer submitted! */
	}

	sbuf->allocated_size = 0;

	return err;
}

int __send_command(struct drbd_connection *connection, int vnr,
			  enum drbd_packet cmd, enum drbd_stream drbd_stream)
{
	struct drbd_send_buffer *sbuf = &connection->send_buffer[drbd_stream];
	struct drbd_transport *transport = &connection->transport;
	struct drbd_transport_ops *tr_ops = transport->ops;
	bool corked = test_bit(CORKED + drbd_stream, &connection->flags);
	bool flush = (cmd == P_PING || cmd == P_PING_ACK || cmd == P_TWOPC_PREPARE);
	int err;

	/* send P_PING and P_PING_ACK immediately, they need to be delivered as
	   fast as possible.
	   P_TWOPC_PREPARE might be used from the worker context while corked.
	   The work item (connect_work) calls change_cluster_wide_state() which
	   in turn waits for reply packets. -> Need to send it regardless of
	   corking.  */

	if (connection->cstate[NOW] < C_CONNECTING)
		return -EIO;
	prepare_header(connection, vnr, sbuf->pos, cmd,
		       sbuf->allocated_size + sbuf->additional_size);

	if (corked && !flush) {
		sbuf->pos += sbuf->allocated_size;
		sbuf->allocated_size = 0;
		err = 0;
	} else {
		err = flush_send_buffer(connection, drbd_stream);

		/* DRBD protocol "pings" are latency critical.
		 * This is supposed to trigger tcp_push_pending_frames() */
		if (!err && flush)
			tr_ops->hint(transport, drbd_stream, NODELAY);

	}

	return err;
}

void drbd_cork(struct drbd_connection *connection, enum drbd_stream stream)
{
	struct drbd_transport *transport = &connection->transport;
	struct drbd_transport_ops *tr_ops = transport->ops;

	mutex_lock(&connection->mutex[stream]);
	set_bit(CORKED + stream, &connection->flags);
	/* only call into transport, if we expect it to work */
	if (connection->cstate[NOW] >= C_CONNECTING)
		tr_ops->hint(transport, stream, CORK);
	mutex_unlock(&connection->mutex[stream]);
}

void drbd_uncork(struct drbd_connection *connection, enum drbd_stream stream)
{
	struct drbd_transport *transport = &connection->transport;
	struct drbd_transport_ops *tr_ops = transport->ops;


	mutex_lock(&connection->mutex[stream]);
	flush_send_buffer(connection, stream);

	clear_bit(CORKED + stream, &connection->flags);
	/* only call into transport, if we expect it to work */
	if (connection->cstate[NOW] >= C_CONNECTING)
		tr_ops->hint(transport, stream, UNCORK);
	mutex_unlock(&connection->mutex[stream]);
}

int send_command(struct drbd_connection *connection, int vnr,
		 enum drbd_packet cmd, enum drbd_stream drbd_stream)
{
	int err;

	err = __send_command(connection, vnr, cmd, drbd_stream);
	mutex_unlock(&connection->mutex[drbd_stream]);
	return err;
}

int drbd_send_command(struct drbd_peer_device *peer_device,
		      enum drbd_packet cmd, enum drbd_stream drbd_stream)
{
	return send_command(peer_device->connection, peer_device->device->vnr,
			    cmd, drbd_stream);
}

int drbd_send_ping(struct drbd_connection *connection)
{
	if (!conn_prepare_command(connection, 0, CONTROL_STREAM))
		return -EIO;
	return send_command(connection, -1, P_PING, CONTROL_STREAM);
}

void drbd_send_ping_ack_wf(struct work_struct *ws)
{
	struct drbd_connection *connection =
		container_of(ws, struct drbd_connection, send_ping_ack_work);
	int err;

	err = conn_prepare_command(connection, 0, CONTROL_STREAM) ? 0 : -EIO;
	if (!err)
		err = send_command(connection, -1, P_PING_ACK, CONTROL_STREAM);
	if (err)
		change_cstate(connection, C_NETWORK_FAILURE, CS_HARD);
}

int drbd_send_peer_ack(struct drbd_connection *connection,
		struct drbd_peer_ack *peer_ack)
{
	struct p_peer_ack *p;

	p = conn_prepare_command(connection, sizeof(*p), CONTROL_STREAM);
	if (!p)
		return -EIO;
	p->mask = cpu_to_be64(peer_ack->mask);
	p->dagtag = cpu_to_be64(peer_ack->dagtag_sector);

	return send_command(connection, -1, P_PEER_ACK, CONTROL_STREAM);
}

int drbd_send_sync_param(struct drbd_peer_device *peer_device)
{
	struct p_rs_param_95 *p;
	int size;
	enum drbd_packet cmd;
	struct net_conf *nc;
	struct peer_device_conf *pdc;

	rcu_read_lock();
	nc = rcu_dereference(peer_device->connection->transport.net_conf);

	size = sizeof(struct p_rs_param_95);

	cmd = P_SYNC_PARAM89;
	rcu_read_unlock();

	p = drbd_prepare_command(peer_device, size, DATA_STREAM);
	if (!p)
		return -EIO;

	/* initialize verify_alg and csums_alg */
	memset(p->verify_alg, 0, 2 * SHARED_SECRET_MAX);

	rcu_read_lock();
	nc = rcu_dereference(peer_device->connection->transport.net_conf);

	if (get_ldev(peer_device->device)) {
		pdc = rcu_dereference(peer_device->conf);
		p->resync_rate = cpu_to_be32(pdc->resync_rate);
		p->c_plan_ahead = cpu_to_be32(pdc->c_plan_ahead);
		p->c_delay_target = cpu_to_be32(pdc->c_delay_target);
		p->c_fill_target = cpu_to_be32(pdc->c_fill_target);
		p->c_max_rate = cpu_to_be32(pdc->c_max_rate);
		put_ldev(peer_device->device);
	} else {
		p->resync_rate = cpu_to_be32(DRBD_RESYNC_RATE_DEF);
		p->c_plan_ahead = cpu_to_be32(DRBD_C_PLAN_AHEAD_DEF);
		p->c_delay_target = cpu_to_be32(DRBD_C_DELAY_TARGET_DEF);
		p->c_fill_target = cpu_to_be32(DRBD_C_FILL_TARGET_DEF);
		p->c_max_rate = cpu_to_be32(DRBD_C_MAX_RATE_DEF);
	}

	strcpy(p->verify_alg, nc->verify_alg);
	strcpy(p->csums_alg, nc->csums_alg);
	rcu_read_unlock();

	return drbd_send_command(peer_device, cmd, DATA_STREAM);
}

int __drbd_send_protocol(struct drbd_connection *connection, enum drbd_packet cmd)
{
	struct p_protocol *p;
	struct net_conf *nc;
	int size, cf;

	size = sizeof(*p);
	rcu_read_lock();
	nc = rcu_dereference(connection->transport.net_conf);
	size += strlen(nc->integrity_alg) + 1;
	rcu_read_unlock();

	p = __conn_prepare_command(connection, size, DATA_STREAM);
	if (!p)
		return -EIO;

	rcu_read_lock();
	nc = rcu_dereference(connection->transport.net_conf);

	p->protocol      = cpu_to_be32(nc->wire_protocol);
	p->after_sb_0p   = cpu_to_be32(nc->after_sb_0p);
	p->after_sb_1p   = cpu_to_be32(nc->after_sb_1p);
	p->after_sb_2p   = cpu_to_be32(nc->after_sb_2p);
	p->two_primaries = cpu_to_be32(nc->two_primaries);
	cf = 0;
	if (test_bit(CONN_DISCARD_MY_DATA, &connection->flags))
		cf |= CF_DISCARD_MY_DATA;
	if (test_bit(CONN_DRY_RUN, &connection->flags))
		cf |= CF_DRY_RUN;
	p->conn_flags    = cpu_to_be32(cf);

	strcpy(p->integrity_alg, nc->integrity_alg);
	rcu_read_unlock();

	return __send_command(connection, -1, cmd, DATA_STREAM);
}

int drbd_send_protocol(struct drbd_connection *connection)
{
	int err;

	mutex_lock(&connection->mutex[DATA_STREAM]);
	err = __drbd_send_protocol(connection, P_PROTOCOL);
	mutex_unlock(&connection->mutex[DATA_STREAM]);

	return err;
}

static u64 __bitmap_uuid(struct drbd_device *device, int node_id) __must_hold(local)
{
	struct drbd_peer_device *peer_device;
	struct drbd_peer_md *peer_md = device->ldev->md.peers;
	u64 bitmap_uuid = peer_md[node_id].bitmap_uuid;

	/* Sending a bitmap_uuid of 0 means that we are in sync with that peer.
	   The recipient of this message might use this assumption to throw away it's
	   bitmap to that peer.

	   Send -1 instead if we are (resync target from that peer) not at the same
	   current uuid.
	   This corner case is relevant if we finish resync from an UpToDate peer first,
	   and the second resync (which was paused first) is from an Outdated node.
	   And that second resync gets canceled by the resync target due to the first
	   resync finished successfully.

	   Exceptions to the above are when the peer's UUID is not known yet
	 */

	rcu_read_lock();
	peer_device = peer_device_by_node_id(device, node_id);
	if (peer_device) {
		enum drbd_repl_state repl_state = peer_device->repl_state[NOW];
		if (bitmap_uuid == 0 &&
		    (repl_state == L_SYNC_TARGET || repl_state == L_PAUSED_SYNC_T) &&
		    peer_device->current_uuid != 0 &&
		    (peer_device->current_uuid & ~UUID_PRIMARY) !=
		    (drbd_current_uuid(device) & ~UUID_PRIMARY))
			bitmap_uuid = -1;
	}
	rcu_read_unlock();

	return bitmap_uuid;
}

u64 drbd_collect_local_uuid_flags(struct drbd_peer_device *peer_device, u64 *authoritative_mask)
{
	struct drbd_device *device = peer_device->device;
	u64 uuid_flags = 0;

	if (test_bit(DISCARD_MY_DATA, &peer_device->flags))
		uuid_flags |= UUID_FLAG_DISCARD_MY_DATA;
	if (test_bit(CRASHED_PRIMARY, &device->flags))
		uuid_flags |= UUID_FLAG_CRASHED_PRIMARY;
	if (!drbd_md_test_flag(device->ldev, MDF_CONSISTENT))
		uuid_flags |= UUID_FLAG_INCONSISTENT;
	if (test_bit(RECONNECT, &peer_device->connection->flags))
		uuid_flags |= UUID_FLAG_RECONNECT;
	if (test_bit(PRIMARY_LOST_QUORUM, &device->flags))
		uuid_flags |= UUID_FLAG_PRIMARY_LOST_QUORUM;
	if (drbd_device_stable(device, authoritative_mask))
		uuid_flags |= UUID_FLAG_STABLE;

	return uuid_flags;
}

/* sets UUID_FLAG_SYNC_TARGET on uuid_flags as appropriate (may be NULL) */
u64 drbd_resolved_uuid(struct drbd_peer_device *peer_device_base, u64 *uuid_flags)
{
	struct drbd_device *device = peer_device_base->device;
	struct drbd_peer_device *peer_device;
	u64 uuid = drbd_current_uuid(device);

	rcu_read_lock();
	for_each_peer_device_rcu(peer_device, device) {
		if (peer_device->node_id == peer_device_base->node_id)
			continue;
		if (peer_device->repl_state[NOW] == L_SYNC_TARGET) {
			uuid = peer_device->current_uuid;
			if (uuid_flags)
				*uuid_flags |= UUID_FLAG_SYNC_TARGET;
			break;
		}
	}
	rcu_read_unlock();

	return uuid;
}

int drbd_send_uuids(struct drbd_peer_device *peer_device, u64 uuid_flags, u64 node_mask)
{
	struct drbd_device *device = peer_device->device;
	const int my_node_id = device->resource->res_opts.node_id;
	struct drbd_peer_md *peer_md;
	struct p_uuids110 *p;
	bool sent_one_unallocated;
	int i, pos = 0;
	u64 local_uuid_flags = 0, authoritative_mask, bitmap_uuids_mask = 0;
	int p_size = sizeof(*p);

	if (!get_ldev_if_state(device, D_NEGOTIATING))
		return drbd_send_current_uuid(peer_device, device->exposed_data_uuid,
					      drbd_weak_nodes_device(device));

	peer_md = device->ldev->md.peers;

	p_size += (DRBD_PEERS_MAX + HISTORY_UUIDS) * sizeof(p->other_uuids[0]);
	p = drbd_prepare_command(peer_device, p_size, DATA_STREAM);
	if (!p) {
		put_ldev(device);
		return -EIO;
	}

	spin_lock_irq(&device->ldev->md.uuid_lock);
	peer_device->comm_current_uuid = drbd_resolved_uuid(peer_device, &local_uuid_flags);
	p->current_uuid = cpu_to_be64(peer_device->comm_current_uuid);

	sent_one_unallocated = peer_device->connection->agreed_pro_version < 116;
	for (i = 0; i < DRBD_NODE_ID_MAX; i++) {
		u64 val = __bitmap_uuid(device, i);
		bool send_this =
			peer_md[i].flags & MDF_HAVE_BITMAP || peer_md[i].flags & MDF_NODE_EXISTS ||
			peer_md[i].bitmap_uuid;
		if (!send_this && !sent_one_unallocated &&
		    i != my_node_id && i != peer_device->node_id &&
		    val) {
			send_this = true;
			sent_one_unallocated = true;
			uuid_flags |= (u64)i << UUID_FLAG_UNALLOC_SHIFT;
			uuid_flags |= UUID_FLAG_HAS_UNALLOC;
		}
		if (send_this) {
			bitmap_uuids_mask |= NODE_MASK(i);
			p->other_uuids[pos++] = cpu_to_be64(val);
		}
	}
	peer_device->comm_bitmap_uuid = drbd_bitmap_uuid(peer_device);

	for (i = 0; i < HISTORY_UUIDS; i++)
		p->other_uuids[pos++] = cpu_to_be64(drbd_history_uuid(device, i));
	spin_unlock_irq(&device->ldev->md.uuid_lock);

	p->bitmap_uuids_mask = cpu_to_be64(bitmap_uuids_mask);

	peer_device->comm_bm_set = drbd_bm_total_weight(peer_device);
	p->dirty_bits = cpu_to_be64(peer_device->comm_bm_set);
	local_uuid_flags |= drbd_collect_local_uuid_flags(peer_device, &authoritative_mask);
	peer_device->comm_uuid_flags = local_uuid_flags;
	uuid_flags |= local_uuid_flags;
	if (uuid_flags & UUID_FLAG_STABLE) {
		p->node_mask = cpu_to_be64(node_mask);
	} else {
		D_ASSERT(peer_device, node_mask == 0);
		p->node_mask = cpu_to_be64(authoritative_mask);
	}

	p->uuid_flags = cpu_to_be64(uuid_flags);

	put_ldev(device);

	p_size = sizeof(*p) +
		(hweight64(bitmap_uuids_mask) + HISTORY_UUIDS) * sizeof(p->other_uuids[0]);
	resize_prepared_command(peer_device->connection, DATA_STREAM, p_size);
	return drbd_send_command(peer_device, P_UUIDS110, DATA_STREAM);
}

void drbd_print_uuids(struct drbd_peer_device *peer_device, const char *text)
{
	struct drbd_device *device = peer_device->device;

	if (get_ldev_if_state(device, D_NEGOTIATING)) {
		drbd_info(peer_device, "%s %016llX:%016llX:%016llX:%016llX\n",
			  text,
			  (unsigned long long)drbd_current_uuid(device),
			  (unsigned long long)drbd_bitmap_uuid(peer_device),
			  (unsigned long long)drbd_history_uuid(device, 0),
			  (unsigned long long)drbd_history_uuid(device, 1));
		put_ldev(device);
	} else {
		drbd_info(device, "%s exposed data uuid: %016llX\n",
			  text,
			  (unsigned long long)device->exposed_data_uuid);
	}
}

int drbd_send_current_uuid(struct drbd_peer_device *peer_device, u64 current_uuid, u64 weak_nodes)
{
	struct p_current_uuid *p;

	p = drbd_prepare_command(peer_device, sizeof(*p), DATA_STREAM);
	if (!p)
		return -EIO;

	p->uuid = cpu_to_be64(current_uuid);
	p->weak_nodes = cpu_to_be64(weak_nodes);
	return drbd_send_command(peer_device, P_CURRENT_UUID, DATA_STREAM);
}

/* communicated if (agreed_features & DRBD_FF_WSAME) */
static void assign_p_sizes_qlim(struct drbd_device *device, struct p_sizes *p, struct request_queue *q)
{
	if (q) {
		struct disk_conf *dc;
		bool discard_zeroes_if_aligned;
		bool disable_write_same;

		rcu_read_lock();
		dc = rcu_dereference(device->ldev->disk_conf);
		discard_zeroes_if_aligned = dc->discard_zeroes_if_aligned;
		disable_write_same = dc->disable_write_same;
		rcu_read_unlock();

		p->qlim->physical_block_size = cpu_to_be32(queue_physical_block_size(q));
		p->qlim->logical_block_size = cpu_to_be32(queue_logical_block_size(q));
		p->qlim->alignment_offset = cpu_to_be32(queue_alignment_offset(q));
		p->qlim->io_min = cpu_to_be32(queue_io_min(q));
		p->qlim->io_opt = cpu_to_be32(queue_io_opt(q));
		p->qlim->discard_enabled = blk_queue_discard(q);
		p->qlim->discard_zeroes_data = discard_zeroes_if_aligned ||
			queue_discard_zeroes_data(q)
			/* but that is always false on recent kernels */
			;
		p->qlim->write_same_capable = !disable_write_same &&
			!!q->limits.max_write_same_sectors;
	} else {
		q = device->rq_queue;
		p->qlim->physical_block_size = cpu_to_be32(queue_physical_block_size(q));
		p->qlim->logical_block_size = cpu_to_be32(queue_logical_block_size(q));
		p->qlim->alignment_offset = 0;
		p->qlim->io_min = cpu_to_be32(queue_io_min(q));
		p->qlim->io_opt = cpu_to_be32(queue_io_opt(q));
		p->qlim->discard_enabled = 0;
		p->qlim->discard_zeroes_data = 0;
		p->qlim->write_same_capable = 0;
	}
}

int drbd_send_sizes(struct drbd_peer_device *peer_device,
		    uint64_t u_size_diskless, enum dds_flags flags)
{
	struct drbd_device *device = peer_device->device;
	struct p_sizes *p;
	sector_t d_size, u_size;
	int q_order_type;
	unsigned int max_bio_size;
	unsigned int packet_size;

	packet_size = sizeof(*p);
	if (peer_device->connection->agreed_features & DRBD_FF_WSAME)
		packet_size += sizeof(p->qlim[0]);

	p = drbd_prepare_command(peer_device, packet_size, DATA_STREAM);
	if (!p)
		return -EIO;

	memset(p, 0, packet_size);
	if (get_ldev_if_state(device, D_NEGOTIATING)) {
		struct request_queue *q = bdev_get_queue(device->ldev->backing_bdev);
		d_size = drbd_get_max_capacity(device, device->ldev, false);
		rcu_read_lock();
		u_size = rcu_dereference(device->ldev->disk_conf)->disk_size;
		rcu_read_unlock();
		q_order_type = drbd_queue_order_type(device);
		max_bio_size = queue_max_hw_sectors(q) << 9;
		max_bio_size = min(max_bio_size, DRBD_MAX_BIO_SIZE);
		assign_p_sizes_qlim(device, p, q);
		put_ldev(device);
	} else {
		d_size = 0;
		u_size = u_size_diskless;
		q_order_type = QUEUE_ORDERED_NONE;
		max_bio_size = DRBD_MAX_BIO_SIZE; /* ... multiple BIOs per peer_request */
		assign_p_sizes_qlim(device, p, NULL);
	}

	p->d_size = cpu_to_be64(d_size);
	p->u_size = cpu_to_be64(u_size);
	/*
	TODO verify: this may be needed for v8 compatibility still.
	p->c_size = cpu_to_be64(trigger_reply ? 0 : get_capacity(device->vdisk));
	*/
	p->c_size = cpu_to_be64(get_capacity(device->vdisk));
	p->max_bio_size = cpu_to_be32(max_bio_size);
	p->queue_order_type = cpu_to_be16(q_order_type);
	p->dds_flags = cpu_to_be16(flags);

	return drbd_send_command(peer_device, P_SIZES, DATA_STREAM);
}

int drbd_send_current_state(struct drbd_peer_device *peer_device)
{
	return drbd_send_state(peer_device, drbd_get_peer_device_state(peer_device, NOW));
}

static int send_state(struct drbd_connection *connection, int vnr, union drbd_state state)
{
	struct p_state *p;

	p = conn_prepare_command(connection, sizeof(*p), DATA_STREAM);
	if (!p)
		return -EIO;

	p->state = cpu_to_be32(state.i); /* Within the send mutex */
	return send_command(connection, vnr, P_STATE, DATA_STREAM);
}

int conn_send_state(struct drbd_connection *connection, union drbd_state state)
{
	return send_state(connection, -1, state);
}

/**
 * drbd_send_state() - Sends the drbd state to the peer
 * @device:	DRBD device.
 * @state:	state to send
 */
int drbd_send_state(struct drbd_peer_device *peer_device, union drbd_state state)
{
	peer_device->comm_state = state;
	return send_state(peer_device->connection, peer_device->device->vnr, state);
}

int conn_send_twopc_request(struct drbd_connection *connection, int vnr, enum drbd_packet cmd,
			    struct p_twopc_request *request)
{
	struct p_twopc_request *p;

	dynamic_drbd_dbg(connection, "Sending %s request for state change %u\n",
		   drbd_packet_name(cmd),
		   be32_to_cpu(request->tid));

	p = conn_prepare_command(connection, sizeof(*p), DATA_STREAM);
	if (!p)
		return -EIO;
	memcpy(p, request, sizeof(*request));

	return send_command(connection, vnr, cmd, DATA_STREAM);
}

void drbd_send_twopc_reply(struct drbd_connection *connection,
			   enum drbd_packet cmd, struct twopc_reply *reply)
{
	struct p_twopc_reply *p;

	p = conn_prepare_command(connection, sizeof(*p), CONTROL_STREAM);
	if (p) {
		p->tid = cpu_to_be32(reply->tid);
		p->initiator_node_id = cpu_to_be32(reply->initiator_node_id);
		p->reachable_nodes = cpu_to_be64(reply->reachable_nodes);
		switch (connection->resource->twopc_type) {
		case TWOPC_STATE_CHANGE:
			p->primary_nodes = cpu_to_be64(reply->primary_nodes);
			p->weak_nodes = cpu_to_be64(reply->weak_nodes);
			break;
		case TWOPC_RESIZE:
			p->diskful_primary_nodes = cpu_to_be64(reply->diskful_primary_nodes);
			p->max_possible_size = cpu_to_be64(reply->max_possible_size);
			break;
		}
		send_command(connection, reply->vnr, cmd, CONTROL_STREAM);
	}
}

void drbd_send_peers_in_sync(struct drbd_peer_device *peer_device, u64 mask, sector_t sector, int size)
{
	struct p_peer_block_desc *p;

	p = drbd_prepare_command(peer_device, sizeof(*p), CONTROL_STREAM);
	if (p) {
		p->sector = cpu_to_be64(sector);
		p->mask = cpu_to_be64(mask);
		p->size = cpu_to_be32(size);
		p->pad = 0;
		drbd_send_command(peer_device, P_PEERS_IN_SYNC, CONTROL_STREAM);
	}
}

int drbd_send_peer_dagtag(struct drbd_connection *connection, struct drbd_connection *lost_peer)
{
	struct p_peer_dagtag *p;

	p = conn_prepare_command(connection, sizeof(*p), DATA_STREAM);
	if (!p)
		return -EIO;

	p->dagtag = cpu_to_be64(atomic64_read(&lost_peer->last_dagtag_sector));
	p->node_id = cpu_to_be32(lost_peer->peer_node_id);

	return send_command(connection, -1, P_PEER_DAGTAG, DATA_STREAM);
}

static void dcbp_set_code(struct p_compressed_bm *p, enum drbd_bitmap_code code)
{
	BUG_ON(code & ~0xf);
	p->encoding = (p->encoding & ~0xf) | code;
}

static void dcbp_set_start(struct p_compressed_bm *p, int set)
{
	p->encoding = (p->encoding & ~0x80) | (set ? 0x80 : 0);
}

static void dcbp_set_pad_bits(struct p_compressed_bm *p, int n)
{
	BUG_ON(n & ~0x7);
	p->encoding = (p->encoding & (~0x7 << 4)) | (n << 4);
}

static int fill_bitmap_rle_bits(struct drbd_peer_device *peer_device,
				struct p_compressed_bm *p,
				unsigned int size,
				struct bm_xfer_ctx *c)
{
	struct bitstream bs;
	unsigned long plain_bits;
	unsigned long tmp;
	unsigned long rl;
	unsigned len;
	unsigned toggle;
	int bits, use_rle;

	/* may we use this feature? */
	rcu_read_lock();
	use_rle = rcu_dereference(peer_device->connection->transport.net_conf)->use_rle;
	rcu_read_unlock();
	if (!use_rle)
		return 0;

	if (c->bit_offset >= c->bm_bits)
		return 0; /* nothing to do. */

	/* use at most thus many bytes */
	bitstream_init(&bs, p->code, size, 0);
	memset(p->code, 0, size);
	/* plain bits covered in this code string */
	plain_bits = 0;

	/* p->encoding & 0x80 stores whether the first run length is set.
	 * bit offset is implicit.
	 * start with toggle == 2 to be able to tell the first iteration */
	toggle = 2;

	/* see how much plain bits we can stuff into one packet
	 * using RLE and VLI. */
	do {
		tmp = (toggle == 0) ? _drbd_bm_find_next_zero(peer_device, c->bit_offset)
				    : _drbd_bm_find_next(peer_device, c->bit_offset);
		if (tmp == -1UL)
			tmp = c->bm_bits;
		rl = tmp - c->bit_offset;

		if (toggle == 2) { /* first iteration */
			if (rl == 0) {
				/* the first checked bit was set,
				 * store start value, */
				dcbp_set_start(p, 1);
				/* but skip encoding of zero run length */
				toggle = !toggle;
				continue;
			}
			dcbp_set_start(p, 0);
		}

		/* paranoia: catch zero runlength.
		 * can only happen if bitmap is modified while we scan it. */
		if (rl == 0) {
			drbd_err(peer_device, "unexpected zero runlength while encoding bitmap "
			    "t:%u bo:%lu\n", toggle, c->bit_offset);
			return -1;
		}

		bits = vli_encode_bits(&bs, rl);
		if (bits == -ENOBUFS) /* buffer full */
			break;
		if (bits <= 0) {
			drbd_err(peer_device, "error while encoding bitmap: %d\n", bits);
			return 0;
		}

		toggle = !toggle;
		plain_bits += rl;
		c->bit_offset = tmp;
	} while (c->bit_offset < c->bm_bits);

	len = bs.cur.b - p->code + !!bs.cur.bit;

	if (plain_bits < (len << 3)) {
		/* incompressible with this method.
		 * we need to rewind both word and bit position. */
		c->bit_offset -= plain_bits;
		bm_xfer_ctx_bit_to_word_offset(c);
		c->bit_offset = c->word_offset * BITS_PER_LONG;
		return 0;
	}

	/* RLE + VLI was able to compress it just fine.
	 * update c->word_offset. */
	bm_xfer_ctx_bit_to_word_offset(c);

	/* store pad_bits */
	dcbp_set_pad_bits(p, (8 - bs.cur.bit) & 0x7);

	return len;
}

/*
 * send_bitmap_rle_or_plain
 *
 * Return 0 when done, 1 when another iteration is needed, and a negative error
 * code upon failure.
 */
static int
send_bitmap_rle_or_plain(struct drbd_peer_device *peer_device, struct bm_xfer_ctx *c)
{
	struct drbd_device *device = peer_device->device;
	unsigned int header_size = drbd_header_size(peer_device->connection);
	struct p_compressed_bm *pc;
	int len, err;

	pc = (struct p_compressed_bm *)
		(alloc_send_buffer(peer_device->connection, DRBD_SOCKET_BUFFER_SIZE, DATA_STREAM) + header_size);

	len = fill_bitmap_rle_bits(peer_device, pc,
			DRBD_SOCKET_BUFFER_SIZE - header_size - sizeof(*pc), c);
	if (len < 0)
		return -EIO;

	if (len) {
		dcbp_set_code(pc, RLE_VLI_Bits);
		resize_prepared_command(peer_device->connection, DATA_STREAM, sizeof(*pc) + len);
		err = __send_command(peer_device->connection, device->vnr,
				     P_COMPRESSED_BITMAP, DATA_STREAM);
		c->packets[0]++;
		c->bytes[0] += header_size + sizeof(*pc) + len;

		if (c->bit_offset >= c->bm_bits)
			len = 0; /* DONE */
	} else {
		/* was not compressible.
		 * send a buffer full of plain text bits instead. */
		unsigned int data_size;
		unsigned long num_words;
		unsigned long *pu = (unsigned long *)pc;

		data_size = DRBD_SOCKET_BUFFER_SIZE - header_size;
		num_words = min_t(size_t, data_size / sizeof(*pu),
				  c->bm_words - c->word_offset);
		len = num_words * sizeof(*pu);
		if (len)
			drbd_bm_get_lel(peer_device, c->word_offset, num_words, pu);

		resize_prepared_command(peer_device->connection, DATA_STREAM, len);
		err = __send_command(peer_device->connection, device->vnr, P_BITMAP, DATA_STREAM);

		c->word_offset += num_words;
		c->bit_offset = c->word_offset * BITS_PER_LONG;

		c->packets[1]++;
		c->bytes[1] += header_size + len;

		if (c->bit_offset > c->bm_bits)
			c->bit_offset = c->bm_bits;
	}
	if (!err) {
		if (len == 0) {
			INFO_bm_xfer_stats(peer_device, "send", c);
			return 0;
		} else
			return 1;
	}
	return -EIO;
}

/* See the comment at receive_bitmap() */
static int _drbd_send_bitmap(struct drbd_device *device,
			     struct drbd_peer_device *peer_device)
{
	struct bm_xfer_ctx c;
	int err;

	if (!expect(device, device->bitmap))
		return false;

	if (get_ldev(device)) {
		if (drbd_md_test_peer_flag(peer_device, MDF_PEER_FULL_SYNC)) {
			drbd_info(device, "Writing the whole bitmap, MDF_FullSync was set.\n");
			drbd_bm_set_many_bits(peer_device, 0, -1UL);
			if (drbd_bm_write(device, NULL)) {
				/* write_bm did fail! Leave full sync flag set in Meta P_DATA
				 * but otherwise process as per normal - need to tell other
				 * side that a full resync is required! */
				drbd_err(device, "Failed to write bitmap to disk!\n");
			} else {
				drbd_md_clear_peer_flag(peer_device, MDF_PEER_FULL_SYNC);
				drbd_md_sync(device);
			}
		}
		put_ldev(device);
	}

	c = (struct bm_xfer_ctx) {
		.bm_bits = drbd_bm_bits(device),
		.bm_words = drbd_bm_words(device),
	};

	do {
		err = send_bitmap_rle_or_plain(peer_device, &c);
	} while (err > 0);

	return err == 0;
}

int drbd_send_bitmap(struct drbd_device *device, struct drbd_peer_device *peer_device)
{
	struct drbd_transport *peer_transport = &peer_device->connection->transport;
	int err = -1;

	if (peer_device->bitmap_index == -1) {
		drbd_err(peer_device, "No bitmap allocated in drbd_send_bitmap()!\n");
		return -EIO;
	}

	mutex_lock(&peer_device->connection->mutex[DATA_STREAM]);
	if (peer_transport->ops->stream_ok(peer_transport, DATA_STREAM))
		err = !_drbd_send_bitmap(device, peer_device);
	mutex_unlock(&peer_device->connection->mutex[DATA_STREAM]);

	return err;
}

int drbd_send_rs_deallocated(struct drbd_peer_device *peer_device,
			     struct drbd_peer_request *peer_req)
{
	struct p_block_desc *p;

	p = drbd_prepare_command(peer_device, sizeof(*p), DATA_STREAM);
	if (!p)
		return -EIO;
	p->sector = cpu_to_be64(peer_req->i.sector);
	p->blksize = cpu_to_be32(peer_req->i.size);
	p->pad = 0;
	return drbd_send_command(peer_device, P_RS_DEALLOCATED, DATA_STREAM);
}

int drbd_send_drequest(struct drbd_peer_device *peer_device,
		       sector_t sector, int size, u64 block_id)
{
	struct p_block_req *p;

	p = drbd_prepare_command(peer_device, sizeof(*p), DATA_STREAM);
	if (!p)
		return -EIO;
	p->sector = cpu_to_be64(sector);
	p->block_id = block_id;
	p->blksize = cpu_to_be32(size);
	p->pad = 0;
	return drbd_send_command(peer_device, P_DATA_REQUEST, DATA_STREAM);
}

static void *drbd_prepare_rs_req(struct drbd_peer_device *peer_device, enum drbd_packet cmd, int payload_size,
		sector_t sector, int blksize, unsigned int dagtag_node_id, u64 dagtag)
{
	void *payload;
	struct p_block_req_common *req_common;

	if (cmd == P_RS_DAGTAG_REQ || cmd == P_RS_CSUM_DAGTAG_REQ || cmd == P_RS_THIN_DAGTAG_REQ ||
			cmd == P_OV_DAGTAG_REQ || cmd == P_OV_DAGTAG_REPLY) {
		struct p_rs_req *p;
		/* Due to the slightly complicated nested struct definition,
		 * verify that the packet size is as expected. */
		BUILD_BUG_ON(sizeof(struct p_rs_req) != 32);
		p = drbd_prepare_command(peer_device, sizeof(*p) + payload_size, DATA_STREAM);
		if (!p)
			return NULL;
		payload = p + 1;
		req_common = &p->req_common;
		p->dagtag_node_id = cpu_to_be32(dagtag_node_id);
		p->dagtag = cpu_to_be64(dagtag);
	} else {
		struct p_block_req *p;
		/* Due to the slightly complicated nested struct definition,
		 * verify that the packet size is as expected. */
		BUILD_BUG_ON(sizeof(struct p_block_req) != 24);
		p = drbd_prepare_command(peer_device, sizeof(*p) + payload_size, DATA_STREAM);
		if (!p)
			return NULL;
		payload = p + 1;
		req_common = &p->req_common;
		p->pad = 0;
	}

	req_common->sector = cpu_to_be64(sector);
	req_common->block_id = ID_SYNCER;
	req_common->blksize = cpu_to_be32(blksize);

	return payload;
}

int drbd_send_rs_request(struct drbd_peer_device *peer_device, enum drbd_packet cmd,
		       sector_t sector, int size, unsigned int dagtag_node_id, u64 dagtag)
{
	if (!drbd_prepare_rs_req(peer_device, cmd, 0, sector, size, dagtag_node_id, dagtag))
		return -EIO;
	return drbd_send_command(peer_device, cmd, DATA_STREAM);
}

void *drbd_prepare_drequest_csum(struct drbd_peer_request *peer_req, enum drbd_packet cmd,
		int digest_size, unsigned int dagtag_node_id, u64 dagtag)
{
	struct drbd_peer_device *peer_device = peer_req->peer_device;
	return drbd_prepare_rs_req(peer_device, cmd, digest_size,
			peer_req->i.sector, peer_req->i.size, dagtag_node_id, dagtag);
}

/* The idea of sendpage seems to be to put some kind of reference
 * to the page into the skb, and to hand it over to the NIC. In
 * this process get_page() gets called.
 *
 * As soon as the page was really sent over the network put_page()
 * gets called by some part of the network layer. [ NIC driver? ]
 *
 * [ get_page() / put_page() increment/decrement the count. If count
 *   reaches 0 the page will be freed. ]
 *
 * This works nicely with pages from FSs.
 * But this means that in protocol A we might signal IO completion too early!
 *
 * In order not to corrupt data during a resync we must make sure
 * that we do not reuse our own buffer pages (EEs) to early, therefore
 * we have the net_ee list.
 *
 * XFS seems to have problems, still, it submits pages with page_count == 0!
 * As a workaround, we disable sendpage on pages
 * with page_count == 0 or PageSlab.
 */
static int _drbd_send_page(struct drbd_peer_device *peer_device, struct page *page,
			    int offset, size_t size, unsigned msg_flags)
{
	struct drbd_connection *connection = peer_device->connection;
	struct drbd_transport *transport = &connection->transport;
	struct drbd_transport_ops *tr_ops = transport->ops;
	int err;

	err = tr_ops->send_page(transport, DATA_STREAM, page, offset, size, msg_flags);
	if (!err)
		peer_device->send_cnt += size >> 9;

	return err;
}

static int _drbd_no_send_page(struct drbd_peer_device *peer_device, struct page *page,
			      int offset, size_t size, unsigned msg_flags)
{
	struct drbd_connection *connection = peer_device->connection;
	struct drbd_send_buffer *sbuf = &connection->send_buffer[DATA_STREAM];
	char *from_base;
	void *buffer2;
	int err;

	buffer2 = alloc_send_buffer(connection, size, DATA_STREAM);
	from_base = kmap_atomic(page);
	memcpy(buffer2, from_base + offset, size);
	kunmap_atomic(from_base);

	if (msg_flags & MSG_MORE) {
		sbuf->pos += sbuf->allocated_size;
		sbuf->allocated_size = 0;
		err = 0;
	} else {
		err = flush_send_buffer(connection, DATA_STREAM);
	}

	return err;
}

static int _drbd_send_bio(struct drbd_peer_device *peer_device, struct bio *bio)
{
	struct drbd_connection *connection = peer_device->connection;
	struct bio_vec bvec;
	struct bvec_iter iter;

	/* Flush send buffer and make sure PAGE_SIZE is available... */
	alloc_send_buffer(connection, PAGE_SIZE, DATA_STREAM);
	connection->send_buffer[DATA_STREAM].allocated_size = 0;

	/* hint all but last page with MSG_MORE */
	bio_for_each_segment(bvec, bio, iter) {
		int err;

		err = _drbd_no_send_page(peer_device, bvec.bv_page,
					 bvec.bv_offset, bvec.bv_len,
					 bio_iter_last(bvec, iter) ? 0 : MSG_MORE);
		if (err)
			return err;
		/* WRITE_SAME has only one segment */
		if (bio_op(bio) == REQ_OP_WRITE_SAME)
			break;

		peer_device->send_cnt += bvec.bv_len >> 9;
	}
	return 0;
}

static int _drbd_send_zc_bio(struct drbd_peer_device *peer_device, struct bio *bio)
{
	struct bio_vec bvec;
	struct bvec_iter iter;
	bool no_zc = drbd_disable_sendpage;

	/* e.g. XFS meta- & log-data is in slab pages, which have a
	 * page_count of 0 and/or have PageSlab() set.
	 * we cannot use send_page for those, as that does get_page();
	 * put_page(); and would cause either a VM_BUG directly, or
	 * __page_cache_release a page that would actually still be referenced
	 * by someone, leading to some obscure delayed Oops somewhere else. */
	if (!no_zc)
		bio_for_each_segment(bvec, bio, iter) {
			struct page *page = bvec.bv_page;

			if (!sendpage_ok(page)) {
				no_zc = true;
				break;
			}
		}

	if (no_zc) {
		return _drbd_send_bio(peer_device, bio);
	} else {
		struct drbd_connection *connection = peer_device->connection;
		struct drbd_transport *transport = &connection->transport;
		struct drbd_transport_ops *tr_ops = transport->ops;
		int err;

		flush_send_buffer(connection, DATA_STREAM);

		err = tr_ops->send_zc_bio(transport, bio);
		if (!err)
			peer_device->send_cnt += bio->bi_iter.bi_size >> 9;

		return err;
	}
}

static int _drbd_send_zc_ee(struct drbd_peer_device *peer_device,
			    struct drbd_peer_request *peer_req)
{
	struct page *page = peer_req->page_chain.head;
	unsigned len = peer_req->i.size;
	int err;

	flush_send_buffer(peer_device->connection, DATA_STREAM);
	/* hint all but last page with MSG_MORE */
	page_chain_for_each(page) {
		unsigned l = min_t(unsigned, len, PAGE_SIZE);
		if (page_chain_offset(page) != 0 ||
		    page_chain_size(page) != l) {
			drbd_err(peer_device, "FIXME page %p offset %u len %u\n",
				page, page_chain_offset(page), page_chain_size(page));
		}

		err = _drbd_send_page(peer_device, page, 0, l,
				      page_chain_next(page) ? MSG_MORE : 0);
		if (err)
			return err;
		len -= l;
	}
	return 0;
}

/* see also wire_flags_to_bio() */
static u32 bio_flags_to_wire(struct drbd_connection *connection, struct bio *bio)
{
	return  (bio->bi_opf & REQ_SYNC ? DP_RW_SYNC : 0) |
		(bio->bi_opf & REQ_FUA ? DP_FUA : 0) |
		(bio->bi_opf & REQ_PREFLUSH ? DP_FLUSH : 0) |
		(bio_op(bio) == REQ_OP_WRITE_SAME ? DP_WSAME : 0) |
		(bio_op(bio) == REQ_OP_DISCARD ? DP_DISCARD : 0) |
		(bio_op(bio) == REQ_OP_WRITE_ZEROES ?
		 ((connection->agreed_features & DRBD_FF_WZEROES) ?
		  (DP_ZEROES |(!(bio->bi_opf & REQ_NOUNMAP) ? DP_DISCARD : 0))
		  : DP_DISCARD)
		 : 0);
}

/* Used to send write or TRIM aka REQ_OP_DISCARD requests
 * R_PRIMARY -> Peer	(P_DATA, P_TRIM)
 */
int drbd_send_dblock(struct drbd_peer_device *peer_device, struct drbd_request *req)
{
	struct drbd_device *device = peer_device->device;
	char *const before = peer_device->connection->scratch_buffer.d.before;
	char *const after = peer_device->connection->scratch_buffer.d.after;
	struct p_trim *trim = NULL;
	struct p_data *p;
	struct p_wsame *wsame = NULL;
	void *digest_out = NULL;
	unsigned int dp_flags = 0;
	int digest_size = 0;
	int err;
	const unsigned s = req->net_rq_state[peer_device->node_id];
	const int op = bio_op(req->master_bio);

	if (op == REQ_OP_DISCARD || op == REQ_OP_WRITE_ZEROES) {
		trim = drbd_prepare_command(peer_device, sizeof(*trim), DATA_STREAM);
		if (!trim)
			return -EIO;
		p = &trim->p_data;
		trim->size = cpu_to_be32(req->i.size);
	} else {
		if (peer_device->connection->integrity_tfm)
			digest_size = crypto_shash_digestsize(peer_device->connection->integrity_tfm);

		if (op == REQ_OP_WRITE_SAME) {
			wsame = drbd_prepare_command(peer_device, sizeof(*wsame) + digest_size, DATA_STREAM);
			if (!wsame)
				return -EIO;
			p = &wsame->p_data;
			wsame->size = cpu_to_be32(req->i.size);
			digest_out = wsame + 1;
		} else {
			p = drbd_prepare_command(peer_device, sizeof(*p) + digest_size, DATA_STREAM);
			if (!p)
				return -EIO;
			digest_out = p + 1;
		}
	}

	p->sector = cpu_to_be64(req->i.sector);
	p->block_id = (unsigned long)req;
	p->seq_num = cpu_to_be32(atomic_inc_return(&peer_device->packet_seq));
	dp_flags = bio_flags_to_wire(peer_device->connection, req->master_bio);
	if (peer_device->repl_state[NOW] >= L_SYNC_SOURCE && peer_device->repl_state[NOW] <= L_PAUSED_SYNC_T)
		dp_flags |= DP_MAY_SET_IN_SYNC;
	if (s & RQ_EXP_RECEIVE_ACK)
		dp_flags |= DP_SEND_RECEIVE_ACK;
	if (s & RQ_EXP_WRITE_ACK || dp_flags & DP_MAY_SET_IN_SYNC)
		dp_flags |= DP_SEND_WRITE_ACK;
	p->dp_flags = cpu_to_be32(dp_flags);

	if (trim) {
		err = __send_command(peer_device->connection, device->vnr,
				(dp_flags & DP_ZEROES) ? P_ZEROES : P_TRIM, DATA_STREAM);
		goto out;
	}

	if (digest_size && digest_out) {
		BUG_ON(digest_size > sizeof(peer_device->connection->scratch_buffer.d.before));
		drbd_csum_bio(peer_device->connection->integrity_tfm, req->master_bio, before);
		memcpy(digest_out, before, digest_size);
	}

	if (wsame) {
		additional_size_command(peer_device->connection, DATA_STREAM,
					bio_iovec(req->master_bio).bv_len);
		err = __send_command(peer_device->connection, device->vnr, P_WSAME, DATA_STREAM);
	} else {
		additional_size_command(peer_device->connection, DATA_STREAM, req->i.size);
		err = __send_command(peer_device->connection, device->vnr, P_DATA, DATA_STREAM);
	}
	if (!err) {
		/* For protocol A, we have to memcpy the payload into
		 * socket buffers, as we may complete right away
		 * as soon as we handed it over to tcp, at which point the data
		 * pages may become invalid.
		 *
		 * For data-integrity enabled, we copy it as well, so we can be
		 * sure that even if the bio pages may still be modified, it
		 * won't change the data on the wire, thus if the digest checks
		 * out ok after sending on this side, but does not fit on the
		 * receiving side, we sure have detected corruption elsewhere.
		 */
		if (!(s & (RQ_EXP_RECEIVE_ACK | RQ_EXP_WRITE_ACK)) || digest_size)
			err = _drbd_send_bio(peer_device, req->master_bio);
		else
			err = _drbd_send_zc_bio(peer_device, req->master_bio);

		/* double check digest, sometimes buffers have been modified in flight. */
		if (digest_size > 0) {
			drbd_csum_bio(peer_device->connection->integrity_tfm, req->master_bio, after);
			if (memcmp(before, after, digest_size)) {
				drbd_warn(device,
					"Digest mismatch, buffer modified by upper layers during write: %llus +%u\n",
					(unsigned long long)req->i.sector, req->i.size);
			}
		}
	}
out:
	mutex_unlock(&peer_device->connection->mutex[DATA_STREAM]);

	return err;
}

/* answer packet, used to send data back for read requests:
 *  Peer       -> (diskless) R_PRIMARY   (P_DATA_REPLY)
 *  L_SYNC_SOURCE -> L_SYNC_TARGET         (P_RS_DATA_REPLY)
 */
int drbd_send_block(struct drbd_peer_device *peer_device, enum drbd_packet cmd,
		    struct drbd_peer_request *peer_req)
{
	struct p_data *p;
	int err;
	int digest_size;

	digest_size = peer_device->connection->integrity_tfm ?
		      crypto_shash_digestsize(peer_device->connection->integrity_tfm) : 0;

	p = drbd_prepare_command(peer_device, sizeof(*p) + digest_size, DATA_STREAM);

	if (!p)
		return -EIO;
	p->sector = cpu_to_be64(peer_req->i.sector);
	p->block_id = peer_req->block_id;
	p->seq_num = 0;  /* unused */
	p->dp_flags = 0;
	if (digest_size)
		drbd_csum_pages(peer_device->connection->integrity_tfm, peer_req->page_chain.head, p + 1);
	additional_size_command(peer_device->connection, DATA_STREAM, peer_req->i.size);
	err = __send_command(peer_device->connection,
			     peer_device->device->vnr, cmd, DATA_STREAM);
	if (!err)
		err = _drbd_send_zc_ee(peer_device, peer_req);
	mutex_unlock(&peer_device->connection->mutex[DATA_STREAM]);

	return err;
}

int drbd_send_out_of_sync(struct drbd_peer_device *peer_device, sector_t sector, unsigned int size)
{
	struct p_block_desc *p;

	p = drbd_prepare_command(peer_device, sizeof(*p), DATA_STREAM);
	if (!p)
		return -EIO;
	p->sector = cpu_to_be64(sector);
	p->blksize = cpu_to_be32(size);
	return drbd_send_command(peer_device, P_OUT_OF_SYNC, DATA_STREAM);
}

int drbd_send_dagtag(struct drbd_connection *connection, u64 dagtag)
{
	struct p_dagtag *p;

	p = conn_prepare_command(connection, sizeof(*p), DATA_STREAM);
	if (!p)
		return -EIO;
	p->dagtag = cpu_to_be64(dagtag);
	return send_command(connection, -1, P_DAGTAG, DATA_STREAM);
}

/* primary_peer_present_and_not_two_primaries_allowed() */
static bool primary_peer_present(struct drbd_resource *resource)
{
	struct drbd_connection *connection;
	struct net_conf *nc;
	bool two_primaries, rv = false;

	rcu_read_lock();
	for_each_connection_rcu(connection, resource) {
		nc = rcu_dereference(connection->transport.net_conf);
		two_primaries = nc ? nc->two_primaries : false;

		if (connection->peer_role[NOW] == R_PRIMARY && !two_primaries) {
			rv = true;
			break;
		}
	}
	rcu_read_unlock();

	return rv;
}

static bool any_disk_is_uptodate(struct drbd_device *device)
{
	bool ret = false;

	rcu_read_lock();
	if (device->disk_state[NOW] == D_UP_TO_DATE)
		ret = true;
	else {
		struct drbd_peer_device *peer_device;

		for_each_peer_device_rcu(peer_device, device) {
			if (peer_device->disk_state[NOW] == D_UP_TO_DATE) {
				ret = true;
				break;
			}
		}
	}
	rcu_read_unlock();

	return ret;
}

/* If we are trying to (re-)establish some connection,
 * it may be useful to re-try the conditions in drbd_open().
 * But if we have no connection at all (yet/anymore),
 * or are disconnected and not trying to (re-)establish,
 * or are established already, retrying won't help at all.
 * Asking the same peer(s) the same question
 * is unlikely to change their answer.
 * Almost always triggered by udev (and the configured probes) while bringing
 * the resource "up", just after "new-minor", even before "attach" or any
 * "peers"/"paths" are configured.
 */
static bool connection_state_may_improve_soon(struct drbd_resource *resource)
{
	struct drbd_connection *connection;
	bool ret = false;
	rcu_read_lock();
	for_each_connection_rcu(connection, resource) {
		enum drbd_conn_state cstate = connection->cstate[NOW];
		if (C_DISCONNECTING < cstate && cstate < C_CONNECTED) {
			ret = true;
			break;
		}
	}
	rcu_read_unlock();
	return ret;
}

static int try_to_promote(struct drbd_device *device, long timeout, bool ndelay)
{
	struct drbd_resource *resource = device->resource;
	int rv, retry = timeout / (HZ / 5); /* One try every 200ms */
	do {
		rv = drbd_set_role(resource, R_PRIMARY, false, NULL);
		if (ndelay)
			break;
		if (rv >= SS_SUCCESS || timeout == 0) {
			return rv;
		} else if (rv == SS_CW_FAILED_BY_PEER) {
			/* Probably udev has it open read-only on one of the peers */
			long t = schedule_timeout_interruptible(HZ / 5);
			if (t < 0)
				break;
			timeout -= HZ / 5;
		} else if (rv == SS_TWO_PRIMARIES) {
			/* Wait till the peer demoted itself */
			timeout = wait_event_interruptible_timeout(resource->state_wait,
				resource->role[NOW] == R_PRIMARY ||
				(!primary_peer_present(resource) && any_disk_is_uptodate(device)),
				timeout);
			if (timeout <= 0)
				break;
		} else if (rv == SS_NO_UP_TO_DATE_DISK && connection_state_may_improve_soon(resource)) {
			/* Wait until we get a connection established */
			timeout = wait_event_interruptible_timeout(resource->state_wait,
				any_disk_is_uptodate(device), timeout);
			if (timeout <= 0)
				break;
		} else {
			return rv;
		}
	} while (--retry);
	return rv;
}

static int ro_open_cond(struct drbd_device *device)
{
	struct drbd_resource *resource = device->resource;

	if (!device->have_quorum[NOW])
		return -ENODATA;
	else if (resource->role[NOW] != R_PRIMARY &&
		primary_peer_present(resource) && !drbd_allow_oos)
		return -EMEDIUMTYPE;
	else if (any_disk_is_uptodate(device))
		return 0;
	else if (connection_state_may_improve_soon(resource))
		return -EAGAIN;
	else
		return -ENODATA;
}

enum ioc_rv {
	IOC_SLEEP = 0,
	IOC_OK = 1,
	IOC_ABORT = 2,
};

static enum ioc_rv inc_open_count(struct drbd_device *device, fmode_t mode)
{
	struct drbd_resource *resource = device->resource;
	enum ioc_rv r = mode & FMODE_NDELAY ? IOC_ABORT : IOC_SLEEP;

	if (test_bit(DOWN_IN_PROGRESS, &resource->flags))
		return IOC_ABORT;

	read_lock_irq(&resource->state_rwlock);
	if (test_bit(UNREGISTERED, &device->flags))
		r = IOC_ABORT;
	else if (!resource->remote_state_change) {
		r = IOC_OK;
		if (mode & FMODE_WRITE)
			device->open_rw_cnt++;
		else
			device->open_ro_cnt++;
	}
	read_unlock_irq(&resource->state_rwlock);

	return r;
}

static void __prune_or_free_openers(struct drbd_device *device, pid_t pid)
{
	struct opener *pos, *tmp;

	list_for_each_entry_safe(pos, tmp, &device->openers, list) {
		// if pid == 0, i.e., counts were 0, delete all entries, else the matching one
		if (pid == 0 || pid == pos->pid) {
			dynamic_drbd_dbg(device, "%sopeners del: %s(%d)\n", pid == 0 ? "" : "all ",
					pos->comm, pos->pid);
			list_del(&pos->list);
			kfree(pos);

			/* in case we remove a real process, stop here, there might be multiple openers with the same pid */
			/* this assumes that the oldest opener with the same pid releases first. "as good as it gets" */
			if (pid != 0)
				break;
		}
	}
}

static void free_openers(struct drbd_device *device)
{
	__prune_or_free_openers(device, 0);
}

static void prune_or_free_openers(struct drbd_device *device, pid_t pid)
{
	spin_lock(&device->openers_lock);
	__prune_or_free_openers(device, pid);
	spin_unlock(&device->openers_lock);
}

static void add_opener(struct drbd_device *device)
{
	struct opener *opener, *tmp;
	int len = 0;

	opener = kmalloc(sizeof(*opener), GFP_NOIO);
	if (!opener)
		return;
	get_task_comm(opener->comm, current);
	opener->pid = task_pid_nr(current);
	opener->opened = ktime_get_real();

	spin_lock(&device->openers_lock);
	list_for_each_entry(tmp, &device->openers, list)
		if (++len > 100) { /* 100 ought to be enough for everybody */
			dynamic_drbd_dbg(device, "openers: list full, do not add new opener\n");
			kfree(opener);
			goto out;
		}

	list_add(&opener->list, &device->openers);
	dynamic_drbd_dbg(device, "openers add: %s(%d)\n", opener->comm, opener->pid);
out:
	spin_unlock(&device->openers_lock);
}

static int drbd_open(struct block_device *bdev, fmode_t mode)
{
	struct drbd_device *device = bdev->bd_disk->private_data;
	struct drbd_resource *resource = device->resource;
	long timeout = resource->res_opts.auto_promote_timeout * HZ / 10;
	enum ioc_rv r;
	int err = 0;

	/* Fail read-only open from systemd-udev (version <= 238) */
	if (resource->role[NOW] != R_PRIMARY && !(mode & FMODE_WRITE) && !drbd_allow_oos) {
		char comm[TASK_COMM_LEN];
		get_task_comm(comm, current);
		if (!strcmp("systemd-udevd", comm))
			return -EACCES;
	}

	/* Fail read-write open early,
	 * in case someone explicitly set us read-only (blockdev --setro) */
	if (bdev_read_only(bdev) && (mode & FMODE_WRITE))
		return -EACCES;

	if (resource->fail_io[NOW])
		return -ENOTRECOVERABLE;

	kref_get(&device->kref);
	kref_debug_get(&device->kref_debug, 3);

	mutex_lock(&resource->open_release);

	timeout = wait_event_interruptible_timeout(resource->twopc_wait,
						   (r = inc_open_count(device, mode)),
						   timeout);

	if (r == IOC_ABORT || (r == IOC_SLEEP && timeout <= 0)) {
		mutex_unlock(&resource->open_release);

		kref_debug_put(&device->kref_debug, 3);
		kref_put(&device->kref, drbd_destroy_device);
		return -EAGAIN;
	}

	if (resource->res_opts.auto_promote) {
		enum drbd_state_rv rv;
		/* Allow opening in read-only mode on an unconnected secondary.
		   This avoids split brain when the drbd volume gets opened
		   temporarily by udev while it scans for PV signatures. */

		if (mode & FMODE_WRITE) {
			if (resource->role[NOW] == R_SECONDARY) {
				rv = try_to_promote(device, timeout, (mode & FMODE_NDELAY));
				if (rv < SS_SUCCESS)
					drbd_info(resource, "Auto-promote failed: %s\n",
						  drbd_set_st_err_str(rv));
			}
		} else if ((mode & FMODE_NDELAY) == 0) {
			/* Double check peers
			 *
			 * Some services may try to first open ro, and only if that
			 * works open rw.  An attempt to failover immediately after
			 * primary crash, before DRBD has noticed that the primary peer
			 * is gone, would result in open failure, thus failure to take
			 * over services. */
			err = ro_open_cond(device);
			if (err == -EMEDIUMTYPE) {
				drbd_check_peers(resource);
				err = -EAGAIN;
			}
			if (err == -EAGAIN) {
				wait_event_interruptible_timeout(resource->state_wait,
					ro_open_cond(device) != -EAGAIN,
					resource->res_opts.auto_promote_timeout * HZ / 10);
			}
		}
	} else if (resource->role[NOW] != R_PRIMARY &&
			!(mode & FMODE_WRITE) && !drbd_allow_oos) {
		err = -EMEDIUMTYPE;
		goto out;
	}

	if (test_bit(UNREGISTERED, &device->flags)) {
		err = -ENODEV;
	} else if (mode & FMODE_WRITE) {
		if (resource->role[NOW] != R_PRIMARY)
			err = -EROFS;
	} else /* READ access only */ {
		err = ro_open_cond(device);
	}
out:
	/* still keep mutex, but release ASAP */
	if (!err)
		add_opener(device);

	mutex_unlock(&resource->open_release);
	if (err) {
		drbd_release(bdev->bd_disk, mode);
		if (err == -EAGAIN && !(mode & FMODE_NDELAY))
			err = -EMEDIUMTYPE;
	}

	return err;
}

void drbd_open_counts(struct drbd_resource *resource, int *rw_count_ptr, int *ro_count_ptr)
{
	struct drbd_device *device;
	int vnr, rw_count = 0, ro_count = 0;

	rcu_read_lock();
	idr_for_each_entry(&resource->devices, device, vnr) {
		rw_count += device->open_rw_cnt;
		ro_count += device->open_ro_cnt;
	}
	rcu_read_unlock();
	*rw_count_ptr = rw_count;
	*ro_count_ptr = ro_count;
}

static void wait_for_peer_disk_updates(struct drbd_resource *resource)
{
	struct drbd_peer_device *peer_device;
	struct drbd_device *device;
	int vnr;

restart:
	rcu_read_lock();
	idr_for_each_entry(&resource->devices, device, vnr) {
		for_each_peer_device_rcu(peer_device, device) {
			if (test_bit(GOT_NEG_ACK, &peer_device->flags)) {
				clear_bit(GOT_NEG_ACK, &peer_device->flags);
				rcu_read_unlock();
				wait_event(resource->state_wait, peer_device->disk_state[NOW] < D_UP_TO_DATE);
				goto restart;
			}
		}
	}
	rcu_read_unlock();
}

void drbd_fsync_device(struct drbd_device *device)
{
	struct drbd_resource *resource = device->resource;

	sync_blockdev(device->vdisk->part0);
	/* Prevent writes occurring after demotion, at least
	 * the writes already submitted in this context. This
	 * covers the case where DRBD auto-demotes on release,
	 * which is important because it often occurs
	 * immediately after a write. */
	wait_event(device->misc_wait, !atomic_read(&device->ap_bio_cnt[WRITE]));

	if (start_new_tl_epoch(resource)) {
		struct drbd_connection *connection;
		u64 im;

		for_each_connection_ref(connection, im, resource)
			drbd_flush_workqueue(&connection->sender_work);
	}
	wait_event(resource->barrier_wait, !barrier_pending(resource));
	/* After waiting for pending barriers, we got any possible NEG_ACKs,
	   and see them in wait_for_peer_disk_updates() */
	wait_for_peer_disk_updates(resource);

	/* In case switching from R_PRIMARY to R_SECONDARY works
	   out, there is no rw opener at this point. Thus, no new
	   writes can come in. -> Flushing queued peer acks is
	   necessary and sufficient.
	   The cluster wide role change required packets to be
	   received by the sender. -> We can be sure that the
	   peer_acks queued on a sender's TODO list go out before
	   we send the two phase commit packet.
	*/
	drbd_flush_peer_acks(resource);
}

static void drbd_release(struct gendisk *gd, fmode_t mode)
{
	struct drbd_device *device = gd->private_data;
	struct drbd_resource *resource = device->resource;
	int open_rw_cnt, open_ro_cnt;

	mutex_lock(&resource->open_release);
	if (mode & FMODE_WRITE)
		device->open_rw_cnt--;
	else
		device->open_ro_cnt--;

	drbd_open_counts(resource, &open_rw_cnt, &open_ro_cnt);

	/* last one to close will be responsible for write-out of all dirty pages */
	if (mode & FMODE_WRITE && device->open_rw_cnt == 0)
		drbd_fsync_device(device);

	if (open_ro_cnt == 0)
		wake_up_all(&resource->state_wait);

	if (test_bit(UNREGISTERED, &device->flags) &&
	    device->open_rw_cnt == 0 && device->open_ro_cnt == 0 &&
	    !test_and_set_bit(DESTROYING_DEV, &device->flags))
		call_rcu(&device->rcu, drbd_reclaim_device);

	if (resource->res_opts.auto_promote) {
		enum drbd_state_rv rv;

		if (mode & FMODE_WRITE &&
		    open_rw_cnt == 0 &&
		    resource->role[NOW] == R_PRIMARY &&
		    !test_bit(EXPLICIT_PRIMARY, &resource->flags)) {
			rv = drbd_set_role(resource, R_SECONDARY, false, NULL);
			if (rv < SS_SUCCESS)
				drbd_warn(resource, "Auto-demote failed: %s\n",
					  drbd_set_st_err_str(rv));
		}
	}

	if (open_ro_cnt == 0 && open_rw_cnt == 0 && resource->fail_io[NOW]) {
		unsigned long irq_flags;

		begin_state_change(resource, &irq_flags, CS_VERBOSE);
		resource->fail_io[NEW] = false;
		end_state_change(resource, &irq_flags);
	}

	/* if the open counts are 0, we free the whole list, otherwise we remove the specific pid */
	prune_or_free_openers(device,
			(open_ro_cnt == 0 && open_rw_cnt == 0) ? 0 : task_pid_nr(current));

	mutex_unlock(&resource->open_release);

	kref_debug_put(&device->kref_debug, 3);
	kref_put(&device->kref, drbd_destroy_device);  /* might destroy the resource as well */
}

void drbd_queue_unplug(struct drbd_device *device)
{
	struct drbd_resource *resource = device->resource;
	struct drbd_connection *connection;
	u64 dagtag_sector;

	dagtag_sector = resource->dagtag_sector;

	rcu_read_lock();
	for_each_connection_rcu(connection, resource) {
		/* use the "next" slot */
		unsigned int i = !connection->todo.unplug_slot;
		connection->todo.unplug_dagtag_sector[i] = dagtag_sector;
		wake_up(&connection->sender_work.q_wait);
	}
	rcu_read_unlock();
}

static void drbd_set_defaults(struct drbd_device *device)
{
	device->disk_state[NOW] = D_DISKLESS;
}

void drbd_cleanup_device(struct drbd_device *device)
{
	device->al_writ_cnt = 0;
	device->bm_writ_cnt = 0;
	device->read_cnt = 0;
	device->writ_cnt = 0;

	if (device->bitmap) {
		/* maybe never allocated. */
		drbd_bm_resize(device, 0, 1);
		drbd_bm_free(device->bitmap);
		device->bitmap = NULL;
	}

	clear_bit(AL_SUSPENDED, &device->flags);
	drbd_set_defaults(device);
}


static void drbd_destroy_mempools(void)
{
	bioset_exit(&drbd_io_bio_set);
	bioset_exit(&drbd_md_io_bio_set);
	mempool_exit(&drbd_md_io_page_pool);
	mempool_exit(&drbd_ee_mempool);
	mempool_exit(&drbd_request_mempool);
	if (drbd_ee_cache)
		kmem_cache_destroy(drbd_ee_cache);
	if (drbd_request_cache)
		kmem_cache_destroy(drbd_request_cache);
	if (drbd_al_ext_cache)
		kmem_cache_destroy(drbd_al_ext_cache);

	drbd_ee_cache        = NULL;
	drbd_request_cache   = NULL;
	drbd_al_ext_cache    = NULL;

	return;
}

static int drbd_create_mempools(void)
{
	const int number = (DRBD_MAX_BIO_SIZE/PAGE_SIZE) * drbd_minor_count;
	int ret;

	/* caches */
	drbd_request_cache = kmem_cache_create(
		"drbd_req", sizeof(struct drbd_request), 0, 0, NULL);
	if (drbd_request_cache == NULL)
		goto Enomem;

	drbd_ee_cache = kmem_cache_create(
		"drbd_ee", sizeof(struct drbd_peer_request), 0, 0, NULL);
	if (drbd_ee_cache == NULL)
		goto Enomem;

	drbd_al_ext_cache = kmem_cache_create(
		"drbd_al", sizeof(struct lc_element), 0, 0, NULL);
	if (drbd_al_ext_cache == NULL)
		goto Enomem;

	/* mempools */
	ret = bioset_init(&drbd_io_bio_set, BIO_POOL_SIZE, 0, 0);
	if (ret)
		goto Enomem;

	ret = bioset_init(&drbd_md_io_bio_set, DRBD_MIN_POOL_PAGES, 0,
			  BIOSET_NEED_BVECS);
	if (ret)
		goto Enomem;

	ret = mempool_init_page_pool(&drbd_md_io_page_pool, DRBD_MIN_POOL_PAGES, 0);
	if (ret)
		goto Enomem;

	ret = mempool_init_slab_pool(&drbd_request_mempool, number,
				     drbd_request_cache);
	if (ret)
		goto Enomem;

	ret = mempool_init_slab_pool(&drbd_ee_mempool, number, drbd_ee_cache);
	if (ret)
		goto Enomem;

	return 0;

Enomem:
	drbd_destroy_mempools(); /* in case we allocated some */
	return -ENOMEM;
}

static void free_peer_device(struct drbd_peer_device *peer_device)
{
	if (test_and_clear_bit(HOLDING_UUID_READ_LOCK, &peer_device->flags))
		up_read_non_owner(&peer_device->device->uuid_sem);

	kfree(peer_device->rs_plan_s);
	kfree(peer_device->conf);
	kfree(peer_device);
}

static void drbd_device_finalize_work_fn(struct work_struct *work)
{
	struct drbd_device *device = container_of(work, struct drbd_device, finalize_work);
	struct drbd_resource *resource = device->resource;

	if (device->bitmap) {
		drbd_bm_free(device->bitmap);
		device->bitmap = NULL;
	}

	blk_cleanup_disk(device->vdisk);

	kfree(device);

	kref_debug_put(&resource->kref_debug, 4);
	kref_put(&resource->kref, drbd_destroy_resource);
}

/* may not sleep, called from call_rcu. */
void drbd_destroy_device(struct kref *kref)
{
	struct drbd_device *device = container_of(kref, struct drbd_device, kref);
	struct drbd_peer_device *peer_device, *tmp;

	/* cleanup stuff that may have been allocated during
	 * device (re-)configuration or state changes */

	free_openers(device);

	lc_destroy(device->act_log);
	for_each_peer_device_safe(peer_device, tmp, device) {
		kref_debug_put(&peer_device->connection->kref_debug, 3);
		kref_put(&peer_device->connection->kref, drbd_destroy_connection);
		free_peer_device(peer_device);
	}

	__free_page(device->md_io.page);
	kref_debug_destroy(&device->kref_debug);

	INIT_WORK(&device->finalize_work, drbd_device_finalize_work_fn);
	schedule_work(&device->finalize_work);
}

static void free_page_pool(struct drbd_resource *resource)
{
	struct page *page;

	while (resource->pp_pool) {
		page = resource->pp_pool;
		resource->pp_pool = page_chain_next(page);
		__free_page(page);
		resource->pp_vacant--;
	}
}

void drbd_destroy_resource(struct kref *kref)
{
	struct drbd_resource *resource = container_of(kref, struct drbd_resource, kref);

	free_page_pool(resource);
	idr_destroy(&resource->devices);
	free_cpumask_var(resource->cpu_mask);
	kfree(resource->name);
	kref_debug_destroy(&resource->kref_debug);
	kfree(resource);
	module_put(THIS_MODULE);
}

void drbd_reclaim_resource(struct rcu_head *rp)
{
	struct drbd_resource *resource = container_of(rp, struct drbd_resource, rcu);
	struct drbd_connection *connection, *tmp;

	drbd_thread_stop_nowait(&resource->worker);

	list_for_each_entry_safe(connection, tmp, &resource->twopc_parents, twopc_parent_list) {
		kref_debug_put(&connection->kref_debug, 9);
		kref_put(&connection->kref, drbd_destroy_connection);
	}
	mempool_free(resource->peer_ack_req, &drbd_request_mempool);
	kref_debug_put(&resource->kref_debug, 8);
	kref_put(&resource->kref, drbd_destroy_resource);
}

/* One global retry thread, if we need to push back some bio and have it
 * reinserted through our make request function.
 */
static struct retry_worker {
	struct workqueue_struct *wq;
	struct work_struct worker;

	spinlock_t lock;
	struct list_head writes;
} retry;

void drbd_req_destroy_lock(struct kref *kref)
{
	struct drbd_request *req = container_of(kref, struct drbd_request, kref);
	struct drbd_resource *resource = req->device->resource;

	read_lock_irq(&resource->state_rwlock);
	drbd_req_destroy(kref);
	read_unlock_irq(&resource->state_rwlock);
}

static void do_retry(struct work_struct *ws)
{
	struct retry_worker *retry = container_of(ws, struct retry_worker, worker);
	LIST_HEAD(writes);
	struct drbd_request *req, *tmp;

	spin_lock_irq(&retry->lock);
	list_splice_init(&retry->writes, &writes);
	spin_unlock_irq(&retry->lock);

	list_for_each_entry_safe(req, tmp, &writes, list) {
		struct drbd_device *device = req->device;
		struct bio *bio = req->master_bio;
		unsigned long start_jif = req->start_jif;
		bool expected;
		ktime_get_accounting_assign(ktime_t start_kt, req->start_kt);


		/* No locking when accessing local_rq_state & net_rq_state, since
		 * this request is not active at the moment. */
		expected =
			expect(device, atomic_read(&req->completion_ref) == 0) &&
			expect(device, req->local_rq_state & RQ_POSTPONED) &&
			expect(device, (req->local_rq_state & RQ_LOCAL_PENDING) == 0 ||
			       (req->local_rq_state & RQ_LOCAL_ABORTED) != 0);

		if (!expected)
			drbd_err(device, "req=%p completion_ref=%d rq_state=%x\n",
				req, atomic_read(&req->completion_ref),
				req->local_rq_state);

		/* We still need to put one kref associated with the
		 * "completion_ref" going zero in the code path that queued it
		 * here.  The request object may still be referenced by a
		 * frozen local req->private_bio, in case we force-detached.
		 */
		kref_put(&req->kref, drbd_req_destroy_lock);

		/* A single suspended or otherwise blocking device may stall
		 * all others as well. This code path is to recover from a
		 * situation that "should not happen": concurrent writes in
		 * multi-primary setup. It is also used for retrying failed
		 * reads. If it turns out to be an issue, we can do per
		 * resource (replication group) or per device (minor) retry
		 * workqueues instead.
		 */

		/* We are not just doing submit_bio_noacct(),
		 * as we want to keep the start_time information. */
		__drbd_make_request(device, bio, start_kt, start_jif);
	}
}

/* called via drbd_req_put_completion_ref() */
void drbd_restart_request(struct drbd_request *req)
{
	unsigned long flags;
	spin_lock_irqsave(&retry.lock, flags);
	list_move_tail(&req->list, &retry.writes);
	spin_unlock_irqrestore(&retry.lock, flags);

	/* Drop the extra reference that would otherwise
	 * have been dropped by complete_master_bio.
	 * do_retry() needs to grab a new one. */
	dec_ap_bio(req->device, bio_data_dir(req->master_bio));

	queue_work(retry.wq, &retry.worker);
}


static void drbd_cleanup(void)
{
	/* first remove proc,
	 * drbdsetup uses its presence to detect
	 * whether DRBD is loaded.
	 * If we would get stuck in proc removal,
	 * but have netlink already deregistered,
	 * some drbdsetup commands may wait forever
	 * for an answer.
	 */
	if (drbd_proc)
		remove_proc_entry("drbd", NULL);

	if (retry.wq)
		destroy_workqueue(retry.wq);

	drbd_genl_unregister();
	drbd_debugfs_cleanup();

	drbd_destroy_mempools();
	unregister_blkdev(DRBD_MAJOR, "drbd");

	idr_destroy(&drbd_devices);

	pr_info("module cleanup done.\n");
}

static void drbd_init_workqueue(struct drbd_work_queue* wq)
{
	spin_lock_init(&wq->q_lock);
	INIT_LIST_HEAD(&wq->q);
	init_waitqueue_head(&wq->q_wait);
}

struct completion_work {
	struct drbd_work w;
	struct completion done;
};

static int w_complete(struct drbd_work *w, int cancel)
{
	struct completion_work *completion_work =
		container_of(w, struct completion_work, w);

	complete(&completion_work->done);
	return 0;
}

void drbd_queue_work(struct drbd_work_queue *q, struct drbd_work *w)
{
	unsigned long flags;

	spin_lock_irqsave(&q->q_lock, flags);
	list_add_tail(&w->list, &q->q);
	spin_unlock_irqrestore(&q->q_lock, flags);
	wake_up(&q->q_wait);
}

void drbd_flush_workqueue(struct drbd_work_queue *work_queue)
{
	struct completion_work completion_work;

	completion_work.w.cb = w_complete;
	init_completion(&completion_work.done);
	drbd_queue_work(work_queue, &completion_work.w);
	wait_for_completion(&completion_work.done);
}

struct drbd_resource *drbd_find_resource(const char *name)
{
	struct drbd_resource *resource;

	if (!name || !name[0])
		return NULL;

	rcu_read_lock();
	for_each_resource_rcu(resource, &drbd_resources) {
		if (!strcmp(resource->name, name)) {
			kref_get(&resource->kref);
			goto found;
		}
	}
	resource = NULL;
found:
	rcu_read_unlock();
	return resource;
}

static void drbd_put_send_buffers(struct drbd_connection *connection)
{
	unsigned int i;

	for (i = DATA_STREAM; i <= CONTROL_STREAM ; i++) {
		if (connection->send_buffer[i].page) {
			put_page(connection->send_buffer[i].page);
			connection->send_buffer[i].page = NULL;
		}
	}
}

static int drbd_alloc_send_buffers(struct drbd_connection *connection)
{
	unsigned int i;

	for (i = DATA_STREAM; i <= CONTROL_STREAM ; i++) {
		struct page *page;

		page = alloc_page(GFP_KERNEL);
		if (!page) {
			drbd_put_send_buffers(connection);
			return -ENOMEM;
		}
		connection->send_buffer[i].page = page;
		connection->send_buffer[i].unsent =
		connection->send_buffer[i].pos = page_address(page);
	}

	return 0;
}

void drbd_flush_peer_acks(struct drbd_resource *resource)
{
	spin_lock_irq(&resource->peer_ack_lock);
	if (resource->peer_ack_req) {
		resource->last_peer_acked_dagtag = resource->peer_ack_req->dagtag_sector;
		drbd_queue_peer_ack(resource, resource->peer_ack_req);
		resource->peer_ack_req = NULL;
	}
	spin_unlock_irq(&resource->peer_ack_lock);
}

static void peer_ack_timer_fn(struct timer_list *t)
{
	struct drbd_resource *resource = from_timer(resource, t, peer_ack_timer);

	drbd_flush_peer_acks(resource);
}

void conn_free_crypto(struct drbd_connection *connection)
{
	crypto_free_shash(connection->csums_tfm);
	crypto_free_shash(connection->verify_tfm);
	crypto_free_shash(connection->cram_hmac_tfm);
	crypto_free_shash(connection->integrity_tfm);
	crypto_free_shash(connection->peer_integrity_tfm);
	kfree(connection->int_dig_in);
	kfree(connection->int_dig_vv);

	connection->csums_tfm = NULL;
	connection->verify_tfm = NULL;
	connection->cram_hmac_tfm = NULL;
	connection->integrity_tfm = NULL;
	connection->peer_integrity_tfm = NULL;
	connection->int_dig_in = NULL;
	connection->int_dig_vv = NULL;
}

static void wake_all_device_misc(struct drbd_resource *resource)
{
	struct drbd_device *device;
	int vnr;
	rcu_read_lock();
	idr_for_each_entry(&resource->devices, device, vnr)
		wake_up(&device->misc_wait);
	rcu_read_unlock();
}

int set_resource_options(struct drbd_resource *resource, struct res_opts *res_opts)
{
	struct drbd_connection *connection;
	cpumask_var_t new_cpu_mask;
	int err;
	bool wake_device_misc = false;
	bool force_state_recalc = false;
	unsigned long irq_flags;
	struct res_opts *old_opts = &resource->res_opts;

	if (!zalloc_cpumask_var(&new_cpu_mask, GFP_KERNEL))
		return -ENOMEM;

	/* silently ignore cpu mask on UP kernel */
	if (nr_cpu_ids > 1 && res_opts->cpu_mask[0] != 0) {
		err = bitmap_parse(res_opts->cpu_mask, DRBD_CPU_MASK_SIZE,
				   cpumask_bits(new_cpu_mask), nr_cpu_ids);
		if (err == -EOVERFLOW) {
			/* So what. mask it out. */
			cpumask_var_t tmp_cpu_mask;
			if (zalloc_cpumask_var(&tmp_cpu_mask, GFP_KERNEL)) {
				cpumask_setall(tmp_cpu_mask);
				cpumask_and(new_cpu_mask, new_cpu_mask, tmp_cpu_mask);
				drbd_warn(resource, "Overflow in bitmap_parse(%.12s%s), truncating to %u bits\n",
					res_opts->cpu_mask,
					strlen(res_opts->cpu_mask) > 12 ? "..." : "",
					nr_cpu_ids);
				free_cpumask_var(tmp_cpu_mask);
				err = 0;
			}
		}
		if (err) {
			drbd_warn(resource, "bitmap_parse() failed with %d\n", err);
			/* retcode = ERR_CPU_MASK_PARSE; */
			goto fail;
		}
	}
	if (res_opts->nr_requests < DRBD_NR_REQUESTS_MIN)
		res_opts->nr_requests = DRBD_NR_REQUESTS_MIN;

	if (old_opts->quorum != res_opts->quorum ||
	    old_opts->on_no_quorum != res_opts->on_no_quorum)
		force_state_recalc = true;

	if (resource->res_opts.nr_requests < res_opts->nr_requests)
		wake_device_misc = true;

	resource->res_opts = *res_opts;
	if (cpumask_empty(new_cpu_mask))
		drbd_calc_cpu_mask(&new_cpu_mask);
	if (!cpumask_equal(resource->cpu_mask, new_cpu_mask)) {
		cpumask_copy(resource->cpu_mask, new_cpu_mask);
		rcu_read_lock();
		for_each_connection_rcu(connection, resource) {
			connection->receiver.reset_cpu_mask = 1;
			connection->sender.reset_cpu_mask = 1;
		}
		rcu_read_unlock();
	}
	err = 0;

	if (force_state_recalc) {
		begin_state_change(resource, &irq_flags, CS_VERBOSE | CS_FORCE_RECALC);
		end_state_change(resource, &irq_flags);
	}

	if (wake_device_misc)
		wake_all_device_misc(resource);

fail:
	free_cpumask_var(new_cpu_mask);
	return err;

}

struct drbd_resource *drbd_create_resource(const char *name,
					   struct res_opts *res_opts)
{
	struct drbd_resource *resource;
	struct page *page;
	const int page_pool_count = DRBD_MAX_BIO_SIZE/PAGE_SIZE;
	int i;

	resource = kzalloc(sizeof(struct drbd_resource), GFP_KERNEL);
	if (!resource)
		goto fail;
	resource->name = kstrdup(name, GFP_KERNEL);
	if (!resource->name)
		goto fail_free_resource;
	if (!zalloc_cpumask_var(&resource->cpu_mask, GFP_KERNEL))
		goto fail_free_name;
	kref_init(&resource->kref);
	kref_debug_init(&resource->kref_debug, &resource->kref, &kref_class_resource);
	idr_init(&resource->devices);
	INIT_LIST_HEAD(&resource->connections);
	spin_lock_init(&resource->tl_update_lock);
	INIT_LIST_HEAD(&resource->transfer_log);
	spin_lock_init(&resource->peer_ack_lock);
	INIT_LIST_HEAD(&resource->peer_ack_req_list);
	INIT_LIST_HEAD(&resource->peer_ack_list);
	INIT_LIST_HEAD(&resource->peer_ack_work.list);
	resource->peer_ack_work.cb = w_queue_peer_ack;
	timer_setup(&resource->peer_ack_timer, peer_ack_timer_fn, 0);
	timer_setup(&resource->repost_up_to_date_timer, repost_up_to_date_fn, 0);
	sema_init(&resource->state_sem, 1);
	resource->role[NOW] = R_SECONDARY;
	resource->max_node_id = res_opts->node_id;
	resource->twopc_reply.initiator_node_id = -1;
	mutex_init(&resource->conf_update);
	mutex_init(&resource->adm_mutex);
	mutex_init(&resource->open_release);
	rwlock_init(&resource->state_rwlock);
	INIT_LIST_HEAD(&resource->listeners);
	spin_lock_init(&resource->listeners_lock);
	init_waitqueue_head(&resource->request_destroy_wait);
	init_waitqueue_head(&resource->state_wait);
	init_waitqueue_head(&resource->twopc_wait);
	init_waitqueue_head(&resource->barrier_wait);
	INIT_LIST_HEAD(&resource->twopc_parents);
	timer_setup(&resource->twopc_timer, twopc_timer_fn, 0);
	INIT_LIST_HEAD(&resource->twopc_work.list);
	drbd_init_workqueue(&resource->work);
	drbd_thread_init(resource, &resource->worker, drbd_worker, "worker");
	drbd_thread_start(&resource->worker);
	spin_lock_init(&resource->current_tle_lock);
	drbd_debugfs_resource_add(resource);
	resource->cached_min_aggreed_protocol_version = drbd_protocol_version_min;

	/* drbd's page pool */
	init_waitqueue_head(&resource->pp_wait);

	spin_lock_init(&resource->pp_lock);

	for (i = 0; i < page_pool_count; i++) {
		page = alloc_page(GFP_HIGHUSER);
		if (!page)
			goto fail_free_pages;
		set_page_chain_next_offset_size(page, resource->pp_pool, 0, 0);
		resource->pp_pool = page;
	}
	resource->pp_vacant = page_pool_count;

	if (set_resource_options(resource, res_opts))
		goto fail_free_pages;

	list_add_tail_rcu(&resource->resources, &drbd_resources);

	return resource;

fail_free_pages:
	free_page_pool(resource);
fail_free_name:
	kfree(resource->name);
fail_free_resource:
	kfree(resource);
fail:
	return NULL;
}

/* caller must be under adm_mutex */
struct drbd_connection *drbd_create_connection(struct drbd_resource *resource,
					       struct drbd_transport_class *tc)
{
	struct drbd_connection *connection;
	int size;

	size = sizeof(*connection) - sizeof(connection->transport) + tc->instance_size;
	connection = kzalloc(size, GFP_KERNEL);
	if (!connection)
		return NULL;

	if (drbd_alloc_send_buffers(connection))
		goto fail;

	connection->current_epoch = kzalloc(sizeof(struct drbd_epoch), GFP_KERNEL);
	if (!connection->current_epoch)
		goto fail;

	INIT_LIST_HEAD(&connection->current_epoch->list);
	connection->epochs = 1;
	spin_lock_init(&connection->epoch_lock);

	INIT_LIST_HEAD(&connection->todo.work_list);
	connection->todo.req = NULL;

	atomic_set(&connection->ap_in_flight, 0);
	atomic_set(&connection->rs_in_flight, 0);
	connection->send.seen_any_write_yet = false;
	connection->send.current_epoch_nr = 0;
	connection->send.current_epoch_writes = 0;
	connection->send.current_dagtag_sector = 0;

	connection->cstate[NOW] = C_STANDALONE;
	connection->peer_role[NOW] = R_UNKNOWN;
	idr_init(&connection->peer_devices);

	drbd_init_workqueue(&connection->sender_work);
	mutex_init(&connection->mutex[DATA_STREAM]);
	mutex_init(&connection->mutex[CONTROL_STREAM]);

	INIT_LIST_HEAD(&connection->connect_timer_work.list);
	timer_setup(&connection->connect_timer, connect_timer_fn, 0);

	drbd_thread_init(resource, &connection->receiver, drbd_receiver, "receiver");
	connection->receiver.connection = connection;
	drbd_thread_init(resource, &connection->sender, drbd_sender, "sender");
	connection->sender.connection = connection;
	spin_lock_init(&connection->peer_reqs_lock);
	INIT_LIST_HEAD(&connection->peer_requests);
	INIT_LIST_HEAD(&connection->connections);
	INIT_LIST_HEAD(&connection->resync_request_ee);
	INIT_LIST_HEAD(&connection->active_ee);
	INIT_LIST_HEAD(&connection->sync_ee);
	INIT_LIST_HEAD(&connection->done_ee);
	INIT_LIST_HEAD(&connection->dagtag_wait_ee);
	INIT_LIST_HEAD(&connection->read_ee);
	INIT_LIST_HEAD(&connection->resync_ack_ee);
	INIT_LIST_HEAD(&connection->net_ee);
	init_waitqueue_head(&connection->ee_wait);

	kref_init(&connection->kref);
	kref_debug_init(&connection->kref_debug, &connection->kref, &kref_class_connection);

	INIT_WORK(&connection->peer_ack_work, drbd_send_peer_ack_wf);
	INIT_WORK(&connection->send_acks_work, drbd_send_acks_wf);
	INIT_WORK(&connection->send_ping_ack_work, drbd_send_ping_ack_wf);
	INIT_WORK(&connection->send_ping_work, drbd_send_ping_wf);

	kref_get(&resource->kref);
	kref_debug_get(&resource->kref_debug, 3);
	connection->resource = resource;
	connection->after_reconciliation.lost_node_id = -1;

	connection->reassemble_buffer.buffer = connection->reassemble_buffer_bytes.bytes;

	INIT_LIST_HEAD(&connection->transport.paths);
	connection->transport.log_prefix = resource->name;
	if (tc->init(&connection->transport))
		goto fail;

	return connection;

fail:
	drbd_put_send_buffers(connection);
	kfree(connection->current_epoch);
	kfree(connection);

	return NULL;
}

/* free the transport specific members (e.g., sockets) of a connection */
void drbd_transport_shutdown(struct drbd_connection *connection, enum drbd_tr_free_op op)
{
	mutex_lock(&connection->mutex[DATA_STREAM]);
	mutex_lock(&connection->mutex[CONTROL_STREAM]);

	flush_send_buffer(connection, DATA_STREAM);
	flush_send_buffer(connection, CONTROL_STREAM);

	connection->transport.ops->free(&connection->transport, op);
	if (op == DESTROY_TRANSPORT)
		drbd_put_transport_class(connection->transport.class);

	mutex_unlock(&connection->mutex[CONTROL_STREAM]);
	mutex_unlock(&connection->mutex[DATA_STREAM]);
}

void drbd_destroy_path(struct kref *kref)
{
	struct drbd_path *path = container_of(kref, struct drbd_path, kref);

	kfree(path);
}

void drbd_destroy_connection(struct kref *kref)
{
	struct drbd_connection *connection = container_of(kref, struct drbd_connection, kref);
	struct drbd_resource *resource = connection->resource;
	struct drbd_peer_device *peer_device;
	int vnr;

	if (atomic_read(&connection->current_epoch->epoch_size) !=  0)
		drbd_err(connection, "epoch_size:%d\n", atomic_read(&connection->current_epoch->epoch_size));
	kfree(connection->current_epoch);

	idr_for_each_entry(&connection->peer_devices, peer_device, vnr) {
		struct drbd_device *device = peer_device->device;
		free_peer_device(peer_device);
		kref_debug_put(&device->kref_debug, 1);
		kref_put(&device->kref, drbd_destroy_device);
	}
	idr_destroy(&connection->peer_devices);

	kfree(connection->transport.net_conf);
	kref_debug_destroy(&connection->kref_debug);
	kfree(connection);
	kref_debug_put(&resource->kref_debug, 3);
	kref_put(&resource->kref, drbd_destroy_resource);
}

struct drbd_peer_device *create_peer_device(struct drbd_device *device, struct drbd_connection *connection)
{
	struct drbd_peer_device *peer_device;
	int err;

	peer_device = kzalloc(sizeof(struct drbd_peer_device), GFP_KERNEL);
	if (!peer_device)
		return NULL;

	peer_device->connection = connection;
	peer_device->device = device;
	peer_device->disk_state[NOW] = D_UNKNOWN;
	peer_device->repl_state[NOW] = L_OFF;
	spin_lock_init(&peer_device->peer_seq_lock);

	err = drbd_create_peer_device_default_config(peer_device);
	if (err) {
		kfree(peer_device);
		return NULL;
	}

	timer_setup(&peer_device->start_resync_timer, start_resync_timer_fn, 0);

	INIT_LIST_HEAD(&peer_device->resync_work.list);
	peer_device->resync_work.cb  = w_resync_timer;
	timer_setup(&peer_device->resync_timer, resync_timer_fn, 0);

	INIT_LIST_HEAD(&peer_device->propagate_uuids_work.list);
	peer_device->propagate_uuids_work.cb = w_send_uuids;

	spin_lock_init(&peer_device->resync_next_bit_lock);

	atomic_set(&peer_device->ap_pending_cnt, 0);
	atomic_set(&peer_device->unacked_cnt, 0);
	atomic_set(&peer_device->rs_pending_cnt, 0);

	INIT_LIST_HEAD(&peer_device->resync_requests);

	atomic_set(&peer_device->rs_sect_in, 0);

	peer_device->bitmap_index = -1;
	peer_device->resync_finished_pdsk = D_UNKNOWN;

	return peer_device;
}

<<<<<<< HEAD
static int init_conflict_submitter(struct drbd_device *device)
{
	/* Short name so that it is recognizable from the first 15 characters. */
	device->submit_conflict.wq =
		alloc_ordered_workqueue("drbd%u_sc", WQ_MEM_RECLAIM, device->minor);
	if (!device->submit_conflict.wq)
		return -ENOMEM;
	INIT_WORK(&device->submit_conflict.worker, drbd_do_submit_conflict);
	INIT_LIST_HEAD(&device->submit_conflict.resync_writes);
	INIT_LIST_HEAD(&device->submit_conflict.resync_reads);
	INIT_LIST_HEAD(&device->submit_conflict.writes);
	INIT_LIST_HEAD(&device->submit_conflict.peer_writes);
	spin_lock_init(&device->submit_conflict.lock);
	return 0;
=======
static void drbd_ldev_destroy(struct work_struct *ws)
{
	struct drbd_device *device = container_of(ws, struct drbd_device, ldev_destroy_work);
	struct drbd_peer_device *peer_device;

	rcu_read_lock();
	for_each_peer_device_rcu(peer_device, device) {
		lc_destroy(peer_device->resync_lru);
		peer_device->resync_lru = NULL;
	}
	rcu_read_unlock();
	lc_destroy(device->act_log);
	device->act_log = NULL;
	__acquire(local);
	drbd_backing_dev_free(device, device->ldev);
	device->ldev = NULL;
	__release(local);

	clear_bit(GOING_DISKLESS, &device->flags);
	wake_up(&device->misc_wait);
	kref_put(&device->kref, drbd_destroy_device);
>>>>>>> bff2f9dd
}

static int init_submitter(struct drbd_device *device)
{
	device->submit.wq =
		alloc_ordered_workqueue("drbd%u_submit", WQ_MEM_RECLAIM, device->minor);
	if (!device->submit.wq)
		return -ENOMEM;
	INIT_WORK(&device->submit.worker, do_submit);
	INIT_LIST_HEAD(&device->submit.writes);
	INIT_LIST_HEAD(&device->submit.peer_writes);
	spin_lock_init(&device->submit.lock);
	return 0;
}

enum drbd_ret_code drbd_create_device(struct drbd_config_context *adm_ctx, unsigned int minor,
				      struct device_conf *device_conf, struct drbd_device **p_device)
{
	struct drbd_resource *resource = adm_ctx->resource;
	struct drbd_connection *connection;
	struct drbd_device *device;
	struct drbd_peer_device *peer_device, *tmp_peer_device;
	struct gendisk *disk;
	LIST_HEAD(peer_devices);
	LIST_HEAD(tmp);
	int id;
	int vnr = adm_ctx->volume;
	enum drbd_ret_code err = ERR_NOMEM;
	bool locked = false;

	lockdep_assert_held(&resource->conf_update);

	device = minor_to_device(minor);
	if (device)
		return ERR_MINOR_OR_VOLUME_EXISTS;

	/* GFP_KERNEL, we are outside of all write-out paths */
	device = kzalloc(sizeof(struct drbd_device), GFP_KERNEL);
	if (!device)
		return ERR_NOMEM;
	kref_init(&device->kref);
	kref_debug_init(&device->kref_debug, &device->kref, &kref_class_device);

	kref_get(&resource->kref);
	kref_debug_get(&resource->kref_debug, 4);
	device->resource = resource;
	device->minor = minor;
	device->vnr = vnr;
	device->device_conf = *device_conf;
#ifdef PARANOIA
	SET_MDEV_MAGIC(device);
#endif

	drbd_set_defaults(device);

	atomic_set(&device->ap_bio_cnt[READ], 0);
	atomic_set(&device->ap_bio_cnt[WRITE], 0);
	atomic_set(&device->ap_actlog_cnt, 0);
	atomic_set(&device->wait_for_actlog, 0);
	atomic_set(&device->wait_for_actlog_ecnt, 0);
	atomic_set(&device->local_cnt, 0);
	atomic_set(&device->rs_sect_ev, 0);
	atomic_set(&device->md_io.in_use, 0);

#ifdef CONFIG_DRBD_TIMING_STATS
	spin_lock_init(&device->timing_lock);
#endif
	spin_lock_init(&device->al_lock);

	spin_lock_init(&device->pending_completion_lock);
	INIT_LIST_HEAD(&device->pending_master_completion[0]);
	INIT_LIST_HEAD(&device->pending_master_completion[1]);
	INIT_LIST_HEAD(&device->pending_completion[0]);
	INIT_LIST_HEAD(&device->pending_completion[1]);
	INIT_LIST_HEAD(&device->openers);
	spin_lock_init(&device->openers_lock);

	atomic_set(&device->pending_bitmap_work.n, 0);
	spin_lock_init(&device->pending_bitmap_work.q_lock);
	INIT_LIST_HEAD(&device->pending_bitmap_work.q);

	timer_setup(&device->md_sync_timer, md_sync_timer_fn, 0);
	timer_setup(&device->request_timer, request_timer_fn, 0);

	init_waitqueue_head(&device->misc_wait);
	init_waitqueue_head(&device->al_wait);
	init_waitqueue_head(&device->seq_wait);

	init_rwsem(&device->uuid_sem);

	disk = blk_alloc_disk(NUMA_NO_NODE);
	if (!disk)
		goto out_no_disk;

	INIT_WORK(&device->ldev_destroy_work, drbd_ldev_destroy);

	device->vdisk = disk;
	device->rq_queue = disk->queue;

	disk->major = DRBD_MAJOR;
	disk->first_minor = minor;
	disk->minors = 1;
	disk->fops = &drbd_ops;
	sprintf(disk->disk_name, "drbd%d", minor);
	disk->private_data = device;

	blk_queue_flag_set(QUEUE_FLAG_STABLE_WRITES, disk->queue);
	blk_queue_write_cache(disk->queue, true, true);

	device->md_io.page = alloc_page(GFP_KERNEL);
	if (!device->md_io.page)
		goto out_no_io_page;

	device->bitmap = drbd_bm_alloc();
	if (!device->bitmap)
		goto out_no_bitmap;
	spin_lock_init(&device->interval_lock);
	device->read_requests = RB_ROOT;
	device->requests = RB_ROOT;

	BUG_ON(!mutex_is_locked(&resource->conf_update));
	for_each_connection(connection, resource) {
		peer_device = create_peer_device(device, connection);
		if (!peer_device)
			goto out_no_peer_device;
		list_add(&peer_device->peer_devices, &peer_devices);
	}

	/* Insert the new device into all idrs under state_rwlock write lock
	   to guarantee a consistent object model. idr_preload() doesn't help
	   because it can only guarantee that a single idr_alloc() will
	   succeed. This fails (and will be retried) if no memory is
	   immediately available.
	   Keep in mid that RCU readers might find the device in the moment
	   we add it to the resources->devices IDR!
	*/

	INIT_LIST_HEAD(&device->peer_devices);
	spin_lock_init(&device->pending_bmio_lock);
	INIT_LIST_HEAD(&device->pending_bitmap_io);

	locked = true;
	write_lock_irq(&resource->state_rwlock);
	spin_lock(&drbd_devices_lock);
	id = idr_alloc(&drbd_devices, device, minor, minor + 1, GFP_NOWAIT);
	spin_unlock(&drbd_devices_lock);
	if (id < 0) {
		if (id == -ENOSPC)
			err = ERR_MINOR_OR_VOLUME_EXISTS;
		goto out_no_minor_idr;
	}
	kref_get(&device->kref);
	kref_debug_get(&device->kref_debug, 1);

	id = idr_alloc(&resource->devices, device, vnr, vnr + 1, GFP_NOWAIT);
	if (id < 0) {
		if (id == -ENOSPC)
			err = ERR_MINOR_OR_VOLUME_EXISTS;
		goto out_idr_remove_minor;
	}
	kref_get(&device->kref);
	kref_debug_get(&device->kref_debug, 1);

	list_for_each_entry_safe(peer_device, tmp_peer_device, &peer_devices, peer_devices) {
		connection = peer_device->connection;
		id = idr_alloc(&connection->peer_devices, peer_device,
			       device->vnr, device->vnr + 1, GFP_NOWAIT);
		if (id < 0)
			goto out_remove_peer_device;
		list_del(&peer_device->peer_devices);
		list_add_rcu(&peer_device->peer_devices, &device->peer_devices);
		kref_get(&connection->kref);
		kref_debug_get(&connection->kref_debug, 3);
		kref_get(&device->kref);
		kref_debug_get(&device->kref_debug, 1);
	}
	write_unlock_irq(&resource->state_rwlock);
	locked = false;

	if (init_conflict_submitter(device)) {
		err = ERR_NOMEM;
		goto out_remove_peer_device;
	}

	if (init_submitter(device)) {
		err = ERR_NOMEM;
		goto out_remove_peer_device;
	}

	add_disk(disk);
	device->have_quorum[OLD] =
	device->have_quorum[NEW] =
		(resource->res_opts.quorum == QOU_OFF);

	for_each_peer_device(peer_device, device) {
		connection = peer_device->connection;
		peer_device->node_id = connection->peer_node_id;

		if (connection->cstate[NOW] >= C_CONNECTED)
			drbd_connected(peer_device);
	}

	drbd_debugfs_device_add(device);
	*p_device = device;
	return NO_ERROR;

out_remove_peer_device:
	list_add_rcu(&tmp, &device->peer_devices);
	list_del_init(&device->peer_devices);
	synchronize_rcu();
	list_for_each_entry_safe(peer_device, tmp_peer_device, &tmp, peer_devices) {
		struct drbd_connection *connection = peer_device->connection;

		idr_remove(&connection->peer_devices, device->vnr);
		list_del(&peer_device->peer_devices);
		kfree(peer_device);
		kref_debug_put(&connection->kref_debug, 3);
		kref_put(&connection->kref, drbd_destroy_connection);
		kref_debug_put(&device->kref_debug, 1);
	}
	idr_remove(&resource->devices, vnr);
	kref_debug_put(&device->kref_debug, 1);

out_idr_remove_minor:
	spin_lock(&drbd_devices_lock);
	idr_remove(&drbd_devices, minor);
	spin_unlock(&drbd_devices_lock);
	kref_debug_put(&device->kref_debug, 1);
out_no_minor_idr:
	if (locked)
		write_unlock_irq(&resource->state_rwlock);
	synchronize_rcu();

out_no_peer_device:
	list_for_each_entry_safe(peer_device, tmp_peer_device, &peer_devices, peer_devices) {
		list_del(&peer_device->peer_devices);
		kfree(peer_device);
	}

	drbd_bm_free(device->bitmap);
out_no_bitmap:
	__free_page(device->md_io.page);
out_no_io_page:
	blk_cleanup_disk(disk);
out_no_disk:
	kref_put(&resource->kref, drbd_destroy_resource);
	kref_debug_put(&resource->kref_debug, 4);
		/* kref debugging wants an extra put, see has_refs() */
	kref_debug_put(&device->kref_debug, 4);
	kref_debug_destroy(&device->kref_debug);
	kfree(device);
	return err;
}

/**
 * drbd_unregister_device()  -  make a device "invisible"
 *
 * Remove the device from the drbd object model and unregister it in the
 * kernel.  Keep reference counts on device->kref; they are dropped in
 * drbd_reclaim_device().
 */
void drbd_unregister_device(struct drbd_device *device)
{
	struct drbd_resource *resource = device->resource;
	struct drbd_connection *connection;
	struct drbd_peer_device *peer_device;

	write_lock_irq(&resource->state_rwlock);
	for_each_connection(connection, resource) {
		idr_remove(&connection->peer_devices, device->vnr);
	}
	idr_remove(&resource->devices, device->vnr);
	spin_lock(&drbd_devices_lock);
	idr_remove(&drbd_devices, device->minor);
	spin_unlock(&drbd_devices_lock);
	write_unlock_irq(&resource->state_rwlock);

	for_each_peer_device(peer_device, device)
		drbd_debugfs_peer_device_cleanup(peer_device);
	drbd_debugfs_device_cleanup(device);
	del_gendisk(device->vdisk);

	destroy_workqueue(device->submit_conflict.wq);
	device->submit_conflict.wq = NULL;
	destroy_workqueue(device->submit.wq);
	device->submit.wq = NULL;
	del_timer_sync(&device->request_timer);
}

void drbd_reclaim_device(struct rcu_head *rp)
{
	struct drbd_device *device = container_of(rp, struct drbd_device, rcu);
	struct drbd_peer_device *peer_device;
	int i;

	for_each_peer_device(peer_device, device) {
		kref_debug_put(&device->kref_debug, 1);
		kref_put(&device->kref, drbd_destroy_device);
	}

	for (i = 0; i < 3; i++) {
		kref_debug_put(&device->kref_debug, 1);
		kref_put(&device->kref, drbd_destroy_device);
	}
}

/**
 * drbd_unregister_connection()  -  make a connection "invisible"
 *
 * Remove the connection from the drbd object model.  Keep reference counts on
 * connection->kref; they are dropped in drbd_reclaim_connection().
 */
void drbd_unregister_connection(struct drbd_connection *connection)
{
	struct drbd_resource *resource = connection->resource;
	struct drbd_peer_device *peer_device;
	LIST_HEAD(work_list);
	int vnr, rr;

	write_lock_irq(&resource->state_rwlock);
	set_bit(C_UNREGISTERED, &connection->flags);
	smp_wmb();
	idr_for_each_entry(&connection->peer_devices, peer_device, vnr) {
		list_del_rcu(&peer_device->peer_devices);
		list_add(&peer_device->peer_devices, &work_list);
	}
	list_del_rcu(&connection->connections);
	write_unlock_irq(&resource->state_rwlock);

	list_for_each_entry(peer_device, &work_list, peer_devices)
		drbd_debugfs_peer_device_cleanup(peer_device);
	drbd_debugfs_connection_cleanup(connection);

	del_connect_timer(connection);

	rr = drbd_free_peer_reqs(connection, &connection->done_ee, false);
	if (rr)
		drbd_err(connection, "%d EEs in done list found!\n", rr);

	rr = drbd_free_peer_reqs(connection, &connection->net_ee, true);
	if (rr)
		drbd_err(connection, "%d EEs in net list found!\n", rr);

	drbd_transport_shutdown(connection, DESTROY_TRANSPORT);
	drbd_put_send_buffers(connection);
	conn_free_crypto(connection);
}

void del_connect_timer(struct drbd_connection *connection)
{
	if (del_timer_sync(&connection->connect_timer)) {
		kref_debug_put(&connection->kref_debug, 11);
		kref_put(&connection->kref, drbd_destroy_connection);
	}
}

void drbd_reclaim_connection(struct rcu_head *rp)
{
	struct drbd_connection *connection =
		container_of(rp, struct drbd_connection, rcu);
	struct drbd_peer_device *peer_device;
	int vnr;

	idr_for_each_entry(&connection->peer_devices, peer_device, vnr) {
		kref_debug_put(&connection->kref_debug, 3);
		kref_put(&connection->kref, drbd_destroy_connection);
	}
	kref_debug_put(&connection->kref_debug, 10);
	kref_put(&connection->kref, drbd_destroy_connection);
}

static int __init drbd_init(void)
{
	int err;

	initialize_kref_debugging();

	if (drbd_minor_count < DRBD_MINOR_COUNT_MIN
	||  drbd_minor_count > DRBD_MINOR_COUNT_MAX) {
		pr_err("invalid minor_count (%d)\n", drbd_minor_count);
#ifdef MODULE
		return -EINVAL;
#else
		drbd_minor_count = DRBD_MINOR_COUNT_DEF;
#endif
	}

	err = register_blkdev(DRBD_MAJOR, "drbd");
	if (err) {
		pr_err("unable to register block device major %d\n",
		       DRBD_MAJOR);
		return err;
	}

	/*
	 * allocate all necessary structs
	 */
	drbd_proc = NULL; /* play safe for drbd_cleanup */
	idr_init(&drbd_devices);

	INIT_LIST_HEAD(&drbd_resources);

	err = drbd_genl_register();
	if (err) {
		pr_err("unable to register generic netlink family\n");
		goto fail;
	}

	err = drbd_create_mempools();
	if (err)
		goto fail;

	err = -ENOMEM;
	drbd_proc = proc_create_single("drbd", S_IFREG | 0444 , NULL,
			drbd_seq_show);

	if (!drbd_proc)	{
		pr_err("unable to register proc file\n");
		goto fail;
	}

	retry.wq = create_singlethread_workqueue("drbd-reissue");
	if (!retry.wq) {
		pr_err("unable to create retry workqueue\n");
		goto fail;
	}
	INIT_WORK(&retry.worker, do_retry);
	spin_lock_init(&retry.lock);
	INIT_LIST_HEAD(&retry.writes);

	drbd_debugfs_init();

	pr_info("initialized. "
	       "Version: " REL_VERSION " (api:%d/proto:%d-%d)\n",
	       GENL_MAGIC_VERSION, PRO_VERSION_MIN, PRO_VERSION_MAX);
	pr_info("%s\n", drbd_buildtag());
	pr_info("registered as block device major %d\n", DRBD_MAJOR);
	return 0; /* Success! */

fail:
	drbd_cleanup();
	if (err == -ENOMEM)
		pr_err("ran out of memory\n");
	else
		pr_err("initialization failure\n");
	return err;
}

/* meta data management */

static
void drbd_md_encode(struct drbd_device *device, struct meta_data_on_disk_9 *buffer)
{
	int i;

	buffer->effective_size = cpu_to_be64(device->ldev->md.effective_size);
	buffer->current_uuid = cpu_to_be64(device->ldev->md.current_uuid);
	buffer->flags = cpu_to_be32(device->ldev->md.flags);
	buffer->magic = cpu_to_be32(DRBD_MD_MAGIC_09);

	buffer->md_size_sect  = cpu_to_be32(device->ldev->md.md_size_sect);
	buffer->al_offset     = cpu_to_be32(device->ldev->md.al_offset);
	buffer->al_nr_extents = cpu_to_be32(device->act_log->nr_elements);
	buffer->bm_bytes_per_bit = cpu_to_be32(BM_BLOCK_SIZE);
	buffer->device_uuid = cpu_to_be64(device->ldev->md.device_uuid);

	buffer->bm_offset = cpu_to_be32(device->ldev->md.bm_offset);
	buffer->la_peer_max_bio_size = cpu_to_be32(device->device_conf.max_bio_size);
	buffer->bm_max_peers = cpu_to_be32(device->bitmap->bm_max_peers);
	buffer->node_id = cpu_to_be32(device->ldev->md.node_id);
	for (i = 0; i < DRBD_NODE_ID_MAX; i++) {
		struct drbd_peer_md *peer_md = &device->ldev->md.peers[i];

		buffer->peers[i].bitmap_uuid = cpu_to_be64(peer_md->bitmap_uuid);
		buffer->peers[i].bitmap_dagtag = cpu_to_be64(peer_md->bitmap_dagtag);
		buffer->peers[i].flags = cpu_to_be32(peer_md->flags & ~MDF_HAVE_BITMAP);
		buffer->peers[i].bitmap_index = cpu_to_be32(peer_md->bitmap_index);
	}
	BUILD_BUG_ON(ARRAY_SIZE(device->ldev->md.history_uuids) != ARRAY_SIZE(buffer->history_uuids));
	for (i = 0; i < ARRAY_SIZE(buffer->history_uuids); i++)
		buffer->history_uuids[i] = cpu_to_be64(device->ldev->md.history_uuids[i]);

	buffer->al_stripes = cpu_to_be32(device->ldev->md.al_stripes);
	buffer->al_stripe_size_4k = cpu_to_be32(device->ldev->md.al_stripe_size_4k);
}

int drbd_md_write(struct drbd_device *device, struct meta_data_on_disk_9 *buffer)
{
	sector_t sector;
	int err;

	if (drbd_md_dax_active(device->ldev)) {
		drbd_md_encode(device, drbd_dax_md_addr(device->ldev));
		arch_wb_cache_pmem(drbd_dax_md_addr(device->ldev),
				   sizeof(struct meta_data_on_disk_9));
		return 0;
	}

	memset(buffer, 0, sizeof(*buffer));

	drbd_md_encode(device, buffer);

	D_ASSERT(device, drbd_md_ss(device->ldev) == device->ldev->md.md_offset);
	sector = device->ldev->md.md_offset;

	err = drbd_md_sync_page_io(device, device->ldev, sector, REQ_OP_WRITE);
	if (err) {
		drbd_err(device, "meta data update failed!\n");
		drbd_handle_io_error(device, DRBD_META_IO_ERROR);
	}

	return err;
}

/**
 * __drbd_md_sync() - Writes the meta data super block (conditionally) if the MD_DIRTY flag bit is set
 * @device:	DRBD device.
 * @maybe:	meta data may in fact be "clean", the actual write may be skipped.
 */
static int __drbd_md_sync(struct drbd_device *device, bool maybe)
{
	struct meta_data_on_disk_9 *buffer;
	int err = -EIO;

	/* Don't accidentally change the DRBD meta data layout. */
	BUILD_BUG_ON(DRBD_PEERS_MAX != 32);
	BUILD_BUG_ON(HISTORY_UUIDS != 32);
	BUILD_BUG_ON(sizeof(struct meta_data_on_disk_9) != 4096);

	if (!get_ldev_if_state(device, D_DETACHING))
		return -EIO;

	buffer = drbd_md_get_buffer(device, __func__);
	if (!buffer)
		goto out;

	del_timer(&device->md_sync_timer);
	/* timer may be rearmed by drbd_md_mark_dirty() now. */

	if (test_and_clear_bit(MD_DIRTY, &device->flags) || !maybe) {
		err = drbd_md_write(device, buffer);
		if (err)
			set_bit(MD_DIRTY, &device->flags);
	}

	drbd_md_put_buffer(device);
out:
	put_ldev(device);

	return err;
}

int drbd_md_sync(struct drbd_device *device)
{
	return __drbd_md_sync(device, false);
}

int drbd_md_sync_if_dirty(struct drbd_device *device)
{
	return __drbd_md_sync(device, true);
}

/**
 * drbd_md_mark_dirty() - Mark meta data super block as dirty
 * @device:	DRBD device.
 *
 * Call this function if you change anything that should be written to
 * the meta-data super block. This function sets MD_DIRTY, and starts a
 * timer that ensures that within five seconds you have to call drbd_md_sync().
 */
void drbd_md_mark_dirty(struct drbd_device *device)
{
	if (!test_and_set_bit(MD_DIRTY, &device->flags))
		mod_timer(&device->md_sync_timer, jiffies + 5*HZ);
}

void _drbd_uuid_push_history(struct drbd_device *device, u64 val) __must_hold(local)
{
	struct drbd_md *md = &device->ldev->md;
	int node_id, i;

	if (val == UUID_JUST_CREATED || val == 0)
		return;

	val &= ~UUID_PRIMARY;

	if (val == (md->current_uuid & ~UUID_PRIMARY))
		return;

	for (node_id = 0; node_id < DRBD_NODE_ID_MAX; node_id++) {
		if (node_id == md->node_id)
			continue;
		if (val == (md->peers[node_id].bitmap_uuid & ~UUID_PRIMARY))
			return;
	}

	for (i = 0; i < ARRAY_SIZE(md->history_uuids); i++) {
		if (md->history_uuids[i] == val)
			return;
	}

	for (i = ARRAY_SIZE(md->history_uuids) - 1; i > 0; i--)
		md->history_uuids[i] = md->history_uuids[i - 1];
	md->history_uuids[i] = val;
}

u64 _drbd_uuid_pull_history(struct drbd_peer_device *peer_device) __must_hold(local)
{
	struct drbd_device *device = peer_device->device;
	struct drbd_md *md = &device->ldev->md;
	u64 first_history_uuid;
	int i;

	first_history_uuid = md->history_uuids[0];
	for (i = 0; i < ARRAY_SIZE(md->history_uuids) - 1; i++)
		md->history_uuids[i] = md->history_uuids[i + 1];
	md->history_uuids[i] = 0;

	return first_history_uuid;
}

static void __drbd_uuid_set_current(struct drbd_device *device, u64 val)
{
	drbd_md_mark_dirty(device);
	if (device->resource->role[NOW] == R_PRIMARY)
		val |= UUID_PRIMARY;
	else
		val &= ~UUID_PRIMARY;

	device->ldev->md.current_uuid = val;
	drbd_set_exposed_data_uuid(device, val);
}

static void __drbd_uuid_set_bitmap(struct drbd_peer_device *peer_device, u64 val)
{
	struct drbd_device *device = peer_device->device;
	struct drbd_peer_md *peer_md = &device->ldev->md.peers[peer_device->node_id];

	drbd_md_mark_dirty(device);
	peer_md->bitmap_uuid = val;
	peer_md->bitmap_dagtag = val ? device->resource->dagtag_sector : 0;
}

void _drbd_uuid_set_current(struct drbd_device *device, u64 val) __must_hold(local)
{
	unsigned long flags;

	spin_lock_irqsave(&device->ldev->md.uuid_lock, flags);
	__drbd_uuid_set_current(device, val);
	spin_unlock_irqrestore(&device->ldev->md.uuid_lock, flags);
}

void _drbd_uuid_set_bitmap(struct drbd_peer_device *peer_device, u64 val) __must_hold(local)
{
	struct drbd_device *device = peer_device->device;
	unsigned long flags;

	down_write(&device->uuid_sem);
	spin_lock_irqsave(&device->ldev->md.uuid_lock, flags);
	__drbd_uuid_set_bitmap(peer_device, val);
	spin_unlock_irqrestore(&device->ldev->md.uuid_lock, flags);
	up_write(&device->uuid_sem);
}

/* call holding down_write(uuid_sem) */
void drbd_uuid_set_bitmap(struct drbd_peer_device *peer_device, u64 uuid) __must_hold(local)
{
	struct drbd_device *device = peer_device->device;
	unsigned long flags;
	u64 previous_uuid;

	spin_lock_irqsave(&device->ldev->md.uuid_lock, flags);
	previous_uuid = drbd_bitmap_uuid(peer_device);
	__drbd_uuid_set_bitmap(peer_device, uuid);
	if (previous_uuid)
		_drbd_uuid_push_history(device, previous_uuid);
	spin_unlock_irqrestore(&device->ldev->md.uuid_lock, flags);
}

static u64 rotate_current_into_bitmap(struct drbd_device *device, u64 weak_nodes, u64 dagtag) __must_hold(local)
{
	struct drbd_peer_md *peer_md = device->ldev->md.peers;
	struct drbd_peer_device *peer_device;
	int node_id;
	u64 bm_uuid, prev_c_uuid;
	u64 node_mask = 0;  /* bit mask of node-ids processed */
	u64 slot_mask = 0;  /* bit mask of on-disk bitmap slots processed */
	/* return value, bit mask of node-ids for which we
	 * actually set a new bitmap uuid */
	u64 got_new_bitmap_uuid = 0;

	if (device->ldev->md.current_uuid != UUID_JUST_CREATED)
		prev_c_uuid = device->ldev->md.current_uuid;
	else
		get_random_bytes(&prev_c_uuid, sizeof(u64));

	rcu_read_lock();
	for_each_peer_device_rcu(peer_device, device) {
		enum drbd_disk_state pdsk;
		node_id = peer_device->node_id;
		node_mask |= NODE_MASK(node_id);
		if (peer_device->bitmap_index != -1)
			__set_bit(peer_device->bitmap_index, (unsigned long*)&slot_mask);
		bm_uuid = peer_md[node_id].bitmap_uuid;
		if (bm_uuid && bm_uuid != prev_c_uuid)
			continue;

		pdsk = peer_device->disk_state[NOW];

		/* Create a new current UUID for a peer that is diskless but usually has a backing disk.
		 * Do not create a new current UUID for a CONNECTED intentional diskless peer.
		 * Create one for an intentional diskless peer that is currently away. */
		if (pdsk == D_DISKLESS && !(peer_md[node_id].flags & MDF_HAVE_BITMAP))
			continue;

		if ((pdsk <= D_UNKNOWN && pdsk != D_NEGOTIATING) ||
		    (NODE_MASK(node_id) & weak_nodes)) {
			peer_md[node_id].bitmap_uuid = prev_c_uuid;
			peer_md[node_id].bitmap_dagtag = dagtag;
			drbd_md_mark_dirty(device);
			got_new_bitmap_uuid |= NODE_MASK(node_id);
		}
	}
	for (node_id = 0; node_id < DRBD_NODE_ID_MAX; node_id++) {
		int slot_nr;
		if (node_id == device->ldev->md.node_id)
			continue;
		if (node_mask & NODE_MASK(node_id))
			continue;
		slot_nr = peer_md[node_id].bitmap_index;
		if (slot_nr != -1) {
			if (test_bit(slot_nr, (unsigned long*)&slot_mask))
				continue;
			__set_bit(slot_nr, (unsigned long*)&slot_mask);
		}
		bm_uuid = peer_md[node_id].bitmap_uuid;
		if (bm_uuid && bm_uuid != prev_c_uuid)
			continue;
		if (slot_nr == -1) {
			slot_nr = find_first_zero_bit((unsigned long*)&slot_mask, sizeof(slot_mask) * BITS_PER_BYTE);
			__set_bit(slot_nr, (unsigned long*)&slot_mask);
		}
		peer_md[node_id].bitmap_uuid = prev_c_uuid;
		peer_md[node_id].bitmap_dagtag = dagtag;
		drbd_md_mark_dirty(device);
		/* count, but only if that bitmap index exists. */
		if (slot_nr < device->bitmap->bm_max_peers)
			got_new_bitmap_uuid |= NODE_MASK(node_id);
	}
	rcu_read_unlock();

	return got_new_bitmap_uuid;
}

static u64 initial_resync_nodes(struct drbd_device *device)
{
	struct drbd_peer_device *peer_device;
	u64 nodes = 0;

	for_each_peer_device(peer_device, device) {
		if (peer_device->disk_state[NOW] == D_INCONSISTENT &&
		    peer_device->repl_state[NOW] == L_ESTABLISHED)
			nodes |= NODE_MASK(peer_device->node_id);
	}

	return nodes;
}

u64 drbd_weak_nodes_device(struct drbd_device *device)
{
	struct drbd_peer_device *peer_device;
	u64 not_weak = 0;

	if (device->disk_state[NOW] == D_UP_TO_DATE)
		not_weak = NODE_MASK(device->resource->res_opts.node_id);

	rcu_read_lock();
	for_each_peer_device_rcu(peer_device, device) {
		enum drbd_disk_state pdsk = peer_device->disk_state[NOW];
		if (!(pdsk <= D_FAILED || pdsk == D_UNKNOWN || pdsk == D_OUTDATED))
			not_weak |= NODE_MASK(peer_device->node_id);

	}
	rcu_read_unlock();

	return ~not_weak;
}


static bool __new_current_uuid_prepare(struct drbd_device *device, bool forced) __must_hold(local)
{
	u64 got_new_bitmap_uuid, val, old_current_uuid;
	int err;

	spin_lock_irq(&device->ldev->md.uuid_lock);
	got_new_bitmap_uuid = rotate_current_into_bitmap(device,
					forced ? initial_resync_nodes(device) : 0,
					device->resource->dagtag_sector);

	if (!got_new_bitmap_uuid) {
		spin_unlock_irq(&device->ldev->md.uuid_lock);
		return false;
	}

	old_current_uuid = device->ldev->md.current_uuid;
	get_random_bytes(&val, sizeof(u64));
	__drbd_uuid_set_current(device, val);
	spin_unlock_irq(&device->ldev->md.uuid_lock);

	/* get it to stable storage _now_ */
	err = drbd_md_sync(device);
	if (err) {
		_drbd_uuid_set_current(device, old_current_uuid);
		return false;
	}

	return true;
}

static void __new_current_uuid_info(struct drbd_device *device, u64 weak_nodes)
{
	drbd_info(device, "new current UUID: %016llX weak: %016llX\n",
		  device->ldev->md.current_uuid, weak_nodes);
}

static void __new_current_uuid_send(struct drbd_device *device, u64 weak_nodes, bool forced) __must_hold(local)
{
	struct drbd_peer_device *peer_device;
	u64 im;

	for_each_peer_device_ref(peer_device, im, device) {
		if (peer_device->repl_state[NOW] >= L_ESTABLISHED)
			drbd_send_uuids(peer_device, forced ? 0 : UUID_FLAG_NEW_DATAGEN, weak_nodes);
	}
}

static void __drbd_uuid_new_current_send(struct drbd_device *device, bool forced) __must_hold(local)
{
	u64 weak_nodes;

	down_write(&device->uuid_sem);
	if (!__new_current_uuid_prepare(device, forced)) {
		up_write(&device->uuid_sem);
		return;
	}
	downgrade_write(&device->uuid_sem);
	weak_nodes = drbd_weak_nodes_device(device);
	__new_current_uuid_info(device, weak_nodes);
	__new_current_uuid_send(device, weak_nodes, forced);
	up_read(&device->uuid_sem);
}

static void __drbd_uuid_new_current_holding_uuid_sem(struct drbd_device *device) __must_hold(local)
{
	u64 weak_nodes;

	if (!__new_current_uuid_prepare(device, false))
		return;
	weak_nodes = drbd_weak_nodes_device(device);
	__new_current_uuid_info(device, weak_nodes);
}

static bool peer_can_fill_a_bitmap_slot(struct drbd_peer_device *peer_device)
{
	struct drbd_device *device = peer_device->device;
	const bool intentional_diskless = device->device_conf.intentional_diskless;
	const int my_node_id = device->resource->res_opts.node_id;
	int node_id;

	for (node_id = 0; node_id < DRBD_NODE_ID_MAX; node_id++) {
		if (node_id == peer_device->node_id)
			continue;
		if (peer_device->bitmap_uuids[node_id] == 0) {
			struct drbd_peer_device *p2;
			p2 = peer_device_by_node_id(peer_device->device, node_id);
			if (p2 && !want_bitmap(p2))
				continue;

			if (node_id == my_node_id && intentional_diskless)
				continue;

			return true;
		}
	}

	return false;
}

static bool diskfull_peers_need_new_cur_uuid(struct drbd_device *device)
{
	struct drbd_peer_device *peer_device;
	bool rv = false;

	rcu_read_lock();
	for_each_peer_device_rcu(peer_device, device) {
		/* Only an up-to-date peer persists a new current uuid! */
		if (peer_device->disk_state[NOW] < D_UP_TO_DATE)
			continue;
		if (peer_can_fill_a_bitmap_slot(peer_device)) {
			rv = true;
			break;
		}
	}
	rcu_read_unlock();

	return rv;
}

static bool a_lost_peer_is_on_same_cur_uuid(struct drbd_device *device)
{
	struct drbd_peer_device *peer_device;
	bool rv = false;

	rcu_read_lock();
	for_each_peer_device_rcu(peer_device, device) {
		enum drbd_disk_state pdsk = peer_device->disk_state[NOW];

		if (pdsk >= D_INCONSISTENT && pdsk <= D_UNKNOWN &&
		    (device->exposed_data_uuid & ~UUID_PRIMARY) ==
		    (peer_device->current_uuid & ~UUID_PRIMARY) &&
		    !(peer_device->uuid_flags & UUID_FLAG_SYNC_TARGET)) {
			rv = true;
			break;
		}
	}
	rcu_read_unlock();

	return rv;
}

/**
 * drbd_uuid_new_current() - Creates a new current UUID
 * @device:	DRBD device.
 *
 * Creates a new current UUID, and rotates the old current UUID into
 * the bitmap slot. Causes an incremental resync upon next connect.
 */
void drbd_uuid_new_current(struct drbd_device *device, bool forced)
{
	if (get_ldev_if_state(device, D_UP_TO_DATE)) {
		__drbd_uuid_new_current_send(device, forced);
		put_ldev(device);
	} else if (diskfull_peers_need_new_cur_uuid(device) ||
		   a_lost_peer_is_on_same_cur_uuid(device)) {
		struct drbd_peer_device *peer_device;
		/* The peers will store the new current UUID... */
		u64 current_uuid, weak_nodes;
		get_random_bytes(&current_uuid, sizeof(u64));
		if (device->resource->role[NOW] == R_PRIMARY)
			current_uuid |= UUID_PRIMARY;
		else
			current_uuid &= ~UUID_PRIMARY;
		drbd_set_exposed_data_uuid(device, current_uuid);
		drbd_info(device, "sending new current UUID: %016llX\n", current_uuid);

		weak_nodes = drbd_weak_nodes_device(device);
		for_each_peer_device(peer_device, device) {
			if (peer_device->repl_state[NOW] >= L_ESTABLISHED) {
				drbd_send_current_uuid(peer_device, current_uuid, weak_nodes);
				peer_device->current_uuid = current_uuid;
			}
		}
	}
}

void drbd_uuid_new_current_by_user(struct drbd_device *device)
{
	struct drbd_peer_device *peer_device;

	down_write(&device->uuid_sem);
	for_each_peer_device(peer_device, device)
		drbd_uuid_set_bitmap(peer_device, 0); /* Rotate UI_BITMAP to History 1, etc... */

	if (get_ldev(device)) {
		__drbd_uuid_new_current_holding_uuid_sem(device);
		put_ldev(device);
	}
	up_write(&device->uuid_sem);
}

static void drbd_propagate_uuids(struct drbd_device *device, u64 nodes)
{
	struct drbd_peer_device *peer_device;

	rcu_read_lock();
	for_each_peer_device_rcu(peer_device, device) {
		if (!(nodes & NODE_MASK(peer_device->node_id)))
			continue;

		if (peer_device->repl_state[NOW] < L_ESTABLISHED)
			continue;

		if (list_empty(&peer_device->propagate_uuids_work.list))
			drbd_queue_work(&peer_device->connection->sender_work,
					&peer_device->propagate_uuids_work);
	}
	rcu_read_unlock();
}

void drbd_uuid_received_new_current(struct drbd_peer_device *from_pd, u64 val, u64 weak_nodes) __must_hold(local)
{
	struct drbd_device *device = from_pd->device;
	u64 dagtag = atomic64_read(&from_pd->connection->last_dagtag_sector);
	struct drbd_peer_device *peer_device;
	u64 receipients = 0;
	bool set_current = true;

	down_write(&device->uuid_sem);
	spin_lock_irq(&device->ldev->md.uuid_lock);

	rcu_read_lock();
	for_each_peer_device_rcu(peer_device, device) {
		if (peer_device->repl_state[NOW] == L_SYNC_TARGET ||
		    peer_device->repl_state[NOW] == L_BEHIND      ||
		    peer_device->repl_state[NOW] == L_PAUSED_SYNC_T) {
			peer_device->current_uuid = val;
			set_current = false;
		}
		if (peer_device->repl_state[NOW] == L_SYNC_SOURCE ||
		    peer_device->repl_state[NOW] == L_PAUSED_SYNC_S)
			receipients |= NODE_MASK(peer_device->node_id);

		if (peer_device != from_pd &&
		    peer_device->disk_state[NOW] == D_DISKLESS &&
		    peer_device->current_uuid != drbd_current_uuid(device))
			receipients |= NODE_MASK(peer_device->node_id);
	}
	rcu_read_unlock();

	if (set_current) {
		u64 old_current = device->ldev->md.current_uuid;
		u64 upd;

		if (device->disk_state[NOW] == D_UP_TO_DATE)
			receipients |= rotate_current_into_bitmap(device, weak_nodes, dagtag);

		upd = ~weak_nodes; /* These nodes are connected to the primary */
		upd &= __test_bitmap_slots(device); /* of those, I have a bitmap for */
		__set_bitmap_slots(device, val, upd);
		/* Setting bitmap to the (new) current-UUID, means, at this moment
		   we know that we are at the same data as this not connected peer. */

		__drbd_uuid_set_current(device, val);

		/* Even when the old current UUID was not used as any bitmap
		 * UUID, we still add it to the history. This is relevant, in
		 * particular, when we afterwards perform a sync handshake with
		 * a peer which is not one of the "weak_nodes", but hasn't
		 * received the new current UUID. If we do not add the current
		 * UUID to the history, we will end up with a spurious
		 * unrelated data or split-brain decision. */
		_drbd_uuid_push_history(device, old_current);
	}

	spin_unlock_irq(&device->ldev->md.uuid_lock);
	downgrade_write(&device->uuid_sem);
	if (set_current)
		drbd_propagate_uuids(device, receipients);
	up_read(&device->uuid_sem);
}

static u64 __set_bitmap_slots(struct drbd_device *device, u64 bitmap_uuid, u64 do_nodes) __must_hold(local)
{
	struct drbd_peer_md *peer_md = device->ldev->md.peers;
	u64 modified = 0;
	int node_id;

	for (node_id = 0; node_id < DRBD_NODE_ID_MAX; node_id++) {
		if (node_id == device->ldev->md.node_id)
			continue;
		if (!(do_nodes & NODE_MASK(node_id)))
			continue;
		if (!(peer_md[node_id].flags & MDF_HAVE_BITMAP))
			continue;
		if (peer_md[node_id].bitmap_uuid != bitmap_uuid) {
			u64 previous_bitmap_uuid = peer_md[node_id].bitmap_uuid;
			/* drbd_info(device, "XXX bitmap[node_id=%d] = %llX\n", node_id, bitmap_uuid); */
			peer_md[node_id].bitmap_uuid = bitmap_uuid;
			peer_md[node_id].bitmap_dagtag =
				bitmap_uuid ? device->resource->dagtag_sector : 0;
			_drbd_uuid_push_history(device, previous_bitmap_uuid);
			drbd_md_mark_dirty(device);
			modified |= NODE_MASK(node_id);
		}
	}

	return modified;
}

static u64 __test_bitmap_slots(struct drbd_device *device) __must_hold(local)
{
	struct drbd_peer_md *peer_md = device->ldev->md.peers;
	int node_id;
	u64 rv = 0;

	for (node_id = 0; node_id < DRBD_NODE_ID_MAX; node_id++) {
		if (peer_md[node_id].bitmap_uuid)
			rv |= NODE_MASK(node_id);
	}

	return rv;
}

/* __test_bitmap_slots_of_peer() operates on view of the world I know the
   SyncSource had. It might be that in the mean time some peers sent more
   recent UUIDs to me. Remove all peers that are on the same UUID as I am
   now from the set of nodes */
static u64 __test_bitmap_slots_of_peer(struct drbd_peer_device *peer_device) __must_hold(local)
{
	u64 set_bitmap_slots = 0;
	int node_id;

	for (node_id = 0; node_id < DRBD_NODE_ID_MAX; node_id++) {
		u64 bitmap_uuid = peer_device->bitmap_uuids[node_id];

		if (bitmap_uuid != 0 && bitmap_uuid != -1)
			set_bitmap_slots |= NODE_MASK(node_id);
	}

	return set_bitmap_slots;
}

static u64
peers_with_current_uuid(struct drbd_device *device, u64 current_uuid)
{
	struct drbd_peer_device *peer_device;
	u64 nodes = 0;

	current_uuid &= ~UUID_PRIMARY;
	rcu_read_lock();
	for_each_peer_device_rcu(peer_device, device) {
		enum drbd_disk_state peer_disk_state = peer_device->disk_state[NOW];
		if (peer_disk_state < D_INCONSISTENT || peer_disk_state == D_UNKNOWN)
			continue;
		if (current_uuid == (peer_device->current_uuid & ~UUID_PRIMARY))
			nodes |= NODE_MASK(peer_device->node_id);
	}
	rcu_read_unlock();

	return nodes;
}

void drbd_uuid_resync_starting(struct drbd_peer_device *peer_device) __must_hold(local)
{
	struct drbd_device *device = peer_device->device;

	peer_device->rs_start_uuid = drbd_current_uuid(device);
	if (peer_device->uuid_flags & UUID_FLAG_CRASHED_PRIMARY)
		set_bit(SYNC_SRC_CRASHED_PRI, &peer_device->flags);
	rotate_current_into_bitmap(device, false, device->resource->dagtag_sector);
}

u64 drbd_uuid_resync_finished(struct drbd_peer_device *peer_device) __must_hold(local)
{
	struct drbd_device *device = peer_device->device;
	unsigned long flags;
	u64 ss_nz_bm; /* sync_source has non zero bitmap for. expressed as nodemask */
	u64 pwcu; /* peers with current uuid */
	u64 newer;

	spin_lock_irqsave(&device->ldev->md.uuid_lock, flags);
	ss_nz_bm = __test_bitmap_slots_of_peer(peer_device);
	pwcu = peers_with_current_uuid(device, peer_device->current_uuid);

	newer = __set_bitmap_slots(device, peer_device->rs_start_uuid, ss_nz_bm & ~pwcu);
	__set_bitmap_slots(device, 0, ~ss_nz_bm | pwcu);
	_drbd_uuid_push_history(device, drbd_current_uuid(device));
	__drbd_uuid_set_current(device, peer_device->current_uuid);
	spin_unlock_irqrestore(&device->ldev->md.uuid_lock, flags);

	return newer;
}

static const char* name_of_node_id(struct drbd_resource *resource, int node_id)
{
	/* Caller need to hold rcu_read_lock */
	struct drbd_connection *connection = drbd_connection_by_node_id(resource, node_id);

	return connection ? rcu_dereference(connection->transport.net_conf)->name : "";
}

static void forget_bitmap(struct drbd_device *device, int node_id) __must_hold(local)
{
	int bitmap_index = device->ldev->md.peers[node_id].bitmap_index;
	const char* name;

	if (_drbd_bm_total_weight(device, bitmap_index) == 0)
		return;

	spin_unlock_irq(&device->ldev->md.uuid_lock);
	rcu_read_lock();
	name = name_of_node_id(device->resource, node_id);
	drbd_info(device, "clearing bitmap UUID and content (%lu bits) for node %d (%s)(slot %d)\n",
		  _drbd_bm_total_weight(device, bitmap_index), node_id, name, bitmap_index);
	rcu_read_unlock();
	drbd_suspend_io(device, WRITE_ONLY);
	drbd_bm_lock(device, "forget_bitmap()", BM_LOCK_TEST | BM_LOCK_SET);
	_drbd_bm_clear_many_bits(device, bitmap_index, 0, -1UL);
	drbd_bm_unlock(device);
	drbd_resume_io(device);
	drbd_md_mark_dirty(device);
	spin_lock_irq(&device->ldev->md.uuid_lock);
}

static void copy_bitmap(struct drbd_device *device, int from_id, int to_id) __must_hold(local)
{
	struct drbd_peer_device *peer_device = peer_device_by_node_id(device, to_id);
	struct drbd_peer_md *peer_md = device->ldev->md.peers;
	u64 previous_bitmap_uuid = peer_md[to_id].bitmap_uuid;
	int from_index = peer_md[from_id].bitmap_index;
	int to_index = peer_md[to_id].bitmap_index;
	const char *from_name, *to_name;

	peer_md[to_id].bitmap_uuid = peer_md[from_id].bitmap_uuid;
	peer_md[to_id].bitmap_dagtag = peer_md[from_id].bitmap_dagtag;
	_drbd_uuid_push_history(device, previous_bitmap_uuid);

	/* Pretending that the updated UUID was sent is a hack.
	   Unfortunately Necessary to not interrupt the handshake */
	if (peer_device && peer_device->comm_bitmap_uuid == previous_bitmap_uuid)
		peer_device->comm_bitmap_uuid = peer_md[from_id].bitmap_uuid;

	spin_unlock_irq(&device->ldev->md.uuid_lock);
	rcu_read_lock();
	from_name = name_of_node_id(device->resource, from_id);
	to_name = name_of_node_id(device->resource, to_id);
	drbd_info(device, "Node %d (%s) synced up to node %d (%s). copying bitmap slot %d to %d.\n",
		  to_id, to_name, from_id, from_name, from_index, to_index);
	rcu_read_unlock();
	drbd_suspend_io(device, WRITE_ONLY);
	drbd_bm_lock(device, "copy_bitmap()", BM_LOCK_ALL);
	drbd_bm_copy_slot(device, from_index, to_index);
	drbd_bm_unlock(device);
	drbd_resume_io(device);
	drbd_md_mark_dirty(device);
	spin_lock_irq(&device->ldev->md.uuid_lock);
}

static int find_node_id_by_bitmap_uuid(struct drbd_device *device, u64 bm_uuid) __must_hold(local)
{
	struct drbd_peer_md *peer_md = device->ldev->md.peers;
	int node_id;

	bm_uuid &= ~UUID_PRIMARY;

	for (node_id = 0; node_id < DRBD_NODE_ID_MAX; node_id++) {
		if ((peer_md[node_id].bitmap_uuid & ~UUID_PRIMARY) == bm_uuid &&
		    peer_md[node_id].flags & MDF_HAVE_BITMAP)
			return node_id;
	}

	for (node_id = 0; node_id < DRBD_NODE_ID_MAX; node_id++) {
		if ((peer_md[node_id].bitmap_uuid & ~UUID_PRIMARY) == bm_uuid)
			return node_id;
	}

	return -1;
}

static bool node_connected(struct drbd_resource *resource, int node_id)
{
	struct drbd_connection *connection;
	bool r = false;

	rcu_read_lock();
	connection = drbd_connection_by_node_id(resource, node_id);
	if (connection)
		r = connection->cstate[NOW] == C_CONNECTED;
	rcu_read_unlock();

	return r;
}

static bool detect_copy_ops_on_peer(struct drbd_peer_device *peer_device) __must_hold(local)
{
	struct drbd_device *device = peer_device->device;
	struct drbd_peer_md *peer_md = device->ldev->md.peers;
	struct drbd_resource *resource = device->resource;
	int node_id1, node_id2, from_id;
	u64 peer_bm_uuid;
	bool modified = false;

	for (node_id1 = 0; node_id1 < DRBD_NODE_ID_MAX; node_id1++) {
		if (device->ldev->md.peers[node_id1].bitmap_index == -1)
			continue;

		if (node_connected(resource, node_id1))
			continue;

		peer_bm_uuid = peer_device->bitmap_uuids[node_id1];
		if (peer_bm_uuid == 0 || peer_bm_uuid == -1ULL)
			continue;

		peer_bm_uuid &= ~UUID_PRIMARY;
		for (node_id2 = node_id1 + 1; node_id2 < DRBD_NODE_ID_MAX; node_id2++) {
			if (device->ldev->md.peers[node_id2].bitmap_index == -1)
				continue;

			if (node_connected(resource, node_id2))
				continue;

			if (peer_bm_uuid == (peer_device->bitmap_uuids[node_id2] & ~UUID_PRIMARY))
				goto found;
		}
	}
	return false;

found:
	from_id = find_node_id_by_bitmap_uuid(device, peer_bm_uuid);
	if (from_id == -1) {
		if (peer_md[node_id1].bitmap_uuid == 0 && peer_md[node_id2].bitmap_uuid == 0)
			return false;
		drbd_err(peer_device, "unexpected\n");
		drbd_err(peer_device, "In UUIDs from node %d found equal UUID (%llX) for nodes %d %d\n",
			 peer_device->node_id, peer_bm_uuid, node_id1, node_id2);
		drbd_err(peer_device, "I have %llX for node_id=%d\n",
			 peer_md[node_id1].bitmap_uuid, node_id1);
		drbd_err(peer_device, "I have %llX for node_id=%d\n",
			 peer_md[node_id2].bitmap_uuid, node_id2);
		return false;
	}

	if (!(peer_md[from_id].flags & MDF_HAVE_BITMAP))
		return false;

	if (from_id != node_id1 &&
	    peer_md[node_id1].bitmap_uuid != peer_bm_uuid) {
		copy_bitmap(device, from_id, node_id1);
		modified = true;

	}
	if (from_id != node_id2 &&
	    peer_md[node_id2].bitmap_uuid != peer_bm_uuid) {
		copy_bitmap(device, from_id, node_id2);
		modified = true;
	}

	return modified;
}

void drbd_uuid_detect_finished_resyncs(struct drbd_peer_device *peer_device) __must_hold(local)
{
	u64 peer_current_uuid = peer_device->current_uuid & ~UUID_PRIMARY;
	struct drbd_device *device = peer_device->device;
	struct drbd_peer_md *peer_md = device->ldev->md.peers;
	const int my_node_id = device->resource->res_opts.node_id;
	bool write_bm = false;
	bool filled = false;
	bool current_equal;
	int node_id;

	current_equal = peer_current_uuid == (drbd_resolved_uuid(peer_device, NULL) & ~UUID_PRIMARY) &&
		!(peer_device->uuid_flags & UUID_FLAG_SYNC_TARGET);

	spin_lock_irq(&device->ldev->md.uuid_lock);

	if (peer_device->repl_state[NOW] == L_OFF && current_equal) {
		u64 bm_to_peer = peer_device->comm_bitmap_uuid & ~UUID_PRIMARY;
		u64 bm_towards_me = peer_device->bitmap_uuids[my_node_id] & ~UUID_PRIMARY;

		if (bm_towards_me != 0 && bm_to_peer == 0 &&
		    bm_towards_me != peer_current_uuid) {
			drbd_info(peer_device, "Peer missed end of resync\n");
			set_bit(RS_PEER_MISSED_END, &peer_device->flags);
		}
		if (bm_towards_me == 0 && bm_to_peer != 0 &&
		    bm_to_peer != peer_current_uuid) {
			drbd_info(peer_device, "Missed end of resync as sync-source\n");
			set_bit(RS_SOURCE_MISSED_END, &peer_device->flags);
		}
		spin_unlock_irq(&device->ldev->md.uuid_lock);
		return;
	}

	for (node_id = 0; node_id < DRBD_NODE_ID_MAX; node_id++) {
		struct drbd_peer_device *pd2;

		if (node_id == device->ldev->md.node_id)
			continue;

		if (!(peer_md[node_id].flags & MDF_HAVE_BITMAP) && !(peer_md[node_id].flags & MDF_NODE_EXISTS))
			continue;

		pd2 = peer_device_by_node_id(device, node_id);
		if (pd2 && pd2 != peer_device && pd2->repl_state[NOW] > L_ESTABLISHED)
			continue;

		if (peer_device->bitmap_uuids[node_id] == 0 && peer_md[node_id].bitmap_uuid != 0) {
			int from_node_id;

			if (current_equal) {
				u64 previous_bitmap_uuid = peer_md[node_id].bitmap_uuid;
				peer_md[node_id].bitmap_uuid = 0;
				_drbd_uuid_push_history(device, previous_bitmap_uuid);
				if (node_id == peer_device->node_id)
					drbd_print_uuids(peer_device, "updated UUIDs");
				else if (peer_md[node_id].flags & MDF_HAVE_BITMAP)
					forget_bitmap(device, node_id);
				else
					drbd_info(device, "Clearing bitmap UUID for node %d\n",
						  node_id);
				drbd_md_mark_dirty(device);
				write_bm = true;
			}

			from_node_id = find_node_id_by_bitmap_uuid(device, peer_current_uuid);
			if (from_node_id != -1 && node_id != from_node_id &&
			    dagtag_newer(peer_md[from_node_id].bitmap_dagtag,
					 peer_md[node_id].bitmap_dagtag)) {
				if (peer_md[node_id].flags & MDF_HAVE_BITMAP &&
				    peer_md[from_node_id].flags & MDF_HAVE_BITMAP)
					copy_bitmap(device, from_node_id, node_id);
				else
					drbd_info(device, "Node %d synced up to node %d.\n",
						  node_id, from_node_id);
				drbd_md_mark_dirty(device);
				filled = true;
			}
		}
	}

	write_bm |= detect_copy_ops_on_peer(peer_device);
	spin_unlock_irq(&device->ldev->md.uuid_lock);

	if (write_bm || filled) {
		u64 to_nodes = filled ? -1 : ~NODE_MASK(peer_device->node_id);
		drbd_propagate_uuids(device, to_nodes);
		drbd_suspend_io(device, WRITE_ONLY);
		drbd_bm_lock(device, "detect_finished_resyncs()", BM_LOCK_BULK);
		drbd_bm_write(device, NULL);
		drbd_bm_unlock(device);
		drbd_resume_io(device);
	}
}

int drbd_bmio_set_all_n_write(struct drbd_device *device,
			      struct drbd_peer_device *peer_device) __must_hold(local)
{
	drbd_bm_set_all(device);
	return drbd_bm_write(device, NULL);
}

/**
 * drbd_bmio_set_n_write() - io_fn for drbd_queue_bitmap_io() or drbd_bitmap_io()
 * @device:	DRBD device.
 *
 * Sets all bits in the bitmap towards one peer and writes the whole bitmap to stable storage.
 */
int drbd_bmio_set_n_write(struct drbd_device *device,
			  struct drbd_peer_device *peer_device) __must_hold(local)
{
	int rv = -EIO;

	drbd_md_set_peer_flag(peer_device, MDF_PEER_FULL_SYNC);
	drbd_md_sync(device);
	drbd_bm_set_many_bits(peer_device, 0, -1UL);

	rv = drbd_bm_write(device, NULL);

	if (!rv) {
		drbd_md_clear_peer_flag(peer_device, MDF_PEER_FULL_SYNC);
		drbd_md_sync(device);
	}

	return rv;
}

/**
 * drbd_bmio_set_allocated_n_write() - io_fn for drbd_queue_bitmap_io() or drbd_bitmap_io()
 * @device:	DRBD device.
 *
 * Sets all bits in all allocated bitmap slots and writes it to stable storage.
 */
int drbd_bmio_set_allocated_n_write(struct drbd_device *device,
				    struct drbd_peer_device *peer_device) __must_hold(local)
{
	const int my_node_id = device->resource->res_opts.node_id;
	struct drbd_md *md = &device->ldev->md;
	int rv = -EIO;
	int node_id, bitmap_index;

	for (node_id = 0; node_id < DRBD_NODE_ID_MAX; node_id++) {
		if (node_id == my_node_id)
			continue;
		bitmap_index = md->peers[node_id].bitmap_index;
		if (bitmap_index == -1)
			continue;
		_drbd_bm_set_many_bits(device, bitmap_index, 0, -1UL);
	}
	rv = drbd_bm_write(device, NULL);

	return rv;
}

/**
 * drbd_bmio_clear_all_n_write() - io_fn for drbd_queue_bitmap_io() or drbd_bitmap_io()
 * @device:	DRBD device.
 *
 * Clears all bits in the bitmap and writes the whole bitmap to stable storage.
 */
int drbd_bmio_clear_all_n_write(struct drbd_device *device,
			    struct drbd_peer_device *peer_device) __must_hold(local)
{
	drbd_resume_al(device);
	drbd_bm_clear_all(device);
	return drbd_bm_write(device, NULL);
}

static int w_bitmap_io(struct drbd_work *w, int unused)
{
	struct bm_io_work *work =
		container_of(w, struct bm_io_work, w);
	struct drbd_device *device = work->device;
	int rv = -EIO;

	if (get_ldev(device)) {
		if (work->flags & BM_LOCK_SINGLE_SLOT)
			drbd_bm_slot_lock(work->peer_device, work->why, work->flags);
		else
			drbd_bm_lock(device, work->why, work->flags);
		rv = work->io_fn(device, work->peer_device);
		if (work->flags & BM_LOCK_SINGLE_SLOT)
			drbd_bm_slot_unlock(work->peer_device);
		else
			drbd_bm_unlock(device);
		put_ldev(device);
	}

	if (work->done)
		work->done(device, work->peer_device, rv);

	if (atomic_dec_and_test(&device->pending_bitmap_work.n))
		wake_up(&device->misc_wait);
	kfree(work);

	return 0;
}

void drbd_queue_pending_bitmap_work(struct drbd_device *device)
{
	unsigned long flags;

	spin_lock_irqsave(&device->pending_bitmap_work.q_lock, flags);
	spin_lock(&device->resource->work.q_lock);
	list_splice_tail_init(&device->pending_bitmap_work.q, &device->resource->work.q);
	spin_unlock(&device->resource->work.q_lock);
	spin_unlock_irqrestore(&device->pending_bitmap_work.q_lock, flags);
	wake_up(&device->resource->work.q_wait);
}

/**
 * drbd_queue_bitmap_io() - Queues an IO operation on the whole bitmap
 * @device:	DRBD device.
 * @io_fn:	IO callback to be called when bitmap IO is possible
 * @done:	callback to be called after the bitmap IO was performed
 * @why:	Descriptive text of the reason for doing the IO
 *
 * While IO on the bitmap happens we freeze application IO thus we ensure
 * that drbd_set_out_of_sync() can not be called. This function MAY ONLY be
 * called from sender context. It MUST NOT be used while a previous such
 * work is still pending!
 *
 * Its worker function encloses the call of io_fn() by get_ldev() and
 * put_ldev().
 */
void drbd_queue_bitmap_io(struct drbd_device *device,
			  int (*io_fn)(struct drbd_device *, struct drbd_peer_device *),
			  void (*done)(struct drbd_device *, struct drbd_peer_device *, int),
			  char *why, enum bm_flag flags,
			  struct drbd_peer_device *peer_device)
{
	struct bm_io_work *bm_io_work;

	D_ASSERT(device, current == device->resource->worker.task);

	bm_io_work = kmalloc(sizeof(*bm_io_work), GFP_NOIO);
	if (!bm_io_work) {
		if (done)
			done(device, peer_device, -ENOMEM);
		return;
	}
	bm_io_work->w.cb = w_bitmap_io;
	bm_io_work->device = device;
	bm_io_work->peer_device = peer_device;
	bm_io_work->io_fn = io_fn;
	bm_io_work->done = done;
	bm_io_work->why = why;
	bm_io_work->flags = flags;

	/*
	 * Whole-bitmap operations can only take place when there is no
	 * concurrent application I/O.  We ensure exclusion between the two
	 * types of I/O  with the following mechanism:
	 *
	 *  - device->ap_bio_cnt keeps track of the number of application I/O
	 *    requests in progress.
	 *
	 *  - A non-empty device->pending_bitmap_work list indicates that
	 *    whole-bitmap I/O operations are pending, and no new application
	 *    I/O should be started.  We make sure that the list doesn't appear
	 *    empty system wide before trying to queue the whole-bitmap I/O.
	 *
	 *  - In dec_ap_bio(), we decrement device->ap_bio_cnt.  If it reaches
	 *    zero and the device->pending_bitmap_work list is non-empty, we
	 *    queue the whole-bitmap operations.
	 *
	 *  - In inc_ap_bio(), we increment device->ap_bio_cnt before checking
	 *    if the device->pending_bitmap_work list is non-empty.  If
	 *    device->pending_bitmap_work is non-empty, we immediately call
	 *    dec_ap_bio().
	 *
	 * This ensures that whenever there is pending whole-bitmap I/O, we
	 * realize in dec_ap_bio().
	 *
	 */

	/* no one should accidentally schedule the next bitmap IO
	 * when it is only half-queued yet */
	atomic_inc(&device->ap_bio_cnt[WRITE]);
	atomic_inc(&device->pending_bitmap_work.n);
	spin_lock_irq(&device->pending_bitmap_work.q_lock);
	list_add_tail(&bm_io_work->w.list, &device->pending_bitmap_work.q);
	spin_unlock_irq(&device->pending_bitmap_work.q_lock);
	dec_ap_bio(device, WRITE);  /* may move to actual work queue */
}

/**
 * drbd_bitmap_io() -  Does an IO operation on the whole bitmap
 * @device:	DRBD device.
 * @io_fn:	IO callback to be called when bitmap IO is possible
 * @why:	Descriptive text of the reason for doing the IO
 *
 * freezes application IO while that the actual IO operations runs. This
 * functions MAY NOT be called from sender context.
 */
int drbd_bitmap_io(struct drbd_device *device,
		int (*io_fn)(struct drbd_device *, struct drbd_peer_device *),
		char *why, enum bm_flag flags,
		struct drbd_peer_device *peer_device)
{
	/* Only suspend io, if some operation is supposed to be locked out */
	const bool do_suspend_io = flags & (BM_LOCK_CLEAR|BM_LOCK_SET|BM_LOCK_TEST);
	int rv;

	D_ASSERT(device, current != device->resource->worker.task);

	if (do_suspend_io)
		drbd_suspend_io(device, WRITE_ONLY);

	if (flags & BM_LOCK_SINGLE_SLOT)
		drbd_bm_slot_lock(peer_device, why, flags);
	else
		drbd_bm_lock(device, why, flags);

	rv = io_fn(device, peer_device);

	if (flags & BM_LOCK_SINGLE_SLOT)
		drbd_bm_slot_unlock(peer_device);
	else
		drbd_bm_unlock(device);

	if (do_suspend_io)
		drbd_resume_io(device);

	return rv;
}

void drbd_md_set_flag(struct drbd_device *device, enum mdf_flag flag) __must_hold(local)
{
	if ((device->ldev->md.flags & flag) != flag) {
		drbd_md_mark_dirty(device);
		device->ldev->md.flags |= flag;
	}
}

void drbd_md_set_peer_flag(struct drbd_peer_device *peer_device,
			   enum mdf_peer_flag flag) __must_hold(local)
{
	struct drbd_device *device = peer_device->device;
	struct drbd_md *md = &device->ldev->md;

	if (!(md->peers[peer_device->node_id].flags & flag)) {
		drbd_md_mark_dirty(device);
		md->peers[peer_device->node_id].flags |= flag;
	}
}

void drbd_md_clear_flag(struct drbd_device *device, enum mdf_flag flag) __must_hold(local)
{
	if ((device->ldev->md.flags & flag) != 0) {
		drbd_md_mark_dirty(device);
		device->ldev->md.flags &= ~flag;
	}
}

void drbd_md_clear_peer_flag(struct drbd_peer_device *peer_device,
			     enum mdf_peer_flag flag) __must_hold(local)
{
	struct drbd_device *device = peer_device->device;
	struct drbd_md *md = &device->ldev->md;

	if (md->peers[peer_device->node_id].flags & flag) {
		drbd_md_mark_dirty(device);
		md->peers[peer_device->node_id].flags &= ~flag;
	}
}

int drbd_md_test_flag(struct drbd_backing_dev *bdev, enum mdf_flag flag)
{
	return (bdev->md.flags & flag) != 0;
}

bool drbd_md_test_peer_flag(struct drbd_peer_device *peer_device, enum mdf_peer_flag flag)
{
	struct drbd_md *md = &peer_device->device->ldev->md;

	if (peer_device->bitmap_index == -1)
		return false;

	return md->peers[peer_device->node_id].flags & flag;
}

static void md_sync_timer_fn(struct timer_list *t)
{
	struct drbd_device *device = from_timer(device, t, md_sync_timer);
	drbd_device_post_work(device, MD_SYNC);
}


void lock_all_resources(void)
{
	struct drbd_resource *resource;
	int __maybe_unused i = 0;

	mutex_lock(&resources_mutex);
	local_irq_disable();
	for_each_resource(resource, &drbd_resources)
		read_lock(&resource->state_rwlock);
}

void unlock_all_resources(void)
{
	struct drbd_resource *resource;

	for_each_resource(resource, &drbd_resources)
		read_unlock(&resource->state_rwlock);
	local_irq_enable();
	mutex_unlock(&resources_mutex);
}

long twopc_timeout(struct drbd_resource *resource)
{
	return resource->res_opts.twopc_timeout * HZ/10;
}

u64 directly_connected_nodes(struct drbd_resource *resource, enum which_state which)
{
	u64 directly_connected = 0;
	struct drbd_connection *connection;

	rcu_read_lock();
	for_each_connection_rcu(connection, resource) {
		if (connection->cstate[which] < C_CONNECTED)
			continue;
		directly_connected |= NODE_MASK(connection->peer_node_id);
	}
	rcu_read_unlock();

	return directly_connected;
}

static sector_t bm_sect_to_max_capacity(unsigned int bm_max_peers, sector_t bm_sect)
{
	/* we do our meta data IO in 4k units */
	u64 bm_bytes = ALIGN_DOWN(bm_sect << SECTOR_SHIFT, 4096);
	u64 bm_bytes_per_peer = div_u64(bm_bytes, bm_max_peers);
	u64 bm_bits_per_peer = bm_bytes_per_peer * BITS_PER_BYTE;
	return BM_BIT_TO_SECT(bm_bits_per_peer);
}

/**
 * drbd_get_max_capacity() - Returns the capacity we announce to out peer
 * @device: The DRBD device.
 * @bdev: Meta data block device.
 * @warn: Whether to warn when size is clipped.
 *
 * returns the capacity we announce to out peer.  we clip ourselves at the
 * various MAX_SECTORS, because if we don't, current implementation will
 * oops sooner or later
 */
sector_t drbd_get_max_capacity(
		struct drbd_device *device, struct drbd_backing_dev *bdev, bool warn)
{
	unsigned int bm_max_peers = device->bitmap->bm_max_peers;
	sector_t backing_bdev_capacity = drbd_get_capacity(bdev->backing_bdev);
	sector_t bm_sect;
	sector_t backing_capacity_remaining;
	sector_t metadata_limit;
	sector_t max_capacity;

	switch (bdev->md.meta_dev_idx) {
	case DRBD_MD_INDEX_INTERNAL:
	case DRBD_MD_INDEX_FLEX_INT:
		bm_sect = bdev->md.al_offset - bdev->md.bm_offset;
		backing_capacity_remaining = drbd_md_first_sector(bdev);
		break;
	case DRBD_MD_INDEX_FLEX_EXT:
		bm_sect = bdev->md.md_size_sect - bdev->md.bm_offset;
		backing_capacity_remaining = backing_bdev_capacity;
		break;
	default:
		bm_sect = DRBD_BM_SECTORS_INDEXED;
		backing_capacity_remaining = backing_bdev_capacity;
	}

	metadata_limit = bm_sect_to_max_capacity(bm_max_peers, bm_sect);

	dynamic_drbd_dbg(device,
			"Backing device capacity: %llus, remaining: %llus, bitmap sectors: %llus\n",
			(unsigned long long) backing_bdev_capacity,
			(unsigned long long) backing_capacity_remaining,
			(unsigned long long) bm_sect);
	dynamic_drbd_dbg(device,
			"Max peers: %u, metadata limit: %llus, hard limit: %llus\n",
			bm_max_peers,
			(unsigned long long) metadata_limit,
			(unsigned long long) DRBD_MAX_SECTORS);

	max_capacity = backing_capacity_remaining;
	if (max_capacity > DRBD_MAX_SECTORS) {
		if (warn)
			drbd_warn(device, "Device size clipped from %llus to %llus due to DRBD limitations\n",
					(unsigned long long) max_capacity,
					(unsigned long long) DRBD_MAX_SECTORS);
		max_capacity = DRBD_MAX_SECTORS;
	}
	if (max_capacity > metadata_limit) {
		if (warn)
			drbd_warn(device, "Device size clipped from %llus to %llus due to metadata size\n",
					(unsigned long long) max_capacity,
					(unsigned long long) metadata_limit);
		max_capacity = metadata_limit;
	}
	return max_capacity;
}

#ifdef CONFIG_DRBD_FAULT_INJECTION
/* Fault insertion support including random number generator shamelessly
 * stolen from kernel/rcutorture.c */
struct fault_random_state {
	unsigned long state;
	unsigned long count;
};

#define FAULT_RANDOM_MULT 39916801  /* prime */
#define FAULT_RANDOM_ADD	479001701 /* prime */
#define FAULT_RANDOM_REFRESH 10000

/*
 * Crude but fast random-number generator.  Uses a linear congruential
 * generator, with occasional help from get_random_bytes().
 */
static unsigned long
_drbd_fault_random(struct fault_random_state *rsp)
{
	long refresh;

	if (!rsp->count--) {
		get_random_bytes(&refresh, sizeof(refresh));
		rsp->state += refresh;
		rsp->count = FAULT_RANDOM_REFRESH;
	}
	rsp->state = rsp->state * FAULT_RANDOM_MULT + FAULT_RANDOM_ADD;
	return swahw32(rsp->state);
}

static char *
_drbd_fault_str(unsigned int type) {
	static char *_faults[] = {
		[DRBD_FAULT_MD_WR] = "Meta-data write",
		[DRBD_FAULT_MD_RD] = "Meta-data read",
		[DRBD_FAULT_RS_WR] = "Resync write",
		[DRBD_FAULT_RS_RD] = "Resync read",
		[DRBD_FAULT_DT_WR] = "Data write",
		[DRBD_FAULT_DT_RD] = "Data read",
		[DRBD_FAULT_DT_RA] = "Data read ahead",
		[DRBD_FAULT_BM_ALLOC] = "BM allocation",
		[DRBD_FAULT_AL_EE] = "EE allocation",
		[DRBD_FAULT_RECEIVE] = "receive data corruption",
	};

	return (type < DRBD_FAULT_MAX) ? _faults[type] : "**Unknown**";
}

unsigned int
_drbd_insert_fault(struct drbd_device *device, unsigned int type)
{
	static struct fault_random_state rrs = {0, 0};

	unsigned int ret = (
		(drbd_fault_devs == 0 ||
			((1 << device->minor) & drbd_fault_devs) != 0) &&
		(((_drbd_fault_random(&rrs) % 100) + 1) <= drbd_fault_rate));

	if (ret) {
		drbd_fault_count++;

		if (drbd_ratelimit())
			drbd_warn(device, "***Simulating %s failure\n",
				_drbd_fault_str(type));
	}

	return ret;
}
#endif

module_init(drbd_init)
module_exit(drbd_cleanup)

/* For transport layer */
EXPORT_SYMBOL(drbd_destroy_connection);
EXPORT_SYMBOL(drbd_destroy_path);<|MERGE_RESOLUTION|>--- conflicted
+++ resolved
@@ -3523,7 +3523,22 @@
 	return peer_device;
 }
 
-<<<<<<< HEAD
+static void drbd_ldev_destroy(struct work_struct *ws)
+{
+	struct drbd_device *device = container_of(ws, struct drbd_device, ldev_destroy_work);
+
+	lc_destroy(device->act_log);
+	device->act_log = NULL;
+	__acquire(local);
+	drbd_backing_dev_free(device, device->ldev);
+	device->ldev = NULL;
+	__release(local);
+
+	clear_bit(GOING_DISKLESS, &device->flags);
+	wake_up(&device->misc_wait);
+	kref_put(&device->kref, drbd_destroy_device);
+}
+
 static int init_conflict_submitter(struct drbd_device *device)
 {
 	/* Short name so that it is recognizable from the first 15 characters. */
@@ -3538,29 +3553,6 @@
 	INIT_LIST_HEAD(&device->submit_conflict.peer_writes);
 	spin_lock_init(&device->submit_conflict.lock);
 	return 0;
-=======
-static void drbd_ldev_destroy(struct work_struct *ws)
-{
-	struct drbd_device *device = container_of(ws, struct drbd_device, ldev_destroy_work);
-	struct drbd_peer_device *peer_device;
-
-	rcu_read_lock();
-	for_each_peer_device_rcu(peer_device, device) {
-		lc_destroy(peer_device->resync_lru);
-		peer_device->resync_lru = NULL;
-	}
-	rcu_read_unlock();
-	lc_destroy(device->act_log);
-	device->act_log = NULL;
-	__acquire(local);
-	drbd_backing_dev_free(device, device->ldev);
-	device->ldev = NULL;
-	__release(local);
-
-	clear_bit(GOING_DISKLESS, &device->flags);
-	wake_up(&device->misc_wait);
-	kref_put(&device->kref, drbd_destroy_device);
->>>>>>> bff2f9dd
 }
 
 static int init_submitter(struct drbd_device *device)
