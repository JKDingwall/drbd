/*
-*- Linux-c -*-
   drbd.c
   Kernel module for 2.6.x Kernels

   This file is part of DRBD by Philipp Reisner and Lars Ellenberg.

   Copyright (C) 2001-2008, LINBIT Information Technologies GmbH.
   Copyright (C) 1999-2008, Philipp Reisner <philipp.reisner@linbit.com>.
   Copyright (C) 2002-2008, Lars Ellenberg <lars.ellenberg@linbit.com>.

   drbd is free software; you can redistribute it and/or modify
   it under the terms of the GNU General Public License as published by
   the Free Software Foundation; either version 2, or (at your option)
   any later version.

   drbd is distributed in the hope that it will be useful,
   but WITHOUT ANY WARRANTY; without even the implied warranty of
   MERCHANTABILITY or FITNESS FOR A PARTICULAR PURPOSE.  See the
   GNU General Public License for more details.

   You should have received a copy of the GNU General Public License
   along with drbd; see the file COPYING.  If not, write to
   the Free Software Foundation, 675 Mass Ave, Cambridge, MA 02139, USA.

 */

#include <linux/autoconf.h>
#include <linux/module.h>
#include <linux/version.h>

#include <asm/uaccess.h>
#include <asm/types.h>
#include <net/sock.h>
#include <linux/ctype.h>
#include <linux/smp_lock.h>
#include <linux/fs.h>
#include <linux/file.h>
#include <linux/proc_fs.h>
#include <linux/init.h>
#include <linux/mm.h>
#include <linux/drbd_config.h>
#include <linux/mm_inline.h>
#include <linux/slab.h>
#include <linux/random.h>
#include <linux/reboot.h>
#include <linux/notifier.h>
#include <linux/byteorder/swabb.h>

#define __KERNEL_SYSCALLS__
#include <linux/unistd.h>
#include <linux/vmalloc.h>

#include <linux/drbd.h>
#include <linux/drbd_limits.h>
#include "drbd_int.h"
#include "drbd_req.h" /* only for _req_mod in tl_release and tl_clear */

struct after_state_chg_work {
	struct drbd_work w;
	union drbd_state_t os;
	union drbd_state_t ns;
	enum chg_state_flags flags;
};

int drbdd_init(struct Drbd_thread *);
int drbd_worker(struct Drbd_thread *);
int drbd_asender(struct Drbd_thread *);

int drbd_init(void);
int drbd_open(struct inode *inode, struct file *file);
int drbd_close(struct inode *inode, struct file *file);
int w_after_state_ch(struct drbd_conf *mdev, struct drbd_work *w, int unused);
static void after_state_ch(struct drbd_conf *mdev, union drbd_state_t os,
			   union drbd_state_t ns, enum chg_state_flags flags);
int w_md_sync(struct drbd_conf *mdev, struct drbd_work *w, int unused);
void md_sync_timer_fn(unsigned long data);

MODULE_AUTHOR("Philipp Reisner <phil@linbit.com>, "
	      "Lars Ellenberg <lars@linbit.com>");
MODULE_DESCRIPTION("drbd - Distributed Replicated Block Device v" REL_VERSION);
MODULE_LICENSE("GPL");
MODULE_PARM_DESC(minor_count, "Maximum number of drbd devices (1-255)");
MODULE_ALIAS_BLOCKDEV_MAJOR(DRBD_MAJOR);

#include <linux/moduleparam.h>
/* allow_open_on_secondary */
MODULE_PARM_DESC(allow_oos, "DONT USE!");
/* thanks to these macros, if compiled into the kernel (not-module),
 * this becomes the boot parameter drbd.minor_count */
module_param(minor_count, int,0444);
module_param(allow_oos, bool,0);

#ifdef DRBD_ENABLE_FAULTS
int enable_faults;
int fault_rate;
int fault_count;
int fault_devs;
/* bitmap of enabled faults */
module_param(enable_faults, int, 0664);
/* fault rate % value - applies to all enabled faults */
module_param(fault_rate, int, 0664);
/* count of faults inserted */
module_param(fault_count, int, 0664);
/* bitmap of devices to insert faults on */
module_param(fault_devs, int, 0644);
#endif

/* module parameter, defined */
int minor_count = 32;
int allow_oos;

#ifdef ENABLE_DYNAMIC_TRACE
int trace_type;		/* Bitmap of trace types to enable */
int trace_level;	/* Current trace level */
int trace_devs;		/* Bitmap of devices to trace */

module_param(trace_level, int, 0644);
module_param(trace_type, int, 0644);
module_param(trace_devs, int, 0644);
#endif

/* Module parameter for setting the user mode helper program
 * to run. Default is /sbin/drbdadm */
char usermode_helper[80] = "/sbin/drbdadm";

module_param_string(usermode_helper, usermode_helper,
	sizeof(usermode_helper), 0644);

/* in 2.6.x, our device mapping and config info contains our virtual gendisks
 * as member "struct gendisk *vdisk;"
 */
struct drbd_conf **minor_table;

struct kmem_cache *drbd_request_cache;
struct kmem_cache *drbd_ee_cache;
mempool_t *drbd_request_mempool;
mempool_t *drbd_ee_mempool;

/* I do not use a standard mempool, because:
   1) I want to hand out the preallocated objects first.
   2) I want to be able to interrupt sleeping allocation with a signal.
   Note: This is a single linked list, the next pointer is the private
	 member of struct page.
 */
struct page *drbd_pp_pool;
spinlock_t   drbd_pp_lock;
int          drbd_pp_vacant;
wait_queue_head_t drbd_pp_wait;

struct block_device_operations drbd_ops = {
	.owner =   THIS_MODULE,
	.open =    drbd_open,
	.release = drbd_close,
};

#define ARRY_SIZE(A) (sizeof(A)/sizeof(A[0]))

/************************* The transfer log start */
int tl_init(struct drbd_conf *mdev)
{
	struct drbd_barrier *b;

	b = kmalloc(sizeof(struct drbd_barrier), GFP_KERNEL);
	if (!b)
		return 0;
	INIT_LIST_HEAD(&b->requests);
	INIT_LIST_HEAD(&b->w.list);
	b->next = 0;
	b->br_number = 4711;
	b->n_req = 0;
	b->w.cb = NULL; /* if this is != NULL, we need to dec_ap_pending in tl_clear */

	mdev->oldest_barrier = b;
	mdev->newest_barrier = b;

	mdev->tl_hash = NULL;
	mdev->tl_hash_s = 0;

	return 1;
}

void tl_cleanup(struct drbd_conf *mdev)
{
	D_ASSERT(mdev->oldest_barrier == mdev->newest_barrier);
	kfree(mdev->oldest_barrier);
<<<<<<< HEAD
	kfree(mdev->tl_hash);
	mdev->tl_hash_s = 0;
=======
	kfree(mdev->unused_spare_barrier);
	if(mdev->tl_hash) {
		kfree(mdev->tl_hash);
		mdev->tl_hash_s = 0;
	}
>>>>>>> b3fe2bdf
}

/**
 * _tl_add_barrier: Adds a barrier to the TL.
 */
void _tl_add_barrier(struct drbd_conf *mdev, struct drbd_barrier *new)
{
	struct drbd_barrier *newest_before;

	INIT_LIST_HEAD(&new->requests);
	INIT_LIST_HEAD(&new->w.list);
	new->w.cb = NULL; /* if this is != NULL, we need to dec_ap_pending in tl_clear */
	new->next = 0;
	new->n_req = 0;

	newest_before = mdev->newest_barrier;
	/* never send a barrier number == 0, because that is special-cased
	 * when using TCQ for our write ordering code */
	new->br_number = (newest_before->br_number+1) ?: 1;
	if (mdev->newest_barrier != new) {
		mdev->newest_barrier->next = new;
		mdev->newest_barrier = new;
	}
}

/* when we receive a barrier ack */
void tl_release(struct drbd_conf *mdev, unsigned int barrier_nr,
		       unsigned int set_size)
{
	struct drbd_barrier *b, *nob; /* next old barrier */
	struct list_head *le, *tle;
	struct drbd_request *r;

	spin_lock_irq(&mdev->req_lock);

	b = mdev->oldest_barrier;

	/* Clean up list of requests processed during current epoch */
	list_for_each_safe(le, tle, &b->requests) {
		r = list_entry(le, struct drbd_request, tl_requests);
		_req_mod(r, barrier_acked, 0);
	}
	list_del(&b->requests);
	/* There could be requests on the list waiting for completion
	   of the write to the local disk, to avoid corruptions of
	   slab's data structures we have to remove the lists head */

	D_ASSERT(b->br_number == barrier_nr);
	D_ASSERT(b->n_req == set_size);

#if 1
	if (b->br_number != barrier_nr) {
		DUMPI(b->br_number);
		DUMPI(barrier_nr);
	}
	if (b->n_req != set_size) {
		DUMPI(b->n_req);
		DUMPI(set_size);
	}
#endif

	nob = b->next;
	if (test_and_clear_bit(CREATE_BARRIER, &mdev->flags)) {
		_tl_add_barrier(mdev, b);
		if (nob)
			mdev->oldest_barrier = nob;
		/* if nob == NULL b was the only barrier, and becomes the new
		   barrer. Threfore mdev->oldest_barrier points already to b */
	} else {
		D_ASSERT(nob != NULL);
		mdev->oldest_barrier = nob;
		kfree(b);
	}

	spin_unlock_irq(&mdev->req_lock);
}


/* called by drbd_disconnect (exiting receiver thread)
 * or from some after_state_ch */
void tl_clear(struct drbd_conf *mdev)
{
	struct drbd_barrier *b, *tmp;

	WARN("tl_clear()\n");

	spin_lock_irq(&mdev->req_lock);

	b = mdev->oldest_barrier;
	while ( b ) {
		struct list_head *le, *tle;
		struct drbd_request *r;

		list_for_each_safe(le, tle, &b->requests) {
			r = list_entry(le, struct drbd_request, tl_requests);
			_req_mod(r, connection_lost_while_pending, 0);
		}
		tmp = b->next;

		/* there could still be requests on that ring list,
		 * in case local io is still pending */
		list_del(&b->requests);

		/* dec_ap_pending corresponding to queue_barrier.
		 * the newest barrier may not have been queued yet,
		 * in which case w.cb is still NULL. */
		if (b->w.cb != NULL)
			dec_ap_pending(mdev);

		if (b == mdev->newest_barrier) {
			/* recycle, but reinit! */
			D_ASSERT(tmp == NULL);
			INIT_LIST_HEAD(&b->requests);
			INIT_LIST_HEAD(&b->w.list);
			b->w.cb = NULL;
			b->br_number = 4711;
			b->n_req = 0;

			mdev->oldest_barrier = b;
			break;
		}
		kfree(b);
		b = tmp;
	}
	D_ASSERT(mdev->newest_barrier == mdev->oldest_barrier);
	D_ASSERT(mdev->newest_barrier->br_number == 4711);

	/* ensure bit indicating barrier is required is clear */
	clear_bit(CREATE_BARRIER, &mdev->flags);

	spin_unlock_irq(&mdev->req_lock);
}

/**
 * drbd_io_error: Handles the on_io_error setting, should be called in the
 * unlikely(!drbd_bio_uptodate(e->bio)) case from kernel thread context.
 * See also drbd_chk_io_error
 *
 * NOTE: we set ourselves FAILED here if on_io_error is Detach or Panic OR
 *	 if the forcedetach flag is set. This flag is set when failures
 *	 occur writing the meta data portion of the disk as they are
 *	 not recoverable. We also try to write the "need full sync bit" here
 *	 anyways.  This is to make sure that you get a resynchronisation of
 *	 the full device the next time you connect.
 */
int drbd_io_error(struct drbd_conf *mdev, int forcedetach)
{
	enum io_error_handler eh;
	unsigned long flags;
	int send;
	int ok = 1;

	eh = PassOn;
	if (inc_local_if_state(mdev, Failed)) {
		eh = mdev->bc->dc.on_io_error;
		dec_local(mdev);
	}

	if (!forcedetach && eh == PassOn)
		return 1;

	spin_lock_irqsave(&mdev->req_lock, flags);
	send = (mdev->state.disk == Failed);
	if (send)
		_drbd_set_state(_NS(mdev, disk, Diskless), ChgStateHard);
	spin_unlock_irqrestore(&mdev->req_lock, flags);

	if (!send)
		return ok;

	if (mdev->state.conn >= Connected) {
		ok = drbd_send_state(mdev);
		if (ok) WARN("Notified peer that my disk is broken.\n");
		else ERR("Sending state in drbd_io_error() failed\n");
	}

	/* Make sure we try to flush meta-data to disk - we come
	 * in here because of a local disk error so it might fail
	 * but we still need to try -- both because the error might
	 * be in the data portion of the disk and because we need
	 * to ensure the md-sync-timer is stopped if running. */
	drbd_md_sync(mdev);

	/* Releasing the backing device is done in after_state_ch() */

	if (eh == CallIOEHelper)
		drbd_khelper(mdev, "local-io-error");

	return ok;
}

/**
 * cl_wide_st_chg:
 * Returns TRUE if this state change should be preformed as a cluster wide
 * transaction. Of course it returns 0 as soon as the connection is lost.
 */
int cl_wide_st_chg(struct drbd_conf *mdev,
	union drbd_state_t os, union drbd_state_t ns)
{
	return ( os.conn >= Connected && ns.conn >= Connected &&
		 ( ( os.role != Primary && ns.role == Primary ) ||
		   ( os.conn != StartingSyncT && ns.conn == StartingSyncT ) ||
		   ( os.conn != StartingSyncS && ns.conn == StartingSyncS ) ||
		   ( os.disk != Diskless && ns.disk == Diskless ) ) ) ||
		(os.conn >= Connected && ns.conn == Disconnecting);
}

int drbd_change_state(struct drbd_conf *mdev, enum chg_state_flags f,
		      union drbd_state_t mask, union drbd_state_t val)
{
	unsigned long flags;
	union drbd_state_t os, ns;
	int rv;

	spin_lock_irqsave(&mdev->req_lock, flags);
	os = mdev->state;
	ns.i = (os.i & ~mask.i) | val.i;
	rv = _drbd_set_state(mdev, ns, f);
	ns = mdev->state;
	spin_unlock_irqrestore(&mdev->req_lock, flags);

	return rv;
}

void drbd_force_state(struct drbd_conf *mdev,
	union drbd_state_t mask, union drbd_state_t val)
{
	drbd_change_state(mdev, ChgStateHard, mask, val);
}

int is_valid_state(struct drbd_conf *mdev, union drbd_state_t ns);
int is_valid_state_transition(struct drbd_conf *,
	union drbd_state_t, union drbd_state_t);
int drbd_send_state_req(struct drbd_conf *,
	union drbd_state_t, union drbd_state_t);

enum set_st_err _req_st_cond(struct drbd_conf *mdev,
	union drbd_state_t mask, union drbd_state_t val)
{
	union drbd_state_t os, ns;
	unsigned long flags;
	int rv;

	if (test_and_clear_bit(CL_ST_CHG_SUCCESS, &mdev->flags))
		return SS_CW_Success;

	if (test_and_clear_bit(CL_ST_CHG_FAIL, &mdev->flags))
		return SS_CW_FailedByPeer;

	rv = 0;
	spin_lock_irqsave(&mdev->req_lock, flags);
	os = mdev->state;
	ns.i = (os.i & ~mask.i) | val.i;
	if ( !cl_wide_st_chg(mdev, os, ns) ) rv = SS_CW_NoNeed;
	if (!rv) {
		rv = is_valid_state(mdev, ns);
		if (rv == SS_Success) {
			rv = is_valid_state_transition(mdev, ns, os);
			if (rv == SS_Success)
				rv = 0; /* cont waiting, otherwise fail. */
		}
	}
	spin_unlock_irqrestore(&mdev->req_lock, flags);

	return rv;
}

/**
 * _drbd_request_state:
 * This function is the most gracefull way to change state. For some state
 * transition this function even does a cluster wide transaction.
 * It has a cousin named drbd_request_state(), which is always verbose.
 */
int _drbd_request_state(struct drbd_conf *mdev,
	union drbd_state_t mask, union drbd_state_t val,
		       enum chg_state_flags f)
{
	unsigned long flags;
	union drbd_state_t os, ns;
	int rv;

	spin_lock_irqsave(&mdev->req_lock, flags);
	os = mdev->state;
	ns.i = (os.i & ~mask.i) | val.i;

	if (cl_wide_st_chg(mdev, os, ns)) {
		rv = is_valid_state(mdev, ns);
		if (rv == SS_Success)
			rv = is_valid_state_transition(mdev, ns, os);
		spin_unlock_irqrestore(&mdev->req_lock, flags);

		if (rv < SS_Success) {
			if (f & ChgStateVerbose)
				print_st_err(mdev, os, ns, rv);
			return rv;
		}

		drbd_state_lock(mdev);
		if ( !drbd_send_state_req(mdev, mask, val) ) {
			drbd_state_unlock(mdev);
			rv = SS_CW_FailedByPeer;
			if (f & ChgStateVerbose)
				print_st_err(mdev, os, ns, rv);
			return rv;
		}

		wait_event(mdev->state_wait,
			(rv = _req_st_cond(mdev, mask, val)));

		if (rv < SS_Success) {
			/* nearly dead code. */
			drbd_state_unlock(mdev);
			if (f & ChgStateVerbose)
				print_st_err(mdev, os, ns, rv);
			return rv;
		}
		spin_lock_irqsave(&mdev->req_lock, flags);
		os = mdev->state;
		ns.i = (os.i & ~mask.i) | val.i;
		drbd_state_unlock(mdev);
	}

	rv = _drbd_set_state(mdev, ns, f);
	ns = mdev->state;
	spin_unlock_irqrestore(&mdev->req_lock, flags);

	return rv;
}


void print_st(struct drbd_conf *mdev, char *name, union drbd_state_t ns)
{
	ERR(" %s = { cs:%s st:%s/%s ds:%s/%s %c%c%c%c }\n",
	    name,
	    conns_to_name(ns.conn),
	    roles_to_name(ns.role),
	    roles_to_name(ns.peer),
	    disks_to_name(ns.disk),
	    disks_to_name(ns.pdsk),
	    ns.susp ? 's' : 'r',
	    ns.aftr_isp ? 'a' : '-',
	    ns.peer_isp ? 'p' : '-',
	    ns.user_isp ? 'u' : '-'
	    );
}

void print_st_err(struct drbd_conf *mdev,
	union drbd_state_t os, union drbd_state_t ns, int err)
{
	ERR("State change failed: %s\n", set_st_err_name(err));
	print_st(mdev, " state", os);
	print_st(mdev, "wanted", ns);
}


#define peers_to_name roles_to_name
#define pdsks_to_name disks_to_name

#define susps_to_name(A) ( (A) ? "1" : "0" )
#define aftr_isps_to_name(A) ( (A) ? "1" : "0" )
#define peer_isps_to_name(A) ( (A) ? "1" : "0" )
#define user_isps_to_name(A) ( (A) ? "1" : "0" )

#define PSC(A) \
	({ if (ns.A != os.A) { \
		pbp += sprintf(pbp, #A "( %s -> %s ) ", \
			      A##s_to_name(os.A), \
			      A##s_to_name(ns.A)); \
	} })

int is_valid_state(struct drbd_conf *mdev, union drbd_state_t ns)
{
	/* See drbd_state_sw_errors in drbd_strings.c */

	enum fencing_policy fp;
	int rv = SS_Success;

	fp = DontCare;
	if (inc_local(mdev)) {
		fp = mdev->bc->dc.fencing;
		dec_local(mdev);
	}

	if (inc_net(mdev)) {
		if ( !mdev->net_conf->two_primaries &&
		    ns.role == Primary && ns.peer == Primary )
			rv = SS_TwoPrimaries;
		dec_net(mdev);
	}

	if (rv <= 0)
		/* already found a reason to abort */;
	else if (ns.role == Secondary && mdev->open_cnt)
		rv = SS_DeviceInUse;

	else if ( ns.role == Primary && ns.conn < Connected &&
		 ns.disk < UpToDate ) rv = SS_NoUpToDateDisk;

	else if ( fp >= Resource &&
		 ns.role == Primary && ns.conn < Connected &&
		 ns.pdsk >= DUnknown ) rv = SS_PrimaryNOP;

	else if ( ns.role == Primary && ns.disk <= Inconsistent &&
		 ns.pdsk <= Inconsistent ) rv = SS_NoUpToDateDisk;

	else if ( ns.conn > Connected &&
		 ns.disk < UpToDate && ns.pdsk < UpToDate )
		rv = SS_BothInconsistent;

	else if ( ns.conn > Connected &&
		 (ns.disk == Diskless || ns.pdsk == Diskless ) )
		rv = SS_SyncingDiskless;

	else if ( (ns.conn == Connected ||
		  ns.conn == WFBitMapS ||
		  ns.conn == SyncSource ||
		  ns.conn == PausedSyncS) &&
		 ns.disk == Outdated ) rv = SS_ConnectedOutdates;

	return rv;
}

int is_valid_state_transition(struct drbd_conf *mdev,
	union drbd_state_t ns, union drbd_state_t os)
{
	int rv = SS_Success;

	if ( (ns.conn == StartingSyncT || ns.conn == StartingSyncS ) &&
	    os.conn > Connected) rv = SS_ResyncRunning;

	if (ns.conn == Disconnecting && os.conn == StandAlone)
		rv = SS_AlreadyStandAlone;

	if (ns.disk > Attaching && os.disk == Diskless)
		rv = SS_IsDiskLess;

	if ( ns.conn == WFConnection && os.conn < Unconnected )
		rv=SS_NoNetConfig;

	if ( ns.disk == Outdated && os.disk < Outdated && os.disk != Attaching)
		rv=SS_LowerThanOutdated;

	return rv;
}

int _drbd_set_state(struct drbd_conf *mdev,
	union drbd_state_t ns, enum chg_state_flags flags)
{
	union drbd_state_t os;
	int rv = SS_Success;
	int warn_sync_abort = 0;
	enum fencing_policy fp;
	struct after_state_chg_work* ascw;

	MUST_HOLD(&mdev->req_lock);

	os = mdev->state;

	fp = DontCare;
	if (inc_local(mdev)) {
		fp = mdev->bc->dc.fencing;
		dec_local(mdev);
	}

	/* Early state sanitising. Dissalow the invalidate ioctl to connect  */
	if ( (ns.conn == StartingSyncS || ns.conn == StartingSyncT) &&
		os.conn < Connected ) {
		ns.conn = os.conn;
		ns.pdsk = os.pdsk;
	}

	/* Dissalow Network errors to configure a device's network part */
	if ( (ns.conn >= Timeout && ns.conn <= TearDown ) &&
	    os.conn <= Disconnecting )
		ns.conn = os.conn;

	/* Dissalow network errors (+TearDown) to overwrite each other.
	   Dissalow network errors to overwrite the Disconnecting state. */
	if ( ( (os.conn >= Timeout && os.conn <= TearDown)
	      || os.conn == Disconnecting ) &&
	    ns.conn >= Timeout && ns.conn <= TearDown )
		ns.conn = os.conn;

	if (ns.conn < Connected) {
		ns.peer_isp = 0;
		ns.peer = Unknown;
		if ( ns.pdsk > DUnknown ||
		     ns.pdsk < Inconsistent ) ns.pdsk = DUnknown;
	}

	if (ns.conn <= Disconnecting && ns.disk == Diskless)
		ns.pdsk = DUnknown;

	if ( ns.conn > Connected && (ns.disk <= Failed || ns.pdsk <= Failed )) {
		warn_sync_abort = 1;
		ns.conn = Connected;
	}

	if ( ns.conn >= Connected &&
	    ( ns.disk == Consistent || ns.disk == Outdated ) ) {
		switch (ns.conn) {
		case WFBitMapT:
		case PausedSyncT:
			ns.disk = Outdated;
			break;
		case Connected:
		case WFBitMapS:
		case SyncSource:
		case PausedSyncS:
			ns.disk = UpToDate;
			break;
		case SyncTarget:
			ns.disk = Inconsistent;
			WARN("Implicit set disk state Inconsistent!\n");
			break;
		}
		if (os.disk == Outdated && ns.disk == UpToDate)
			WARN("Implicit set disk from Outdate to UpToDate\n");
	}

	if ( ns.conn >= Connected &&
	    ( ns.pdsk == Consistent || ns.pdsk == Outdated ) ) {
		switch (ns.conn) {
		case Connected:
		case WFBitMapT:
		case PausedSyncT:
		case SyncTarget:
			ns.pdsk = UpToDate;
			break;
		case WFBitMapS:
		case PausedSyncS:
			ns.pdsk = Outdated;
			break;
		case SyncSource:
			ns.pdsk = Inconsistent;
			WARN("Implicit set pdsk Inconsistent!\n");
			break;
		}
		if (os.pdsk == Outdated && ns.pdsk == UpToDate)
			WARN("Implicit set pdsk from Outdate to UpToDate\n");
	}

	/* Connection breaks down before we finished "Negotiating" */
	if (ns.conn < Connected && ns.disk == Negotiating) {
		ns.disk = mdev->new_state_tmp.disk;
		ns.pdsk = mdev->new_state_tmp.pdsk;
	}

	if (fp == Stonith &&
	    (ns.role == Primary &&
	     ns.conn < Connected &&
	     ns.pdsk > Outdated))
			ns.susp = 1;

	if (ns.aftr_isp || ns.peer_isp || ns.user_isp) {
		if (ns.conn == SyncSource)
			ns.conn = PausedSyncS;
		if (ns.conn == SyncTarget)
			ns.conn = PausedSyncT;
	} else {
		if (ns.conn == PausedSyncS)
			ns.conn = SyncSource;
		if (ns.conn == PausedSyncT)
			ns.conn = SyncTarget;
	}

	if (ns.i == os.i)
		return SS_NothingToDo;

	if ( !(flags & ChgStateHard) ) {
		/*  pre-state-change checks ; only look at ns  */
		/* See drbd_state_sw_errors in drbd_strings.c */

		rv = is_valid_state(mdev, ns);
		if (rv < SS_Success) {
			/* If the old state was illegal as well, then let
			   this happen...*/

			if ( is_valid_state(mdev, os) == rv ) {
				ERR("Considering state change from bad state. "
				    "Error would be: '%s'\n",
				    set_st_err_name(rv));
				print_st(mdev, "old", os);
				print_st(mdev, "new", ns);
				rv = is_valid_state_transition(mdev,ns,os);
			}
		} else
			rv = is_valid_state_transition(mdev, ns, os);
	}

	if (rv < SS_Success) {
		if (flags & ChgStateVerbose)
			print_st_err(mdev, os, ns, rv);
		return rv;
	}

	if (warn_sync_abort)
		WARN("Resync aborted.\n");

#if DUMP_MD >= 2
	{
	char *pbp, pb[300];
	pbp = pb;
	*pbp = 0;
	PSC(role);
	PSC(peer);
	PSC(conn);
	PSC(disk);
	PSC(pdsk);
	PSC(susp);
	PSC(aftr_isp);
	PSC(peer_isp);
	PSC(user_isp);
	INFO("%s\n", pb);
	}
#endif

	mdev->state.i = ns.i;
	wake_up(&mdev->misc_wait);
	wake_up(&mdev->state_wait);

	/**   post-state-change actions   **/
	if (os.conn >= SyncSource   && ns.conn <= Connected) {
		set_bit(STOP_SYNC_TIMER, &mdev->flags);
		mod_timer(&mdev->resync_timer, jiffies);
	}

	if ( (os.conn == PausedSyncT || os.conn == PausedSyncS) &&
	    (ns.conn == SyncTarget  || ns.conn == SyncSource) ) {
		INFO("Syncer continues.\n");
		mdev->rs_paused += (long)jiffies-(long)mdev->rs_mark_time;
		if (ns.conn == SyncTarget) {
			if (!test_and_clear_bit(STOP_SYNC_TIMER,&mdev->flags)) {
				mod_timer(&mdev->resync_timer,jiffies);
			}
			/* This if (!test_bit) is only needed for the case
			   that a device that has ceased to used its timer,
			   i.e. it is already in drbd_resync_finished() gets
			   paused and resumed. */
		}
	}

	if ( (os.conn == SyncTarget  || os.conn == SyncSource) &&
	    (ns.conn == PausedSyncT || ns.conn == PausedSyncS) ) {
		INFO("Resync suspended\n");
		mdev->rs_mark_time = jiffies;
		if (ns.conn == PausedSyncT)
			set_bit(STOP_SYNC_TIMER, &mdev->flags);
	}

	if(inc_local(mdev)) {
		u32 mdf = mdev->bc->md.flags & ~(MDF_Consistent|MDF_PrimaryInd|
						 MDF_ConnectedInd|MDF_WasUpToDate|
						 MDF_PeerOutDated );

		if (test_bit(CRASHED_PRIMARY,&mdev->flags) ||
		    mdev->state.role == Primary ||
		    ( mdev->state.pdsk < Inconsistent &&
		      mdev->state.peer == Primary ) )  mdf |= MDF_PrimaryInd;
		if (mdev->state.conn > WFReportParams) mdf |= MDF_ConnectedInd;
		if (mdev->state.disk > Inconsistent)   mdf |= MDF_Consistent;
		if (mdev->state.disk > Outdated)       mdf |= MDF_WasUpToDate;
		if (mdev->state.pdsk <= Outdated &&
		    mdev->state.pdsk >= Inconsistent)  mdf |= MDF_PeerOutDated;
		if( mdf != mdev->bc->md.flags) {
			mdev->bc->md.flags = mdf;
			drbd_md_mark_dirty(mdev);
		}
		dec_local(mdev);
	}

	/* Peer was forced UpToDate & Primary, consider to resync */
	if (os.disk == Inconsistent && os.pdsk == Inconsistent &&
	    os.peer == Secondary && ns.peer == Primary)
		set_bit(CONSIDER_RESYNC, &mdev->flags);

	/* Receiver should clean up itself */
	if (os.conn != Disconnecting && ns.conn == Disconnecting)
		drbd_thread_signal(&mdev->receiver);

	/* Now the receiver finished cleaning up itself, it should die */
	if (os.conn != StandAlone && ns.conn == StandAlone)
		drbd_thread_stop_nowait(&mdev->receiver);

	/* Upon network failure, we need to restart the receiver. */
	if (os.conn > TearDown &&
	    ns.conn <= TearDown && ns.conn >= Timeout)
		drbd_thread_restart_nowait(&mdev->receiver);

	ascw = kmalloc(sizeof(*ascw), GFP_ATOMIC);
	if (ascw) {
		ascw->os = os;
		ascw->ns = ns;
		ascw->flags = flags;
		ascw->w.cb = w_after_state_ch;
		drbd_queue_work(&mdev->data.work, &ascw->w);
	} else {
		WARN("Could not kmalloc an ascw\n");
	}

	return rv;
}

int w_after_state_ch(struct drbd_conf *mdev, struct drbd_work *w, int unused)
{
	struct after_state_chg_work *ascw;

	ascw = (struct after_state_chg_work *) w;
	after_state_ch(mdev, ascw->os, ascw->ns, ascw->flags);
	kfree(ascw);

	return 1;
}

static void after_state_ch(struct drbd_conf *mdev, union drbd_state_t os,
			   union drbd_state_t ns, enum chg_state_flags flags)
{
	enum fencing_policy fp;

	if ( (os.conn != Connected && ns.conn == Connected) ) {
		clear_bit(CRASHED_PRIMARY, &mdev->flags);
		if (mdev->p_uuid)
			mdev->p_uuid[UUID_FLAGS] &= ~((u64)2);
	}

	fp = DontCare;
	if (inc_local(mdev)) {
		fp = mdev->bc->dc.fencing;
		dec_local(mdev);
	}

	/* Inform userspace about the change... */
	drbd_bcast_state(mdev, ns);

	/* Here we have the actions that are performed after a
	   state change. This function might sleep */

	if (fp == Stonith && ns.susp) {
		/* case1: The outdate peer handler is successfull:
		 * case2: The connection was established again: */
		if ( (os.pdsk > Outdated  && ns.pdsk <= Outdated) ||
		     (os.conn < Connected && ns.conn >= Connected) ) {
			tl_clear(mdev);
			spin_lock_irq(&mdev->req_lock);
			_drbd_set_state(_NS(mdev, susp, 0), ChgStateVerbose);
			spin_unlock_irq(&mdev->req_lock);
		}
	}
	/* Do not change the order of the if above and below... */
	if (os.conn != WFBitMapS && ns.conn == WFBitMapS) {
		/* compare with drbd_make_request_common,
		 * wait_event and inc_ap_bio.
		 * Note: we may lose connection whilst waiting here.
		 * no worries though, should work out ok... */
		wait_event(mdev->misc_wait,
			mdev->state.conn != WFBitMapS ||
			!atomic_read(&mdev->ap_bio_cnt));
		drbd_bm_lock(mdev);
		drbd_send_bitmap(mdev);
		drbd_bm_unlock(mdev);
	}

	/* Lost contact to peer's copy of the data */
	if ( (os.pdsk >= Inconsistent &&
	      os.pdsk != DUnknown &&
	      os.pdsk != Outdated)
	&&   (ns.pdsk < Inconsistent ||
	      ns.pdsk == DUnknown ||
	      ns.pdsk == Outdated) ) {
		kfree(mdev->p_uuid);
		mdev->p_uuid = NULL;
		if (inc_local(mdev)) {
			/* generate new uuid, unless we did already */
			if (ns.role == Primary &&
			    mdev->bc->md.uuid[Bitmap] == 0)
				drbd_uuid_new_current(mdev);
			if (ns.peer == Primary) {
				/* Note: The condition ns.peer == Primary implies
				   that we are connected. Otherwise it would
				   be ns.peer == Unknown. */
				/* A FullSync is required after a
				   primary detached from its disk! */
				_drbd_uuid_new_current(mdev);
			}
			dec_local(mdev);
		}
	}

	if (ns.pdsk < Inconsistent && inc_local(mdev)) {
		if (ns.peer == Primary && mdev->bc->md.uuid[Bitmap] == 0) {
			/* Diskless Peer becomes primary */
			if (os.peer == Secondary)
				drbd_uuid_new_current(mdev);

			/* Got connected to diskless, primary peer */
			if (os.peer == Unknown)
				_drbd_uuid_new_current(mdev);
		}

		/* Diskless Peer becomes secondary */
		if (os.peer == Primary && ns.peer == Secondary)
			drbd_al_to_on_disk_bm(mdev);
		dec_local(mdev);
	}

	/* Last part of the attaching process ... */
	if ( ns.conn >= Connected &&
	     os.disk == Attaching && ns.disk == Negotiating ) {
		kfree(mdev->p_uuid); /* We expect to receive up-to-date UUIDs soon. */
		mdev->p_uuid = NULL; /* ...to not use the old ones in the mean time */
		drbd_send_sizes(mdev);  /* to start sync... */
		drbd_send_uuids(mdev);
		drbd_send_state(mdev);
	}

	/* We want to pause/continue resync, tell peer. */
	if ( ns.conn >= Connected &&
	     (( os.aftr_isp != ns.aftr_isp ) ||
	      ( os.user_isp != ns.user_isp )) )
		drbd_send_state(mdev);

	/* In case one of the isp bits got set, suspend other devices. */
	if ( ( !os.aftr_isp && !os.peer_isp && !os.user_isp) &&
	     ( ns.aftr_isp || ns.peer_isp || ns.user_isp) )
		suspend_other_sg(mdev);

	/* Make sure the peer gets informed about eventual state
	   changes (ISP bits) while we were in WFReportParams. */
	if (os.conn == WFReportParams && ns.conn >= Connected) {
		drbd_send_state(mdev);
	}

	/* We are in the progress to start a full sync... */
	if ( ( os.conn != StartingSyncT && ns.conn == StartingSyncT ) ||
	     ( os.conn != StartingSyncS && ns.conn == StartingSyncS ) ) {

		drbd_bm_lock(mdev); /* racy... */

		drbd_md_set_flag(mdev, MDF_FullSync);
		drbd_md_sync(mdev);

		drbd_bm_set_all(mdev);
		drbd_bm_write(mdev);

		drbd_md_clear_flag(mdev, MDF_FullSync);
		drbd_md_sync(mdev);

		drbd_bm_unlock(mdev);

		if (ns.conn == StartingSyncT) {
			spin_lock_irq(&mdev->req_lock);
			_drbd_set_state(_NS(mdev, conn, WFSyncUUID), ChgStateVerbose);
			spin_unlock_irq(&mdev->req_lock);
		} else { /* StartingSyncS */
			drbd_start_resync(mdev, SyncSource);
		}
	}

	/* We are invalidating our self... */
	if ( os.conn < Connected && ns.conn < Connected &&
	       os.disk > Inconsistent && ns.disk == Inconsistent ) {
		drbd_bm_lock(mdev); /* racy... */

		drbd_md_set_flag(mdev, MDF_FullSync);
		drbd_md_sync(mdev);

		drbd_bm_set_all(mdev);
		drbd_bm_write(mdev);

		drbd_md_clear_flag(mdev, MDF_FullSync);
		drbd_md_sync(mdev);

		drbd_bm_unlock(mdev);
	}

	if (os.disk > Diskless && ns.disk == Diskless) {
		/* since inc_local() only works as long as disk>=Inconsistent,
		   and it is Diskless here, local_cnt can only go down, it can
		   not increase... It will reach zero */
		wait_event(mdev->misc_wait, !atomic_read(&mdev->local_cnt));

		drbd_free_bc(mdev->bc);	mdev->bc = NULL;
		lc_free(mdev->resync);  mdev->resync = NULL;
		lc_free(mdev->act_log); mdev->act_log = NULL;
	}

	/* A resync finished or aborted, wake paused devices... */
	if ( (os.conn > Connected && ns.conn <= Connected) ||
	     (os.peer_isp && !ns.peer_isp) ||
	     (os.user_isp && !ns.user_isp) )
		resume_next_sg(mdev);

	/* Upon network connection, we need to start the received */
	if (os.conn == StandAlone && ns.conn == Unconnected)
		drbd_thread_start(&mdev->receiver);

	/* Terminate worker thread if we are unconfigured - it will be
	   restarted as needed... */
	if (ns.disk == Diskless && ns.conn == StandAlone)
		drbd_thread_stop_nowait(&mdev->worker);

	drbd_md_sync(mdev);
}


int drbd_thread_setup(void *arg)
{
	struct Drbd_thread *thi = (struct Drbd_thread *) arg;
	struct drbd_conf *mdev = thi->mdev;
	int retval;

	daemonize("drbd_thread");
	D_ASSERT(get_t_state(thi) == Running);
	D_ASSERT(thi->task == NULL);
	spin_lock(&thi->t_lock);
	thi->task = current;
	smp_mb();
	spin_unlock(&thi->t_lock);
	complete(&thi->startstop); /* notify: thi->task is set. */

	while (1) {
		retval = thi->function(thi);
		if (get_t_state(thi) != Restarting) break;
		thi->t_state = Running;
	}

	spin_lock(&thi->t_lock);
	thi->task = NULL;
	thi->t_state = None;
	smp_mb();
	spin_unlock(&thi->t_lock);

	/* THINK maybe two different completions? */
	complete(&thi->startstop); /* notify: thi->task unset. */

	INFO("Terminating %s thread\n",
	     thi == &mdev->receiver ? "receiver" :
	     thi == &mdev->asender  ? "asender"  :
	     thi == &mdev->worker   ? "worker"   : "NONSENSE");

	// Release mod reference taken when thread was started
	module_put(THIS_MODULE);
	return retval;
}

void drbd_thread_init(struct drbd_conf *mdev, struct Drbd_thread *thi,
		      int (*func) (struct Drbd_thread *))
{
	spin_lock_init(&thi->t_lock);
	thi->task    = NULL;
	thi->t_state = None;
	thi->function = func;
	thi->mdev = mdev;
}

int drbd_thread_start(struct Drbd_thread *thi)
{
	int pid;
	struct drbd_conf *mdev = thi->mdev;

	spin_lock(&thi->t_lock);

	if (thi->t_state == None) {
		INFO("Starting %s thread (from %s [%d])\n",
		     thi == &mdev->receiver ? "receiver" :
		     thi == &mdev->asender  ? "asender"  :
		     thi == &mdev->worker   ? "worker"   : "NONSENSE",
		     current->comm, current->pid);

		/* Get ref on module for thread - this is released when thread exits */
		if (!try_module_get(THIS_MODULE)) {
			ERR("Failed to get module reference in drbd_thread_start\n");
			spin_unlock(&thi->t_lock);
			return FALSE;
		}

		init_completion(&thi->startstop);
		D_ASSERT(thi->task == NULL);
		thi->t_state = Running;
		spin_unlock(&thi->t_lock);
		flush_signals(current); /* otherw. may get -ERESTARTNOINTR */

		/* FIXME rewrite to use kthread interface */
		pid = kernel_thread(drbd_thread_setup, (void *) thi, CLONE_FS);
		if (pid < 0) {
			ERR("Couldn't start thread (%d)\n", pid);

			module_put(THIS_MODULE);
			return FALSE;
		}
		/* waits until thi->task is set */
		wait_for_completion(&thi->startstop);
		D_ASSERT(thi->task);
		D_ASSERT(get_t_state(thi) == Running);
	} else {
		spin_unlock(&thi->t_lock);
	}

	return TRUE;
}


void _drbd_thread_stop(struct Drbd_thread *thi, int restart, int wait)
{
	struct drbd_conf *mdev = thi->mdev;
	enum Drbd_thread_state ns = restart ? Restarting : Exiting;

	spin_lock(&thi->t_lock);

	/* INFO("drbd_thread_stop: %s [%d]: %s %d -> %d; %d\n",
	     current->comm, current->pid,
	     thi->task ? thi->task->comm : "NULL", thi->t_state, ns, wait); */

	if (thi->t_state == None) {
		spin_unlock(&thi->t_lock);
		if (restart)
			drbd_thread_start(thi);
		return;
	}

	if (thi->t_state != ns) {
		if (thi->task == NULL) {
			spin_unlock(&thi->t_lock);
			return;
		}

		thi->t_state = ns;
		smp_mb();
		if (thi->task != current) {
			if (wait)
				init_completion(&thi->startstop);
			force_sig(DRBD_SIGKILL, thi->task);
		} else
			D_ASSERT(!wait);
	}
	spin_unlock(&thi->t_lock);

	if (wait) {
		D_ASSERT(thi->task != current);
		wait_for_completion(&thi->startstop);
		spin_lock(&thi->t_lock);
		D_ASSERT(thi->task == NULL);
		D_ASSERT(thi->t_state == None);
		spin_unlock(&thi->t_lock);
	}
}

void drbd_thread_signal(struct Drbd_thread *thi)
{
	spin_lock(&thi->t_lock);

	if (thi->t_state == None) {
		spin_unlock(&thi->t_lock);
		return;
	}

	if (thi->task != current)
		force_sig(DRBD_SIGKILL, thi->task);

	spin_unlock(&thi->t_lock);
}

/* the appropriate socket mutex must be held already */
int _drbd_send_cmd(struct drbd_conf *mdev, struct socket *sock,
			  enum Drbd_Packet_Cmd cmd, struct Drbd_Header *h,
			  size_t size, unsigned msg_flags)
{
	int sent, ok;

	ERR_IF(!h) return FALSE;
	ERR_IF(!size) return FALSE;

	h->magic   = BE_DRBD_MAGIC;
	h->command = cpu_to_be16(cmd);
	h->length  = cpu_to_be16(size-sizeof(struct Drbd_Header));

	dump_packet(mdev, sock, 0, (void *)h, __FILE__, __LINE__);
	sent = drbd_send(mdev, sock, h, size, msg_flags);

	ok = ( sent == size );
	if (!ok)
		ERR("short sent %s size=%d sent=%d\n",
		    cmdname(cmd), (int)size, sent);
	return ok;
}

/* don't pass the socket. we may only look at it
 * when we hold the appropriate socket mutex.
 */
int drbd_send_cmd(struct drbd_conf *mdev, int use_data_socket,
		  enum Drbd_Packet_Cmd cmd, struct Drbd_Header *h, size_t size)
{
	int ok = 0;
	struct socket *sock;

	if (use_data_socket) {
		down(&mdev->data.mutex);
		sock = mdev->data.socket;
	} else {
		down(&mdev->meta.mutex);
		sock = mdev->meta.socket;
	}

	/* drbd_disconnect() could have called drbd_free_sock()
	 * while we were waiting in down()... */
	if (likely(sock != NULL))
		ok = _drbd_send_cmd(mdev, sock, cmd, h, size, 0);

	if (use_data_socket)
		up(&mdev->data.mutex);
	else
		up(&mdev->meta.mutex);
	return ok;
}

int drbd_send_cmd2(struct drbd_conf *mdev, enum Drbd_Packet_Cmd cmd, char *data,
		   size_t size)
{
	struct Drbd_Header h;
	int ok;

	h.magic   = BE_DRBD_MAGIC;
	h.command = cpu_to_be16(cmd);
	h.length  = cpu_to_be16(size);

	if (!drbd_get_data_sock(mdev))
		return 0;

	dump_packet(mdev, mdev->data.socket, 0, (void *)&h, __FILE__, __LINE__);

	ok = ( sizeof(h) ==
		drbd_send(mdev, mdev->data.socket, &h, sizeof(h), 0) );
	ok = ok && ( size ==
		drbd_send(mdev, mdev->data.socket, data, size, 0) );

	drbd_put_data_sock(mdev);

	return ok;
}

int drbd_send_sync_param(struct drbd_conf *mdev, struct syncer_conf *sc)
{
	struct Drbd_SyncParam_Packet p;

	p.rate      = cpu_to_be32(sc->rate);

	return drbd_send_cmd(mdev, USE_DATA_SOCKET, SyncParam,
				(struct Drbd_Header *)&p, sizeof(p));
}

int drbd_send_protocol(struct drbd_conf *mdev)
{
	struct Drbd_Protocol_Packet p;

	p.protocol      = cpu_to_be32(mdev->net_conf->wire_protocol);
	p.after_sb_0p   = cpu_to_be32(mdev->net_conf->after_sb_0p);
	p.after_sb_1p   = cpu_to_be32(mdev->net_conf->after_sb_1p);
	p.after_sb_2p   = cpu_to_be32(mdev->net_conf->after_sb_2p);
	p.want_lose     = cpu_to_be32(mdev->net_conf->want_lose);
	p.two_primaries = cpu_to_be32(mdev->net_conf->two_primaries);

	return drbd_send_cmd(mdev, USE_DATA_SOCKET, ReportProtocol,
			     (struct Drbd_Header *)&p, sizeof(p));
}

/* Hold sock mutex before calling this */
int _drbd_send_uuids(struct drbd_conf *mdev)
{
	struct Drbd_GenCnt_Packet p;
	int i, ok = 0;
	u64 uuid_flags = 0;
	struct socket *sock = mdev->data.socket;

	if (!inc_local_if_state(mdev, Negotiating)) return 1; /* ok. */

	/* FIXME howto handle diskless ? */
	for (i = Current; i < UUID_SIZE; i++)
		p.uuid[i] = mdev->bc ? cpu_to_be64(mdev->bc->md.uuid[i]) : 0;

	mdev->comm_bm_set = drbd_bm_total_weight(mdev);
	p.uuid[UUID_SIZE] = cpu_to_be64(mdev->comm_bm_set);
	uuid_flags |= mdev->net_conf->want_lose ? 1 : 0;
	uuid_flags |= test_bit(CRASHED_PRIMARY, &mdev->flags) ? 2 : 0;
	p.uuid[UUID_FLAGS] = cpu_to_be64(uuid_flags);

	dec_local(mdev);

	if (likely(sock != NULL))
		ok = _drbd_send_cmd(mdev, sock, ReportUUIDs,
				   (struct Drbd_Header*)&p, sizeof(p), 0);

	return ok;
}

int drbd_send_uuids(struct drbd_conf *mdev)
{
	int ok;
	down(&mdev->data.mutex);
	ok = _drbd_send_uuids(mdev);
	up(&mdev->data.mutex);

	return ok;
}

int drbd_send_sync_uuid(struct drbd_conf *mdev, u64 val)
{
	struct Drbd_SyncUUID_Packet p;

	p.uuid = cpu_to_be64(val);

	return drbd_send_cmd(mdev, USE_DATA_SOCKET, ReportSyncUUID,
			     (struct Drbd_Header *)&p, sizeof(p));
}

int drbd_send_sizes(struct drbd_conf *mdev)
{
	struct Drbd_Sizes_Packet p;
	sector_t d_size, u_size;
	int q_order_type;
	int ok;

	if (inc_local_if_state(mdev, Negotiating)) {
		D_ASSERT(mdev->bc->backing_bdev);
		d_size = drbd_get_max_capacity(mdev->bc);
		u_size = mdev->bc->dc.disk_size;
		q_order_type = drbd_queue_order_type(mdev);
		p.queue_order_type = cpu_to_be32(drbd_queue_order_type(mdev));
		dec_local(mdev);
	} else {
		d_size = 0;
		u_size = 0;
		q_order_type = QUEUE_ORDERED_NONE;
	}

	p.d_size = cpu_to_be64(d_size);
	p.u_size = cpu_to_be64(u_size);
	p.c_size = cpu_to_be64(drbd_get_capacity(mdev->this_bdev));
	p.max_segment_size = cpu_to_be32(mdev->rq_queue->max_segment_size);
	p.queue_order_type = cpu_to_be32(q_order_type);

	ok = drbd_send_cmd(mdev, USE_DATA_SOCKET, ReportSizes,
			   (struct Drbd_Header *)&p, sizeof(p));
	return ok;
}

/* Hold socket mutex before calling this */
int _drbd_send_state(struct drbd_conf *mdev)
{
	struct socket *sock = mdev->data.socket;
	struct Drbd_State_Packet p;
	int ok = 0;

	p.state    = cpu_to_be32(mdev->state.i);

	if (likely(sock != NULL))
		ok = _drbd_send_cmd(mdev, sock, ReportState,
				   (struct Drbd_Header*)&p, sizeof(p), 0);

	return ok;
}

/**
 * drbd_send_state:
 * Informs the peer about our state. Only call it when
 * mdev->state.conn >= Connected (I.e. you may not call it while in
 * WFReportParams. Though there is one valid and necessary exception,
 * drbd_connect() calls drbd_send_state() while in it WFReportParams.
 */
int drbd_send_state(struct drbd_conf *mdev)
{
	int ok;

	/* Grab state lock so we wont send state if we're in the middle
	 * of a cluster wide state change on another thread */
	drbd_state_lock(mdev);

	down(&mdev->data.mutex);
	ok = _drbd_send_state(mdev);
	up(&mdev->data.mutex);

	drbd_state_unlock(mdev);
	return ok;
}

int drbd_send_state_req(struct drbd_conf *mdev,
	union drbd_state_t mask, union drbd_state_t val)
{
	struct Drbd_Req_State_Packet p;

	p.mask    = cpu_to_be32(mask.i);
	p.val     = cpu_to_be32(val.i);

	return drbd_send_cmd(mdev, USE_DATA_SOCKET, StateChgRequest,
			     (struct Drbd_Header *)&p, sizeof(p));
}

int drbd_send_sr_reply(struct drbd_conf *mdev, int retcode)
{
	struct Drbd_RqS_Reply_Packet p;

	p.retcode    = cpu_to_be32(retcode);

	return drbd_send_cmd(mdev, USE_META_SOCKET, StateChgReply,
			     (struct Drbd_Header *)&p, sizeof(p));
}


/* See the comment at receive_bitmap() */
int _drbd_send_bitmap(struct drbd_conf *mdev)
{
	int want;
	int ok = TRUE;
	int bm_i = 0;
	size_t bm_words, num_words;
	unsigned long *buffer;
	struct Drbd_Header *p;

	ERR_IF(!mdev->bitmap) return FALSE;

	bm_words = drbd_bm_words(mdev);
	p  = vmalloc(PAGE_SIZE); /* sleeps. cannot fail. */
	buffer = (unsigned long *)p->payload;

	if (drbd_md_test_flag(mdev->bc, MDF_FullSync)) {
		drbd_bm_set_all(mdev);
		drbd_bm_write(mdev);

		/* if write_bm did fail, Leave full sync flag set in Meta Data
		 * but otherwise process as per normal - need to tell other
		 * side that a full resync is required! */
		if (unlikely(mdev->state.disk <= Failed)) {
			ERR("Failed to write bitmap to disk!\n");
		} else {
			drbd_md_clear_flag(mdev, MDF_FullSync);
			drbd_md_sync(mdev);
		}
	}

	/*
	 * maybe TODO use some simple compression scheme, nowadays there are
	 * some such algorithms in the kernel anyways.
	 */
	do {
		num_words = min_t(size_t, BM_PACKET_WORDS, bm_words-bm_i );
		want = num_words * sizeof(long);
		if (want)
			drbd_bm_get_lel(mdev, bm_i, num_words, buffer);
		ok = _drbd_send_cmd(mdev, mdev->data.socket, ReportBitMap,
				   p, sizeof(*p) + want, 0);
		bm_i += num_words;
	} while (ok && want);

	vfree(p);
	return ok;
}

int drbd_send_bitmap(struct drbd_conf *mdev)
{
	int ok;

	if (!drbd_get_data_sock(mdev))
		return 0;
	ok = _drbd_send_bitmap(mdev);
	drbd_put_data_sock(mdev);
	return ok;
}

int drbd_send_b_ack(struct drbd_conf *mdev, u32 barrier_nr, u32 set_size)
{
	int ok;
	struct Drbd_BarrierAck_Packet p;

	p.barrier  = barrier_nr;
	p.set_size = cpu_to_be32(set_size);

	ok = drbd_send_cmd(mdev, USE_META_SOCKET, BarrierAck,
			(struct Drbd_Header *)&p, sizeof(p));
	return ok;
}

/**
 * _drbd_send_ack:
 * This helper function expects the sector and block_id parameter already
 * in big endian!
 */
int _drbd_send_ack(struct drbd_conf *mdev, enum Drbd_Packet_Cmd cmd,
			  u64 sector,
			  u32 blksize,
			  u64 block_id)
{
	int ok;
	struct Drbd_BlockAck_Packet p;

	p.sector   = sector;
	p.block_id = block_id;
	p.blksize  = blksize;
	p.seq_num  = cpu_to_be32(atomic_add_return(1, &mdev->packet_seq));

	if (!mdev->meta.socket || mdev->state.conn < Connected)
		return FALSE;
	ok = drbd_send_cmd(mdev, USE_META_SOCKET, cmd,
				(struct Drbd_Header *)&p, sizeof(p));
	return ok;
}

int drbd_send_ack_dp(struct drbd_conf *mdev, enum Drbd_Packet_Cmd cmd,
		     struct Drbd_Data_Packet *dp)
{
	const int header_size = sizeof(struct Drbd_Data_Packet)
			      - sizeof(struct Drbd_Header);
	int data_size  = ((struct Drbd_Header *)dp)->length - header_size;

	return _drbd_send_ack(mdev, cmd, dp->sector, cpu_to_be32(data_size),
			      dp->block_id);
}

int drbd_send_ack_rp(struct drbd_conf *mdev, enum Drbd_Packet_Cmd cmd,
		     struct Drbd_BlockRequest_Packet *rp)
{
	return _drbd_send_ack(mdev, cmd, rp->sector, rp->blksize, rp->block_id);
}

int drbd_send_ack(struct drbd_conf *mdev,
	enum Drbd_Packet_Cmd cmd, struct Tl_epoch_entry *e)
{
	return _drbd_send_ack(mdev, cmd,
			      cpu_to_be64(e->sector),
			      cpu_to_be32(e->size),
			      e->block_id);
}

int drbd_send_drequest(struct drbd_conf *mdev, int cmd,
		       sector_t sector, int size, u64 block_id)
{
	int ok;
	struct Drbd_BlockRequest_Packet p;

	p.sector   = cpu_to_be64(sector);
	p.block_id = block_id;
	p.blksize  = cpu_to_be32(size);

	/* FIXME BIO_RW_SYNC ? */

	ok = drbd_send_cmd(mdev, USE_DATA_SOCKET, cmd,
				(struct Drbd_Header *)&p, sizeof(p));
	return ok;
}

/* called on sndtimeo
 * returns FALSE if we should retry,
 * TRUE if we think connection is dead
 */
int we_should_drop_the_connection(struct drbd_conf *mdev, struct socket *sock)
{
	int drop_it;
	/* long elapsed = (long)(jiffies - mdev->last_received); */
	/* DUMPLU(elapsed); // elapsed ignored for now. */

	drop_it =   mdev->meta.socket == sock
		|| !mdev->asender.task
		|| get_t_state(&mdev->asender) != Running
		|| mdev->state.conn < Connected;

	if (drop_it)
		return TRUE;

	drop_it = !--mdev->ko_count;
	if (!drop_it) {
		ERR("[%s/%d] sock_sendmsg time expired, ko = %u\n",
		       current->comm, current->pid, mdev->ko_count);
		request_ping(mdev);
	}

	return drop_it; /* && (mdev->state == Primary) */;
}

/* The idea of sendpage seems to be to put some kind of reference
 * to the page into the skb, and to hand it over to the NIC. In
 * this process get_page() gets called.
 *
 * As soon as the page was really sent over the network put_page()
 * gets called by some part of the network layer. [ NIC driver? ]
 *
 * [ get_page() / put_page() increment/decrement the count. If count
 *   reaches 0 the page will be freed. ]
 *
 * This works nicely with pages from FSs.
 * But this means that in protocol A we might signal IO completion too early!
 *
 * In order not to corrupt data during a resync we must make sure
 * that we do not reuse our own buffer pages (EEs) to early, therefore
 * we have the net_ee list.
 *
 * XFS seems to have problems, still, it submits pages with page_count == 0!
 * As a workaround, we disable sendpage on pages
 * with page_count == 0 or PageSlab.
 */
int _drbd_no_send_page(struct drbd_conf *mdev, struct page *page,
		   int offset, size_t size)
{
       int ret;
       ret = drbd_send(mdev, mdev->data.socket, kmap(page) + offset, size, 0);
       kunmap(page);
       return ret;
}

int _drbd_send_page(struct drbd_conf *mdev, struct page *page,
		    int offset, size_t size)
{
	mm_segment_t oldfs = get_fs();
	int sent, ok;
	int len = size;

#ifdef SHOW_SENDPAGE_USAGE
	unsigned long now = jiffies;
	static unsigned long total;
	static unsigned long fallback;
	static unsigned long last_rep;

	/* report statistics every hour,
	 * if we had at least one fallback.
	 */
	++total;
	if (fallback && time_before(last_rep+3600*HZ, now)) {
		last_rep = now;
		printk(KERN_INFO "drbd: sendpage() omitted: %lu/%lu\n",
			fallback, total);
	}
#endif

	/* PARANOIA. if this ever triggers,
	 * something in the layers above us is really kaputt.
	 *one roundtrip later:
	 * doh. it triggered. so XFS _IS_ really kaputt ...
	 * oh well...
	 */
	if ( (page_count(page) < 1) || PageSlab(page) ) {
		/* e.g. XFS meta- & log-data is in slab pages, which have a
		 * page_count of 0 and/or have PageSlab() set...
		 */
#ifdef SHOW_SENDPAGE_USAGE
		++fallback;
#endif
		sent =  _drbd_no_send_page(mdev, page, offset, size);
		if (likely(sent > 0)) len -= sent;
		goto out;
	}

	set_fs(KERNEL_DS);
	do {
		sent = mdev->data.socket->ops->sendpage(mdev->data.socket, page,
							offset, len,
							MSG_NOSIGNAL);
		if (sent == -EAGAIN) {
			if (we_should_drop_the_connection(mdev,
							  mdev->data.socket))
				break;
			else
				continue;
		}
		if (sent <= 0) {
			WARN("%s: size=%d len=%d sent=%d\n",
			     __func__, (int)size, len, sent);
			break;
		}
		len    -= sent;
		offset += sent;
		/* FIXME test "last_received" ... */
	} while (len > 0 /* THINK && mdev->cstate >= Connected*/);
	set_fs(oldfs);

out:
	ok = (len == 0);
	if (likely(ok))
		mdev->send_cnt += size>>9;
	return ok;
}

static inline int _drbd_send_bio(struct drbd_conf *mdev, struct bio *bio)
{
	struct bio_vec *bvec;
	int i;
	__bio_for_each_segment(bvec, bio, i, 0) {
		if (!_drbd_no_send_page(mdev, bvec->bv_page,
				     bvec->bv_offset, bvec->bv_len))
			return 0;
	}
	return 1;
}

static inline int _drbd_send_zc_bio(struct drbd_conf *mdev, struct bio *bio)
{
	struct bio_vec *bvec;
	int i;
	__bio_for_each_segment(bvec, bio, i, 0) {
		if (!_drbd_send_page(mdev, bvec->bv_page,
				     bvec->bv_offset, bvec->bv_len))
			return 0;
	}

	return 1;
}

/* Used to send write requests
 * Primary -> Peer	(Data)
 */
int drbd_send_dblock(struct drbd_conf *mdev, struct drbd_request *req)
{
	int ok = 1;
	struct Drbd_Data_Packet p;
	unsigned int dp_flags = 0;

	if (!drbd_get_data_sock(mdev))
		return 0;

	p.head.magic   = BE_DRBD_MAGIC;
	p.head.command = cpu_to_be16(Data);
	p.head.length  = cpu_to_be16(sizeof(p)
			-sizeof(struct Drbd_Header)+req->size);

	p.sector   = cpu_to_be64(req->sector);
	p.block_id = (unsigned long)req;
	p.seq_num  = cpu_to_be32( req->seq_num =
				  atomic_add_return(1, &mdev->packet_seq) );
	dp_flags = 0;

	/* NOTE: no need to check if barriers supported here as we would
	 *       not pass the test in make_request_common in that case
	 */
	if (bio_barrier(req->master_bio))
		dp_flags |= DP_HARDBARRIER;
	if (bio_sync(req->master_bio))
		dp_flags |= DP_RW_SYNC;
	if (mdev->state.conn >= SyncSource &&
	    mdev->state.conn <= PausedSyncT)
		dp_flags |= DP_MAY_SET_IN_SYNC;

	p.dp_flags = cpu_to_be32(dp_flags);
	dump_packet(mdev, mdev->data.socket, 0, (void *)&p, __FILE__, __LINE__);
	set_bit(UNPLUG_REMOTE, &mdev->flags);
	ok = (sizeof(p) ==
		drbd_send(mdev, mdev->data.socket, &p, sizeof(p), MSG_MORE));
	if (ok) {
		if (mdev->net_conf->wire_protocol == DRBD_PROT_A)
			ok = _drbd_send_bio(mdev, req->master_bio);
		else
			ok = _drbd_send_zc_bio(mdev, req->master_bio);
	}

	drbd_put_data_sock(mdev);
	return ok;
}

/* answer packet, used to send data back for read requests:
 *  Peer       -> (diskless) Primary   (DataReply)
 *  SyncSource -> SyncTarget         (RSDataReply)
 */
int drbd_send_block(struct drbd_conf *mdev, enum Drbd_Packet_Cmd cmd,
		    struct Tl_epoch_entry *e)
{
	int ok;
	struct Drbd_Data_Packet p;

	p.head.magic   = BE_DRBD_MAGIC;
	p.head.command = cpu_to_be16(cmd);
	p.head.length  = cpu_to_be16( sizeof(p)
			-sizeof(struct Drbd_Header) + e->size);

	p.sector   = cpu_to_be64(e->sector);
	p.block_id = e->block_id;
	/* p.seq_num  = 0;    No sequence numbers here.. */

	/* Only called by our kernel thread.
	 * This one may be interupted by DRBD_SIG and/or DRBD_SIGKILL
	 * in response to ioctl or module unload.
	 */
	if (!drbd_get_data_sock(mdev))
		return 0;

	dump_packet(mdev, mdev->data.socket, 0, (void *)&p, __FILE__, __LINE__);
	ok = sizeof(p) == drbd_send(mdev, mdev->data.socket, &p,
					sizeof(p), MSG_MORE);
	if (ok)
		ok = _drbd_send_zc_bio(mdev, e->private_bio);

	drbd_put_data_sock(mdev);
	return ok;
}

/*
  drbd_send distinguishes two cases:

  Packets sent via the data socket "sock"
  and packets sent via the meta data socket "msock"

		    sock                      msock
  -----------------+-------------------------+------------------------------
  timeout           conf.timeout / 2          conf.timeout / 2
  timeout action    send a ping via msock     Abort communication
					      and close all sockets
*/

/*
 * you must have down()ed the appropriate [m]sock_mutex elsewhere!
 */
int drbd_send(struct drbd_conf *mdev, struct socket *sock,
	      void *buf, size_t size, unsigned msg_flags)
{
#if !HAVE_KERNEL_SENDMSG
	mm_segment_t oldfs;
	struct iovec iov;
#else
	struct kvec iov;
#endif
	struct msghdr msg;
	int rv, sent = 0;

	if (!sock)
		return -1000;

	/* THINK  if (signal_pending) return ... ? */

	iov.iov_base = buf;
	iov.iov_len  = size;

	msg.msg_name       = 0;
	msg.msg_namelen    = 0;
#if !HAVE_KERNEL_SENDMSG
	msg.msg_iov        = &iov;
	msg.msg_iovlen     = 1;
#endif
	msg.msg_control    = NULL;
	msg.msg_controllen = 0;
	msg.msg_flags      = msg_flags | MSG_NOSIGNAL;

#if !HAVE_KERNEL_SENDMSG
	oldfs = get_fs();
	set_fs(KERNEL_DS);
#endif

	if (sock == mdev->data.socket)
		mdev->ko_count = mdev->net_conf->ko_count;
	do {
		/* STRANGE
		 * tcp_sendmsg does _not_ use its size parameter at all ?
		 *
		 * -EAGAIN on timeout, -EINTR on signal.
		 */
/* THINK
 * do we need to block DRBD_SIG if sock == &meta.socket ??
 * otherwise wake_asender() might interrupt some send_*Ack !
 */
#if !HAVE_KERNEL_SENDMSG
		rv = sock_sendmsg(sock, &msg, iov.iov_len );
#else
		rv = kernel_sendmsg(sock, &msg, &iov, 1, size);
#endif
		if (rv == -EAGAIN) {
			if (we_should_drop_the_connection(mdev, sock))
				break;
			else
				continue;
		}
		D_ASSERT(rv != 0);
		if (rv == -EINTR) {
#if 0
			/* FIXME this happens all the time.
			 * we don't care for now!
			 * eventually this should be sorted out be the proper
			 * use of the SIGNAL_ASENDER bit... */
			if (DRBD_ratelimit(5*HZ, 5)) {
				DBG("Got a signal in drbd_send(,%c,)!\n",
				    sock == mdev->meta.socket ? 'm' : 's');
				/* dump_stack(); */
			}
#endif
			flush_signals(current);
			rv = 0;
		}
		if (rv < 0)
			break;
		sent += rv;
		iov.iov_base += rv;
		iov.iov_len  -= rv;
	} while (sent < size);

#if !HAVE_KERNEL_SENDMSG
	set_fs(oldfs);
#endif

	if (rv <= 0) {
		if (rv != -EAGAIN) {
			ERR("%s_sendmsg returned %d\n",
			    sock == mdev->meta.socket ? "msock" : "sock",
			    rv);
			drbd_force_state(mdev, NS(conn, BrokenPipe));
		} else
			drbd_force_state(mdev, NS(conn, Timeout));
	}

	return sent;
}

int drbd_open(struct inode *inode, struct file *file)
{
	struct drbd_conf *mdev;
	unsigned long flags;
	int rv = 0;

	mdev = minor_to_mdev(MINOR(inode->i_rdev));
	if (!mdev)
		return -ENODEV;

	spin_lock_irqsave(&mdev->req_lock, flags);
	/* to have a stable mdev->state.role
	 * and no race with updating open_cnt */

	if (mdev->state.role != Primary) {
		if (file->f_mode & FMODE_WRITE)
			rv = -EROFS;
		else if (!allow_oos)
			rv = -EMEDIUMTYPE;
	}

	if (!rv)
		mdev->open_cnt++;
	spin_unlock_irqrestore(&mdev->req_lock, flags);

	return rv;
}

int drbd_close(struct inode *inode, struct file *file)
{
	/* do not use *file (May be NULL, in case of a unmount :-) */
	struct drbd_conf *mdev;

	mdev = minor_to_mdev(MINOR(inode->i_rdev));
	if (!mdev)
		return -ENODEV;

	/*
	printk(KERN_ERR "drbd: close(inode=%p,file=%p)"
	       "current=%p,minor=%d,wc=%d\n", inode, file, current, minor,
	       inode->i_writecount);
	*/

	mdev->open_cnt--;

	return 0;
}

void drbd_unplug_fn(struct request_queue *q)
{
	struct drbd_conf *mdev = q->queuedata;

	MTRACE(TraceTypeUnplug, TraceLvlSummary,
	       INFO("got unplugged ap_bio_count=%d\n",
		    atomic_read(&mdev->ap_bio_cnt));
	       );

	/* unplug FIRST */
	spin_lock_irq(q->queue_lock);
	blk_remove_plug(q);
	spin_unlock_irq(q->queue_lock);

	/* only if connected */
	spin_lock_irq(&mdev->req_lock);
	if (mdev->state.pdsk >= Inconsistent && mdev->state.conn >= Connected) {
		D_ASSERT(mdev->state.role == Primary);
		if (test_and_clear_bit(UNPLUG_REMOTE, &mdev->flags)) {
			/* add to the data.work queue,
			 * unless already queued.
			 * XXX this might be a good addition to drbd_queue_work
			 * anyways, to detect "double queuing" ... */
			if (list_empty(&mdev->unplug_work.list))
				drbd_queue_work(&mdev->data.work,
						&mdev->unplug_work);
		}
	}
	spin_unlock_irq(&mdev->req_lock);

	if (mdev->state.disk >= Inconsistent)
		drbd_kick_lo(mdev);
}

void drbd_set_defaults(struct drbd_conf *mdev)
{
	mdev->sync_conf.after      = DRBD_AFTER_DEF;
	mdev->sync_conf.rate       = DRBD_RATE_DEF;
	mdev->sync_conf.al_extents = DRBD_AL_EXTENTS_DEF;
	mdev->state = (union drbd_state_t) {
		{ Secondary, Unknown, StandAlone, Diskless, DUnknown, 0 } };
}

void drbd_init_set_defaults(struct drbd_conf *mdev)
{
	/* the memset(,0,) did most of this.
	 * note: only assignments, no allocation in here */

#ifdef PARANOIA
	SET_MDEV_MAGIC(mdev);
#endif

	drbd_set_defaults(mdev);

	/* for now, we do NOT yet support it,
	 * even though we start some framework
	 * to eventually support barriers */
	set_bit(NO_BARRIER_SUPP, &mdev->flags);

	atomic_set(&mdev->ap_bio_cnt, 0);
	atomic_set(&mdev->ap_pending_cnt, 0);
	atomic_set(&mdev->rs_pending_cnt, 0);
	atomic_set(&mdev->unacked_cnt, 0);
	atomic_set(&mdev->local_cnt, 0);
	atomic_set(&mdev->net_cnt, 0);
	atomic_set(&mdev->packet_seq, 0);
	atomic_set(&mdev->pp_in_use, 0);

	init_MUTEX(&mdev->md_io_mutex);
	init_MUTEX(&mdev->data.mutex);
	init_MUTEX(&mdev->meta.mutex);
	sema_init(&mdev->data.work.s, 0);
	sema_init(&mdev->meta.work.s, 0);

	spin_lock_init(&mdev->data.work.q_lock);
	spin_lock_init(&mdev->meta.work.q_lock);

	spin_lock_init(&mdev->al_lock);
	spin_lock_init(&mdev->req_lock);
	spin_lock_init(&mdev->peer_seq_lock);

	INIT_LIST_HEAD(&mdev->active_ee);
	INIT_LIST_HEAD(&mdev->sync_ee);
	INIT_LIST_HEAD(&mdev->done_ee);
	INIT_LIST_HEAD(&mdev->read_ee);
	INIT_LIST_HEAD(&mdev->net_ee);
	INIT_LIST_HEAD(&mdev->resync_reads);
	INIT_LIST_HEAD(&mdev->data.work.q);
	INIT_LIST_HEAD(&mdev->meta.work.q);
	INIT_LIST_HEAD(&mdev->resync_work.list);
	INIT_LIST_HEAD(&mdev->unplug_work.list);
	INIT_LIST_HEAD(&mdev->md_sync_work.list);
	mdev->resync_work.cb  = w_resync_inactive;
	mdev->unplug_work.cb  = w_send_write_hint;
	mdev->md_sync_work.cb = w_md_sync;
	init_timer(&mdev->resync_timer);
	init_timer(&mdev->md_sync_timer);
	mdev->resync_timer.function = resync_timer_fn;
	mdev->resync_timer.data = (unsigned long) mdev;
	mdev->md_sync_timer.function = md_sync_timer_fn;
	mdev->md_sync_timer.data = (unsigned long) mdev;

	init_waitqueue_head(&mdev->misc_wait);
	init_waitqueue_head(&mdev->state_wait);
	init_waitqueue_head(&mdev->ee_wait);
	init_waitqueue_head(&mdev->al_wait);
	init_waitqueue_head(&mdev->seq_wait);

	drbd_thread_init(mdev, &mdev->receiver, drbdd_init);
	drbd_thread_init(mdev, &mdev->worker, drbd_worker);
	drbd_thread_init(mdev, &mdev->asender, drbd_asender);

#ifdef __arch_um__
	INFO("mdev = 0x%p\n", mdev);
#endif
}

void drbd_mdev_cleanup(struct drbd_conf *mdev)
{
	/* I'd like to cleanup completely, and memset(,0,) it.
	 * but I'd have to reinit it.
	 * FIXME: do the right thing...
	 */

	/* list of things that may still
	 * hold data of the previous config

	 * act_log        ** re-initialized in set_disk
	 * on_io_error

	 * al_tr_cycle    ** re-initialized in ... FIXME??
	 * al_tr_number
	 * al_tr_pos

	 * backing_bdev   ** re-initialized in drbd_free_ll_dev
	 * lo_file
	 * md_bdev
	 * md_file
	 * md_index

	 * ko_count       ** re-initialized in set_net

	 * last_received  ** currently ignored

	 * mbds_id        ** re-initialized in ... FIXME??

	 * resync         ** re-initialized in ... FIXME??

	*** no re-init necessary (?) ***
	 * md_io_page
	 * this_bdev

	 * vdisk             ?

	 * rq_queue       ** FIXME ASSERT ??
	 * newest_barrier
	 * oldest_barrier
	 */

	D_ASSERT(mdev->receiver.t_state == None);

	/* no need to lock it, I'm the only thread alive */
	if (mdev->epoch_size !=  0)
		ERR("epoch_size:%d\n", mdev->epoch_size);
	mdev->al_writ_cnt  =
	mdev->bm_writ_cnt  =
	mdev->read_cnt     =
	mdev->recv_cnt     =
	mdev->send_cnt     =
	mdev->writ_cnt     =
	mdev->p_size       =
	mdev->rs_start     =
	mdev->rs_total     =
	mdev->rs_failed    =
	mdev->rs_mark_left =
	mdev->rs_mark_time = 0;
	D_ASSERT(mdev->net_conf == NULL);
	drbd_set_my_capacity(mdev, 0);
	drbd_bm_resize(mdev, 0);

	/* just in case */
	drbd_free_resources(mdev);

	/*
	 * currently we drbd_init_ee only on module load, so
	 * we may do drbd_release_ee only on module unload!
	 */
	D_ASSERT(list_empty(&mdev->active_ee));
	D_ASSERT(list_empty(&mdev->sync_ee));
	D_ASSERT(list_empty(&mdev->done_ee));
	D_ASSERT(list_empty(&mdev->read_ee));
	D_ASSERT(list_empty(&mdev->net_ee));
	D_ASSERT(list_empty(&mdev->resync_reads));
	D_ASSERT(list_empty(&mdev->data.work.q));
	D_ASSERT(list_empty(&mdev->meta.work.q));
	D_ASSERT(list_empty(&mdev->resync_work.list));
	D_ASSERT(list_empty(&mdev->unplug_work.list));

}


void drbd_destroy_mempools(void)
{
	struct page *page;

	while (drbd_pp_pool) {
		page = drbd_pp_pool;
		drbd_pp_pool = (struct page *)page_private(page);
		__free_page(page);
		drbd_pp_vacant--;
	}

	/* D_ASSERT(atomic_read(&drbd_pp_vacant)==0); */

	if (drbd_ee_mempool)
		mempool_destroy(drbd_ee_mempool);
	if (drbd_request_mempool)
		mempool_destroy(drbd_request_mempool);
	if (drbd_ee_cache)
		kmem_cache_destroy(drbd_ee_cache);
	if (drbd_request_cache)
		kmem_cache_destroy(drbd_request_cache);

	drbd_ee_mempool      = NULL;
	drbd_request_mempool = NULL;
	drbd_ee_cache        = NULL;
	drbd_request_cache   = NULL;

	return;
}

int drbd_create_mempools(void)
{
	struct page *page;
	const int number = (DRBD_MAX_SEGMENT_SIZE/PAGE_SIZE) * minor_count;
	int i;

	/* prepare our caches and mempools */
	drbd_request_mempool = NULL;
	drbd_ee_cache        = NULL;
	drbd_request_cache   = NULL;
	drbd_pp_pool         = NULL;

	/* caches */
	drbd_request_cache = kmem_cache_create(
		"drbd_req_cache", sizeof(struct drbd_request), 0, 0, NULL);
	if (drbd_request_cache == NULL)
		goto Enomem;

	drbd_ee_cache = kmem_cache_create(
		"drbd_ee_cache", sizeof(struct Tl_epoch_entry), 0, 0, NULL);
	if (drbd_ee_cache == NULL)
		goto Enomem;

	/* mempools */
	drbd_request_mempool = mempool_create( number,
		mempool_alloc_slab, mempool_free_slab, drbd_request_cache);
	if (drbd_request_mempool == NULL)
		goto Enomem;

	drbd_ee_mempool = mempool_create( number,
		mempool_alloc_slab, mempool_free_slab, drbd_ee_cache);
	if (drbd_request_mempool == NULL)
		goto Enomem;

	/* drbd's page pool */
	spin_lock_init(&drbd_pp_lock);

	for (i = 0; i < number; i++) {
		page = alloc_page(GFP_HIGHUSER);
		if (!page)
			goto Enomem;
		set_page_private(page, (unsigned long)drbd_pp_pool);
		drbd_pp_pool = page;
	}
	drbd_pp_vacant = number;

	return 0;

Enomem:
	drbd_destroy_mempools(); /* in case we allocated some */
	return -ENOMEM;
}

int drbd_notify_sys(struct notifier_block *this, unsigned long code,
	void *unused)
{
	/* just so we have it.  you never know what interessting things we
	 * might want to do here some day...
	 */

	return NOTIFY_DONE;
}

struct notifier_block drbd_notifier = {
	.notifier_call = drbd_notify_sys,
};


void __exit drbd_cleanup(void)
{
	int i, rr;

	unregister_reboot_notifier(&drbd_notifier);

	drbd_nl_cleanup();

	if (minor_table) {
		if (drbd_proc)
			remove_proc_entry("drbd", &proc_root);
		i = minor_count;
		while (i--) {
			struct drbd_conf        *mdev  = minor_to_mdev(i);
			struct gendisk  **disk = &mdev->vdisk;
			struct request_queue **q    = &mdev->rq_queue;

			if (!mdev)
				continue;
			drbd_free_resources(mdev);

			if (*disk) {
				del_gendisk(*disk);
				put_disk(*disk);
				*disk = NULL;
			}
			if (*q)
				blk_put_queue(*q);
			*q = NULL;

			D_ASSERT(mdev->open_cnt == 0);
			if (mdev->this_bdev)
				bdput(mdev->this_bdev);

			tl_cleanup(mdev);
			if (mdev->bitmap)
				drbd_bm_cleanup(mdev);
			if (mdev->resync)
				lc_free(mdev->resync);

			rr = drbd_release_ee(mdev, &mdev->active_ee);
			if (rr)
				ERR("%d EEs in active list found!\n", rr);

			rr = drbd_release_ee(mdev, &mdev->sync_ee);
			if (rr)
				ERR("%d EEs in sync list found!\n", rr);

			rr = drbd_release_ee(mdev, &mdev->read_ee);
			if (rr)
				ERR("%d EEs in read list found!\n", rr);

			rr = drbd_release_ee(mdev, &mdev->done_ee);
			if (rr)
				ERR("%d EEs in done list found!\n", rr);

			rr = drbd_release_ee(mdev, &mdev->net_ee);
			if (rr)
				ERR("%d EEs in net list found!\n", rr);

			ERR_IF (!list_empty(&mdev->data.work.q)) {
				struct list_head *lp;
				list_for_each(lp, &mdev->data.work.q) {
					DUMPP(lp);
				}
			};

			if (mdev->md_io_page)
				__free_page(mdev->md_io_page);

			if (mdev->md_io_tmpp)
				__free_page(mdev->md_io_tmpp);

			if (mdev->act_log)
				lc_free(mdev->act_log);

			kfree(mdev->ee_hash);
			mdev->ee_hash_s = 0;
			mdev->ee_hash = NULL;

			kfree(mdev->tl_hash);
			mdev->tl_hash_s = 0;
			mdev->tl_hash = NULL;

			kfree(mdev->app_reads_hash);
			mdev->app_reads_hash = NULL;

			kfree(mdev->p_uuid);
			mdev->p_uuid = NULL;
		}
		drbd_destroy_mempools();
	}

	kfree(minor_table);

	drbd_unregister_blkdev(DRBD_MAJOR, "drbd");

	printk(KERN_INFO "drbd: module cleanup done.\n");
}

struct drbd_conf *drbd_new_device(int minor)
{
	struct drbd_conf *mdev = NULL;
	struct gendisk *disk;
	struct request_queue *q;

	mdev = kzalloc(sizeof(struct drbd_conf), GFP_KERNEL);
	if (!mdev)
		goto Enomem;

	mdev->minor = minor;

	drbd_init_set_defaults(mdev);

	q = blk_alloc_queue(GFP_KERNEL);
	if (!q)
		goto Enomem;
	mdev->rq_queue = q;
	q->queuedata   = mdev;
	q->max_segment_size = DRBD_MAX_SEGMENT_SIZE;

	disk = alloc_disk(1);
	if (!disk)
		goto Enomem;
	mdev->vdisk = disk;

	set_disk_ro( disk, TRUE );

	disk->queue = q;
	disk->major = DRBD_MAJOR;
	disk->first_minor = minor;
	disk->fops = &drbd_ops;
	sprintf(disk->disk_name, "drbd%d", minor);
	disk->private_data = mdev;
	add_disk(disk);

	mdev->this_bdev = bdget(MKDEV(DRBD_MAJOR, minor));
	/* we have no partitions. we contain only ourselves. */
	mdev->this_bdev->bd_contains = mdev->this_bdev;

	blk_queue_make_request(q, drbd_make_request_26);
	blk_queue_merge_bvec(q, drbd_merge_bvec);
	q->queue_lock = &mdev->req_lock; /* needed since we use */
		/* plugging on a queue, that actually has no requests! */
	q->unplug_fn = drbd_unplug_fn;

	mdev->md_io_page = alloc_page(GFP_KERNEL);
	if (!mdev->md_io_page)
		goto Enomem;

	if (drbd_bm_init(mdev)) goto Enomem;
	/* no need to lock access, we are still initializing the module. */
	if (!tl_init(mdev)) goto Enomem;

	mdev->app_reads_hash = kzalloc(APP_R_HSIZE*sizeof(void *), GFP_KERNEL);
	if (!mdev->app_reads_hash)
		goto Enomem;

	return mdev;

 Enomem:
	if (mdev) {
		kfree(mdev->app_reads_hash);
		if (mdev->md_io_page)
			__free_page(mdev->md_io_page);
		kfree(mdev);
	}
	return NULL;
}

int __init drbd_init(void)
{
	int err;

#ifdef __arch_um__
	printk(KERN_INFO "drbd_module = 0x%p core = 0x%p\n",
	       THIS_MODULE, THIS_MODULE->module_core);
#endif

	/* FIXME should be a compile time assert */
	if (sizeof(struct Drbd_HandShake_Packet) != 80) {
		printk(KERN_ERR
		       "drbd: never change the size or layout "
		       "of the HandShake packet.\n");
		return -EINVAL;
	}

	if (1 > minor_count || minor_count > 255) {
		printk(KERN_ERR
			"drbd: invalid minor_count (%d)\n", minor_count);
#ifdef MODULE
		return -EINVAL;
#else
		minor_count = 8;
#endif
	}

	err = drbd_nl_init();
	if (err)
		return err;

	err = register_blkdev(DRBD_MAJOR, "drbd");
	if (err) {
		printk(KERN_ERR
		       "drbd: unable to register block device major %d\n",
		       DRBD_MAJOR);
		return err;
	}

	register_reboot_notifier(&drbd_notifier);

	/*
	 * allocate all necessary structs
	 */
	err = -ENOMEM;

	init_waitqueue_head(&drbd_pp_wait);

	drbd_proc = NULL; /* play safe for drbd_cleanup */
	minor_table = kzalloc(sizeof(struct drbd_conf *)*minor_count,
				GFP_KERNEL);
	if (!minor_table)
		goto Enomem;

	err = drbd_create_mempools();
	if (err)
		goto Enomem;

#if CONFIG_PROC_FS
	/*
	 * register with procfs
	 */
	drbd_proc = create_proc_entry("drbd",  S_IFREG | S_IRUGO , &proc_root);

	if (!drbd_proc)	{
		printk(KERN_ERR "drbd: unable to register proc file\n");
		goto Enomem;
	}

	drbd_proc->proc_fops = &drbd_proc_fops;
	drbd_proc->owner = THIS_MODULE;
#else
# error "Currently drbd depends on the proc file system (CONFIG_PROC_FS)"
#endif

	printk(KERN_INFO "drbd: initialised. "
	       "Version: " REL_VERSION " (api:%d/proto:%d)\n",
	       API_VERSION, PRO_VERSION);
	printk(KERN_INFO "drbd: %s\n", drbd_buildtag());
	printk(KERN_INFO "drbd: registered as block device major %d\n",
		DRBD_MAJOR);
	printk(KERN_INFO "drbd: minor_table @ 0x%p\n", minor_table);

	return 0; /* Success! */

Enomem:
	drbd_cleanup();
	if (err == -ENOMEM)
		/* currently always the case */
		printk(KERN_ERR "drbd: ran out of memory\n");
	else
		printk(KERN_ERR "drbd: initialization failure\n");
	return err;
}

void drbd_free_bc(struct drbd_backing_dev *bc)
{
	if (bc == NULL)
		return;

	bd_release(bc->backing_bdev);
	bd_release(bc->md_bdev);

	fput(bc->lo_file);
	fput(bc->md_file);

	kfree(bc);
}

void drbd_free_sock(struct drbd_conf *mdev)
{
	if (mdev->data.socket) {
		sock_release(mdev->data.socket);
		mdev->data.socket = 0;
	}
	if (mdev->meta.socket) {
		sock_release(mdev->meta.socket);
		mdev->meta.socket = 0;
	}
}


void drbd_free_resources(struct drbd_conf *mdev)
{
	if (mdev->cram_hmac_tfm) {
		crypto_free_hash(mdev->cram_hmac_tfm);
		mdev->cram_hmac_tfm = NULL;
	}
	drbd_free_sock(mdev);
	drbd_free_bc(mdev->bc);
	mdev->bc = 0;
}

/*********************************/
/* meta data management */

struct meta_data_on_disk {
	u64 la_size;           /* last agreed size. */
	u64 uuid[UUID_SIZE];   /* UUIDs. */
	u64 device_uuid;
	u64 reserved_u64_1;
	u32 flags;             /* MDF */
	u32 magic;
	u32 md_size_sect;
	u32 al_offset;         /* offset to this block */
	u32 al_nr_extents;     /* important for restoring the AL */
	      /* `-- act_log->nr_elements <-- sync_conf.al_extents */
	u32 bm_offset;         /* offset to the bitmap, from here */
	u32 bm_bytes_per_bit;  /* BM_BLOCK_SIZE */
	u32 reserved_u32[4];

} __attribute((packed));

/**
 * drbd_md_sync:
 * Writes the meta data super block if the MD_DIRTY flag bit is set.
 */
void drbd_md_sync(struct drbd_conf *mdev)
{
	struct meta_data_on_disk *buffer;
	sector_t sector;
	int i;

	if (!test_and_clear_bit(MD_DIRTY, &mdev->flags)) return;
	del_timer(&mdev->md_sync_timer);

	/* We use here Failed and not Attaching because we try to write
	 * metadata even if we detach due to a disk failure! */
	if (!inc_local_if_state(mdev, Failed)) return;

	INFO("Writing meta data super block now.\n");

	down(&mdev->md_io_mutex);
	buffer = (struct meta_data_on_disk *)page_address(mdev->md_io_page);
	memset(buffer, 0, 512);

	buffer->la_size = cpu_to_be64(drbd_get_capacity(mdev->this_bdev));
	for (i = Current; i < UUID_SIZE; i++)
		buffer->uuid[i] = cpu_to_be64(mdev->bc->md.uuid[i]);
	buffer->flags = cpu_to_be32(mdev->bc->md.flags);
	buffer->magic = cpu_to_be32(DRBD_MD_MAGIC);

	buffer->md_size_sect  = cpu_to_be32(mdev->bc->md.md_size_sect);
	buffer->al_offset     = cpu_to_be32(mdev->bc->md.al_offset);
	buffer->al_nr_extents = cpu_to_be32(mdev->act_log->nr_elements);
	buffer->bm_bytes_per_bit = cpu_to_be32(BM_BLOCK_SIZE);
	buffer->device_uuid = cpu_to_be64(mdev->bc->md.device_uuid);

	buffer->bm_offset = cpu_to_be32(mdev->bc->md.bm_offset);

	D_ASSERT(drbd_md_ss__(mdev, mdev->bc) == mdev->bc->md.md_offset);
	sector = mdev->bc->md.md_offset;

	if (drbd_md_sync_page_io(mdev, mdev->bc, sector, WRITE)) {
		clear_bit(MD_DIRTY, &mdev->flags);
	} else {
		/* this was a try anyways ... */
		ERR("meta data update failed!\n");

		drbd_chk_io_error(mdev, 1, TRUE);
		drbd_io_error(mdev, TRUE);
	}

	/* Update mdev->bc->md.la_size_sect,
	 * since we updated it on metadata. */
	mdev->bc->md.la_size_sect = drbd_get_capacity(mdev->this_bdev);

	up(&mdev->md_io_mutex);
	dec_local(mdev);
}

/**
 * drbd_md_read:
 * @bdev: describes the backing storage and the meta-data storage
 * Reads the meta data from bdev. Return 0 (NoError) on success, and an
 * enum ret_codes in case something goes wrong.
 * Currently only: MDIOError, MDInvalid.
 */
int drbd_md_read(struct drbd_conf *mdev, struct drbd_backing_dev *bdev)
{
	struct meta_data_on_disk *buffer;
	int i, rv = NoError;

	if (!inc_local_if_state(mdev, Attaching)) return MDIOError;

	down(&mdev->md_io_mutex);
	buffer = (struct meta_data_on_disk *)page_address(mdev->md_io_page);

	if (!drbd_md_sync_page_io(mdev, bdev, bdev->md.md_offset, READ)) {
		/* NOTE: cant do normal error processing here as this is
		   called BEFORE disk is attached */
		ERR("Error while reading metadata.\n");
		rv = MDIOError;
		goto err;
	}

	if (be32_to_cpu(buffer->magic) != DRBD_MD_MAGIC) {
		ERR("Error while reading metadata, magic not found.\n");
		rv = MDInvalid;
		goto err;
	}
	if (be32_to_cpu(buffer->al_offset) != bdev->md.al_offset) {
		ERR("unexpected al_offset: %d (expected %d)\n",
		    be32_to_cpu(buffer->al_offset), bdev->md.al_offset);
		rv = MDInvalid;
		goto err;
	}
	if (be32_to_cpu(buffer->bm_offset) != bdev->md.bm_offset) {
		ERR("unexpected bm_offset: %d (expected %d)\n",
		    be32_to_cpu(buffer->bm_offset), bdev->md.bm_offset);
		rv = MDInvalid;
		goto err;
	}
	if (be32_to_cpu(buffer->md_size_sect) != bdev->md.md_size_sect) {
		ERR("unexpected md_size: %u (expected %u)\n",
		    be32_to_cpu(buffer->md_size_sect), bdev->md.md_size_sect);
		rv = MDInvalid;
		goto err;
	}

	if (be32_to_cpu(buffer->bm_bytes_per_bit) != BM_BLOCK_SIZE) {
		ERR("unexpected bm_bytes_per_bit: %u (expected %u)\n",
		    be32_to_cpu(buffer->bm_bytes_per_bit), BM_BLOCK_SIZE);
		rv = MDInvalid;
		goto err;
	}

	bdev->md.la_size_sect = be64_to_cpu(buffer->la_size);
	for (i = Current; i < UUID_SIZE; i++)
		bdev->md.uuid[i] = be64_to_cpu(buffer->uuid[i]);
	bdev->md.flags = be32_to_cpu(buffer->flags);
	mdev->sync_conf.al_extents = be32_to_cpu(buffer->al_nr_extents);
	bdev->md.device_uuid = be64_to_cpu(buffer->device_uuid);

	if (mdev->sync_conf.al_extents < 7)
		mdev->sync_conf.al_extents = 127;
		/* FIXME if this ever happens when reading meta data,
		 * it possibly screws up reading of the activity log?
		 */

 err:
	up(&mdev->md_io_mutex);
	dec_local(mdev);

	return rv;
}

/**
 * drbd_md_mark_dirty:
 * Call this function if you change enything that should be written to
 * the meta-data super block. This function sets MD_DIRTY, and starts a
 * timer that ensures that within five seconds you have to call drbd_md_sync().
 */
void drbd_md_mark_dirty(struct drbd_conf *mdev)
{
	set_bit(MD_DIRTY, &mdev->flags);
	mod_timer(&mdev->md_sync_timer, jiffies + 5*HZ );
}


void drbd_uuid_move_history(struct drbd_conf *mdev)
{
	int i;

	for ( i = History_start ; i < History_end ; i++ ) {
		mdev->bc->md.uuid[i+1] = mdev->bc->md.uuid[i];

		MTRACE(TraceTypeUuid, TraceLvlAll,
		       drbd_print_uuid(mdev, i+1);
			);
	}
}

void _drbd_uuid_set(struct drbd_conf *mdev, int idx, u64 val)
{
	if (idx == Current) {
		if (mdev->state.role == Primary)
			val |= 1;
		else
			val &= ~((u64)1);
	}

	mdev->bc->md.uuid[idx] = val;

	MTRACE(TraceTypeUuid, TraceLvlSummary,
	       drbd_print_uuid(mdev, idx);
		);

	drbd_md_mark_dirty(mdev);
}


void drbd_uuid_set(struct drbd_conf *mdev, int idx, u64 val)
{
	if (mdev->bc->md.uuid[idx]) {
		drbd_uuid_move_history(mdev);
		mdev->bc->md.uuid[History_start] = mdev->bc->md.uuid[idx];
		MTRACE(TraceTypeUuid, TraceLvlMetrics,
		       drbd_print_uuid(mdev, History_start);
			);
	}
	_drbd_uuid_set(mdev, idx, val);
}

/**
 * _drbd_uuid_new_current:
 * Creates a new current UUID, but does NOT rotate the old current
 * UUID into the bitmap slot (but into history). This causes a full
 * sync upon next connect. Aditionally the full sync is also requested
 * by the FullSync bit.
 */
void _drbd_uuid_new_current(struct drbd_conf *mdev)
{
	u64 uuid;

	/* Actually a seperate bit names DisklessPeer, would be
	   the right thing. But for now the FullSync bit is a
	   working substitute, to avoid repetitive generating
	   of new current UUIDs in case we loose connection
	   and reconnect in a loop. */
	if (mdev->bc->md.flags & MDF_FullSync) return;
	INFO("Creating new current UUID [no BitMap]\n");
	get_random_bytes(&uuid, sizeof(u64));
	drbd_uuid_set(mdev, Current, uuid);
	drbd_md_set_flag(mdev, MDF_FullSync);
}

/**
 * drbd_uuid_new_current:
 * Creates a new current UUID, and rotates the old current UUID into
 * the bitmap slot. Causes an incremental resync upon next connect.
 */
void drbd_uuid_new_current(struct drbd_conf *mdev)
{
	INFO("Creating new current UUID\n");
	D_ASSERT(mdev->bc->md.uuid[Bitmap] == 0);
	mdev->bc->md.uuid[Bitmap] = mdev->bc->md.uuid[Current];
	MTRACE(TraceTypeUuid, TraceLvlMetrics,
	       drbd_print_uuid(mdev, Bitmap);
		);

	get_random_bytes(&mdev->bc->md.uuid[Current], sizeof(u64));
	if (mdev->state.role == Primary)
		mdev->bc->md.uuid[Current] |= 1;
	else
		mdev->bc->md.uuid[Current] &= ~((u64)1);

	MTRACE(TraceTypeUuid, TraceLvlSummary,
	       drbd_print_uuid(mdev, Current);
		);

	drbd_md_mark_dirty(mdev);
}

void drbd_uuid_set_bm(struct drbd_conf *mdev, u64 val)
{
	if (mdev->bc->md.uuid[Bitmap] == 0 && val == 0)
		return;

	if (val == 0) {
		drbd_uuid_move_history(mdev);
		mdev->bc->md.uuid[History_start] = mdev->bc->md.uuid[Bitmap];
		mdev->bc->md.uuid[Bitmap] = 0;

		MTRACE(TraceTypeUuid, TraceLvlMetrics,
		       drbd_print_uuid(mdev, History_start);
		       drbd_print_uuid(mdev, Bitmap);
			);
	} else {
		if (mdev->bc->md.uuid[Bitmap])
			WARN("bm UUID already set");

		mdev->bc->md.uuid[Bitmap] = val;
		mdev->bc->md.uuid[Bitmap] &= ~((u64)1);

		MTRACE(TraceTypeUuid, TraceLvlMetrics,
		       drbd_print_uuid(mdev, Bitmap);
			);
	}
	drbd_md_mark_dirty(mdev);
}


void drbd_md_set_flag(struct drbd_conf *mdev, int flag)
{
	MUST_HOLD(mdev->req_lock);
	if ( (mdev->bc->md.flags & flag) != flag) {
		drbd_md_mark_dirty(mdev);
		mdev->bc->md.flags |= flag;
	}
}
void drbd_md_clear_flag(struct drbd_conf *mdev, int flag)
{
	MUST_HOLD(mdev->req_lock);
	if ( (mdev->bc->md.flags & flag) != 0 ) {
		drbd_md_mark_dirty(mdev);
		mdev->bc->md.flags &= ~flag;
	}
}
int drbd_md_test_flag(struct drbd_backing_dev *bdev, int flag)
{
	return ((bdev->md.flags & flag) != 0);
}

void md_sync_timer_fn(unsigned long data)
{
	struct drbd_conf *mdev = (struct drbd_conf *) data;

	drbd_queue_work_front(&mdev->data.work, &mdev->md_sync_work);
}

int w_md_sync(struct drbd_conf *mdev, struct drbd_work *w, int unused)
{
	WARN("md_sync_timer expired! Worker calls drbd_md_sync().\n");
	drbd_md_sync(mdev);

	return 1;
}

#ifdef DRBD_ENABLE_FAULTS
/* Fault insertion support including random number generator shamelessly
 * stolen from kernel/rcutorture.c */
struct fault_random_state {
	unsigned long state;
	unsigned long count;
};

#define FAULT_RANDOM_MULT 39916801  /* prime */
#define FAULT_RANDOM_ADD	479001701 /* prime */
#define FAULT_RANDOM_REFRESH 10000

/*
 * Crude but fast random-number generator.  Uses a linear congruential
 * generator, with occasional help from get_random_bytes().
 */
unsigned long
_drbd_fault_random(struct fault_random_state *rsp)
{
	long refresh;

	if (--rsp->count < 0) {
		get_random_bytes(&refresh, sizeof(refresh));
		rsp->state += refresh;
		rsp->count = FAULT_RANDOM_REFRESH;
	}
	rsp->state = rsp->state * FAULT_RANDOM_MULT + FAULT_RANDOM_ADD;
	return swahw32(rsp->state);
}

char *
_drbd_fault_str(unsigned int type) {
	static char *_faults[] = {
		"Meta-data write",
		"Meta-data read",
		"Resync write",
		"Resync read",
		"Data write",
		"Data read",
		"Data read ahead",
	};

	return (type < DRBD_FAULT_MAX)? _faults[type] : "**Unknown**";
}

unsigned int
_drbd_insert_fault(struct drbd_conf *mdev, unsigned int type)
{
	static struct fault_random_state rrs = {0, 0};

	unsigned int ret = (
		(fault_devs == 0 ||
			((1 << mdev_to_minor(mdev)) & fault_devs) != 0) &&
		(((_drbd_fault_random(&rrs) % 100) + 1) <= fault_rate));

	if (ret) {
		fault_count++;

		if (printk_ratelimit())
			WARN("***Simulating %s failure\n",
				_drbd_fault_str(type));
	}

	return ret;
}
#endif

#ifdef ENABLE_DYNAMIC_TRACE

char *_drbd_uuid_str(unsigned int idx)
{
	static char *uuid_str[] = {
		"Current",
		"Bitmap",
		"History_start",
		"History_end",
		"UUID_SIZE",
		"UUID_FLAGS",
	};

	return (idx < EXT_UUID_SIZE) ? uuid_str[idx] : "*Unknown UUID index*";
}

/* Pretty print a UUID value */
void
drbd_print_uuid(struct drbd_conf *mdev, unsigned int idx) {
	INFO(" uuid[%s] now %016llX\n",
		_drbd_uuid_str(idx), mdev->bc->md.uuid[idx]);
}


/*
 *
 * drbd_print_buffer
 *
 * This routine dumps binary data to the debugging output. Can be
 * called at interrupt level.
 *
 * Arguments:
 *
 *     prefix      - String is output at the beginning of each line output
 *     flags       - Control operation of the routine. Currently defined
 *                   Flags are:
 *                   DBGPRINT_BUFFADDR; if set, each line starts with the
 *                       virtual address of the line being outupt. If clear,
 *                       each line starts with the offset from the beginning
 *                       of the buffer.
 *     size        - Indicates the size of each entry in the buffer. Supported
 *                   values are sizeof(char), sizeof(short) and sizeof(int)
 *     buffer      - Start address of buffer
 *     buffer_va   - Virtual address of start of buffer (normally the same
 *                   as Buffer, but having it separate allows it to hold
 *                   file address for example)
 *     length      - length of buffer
 *
 */
void
drbd_print_buffer(const char *prefix, unsigned int flags, int size,
		  const void *buffer, const void *buffer_va,
		  unsigned int length)

#define LINE_SIZE       16
#define LINE_ENTRIES    (int)(LINE_SIZE/size)
{
	const unsigned char *pstart;
	const unsigned char *pstart_va;
	const unsigned char *pend;
	char bytes_str[LINE_SIZE*3+8], ascii_str[LINE_SIZE+8];
	char *pbytes = bytes_str, *pascii = ascii_str;
	int  offset = 0;
	long sizemask;
	int  field_width;
	int  index;
	const unsigned char *pend_str;
	const unsigned char *p;
	int count;

	/* verify size parameter */
	if (size != sizeof(char) &&
	    size != sizeof(short) &&
	    size != sizeof(int)) {
		printk(KERN_DEBUG "drbd_print_buffer: "
			"ERROR invalid size %d\n", size);
		return;
	}

	sizemask = size-1;
	field_width = size*2;

	/* Adjust start/end to be on appropriate boundary for size */
	buffer = (const char *)((long)buffer & ~sizemask);
	pend   = (const unsigned char *)
		(((long)buffer + length + sizemask) & ~sizemask);

	if (flags & DBGPRINT_BUFFADDR) {
		/* Move start back to nearest multiple of line size,
		 * if printing address. This results in nicely formatted output
		 * with addresses being on line size (16) byte boundaries */
		pstart = (const unsigned char *)((long)buffer & ~(LINE_SIZE-1));
	} else {
		pstart = (const unsigned char *)buffer;
	}

	/* Set value of start VA to print if addresses asked for */
	pstart_va = (const unsigned char *)buffer_va
		 - ((const unsigned char *)buffer-pstart);

	/* Calculate end position to nicely align right hand side */
	pend_str = pstart + (((pend-pstart) + LINE_SIZE-1) & ~(LINE_SIZE-1));

	/* Init strings */
	*pbytes = *pascii = '\0';

	/* Start at beginning of first line */
	p = pstart;
	count = 0;

	while (p < pend_str) {
		if (p < (const unsigned char *)buffer || p >= pend) {
			/* Before start of buffer or after end- print spaces */
			pbytes += sprintf(pbytes, "%*c ", field_width, ' ');
			pascii += sprintf(pascii, "%*c", size, ' ');
			p += size;
		} else {
			/* Add hex and ascii to strings */
			int val;
			switch (size) {
			default:
			case 1:
				val = *(unsigned char *)p;
				break;
			case 2:
				val = *(unsigned short *)p;
				break;
			case 4:
				val = *(unsigned int *)p;
				break;
			}

			pbytes += sprintf(pbytes, "%0*x ", field_width, val);

			for (index = size; index; index--) {
				*pascii++ = isprint(*p) ? *p : '.';
				p++;
			}
		}

		count++;

		if (count == LINE_ENTRIES || p >= pend_str) {
			/* Null terminate and print record */
			*pascii = '\0';
			printk(KERN_DEBUG "%s%8.8lx: %*s|%*s|\n",
			       prefix,
			       (flags & DBGPRINT_BUFFADDR)
			       ? (long)pstart_va : (long)offset,
			       LINE_ENTRIES*(field_width+1), bytes_str,
			       LINE_SIZE, ascii_str);

			/* Move onto next line */
			pstart_va += (p-pstart);
			pstart = p;
			count  = 0;
			offset += LINE_SIZE;

			/* Re-init strings */
			pbytes = bytes_str;
			pascii = ascii_str;
			*pbytes = *pascii = '\0';
		}
	}
}

#define PSM(A)							\
do {								\
	if (mask.A) {						\
		int i = snprintf(p, len, " " #A "( %s )",	\
				A##s_to_name(val.A));		\
		if (i >= len)					\
			return op;				\
		p += i;						\
		len -= i;					\
	}							\
} while (0)

char *dump_st(char *p, int len, union drbd_state_t mask, union drbd_state_t val)
{
	char *op = p;
	*p = '\0';
	PSM(role);
	PSM(peer);
	PSM(conn);
	PSM(disk);
	PSM(pdsk);

	return op;
}

#define INFOP(fmt, args...) \
do { \
	if (trace_level >= TraceLvlAll) { \
		INFO("%s:%d: %s [%d] %s %s " fmt , \
		     file, line, current->comm, current->pid, \
		     sockname, recv?"<<<":">>>", \
		     ## args ); \
	} \
	else { \
		INFO("%s %s " fmt, sockname, \
		     recv?"<<<":">>>", \
		     ## args ); \
	} \
} while (0)

char *_dump_block_id(u64 block_id, char *buff)
{
    if (is_syncer_block_id(block_id))
	strcpy(buff, "SyncerId");
    else
	sprintf(buff, "%llx", block_id);

    return buff;
}

void
_dump_packet(struct drbd_conf *mdev, struct socket *sock,
	    int recv, union Drbd_Polymorph_Packet *p, char *file, int line)
{
	char *sockname = sock == mdev->meta.socket ? "meta" : "data";
	int cmd = (recv == 2) ? p->head.command : be16_to_cpu(p->head.command);
	char tmp[300];
	union drbd_state_t m, v;

	switch (cmd) {
	case HandShake:
		INFOP("%s (protocol %u)\n", cmdname(cmd),
			be32_to_cpu(p->HandShake.protocol_version));
		break;

	case ReportBitMap: /* don't report this */
		break;

	case Data:
		INFOP("%s (sector %llus, id %s, seq %u, f %x)\n", cmdname(cmd),
		      (unsigned long long)be64_to_cpu(p->Data.sector),
		      _dump_block_id(p->Data.block_id, tmp),
		      be32_to_cpu(p->Data.seq_num),
		      be32_to_cpu(p->Data.dp_flags)
			);
		break;

	case DataReply:
	case RSDataReply:
		INFOP("%s (sector %llus, id %s)\n", cmdname(cmd),
		      (unsigned long long)be64_to_cpu(p->Data.sector),
		      _dump_block_id(p->Data.block_id, tmp)
			);
		break;

	case RecvAck:
	case WriteAck:
	case RSWriteAck:
	case DiscardAck:
	case NegAck:
	case NegRSDReply:
		INFOP("%s (sector %llus, size %u, id %s, seq %u)\n",
			cmdname(cmd),
		      (long long)be64_to_cpu(p->BlockAck.sector),
		      be32_to_cpu(p->BlockAck.blksize),
		      _dump_block_id(p->BlockAck.block_id, tmp),
		      be32_to_cpu(p->BlockAck.seq_num)
			);
		break;

	case DataRequest:
	case RSDataRequest:
		INFOP("%s (sector %llus, size %u, id %s)\n", cmdname(cmd),
		      (long long)be64_to_cpu(p->BlockRequest.sector),
		      be32_to_cpu(p->BlockRequest.blksize),
		      _dump_block_id(p->BlockRequest.block_id, tmp)
			);
		break;

	case Barrier:
	case BarrierAck:
		INFOP("%s (barrier %u)\n", cmdname(cmd), p->Barrier.barrier);
		break;

	case ReportUUIDs:
		INFOP("%s Curr:%016llX, Bitmap:%016llX, "
		      "HisSt:%016llX, HisEnd:%016llX\n",
		      cmdname(cmd),
		      be64_to_cpu(p->GenCnt.uuid[Current]),
		      be64_to_cpu(p->GenCnt.uuid[Bitmap]),
		      be64_to_cpu(p->GenCnt.uuid[History_start]),
		      be64_to_cpu(p->GenCnt.uuid[History_end]));
		break;

	case ReportSizes:
		INFOP("%s (d %lluMiB, u %lluMiB, c %lldMiB, "
		      "max bio %x, q order %x)\n",
		      cmdname(cmd),
		      (long long)(be64_to_cpu(p->Sizes.d_size)>>(20-9)),
		      (long long)(be64_to_cpu(p->Sizes.u_size)>>(20-9)),
		      (long long)(be64_to_cpu(p->Sizes.c_size)>>(20-9)),
		      be32_to_cpu(p->Sizes.max_segment_size),
		      be32_to_cpu(p->Sizes.queue_order_type));
		break;

	case ReportState:
		v.i = be32_to_cpu(p->State.state);
		m.i = 0xffffffff;
		dump_st(tmp, sizeof(tmp), m, v);
		INFOP("%s (s %x {%s})\n", cmdname(cmd), v.i, tmp);
		break;

	case StateChgRequest:
		m.i = be32_to_cpu(p->ReqState.mask);
		v.i = be32_to_cpu(p->ReqState.val);
		dump_st(tmp, sizeof(tmp), m, v);
		INFOP("%s (m %x v %x {%s})\n", cmdname(cmd), m.i, v.i, tmp);
		break;

	case StateChgReply:
		INFOP("%s (ret %x)\n", cmdname(cmd),
		      be32_to_cpu(p->RqSReply.retcode));
		break;

	case Ping:
	case PingAck:
		/*
		 * Dont trace pings at summary level
		 */
		if (trace_level < TraceLvlAll)
			break;
		/* fall through... */
	default:
		INFOP("%s (%u)\n", cmdname(cmd), cmd);
		break;
	}
}

/* Debug routine to dump info about bio */

void _dump_bio(const char *pfx, struct drbd_conf *mdev, struct bio *bio, int complete)
{
#ifdef CONFIG_LBD
#define SECTOR_FORMAT "%Lx"
#else
#define SECTOR_FORMAT "%lx"
#endif
#define SECTOR_SHIFT 9

	unsigned long lowaddr = (unsigned long)(bio->bi_sector << SECTOR_SHIFT);
	char *faddr = (char *)(lowaddr);
	struct bio_vec *bvec;
	int segno;

	const int rw = bio->bi_rw;
	const int biorw      = (rw & (RW_MASK|RWA_MASK));
	const int biobarrier = (rw & (1<<BIO_RW_BARRIER));
	const int biosync    = (rw & (1<<BIO_RW_SYNC));

	INFO("%s %s:%s%s%s Bio:%p - %soffset " SECTOR_FORMAT ", size %x\n",
	     complete? "<<<":">>>",
	     pfx,
	     biorw==WRITE?"Write":"Read",
	     biobarrier?":B":"",
	     biosync?":S":"",
	     bio,
	     complete? (drbd_bio_uptodate(bio)? "Success, ":"Failed, ") : "",
	     bio->bi_sector << SECTOR_SHIFT,
	     bio->bi_size);

	if (trace_level >= TraceLvlMetrics &&
	    ((biorw == WRITE) ^ complete) ) {
		printk(KERN_DEBUG "  ind     page   offset   length\n");
		__bio_for_each_segment(bvec, bio, segno, 0) {
			printk(KERN_DEBUG "  [%d] %p %8.8x %8.8x\n", segno,
			       bvec->bv_page, bvec->bv_offset, bvec->bv_len);

			if (trace_level >= TraceLvlAll) {
				char *bvec_buf;
				unsigned long flags;

				bvec_buf = bvec_kmap_irq(bvec, &flags);

				drbd_print_buffer("    ", DBGPRINT_BUFFADDR, 1,
						  bvec_buf,
						  faddr,
						  (bvec->bv_len <= 0x80)
						  ? bvec->bv_len : 0x80);

				bvec_kunmap_irq(bvec_buf, &flags);

				if (bvec->bv_len > 0x40)
					printk(KERN_DEBUG "    ....\n");

				faddr += bvec->bv_len;
			}
		}
	}
}
#endif

module_init(drbd_init)
module_exit(drbd_cleanup)<|MERGE_RESOLUTION|>--- conflicted
+++ resolved
@@ -184,16 +184,9 @@
 {
 	D_ASSERT(mdev->oldest_barrier == mdev->newest_barrier);
 	kfree(mdev->oldest_barrier);
-<<<<<<< HEAD
+	kfree(mdev->unused_spare_barrier);
 	kfree(mdev->tl_hash);
 	mdev->tl_hash_s = 0;
-=======
-	kfree(mdev->unused_spare_barrier);
-	if(mdev->tl_hash) {
-		kfree(mdev->tl_hash);
-		mdev->tl_hash_s = 0;
-	}
->>>>>>> b3fe2bdf
 }
 
 /**
