--- conflicted
+++ resolved
@@ -125,12 +125,7 @@
  * to run. Default is /sbin/drbdadm */
 char usermode_helper[80] = "/sbin/drbdadm";
 
-<<<<<<< HEAD
-module_param_string(usermode_helper, usermode_helper,
-	sizeof(usermode_helper), 0644);
-=======
 module_param_string(usermode_helper, usermode_helper, sizeof(usermode_helper), 0644);
->>>>>>> 98f82107
 
 /* in 2.6.x, our device mapping and config info contains our virtual gendisks
  * as member "struct gendisk *vdisk;"
@@ -165,7 +160,7 @@
 /* When checking with sparse, and this is an inline function, sparse will
    give tons of false positives. When this is a real functions sparse works.
  */
-int _inc_local_if_state(drbd_dev* mdev, drbd_disks_t mins)
+int _inc_local_if_state(struct drbd_conf* mdev, enum drbd_disk_state mins)
 {
 	int io_allowed;
 
@@ -223,13 +218,8 @@
 	INIT_LIST_HEAD(&new->requests);
 	INIT_LIST_HEAD(&new->w.list);
 	new->w.cb = NULL; /* if this is != NULL, we need to dec_ap_pending in tl_clear */
-<<<<<<< HEAD
-	new->next = 0;
+	new->next = NULL;
 	new->n_req = 0;
-=======
-	new->next = NULL;
-	new->n_req=0;
->>>>>>> 98f82107
 
 	newest_before = mdev->newest_barrier;
 	/* never send a barrier number == 0, because that is special-cased
@@ -377,19 +367,11 @@
 	if (!forcedetach && eh == PassOn)
 		return 1;
 
-<<<<<<< HEAD
 	spin_lock_irqsave(&mdev->req_lock, flags);
 	send = (mdev->state.disk == Failed);
 	if (send)
-		_drbd_set_state(_NS(mdev, disk, Diskless), ChgStateHard);
+		_drbd_set_state(_NS(mdev, disk, Diskless), ChgStateHard, NULL);
 	spin_unlock_irqrestore(&mdev->req_lock, flags);
-=======
-	spin_lock_irqsave(&mdev->req_lock,flags);
-	if( (send = (mdev->state.disk == Failed)) ) {
-		_drbd_set_state(_NS(mdev, disk, Diskless), ChgStateHard, NULL);
-	}
-	spin_unlock_irqrestore(&mdev->req_lock,flags);
->>>>>>> 98f82107
 
 	if (!send)
 		return ok;
@@ -460,12 +442,8 @@
 int drbd_send_state_req(struct drbd_conf *,
 	union drbd_state_t, union drbd_state_t);
 
-<<<<<<< HEAD
 enum set_st_err _req_st_cond(struct drbd_conf *mdev,
-	union drbd_state_t mask, union drbd_state_t val)
-=======
-STATIC set_st_err_t _req_st_cond(drbd_dev* mdev,drbd_state_t mask, drbd_state_t val)
->>>>>>> 98f82107
+			     union drbd_state_t mask, union drbd_state_t val)
 {
 	union drbd_state_t os, ns;
 	unsigned long flags;
@@ -495,36 +473,27 @@
 	return rv;
 }
 
-<<<<<<< HEAD
 /**
  * _drbd_request_state:
  * This function is the most gracefull way to change state. For some state
  * transition this function even does a cluster wide transaction.
  * It has a cousin named drbd_request_state(), which is always verbose.
  */
-int _drbd_request_state(struct drbd_conf *mdev,
-	union drbd_state_t mask, union drbd_state_t val,
-		       enum chg_state_flags f)
-=======
-STATIC int drbd_req_state(drbd_dev* mdev, drbd_state_t mask, drbd_state_t val,
-			  enum chg_state_flags f)
->>>>>>> 98f82107
+int drbd_req_state(struct drbd_conf *mdev,
+		   union drbd_state_t mask, union drbd_state_t val,
+		   enum chg_state_flags f)
 {
 	struct completion done;
 	unsigned long flags;
 	union drbd_state_t os, ns;
 	int rv;
 
-<<<<<<< HEAD
-	spin_lock_irqsave(&mdev->req_lock, flags);
-=======
 	init_completion(&done);
 
 	if (f & ChgSerialize)
 		mutex_lock(&mdev->state_mutex);
 
 	spin_lock_irqsave(&mdev->req_lock,flags);
->>>>>>> 98f82107
 	os = mdev->state;
 	ns.i = (os.i & ~mask.i) | val.i;
 
@@ -534,30 +503,19 @@
 			rv = is_valid_state_transition(mdev, ns, os);
 		spin_unlock_irqrestore(&mdev->req_lock, flags);
 
-<<<<<<< HEAD
 		if (rv < SS_Success) {
 			if (f & ChgStateVerbose)
 				print_st_err(mdev, os, ns, rv);
-			return rv;
-=======
-		if( rv < SS_Success ) {
-			if( f & ChgStateVerbose ) print_st_err(mdev,os,ns,rv);
 			goto abort;
->>>>>>> 98f82107
 		}
 
 		drbd_state_lock(mdev);
 		if ( !drbd_send_state_req(mdev, mask, val) ) {
 			drbd_state_unlock(mdev);
 			rv = SS_CW_FailedByPeer;
-<<<<<<< HEAD
 			if (f & ChgStateVerbose)
 				print_st_err(mdev, os, ns, rv);
-			return rv;
-=======
-			if( f & ChgStateVerbose ) print_st_err(mdev,os,ns,rv);
 			goto abort;
->>>>>>> 98f82107
 		}
 
 		wait_event(mdev->state_wait,
@@ -566,14 +524,9 @@
 		if (rv < SS_Success) {
 			/* nearly dead code. */
 			drbd_state_unlock(mdev);
-<<<<<<< HEAD
 			if (f & ChgStateVerbose)
 				print_st_err(mdev, os, ns, rv);
-			return rv;
-=======
-			if( f & ChgStateVerbose ) print_st_err(mdev,os,ns,rv);
 			goto abort;
->>>>>>> 98f82107
 		}
 		spin_lock_irqsave(&mdev->req_lock, flags);
 		os = mdev->state;
@@ -604,8 +557,8 @@
  * transition this function even does a cluster wide transaction.
  * It has a cousin named drbd_request_state(), which is always verbose.
  */
-int _drbd_request_state(drbd_dev* mdev, drbd_state_t mask, drbd_state_t val,
-			enum chg_state_flags f)
+int _drbd_request_state(struct drbd_conf *mdev,	union drbd_state_t mask,
+			union drbd_state_t val,	enum chg_state_flags f)
 {
 	int rv;
 
@@ -635,16 +588,11 @@
 void print_st_err(struct drbd_conf *mdev,
 	union drbd_state_t os, union drbd_state_t ns, int err)
 {
-<<<<<<< HEAD
+	if (err == SS_InTransientState)
+		return;
 	ERR("State change failed: %s\n", set_st_err_name(err));
 	print_st(mdev, " state", os);
 	print_st(mdev, "wanted", ns);
-=======
-	if (err == SS_InTransientState) return;
-	ERR("State change failed: %s\n",set_st_err_name(err));
-	print_st(mdev," state",os);
-	print_st(mdev,"wanted",ns);
->>>>>>> 98f82107
 }
 
 
@@ -744,13 +692,9 @@
 	return rv;
 }
 
-<<<<<<< HEAD
 int _drbd_set_state(struct drbd_conf *mdev,
-	union drbd_state_t ns, enum chg_state_flags flags)
-=======
-int _drbd_set_state(drbd_dev* mdev, drbd_state_t ns, enum chg_state_flags flags,
+		    union drbd_state_t ns, enum chg_state_flags flags,
 		    struct completion *done)
->>>>>>> 98f82107
 {
 	union drbd_state_t os;
 	int rv = SS_Success;
@@ -780,20 +724,12 @@
 	    os.conn <= Disconnecting )
 		ns.conn = os.conn;
 
-<<<<<<< HEAD
-	/* Dissalow network errors (+TearDown) to overwrite each other.
-	   Dissalow network errors to overwrite the Disconnecting state. */
-	if ( ( (os.conn >= Timeout && os.conn <= TearDown)
-	      || os.conn == Disconnecting ) &&
-	    ns.conn >= Timeout && ns.conn <= TearDown )
-=======
 	/* After a network error (+TearDown) only Unconnected can follow */
 	if (os.conn >= Timeout && os.conn <= TearDown && ns.conn != Unconnected)
 		ns.conn = os.conn;
 
 	/* After Disconnecting only StandAlone may follow */
 	if (os.conn == Disconnecting && ns.conn != StandAlone)
->>>>>>> 98f82107
 		ns.conn = os.conn;
 
 	if (ns.conn < Connected) {
@@ -811,15 +747,9 @@
 		ns.conn = Connected;
 	}
 
-<<<<<<< HEAD
-	if ( ns.conn >= Connected &&
-	    ( ns.disk == Consistent || ns.disk == Outdated ) ) {
-		switch (ns.conn) {
-=======
 	if (ns.conn != os.conn && ns.conn >= Connected &&
 	    (ns.disk == Consistent || ns.disk == Outdated)) {
 		switch(ns.conn) {
->>>>>>> 98f82107
 		case WFBitMapT:
 		case PausedSyncT:
 			ns.disk = Outdated;
@@ -839,15 +769,9 @@
 			WARN("Implicit set disk from Outdate to UpToDate\n");
 	}
 
-<<<<<<< HEAD
-	if ( ns.conn >= Connected &&
-	    ( ns.pdsk == Consistent || ns.pdsk == Outdated ) ) {
-		switch (ns.conn) {
-=======
 	if (ns.conn != os.conn && ns.conn >= Connected &&
 	    (ns.pdsk == Consistent || ns.pdsk == Outdated)) {
 		switch(ns.conn) {
->>>>>>> 98f82107
 		case Connected:
 		case WFBitMapT:
 		case PausedSyncT:
@@ -868,11 +792,6 @@
 	}
 
 	/* Connection breaks down before we finished "Negotiating" */
-<<<<<<< HEAD
-	if (ns.conn < Connected && ns.disk == Negotiating) {
-		ns.disk = mdev->new_state_tmp.disk;
-		ns.pdsk = mdev->new_state_tmp.pdsk;
-=======
 	if (ns.conn < Connected && ns.disk == Negotiating &&
 	    inc_local_if_state(mdev, Negotiating)) {
 		if (mdev->ed_uuid == mdev->bc->md.uuid[Current]) {
@@ -884,7 +803,6 @@
 			ns.pdsk = DUnknown;
 		}
 		dec_local(mdev);
->>>>>>> 98f82107
 	}
 
 	if (fp == Stonith &&
@@ -1108,11 +1026,7 @@
 		     (os.conn < Connected && ns.conn >= Connected) ) {
 			tl_clear(mdev);
 			spin_lock_irq(&mdev->req_lock);
-<<<<<<< HEAD
-			_drbd_set_state(_NS(mdev, susp, 0), ChgStateVerbose);
-=======
 			_drbd_set_state(_NS(mdev, susp, 0), ChgStateVerbose, NULL);
->>>>>>> 98f82107
 			spin_unlock_irq(&mdev->req_lock);
 		}
 	}
@@ -1381,24 +1295,6 @@
 	}
 }
 
-<<<<<<< HEAD
-void drbd_thread_signal(struct Drbd_thread *thi)
-{
-	spin_lock(&thi->t_lock);
-
-	if (thi->t_state == None) {
-		spin_unlock(&thi->t_lock);
-		return;
-	}
-
-	if (thi->task != current)
-		force_sig(DRBD_SIGKILL, thi->task);
-
-	spin_unlock(&thi->t_lock);
-}
-
-=======
->>>>>>> 98f82107
 /* the appropriate socket mutex must be held already */
 int _drbd_send_cmd(struct drbd_conf *mdev, struct socket *sock,
 			  enum Drbd_Packet_Cmd cmd, struct Drbd_Header *h,
@@ -1502,21 +1398,15 @@
 			     (struct Drbd_Header *)&p, sizeof(p));
 }
 
-<<<<<<< HEAD
-/* Hold sock mutex before calling this */
-int _drbd_send_uuids(struct drbd_conf *mdev)
+int drbd_send_uuids(struct drbd_conf *mdev)
 {
 	struct Drbd_GenCnt_Packet p;
-	int i, ok = 0;
-=======
-int drbd_send_uuids(drbd_dev *mdev)
-{
-	Drbd_GenCnt_Packet p;
 	int i;
->>>>>>> 98f82107
+
 	u64 uuid_flags = 0;
 
-	if (!inc_local_if_state(mdev, Negotiating)) return 1; /* ok. */
+	if (!inc_local_if_state(mdev, Negotiating))
+		return 1;
 
 	/* FIXME howto handle diskless ? */
 	for (i = Current; i < UUID_SIZE; i++)
@@ -1531,26 +1421,8 @@
 
 	dec_local(mdev);
 
-<<<<<<< HEAD
-	if (likely(sock != NULL))
-		ok = _drbd_send_cmd(mdev, sock, ReportUUIDs,
-				   (struct Drbd_Header*)&p, sizeof(p), 0);
-
-	return ok;
-}
-
-int drbd_send_uuids(struct drbd_conf *mdev)
-{
-	int ok;
-	down(&mdev->data.mutex);
-	ok = _drbd_send_uuids(mdev);
-	up(&mdev->data.mutex);
-
-	return ok;
-=======
-	return drbd_send_cmd(mdev,USE_DATA_SOCKET,ReportUUIDs,
-			     (Drbd_Header*)&p,sizeof(p));
->>>>>>> 98f82107
+	return drbd_send_cmd(mdev, USE_DATA_SOCKET, ReportUUIDs,
+			     (struct Drbd_Header*)&p, sizeof(p));
 }
 
 int drbd_send_sync_uuid(struct drbd_conf *mdev, u64 val)
@@ -1594,25 +1466,6 @@
 	return ok;
 }
 
-<<<<<<< HEAD
-/* Hold socket mutex before calling this */
-int _drbd_send_state(struct drbd_conf *mdev)
-{
-	struct socket *sock = mdev->data.socket;
-	struct Drbd_State_Packet p;
-	int ok = 0;
-
-	down(&mdev->data.mutex);
-	p.state    = cpu_to_be32(mdev->state.i);
-	if (likely(sock != NULL))
-		ok = _drbd_send_cmd(mdev, sock, ReportState,
-				   (struct Drbd_Header*)&p, sizeof(p), 0);
-	up(&mdev->data.mutex);
-	return ok;
-}
-
-=======
->>>>>>> 98f82107
 /**
  * drbd_send_state:
  * Informs the peer about our state. Only call it when
@@ -1623,16 +1476,13 @@
 int drbd_send_state(struct drbd_conf *mdev)
 {
 	struct socket *sock;
-	Drbd_State_Packet p;
+	struct Drbd_State_Packet p;
 	int ok = 0;
 
 	/* Grab state lock so we wont send state if we're in the middle
 	 * of a cluster wide state change on another thread */
 	drbd_state_lock(mdev);
 
-<<<<<<< HEAD
-	ok = _drbd_send_state(mdev);
-=======
 	down(&mdev->data.mutex);
 
 	p.state = cpu_to_be32(mdev->state.i); /* Within the send mutex */
@@ -1640,11 +1490,10 @@
 
 	if (likely(sock != NULL)) {
 		ok = _drbd_send_cmd(mdev, sock, ReportState,
-				    (Drbd_Header*)&p, sizeof(p), 0);
+				    (struct Drbd_Header*)&p, sizeof(p), 0);
 	}
 
 	up(&mdev->data.mutex);
->>>>>>> 98f82107
 
 	drbd_state_unlock(mdev);
 	return ok;
@@ -1689,18 +1538,6 @@
 	p  = vmalloc(PAGE_SIZE); /* sleeps. cannot fail. */
 	buffer = (unsigned long *)p->payload;
 
-<<<<<<< HEAD
-	if (drbd_md_test_flag(mdev->bc, MDF_FullSync)) {
-		drbd_bm_set_all(mdev);
-		if (drbd_bm_write(mdev)) {
-			/* write_bm did fail! Leave full sync flag set in Meta Data
-			 * but otherwise process as per normal - need to tell other
-			 * side that a full resync is required! */
-			ERR("Failed to write bitmap to disk!\n");
-		} else {
-			drbd_md_clear_flag(mdev, MDF_FullSync);
-			drbd_md_sync(mdev);
-=======
 	if (inc_local(mdev)) {
 		if (drbd_md_test_flag(mdev->bc,MDF_FullSync)) {
 			INFO("Writing the whole bitmap, MDF_FullSync was set.\n");
@@ -1715,7 +1552,6 @@
 				drbd_md_clear_flag(mdev,MDF_FullSync);
 				drbd_md_sync(mdev);
 			}
->>>>>>> 98f82107
 		}
 		dec_local(mdev);
 	}
@@ -1859,7 +1695,6 @@
 }
 
 /* The idea of sendpage seems to be to put some kind of reference
-<<<<<<< HEAD
  * to the page into the skb, and to hand it over to the NIC. In
  * this process get_page() gets called.
  *
@@ -1882,29 +1717,6 @@
  */
 int _drbd_no_send_page(struct drbd_conf *mdev, struct page *page,
 		   int offset, size_t size)
-=======
-   to the page into the skb, and to hand it over to the NIC. In
-   this process get_page() gets called.
-
-   As soon as the page was really sent over the network put_page()
-   gets called by some part of the network layer. [ NIC driver? ]
-
-   [ get_page() / put_page() increment/decrement the count. If count
-     reaches 0 the page will be freed. ]
-
-   This works nicely with pages from FSs.
-   But this means that in protocol A we might signal IO completion too early !
-
-   In order not to corrupt data during a resync we must make sure
-   that we do not reuse our own buffer pages (EEs) to early, therefore
-   we have the net_ee list.
-
-   XFS seems to have problems, still, it submits pages with page_count == 0!
-   As a workaround, we disable sendpage on pages with page_count == 0 or PageSlab.
-*/
-STATIC int _drbd_no_send_page(drbd_dev *mdev, struct page *page,
-                   int offset, size_t size)
->>>>>>> 98f82107
 {
        int ret;
        ret = drbd_send(mdev, mdev->data.socket, kmap(page) + offset, size, 0);
@@ -2291,11 +2103,7 @@
 		drbd_kick_lo(mdev);
 }
 
-<<<<<<< HEAD
 void drbd_set_defaults(struct drbd_conf *mdev)
-=======
-STATIC void drbd_set_defaults(drbd_dev *mdev)
->>>>>>> 98f82107
 {
 	mdev->sync_conf.after      = DRBD_AFTER_DEF;
 	mdev->sync_conf.rate       = DRBD_RATE_DEF;
@@ -2304,11 +2112,7 @@
 		{ Secondary, Unknown, StandAlone, Diskless, DUnknown, 0 } };
 }
 
-<<<<<<< HEAD
 void drbd_init_set_defaults(struct drbd_conf *mdev)
-=======
-STATIC void drbd_init_set_defaults(drbd_dev *mdev)
->>>>>>> 98f82107
 {
 	/* the memset(,0,) did most of this.
 	 * note: only assignments, no allocation in here */
@@ -2336,14 +2140,9 @@
 	init_MUTEX(&mdev->md_io_mutex);
 	init_MUTEX(&mdev->data.mutex);
 	init_MUTEX(&mdev->meta.mutex);
-<<<<<<< HEAD
 	sema_init(&mdev->data.work.s, 0);
 	sema_init(&mdev->meta.work.s, 0);
-=======
-	sema_init(&mdev->data.work.s,0);
-	sema_init(&mdev->meta.work.s,0);
 	mutex_init(&mdev->state_mutex);
->>>>>>> 98f82107
 
 	spin_lock_init(&mdev->data.work.q_lock);
 	spin_lock_init(&mdev->meta.work.q_lock);
@@ -2869,14 +2668,9 @@
 		mdev->cram_hmac_tfm = NULL;
 	}
 	drbd_free_sock(mdev);
-<<<<<<< HEAD
-	drbd_free_bc(mdev->bc);
-	mdev->bc = 0;
-=======
 	__no_warn(local,
 		  drbd_free_bc(mdev->bc);
 		  mdev->bc = NULL;);
->>>>>>> 98f82107
 }
 
 /*********************************/
@@ -3046,11 +2840,7 @@
 }
 
 
-<<<<<<< HEAD
-void drbd_uuid_move_history(struct drbd_conf *mdev)
-=======
-STATIC void drbd_uuid_move_history(drbd_dev *mdev) __must_hold(local)
->>>>>>> 98f82107
+void drbd_uuid_move_history(struct drbd_conf *mdev) __must_hold(local)
 {
 	int i;
 
@@ -3063,22 +2853,15 @@
 	}
 }
 
-<<<<<<< HEAD
-void _drbd_uuid_set(struct drbd_conf *mdev, int idx, u64 val)
-=======
-void _drbd_uuid_set(drbd_dev *mdev, int idx, u64 val) __must_hold(local)
->>>>>>> 98f82107
+void _drbd_uuid_set(struct drbd_conf *mdev, int idx, u64 val) __must_hold(local)
 {
 	if (idx == Current) {
 		if (mdev->state.role == Primary)
 			val |= 1;
 		else
 			val &= ~((u64)1);
-<<<<<<< HEAD
-=======
-		}
+
 		drbd_set_ed_uuid(mdev, val);
->>>>>>> 98f82107
 	}
 
 	mdev->bc->md.uuid[idx] = val;
@@ -3091,11 +2874,7 @@
 }
 
 
-<<<<<<< HEAD
-void drbd_uuid_set(struct drbd_conf *mdev, int idx, u64 val)
-=======
-void drbd_uuid_set(drbd_dev *mdev, int idx, u64 val) __must_hold(local)
->>>>>>> 98f82107
+void drbd_uuid_set(struct drbd_conf *mdev, int idx, u64 val) __must_hold(local)
 {
 	if (mdev->bc->md.uuid[idx]) {
 		drbd_uuid_move_history(mdev);
@@ -3114,11 +2893,7 @@
  * sync upon next connect. Aditionally the full sync is also requested
  * by the FullSync bit.
  */
-<<<<<<< HEAD
-void _drbd_uuid_new_current(struct drbd_conf *mdev)
-=======
-void _drbd_uuid_new_current(drbd_dev *mdev) __must_hold(local)
->>>>>>> 98f82107
+void _drbd_uuid_new_current(struct drbd_conf *mdev) __must_hold(local)
 {
 	u64 uuid;
 
@@ -3139,11 +2914,7 @@
  * Creates a new current UUID, and rotates the old current UUID into
  * the bitmap slot. Causes an incremental resync upon next connect.
  */
-<<<<<<< HEAD
-void drbd_uuid_new_current(struct drbd_conf *mdev)
-=======
-void drbd_uuid_new_current(drbd_dev *mdev) __must_hold(local)
->>>>>>> 98f82107
+void drbd_uuid_new_current(struct drbd_conf *mdev) __must_hold(local)
 {
 	u64 val;
 
@@ -3154,28 +2925,11 @@
 	       drbd_print_uuid(mdev, Bitmap);
 		);
 
-<<<<<<< HEAD
-	get_random_bytes(&mdev->bc->md.uuid[Current], sizeof(u64));
-	if (mdev->state.role == Primary)
-		mdev->bc->md.uuid[Current] |= 1;
-	else
-		mdev->bc->md.uuid[Current] &= ~((u64)1);
-
-	MTRACE(TraceTypeUuid, TraceLvlSummary,
-	       drbd_print_uuid(mdev, Current);
-		);
-
-	drbd_md_mark_dirty(mdev);
-}
-
-void drbd_uuid_set_bm(struct drbd_conf *mdev, u64 val)
-=======
 	get_random_bytes(&val, sizeof(u64));
 	_drbd_uuid_set(mdev, Current, val);
 }
 
-void drbd_uuid_set_bm(drbd_dev *mdev, u64 val) __must_hold(local)
->>>>>>> 98f82107
+void drbd_uuid_set_bm(struct drbd_conf *mdev, u64 val) __must_hold(local)
 {
 	if (mdev->bc->md.uuid[Bitmap] == 0 && val == 0)
 		return;
@@ -3305,11 +3059,7 @@
 	return rv;
 }
 
-<<<<<<< HEAD
-void drbd_md_set_flag(struct drbd_conf *mdev, int flag)
-=======
-void drbd_md_set_flag(drbd_dev *mdev, int flag) __must_hold(local)
->>>>>>> 98f82107
+void drbd_md_set_flag(struct drbd_conf *mdev, int flag) __must_hold(local)
 {
 	MUST_HOLD(mdev->req_lock);
 	if ( (mdev->bc->md.flags & flag) != flag) {
@@ -3317,11 +3067,8 @@
 		mdev->bc->md.flags |= flag;
 	}
 }
-<<<<<<< HEAD
-void drbd_md_clear_flag(struct drbd_conf *mdev, int flag)
-=======
-void drbd_md_clear_flag(drbd_dev *mdev, int flag) __must_hold(local)
->>>>>>> 98f82107
+
+void drbd_md_clear_flag(struct drbd_conf *mdev, int flag) __must_hold(local)
 {
 	MUST_HOLD(mdev->req_lock);
 	if ( (mdev->bc->md.flags & flag) != 0 ) {
@@ -3433,16 +3180,10 @@
 }
 
 /* Pretty print a UUID value */
-<<<<<<< HEAD
-void
-drbd_print_uuid(struct drbd_conf *mdev, unsigned int idx) {
+void drbd_print_uuid(struct drbd_conf *mdev, unsigned int idx) __must_hold(local)
+{
 	INFO(" uuid[%s] now %016llX\n",
 		_drbd_uuid_str(idx), mdev->bc->md.uuid[idx]);
-=======
-void drbd_print_uuid(drbd_dev *mdev, unsigned int idx) __must_hold(local)
-{
-	INFO(" uuid[%s] now %016llX\n",_drbd_uuid_str(idx),mdev->bc->md.uuid[idx]);
->>>>>>> 98f82107
 }
 
 
@@ -3628,12 +3369,8 @@
 	} \
 } while (0)
 
-<<<<<<< HEAD
 char *_dump_block_id(u64 block_id, char *buff)
 {
-=======
-STATIC char *_dump_block_id(u64 block_id, char *buff) {
->>>>>>> 98f82107
     if (is_syncer_block_id(block_id))
 	strcpy(buff, "SyncerId");
     else
