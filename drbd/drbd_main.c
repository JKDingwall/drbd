--- conflicted
+++ resolved
@@ -4858,25 +4858,19 @@
 		struct drbd_peer_device *peer_device)
 {
 	/* Only suspend io, if some operation is supposed to be locked out */
-	const bool do_suspend_io = flags & (BM_DONT_CLEAR|BM_DONT_SET|BM_DONT_TEST);
+	const bool do_suspend_io = flags & (BM_LOCK_CLEAR|BM_LOCK_SET|BM_LOCK_TEST);
 	int rv;
 
 	D_ASSERT(device, current != device->resource->worker.task);
 
-<<<<<<< HEAD
-	if (!(flags & BM_LOCK_CLEAR))
+	if (do_suspend_io)
 		drbd_suspend_io(device, WRITE_ONLY);
-=======
-	if (do_suspend_io)
-		drbd_suspend_io(device);
->>>>>>> 51a91c8a
 
 	if (flags & BM_LOCK_SINGLE_SLOT)
 		drbd_bm_slot_lock(peer_device, why, flags);
 	else
 		drbd_bm_lock(device, why, flags);
 
-<<<<<<< HEAD
 	rv = io_fn(device, peer_device);
 
 	if (flags & BM_LOCK_SINGLE_SLOT)
@@ -4884,10 +4878,7 @@
 	else
 		drbd_bm_unlock(device);
 
-	if (!(flags & BM_LOCK_CLEAR))
-=======
 	if (do_suspend_io)
->>>>>>> 51a91c8a
 		drbd_resume_io(device);
 
 	return rv;
