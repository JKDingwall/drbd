/*
   drbd_main.c

   This file is part of DRBD by Philipp Reisner and Lars Ellenberg.

   Copyright (C) 2001-2008, LINBIT Information Technologies GmbH.
   Copyright (C) 1999-2008, Philipp Reisner <philipp.reisner@linbit.com>.
   Copyright (C) 2002-2008, Lars Ellenberg <lars.ellenberg@linbit.com>.

   Thanks to Carter Burden, Bart Grantham and Gennadiy Nerubayev
   from Logicworks, Inc. for making SDP replication support possible.

   drbd is free software; you can redistribute it and/or modify
   it under the terms of the GNU General Public License as published by
   the Free Software Foundation; either version 2, or (at your option)
   any later version.

   drbd is distributed in the hope that it will be useful,
   but WITHOUT ANY WARRANTY; without even the implied warranty of
   MERCHANTABILITY or FITNESS FOR A PARTICULAR PURPOSE.  See the
   GNU General Public License for more details.

   You should have received a copy of the GNU General Public License
   along with drbd; see the file COPYING.  If not, write to
   the Free Software Foundation, 675 Mass Ave, Cambridge, MA 02139, USA.

 */

#define pr_fmt(fmt)	KBUILD_MODNAME ": " fmt

#include <linux/module.h>
#include <linux/jiffies.h>
#include <linux/drbd.h>
#include <asm/uaccess.h>
#include <asm/types.h>
#include <net/sock.h>
#include <linux/ctype.h>
#include <linux/fs.h>
#include <linux/file.h>
#include <linux/proc_fs.h>
#include <linux/init.h>
#include <linux/mm.h>
#include <linux/memcontrol.h>
#include <linux/mm_inline.h>
#include <linux/slab.h>
#include <linux/crc32c.h>
#include <linux/reboot.h>
#include <linux/notifier.h>
#include <linux/workqueue.h>
#include <linux/kthread.h>
#define __KERNEL_SYSCALLS__
#include <linux/unistd.h>
#include <linux/vmalloc.h>
#include <linux/device.h>
#include <linux/dynamic_debug.h>

#include <linux/drbd_limits.h>
#include "drbd_int.h"
#include "drbd_protocol.h"
#include "drbd_req.h" /* only for _req_mod in tl_release and tl_clear */
#include "drbd_vli.h"
#include "drbd_debugfs.h"
#include "drbd_meta_data.h"

#ifdef COMPAT_HAVE_LINUX_BYTEORDER_SWABB_H
#include <linux/byteorder/swabb.h>
#else
#include <linux/swab.h>
#endif

#ifdef COMPAT_DRBD_RELEASE_RETURNS_VOID
#define DRBD_RELEASE_RETURN void
#else
#define DRBD_RELEASE_RETURN int
#endif

static int drbd_open(struct block_device *bdev, fmode_t mode);
static DRBD_RELEASE_RETURN drbd_release(struct gendisk *gd, fmode_t mode);
static void md_sync_timer_fn(unsigned long data);
static int w_bitmap_io(struct drbd_work *w, int unused);
static int flush_send_buffer(struct drbd_connection *connection, enum drbd_stream drbd_stream);

MODULE_AUTHOR("Philipp Reisner <phil@linbit.com>, "
	      "Lars Ellenberg <lars@linbit.com>");
MODULE_DESCRIPTION("drbd - Distributed Replicated Block Device v" REL_VERSION);
MODULE_VERSION(REL_VERSION);
MODULE_LICENSE("GPL");
MODULE_PARM_DESC(minor_count, "Approximate number of drbd devices ("
		 __stringify(DRBD_MINOR_COUNT_MIN) "-" __stringify(DRBD_MINOR_COUNT_MAX) ")");
MODULE_ALIAS_BLOCKDEV_MAJOR(DRBD_MAJOR);

#include <linux/moduleparam.h>
/* allow_open_on_secondary */
MODULE_PARM_DESC(allow_oos, "DONT USE!");
/* thanks to these macros, if compiled into the kernel (not-module),
 * this becomes the boot parameter drbd.minor_count */
module_param(minor_count, uint, 0444);
module_param(disable_sendpage, bool, 0644);
module_param(allow_oos, bool, 0);

#ifdef CONFIG_DRBD_FAULT_INJECTION
int enable_faults;
int fault_rate;
static int fault_count;
int fault_devs;
int two_phase_commit_fail;

/* bitmap of enabled faults */
module_param(enable_faults, int, 0664);
/* fault rate % value - applies to all enabled faults */
module_param(fault_rate, int, 0664);
/* count of faults inserted */
module_param(fault_count, int, 0664);
/* bitmap of devices to insert faults on */
module_param(fault_devs, int, 0644);
module_param(two_phase_commit_fail, int, 0644);
#endif

/* module parameter, defined */
unsigned int minor_count = DRBD_MINOR_COUNT_DEF;
bool disable_sendpage;
bool allow_oos;

/* Module parameter for setting the user mode helper program
 * to run. Default is /sbin/drbdadm */
char usermode_helper[80] = "/sbin/drbdadm";

module_param_string(usermode_helper, usermode_helper, sizeof(usermode_helper), 0644);

/* in 2.6.x, our device mapping and config info contains our virtual gendisks
 * as member "struct gendisk *vdisk;"
 */
struct idr drbd_devices;
struct list_head drbd_resources;

struct kmem_cache *drbd_request_cache;
struct kmem_cache *drbd_ee_cache;	/* peer requests */
struct kmem_cache *drbd_bm_ext_cache;	/* bitmap extents */
struct kmem_cache *drbd_al_ext_cache;	/* activity log extents */
mempool_t *drbd_request_mempool;
mempool_t *drbd_ee_mempool;
mempool_t *drbd_md_io_page_pool;
struct bio_set *drbd_md_io_bio_set;

/* I do not use a standard mempool, because:
   1) I want to hand out the pre-allocated objects first.
   2) I want to be able to interrupt sleeping allocation with a signal.
   Note: This is a single linked list, the next pointer is the private
	 member of struct page.
 */
struct page *drbd_pp_pool;
spinlock_t   drbd_pp_lock;
int          drbd_pp_vacant;
wait_queue_head_t drbd_pp_wait;

DEFINE_RATELIMIT_STATE(drbd_ratelimit_state, DEFAULT_RATELIMIT_INTERVAL, DEFAULT_RATELIMIT_BURST);

static const struct block_device_operations drbd_ops = {
	.owner =   THIS_MODULE,
	.open =    drbd_open,
	.release = drbd_release,
};

#ifdef COMPAT_HAVE_BIO_FREE
static void bio_destructor_drbd(struct bio *bio)
{
	bio_free(bio, drbd_md_io_bio_set);
}
#endif

struct bio *bio_alloc_drbd(gfp_t gfp_mask)
{
	struct bio *bio;

	if (!drbd_md_io_bio_set)
		return bio_alloc(gfp_mask, 1);

	bio = bio_alloc_bioset(gfp_mask, 1, drbd_md_io_bio_set);
	if (!bio)
		return NULL;
#ifdef COMPAT_HAVE_BIO_FREE
	bio->bi_destructor = bio_destructor_drbd;
#endif
	return bio;
}

#ifdef __CHECKER__
/* When checking with sparse, and this is an inline function, sparse will
   give tons of false positives. When this is a real functions sparse works.
 */
int _get_ldev_if_state(struct drbd_device *device, enum drbd_disk_state mins)
{
	int io_allowed;

	atomic_inc(&device->local_cnt);
	io_allowed = (device->disk_state[NOW] >= mins);
	if (!io_allowed) {
		if (atomic_dec_and_test(&device->local_cnt))
			wake_up(&device->misc_wait);
	}
	return io_allowed;
}

#endif

struct drbd_connection *__drbd_next_connection_ref(u64 *visited,
						   struct drbd_connection *connection,
						   struct drbd_resource *resource)
{
	int node_id;

	rcu_read_lock();
	if (!connection) {
		connection = list_first_or_null_rcu(&resource->connections,
						    struct drbd_connection,
						    connections);
		*visited = 0;
	} else {
		struct list_head *pos;
		bool previous_visible; /* on the resources connections list */

		pos = list_next_rcu(&connection->connections);
		/* follow the pointer first, then check if the previous element was
		   still an element on the list of visible connections. */
		smp_rmb();
		previous_visible = !test_bit(C_UNREGISTERED, &connection->flags);

		kref_debug_put(&connection->kref_debug, 13);
		kref_put(&connection->kref, drbd_destroy_connection);

		if (pos == &resource->connections) {
			connection = NULL;
		} else if (previous_visible) {	/* visible -> we are now on a vital element */
			connection = list_entry_rcu(pos, struct drbd_connection, connections);
		} else { /* not visible -> pos might point to a dead element now */
			for_each_connection_rcu(connection, resource) {
				node_id = connection->peer_node_id;
				if (!(*visited & NODE_MASK(node_id)))
					goto found;
			}
			connection = NULL;
		}
	}

	if (connection) {
	found:
		node_id = connection->peer_node_id;
		*visited |= NODE_MASK(node_id);

		kref_get(&connection->kref);
		kref_debug_get(&connection->kref_debug, 13);
	}

	rcu_read_unlock();
	return connection;
}


struct drbd_peer_device *__drbd_next_peer_device_ref(u64 *visited,
						     struct drbd_peer_device *peer_device,
						     struct drbd_device *device)
{
	rcu_read_lock();
	if (!peer_device) {
		peer_device = list_first_or_null_rcu(&device->peer_devices,
						    struct drbd_peer_device,
						    peer_devices);
		*visited = 0;
	} else {
		struct list_head *pos;
		bool previous_visible;

		pos = list_next_rcu(&peer_device->peer_devices);
		smp_rmb();
		previous_visible = !test_bit(C_UNREGISTERED, &peer_device->connection->flags);

		kref_debug_put(&peer_device->connection->kref_debug, 15);
		kref_put(&peer_device->connection->kref, drbd_destroy_connection);

		if (pos == &device->peer_devices) {
			peer_device = NULL;
		} else if (previous_visible) {
			peer_device = list_entry_rcu(pos, struct drbd_peer_device, peer_devices);
		} else {
			for_each_peer_device_rcu(peer_device, device) {
				if (!(*visited & NODE_MASK(peer_device->node_id)))
					goto found;
			}
			peer_device = NULL;
		}
	}

	if (peer_device) {
	found:
		*visited |= NODE_MASK(peer_device->node_id);

		kref_get(&peer_device->connection->kref);
		kref_debug_get(&peer_device->connection->kref_debug, 15);
	}

	rcu_read_unlock();
	return peer_device;
}

/**
 * tl_release() - mark as BARRIER_ACKED all requests in the corresponding transfer log epoch
 * @device:	DRBD device.
 * @barrier_nr:	Expected identifier of the DRBD write barrier packet.
 * @set_size:	Expected number of requests before that barrier.
 *
 * In case the passed barrier_nr or set_size does not match the oldest
 * epoch of not yet barrier-acked requests, this function will cause a
 * termination of the connection.
 */
void tl_release(struct drbd_connection *connection, unsigned int barrier_nr,
		unsigned int set_size)
{
	struct drbd_resource *resource = connection->resource;
	struct drbd_request *r;
	struct drbd_request *req = NULL;
	int expect_epoch = 0;
	int expect_size = 0;

	spin_lock_irq(&connection->resource->req_lock);

	/* find oldest not yet barrier-acked write request,
	 * count writes in its epoch. */
	list_for_each_entry(r, &resource->transfer_log, tl_requests) {
		struct drbd_peer_device *peer_device;
		int idx;
		peer_device = conn_peer_device(connection, r->device->vnr);
		idx = 1 + peer_device->node_id;

		if (!req) {
			if (!(r->rq_state[0] & RQ_WRITE))
				continue;
			if (!(r->rq_state[idx] & RQ_NET_MASK))
				continue;
			if (r->rq_state[idx] & RQ_NET_DONE)
				continue;
			req = r;
			expect_epoch = req->epoch;
			expect_size ++;
		} else {
			if (r->epoch != expect_epoch)
				break;
			if (!(r->rq_state[0] & RQ_WRITE))
				continue;
			/* if (s & RQ_DONE): not expected */
			/* if (!(s & RQ_NET_MASK)): not expected */
			expect_size++;
		}
	}

	/* first some paranoia code */
	if (req == NULL) {
		drbd_err(connection, "BAD! BarrierAck #%u received, but no epoch in tl!?\n",
			 barrier_nr);
		goto bail;
	}
	if (expect_epoch != barrier_nr) {
		drbd_err(connection, "BAD! BarrierAck #%u received, expected #%u!\n",
			 barrier_nr, expect_epoch);
		goto bail;
	}

	if (expect_size != set_size) {
		drbd_err(connection, "BAD! BarrierAck #%u received with n_writes=%u, expected n_writes=%u!\n",
			 barrier_nr, set_size, expect_size);
		goto bail;
	}

	/* Clean up list of requests processed during current epoch. */
	/* this extra list walk restart is paranoia,
	 * to catch requests being barrier-acked "unexpectedly".
	 * It usually should find the same req again, or some READ preceding it. */
	list_for_each_entry(req, &resource->transfer_log, tl_requests)
		if (req->epoch == expect_epoch)
			break;
	list_for_each_entry_safe_from(req, r, &resource->transfer_log, tl_requests) {
		struct drbd_peer_device *peer_device;
		if (req->epoch != expect_epoch)
			break;
		peer_device = conn_peer_device(connection, req->device->vnr);
		_req_mod(req, BARRIER_ACKED, peer_device);
	}
	spin_unlock_irq(&connection->resource->req_lock);

	if (barrier_nr + 1 == atomic_read(&resource->current_tle_nr)) {
		clear_bit(BARRIER_ACK_PENDING, &connection->flags);
		wake_up(&resource->barrier_wait);
	}

	return;

bail:
	spin_unlock_irq(&connection->resource->req_lock);
	change_cstate(connection, C_PROTOCOL_ERROR, CS_HARD);
}


/**
 * _tl_restart() - Walks the transfer log, and applies an action to all requests
 * @connection:	DRBD connection to operate on.
 * @what:       The action/event to perform with all request objects
 *
 * @what might be one of CONNECTION_LOST_WHILE_PENDING, RESEND, FAIL_FROZEN_DISK_IO,
 * RESTART_FROZEN_DISK_IO.
 */
/* must hold resource->req_lock */
void _tl_restart(struct drbd_connection *connection, enum drbd_req_event what)
{
	struct drbd_resource *resource = connection->resource;
	struct drbd_peer_device *peer_device;
	struct drbd_request *req, *r;

	list_for_each_entry_safe(req, r, &resource->transfer_log, tl_requests) {
		peer_device = conn_peer_device(connection, req->device->vnr);
		_req_mod(req, what, peer_device);
	}
}

void tl_restart(struct drbd_connection *connection, enum drbd_req_event what)
{
	spin_lock_irq(&connection->resource->req_lock);
	_tl_restart(connection, what);
	spin_unlock_irq(&connection->resource->req_lock);
}


/**
 * tl_clear() - Clears all requests and &struct drbd_tl_epoch objects out of the TL
 * @device:	DRBD device.
 *
 * This is called after the connection to the peer was lost. The storage covered
 * by the requests on the transfer gets marked as our of sync. Called from the
 * receiver thread and the sender thread.
 */
void tl_clear(struct drbd_connection *connection)
{
	tl_restart(connection, CONNECTION_LOST_WHILE_PENDING);
}

/**
 * tl_abort_disk_io() - Abort disk I/O for all requests for a certain device in the TL
 * @device:     DRBD device.
 */
void tl_abort_disk_io(struct drbd_device *device)
{
        struct drbd_resource *resource = device->resource;
        struct drbd_request *req, *r;

        spin_lock_irq(&resource->req_lock);
        list_for_each_entry_safe(req, r, &resource->transfer_log, tl_requests) {
                if (!(req->rq_state[0] & RQ_LOCAL_PENDING))
                        continue;
                if (req->device != device)
                        continue;
                _req_mod(req, ABORT_DISK_IO, NULL);
        }
        spin_unlock_irq(&resource->req_lock);
}

static int drbd_thread_setup(void *arg)
{
	struct drbd_thread *thi = (struct drbd_thread *) arg;
	struct drbd_resource *resource = thi->resource;
	struct drbd_connection *connection = thi->connection;
	unsigned long flags;
	int retval;

restart:
	retval = thi->function(thi);

	spin_lock_irqsave(&thi->t_lock, flags);

	/* if the receiver has been "EXITING", the last thing it did
	 * was set the conn state to "StandAlone",
	 * if now a re-connect request comes in, conn state goes C_UNCONNECTED,
	 * and receiver thread will be "started".
	 * drbd_thread_start needs to set "RESTARTING" in that case.
	 * t_state check and assignment needs to be within the same spinlock,
	 * so either thread_start sees EXITING, and can remap to RESTARTING,
	 * or thread_start see NONE, and can proceed as normal.
	 */

	if (thi->t_state == RESTARTING) {
		if (connection)
			drbd_info(connection, "Restarting %s thread\n", thi->name);
		else
			drbd_info(resource, "Restarting %s thread\n", thi->name);
		thi->t_state = RUNNING;
		spin_unlock_irqrestore(&thi->t_lock, flags);
		goto restart;
	}

	thi->task = NULL;
	thi->t_state = NONE;
	smp_mb();

	if (connection)
		drbd_info(connection, "Terminating %s thread\n", thi->name);
	else
		drbd_info(resource, "Terminating %s thread\n", thi->name);

	complete(&thi->stop);
	spin_unlock_irqrestore(&thi->t_lock, flags);

	return retval;
}

static void drbd_thread_init(struct drbd_resource *resource, struct drbd_thread *thi,
			     int (*func) (struct drbd_thread *), const char *name)
{
	spin_lock_init(&thi->t_lock);
	thi->task    = NULL;
	thi->t_state = NONE;
	thi->function = func;
	thi->resource = resource;
	thi->connection = NULL;
	thi->name = name;
}

int drbd_thread_start(struct drbd_thread *thi)
{
	struct drbd_resource *resource = thi->resource;
	struct drbd_connection *connection = thi->connection;
	struct task_struct *nt;
	unsigned long flags;

	/* is used from state engine doing drbd_thread_stop_nowait,
	 * while holding the req lock irqsave */
	spin_lock_irqsave(&thi->t_lock, flags);

	switch (thi->t_state) {
	case NONE:
		if (connection)
			drbd_info(connection, "Starting %s thread (from %s [%d])\n",
				 thi->name, current->comm, current->pid);
		else
			drbd_info(resource, "Starting %s thread (from %s [%d])\n",
				 thi->name, current->comm, current->pid);

		init_completion(&thi->stop);
		D_ASSERT(resource, thi->task == NULL);
		thi->reset_cpu_mask = 1;
		thi->t_state = RUNNING;
		spin_unlock_irqrestore(&thi->t_lock, flags);
		flush_signals(current); /* otherw. may get -ERESTARTNOINTR */

		nt = kthread_create(drbd_thread_setup, (void *) thi,
				    "drbd_%c_%s", thi->name[0], resource->name);

		if (IS_ERR(nt)) {
			if (connection)
				drbd_err(connection, "Couldn't start thread\n");
			else
				drbd_err(resource, "Couldn't start thread\n");

			return false;
		}
		spin_lock_irqsave(&thi->t_lock, flags);
		thi->task = nt;
		thi->t_state = RUNNING;
		spin_unlock_irqrestore(&thi->t_lock, flags);
		wake_up_process(nt);
		break;
	case EXITING:
		thi->t_state = RESTARTING;
		if (connection)
			drbd_info(connection, "Restarting %s thread (from %s [%d])\n",
					thi->name, current->comm, current->pid);
		else
			drbd_info(resource, "Restarting %s thread (from %s [%d])\n",
					thi->name, current->comm, current->pid);
		/* fall through */
	case RUNNING:
	case RESTARTING:
	default:
		spin_unlock_irqrestore(&thi->t_lock, flags);
		break;
	}

	return true;
}


void _drbd_thread_stop(struct drbd_thread *thi, int restart, int wait)
{
	unsigned long flags;

	enum drbd_thread_state ns = restart ? RESTARTING : EXITING;

	/* may be called from state engine, holding the req lock irqsave */
	spin_lock_irqsave(&thi->t_lock, flags);

	if (thi->t_state == NONE) {
		spin_unlock_irqrestore(&thi->t_lock, flags);
		if (restart)
			drbd_thread_start(thi);
		return;
	}

	if (thi->t_state == EXITING && ns == RESTARTING) {
		/* Do not abort a stop request, otherwise a waiter might never wake up */
		spin_unlock_irqrestore(&thi->t_lock, flags);
		return;
	}

	if (thi->t_state != ns) {
		if (thi->task == NULL) {
			spin_unlock_irqrestore(&thi->t_lock, flags);
			return;
		}

		thi->t_state = ns;
		smp_mb();
		init_completion(&thi->stop);
		if (thi->task != current)
			force_sig(DRBD_SIGKILL, thi->task);
	}
	spin_unlock_irqrestore(&thi->t_lock, flags);

	if (wait)
		wait_for_completion(&thi->stop);
}

int conn_lowest_minor(struct drbd_connection *connection)
{
	struct drbd_peer_device *peer_device;
	int vnr = 0, minor = -1;

	rcu_read_lock();
	peer_device = idr_get_next(&connection->peer_devices, &vnr);
	if (peer_device)
		minor = device_to_minor(peer_device->device);
	rcu_read_unlock();

	return minor;
}

#ifdef CONFIG_SMP
/**
 * drbd_calc_cpu_mask() - Generate CPU masks, spread over all CPUs
 *
 * Forces all threads of a resource onto the same CPU. This is beneficial for
 * DRBD's performance. May be overwritten by user's configuration.
 */
static void drbd_calc_cpu_mask(cpumask_var_t *cpu_mask)
{
	unsigned int *resources_per_cpu, min_index = ~0;

	resources_per_cpu = kzalloc(nr_cpu_ids * sizeof(*resources_per_cpu), GFP_KERNEL);
	if (resources_per_cpu) {
		struct drbd_resource *resource;
		unsigned int cpu, min = ~0;

		rcu_read_lock();
		for_each_resource_rcu(resource, &drbd_resources) {
			for_each_cpu(cpu, resource->cpu_mask)
				resources_per_cpu[cpu]++;
		}
		rcu_read_unlock();
		for_each_online_cpu(cpu) {
			if (resources_per_cpu[cpu] < min) {
				min = resources_per_cpu[cpu];
				min_index = cpu;
			}
		}
		kfree(resources_per_cpu);
	}
	if (min_index == ~0) {
		cpumask_setall(*cpu_mask);
		return;
	}
	cpumask_set_cpu(min_index, *cpu_mask);
}

/**
 * drbd_thread_current_set_cpu() - modifies the cpu mask of the _current_ thread
 * @device:	DRBD device.
 * @thi:	drbd_thread object
 *
 * call in the "main loop" of _all_ threads, no need for any mutex, current won't die
 * prematurely.
 */
void drbd_thread_current_set_cpu(struct drbd_thread *thi)
{
	struct drbd_resource *resource = thi->resource;
	struct task_struct *p = current;

	if (!thi->reset_cpu_mask)
		return;
	thi->reset_cpu_mask = 0;
	set_cpus_allowed_ptr(p, resource->cpu_mask);
}
#else
#define drbd_calc_cpu_mask(A) ({})
#endif

static bool drbd_all_neighbor_secondary(struct drbd_resource *resource, u64 *authoritative)
{
	struct drbd_connection *connection;
	bool all_secondary = true;
	int id;

	rcu_read_lock();
	for_each_connection_rcu(connection, resource) {
		if (connection->cstate[NOW] >= C_CONNECTED &&
		    connection->peer_role[NOW] == R_PRIMARY) {
			all_secondary = false;
			if (authoritative) {
				id = connection->peer_node_id;
				*authoritative |= NODE_MASK(id);
			} else {
				break;
			}
		}
	}
	rcu_read_unlock();

	return all_secondary;
}

/* This function is supposed to have the same semantics as calc_device_stable() in drbd_state.c
   A primary is stable since it is authoritative.
   Unstable are neighbors of a primary and resync target nodes.
   Nodes further away from a primary are stable! */
bool drbd_device_stable(struct drbd_device *device, u64 *authoritative)
{
	struct drbd_resource *resource = device->resource;
	struct drbd_connection *connection;
	struct drbd_peer_device *peer_device;
	bool device_stable = true;

	if (resource->role[NOW] == R_PRIMARY)
		return true;

	if (!drbd_all_neighbor_secondary(resource, authoritative))
		return false;

	rcu_read_lock();
	for_each_connection_rcu(connection, resource) {
		peer_device = conn_peer_device(connection, device->vnr);
		switch (peer_device->repl_state[NOW]) {
		case L_WF_BITMAP_T:
		case L_SYNC_TARGET:
		case L_PAUSED_SYNC_T:
			device_stable = false;
			if (authoritative)
				*authoritative |= NODE_MASK(peer_device->node_id);
			goto out;
		default:
			continue;
		}
	}

out:
	rcu_read_unlock();
	return device_stable;
}

/**
 * drbd_header_size  -  size of a packet header
 *
 * The header size is a multiple of 8, so any payload following the header is
 * word aligned on 64-bit architectures.  (The bitmap send and receive code
 * relies on this.)
 */
unsigned int drbd_header_size(struct drbd_connection *connection)
{
	if (connection->agreed_pro_version >= 100) {
		BUILD_BUG_ON(!IS_ALIGNED(sizeof(struct p_header100), 8));
		return sizeof(struct p_header100);
	} else {
		BUILD_BUG_ON(sizeof(struct p_header80) !=
			     sizeof(struct p_header95));
		BUILD_BUG_ON(!IS_ALIGNED(sizeof(struct p_header80), 8));
		return sizeof(struct p_header80);
	}
}

static void prepare_header80(struct p_header80 *h, enum drbd_packet cmd, int size)
{
	h->magic   = cpu_to_be32(DRBD_MAGIC);
	h->command = cpu_to_be16(cmd);
	h->length  = cpu_to_be16(size - sizeof(struct p_header80));
}

static void prepare_header95(struct p_header95 *h, enum drbd_packet cmd, int size)
{
	h->magic   = cpu_to_be16(DRBD_MAGIC_BIG);
	h->command = cpu_to_be16(cmd);
	h->length = cpu_to_be32(size - sizeof(struct p_header95));
}

static void prepare_header100(struct p_header100 *h, enum drbd_packet cmd,
				      int size, int vnr)
{
	h->magic = cpu_to_be32(DRBD_MAGIC_100);
	h->volume = cpu_to_be16(vnr);
	h->command = cpu_to_be16(cmd);
	h->length = cpu_to_be32(size - sizeof(struct p_header100));
	h->pad = 0;
}

static void prepare_header(struct drbd_connection *connection, int vnr,
			   void *buffer, enum drbd_packet cmd, int size)
{
	if (connection->agreed_pro_version >= 100)
		prepare_header100(buffer, cmd, size, vnr);
	else if (connection->agreed_pro_version >= 95 &&
		 size > DRBD_MAX_SIZE_H80_PACKET)
		prepare_header95(buffer, cmd, size);
	else
		prepare_header80(buffer, cmd, size);
}

static void new_or_recycle_send_buffer_page(struct drbd_send_buffer *sbuf)
{
	while (1) {
		struct page *page;
		int count = page_count(sbuf->page);

		BUG_ON(count == 0);
		if (count == 1)
			goto have_page;

		page = alloc_page(GFP_KERNEL);
		if (page) {
			put_page(sbuf->page);
			sbuf->page = page;
			goto have_page;
		}

		schedule_timeout(HZ / 10);
	}
have_page:
	sbuf->unsent =
	sbuf->pos = page_address(sbuf->page);
}

static void *alloc_send_buffer(struct drbd_connection *connection, int size,
			      enum drbd_stream drbd_stream)
{
	struct drbd_send_buffer *sbuf = &connection->send_buffer[drbd_stream];
	char *page_start = page_address(sbuf->page);

	if (sbuf->pos - page_start + size > PAGE_SIZE) {
		flush_send_buffer(connection, drbd_stream);
		new_or_recycle_send_buffer_page(sbuf);
	}

	sbuf->allocated_size = size;
	sbuf->additional_size = 0;

	return sbuf->pos;
}

/* Only used the shrink the previously allocated size. */
static void resize_prepared_command(struct drbd_connection *connection,
				    enum drbd_stream drbd_stream,
				    int size)
{
	connection->send_buffer[drbd_stream].allocated_size =
		size + drbd_header_size(connection);
}

static void additional_size_command(struct drbd_connection *connection,
				    enum drbd_stream drbd_stream,
				    int additional_size)
{
	connection->send_buffer[drbd_stream].additional_size = additional_size;
}

static void *__conn_prepare_command(struct drbd_connection *connection, int size,
				    enum drbd_stream drbd_stream)
{
	struct drbd_transport *transport = &connection->transport;
	int header_size;

	if (!transport->ops->stream_ok(transport, drbd_stream))
		return NULL;

	header_size = drbd_header_size(connection);
	return alloc_send_buffer(connection, header_size + size, drbd_stream) + header_size;
}

/**
 * conn_prepare_command() - Allocate a send buffer for a packet/command
 * @conneciton:	the connections the packet will be sent through
 * @size:	number of bytes to allocate
 * @stream:	DATA_STREAM or CONTROL_STREAM
 *
 * This allocates a buffer with capacity to hold the header, and
 * the requested size. Upon success is return a pointer that points
 * to the first byte behind the header. The caller is expected to
 * call xxx_send_command() soon.
 */
void *conn_prepare_command(struct drbd_connection *connection, int size,
			   enum drbd_stream drbd_stream)
{
	void *p;

	mutex_lock(&connection->mutex[drbd_stream]);
	p = __conn_prepare_command(connection, size, drbd_stream);
	if (!p)
		mutex_unlock(&connection->mutex[drbd_stream]);

	return p;
}

/**
 * drbd_prepare_command() - Allocate a send buffer for a packet/command
 * @conneciton:	the connections the packet will be sent through
 * @size:	number of bytes to allocate
 * @stream:	DATA_STREAM or CONTROL_STREAM
 *
 * This allocates a buffer with capacity to hold the header, and
 * the requested size. Upon success is return a pointer that points
 * to the first byte behind the header. The caller is expected to
 * call xxx_send_command() soon.
 */
void *drbd_prepare_command(struct drbd_peer_device *peer_device, int size, enum drbd_stream drbd_stream)
{
	return conn_prepare_command(peer_device->connection, size, drbd_stream);
}

static int flush_send_buffer(struct drbd_connection *connection, enum drbd_stream drbd_stream)
{
	struct drbd_send_buffer *sbuf = &connection->send_buffer[drbd_stream];
	struct drbd_transport *transport = &connection->transport;
	struct drbd_transport_ops *tr_ops = transport->ops;
	int msg_flags, err, offset, size;

	size = sbuf->pos - sbuf->unsent + sbuf->allocated_size;
	if (size == 0)
		return 0;

	msg_flags = sbuf->additional_size ? MSG_MORE : 0;
	offset = sbuf->unsent - (char *)page_address(sbuf->page);
	err = tr_ops->send_page(transport, drbd_stream, sbuf->page, offset, size, msg_flags);
	if (!err) {
		sbuf->unsent =
		sbuf->pos += sbuf->allocated_size;      /* send buffer submitted! */
	}

	sbuf->allocated_size = 0;

	return err;
}

static int __send_command(struct drbd_connection *connection, int vnr,
			  enum drbd_packet cmd, enum drbd_stream drbd_stream)
{
	struct drbd_send_buffer *sbuf = &connection->send_buffer[drbd_stream];
	struct drbd_transport *transport = &connection->transport;
	struct drbd_transport_ops *tr_ops = transport->ops;
	bool corked = test_bit(CORKED + drbd_stream, &connection->flags);
	bool flush = (cmd == P_PING || cmd == P_PING_ACK || cmd == P_TWOPC_PREPARE);
	int err;

	/* send P_PING and P_PING_ACK immediately, they need to be delivered as
	   fast as possible.
	   P_TWOPC_PREPARE might be used from the worker context while corked.
	   The work item (connect_work) calls change_cluster_wide_state() which
	   in turn waits for reply packets. -> Need to send it regardless of
	   corking.  */

	if (connection->cstate[NOW] < C_CONNECTING)
		return -EIO;
	prepare_header(connection, vnr, sbuf->pos, cmd,
		       sbuf->allocated_size + sbuf->additional_size);

	if (corked && !flush) {
		sbuf->pos += sbuf->allocated_size;
		sbuf->allocated_size = 0;
		err = 0;
	} else {
		err = flush_send_buffer(connection, drbd_stream);

		/* DRBD protocol "pings" are latency critical.
		 * This is supposed to trigger tcp_push_pending_frames() */
		if (!err && flush)
			tr_ops->hint(transport, drbd_stream, NODELAY);

	}

	return err;
}

void drbd_drop_unsent(struct drbd_connection* connection)
{
	int i;

	clear_bit(DATA_CORKED, &connection->flags);
	clear_bit(CONTROL_CORKED, &connection->flags);

	for (i = DATA_STREAM; i <= CONTROL_STREAM ; i++) {
		struct drbd_send_buffer *sbuf = &connection->send_buffer[i];
		sbuf->unsent =
		sbuf->pos = page_address(sbuf->page);
		sbuf->allocated_size = 0;
		sbuf->additional_size = 0;
	}
}

void drbd_cork(struct drbd_connection *connection, enum drbd_stream stream)
{
	struct drbd_transport *transport = &connection->transport;
	struct drbd_transport_ops *tr_ops = transport->ops;

	mutex_lock(&connection->mutex[stream]);
	set_bit(CORKED + stream, &connection->flags);
	tr_ops->hint(transport, stream, CORK);
	mutex_unlock(&connection->mutex[stream]);
}

void drbd_uncork(struct drbd_connection *connection, enum drbd_stream stream)
{
	struct drbd_transport *transport = &connection->transport;
	struct drbd_transport_ops *tr_ops = transport->ops;


	mutex_lock(&connection->mutex[stream]);
	flush_send_buffer(connection, stream);

	clear_bit(CORKED + stream, &connection->flags);
	tr_ops->hint(transport, stream, UNCORK);
	mutex_unlock(&connection->mutex[stream]);
}

int send_command(struct drbd_connection *connection, int vnr,
		 enum drbd_packet cmd, enum drbd_stream drbd_stream)
{
	int err;

	err = __send_command(connection, vnr, cmd, drbd_stream);
	mutex_unlock(&connection->mutex[drbd_stream]);
	return err;
}

int drbd_send_command(struct drbd_peer_device *peer_device,
		      enum drbd_packet cmd, enum drbd_stream drbd_stream)
{
	return send_command(peer_device->connection, peer_device->device->vnr,
			    cmd, drbd_stream);
}

int drbd_send_ping(struct drbd_connection *connection)
{
	if (!conn_prepare_command(connection, 0, CONTROL_STREAM))
		return -EIO;
	return send_command(connection, -1, P_PING, CONTROL_STREAM);
}

int drbd_send_ping_ack(struct drbd_connection *connection)
{
	if (!conn_prepare_command(connection, 0, CONTROL_STREAM))
		return -EIO;
	return send_command(connection, -1, P_PING_ACK, CONTROL_STREAM);
}

int drbd_send_peer_ack(struct drbd_connection *connection,
			      struct drbd_request *req)
{
	struct drbd_resource *resource = connection->resource;
	struct drbd_connection *c;
	struct p_peer_ack *p;
	u64 mask = 0;

	if (req->rq_state[0] & RQ_LOCAL_OK)
		mask |= NODE_MASK(resource->res_opts.node_id);

	rcu_read_lock();
	for_each_connection_rcu(c, resource) {
		int node_id = c->peer_node_id;
		int idx = 1 + node_id;

		if (req->rq_state[idx] & RQ_NET_OK)
			mask |= NODE_MASK(node_id);
	}
	rcu_read_unlock();

	p = conn_prepare_command(connection, sizeof(*p), CONTROL_STREAM);
	if (!p)
		return -EIO;
	p->mask = cpu_to_be64(mask);
	p->dagtag = cpu_to_be64(req->dagtag_sector);

	return send_command(connection, -1, P_PEER_ACK, CONTROL_STREAM);
}

int drbd_send_sync_param(struct drbd_peer_device *peer_device)
{
	struct p_rs_param_95 *p;
	int size;
	const int apv = peer_device->connection->agreed_pro_version;
	enum drbd_packet cmd;
	struct net_conf *nc;
	struct peer_device_conf *pdc;

	rcu_read_lock();
	nc = rcu_dereference(peer_device->connection->transport.net_conf);

	size = apv <= 87 ? sizeof(struct p_rs_param)
		: apv == 88 ? sizeof(struct p_rs_param)
			+ strlen(nc->verify_alg) + 1
		: apv <= 94 ? sizeof(struct p_rs_param_89)
		: /* apv >= 95 */ sizeof(struct p_rs_param_95);

	cmd = apv >= 89 ? P_SYNC_PARAM89 : P_SYNC_PARAM;
	rcu_read_unlock();

	p = drbd_prepare_command(peer_device, size, DATA_STREAM);
	if (!p)
		return -EIO;

	/* initialize verify_alg and csums_alg */
	memset(p->verify_alg, 0, 2 * SHARED_SECRET_MAX);

	rcu_read_lock();
	nc = rcu_dereference(peer_device->connection->transport.net_conf);

	if (get_ldev(peer_device->device)) {
		pdc = rcu_dereference(peer_device->conf);
		p->resync_rate = cpu_to_be32(pdc->resync_rate);
		p->c_plan_ahead = cpu_to_be32(pdc->c_plan_ahead);
		p->c_delay_target = cpu_to_be32(pdc->c_delay_target);
		p->c_fill_target = cpu_to_be32(pdc->c_fill_target);
		p->c_max_rate = cpu_to_be32(pdc->c_max_rate);
		put_ldev(peer_device->device);
	} else {
		p->resync_rate = cpu_to_be32(DRBD_RESYNC_RATE_DEF);
		p->c_plan_ahead = cpu_to_be32(DRBD_C_PLAN_AHEAD_DEF);
		p->c_delay_target = cpu_to_be32(DRBD_C_DELAY_TARGET_DEF);
		p->c_fill_target = cpu_to_be32(DRBD_C_FILL_TARGET_DEF);
		p->c_max_rate = cpu_to_be32(DRBD_C_MAX_RATE_DEF);
	}

	if (apv >= 88)
		strcpy(p->verify_alg, nc->verify_alg);
	if (apv >= 89)
		strcpy(p->csums_alg, nc->csums_alg);
	rcu_read_unlock();

	return drbd_send_command(peer_device, cmd, DATA_STREAM);
}

int __drbd_send_protocol(struct drbd_connection *connection, enum drbd_packet cmd)
{
	struct p_protocol *p;
	struct net_conf *nc;
	int size, cf;

	if (test_bit(CONN_DRY_RUN, &connection->flags) && connection->agreed_pro_version < 92) {
		clear_bit(CONN_DRY_RUN, &connection->flags);
		drbd_err(connection, "--dry-run is not supported by peer");
		return -EOPNOTSUPP;
	}

	size = sizeof(*p);
	rcu_read_lock();
	nc = rcu_dereference(connection->transport.net_conf);
	if (connection->agreed_pro_version >= 87)
		size += strlen(nc->integrity_alg) + 1;
	rcu_read_unlock();

	p = __conn_prepare_command(connection, size, DATA_STREAM);
	if (!p)
		return -EIO;

	rcu_read_lock();
	nc = rcu_dereference(connection->transport.net_conf);

	p->protocol      = cpu_to_be32(nc->wire_protocol);
	p->after_sb_0p   = cpu_to_be32(nc->after_sb_0p);
	p->after_sb_1p   = cpu_to_be32(nc->after_sb_1p);
	p->after_sb_2p   = cpu_to_be32(nc->after_sb_2p);
	p->two_primaries = cpu_to_be32(nc->two_primaries);
	cf = 0;
	if (test_bit(CONN_DISCARD_MY_DATA, &connection->flags))
		cf |= CF_DISCARD_MY_DATA;
	if (test_bit(CONN_DRY_RUN, &connection->flags))
		cf |= CF_DRY_RUN;
	p->conn_flags    = cpu_to_be32(cf);

	if (connection->agreed_pro_version >= 87)
		strcpy(p->integrity_alg, nc->integrity_alg);
	rcu_read_unlock();

	return __send_command(connection, -1, cmd, DATA_STREAM);
}

int drbd_send_protocol(struct drbd_connection *connection)
{
	int err;

	mutex_lock(&connection->mutex[DATA_STREAM]);
	err = __drbd_send_protocol(connection, P_PROTOCOL);
	mutex_unlock(&connection->mutex[DATA_STREAM]);

	return err;
}

static int _drbd_send_uuids(struct drbd_peer_device *peer_device, u64 uuid_flags)
{
	struct drbd_device *device = peer_device->device;
	struct p_uuids *p;
	int i;

	if (!get_ldev_if_state(device, D_NEGOTIATING))
		return 0;

	p = drbd_prepare_command(peer_device, sizeof(*p), DATA_STREAM);
	if (!p) {
		put_ldev(device);
		return -EIO;
	}

	spin_lock_irq(&device->ldev->md.uuid_lock);
	p->current_uuid = cpu_to_be64(drbd_current_uuid(device));
	p->bitmap_uuid = cpu_to_be64(drbd_bitmap_uuid(peer_device));
	for (i = 0; i < ARRAY_SIZE(p->history_uuids); i++)
		p->history_uuids[i] = cpu_to_be64(drbd_history_uuid(device, i));
	spin_unlock_irq(&device->ldev->md.uuid_lock);

	peer_device->comm_bm_set = drbd_bm_total_weight(peer_device);
	p->dirty_bits = cpu_to_be64(peer_device->comm_bm_set);

	if (test_bit(DISCARD_MY_DATA, &device->flags))
		uuid_flags |= UUID_FLAG_DISCARD_MY_DATA;
	if (test_bit(CRASHED_PRIMARY, &device->flags))
		uuid_flags |= UUID_FLAG_CRASHED_PRIMARY;
	if (!drbd_md_test_flag(device->ldev, MDF_CONSISTENT))
		uuid_flags |= UUID_FLAG_INCONSISTENT;
	p->uuid_flags = cpu_to_be64(uuid_flags);

	put_ldev(device);

	return drbd_send_command(peer_device, P_UUIDS, DATA_STREAM);
}

static u64 __bitmap_uuid(struct drbd_device *device, int node_id) __must_hold(local)
{
	struct drbd_peer_device *peer_device;
	struct drbd_peer_md *peer_md = device->ldev->md.peers;
	u64 bitmap_uuid = peer_md[node_id].bitmap_uuid;

	/* Sending a bitmap_uuid of 0 means that we are in sync with that peer.
	   The recipient of this message might use this assumption to throw away it's
	   bitmap to that peer.

	   Send -1 instead if we are (resync target from that peer) not at the same
	   current uuid.
	   This corner case is relevant if we finish resync from an UpToDate peer first,
	   and the second resync (which was paused first) is from an Outdated node.
	   And that second resync gets canceled by the resync target due to the first
	   resync finished successfully.
	 */

	rcu_read_lock();
	peer_device = peer_device_by_node_id(device, node_id);

	if (bitmap_uuid == 0 && peer_device &&
	    (peer_device->current_uuid & ~UUID_PRIMARY) !=
	    (drbd_current_uuid(device) & ~UUID_PRIMARY))
		bitmap_uuid = -1;

	rcu_read_unlock();

	return bitmap_uuid;
}

static int _drbd_send_uuids110(struct drbd_peer_device *peer_device, u64 uuid_flags, u64 node_mask)
{
	struct drbd_device *device = peer_device->device;
	struct drbd_peer_md *peer_md;
	struct p_uuids110 *p;
	int i, pos = 0;
	u64 bitmap_uuids_mask = 0;
	u64 authoritative_mask;
	int p_size = sizeof(*p);

	if (!get_ldev_if_state(device, D_NEGOTIATING))
		return 0;

	peer_md = device->ldev->md.peers;

	p_size += (DRBD_PEERS_MAX + HISTORY_UUIDS) * sizeof(p->other_uuids[0]);
	p = drbd_prepare_command(peer_device, p_size, DATA_STREAM);
	if (!p) {
		put_ldev(device);
		return -EIO;
	}

	spin_lock_irq(&device->ldev->md.uuid_lock);
	p->current_uuid = cpu_to_be64(drbd_current_uuid(device));

	for (i = 0; i < DRBD_NODE_ID_MAX; i++) {
		if (peer_md[i].bitmap_index != -1 || peer_md[i].flags & MDF_NODE_EXISTS)
			bitmap_uuids_mask |= NODE_MASK(i);
	}

	for_each_set_bit(i, (unsigned long *)&bitmap_uuids_mask, sizeof(bitmap_uuids_mask))
		p->other_uuids[pos++] = cpu_to_be64(__bitmap_uuid(device, i));

	for (i = 0; i < HISTORY_UUIDS; i++)
		p->other_uuids[pos++] = cpu_to_be64(drbd_history_uuid(device, i));
	spin_unlock_irq(&device->ldev->md.uuid_lock);

	p->bitmap_uuids_mask = cpu_to_be64(bitmap_uuids_mask);

	peer_device->comm_bm_set = drbd_bm_total_weight(peer_device);
	p->dirty_bits = cpu_to_be64(peer_device->comm_bm_set);
	if (test_bit(DISCARD_MY_DATA, &device->flags))
		uuid_flags |= UUID_FLAG_DISCARD_MY_DATA;
	if (test_bit(CRASHED_PRIMARY, &device->flags))
		uuid_flags |= UUID_FLAG_CRASHED_PRIMARY;
	if (!drbd_md_test_flag(device->ldev, MDF_CONSISTENT))
		uuid_flags |= UUID_FLAG_INCONSISTENT;
	if (peer_device->connection->last_reconnect_jif)
		uuid_flags |= UUID_FLAG_RECONNECT;
	if (drbd_device_stable(device, &authoritative_mask)) {
		uuid_flags |= UUID_FLAG_STABLE;
		p->node_mask = cpu_to_be64(node_mask);
	} else {
		D_ASSERT(peer_device, node_mask == 0);
		p->node_mask = cpu_to_be64(authoritative_mask);
	}

	p->uuid_flags = cpu_to_be64(uuid_flags);

	put_ldev(device);

	p_size = sizeof(*p) +
		(hweight64(bitmap_uuids_mask) + HISTORY_UUIDS) * sizeof(p->other_uuids[0]);
	resize_prepared_command(peer_device->connection, DATA_STREAM, p_size);
	return drbd_send_command(peer_device, P_UUIDS110, DATA_STREAM);
}

int drbd_send_uuids(struct drbd_peer_device *peer_device, u64 uuid_flags, u64 node_mask)
{
	if (peer_device->connection->agreed_pro_version >= 110)
		return _drbd_send_uuids110(peer_device, uuid_flags, node_mask);
	else
		return _drbd_send_uuids(peer_device, uuid_flags);
}

void drbd_print_uuids(struct drbd_peer_device *peer_device, const char *text)
{
	struct drbd_device *device = peer_device->device;

	if (get_ldev_if_state(device, D_NEGOTIATING)) {
		drbd_info(peer_device, "%s %016llX:%016llX:%016llX:%016llX\n",
			  text,
			  (unsigned long long)drbd_current_uuid(device),
			  (unsigned long long)drbd_bitmap_uuid(peer_device),
			  (unsigned long long)drbd_history_uuid(device, 0),
			  (unsigned long long)drbd_history_uuid(device, 1));
		put_ldev(device);
	} else {
		drbd_info(device, "%s effective data uuid: %016llX\n",
			  text,
			  (unsigned long long)device->exposed_data_uuid);
	}
}

void drbd_send_current_uuid(struct drbd_peer_device *peer_device, u64 current_uuid, u64 weak_nodes)
{
	struct p_current_uuid *p;

	p = drbd_prepare_command(peer_device, sizeof(*p), DATA_STREAM);
	if (p) {
		p->uuid = cpu_to_be64(current_uuid);
		p->weak_nodes = cpu_to_be64(weak_nodes);
		drbd_send_command(peer_device, P_CURRENT_UUID, DATA_STREAM);
	}
}

void drbd_gen_and_send_sync_uuid(struct drbd_peer_device *peer_device)
{
	struct drbd_device *device = peer_device->device;
	struct p_uuid *p;
	u64 uuid;

	D_ASSERT(device, device->disk_state[NOW] == D_UP_TO_DATE);

	uuid = drbd_bitmap_uuid(peer_device);
	if (uuid && uuid != UUID_JUST_CREATED)
		uuid = uuid + UUID_NEW_BM_OFFSET;
	else
		get_random_bytes(&uuid, sizeof(u64));
	drbd_uuid_set_bitmap(peer_device, uuid);
	drbd_print_uuids(peer_device, "updated sync UUID");
	drbd_md_sync(device);

	p = drbd_prepare_command(peer_device, sizeof(*p), DATA_STREAM);
	if (p) {
		p->uuid = cpu_to_be64(uuid);
		drbd_send_command(peer_device, P_SYNC_UUID, DATA_STREAM);
	}
}

/* All callers hold resource->conf_update */
int drbd_attach_peer_device(struct drbd_peer_device *peer_device) __must_hold(local)
{
	struct peer_device_conf *pdc;
	struct fifo_buffer *resync_plan = NULL;
	struct lru_cache *resync_lru = NULL;
	int err = -ENOMEM;

	pdc = rcu_dereference_protected(peer_device->conf,
		lockdep_is_held(&peer_device->device->resource->conf_update));

	resync_plan = fifo_alloc((pdc->c_plan_ahead * 10 * SLEEP_TIME) / HZ);
	if (!resync_plan)
		goto out;
	resync_lru = lc_create("resync", drbd_bm_ext_cache,
			       1, 61, sizeof(struct bm_extent),
			       offsetof(struct bm_extent, lce));
	if (!resync_lru)
		goto out;
	rcu_assign_pointer(peer_device->rs_plan_s, resync_plan);
	peer_device->resync_lru = resync_lru;
	err = 0;

out:
	if (err) {
		kfree(resync_lru);
		kfree(resync_plan);
	}
	return err;
}

int drbd_send_sizes(struct drbd_peer_device *peer_device, int trigger_reply, enum dds_flags flags)
{
	struct drbd_device *device = peer_device->device;
	struct p_sizes *p;
	sector_t d_size, u_size;
	int q_order_type;
	unsigned int max_bio_size;

	if (get_ldev_if_state(device, D_NEGOTIATING)) {
		D_ASSERT(device, device->ldev->backing_bdev);
		d_size = drbd_get_max_capacity(device->ldev);
		rcu_read_lock();
		u_size = rcu_dereference(device->ldev->disk_conf)->disk_size;
		rcu_read_unlock();
		q_order_type = drbd_queue_order_type(device);
		max_bio_size = queue_max_hw_sectors(device->ldev->backing_bdev->bd_disk->queue) << 9;
		max_bio_size = min(max_bio_size, DRBD_MAX_BIO_SIZE);
		put_ldev(device);
	} else {
		d_size = 0;
		u_size = 0;
		q_order_type = QUEUE_ORDERED_NONE;
		max_bio_size = DRBD_MAX_BIO_SIZE; /* ... multiple BIOs per peer_request */
	}

	p = drbd_prepare_command(peer_device, sizeof(*p), DATA_STREAM);
	if (!p)
		return -EIO;

	if (peer_device->connection->agreed_pro_version <= 94)
		max_bio_size = min(max_bio_size, DRBD_MAX_SIZE_H80_PACKET);
	else if (peer_device->connection->agreed_pro_version < 100)
		max_bio_size = min(max_bio_size, DRBD_MAX_BIO_SIZE_P95);

	p->d_size = cpu_to_be64(d_size);
	p->u_size = cpu_to_be64(u_size);
	p->c_size = cpu_to_be64(trigger_reply ? 0 : drbd_get_capacity(device->this_bdev));
	p->max_bio_size = cpu_to_be32(max_bio_size);
	p->queue_order_type = cpu_to_be16(q_order_type);
	p->dds_flags = cpu_to_be16(flags);

	return drbd_send_command(peer_device, P_SIZES, DATA_STREAM);
}

int drbd_send_current_state(struct drbd_peer_device *peer_device)
{
	return drbd_send_state(peer_device, drbd_get_peer_device_state(peer_device, NOW));
}

static int send_state(struct drbd_connection *connection, int vnr, union drbd_state state)
{
	struct p_state *p;

	p = conn_prepare_command(connection, sizeof(*p), DATA_STREAM);
	if (!p)
		return -EIO;

	if (connection->agreed_pro_version < 110) {
		/* D_DETACHING was introduced with drbd-9.0 */
		if (state.disk > D_DETACHING)
			state.disk--;
		if (state.pdsk > D_DETACHING)
			state.pdsk--;
	}

	p->state = cpu_to_be32(state.i); /* Within the send mutex */
	return send_command(connection, vnr, P_STATE, DATA_STREAM);
}

int conn_send_state(struct drbd_connection *connection, union drbd_state state)
{
	BUG_ON(connection->agreed_pro_version < 100);
	return send_state(connection, -1, state);
}

/**
 * drbd_send_state() - Sends the drbd state to the peer
 * @device:	DRBD device.
 * @state:	state to send
 */
int drbd_send_state(struct drbd_peer_device *peer_device, union drbd_state state)
{
	return send_state(peer_device->connection, peer_device->device->vnr, state);
}

int conn_send_state_req(struct drbd_connection *connection, int vnr, enum drbd_packet cmd,
			union drbd_state mask, union drbd_state val)
{
	struct p_req_state *p;

	/* Protocols before version 100 only support one volume and connection.
	 * All state change requests are via P_STATE_CHG_REQ. */
	if (connection->agreed_pro_version < 100)
		cmd = P_STATE_CHG_REQ;

	p = conn_prepare_command(connection, sizeof(*p), DATA_STREAM);
	if (!p)
		return -EIO;
	p->mask = cpu_to_be32(mask.i);
	p->val = cpu_to_be32(val.i);

	return send_command(connection, vnr, cmd, DATA_STREAM);
}

int conn_send_twopc_request(struct drbd_connection *connection, int vnr, enum drbd_packet cmd,
			    struct p_twopc_request *request)
{
	struct p_twopc_request *p;

	drbd_debug(connection, "Sending %s request for state change %u\n",
		   drbd_packet_name(cmd),
		   be32_to_cpu(request->tid));

	p = conn_prepare_command(connection, sizeof(*p), DATA_STREAM);
	if (!p)
		return -EIO;
	memcpy(p, request, sizeof(*request));

	return send_command(connection, vnr, cmd, DATA_STREAM);
}

void drbd_send_sr_reply(struct drbd_connection *connection, int vnr, enum drbd_state_rv retcode)
{
	struct p_req_state_reply *p;

	p = conn_prepare_command(connection, sizeof(*p), CONTROL_STREAM);
	if (p) {
		enum drbd_packet cmd = P_STATE_CHG_REPLY;

		if (connection->agreed_pro_version >= 100 && vnr < 0)
			cmd = P_CONN_ST_CHG_REPLY;

		p->retcode = cpu_to_be32(retcode);
		send_command(connection, vnr, cmd, CONTROL_STREAM);
	}
}

void drbd_send_twopc_reply(struct drbd_connection *connection,
			   enum drbd_packet cmd, struct twopc_reply *reply)
{
	struct p_twopc_reply *p;

	p = conn_prepare_command(connection, sizeof(*p), CONTROL_STREAM);
	if (p) {
		p->tid = cpu_to_be32(reply->tid);
		p->initiator_node_id = cpu_to_be32(reply->initiator_node_id);
		p->reachable_nodes = cpu_to_be64(reply->reachable_nodes);
		p->primary_nodes = cpu_to_be64(reply->primary_nodes);
		p->weak_nodes = cpu_to_be64(reply->weak_nodes);
		drbd_debug(connection, "Sending %s reply for state change %u "
			   "(reachable_nodes=%lX, primary_nodes=%lX, "
			   "weak_nodes=%lX)\n",
			   drbd_packet_name(cmd),
			   reply->tid,
			   (unsigned long)reply->reachable_nodes,
			   (unsigned long)reply->primary_nodes,
			   (unsigned long)reply->weak_nodes);
		send_command(connection, reply->vnr, cmd, CONTROL_STREAM);
	}
}

void drbd_send_peers_in_sync(struct drbd_peer_device *peer_device, u64 mask, sector_t sector, int size)
{
	struct p_peer_block_desc *p;

	p = drbd_prepare_command(peer_device, sizeof(*p), CONTROL_STREAM);
	if (p) {
		p->sector = cpu_to_be64(sector);
		p->mask = cpu_to_be64(mask);
		p->size = cpu_to_be32(size);
		p->pad = 0;
		drbd_send_command(peer_device, P_PEERS_IN_SYNC, CONTROL_STREAM);
	}
}

int drbd_send_peer_dagtag(struct drbd_connection *connection, struct drbd_connection *lost_peer)
{
	struct p_peer_dagtag *p;

	p = conn_prepare_command(connection, sizeof(*p), DATA_STREAM);
	if (!p)
		return -EIO;

	p->dagtag = cpu_to_be64(lost_peer->last_dagtag_sector);
	p->node_id = cpu_to_be32(lost_peer->peer_node_id);

	return send_command(connection, -1, P_PEER_DAGTAG, DATA_STREAM);
}

static void dcbp_set_code(struct p_compressed_bm *p, enum drbd_bitmap_code code)
{
	BUG_ON(code & ~0xf);
	p->encoding = (p->encoding & ~0xf) | code;
}

static void dcbp_set_start(struct p_compressed_bm *p, int set)
{
	p->encoding = (p->encoding & ~0x80) | (set ? 0x80 : 0);
}

static void dcbp_set_pad_bits(struct p_compressed_bm *p, int n)
{
	BUG_ON(n & ~0x7);
	p->encoding = (p->encoding & (~0x7 << 4)) | (n << 4);
}

static int fill_bitmap_rle_bits(struct drbd_peer_device *peer_device,
				struct p_compressed_bm *p,
				unsigned int size,
				struct bm_xfer_ctx *c)
{
	struct bitstream bs;
	unsigned long plain_bits;
	unsigned long tmp;
	unsigned long rl;
	unsigned len;
	unsigned toggle;
	int bits, use_rle;

	/* may we use this feature? */
	rcu_read_lock();
	use_rle = rcu_dereference(peer_device->connection->transport.net_conf)->use_rle;
	rcu_read_unlock();
	if (!use_rle || peer_device->connection->agreed_pro_version < 90)
		return 0;

	if (c->bit_offset >= c->bm_bits)
		return 0; /* nothing to do. */

	/* use at most thus many bytes */
	bitstream_init(&bs, p->code, size, 0);
	memset(p->code, 0, size);
	/* plain bits covered in this code string */
	plain_bits = 0;

	/* p->encoding & 0x80 stores whether the first run length is set.
	 * bit offset is implicit.
	 * start with toggle == 2 to be able to tell the first iteration */
	toggle = 2;

	/* see how much plain bits we can stuff into one packet
	 * using RLE and VLI. */
	do {
		tmp = (toggle == 0) ? _drbd_bm_find_next_zero(peer_device, c->bit_offset)
				    : _drbd_bm_find_next(peer_device, c->bit_offset);
		if (tmp == -1UL)
			tmp = c->bm_bits;
		rl = tmp - c->bit_offset;

		if (toggle == 2) { /* first iteration */
			if (rl == 0) {
				/* the first checked bit was set,
				 * store start value, */
				dcbp_set_start(p, 1);
				/* but skip encoding of zero run length */
				toggle = !toggle;
				continue;
			}
			dcbp_set_start(p, 0);
		}

		/* paranoia: catch zero runlength.
		 * can only happen if bitmap is modified while we scan it. */
		if (rl == 0) {
			drbd_err(peer_device, "unexpected zero runlength while encoding bitmap "
			    "t:%u bo:%lu\n", toggle, c->bit_offset);
			return -1;
		}

		bits = vli_encode_bits(&bs, rl);
		if (bits == -ENOBUFS) /* buffer full */
			break;
		if (bits <= 0) {
			drbd_err(peer_device, "error while encoding bitmap: %d\n", bits);
			return 0;
		}

		toggle = !toggle;
		plain_bits += rl;
		c->bit_offset = tmp;
	} while (c->bit_offset < c->bm_bits);

	len = bs.cur.b - p->code + !!bs.cur.bit;

	if (plain_bits < (len << 3)) {
		/* incompressible with this method.
		 * we need to rewind both word and bit position. */
		c->bit_offset -= plain_bits;
		bm_xfer_ctx_bit_to_word_offset(c);
		c->bit_offset = c->word_offset * BITS_PER_LONG;
		return 0;
	}

	/* RLE + VLI was able to compress it just fine.
	 * update c->word_offset. */
	bm_xfer_ctx_bit_to_word_offset(c);

	/* store pad_bits */
	dcbp_set_pad_bits(p, (8 - bs.cur.bit) & 0x7);

	return len;
}

/**
 * send_bitmap_rle_or_plain
 *
 * Return 0 when done, 1 when another iteration is needed, and a negative error
 * code upon failure.
 */
static int
send_bitmap_rle_or_plain(struct drbd_peer_device *peer_device, struct bm_xfer_ctx *c)
{
	struct drbd_device *device = peer_device->device;
	unsigned int header_size = drbd_header_size(peer_device->connection);
	struct p_compressed_bm *pc;
	int len, err;

	pc = alloc_send_buffer(peer_device->connection, DRBD_SOCKET_BUFFER_SIZE, DATA_STREAM) + header_size;

	len = fill_bitmap_rle_bits(peer_device, pc,
			DRBD_SOCKET_BUFFER_SIZE - header_size - sizeof(*pc), c);
	if (len < 0)
		return -EIO;

	if (len) {
		dcbp_set_code(pc, RLE_VLI_Bits);
		resize_prepared_command(peer_device->connection, DATA_STREAM, sizeof(*pc) + len);
		err = __send_command(peer_device->connection, device->vnr,
				     P_COMPRESSED_BITMAP, DATA_STREAM);
		c->packets[0]++;
		c->bytes[0] += header_size + sizeof(*pc) + len;

		if (c->bit_offset >= c->bm_bits)
			len = 0; /* DONE */
	} else {
		/* was not compressible.
		 * send a buffer full of plain text bits instead. */
		unsigned int data_size;
		unsigned long num_words;
		unsigned long *pu = (unsigned long *)pc;

		data_size = DRBD_SOCKET_BUFFER_SIZE - header_size;
		num_words = min_t(size_t, data_size / sizeof(*pu),
				  c->bm_words - c->word_offset);
		len = num_words * sizeof(*pu);
		if (len)
			drbd_bm_get_lel(peer_device, c->word_offset, num_words, pu);

		resize_prepared_command(peer_device->connection, DATA_STREAM, len);
		err = __send_command(peer_device->connection, device->vnr, P_BITMAP, DATA_STREAM);

		c->word_offset += num_words;
		c->bit_offset = c->word_offset * BITS_PER_LONG;

		c->packets[1]++;
		c->bytes[1] += header_size + len;

		if (c->bit_offset > c->bm_bits)
			c->bit_offset = c->bm_bits;
	}
	if (!err) {
		if (len == 0) {
			INFO_bm_xfer_stats(peer_device, "send", c);
			return 0;
		} else
			return 1;
	}
	return -EIO;
}

/* See the comment at receive_bitmap() */
static int _drbd_send_bitmap(struct drbd_device *device,
			     struct drbd_peer_device *peer_device)
{
	struct bm_xfer_ctx c;
	int err;

	if (!expect(device, device->bitmap))
		return false;

	if (get_ldev(device)) {
		if (drbd_md_test_peer_flag(peer_device, MDF_PEER_FULL_SYNC)) {
			drbd_info(device, "Writing the whole bitmap, MDF_FullSync was set.\n");
			drbd_bm_set_many_bits(peer_device, 0, -1UL);
			if (drbd_bm_write(device, NULL)) {
				/* write_bm did fail! Leave full sync flag set in Meta P_DATA
				 * but otherwise process as per normal - need to tell other
				 * side that a full resync is required! */
				drbd_err(device, "Failed to write bitmap to disk!\n");
			} else {
				drbd_md_clear_peer_flag(peer_device, MDF_PEER_FULL_SYNC);
				drbd_md_sync(device);
			}
		}
		put_ldev(device);
	}

	c = (struct bm_xfer_ctx) {
		.bm_bits = drbd_bm_bits(device),
		.bm_words = drbd_bm_words(device),
	};

	do {
		err = send_bitmap_rle_or_plain(peer_device, &c);
	} while (err > 0);

	return err == 0;
}

int drbd_send_bitmap(struct drbd_device *device, struct drbd_peer_device *peer_device)
{
	struct drbd_transport *peer_transport = &peer_device->connection->transport;
	int err = -1;

	mutex_lock(&peer_device->connection->mutex[DATA_STREAM]);
	if (peer_transport->ops->stream_ok(peer_transport, DATA_STREAM))
		err = !_drbd_send_bitmap(device, peer_device);
	mutex_unlock(&peer_device->connection->mutex[DATA_STREAM]);

	return err;
}

void drbd_send_b_ack(struct drbd_connection *connection, u32 barrier_nr, u32 set_size)
{
	struct p_barrier_ack *p;

	if (connection->cstate[NOW] < C_CONNECTED)
		return;

	p = conn_prepare_command(connection, sizeof(*p), CONTROL_STREAM);
	if (!p)
		return;
	p->barrier = barrier_nr;
	p->set_size = cpu_to_be32(set_size);
	send_command(connection, -1, P_BARRIER_ACK, CONTROL_STREAM);
}

int drbd_send_rs_deallocated(struct drbd_peer_device *peer_device,
			     struct drbd_peer_request *peer_req)
{
	struct p_block_desc *p;

	p = drbd_prepare_command(peer_device, sizeof(*p), DATA_STREAM);
	if (!p)
		return -EIO;
	p->sector = cpu_to_be64(peer_req->i.sector);
	p->blksize = cpu_to_be32(peer_req->i.size);
	p->pad = 0;
	return drbd_send_command(peer_device, P_RS_DEALLOCATED, DATA_STREAM);
}

int drbd_send_drequest(struct drbd_peer_device *peer_device, int cmd,
		       sector_t sector, int size, u64 block_id)
{
	struct p_block_req *p;

	p = drbd_prepare_command(peer_device, sizeof(*p), DATA_STREAM);
	if (!p)
		return -EIO;
	p->sector = cpu_to_be64(sector);
	p->block_id = block_id;
	p->pad = 0;
	p->blksize = cpu_to_be32(size);
	return drbd_send_command(peer_device, cmd, DATA_STREAM);
}

void *drbd_prepare_drequest_csum(struct drbd_peer_request *peer_req, int digest_size)
{
	struct drbd_peer_device *peer_device = peer_req->peer_device;
	struct p_block_req *p;

	p = drbd_prepare_command(peer_device, sizeof(*p) + digest_size, DATA_STREAM);
	if (!p)
		return NULL;

	p->sector = cpu_to_be64(peer_req->i.sector);
	p->block_id = ID_SYNCER /* unused */;
	p->blksize = cpu_to_be32(peer_req->i.size);

	return p + 1; /* digest should be placed behind the struct */
}

int drbd_send_ov_request(struct drbd_peer_device *peer_device, sector_t sector, int size)
{
	struct p_block_req *p;

	p = drbd_prepare_command(peer_device, sizeof(*p), DATA_STREAM);
	if (!p)
		return -EIO;
	p->sector = cpu_to_be64(sector);
	p->block_id = ID_SYNCER /* unused */;
	p->blksize = cpu_to_be32(size);
	return drbd_send_command(peer_device, P_OV_REQUEST, DATA_STREAM);
}

/* The idea of sendpage seems to be to put some kind of reference
 * to the page into the skb, and to hand it over to the NIC. In
 * this process get_page() gets called.
 *
 * As soon as the page was really sent over the network put_page()
 * gets called by some part of the network layer. [ NIC driver? ]
 *
 * [ get_page() / put_page() increment/decrement the count. If count
 *   reaches 0 the page will be freed. ]
 *
 * This works nicely with pages from FSs.
 * But this means that in protocol A we might signal IO completion too early!
 *
 * In order not to corrupt data during a resync we must make sure
 * that we do not reuse our own buffer pages (EEs) to early, therefore
 * we have the net_ee list.
 *
 * XFS seems to have problems, still, it submits pages with page_count == 0!
 * As a workaround, we disable sendpage on pages
 * with page_count == 0 or PageSlab.
 */
static int _drbd_send_page(struct drbd_peer_device *peer_device, struct page *page,
			    int offset, size_t size, unsigned msg_flags)
{
	struct drbd_connection *connection = peer_device->connection;
	struct drbd_transport *transport = &connection->transport;
	struct drbd_transport_ops *tr_ops = transport->ops;
	int err;

	err = tr_ops->send_page(transport, DATA_STREAM, page, offset, size, msg_flags);
	if (!err)
		peer_device->send_cnt += size >> 9;

	return err;
}

int _drbd_no_send_page(struct drbd_peer_device *peer_device, struct page *page,
			      int offset, size_t size, unsigned msg_flags)
{
	struct drbd_connection *connection = peer_device->connection;
	struct drbd_send_buffer *sbuf = &connection->send_buffer[DATA_STREAM];
	void *from_base;
	void *buffer2;
	int err;

	buffer2 = alloc_send_buffer(connection, size, DATA_STREAM);
	from_base = drbd_kmap_atomic(page, KM_USER0);
	memcpy(buffer2, from_base + offset, size);
	drbd_kunmap_atomic(from_base, KM_USER0);

	if (msg_flags & MSG_MORE) {
		sbuf->pos += sbuf->allocated_size;
		sbuf->allocated_size = 0;
		err = 0;
	} else {
		err = flush_send_buffer(connection, DATA_STREAM);
	}

	return err;
}

static int _drbd_send_bio(struct drbd_peer_device *peer_device, struct bio *bio)
{
	struct drbd_connection *connection = peer_device->connection;
	DRBD_BIO_VEC_TYPE bvec;
	DRBD_ITER_TYPE iter;

	/* Flush send buffer and make sure PAGE_SIZE is available... */
	alloc_send_buffer(connection, PAGE_SIZE, DATA_STREAM);
	connection->send_buffer[DATA_STREAM].allocated_size = 0;

	/* hint all but last page with MSG_MORE */
	bio_for_each_segment(bvec, bio, iter) {
		int err;

		err = _drbd_no_send_page(peer_device, bvec BVD bv_page,
					 bvec BVD bv_offset, bvec BVD bv_len,
					 bio_iter_last(bvec, iter) ? 0 : MSG_MORE);
		if (err)
			return err;
	}
	return 0;
}

static int _drbd_send_zc_bio(struct drbd_peer_device *peer_device, struct bio *bio)
{
	DRBD_BIO_VEC_TYPE bvec;
	DRBD_ITER_TYPE iter;
	bool no_zc = disable_sendpage;

	/* e.g. XFS meta- & log-data is in slab pages, which have a
	 * page_count of 0 and/or have PageSlab() set.
	 * we cannot use send_page for those, as that does get_page();
	 * put_page(); and would cause either a VM_BUG directly, or
	 * __page_cache_release a page that would actually still be referenced
	 * by someone, leading to some obscure delayed Oops somewhere else. */
	if (!no_zc)
		bio_for_each_segment(bvec, bio, iter) {
			struct page *page = bvec BVD bv_page;

			if (page_count(page) < 1 || PageSlab(page)) {
				no_zc = true;
				break;
			}
		}

	if (no_zc) {
		return _drbd_send_bio(peer_device, bio);
	} else {
		struct drbd_connection *connection = peer_device->connection;
		struct drbd_transport *transport = &connection->transport;
		struct drbd_transport_ops *tr_ops = transport->ops;
		int err;

		flush_send_buffer(connection, DATA_STREAM);

		err = tr_ops->send_zc_bio(transport, bio);
		if (!err)
			peer_device->send_cnt += DRBD_BIO_BI_SIZE(bio) >> 9;

		return err;
	}
}

static int _drbd_send_zc_ee(struct drbd_peer_device *peer_device,
			    struct drbd_peer_request *peer_req)
{
	struct page *page = peer_req->page_chain.head;
	unsigned len = peer_req->i.size;
	int err;

	flush_send_buffer(peer_device->connection, DATA_STREAM);
	/* hint all but last page with MSG_MORE */
	page_chain_for_each(page) {
		unsigned l = min_t(unsigned, len, PAGE_SIZE);
		if (page_chain_offset(page) != 0 ||
		    page_chain_size(page) != l) {
			drbd_err(peer_device, "FIXME page %p offset %u len %u\n",
				page, page_chain_offset(page), page_chain_size(page));
		}

		err = _drbd_send_page(peer_device, page, 0, l,
				      page_chain_next(page) ? MSG_MORE : 0);
		if (err)
			return err;
		len -= l;
	}
	return 0;
}

/* see also wire_flags_to_bio()
 * DRBD_REQ_*, because we need to semantically map the flags to data packet
 * flags and back. We may replicate to other kernel versions. */
static u32 bio_flags_to_wire(struct drbd_connection *connection, unsigned long bi_rw)
{
	if (connection->agreed_pro_version >= 95)
		return  (bi_rw & DRBD_REQ_SYNC ? DP_RW_SYNC : 0) |
			(bi_rw & DRBD_REQ_UNPLUG ? DP_UNPLUG : 0) |
			(bi_rw & DRBD_REQ_FUA ? DP_FUA : 0) |
			(bi_rw & DRBD_REQ_FLUSH ? DP_FLUSH : 0) |
			(bi_rw & DRBD_REQ_DISCARD ? DP_DISCARD : 0);

	/* else: we used to communicate one bit only in older DRBD */
	return bi_rw & (DRBD_REQ_SYNC | DRBD_REQ_UNPLUG) ? DP_RW_SYNC : 0;
}

/* Used to send write or TRIM aka REQ_DISCARD requests
 * R_PRIMARY -> Peer	(P_DATA, P_TRIM)
 */
int drbd_send_dblock(struct drbd_peer_device *peer_device, struct drbd_request *req)
{
	struct drbd_device *device = peer_device->device;
	struct p_trim *trim = NULL;
	struct p_data *p;
	unsigned int dp_flags = 0;
	int digest_size = 0;
	int err;
	const unsigned s = drbd_req_state_by_peer_device(req, peer_device);

	if (req->master_bio->bi_rw & DRBD_REQ_DISCARD) {
		trim = drbd_prepare_command(peer_device, sizeof(*trim), DATA_STREAM);
		if (!trim)
			return -EIO;
		p = &trim->p_data;
		trim->size = cpu_to_be32(req->i.size);
	} else {
		if (peer_device->connection->integrity_tfm)
			digest_size = crypto_hash_digestsize(peer_device->connection->integrity_tfm);
		p = drbd_prepare_command(peer_device, sizeof(*p) + digest_size, DATA_STREAM);
		if (!p)
			return -EIO;
	}

	p->sector = cpu_to_be64(req->i.sector);
	p->block_id = (unsigned long)req;
	p->seq_num = cpu_to_be32(atomic_inc_return(&peer_device->packet_seq));
	dp_flags = bio_flags_to_wire(peer_device->connection, req->master_bio->bi_rw);
	if (peer_device->repl_state[NOW] >= L_SYNC_SOURCE && peer_device->repl_state[NOW] <= L_PAUSED_SYNC_T)
		dp_flags |= DP_MAY_SET_IN_SYNC;
	if (peer_device->connection->agreed_pro_version >= 100) {
		if (s & RQ_EXP_RECEIVE_ACK)
			dp_flags |= DP_SEND_RECEIVE_ACK;
		if (s & RQ_EXP_WRITE_ACK || dp_flags & DP_MAY_SET_IN_SYNC)
			dp_flags |= DP_SEND_WRITE_ACK;
	}
	p->dp_flags = cpu_to_be32(dp_flags);

	/* our digest is still only over the payload.
	 * TRIM does not carry any payload. */
	if (digest_size)
		drbd_csum_bio(peer_device->connection->integrity_tfm, req->master_bio, p + 1);

	if (trim) {
		err = __send_command(peer_device->connection, device->vnr, P_TRIM, DATA_STREAM);
		goto out;
	}

	additional_size_command(peer_device->connection, DATA_STREAM, req->i.size);
	err = __send_command(peer_device->connection, device->vnr, P_DATA, DATA_STREAM);
	if (!err) {
		/* For protocol A, we have to memcpy the payload into
		 * socket buffers, as we may complete right away
		 * as soon as we handed it over to tcp, at which point the data
		 * pages may become invalid.
		 *
		 * For data-integrity enabled, we copy it as well, so we can be
		 * sure that even if the bio pages may still be modified, it
		 * won't change the data on the wire, thus if the digest checks
		 * out ok after sending on this side, but does not fit on the
		 * receiving side, we sure have detected corruption elsewhere.
		 */
		if (!(s & (RQ_EXP_RECEIVE_ACK | RQ_EXP_WRITE_ACK)) || digest_size)
			err = _drbd_send_bio(peer_device, req->master_bio);
		else
			err = _drbd_send_zc_bio(peer_device, req->master_bio);

		/* double check digest, sometimes buffers have been modified in flight. */
		if (digest_size > 0 && digest_size <= 64) {
			/* 64 byte, 512 bit, is the largest digest size
			 * currently supported in kernel crypto. */
			unsigned char digest[64];
			drbd_csum_bio(peer_device->connection->integrity_tfm, req->master_bio, digest);
			if (memcmp(p + 1, digest, digest_size)) {
				drbd_warn(device,
					"Digest mismatch, buffer modified by upper layers during write: %llus +%u\n",
					(unsigned long long)req->i.sector, req->i.size);
			}
		} /* else if (digest_size > 64) {
		     ... Be noisy about digest too large ...
		} */
	}
out:
	mutex_unlock(&peer_device->connection->mutex[DATA_STREAM]);

	return err;
}

/* answer packet, used to send data back for read requests:
 *  Peer       -> (diskless) R_PRIMARY   (P_DATA_REPLY)
 *  L_SYNC_SOURCE -> L_SYNC_TARGET         (P_RS_DATA_REPLY)
 */
int drbd_send_block(struct drbd_peer_device *peer_device, enum drbd_packet cmd,
		    struct drbd_peer_request *peer_req)
{
	struct p_data *p;
	int err;
	int digest_size;

	digest_size = peer_device->connection->integrity_tfm ?
		      crypto_hash_digestsize(peer_device->connection->integrity_tfm) : 0;

	p = drbd_prepare_command(peer_device, sizeof(*p) + digest_size, DATA_STREAM);

	if (!p)
		return -EIO;
	p->sector = cpu_to_be64(peer_req->i.sector);
	p->block_id = peer_req->block_id;
	p->seq_num = 0;  /* unused */
	p->dp_flags = 0;
	if (digest_size)
		drbd_csum_pages(peer_device->connection->integrity_tfm, peer_req->page_chain.head, p + 1);
	additional_size_command(peer_device->connection, DATA_STREAM, peer_req->i.size);
	err = __send_command(peer_device->connection,
			     peer_device->device->vnr, cmd, DATA_STREAM);
	if (!err)
		err = _drbd_send_zc_ee(peer_device, peer_req);
	mutex_unlock(&peer_device->connection->mutex[DATA_STREAM]);

	return err;
}

int drbd_send_out_of_sync(struct drbd_peer_device *peer_device, struct drbd_request *req)
{
	struct p_block_desc *p;

	p = drbd_prepare_command(peer_device, sizeof(*p), DATA_STREAM);
	if (!p)
		return -EIO;
	p->sector = cpu_to_be64(req->i.sector);
	p->blksize = cpu_to_be32(req->i.size);
	return drbd_send_command(peer_device, P_OUT_OF_SYNC, DATA_STREAM);
}

int drbd_send_dagtag(struct drbd_connection *connection, u64 dagtag)
{
	struct p_dagtag *p;

	if (connection->agreed_pro_version < 110)
		return 0;

	p = conn_prepare_command(connection, sizeof(*p), DATA_STREAM);
	if (!p)
		return -EIO;
	p->dagtag = cpu_to_be64(dagtag);
	return send_command(connection, -1, P_DAGTAG, DATA_STREAM);
}

/* primary_peer_present_and_not_two_primaries_allowed() */
static bool primary_peer_present(struct drbd_resource *resource)
{
	struct drbd_connection *connection;
	struct net_conf *nc;
	bool two_primaries, rv = false;

	rcu_read_lock();
	for_each_connection_rcu(connection, resource) {
		nc = rcu_dereference(connection->transport.net_conf);
		two_primaries = nc ? nc->two_primaries : false;

		if (connection->peer_role[NOW] == R_PRIMARY && !two_primaries) {
			rv = true;
			break;
		}
	}
	rcu_read_unlock();

	return rv;
}

static bool any_disk_is_uptodate(struct drbd_device *device)
{
	bool ret = false;

	rcu_read_lock();
	if (device->disk_state[NOW] == D_UP_TO_DATE)
		ret = true;
	else {
		struct drbd_peer_device *peer_device;

		for_each_peer_device_rcu(peer_device, device) {
			if (peer_device->disk_state[NOW] == D_UP_TO_DATE) {
				ret = true;
				break;
			}
		}
	}
	rcu_read_unlock();

	return ret;
}

static int try_to_promote(struct drbd_resource *resource, struct drbd_device *device)
{
	long timeout = resource->res_opts.auto_promote_timeout * HZ / 10;
	int rv, retry = timeout / (HZ / 5); /* One try every 200ms */
	do {
		rv = drbd_set_role(resource, R_PRIMARY, false);
		if (rv >= SS_SUCCESS || timeout == 0) {
			return rv;
		} else if (rv == SS_CW_FAILED_BY_PEER) {
			/* Probably udev has it open read-only on one of the peers */
			long t = schedule_timeout_interruptible(HZ / 5);
			if (t < 0)
				break;
			timeout -= HZ / 5;
		} else if (rv == SS_TWO_PRIMARIES) {
			/* Wait till the peer demoted itself */
			timeout = wait_event_interruptible_timeout(resource->state_wait,
				resource->role[NOW] == R_PRIMARY ||
				(!primary_peer_present(resource) && any_disk_is_uptodate(device)),
				timeout);
			if (timeout <= 0)
				break;
		} else {
			return rv;
		}
	} while (--retry);
	return rv;
}

static int drbd_open(struct block_device *bdev, fmode_t mode)
{
	struct drbd_device *device = bdev->bd_disk->private_data;
	struct drbd_resource *resource = device->resource;
	unsigned long flags;
	int rv = 0;

	if (resource->res_opts.auto_promote) {
		enum drbd_state_rv rv;
		/* Allow opening in read-only mode on an unconnected secondary.
		   This avoids split brain when the drbd volume gets opened
		   temporarily by udev while it scans for PV signatures. */

		if (mode & FMODE_WRITE && resource->role[NOW] == R_SECONDARY) {
			rv = try_to_promote(resource, device);
			if (rv < SS_SUCCESS)
				drbd_info(resource, "Auto-promote failed: %s\n", drbd_set_st_err_str(rv));
		}
	} else if (resource->role[NOW] != R_PRIMARY && !(mode & FMODE_WRITE) && !allow_oos)
		return -EMEDIUMTYPE;


	down(&resource->state_sem);
	/* drbd_set_role() should be able to rely on nobody increasing rw_cnt */

	spin_lock_irqsave(&resource->req_lock, flags);
	/* to have a stable role and no race with updating open_cnt */

	if (test_bit(UNREGISTERED, &device->flags))
		rv = -ENODEV;

	if (mode & FMODE_WRITE) {
		if (resource->role[NOW] != R_PRIMARY)
			rv = -EROFS;
	} else /* READ access only */ {
		if (!any_disk_is_uptodate(device) ||
		    (resource->role[NOW] != R_PRIMARY &&
		     primary_peer_present(resource) &&
		     !allow_oos))
			rv = -EMEDIUMTYPE;
	}

	if (!rv) {
		kref_get(&device->kref);
		kref_debug_get(&device->kref_debug, 3);
		if (mode & FMODE_WRITE)
			device->open_rw_cnt++;
		else
			device->open_ro_cnt++;
	}
	spin_unlock_irqrestore(&resource->req_lock, flags);
	up(&resource->state_sem);

	return rv;
}

static int open_rw_count(struct drbd_resource *resource)
{
	struct drbd_device *device;
	int vnr, count = 0;

	idr_for_each_entry(&resource->devices, device, vnr)
		count += device->open_rw_cnt;

	return count;
}

static DRBD_RELEASE_RETURN drbd_release(struct gendisk *gd, fmode_t mode)
{
	struct drbd_device *device = gd->private_data;
	struct drbd_resource *resource = device->resource;
	unsigned long flags;
	int open_rw_cnt;

	spin_lock_irqsave(&resource->req_lock, flags);
	if (mode & FMODE_WRITE)
		device->open_rw_cnt--;
	else
		device->open_ro_cnt--;

	open_rw_cnt = open_rw_count(resource);
	spin_unlock_irqrestore(&resource->req_lock, flags);

	if (resource->res_opts.auto_promote) {
		enum drbd_state_rv rv;

		if (open_rw_cnt == 0 &&
		    resource->role[NOW] == R_PRIMARY &&
		    !test_bit(EXPLICIT_PRIMARY, &resource->flags)) {
			rv = drbd_set_role(resource, R_SECONDARY, false);
			if (rv < SS_SUCCESS)
				drbd_warn(resource, "Auto-demote failed: %s\n",
					  drbd_set_st_err_str(rv));
		}
	}
	kref_debug_put(&device->kref_debug, 3);
	kref_put(&device->kref, drbd_destroy_device);  /* might destroy the resource as well */
#ifndef COMPAT_DRBD_RELEASE_RETURNS_VOID
	return 0;
#endif
}

#ifdef blk_queue_plugged
static void drbd_unplug_fn(struct request_queue *q)
{
	struct drbd_device *device = q->queuedata;
	struct drbd_resource *resource = device->resource;
	struct drbd_connection *connection;
	u64 dagtag_sector;

	/* unplug FIRST */
	/* note: q->queue_lock == resource->req_lock */
	spin_lock_irq(&resource->req_lock);
	blk_remove_plug(q);

	dagtag_sector = resource->dagtag_sector;

	for_each_connection(connection, resource) {
		/* use the "next" slot */
		unsigned int i = !connection->todo.unplug_slot;
		connection->todo.unplug_dagtag_sector[i] = dagtag_sector;
		wake_up(&connection->sender_work.q_wait);
	}
	spin_unlock_irq(&resource->req_lock);

	drbd_kick_lo(device);
}
#endif

static void drbd_set_defaults(struct drbd_device *device)
{
	device->disk_state[NOW] = D_DISKLESS;
}

void drbd_cleanup_device(struct drbd_device *device)
{
	device->al_writ_cnt = 0;
	device->bm_writ_cnt = 0;
	device->read_cnt = 0;
	device->writ_cnt = 0;

	if (device->bitmap) {
		/* maybe never allocated. */
		drbd_bm_resize(device, 0, 1);
		drbd_bm_free(device->bitmap);
		device->bitmap = NULL;
	}

	clear_bit(AL_SUSPENDED, &device->flags);

	D_ASSERT(device, list_empty(&device->active_ee));
	D_ASSERT(device, list_empty(&device->sync_ee));
	D_ASSERT(device, list_empty(&device->done_ee));
	D_ASSERT(device, list_empty(&device->read_ee));
	drbd_set_defaults(device);
}


static void drbd_destroy_mempools(void)
{
	struct page *page;

	while (drbd_pp_pool) {
		page = drbd_pp_pool;
		drbd_pp_pool = page_chain_next(page);
		__free_page(page);
		drbd_pp_vacant--;
	}

	/* D_ASSERT(device, atomic_read(&drbd_pp_vacant)==0); */

	if (drbd_md_io_bio_set)
		bioset_free(drbd_md_io_bio_set);
	if (drbd_md_io_page_pool)
		mempool_destroy(drbd_md_io_page_pool);
	if (drbd_ee_mempool)
		mempool_destroy(drbd_ee_mempool);
	if (drbd_request_mempool)
		mempool_destroy(drbd_request_mempool);
	if (drbd_ee_cache)
		kmem_cache_destroy(drbd_ee_cache);
	if (drbd_request_cache)
		kmem_cache_destroy(drbd_request_cache);
	if (drbd_bm_ext_cache)
		kmem_cache_destroy(drbd_bm_ext_cache);
	if (drbd_al_ext_cache)
		kmem_cache_destroy(drbd_al_ext_cache);

	drbd_md_io_bio_set   = NULL;
	drbd_md_io_page_pool = NULL;
	drbd_ee_mempool      = NULL;
	drbd_request_mempool = NULL;
	drbd_ee_cache        = NULL;
	drbd_request_cache   = NULL;
	drbd_bm_ext_cache    = NULL;
	drbd_al_ext_cache    = NULL;

	return;
}

static int drbd_create_mempools(void)
{
	struct page *page;
	const int number = (DRBD_MAX_BIO_SIZE/PAGE_SIZE) * minor_count;
	int i;

	/* prepare our caches and mempools */
	drbd_request_mempool = NULL;
	drbd_ee_cache        = NULL;
	drbd_request_cache   = NULL;
	drbd_bm_ext_cache    = NULL;
	drbd_al_ext_cache    = NULL;
	drbd_pp_pool         = NULL;
	drbd_md_io_page_pool = NULL;
	drbd_md_io_bio_set   = NULL;

	/* caches */
	drbd_request_cache = kmem_cache_create(
		"drbd_req", sizeof(struct drbd_request), 0, 0, NULL);
	if (drbd_request_cache == NULL)
		goto Enomem;

	drbd_ee_cache = kmem_cache_create(
		"drbd_ee", sizeof(struct drbd_peer_request), 0, 0, NULL);
	if (drbd_ee_cache == NULL)
		goto Enomem;

	drbd_bm_ext_cache = kmem_cache_create(
		"drbd_bm", sizeof(struct bm_extent), 0, 0, NULL);
	if (drbd_bm_ext_cache == NULL)
		goto Enomem;

	drbd_al_ext_cache = kmem_cache_create(
		"drbd_al", sizeof(struct lc_element), 0, 0, NULL);
	if (drbd_al_ext_cache == NULL)
		goto Enomem;

	/* mempools */
	drbd_md_io_bio_set = bioset_create(DRBD_MIN_POOL_PAGES, 0);
	if (drbd_md_io_bio_set == NULL)
		goto Enomem;

	drbd_md_io_page_pool = mempool_create_page_pool(DRBD_MIN_POOL_PAGES, 0);
	if (drbd_md_io_page_pool == NULL)
		goto Enomem;

	drbd_request_mempool = mempool_create_slab_pool(number, drbd_request_cache);
	if (drbd_request_mempool == NULL)
		goto Enomem;

	drbd_ee_mempool = mempool_create_slab_pool(number, drbd_ee_cache);
	if (drbd_ee_mempool == NULL)
		goto Enomem;

	/* drbd's page pool */
	spin_lock_init(&drbd_pp_lock);

	for (i = 0; i < number; i++) {
		page = alloc_page(GFP_HIGHUSER);
		if (!page)
			goto Enomem;
		set_page_chain_next_offset_size(page, drbd_pp_pool, 0, 0);
		drbd_pp_pool = page;
	}
	drbd_pp_vacant = number;

	return 0;

Enomem:
	drbd_destroy_mempools(); /* in case we allocated some */
	return -ENOMEM;
}

static void drbd_release_all_peer_reqs(struct drbd_device *device)
{
	struct drbd_resource *resource = device->resource;
	int rr;

	rr = drbd_free_peer_reqs(resource, &device->active_ee, false);
	if (rr)
		drbd_err(device, "%d EEs in active list found!\n", rr);

	rr = drbd_free_peer_reqs(resource, &device->sync_ee, false);
	if (rr)
		drbd_err(device, "%d EEs in sync list found!\n", rr);

	rr = drbd_free_peer_reqs(resource, &device->read_ee, false);
	if (rr)
		drbd_err(device, "%d EEs in read list found!\n", rr);

	rr = drbd_free_peer_reqs(resource, &device->done_ee, false);
	if (rr)
		drbd_err(device, "%d EEs in done list found!\n", rr);
}

static void free_peer_device(struct drbd_peer_device *peer_device)
{
	lc_destroy(peer_device->resync_lru);
	kfree(peer_device->rs_plan_s);
	kfree(peer_device->conf);
	kfree(peer_device);
}

/* caution. no locking. */
void drbd_destroy_device(struct kref *kref)
{
	struct drbd_device *device = container_of(kref, struct drbd_device, kref);
	struct drbd_resource *resource = device->resource;
	struct drbd_peer_device *peer_device, *tmp;

	/* cleanup stuff that may have been allocated during
	 * device (re-)configuration or state changes */

	if (device->this_bdev)
		bdput(device->this_bdev);

	drbd_backing_dev_free(device, device->ldev);
	device->ldev = NULL;

	drbd_release_all_peer_reqs(device);

	lc_destroy(device->act_log);
	for_each_peer_device_safe(peer_device, tmp, device) {
		kref_debug_put(&peer_device->connection->kref_debug, 3);
		kref_put(&peer_device->connection->kref, drbd_destroy_connection);
		free_peer_device(peer_device);
	}

	if (device->bitmap) { /* should no longer be there. */
		drbd_bm_free(device->bitmap);
		device->bitmap = NULL;
	}
	__free_page(device->md_io.page);
	put_disk(device->vdisk);
	blk_cleanup_queue(device->rq_queue);
	kref_debug_destroy(&device->kref_debug);

	kfree(device);

	kref_debug_put(&resource->kref_debug, 4);
	kref_put(&resource->kref, drbd_destroy_resource);
}

void drbd_destroy_resource(struct kref *kref)
{
	struct drbd_resource *resource = container_of(kref, struct drbd_resource, kref);

	idr_destroy(&resource->devices);
	free_cpumask_var(resource->cpu_mask);
	kfree(resource->name);
	kref_debug_destroy(&resource->kref_debug);
	kfree(resource);
	module_put(THIS_MODULE);
}

void drbd_free_resource(struct drbd_resource *resource)
{
	struct queued_twopc *q, *q1;

	del_timer_sync(&resource->queued_twopc_timer);

	spin_lock_irq(&resource->queued_twopc_lock);
	list_for_each_entry_safe(q, q1, &resource->queued_twopc, w.list) {
		list_del(&q->w.list);
		kref_put(&q->connection->kref, drbd_destroy_connection);
		kfree(q);
	}
	spin_unlock_irq(&resource->queued_twopc_lock);

	drbd_thread_stop(&resource->worker);
	if (resource->twopc_parent) {
		kref_debug_put(&resource->twopc_parent->kref_debug, 9);
		kref_put(&resource->twopc_parent->kref,
			 drbd_destroy_connection);
	}
	mempool_free(resource->peer_ack_req, drbd_request_mempool);
	del_timer_sync(&resource->twopc_timer);
	del_timer_sync(&resource->peer_ack_timer);
	kref_debug_put(&resource->kref_debug, 8);
	kref_put(&resource->kref, drbd_destroy_resource);
}

/* One global retry thread, if we need to push back some bio and have it
 * reinserted through our make request function.
 */
static struct retry_worker {
	struct workqueue_struct *wq;
	struct work_struct worker;

	spinlock_t lock;
	struct list_head writes;
} retry;

void drbd_req_destroy_lock(struct kref *kref)
{
	struct drbd_request *req = container_of(kref, struct drbd_request, kref);
	struct drbd_resource *resource = req->device->resource;

	spin_lock_irq(&resource->req_lock);
	drbd_req_destroy(kref);
	spin_unlock_irq(&resource->req_lock);
}

static void do_retry(struct work_struct *ws)
{
	struct retry_worker *retry = container_of(ws, struct retry_worker, worker);
	LIST_HEAD(writes);
	struct drbd_request *req, *tmp;

	spin_lock_irq(&retry->lock);
	list_splice_init(&retry->writes, &writes);
	spin_unlock_irq(&retry->lock);

	list_for_each_entry_safe(req, tmp, &writes, tl_requests) {
		struct drbd_device *device = req->device;
		struct bio *bio = req->master_bio;
		unsigned long start_jif = req->start_jif;
		bool expected;

		expected =
			expect(device, atomic_read(&req->completion_ref) == 0) &&
			expect(device, req->rq_state[0] & RQ_POSTPONED) &&
			expect(device, (req->rq_state[0] & RQ_LOCAL_PENDING) == 0 ||
			       (req->rq_state[0] & RQ_LOCAL_ABORTED) != 0);

		if (!expected)
			drbd_err(device, "req=%p completion_ref=%d rq_state=%x\n",
				req, atomic_read(&req->completion_ref),
				req->rq_state[0]);

		/* We still need to put one kref associated with the
		 * "completion_ref" going zero in the code path that queued it
		 * here.  The request object may still be referenced by a
		 * frozen local req->private_bio, in case we force-detached.
		 */
		kref_put(&req->kref, drbd_req_destroy_lock);

		/* A single suspended or otherwise blocking device may stall
		 * all others as well.  Fortunately, this code path is to
		 * recover from a situation that "should not happen":
		 * concurrent writes in multi-primary setup.
		 * In a "normal" lifecycle, this workqueue is supposed to be
		 * destroyed without ever doing anything.
		 * If it turns out to be an issue anyways, we can do per
		 * resource (replication group) or per device (minor) retry
		 * workqueues instead.
		 */

		/* We are not just doing generic_make_request(),
		 * as we want to keep the start_time information. */
		inc_ap_bio(device, bio_data_dir(bio));
		__drbd_make_request(device, bio, start_jif);
	}
}

/* called via drbd_req_put_completion_ref(),
 * holds resource->req_lock */
void drbd_restart_request(struct drbd_request *req)
{
	unsigned long flags;
	spin_lock_irqsave(&retry.lock, flags);
	list_move_tail(&req->tl_requests, &retry.writes);
	spin_unlock_irqrestore(&retry.lock, flags);

	/* Drop the extra reference that would otherwise
	 * have been dropped by complete_master_bio.
	 * do_retry() needs to grab a new one. */
	dec_ap_bio(req->device, bio_data_dir(req->master_bio));

	queue_work(retry.wq, &retry.worker);
}


static void drbd_cleanup(void)
{
	/* first remove proc,
	 * drbdsetup uses it's presence to detect
	 * whether DRBD is loaded.
	 * If we would get stuck in proc removal,
	 * but have netlink already deregistered,
	 * some drbdsetup commands may wait forever
	 * for an answer.
	 */
	if (drbd_proc)
		remove_proc_entry("drbd", NULL);

	if (retry.wq)
		destroy_workqueue(retry.wq);

	drbd_genl_unregister();
	drbd_debugfs_cleanup();

	drbd_destroy_mempools();
	drbd_unregister_blkdev(DRBD_MAJOR, "drbd");

	idr_destroy(&drbd_devices);

	pr_info("module cleanup done.\n");
}

/**
 * drbd_congested() - Callback for the flusher thread
 * @congested_data:	User data
 * @bdi_bits:		Bits the BDI flusher thread is currently interested in
 *
 * Returns 1<<WB_async_congested and/or 1<<WB_sync_congested if we are congested.
 */
static int drbd_congested(void *congested_data, int bdi_bits)
{
	struct drbd_device *device = congested_data;
	struct request_queue *q;
	int r = 0;

	if (!may_inc_ap_bio(device)) {
		/* DRBD has frozen IO */
		r = bdi_bits;
		goto out;
	}

	if (test_bit(CALLBACK_PENDING, &device->resource->flags)) {
		r |= (1 << WB_async_congested);
		/* Without good local data, we would need to read from remote,
		 * and that would need the worker thread as well, which is
		 * currently blocked waiting for that usermode helper to
		 * finish.
		 */
		if (!get_ldev_if_state(device, D_UP_TO_DATE))
			r |= (1 << WB_sync_congested);
		else
			put_ldev(device);
		r &= bdi_bits;
		goto out;
	}

	if (get_ldev(device)) {
		q = bdev_get_queue(device->ldev->backing_bdev);
		r = bdi_congested(&q->backing_dev_info, bdi_bits);
		put_ldev(device);
	}

	if (bdi_bits & (1 << WB_async_congested)) {
		struct drbd_peer_device *peer_device;

		rcu_read_lock();
		for_each_peer_device_rcu(peer_device, device) {
			if (test_bit(NET_CONGESTED, &peer_device->connection->transport.flags)) {
				r |= (1 << WB_async_congested);
				break;
			}
		}
		rcu_read_unlock();
	}

out:
	return r;
}

static void drbd_init_workqueue(struct drbd_work_queue* wq)
{
	spin_lock_init(&wq->q_lock);
	INIT_LIST_HEAD(&wq->q);
	init_waitqueue_head(&wq->q_wait);
}

struct completion_work {
	struct drbd_work w;
	struct completion done;
};

static int w_complete(struct drbd_work *w, int cancel)
{
	struct completion_work *completion_work =
		container_of(w, struct completion_work, w);

	complete(&completion_work->done);
	return 0;
}

void drbd_queue_work(struct drbd_work_queue *q, struct drbd_work *w)
{
	unsigned long flags;

	spin_lock_irqsave(&q->q_lock, flags);
	list_add_tail(&w->list, &q->q);
	spin_unlock_irqrestore(&q->q_lock, flags);
	wake_up(&q->q_wait);
}

void drbd_flush_workqueue(struct drbd_work_queue *work_queue)
{
	struct completion_work completion_work;

	completion_work.w.cb = w_complete;
	init_completion(&completion_work.done);
	drbd_queue_work(work_queue, &completion_work.w);
	wait_for_completion(&completion_work.done);
}

struct drbd_resource *drbd_find_resource(const char *name)
{
	struct drbd_resource *resource;

	if (!name || !name[0])
		return NULL;

	rcu_read_lock();
	for_each_resource_rcu(resource, &drbd_resources) {
		if (!strcmp(resource->name, name)) {
			kref_get(&resource->kref);
			goto found;
		}
	}
	resource = NULL;
found:
	rcu_read_unlock();
	return resource;
}

static void drbd_put_send_buffers(struct drbd_connection *connection)
{
	unsigned int i;

	for (i = DATA_STREAM; i <= CONTROL_STREAM ; i++) {
		if (connection->send_buffer[i].page) {
			put_page(connection->send_buffer[i].page);
			connection->send_buffer[i].page = NULL;
		}
	}
}

static int drbd_alloc_send_buffers(struct drbd_connection *connection)
{
	unsigned int i;

	for (i = DATA_STREAM; i <= CONTROL_STREAM ; i++) {
		struct page *page;

		page = alloc_page(GFP_KERNEL);
		if (!page) {
			drbd_put_send_buffers(connection);
			return -ENOMEM;
		}
		connection->send_buffer[i].page = page;
		connection->send_buffer[i].unsent =
		connection->send_buffer[i].pos = page_address(page);
	}

	return 0;
}

void drbd_flush_peer_acks(struct drbd_resource *resource)
{
	spin_lock_irq(&resource->req_lock);
	if (resource->peer_ack_req) {
		resource->last_peer_acked_dagtag = resource->peer_ack_req->dagtag_sector;
		drbd_queue_peer_ack(resource, resource->peer_ack_req);
		resource->peer_ack_req = NULL;
	}
	spin_unlock_irq(&resource->req_lock);
}

static void peer_ack_timer_fn(unsigned long data)
{
	struct drbd_resource *resource = (struct drbd_resource *) data;

	drbd_flush_peer_acks(resource);
}

void conn_free_crypto(struct drbd_connection *connection)
{
	crypto_free_hash(connection->csums_tfm);
	crypto_free_hash(connection->verify_tfm);
	crypto_free_hash(connection->cram_hmac_tfm);
	crypto_free_hash(connection->integrity_tfm);
	crypto_free_hash(connection->peer_integrity_tfm);
	kfree(connection->int_dig_in);
	kfree(connection->int_dig_vv);

	connection->csums_tfm = NULL;
	connection->verify_tfm = NULL;
	connection->cram_hmac_tfm = NULL;
	connection->integrity_tfm = NULL;
	connection->peer_integrity_tfm = NULL;
	connection->int_dig_in = NULL;
	connection->int_dig_vv = NULL;
}

int set_resource_options(struct drbd_resource *resource, struct res_opts *res_opts)
{
	struct drbd_connection *connection;
	cpumask_var_t new_cpu_mask;
	int err;

	if (!zalloc_cpumask_var(&new_cpu_mask, GFP_KERNEL))
		return -ENOMEM;

	/* silently ignore cpu mask on UP kernel */
	if (nr_cpu_ids > 1 && res_opts->cpu_mask[0] != 0) {
		err = bitmap_parse(res_opts->cpu_mask, DRBD_CPU_MASK_SIZE,
				   cpumask_bits(new_cpu_mask), nr_cpu_ids);
		if (err == -EOVERFLOW) {
			/* So what. mask it out. */
			cpumask_var_t tmp_cpu_mask;
			if (zalloc_cpumask_var(&tmp_cpu_mask, GFP_KERNEL)) {
				cpumask_setall(tmp_cpu_mask);
				cpumask_and(new_cpu_mask, new_cpu_mask, tmp_cpu_mask);
				drbd_warn(resource, "Overflow in bitmap_parse(%.12s%s), truncating to %u bits\n",
					res_opts->cpu_mask,
					strlen(res_opts->cpu_mask) > 12 ? "..." : "",
					nr_cpu_ids);
				free_cpumask_var(tmp_cpu_mask);
				err = 0;
			}
		}
		if (err) {
			drbd_warn(resource, "bitmap_parse() failed with %d\n", err);
			/* retcode = ERR_CPU_MASK_PARSE; */
			goto fail;
		}
	}
	resource->res_opts = *res_opts;
	if (cpumask_empty(new_cpu_mask))
		drbd_calc_cpu_mask(&new_cpu_mask);
	if (!cpumask_equal(resource->cpu_mask, new_cpu_mask)) {
		cpumask_copy(resource->cpu_mask, new_cpu_mask);
		rcu_read_lock();
		for_each_connection_rcu(connection, resource) {
			connection->receiver.reset_cpu_mask = 1;
			connection->ack_receiver.reset_cpu_mask = 1;
			connection->sender.reset_cpu_mask = 1;
		}
		rcu_read_unlock();
	}
	err = 0;

fail:
	free_cpumask_var(new_cpu_mask);
	return err;

}

struct drbd_resource *drbd_create_resource(const char *name,
					   struct res_opts *res_opts)
{
	struct drbd_resource *resource;

	resource = kzalloc(sizeof(struct drbd_resource), GFP_KERNEL);
	if (!resource)
		goto fail;
	resource->name = kstrdup(name, GFP_KERNEL);
	if (!resource->name)
		goto fail_free_resource;
	if (!zalloc_cpumask_var(&resource->cpu_mask, GFP_KERNEL))
		goto fail_free_name;
	kref_init(&resource->kref);
	kref_debug_init(&resource->kref_debug, &resource->kref, &kref_class_resource);
	idr_init(&resource->devices);
	INIT_LIST_HEAD(&resource->connections);
	INIT_LIST_HEAD(&resource->transfer_log);
	INIT_LIST_HEAD(&resource->peer_ack_list);
	setup_timer(&resource->peer_ack_timer, peer_ack_timer_fn, (unsigned long) resource);
	sema_init(&resource->state_sem, 1);
	resource->role[NOW] = R_SECONDARY;
	if (set_resource_options(resource, res_opts))
		goto fail_free_name;
	resource->max_node_id = res_opts->node_id;
	resource->twopc_reply.initiator_node_id = -1;
	mutex_init(&resource->conf_update);
	mutex_init(&resource->adm_mutex);
	spin_lock_init(&resource->req_lock);
	INIT_LIST_HEAD(&resource->listeners);
	spin_lock_init(&resource->listeners_lock);
	init_waitqueue_head(&resource->state_wait);
	init_waitqueue_head(&resource->twopc_wait);
	init_waitqueue_head(&resource->barrier_wait);
	setup_timer(&resource->twopc_timer, twopc_timer_fn, (unsigned long) resource);
	INIT_LIST_HEAD(&resource->twopc_work.list);
	INIT_LIST_HEAD(&resource->queued_twopc);
	spin_lock_init(&resource->queued_twopc_lock);
	setup_timer(&resource->queued_twopc_timer, queued_twopc_timer_fn, (unsigned long) resource);
	drbd_init_workqueue(&resource->work);
	drbd_thread_init(resource, &resource->worker, drbd_worker, "worker");
	drbd_thread_start(&resource->worker);
	drbd_debugfs_resource_add(resource);

	list_add_tail_rcu(&resource->resources, &drbd_resources);

	return resource;

fail_free_name:
	kfree(resource->name);
fail_free_resource:
	kfree(resource);
fail:
	return NULL;
}

/* caller must be under adm_mutex */
struct drbd_connection *drbd_create_connection(struct drbd_resource *resource,
					       struct drbd_transport_class *tc)
{
	struct drbd_connection *connection;
	int size;

	size = sizeof(*connection) - sizeof(connection->transport) + tc->instance_size;
	connection = kzalloc(size, GFP_KERNEL);
	if (!connection)
		return NULL;

	if (drbd_alloc_send_buffers(connection))
		goto fail;

	connection->current_epoch = kzalloc(sizeof(struct drbd_epoch), GFP_KERNEL);
	if (!connection->current_epoch)
		goto fail;

	INIT_LIST_HEAD(&connection->current_epoch->list);
	connection->epochs = 1;
	spin_lock_init(&connection->epoch_lock);

	INIT_LIST_HEAD(&connection->todo.work_list);
	connection->todo.req = NULL;

	atomic_set(&connection->ap_in_flight, 0);
	connection->send.seen_any_write_yet = false;
	connection->send.current_epoch_nr = 0;
	connection->send.current_epoch_writes = 0;
	connection->send.current_dagtag_sector = 0;

	connection->cstate[NOW] = C_STANDALONE;
	connection->peer_role[NOW] = R_UNKNOWN;
	init_waitqueue_head(&connection->ping_wait);
	idr_init(&connection->peer_devices);

	drbd_init_workqueue(&connection->sender_work);
	mutex_init(&connection->mutex[DATA_STREAM]);
	mutex_init(&connection->mutex[CONTROL_STREAM]);

	INIT_LIST_HEAD(&connection->connect_timer_work.list);
	setup_timer(&connection->connect_timer,
		    connect_timer_fn,
		    (unsigned long) connection);

	drbd_thread_init(resource, &connection->receiver, drbd_receiver, "receiver");
	connection->receiver.connection = connection;
	drbd_thread_init(resource, &connection->sender, drbd_sender, "sender");
	connection->sender.connection = connection;
	drbd_thread_init(resource, &connection->ack_receiver, drbd_ack_receiver, "ack_recv");
	connection->ack_receiver.connection = connection;
	INIT_LIST_HEAD(&connection->peer_requests);
	INIT_LIST_HEAD(&connection->connections);
	INIT_LIST_HEAD(&connection->net_ee);

	kref_init(&connection->kref);
	kref_debug_init(&connection->kref_debug, &connection->kref, &kref_class_connection);

	INIT_WORK(&connection->peer_ack_work, drbd_send_peer_ack_wf);

	kref_get(&resource->kref);
	kref_debug_get(&resource->kref_debug, 3);
	connection->resource = resource;

	INIT_LIST_HEAD(&connection->transport.paths);
	connection->transport.log_prefix = resource->name;
	if (tc->init(&connection->transport))
		goto fail;

	return connection;

fail:
	drbd_put_send_buffers(connection);
	kfree(connection->current_epoch);
	kfree(connection);

	return NULL;
}

/* free the transport specific members (e.g., sockets) of a connection */
void drbd_transport_shutdown(struct drbd_connection *connection, enum drbd_tr_free_op op)
{
	mutex_lock(&connection->mutex[DATA_STREAM]);
	mutex_lock(&connection->mutex[CONTROL_STREAM]);

	connection->transport.ops->free(&connection->transport, op);
	if (op == DESTROY_TRANSPORT)
		drbd_put_transport_class(connection->transport.class);

	mutex_unlock(&connection->mutex[CONTROL_STREAM]);
	mutex_unlock(&connection->mutex[DATA_STREAM]);
}

void drbd_destroy_connection(struct kref *kref)
{
	struct drbd_connection *connection = container_of(kref, struct drbd_connection, kref);
	struct drbd_resource *resource = connection->resource;
	struct drbd_peer_device *peer_device;
	int vnr, rr;

	rr = drbd_free_peer_reqs(resource, &connection->net_ee, true);
	if (rr)
		drbd_err(connection, "%d EEs in net list found!\n", rr);

	if (atomic_read(&connection->current_epoch->epoch_size) !=  0)
		drbd_err(connection, "epoch_size:%d\n", atomic_read(&connection->current_epoch->epoch_size));
	kfree(connection->current_epoch);

	idr_for_each_entry(&connection->peer_devices, peer_device, vnr) {
		kref_debug_put(&peer_device->device->kref_debug, 1);
		kref_put(&peer_device->device->kref, drbd_destroy_device);
		free_peer_device(peer_device);
	}
	idr_destroy(&connection->peer_devices);

	drbd_transport_shutdown(connection, DESTROY_TRANSPORT);
	kfree(connection->transport.net_conf);
	drbd_put_send_buffers(connection);
	conn_free_crypto(connection);
	kref_debug_destroy(&connection->kref_debug);
	kfree(connection);
	kref_debug_put(&resource->kref_debug, 3);
	kref_put(&resource->kref, drbd_destroy_resource);
}

struct drbd_peer_device *create_peer_device(struct drbd_device *device, struct drbd_connection *connection)
{
	struct drbd_peer_device *peer_device;
	int err;

	peer_device = kzalloc(sizeof(struct drbd_peer_device), GFP_KERNEL);
	if (!peer_device)
		return NULL;

	peer_device->connection = connection;
	peer_device->device = device;
	peer_device->disk_state[NOW] = D_UNKNOWN;
	peer_device->repl_state[NOW] = L_OFF;
	spin_lock_init(&peer_device->peer_seq_lock);

	err = drbd_create_peer_device_default_config(peer_device);
	if (err) {
		kfree(peer_device);
		return NULL;
	}

	init_timer(&peer_device->start_resync_timer);
	peer_device->start_resync_timer.function = start_resync_timer_fn;
	peer_device->start_resync_timer.data = (unsigned long) peer_device;

	INIT_LIST_HEAD(&peer_device->resync_work.list);
	peer_device->resync_work.cb  = w_resync_timer;
	init_timer(&peer_device->resync_timer);
	peer_device->resync_timer.function = resync_timer_fn;
	peer_device->resync_timer.data = (unsigned long) peer_device;

	INIT_LIST_HEAD(&peer_device->propagate_uuids_work.list);
	peer_device->propagate_uuids_work.cb = w_send_uuids;

	atomic_set(&peer_device->ap_pending_cnt, 0);
	atomic_set(&peer_device->unacked_cnt, 0);
	atomic_set(&peer_device->rs_pending_cnt, 0);
	atomic_set(&peer_device->rs_sect_in, 0);

	peer_device->bitmap_index = -1;
	peer_device->resync_wenr = LC_FREE;
	peer_device->resync_finished_pdsk = D_UNKNOWN;

	INIT_WORK(&peer_device->send_acks_work, drbd_send_acks_wf);

	return peer_device;
}

static int init_submitter(struct drbd_device *device)
{
	/* opencoded create_singlethread_workqueue(),
	 * to be able to use format string arguments */
	device->submit.wq =
#if LINUX_VERSION_CODE >= KERNEL_VERSION(3,3,0)
		alloc_ordered_workqueue("drbd%u_submit", WQ_MEM_RECLAIM, device->minor);
#else
		create_singlethread_workqueue("drbd_submit");
#endif
	if (!device->submit.wq)
		return -ENOMEM;
	INIT_WORK(&device->submit.worker, do_submit);
	INIT_LIST_HEAD(&device->submit.writes);
	return 0;
}

enum drbd_ret_code drbd_create_device(struct drbd_config_context *adm_ctx, unsigned int minor,
				      struct device_conf *device_conf, struct drbd_device **p_device)
{
	struct drbd_resource *resource = adm_ctx->resource;
	struct drbd_connection *connection;
	struct drbd_device *device;
	struct drbd_peer_device *peer_device, *tmp_peer_device;
	struct gendisk *disk;
	struct request_queue *q;
	LIST_HEAD(peer_devices);
	LIST_HEAD(tmp);
	int id;
	int vnr = adm_ctx->volume;
	enum drbd_ret_code err = ERR_NOMEM;
	bool locked = false;

	device = minor_to_device(minor);
	if (device)
		return ERR_MINOR_OR_VOLUME_EXISTS;

	/* GFP_KERNEL, we are outside of all write-out paths */
	device = kzalloc(sizeof(struct drbd_device), GFP_KERNEL);
	if (!device)
		return ERR_NOMEM;
	kref_init(&device->kref);
	kref_debug_init(&device->kref_debug, &device->kref, &kref_class_device);

	kref_get(&resource->kref);
	kref_debug_get(&resource->kref_debug, 4);
	device->resource = resource;
	device->minor = minor;
	device->vnr = vnr;
	device->device_conf = *device_conf;

#ifdef PARANOIA
	SET_MDEV_MAGIC(device);
#endif

	drbd_set_defaults(device);

	atomic_set(&device->ap_bio_cnt[READ], 0);
	atomic_set(&device->ap_bio_cnt[WRITE], 0);
	atomic_set(&device->ap_actlog_cnt, 0);
	atomic_set(&device->local_cnt, 0);
	atomic_set(&device->rs_sect_ev, 0);
	atomic_set(&device->md_io.in_use, 0);

	spin_lock_init(&device->al_lock);
	mutex_init(&device->bm_resync_fo_mutex);

	INIT_LIST_HEAD(&device->active_ee);
	INIT_LIST_HEAD(&device->sync_ee);
	INIT_LIST_HEAD(&device->done_ee);
	INIT_LIST_HEAD(&device->read_ee);
	INIT_LIST_HEAD(&device->pending_master_completion[0]);
	INIT_LIST_HEAD(&device->pending_master_completion[1]);
	INIT_LIST_HEAD(&device->pending_completion[0]);
	INIT_LIST_HEAD(&device->pending_completion[1]);

	atomic_set(&device->pending_bitmap_work.n, 0);
	spin_lock_init(&device->pending_bitmap_work.q_lock);
	INIT_LIST_HEAD(&device->pending_bitmap_work.q);

	init_timer(&device->md_sync_timer);
	init_timer(&device->request_timer);
	device->md_sync_timer.function = md_sync_timer_fn;
	device->md_sync_timer.data = (unsigned long) device;
	device->request_timer.function = request_timer_fn;
	device->request_timer.data = (unsigned long) device;

	init_waitqueue_head(&device->misc_wait);
	init_waitqueue_head(&device->ee_wait);
	init_waitqueue_head(&device->al_wait);
	init_waitqueue_head(&device->seq_wait);

	q = blk_alloc_queue(GFP_KERNEL);
	if (!q)
		goto out_no_q;
	device->rq_queue = q;
	q->queuedata   = device;

	disk = alloc_disk(1);
	if (!disk)
		goto out_no_disk;
	device->vdisk = disk;

	set_disk_ro(disk, true);

	disk->queue = q;
	disk->major = DRBD_MAJOR;
	disk->first_minor = minor;
	disk->fops = &drbd_ops;
	sprintf(disk->disk_name, "drbd%d", minor);
	disk->private_data = device;

	device->this_bdev = bdget(MKDEV(DRBD_MAJOR, minor));
	/* we have no partitions. we contain only ourselves. */
	device->this_bdev->bd_contains = device->this_bdev;

	q->backing_dev_info.congested_fn = drbd_congested;
	q->backing_dev_info.congested_data = device;

	blk_queue_make_request(q, drbd_make_request);
#ifdef REQ_FLUSH
	blk_queue_flush(q, REQ_FLUSH | REQ_FUA);
#endif
	blk_queue_bounce_limit(q, BLK_BOUNCE_ANY);
#ifdef COMPAT_HAVE_BLK_QUEUE_MERGE_BVEC
	blk_queue_merge_bvec(q, drbd_merge_bvec);
<<<<<<< HEAD
	q->queue_lock = &resource->req_lock; /* needed since we use */
=======
#endif
	q->queue_lock = &resource->req_lock;
>>>>>>> 5337d0c6
#ifdef blk_queue_plugged
		/* plugging on a queue, that actually has no requests! */
	q->unplug_fn = drbd_unplug_fn;
#endif

	device->md_io.page = alloc_page(GFP_KERNEL);
	if (!device->md_io.page)
		goto out_no_io_page;

	device->bitmap = drbd_bm_alloc();
	if (!device->bitmap)
		goto out_no_bitmap;
	device->read_requests = RB_ROOT;
	device->write_requests = RB_ROOT;

	BUG_ON(!mutex_is_locked(&resource->conf_update));
	for_each_connection(connection, resource) {
		peer_device = create_peer_device(device, connection);
		if (!peer_device)
			goto out_no_peer_device;
		list_add(&peer_device->peer_devices, &peer_devices);
	}

	/* Insert the new device into all idrs under req_lock
	   to guarantee a consistent object model. idr_preload() doesn't help
	   because it can only guarantee that a single idr_alloc() will
	   succeed. This fails (and will be retried) if no memory is
	   immediately available. */

	locked = true;
	spin_lock_irq(&resource->req_lock);
	id = idr_alloc(&drbd_devices, device, minor, minor + 1, GFP_NOWAIT);
	if (id < 0) {
		if (id == -ENOSPC)
			err = ERR_MINOR_OR_VOLUME_EXISTS;
		goto out_no_minor_idr;
	}
	kref_get(&device->kref);
	kref_debug_get(&device->kref_debug, 1);

	id = idr_alloc(&resource->devices, device, vnr, vnr + 1, GFP_NOWAIT);
	if (id < 0) {
		if (id == -ENOSPC)
			err = ERR_MINOR_OR_VOLUME_EXISTS;
		goto out_idr_remove_minor;
	}
	kref_get(&device->kref);
	kref_debug_get(&device->kref_debug, 1);

	INIT_LIST_HEAD(&device->peer_devices);
	INIT_LIST_HEAD(&device->pending_bitmap_io);
	list_for_each_entry_safe(peer_device, tmp_peer_device, &peer_devices, peer_devices) {
		connection = peer_device->connection;
		id = idr_alloc(&connection->peer_devices, peer_device,
			       device->vnr, device->vnr + 1, GFP_NOWAIT);
		if (id < 0)
			goto out_remove_peer_device;
		list_del(&peer_device->peer_devices);
		list_add_rcu(&peer_device->peer_devices, &device->peer_devices);
		kref_get(&connection->kref);
		kref_debug_get(&connection->kref_debug, 3);
		kref_get(&device->kref);
		kref_debug_get(&device->kref_debug, 1);
	}
	spin_unlock_irq(&resource->req_lock);
	locked = false;

	if (init_submitter(device)) {
		err = ERR_NOMEM;
		goto out_remove_peer_device;
	}

	add_disk(disk);

	for_each_peer_device(peer_device, device) {
		connection = peer_device->connection;
		peer_device->node_id = connection->peer_node_id;

		if (connection->cstate[NOW] >= C_CONNECTED)
			drbd_connected(peer_device);
	}

	drbd_debugfs_device_add(device);
	*p_device = device;
	return NO_ERROR;

out_remove_peer_device:
	list_add_rcu(&tmp, &device->peer_devices);
	list_del_init(&device->peer_devices);
	synchronize_rcu();
	list_for_each_entry_safe(peer_device, tmp_peer_device, &tmp, peer_devices) {
		struct drbd_connection *connection = peer_device->connection;

		kref_debug_put(&connection->kref_debug, 3);
		kref_put(&connection->kref, drbd_destroy_connection);
		idr_remove(&connection->peer_devices, device->vnr);
		list_del(&peer_device->peer_devices);
		kfree(peer_device);
	}

out_idr_remove_minor:
	idr_remove(&drbd_devices, minor);
out_no_minor_idr:
	if (locked)
		spin_unlock_irq(&resource->req_lock);
	synchronize_rcu();

out_no_peer_device:
	list_for_each_entry_safe(peer_device, tmp_peer_device, &peer_devices, peer_devices) {
		list_del(&peer_device->peer_devices);
		kfree(peer_device);
	}

	drbd_bm_free(device->bitmap);
out_no_bitmap:
	__free_page(device->md_io.page);
out_no_io_page:
	put_disk(disk);
out_no_disk:
	blk_cleanup_queue(q);
out_no_q:
	kref_put(&resource->kref, drbd_destroy_resource);
	kfree(device);
	return err;
}

/**
 * drbd_unregister_device()  -  make a device "invisible"
 *
 * Remove the device from the drbd object model and unregister it in the
 * kernel.  Keep reference counts on device->kref; they are dropped in
 * drbd_put_device().
 */
void drbd_unregister_device(struct drbd_device *device)
{
	struct drbd_resource *resource = device->resource;
	struct drbd_connection *connection;
	struct drbd_peer_device *peer_device;

	spin_lock_irq(&resource->req_lock);
	for_each_connection(connection, resource) {
		idr_remove(&connection->peer_devices, device->vnr);
	}
	idr_remove(&resource->devices, device->vnr);
	idr_remove(&drbd_devices, device_to_minor(device));
	spin_unlock_irq(&resource->req_lock);

	for_each_peer_device(peer_device, device)
		drbd_debugfs_peer_device_cleanup(peer_device);
	drbd_debugfs_device_cleanup(device);
}

void drbd_put_device(struct drbd_device *device)
{
	struct drbd_peer_device *peer_device;
	int refs = 3;

	destroy_workqueue(device->submit.wq);
	device->submit.wq = NULL;
	del_gendisk(device->vdisk);
	del_timer_sync(&device->request_timer);

	for_each_peer_device(peer_device, device)
		refs++;

	kref_debug_sub(&device->kref_debug, refs, 1);
	kref_sub(&device->kref, refs, drbd_destroy_device);
}

/**
 * drbd_unregister_connection()  -  make a connection "invisible"
 *
 * Remove the connection from the drbd object model.  Keep reference counts on
 * connection->kref; they are dropped in drbd_put_connection().
 */
void drbd_unregister_connection(struct drbd_connection *connection)
{
	struct drbd_resource *resource = connection->resource;
	struct drbd_peer_device *peer_device;
	LIST_HEAD(work_list);
	int vnr;

	spin_lock_irq(&resource->req_lock);
	set_bit(C_UNREGISTERED, &connection->flags);
	smp_wmb();
	idr_for_each_entry(&connection->peer_devices, peer_device, vnr) {
		list_del_rcu(&peer_device->peer_devices);
		list_add(&peer_device->peer_devices, &work_list);
	}
	list_del_rcu(&connection->connections);
	spin_unlock_irq(&resource->req_lock);

	list_for_each_entry(peer_device, &work_list, peer_devices)
		drbd_debugfs_peer_device_cleanup(peer_device);
	drbd_debugfs_connection_cleanup(connection);
}

void del_connect_timer(struct drbd_connection *connection)
{
	if (del_timer_sync(&connection->connect_timer)) {
		kref_debug_put(&connection->kref_debug, 11);
		kref_put(&connection->kref, drbd_destroy_connection);
	}
}

void drbd_put_connection(struct drbd_connection *connection)
{
	struct drbd_peer_device *peer_device;
	int vnr, refs = 1;

	del_connect_timer(connection);
	idr_for_each_entry(&connection->peer_devices, peer_device, vnr)
		refs++;
	kref_debug_sub(&connection->kref_debug, refs - 1, 3);
	kref_debug_put(&connection->kref_debug, 10);
	kref_sub(&connection->kref, refs, drbd_destroy_connection);
}

static int __init drbd_init(void)
{
	int err;

	initialize_kref_debugging();

	if (minor_count < DRBD_MINOR_COUNT_MIN || minor_count > DRBD_MINOR_COUNT_MAX) {
		pr_err("invalid minor_count (%d)\n", minor_count);
#ifdef MODULE
		return -EINVAL;
#else
		minor_count = DRBD_MINOR_COUNT_DEF;
#endif
	}

	err = register_blkdev(DRBD_MAJOR, "drbd");
	if (err) {
		pr_err("unable to register block device major %d\n",
		       DRBD_MAJOR);
		return err;
	}

	/*
	 * allocate all necessary structs
	 */
	init_waitqueue_head(&drbd_pp_wait);

	drbd_proc = NULL; /* play safe for drbd_cleanup */
	idr_init(&drbd_devices);

	mutex_init(&resources_mutex);
	INIT_LIST_HEAD(&drbd_resources);

	err = drbd_genl_register();
	if (err) {
		pr_err("unable to register generic netlink family\n");
		goto fail;
	}

	err = drbd_create_mempools();
	if (err)
		goto fail;

	err = -ENOMEM;
	drbd_proc = proc_create_data("drbd", S_IFREG | S_IRUGO , NULL, &drbd_proc_fops, NULL);
	if (!drbd_proc)	{
		pr_err("unable to register proc file\n");
		goto fail;
	}

	retry.wq = create_singlethread_workqueue("drbd-reissue");
	if (!retry.wq) {
		pr_err("unable to create retry workqueue\n");
		goto fail;
	}
	INIT_WORK(&retry.worker, do_retry);
	spin_lock_init(&retry.lock);
	INIT_LIST_HEAD(&retry.writes);

	if (drbd_debugfs_init())
		pr_notice("failed to initialize debugfs -- will not be available\n");

	pr_info("initialized. "
	       "Version: " REL_VERSION " (api:%d/proto:%d-%d)\n",
	       GENL_MAGIC_VERSION, PRO_VERSION_MIN, PRO_VERSION_MAX);
	pr_info("%s\n", drbd_buildtag());
	pr_info("registered as block device major %d\n", DRBD_MAJOR);
	return 0; /* Success! */

fail:
	drbd_cleanup();
	if (err == -ENOMEM)
		pr_err("ran out of memory\n");
	else
		pr_err("initialization failure\n");
	return err;
}

/* meta data management */

void drbd_md_write(struct drbd_device *device, void *b)
{
	struct meta_data_on_disk_9 *buffer = b;
	sector_t sector;
	int i;

	memset(buffer, 0, sizeof(*buffer));

	buffer->effective_size = cpu_to_be64(device->ldev->md.effective_size);
	buffer->current_uuid = cpu_to_be64(device->ldev->md.current_uuid);
	buffer->flags = cpu_to_be32(device->ldev->md.flags);
	buffer->magic = cpu_to_be32(DRBD_MD_MAGIC_09);

	buffer->md_size_sect  = cpu_to_be32(device->ldev->md.md_size_sect);
	buffer->al_offset     = cpu_to_be32(device->ldev->md.al_offset);
	buffer->al_nr_extents = cpu_to_be32(device->act_log->nr_elements);
	buffer->bm_bytes_per_bit = cpu_to_be32(BM_BLOCK_SIZE);
	buffer->device_uuid = cpu_to_be64(device->ldev->md.device_uuid);

	buffer->bm_offset = cpu_to_be32(device->ldev->md.bm_offset);
	buffer->la_peer_max_bio_size = cpu_to_be32(device->device_conf.max_bio_size);
	buffer->bm_max_peers = cpu_to_be32(device->bitmap->bm_max_peers);
	buffer->node_id = cpu_to_be32(device->ldev->md.node_id);
	for (i = 0; i < DRBD_NODE_ID_MAX; i++) {
		struct drbd_peer_md *peer_md = &device->ldev->md.peers[i];

		buffer->peers[i].bitmap_uuid = cpu_to_be64(peer_md->bitmap_uuid);
		buffer->peers[i].bitmap_dagtag = cpu_to_be64(peer_md->bitmap_dagtag);
		buffer->peers[i].flags = cpu_to_be32(peer_md->flags);
		buffer->peers[i].bitmap_index = cpu_to_be32(peer_md->bitmap_index);
	}
	BUILD_BUG_ON(ARRAY_SIZE(device->ldev->md.history_uuids) != ARRAY_SIZE(buffer->history_uuids));
	for (i = 0; i < ARRAY_SIZE(buffer->history_uuids); i++)
		buffer->history_uuids[i] = cpu_to_be64(device->ldev->md.history_uuids[i]);

	buffer->al_stripes = cpu_to_be32(device->ldev->md.al_stripes);
	buffer->al_stripe_size_4k = cpu_to_be32(device->ldev->md.al_stripe_size_4k);

	D_ASSERT(device, drbd_md_ss(device->ldev) == device->ldev->md.md_offset);
	sector = device->ldev->md.md_offset;

	if (drbd_md_sync_page_io(device, device->ldev, sector, WRITE)) {
		/* this was a try anyways ... */
		drbd_err(device, "meta data update failed!\n");
		drbd_chk_io_error(device, 1, DRBD_META_IO_ERROR);
	}
}

/**
 * drbd_md_sync() - Writes the meta data super block if the MD_DIRTY flag bit is set
 * @mdev:	DRBD device.
 */
void drbd_md_sync(struct drbd_device *device)
{
	struct meta_data_on_disk_9 *buffer;

	/* Don't accidentally change the DRBD meta data layout. */
	BUILD_BUG_ON(DRBD_PEERS_MAX != 32);
	BUILD_BUG_ON(HISTORY_UUIDS != 32);
	BUILD_BUG_ON(sizeof(struct meta_data_on_disk_9) != 4096);

	del_timer(&device->md_sync_timer);
	/* timer may be rearmed by drbd_md_mark_dirty() now. */
	if (!test_and_clear_bit(MD_DIRTY, &device->flags))
		return;

	/* We use here D_FAILED and not D_ATTACHING because we try to write
	 * metadata even if we detach due to a disk failure! */
	if (!get_ldev_if_state(device, D_DETACHING))
		return;

	buffer = drbd_md_get_buffer(device, __func__);
	if (!buffer)
		goto out;

	drbd_md_write(device, buffer);

	drbd_md_put_buffer(device);
out:
	put_ldev(device);
}

static int check_activity_log_stripe_size(struct drbd_device *device,
		struct meta_data_on_disk_9 *on_disk,
		struct drbd_md *in_core)
{
	u32 al_stripes = be32_to_cpu(on_disk->al_stripes);
	u32 al_stripe_size_4k = be32_to_cpu(on_disk->al_stripe_size_4k);
	u64 al_size_4k;

	/* both not set: default to old fixed size activity log */
	if (al_stripes == 0 && al_stripe_size_4k == 0) {
		al_stripes = 1;
		al_stripe_size_4k = (32768 >> 9)/8;
	}

	/* some paranoia plausibility checks */

	/* we need both values to be set */
	if (al_stripes == 0 || al_stripe_size_4k == 0)
		goto err;

	al_size_4k = (u64)al_stripes * al_stripe_size_4k;

	/* Upper limit of activity log area, to avoid potential overflow
	 * problems in al_tr_number_to_on_disk_sector(). As right now, more
	 * than 72 * 4k blocks total only increases the amount of history,
	 * limiting this arbitrarily to 16 GB is not a real limitation ;-)  */
	if (al_size_4k > (16 * 1024 * 1024/4))
		goto err;

	/* Lower limit: we need at least 8 transaction slots (32kB)
	 * to not break existing setups */
	if (al_size_4k < (32768 >> 9)/8)
		goto err;

	in_core->al_stripe_size_4k = al_stripe_size_4k;
	in_core->al_stripes = al_stripes;
	in_core->al_size_4k = al_size_4k;

	return 0;
err:
	drbd_err(device, "invalid activity log striping: al_stripes=%u, al_stripe_size_4k=%u\n",
			al_stripes, al_stripe_size_4k);
	return -EINVAL;
}

static int check_offsets_and_sizes(struct drbd_device *device,
		struct meta_data_on_disk_9 *on_disk,
		struct drbd_backing_dev *bdev)
{
	sector_t capacity = drbd_get_capacity(bdev->md_bdev);
	struct drbd_md *in_core = &bdev->md;
	u32 max_peers = be32_to_cpu(on_disk->bm_max_peers);
	s32 on_disk_al_sect;
	s32 on_disk_bm_sect;

	if (max_peers > DRBD_PEERS_MAX) {
		drbd_err(device, "bm_max_peers too high\n");
		goto err;
	}
	device->bitmap->bm_max_peers = max_peers;

	in_core->al_offset = be32_to_cpu(on_disk->al_offset);
	in_core->bm_offset = be32_to_cpu(on_disk->bm_offset);
	in_core->md_size_sect = be32_to_cpu(on_disk->md_size_sect);

	/* The on-disk size of the activity log, calculated from offsets, and
	 * the size of the activity log calculated from the stripe settings,
	 * should match.
	 * Though we could relax this a bit: it is ok, if the striped activity log
	 * fits in the available on-disk activity log size.
	 * Right now, that would break how resize is implemented.
	 * TODO: make drbd_determine_dev_size() (and the drbdmeta tool) aware
	 * of possible unused padding space in the on disk layout. */
	if (in_core->al_offset < 0) {
		if (in_core->bm_offset > in_core->al_offset)
			goto err;
		on_disk_al_sect = -in_core->al_offset;
		on_disk_bm_sect = in_core->al_offset - in_core->bm_offset;
	} else {
		if (in_core->al_offset != (4096 >> 9))
			goto err;
		if (in_core->bm_offset < in_core->al_offset + in_core->al_size_4k * (4096 >> 9))
			goto err;

		on_disk_al_sect = in_core->bm_offset - (4096 >> 9);
		on_disk_bm_sect = in_core->md_size_sect - in_core->bm_offset;
	}

	/* old fixed size meta data is exactly that: fixed. */
	if (in_core->meta_dev_idx >= 0) {
		if (in_core->md_size_sect != (128 << 20 >> 9)
		||  in_core->al_offset != (4096 >> 9)
		||  in_core->bm_offset != (4096 >> 9) + (32768 >> 9)
		||  in_core->al_stripes != 1
		||  in_core->al_stripe_size_4k != (32768 >> 12))
			goto err;
	}

	if (capacity < in_core->md_size_sect)
		goto err;
	if (capacity - in_core->md_size_sect < drbd_md_first_sector(bdev))
		goto err;

	/* should be aligned, and at least 32k */
	if ((on_disk_al_sect & 7) || (on_disk_al_sect < (32768 >> 9)))
		goto err;

	/* should fit (for now: exactly) into the available on-disk space;
	 * overflow prevention is in check_activity_log_stripe_size() above. */
	if (on_disk_al_sect != in_core->al_size_4k * (4096 >> 9))
		goto err;

	/* again, should be aligned */
	if (in_core->bm_offset & 7)
		goto err;

	/* FIXME check for device grow with flex external meta data? */

	/* can the available bitmap space cover the last agreed device size? */
	if (on_disk_bm_sect < drbd_capacity_to_on_disk_bm_sect(
				in_core->effective_size, max_peers))
		goto err;

	return 0;

err:
	drbd_err(device, "meta data offsets don't make sense: idx=%d "
			"al_s=%u, al_sz4k=%u, al_offset=%d, bm_offset=%d, "
			"md_size_sect=%u, la_size=%llu, md_capacity=%llu\n",
			in_core->meta_dev_idx,
			in_core->al_stripes, in_core->al_stripe_size_4k,
			in_core->al_offset, in_core->bm_offset, in_core->md_size_sect,
			(unsigned long long)in_core->effective_size,
			(unsigned long long)capacity);

	return -EINVAL;
}


/**
 * drbd_md_read() - Reads in the meta data super block
 * @device:	DRBD device.
 * @bdev:	Device from which the meta data should be read in.
 *
 * Return NO_ERROR on success, and an enum drbd_ret_code in case
 * something goes wrong.
 *
 * Called exactly once during drbd_adm_attach(), while still being D_DISKLESS,
 * even before @bdev is assigned to @device->ldev.
 */
int drbd_md_read(struct drbd_device *device, struct drbd_backing_dev *bdev)
{
	struct meta_data_on_disk_9 *buffer;
	u32 magic, flags;
	int i, rv = NO_ERROR;
	int my_node_id = device->resource->res_opts.node_id;
	u32 max_peers;

	if (device->disk_state[NOW] != D_DISKLESS)
		return ERR_DISK_CONFIGURED;

	buffer = drbd_md_get_buffer(device, __func__);
	if (!buffer)
		return ERR_NOMEM;

	/* First, figure out where our meta data superblock is located,
	 * and read it. */
	bdev->md.meta_dev_idx = bdev->disk_conf->meta_dev_idx;
	bdev->md.md_offset = drbd_md_ss(bdev);
	/* Even for (flexible or indexed) external meta data,
	 * initially restrict us to the 4k superblock for now.
	 * Affects the paranoia out-of-range access check in drbd_md_sync_page_io(). */
	bdev->md.md_size_sect = 8;

	if (drbd_md_sync_page_io(device, bdev, bdev->md.md_offset, READ)) {
		/* NOTE: can't do normal error processing here as this is
		   called BEFORE disk is attached */
		drbd_err(device, "Error while reading metadata.\n");
		rv = ERR_IO_MD_DISK;
		goto err;
	}

	magic = be32_to_cpu(buffer->magic);
	flags = be32_to_cpu(buffer->flags);
	if (magic == DRBD_MD_MAGIC_09 && !(flags & MDF_AL_CLEAN)) {
			/* btw: that's Activity Log clean, not "all" clean. */
		drbd_err(device, "Found unclean meta data. Did you \"drbdadm apply-al\"?\n");
		rv = ERR_MD_UNCLEAN;
		goto err;
	}
	rv = ERR_MD_INVALID;
	if (magic != DRBD_MD_MAGIC_09) {
		if (magic == DRBD_MD_MAGIC_07 ||
		    magic == DRBD_MD_MAGIC_08 ||
		    magic == DRBD_MD_MAGIC_84_UNCLEAN)
			drbd_err(device, "Found old meta data magic. Did you \"drbdadm create-md\"?\n");
		else
			drbd_err(device, "Meta data magic not found. Did you \"drbdadm create-md\"?\n");
		goto err;
	}

	if (be32_to_cpu(buffer->bm_bytes_per_bit) != BM_BLOCK_SIZE) {
		drbd_err(device, "unexpected bm_bytes_per_bit: %u (expected %u)\n",
		    be32_to_cpu(buffer->bm_bytes_per_bit), BM_BLOCK_SIZE);
		goto err;
	}

	if (check_activity_log_stripe_size(device, buffer, &bdev->md))
		goto err;
	if (check_offsets_and_sizes(device, buffer, bdev))
		goto err;


	bdev->md.effective_size = be64_to_cpu(buffer->effective_size);
	bdev->md.current_uuid = be64_to_cpu(buffer->current_uuid);
	bdev->md.flags = be32_to_cpu(buffer->flags);
	bdev->md.device_uuid = be64_to_cpu(buffer->device_uuid);
	bdev->md.node_id = be32_to_cpu(buffer->node_id);

	bdev->md.node_id = be32_to_cpu(buffer->node_id);

	if (bdev->md.node_id != -1 && bdev->md.node_id != my_node_id) {
		drbd_err(device, "ambiguous node id: meta-data: %d, config: %d\n",
			bdev->md.node_id, my_node_id);
		goto err;
	}

	max_peers = be32_to_cpu(buffer->bm_max_peers);
	for (i = 0; i < DRBD_NODE_ID_MAX; i++) {
		struct drbd_peer_md *peer_md = &bdev->md.peers[i];

		peer_md->bitmap_uuid = be64_to_cpu(buffer->peers[i].bitmap_uuid);
		peer_md->bitmap_dagtag = be64_to_cpu(buffer->peers[i].bitmap_dagtag);
		peer_md->flags = be32_to_cpu(buffer->peers[i].flags);
		peer_md->bitmap_index = be32_to_cpu(buffer->peers[i].bitmap_index);

		if (peer_md->bitmap_index == -1)
			continue;
		if (i == my_node_id) {
			drbd_warn(device, "my own node id (%d) should not have a bitmap index (%d)\n",
				my_node_id, peer_md->bitmap_index);
			goto err;
		}
		if (peer_md->bitmap_index < -1 || peer_md->bitmap_index >= max_peers) {
			drbd_warn(device, "peer node id %d: bitmap index (%d) exceeds allocated bitmap slots (%d)\n",
				i, peer_md->bitmap_index, max_peers);
			goto err;
		}
		/* maybe: for each bitmap_index != -1, create a connection object
		 * with peer_node_id = i, unless already present. */
	}
	BUILD_BUG_ON(ARRAY_SIZE(bdev->md.history_uuids) != ARRAY_SIZE(buffer->history_uuids));
	for (i = 0; i < ARRAY_SIZE(buffer->history_uuids); i++)
		bdev->md.history_uuids[i] = be64_to_cpu(buffer->history_uuids[i]);

	rv = NO_ERROR;
 err:
	drbd_md_put_buffer(device);

	return rv;
}

/**
 * drbd_md_mark_dirty() - Mark meta data super block as dirty
 * @device:	DRBD device.
 *
 * Call this function if you change anything that should be written to
 * the meta-data super block. This function sets MD_DIRTY, and starts a
 * timer that ensures that within five seconds you have to call drbd_md_sync().
 */
#ifdef DRBD_DEBUG_MD_SYNC
void drbd_md_mark_dirty_(struct drbd_device *device, unsigned int line, const char *func)
{
	if (!test_and_set_bit(MD_DIRTY, &device->flags)) {
		mod_timer(&device->md_sync_timer, jiffies + HZ);
		device->last_md_mark_dirty.line = line;
		device->last_md_mark_dirty.func = func;
	}
}
#else
void drbd_md_mark_dirty(struct drbd_device *device)
{
	if (!test_and_set_bit(MD_DIRTY, &device->flags))
		mod_timer(&device->md_sync_timer, jiffies + 5*HZ);
}
#endif

void _drbd_uuid_push_history(struct drbd_device *device, u64 val) __must_hold(local)
{
	struct drbd_md *md = &device->ldev->md;
	int i;

	if (val == UUID_JUST_CREATED)
		return;
	val &= ~1;  /* The lowest bit only indicates that the node was primary */

	for (i = 0; i < ARRAY_SIZE(md->history_uuids); i++) {
		if (md->history_uuids[i] == val)
			return;
	}

	for (i = ARRAY_SIZE(md->history_uuids) - 1; i > 0; i--)
		md->history_uuids[i] = md->history_uuids[i - 1];
	md->history_uuids[i] = val;
}

u64 _drbd_uuid_pull_history(struct drbd_peer_device *peer_device) __must_hold(local)
{
	struct drbd_device *device = peer_device->device;
	struct drbd_md *md = &device->ldev->md;
	u64 first_history_uuid;
	int i;

	first_history_uuid = md->history_uuids[0];
	for (i = 0; i < ARRAY_SIZE(md->history_uuids) - 1; i++)
		md->history_uuids[i] = md->history_uuids[i + 1];
	md->history_uuids[i] = 0;

	return first_history_uuid;
}

static void __drbd_uuid_set_current(struct drbd_device *device, u64 val)
{
	if (device->resource->role[NOW] == R_PRIMARY)
		val |= UUID_PRIMARY;
	else
		val &= ~UUID_PRIMARY;

	device->ldev->md.current_uuid = val;
	drbd_set_exposed_data_uuid(device, val);
}

void __drbd_uuid_set_bitmap(struct drbd_peer_device *peer_device, u64 val)
{
	struct drbd_device *device = peer_device->device;
	struct drbd_peer_md *peer_md = &device->ldev->md.peers[peer_device->node_id];

	drbd_md_mark_dirty(device);
	peer_md->bitmap_uuid = val;
	peer_md->bitmap_dagtag = val ? device->resource->dagtag_sector : 0;
}

void _drbd_uuid_set_current(struct drbd_device *device, u64 val) __must_hold(local)
{
	unsigned long flags;

	spin_lock_irqsave(&device->ldev->md.uuid_lock, flags);
	__drbd_uuid_set_current(device, val);
	spin_unlock_irqrestore(&device->ldev->md.uuid_lock, flags);
}

void _drbd_uuid_set_bitmap(struct drbd_peer_device *peer_device, u64 val) __must_hold(local)
{
	struct drbd_device *device = peer_device->device;
	unsigned long flags;

	spin_lock_irqsave(&device->ldev->md.uuid_lock, flags);
	__drbd_uuid_set_bitmap(peer_device, val);
	spin_unlock_irqrestore(&device->ldev->md.uuid_lock, flags);
}

void drbd_uuid_set_bitmap(struct drbd_peer_device *peer_device, u64 uuid) __must_hold(local)
{
	struct drbd_device *device = peer_device->device;
	unsigned long flags;
	u64 previous_uuid;

	spin_lock_irqsave(&device->ldev->md.uuid_lock, flags);
	previous_uuid = drbd_bitmap_uuid(peer_device);
	if (previous_uuid)
		_drbd_uuid_push_history(device, previous_uuid);
	__drbd_uuid_set_bitmap(peer_device, uuid);
	spin_unlock_irqrestore(&device->ldev->md.uuid_lock, flags);
}

static u64 rotate_current_into_bitmap(struct drbd_device *device, u64 weak_nodes, u64 dagtag) __must_hold(local)
{
	struct drbd_peer_md *peer_md = device->ldev->md.peers;
	struct drbd_peer_device *peer_device;
	int node_id;
	u64 bm_uuid, got_new_bitmap_uuid = 0;
	bool do_it;

	rcu_read_lock();
	for (node_id = 0; node_id < DRBD_NODE_ID_MAX; node_id++) {
		if (node_id == device->ldev->md.node_id)
			continue;
		bm_uuid = peer_md[node_id].bitmap_uuid;
		if (bm_uuid)
			continue;
		peer_device = peer_device_by_node_id(device, node_id);
		if (peer_device) {
			enum drbd_disk_state pdsk = peer_device->disk_state[NOW];
			do_it = pdsk <= D_FAILED || pdsk == D_UNKNOWN || pdsk == D_OUTDATED;
			do_it = do_it || NODE_MASK(node_id) & weak_nodes;
		} else {
			do_it = true;
		}
		if (do_it) {
			peer_md[node_id].bitmap_uuid =
				device->ldev->md.current_uuid != UUID_JUST_CREATED ?
				device->ldev->md.current_uuid : 0;
			if (peer_md[node_id].bitmap_uuid)
				peer_md[node_id].bitmap_dagtag = dagtag;
			drbd_md_mark_dirty(device);
			got_new_bitmap_uuid |= NODE_MASK(node_id);
		}
	}
	rcu_read_unlock();

	return got_new_bitmap_uuid;
}

static u64 initial_resync_nodes(struct drbd_device *device)
{
	struct drbd_peer_device *peer_device;
	u64 nodes = 0;

	for_each_peer_device(peer_device, device) {
		if (peer_device->disk_state[NOW] == D_INCONSISTENT &&
		    peer_device->repl_state[NOW] == L_ESTABLISHED)
			nodes |= NODE_MASK(peer_device->node_id);
	}

	return nodes;
}

u64 drbd_weak_nodes_device(struct drbd_device *device)
{
	struct drbd_peer_device *peer_device;
	int my_node_id = device->resource->res_opts.node_id;
	int node_id;
	u64 not_weak = NODE_MASK(my_node_id);

	rcu_read_lock();
	for (node_id = 0; node_id < DRBD_NODE_ID_MAX; node_id++) {
		if (node_id == my_node_id)
			continue;

		peer_device = peer_device_by_node_id(device, node_id);
		if (peer_device) {
			enum drbd_disk_state pdsk = peer_device->disk_state[NOW];
			if (!(pdsk <= D_FAILED || pdsk == D_UNKNOWN || pdsk == D_OUTDATED))
				not_weak |= NODE_MASK(node_id);
		}
	}
	rcu_read_unlock();

	return ~not_weak;
}


static void __drbd_uuid_new_current(struct drbd_device *device, bool forced) __must_hold(local)
{
	struct drbd_peer_device *peer_device;
	u64 got_new_bitmap_uuid, weak_nodes, val;

	spin_lock_irq(&device->ldev->md.uuid_lock);
	got_new_bitmap_uuid = rotate_current_into_bitmap(device,
					forced ? initial_resync_nodes(device) : 0,
					device->resource->dagtag_sector);

	if (!got_new_bitmap_uuid) {
		spin_unlock_irq(&device->ldev->md.uuid_lock);
		return;
	}

	get_random_bytes(&val, sizeof(u64));
	__drbd_uuid_set_current(device, val);
	spin_unlock_irq(&device->ldev->md.uuid_lock);
	weak_nodes = drbd_weak_nodes_device(device);
	drbd_info(device, "new current UUID: %016llX weak: %016llX\n",
		  device->ldev->md.current_uuid, weak_nodes);

	/* get it to stable storage _now_ */
	drbd_md_sync(device);

	for_each_peer_device(peer_device, device) {
		if (peer_device->repl_state[NOW] >= L_ESTABLISHED)
			drbd_send_uuids(peer_device, forced ? 0 : UUID_FLAG_NEW_DATAGEN, weak_nodes);
	}
}

/**
 * drbd_uuid_new_current() - Creates a new current UUID
 * @device:	DRBD device.
 *
 * Creates a new current UUID, and rotates the old current UUID into
 * the bitmap slot. Causes an incremental resync upon next connect.
 * The caller must hold adm_mutex or conf_update
 */
void drbd_uuid_new_current(struct drbd_device *device, bool forced)
{
	if (get_ldev_if_state(device, D_UP_TO_DATE)) {
		__drbd_uuid_new_current(device, forced);
		put_ldev(device);
	} else {
		struct drbd_peer_device *peer_device;
		/* The peers will store the new current UUID... */
		u64 current_uuid, weak_nodes;
		get_random_bytes(&current_uuid, sizeof(u64));
		current_uuid &= ~UUID_PRIMARY;
		drbd_set_exposed_data_uuid(device, current_uuid);
		drbd_info(device, "sending new current UUID: %016llX\n", current_uuid);

		weak_nodes = drbd_weak_nodes_device(device);
		for_each_peer_device(peer_device, device) {
			drbd_send_current_uuid(peer_device, current_uuid, weak_nodes);
			peer_device->current_uuid = current_uuid; /* In case resync finishes soon */
		}
	}
}

static void drbd_propagate_uuids(struct drbd_device *device, u64 nodes)
{
	struct drbd_peer_device *peer_device;

	rcu_read_lock();
	for_each_peer_device_rcu(peer_device, device) {
		if (!(nodes & NODE_MASK(peer_device->node_id)))
			continue;
		if (peer_device->repl_state[NOW] < L_ESTABLISHED)
			continue;

		if (list_empty(&peer_device->propagate_uuids_work.list))
			drbd_queue_work(&peer_device->connection->sender_work,
					&peer_device->propagate_uuids_work);
	}
	rcu_read_unlock();
}

void drbd_uuid_received_new_current(struct drbd_peer_device *peer_device, u64 val, u64 weak_nodes) __must_hold(local)
{
	struct drbd_device *device = peer_device->device;
	u64 dagtag = peer_device->connection->last_dagtag_sector;
	u64 got_new_bitmap_uuid = 0;
	bool set_current = true;

	spin_lock_irq(&device->ldev->md.uuid_lock);

	for_each_peer_device(peer_device, device) {
		if (peer_device->repl_state[NOW] == L_SYNC_TARGET ||
		    peer_device->repl_state[NOW] == L_PAUSED_SYNC_T) {
			peer_device->current_uuid = val;
			set_current = false;
		}
	}

	if (set_current) {
		if (device->disk_state[NOW] == D_UP_TO_DATE)
			got_new_bitmap_uuid = rotate_current_into_bitmap(device, weak_nodes, dagtag);
		__drbd_uuid_set_current(device, val);
	}

	spin_unlock_irq(&device->ldev->md.uuid_lock);
	drbd_propagate_uuids(device, got_new_bitmap_uuid);
}

static u64 __set_bitmap_slots(struct drbd_device *device, u64 bitmap_uuid, u64 do_nodes) __must_hold(local)
{
	struct drbd_peer_md *peer_md = device->ldev->md.peers;
	u64 modified = 0;
	int node_id;

	for (node_id = 0; node_id < DRBD_NODE_ID_MAX; node_id++) {
		if (node_id == device->ldev->md.node_id)
			continue;
		if (!(do_nodes & NODE_MASK(node_id)))
			continue;

		if (peer_md[node_id].bitmap_uuid != bitmap_uuid) {
			_drbd_uuid_push_history(device, peer_md[node_id].bitmap_uuid);
			/* drbd_info(device, "bitmap[node_id=%d] = %llX\n", node_id, bitmap_uuid); */
			peer_md[node_id].bitmap_uuid = bitmap_uuid;
			peer_md[node_id].bitmap_dagtag =
				bitmap_uuid ? device->resource->dagtag_sector : 0;
			drbd_md_mark_dirty(device);
			modified |= NODE_MASK(node_id);
		}
	}

	return modified;
}

static u64 __test_bitmap_slots_of_peer(struct drbd_peer_device *peer_device) __must_hold(local)
{
	u64 set_bitmap_slots = 0;
	int node_id;

	for (node_id = 0; node_id < DRBD_NODE_ID_MAX; node_id++) {
		if (peer_device->bitmap_uuids[node_id])
			set_bitmap_slots |= NODE_MASK(node_id);
	}

	return set_bitmap_slots;
}


u64 drbd_uuid_resync_finished(struct drbd_peer_device *peer_device) __must_hold(local)
{
	struct drbd_device *device = peer_device->device;
	u64 set_bitmap_slots, newer, equal;
	unsigned long flags;

	spin_lock_irqsave(&device->ldev->md.uuid_lock, flags);
	set_bitmap_slots = __test_bitmap_slots_of_peer(peer_device);
	newer = __set_bitmap_slots(device, drbd_current_uuid(device), set_bitmap_slots);
	equal = __set_bitmap_slots(device, 0, ~set_bitmap_slots);
	_drbd_uuid_push_history(device, drbd_current_uuid(device));
	__drbd_uuid_set_current(device, peer_device->current_uuid);
	spin_unlock_irqrestore(&device->ldev->md.uuid_lock, flags);

	drbd_propagate_uuids(device, newer | equal | NODE_MASK(peer_device->node_id));

	return newer;
}

static const char* name_of_node_id(struct drbd_resource *resource, int node_id)
{
	/* Caller need to hold rcu_read_lock */
	struct drbd_connection *connection = drbd_connection_by_node_id(resource, node_id);

	return connection ? rcu_dereference(connection->transport.net_conf)->name : "";
}

static void forget_bitmap(struct drbd_device *device, int node_id) __must_hold(local)
{
	int bitmap_index = device->ldev->md.peers[node_id].bitmap_index;
	const char* name;

	if (_drbd_bm_total_weight(device, bitmap_index) == 0)
		return;

	spin_unlock_irq(&device->ldev->md.uuid_lock);
	rcu_read_lock();
	name = name_of_node_id(device->resource, node_id);
	drbd_info(device, "clearing bitmap UUID and content (%lu bits) for node %d (%s)(slot %d)\n",
		  _drbd_bm_total_weight(device, bitmap_index), node_id, name, bitmap_index);
	rcu_read_unlock();
	drbd_suspend_io(device, WRITE_ONLY);
	drbd_bm_lock(device, "forget_bitmap()", BM_LOCK_TEST | BM_LOCK_SET);
	_drbd_bm_clear_many_bits(device, bitmap_index, 0, -1UL);
	drbd_bm_unlock(device);
	drbd_resume_io(device);
	drbd_md_mark_dirty(device);
	spin_lock_irq(&device->ldev->md.uuid_lock);
}

static void copy_bitmap(struct drbd_device *device, int from_id, int to_id) __must_hold(local)
{
	int from_index = device->ldev->md.peers[from_id].bitmap_index;
	int to_index = device->ldev->md.peers[to_id].bitmap_index;
	const char *from_name, *to_name;

	spin_unlock_irq(&device->ldev->md.uuid_lock);
	rcu_read_lock();
	from_name = name_of_node_id(device->resource, from_id);
	to_name = name_of_node_id(device->resource, to_id);
	drbd_info(device, "Node %d (%s) synced up to node %d (%s). copying bitmap slot %d to %d.\n",
		  to_id, to_name, from_id, from_name, from_index, to_index);
	rcu_read_unlock();
	drbd_suspend_io(device, WRITE_ONLY);
	drbd_bm_lock(device, "copy_bitmap()", BM_LOCK_ALL);
	drbd_bm_copy_slot(device, from_index, to_index);
	drbd_bm_unlock(device);
	drbd_resume_io(device);
	drbd_md_mark_dirty(device);
	spin_lock_irq(&device->ldev->md.uuid_lock);
}

static int find_node_id_by_bitmap_uuid(struct drbd_device *device, u64 bm_uuid) __must_hold(local)
{
	struct drbd_peer_md *peer_md = device->ldev->md.peers;
	int node_id;

	bm_uuid &= ~UUID_PRIMARY;

	for (node_id = 0; node_id < DRBD_NODE_ID_MAX; node_id++) {
		if ((peer_md[node_id].bitmap_uuid & ~UUID_PRIMARY) == bm_uuid &&
		    peer_md[node_id].bitmap_index != -1)
			return node_id;
	}

	for (node_id = 0; node_id < DRBD_NODE_ID_MAX; node_id++) {
		if ((peer_md[node_id].bitmap_uuid & ~UUID_PRIMARY) == bm_uuid)
			return node_id;
	}

	return -1;
}

static bool node_connected(struct drbd_resource *resource, int node_id)
{
	struct drbd_connection *connection;
	bool r = false;

	rcu_read_lock();
	connection = drbd_connection_by_node_id(resource, node_id);
	if (connection)
		r = connection->cstate[NOW] == C_CONNECTED;
	rcu_read_unlock();

	return r;
}

static bool detect_copy_ops_on_peer(struct drbd_peer_device *peer_device) __must_hold(local)
{
	struct drbd_device *device = peer_device->device;
	struct drbd_peer_md *peer_md = device->ldev->md.peers;
	struct drbd_resource *resource = device->resource;
	int node_id1, node_id2, from_id;
	u64 peer_bm_uuid;
	bool modified = false;

	for (node_id1 = 0; node_id1 < DRBD_NODE_ID_MAX; node_id1++) {
		if (device->ldev->md.peers[node_id1].bitmap_index == -1)
			continue;

		if (node_connected(resource, node_id1))
			continue;

		peer_bm_uuid = peer_device->bitmap_uuids[node_id1] & ~UUID_PRIMARY;
		if (!peer_bm_uuid)
			continue;

		for (node_id2 = node_id1 + 1; node_id2 < DRBD_NODE_ID_MAX; node_id2++) {
			if (device->ldev->md.peers[node_id2].bitmap_index == -1)
				continue;

			if (node_connected(resource, node_id2))
				continue;

			if (peer_bm_uuid == (peer_device->bitmap_uuids[node_id2] & ~UUID_PRIMARY))
				goto found;
		}
	}
	return false;

found:
	from_id = find_node_id_by_bitmap_uuid(device, peer_bm_uuid);
	if (from_id == -1) {
		if (peer_md[node_id1].bitmap_uuid == 0 && peer_md[node_id2].bitmap_uuid == 0)
			return false;
		drbd_err(peer_device, "unexpected\n");
		drbd_err(peer_device, "In UUIDs from node %d found equal UUID (%llX) for nodes %d %d\n",
			 peer_device->node_id, peer_bm_uuid, node_id1, node_id2);
		drbd_err(peer_device, "I have %llX for node_id=%d\n",
			 peer_md[node_id1].bitmap_uuid, node_id1);
		drbd_err(peer_device, "I have %llX for node_id=%d\n",
			 peer_md[node_id2].bitmap_uuid, node_id2);
		return false;
	}

	if (peer_md[from_id].bitmap_index == -1)
		return false;

	if (from_id != node_id1 &&
	    peer_md[node_id1].bitmap_uuid != peer_bm_uuid) {
		peer_md[node_id1].bitmap_uuid = peer_bm_uuid;
		peer_md[node_id1].bitmap_dagtag = peer_md[from_id].bitmap_dagtag;
		copy_bitmap(device, from_id, node_id1);
		modified = true;

	}
	if (from_id != node_id2 &&
	    peer_md[node_id2].bitmap_uuid != peer_bm_uuid) {
		peer_md[node_id2].bitmap_uuid = peer_bm_uuid;
		peer_md[node_id2].bitmap_dagtag = peer_md[from_id].bitmap_dagtag;
		copy_bitmap(device, from_id, node_id2);
		modified = true;
	}

	return modified;
}

void drbd_uuid_detect_finished_resyncs(struct drbd_peer_device *peer_device) __must_hold(local)
{
	struct drbd_device *device = peer_device->device;
	struct drbd_peer_md *peer_md = device->ldev->md.peers;
	int node_id;
	bool write_bm = false;
	bool filled = false;

	spin_lock_irq(&device->ldev->md.uuid_lock);
	for (node_id = 0; node_id < DRBD_NODE_ID_MAX; node_id++) {
		if (node_id == device->ldev->md.node_id)
			continue;

		if (peer_md[node_id].bitmap_index == -1 && !(peer_md[node_id].flags & MDF_NODE_EXISTS))
			continue;

		if (peer_device->bitmap_uuids[node_id] == 0 && peer_md[node_id].bitmap_uuid != 0) {
			u64 peer_current_uuid = peer_device->current_uuid & ~UUID_PRIMARY;
			int from_node_id;

			if (peer_current_uuid == (drbd_current_uuid(device) & ~UUID_PRIMARY)) {
				_drbd_uuid_push_history(device, peer_md[node_id].bitmap_uuid);
				peer_md[node_id].bitmap_uuid = 0;
				if (node_id == peer_device->node_id)
					drbd_print_uuids(peer_device, "updated UUIDs");
				else if (peer_md[node_id].bitmap_index != -1)
					forget_bitmap(device, node_id);
				else
					drbd_info(device, "Clearing bitmap UUID for node %d\n",
						  node_id);
				drbd_md_mark_dirty(device);
				write_bm = true;
			}

			from_node_id = find_node_id_by_bitmap_uuid(device, peer_current_uuid);
			if (from_node_id != -1 && node_id != from_node_id &&
			    dagtag_newer(peer_md[from_node_id].bitmap_dagtag,
					 peer_md[node_id].bitmap_dagtag)) {
				_drbd_uuid_push_history(device, peer_md[node_id].bitmap_uuid);
				peer_md[node_id].bitmap_uuid = peer_md[from_node_id].bitmap_uuid;
				peer_md[node_id].bitmap_dagtag = peer_md[from_node_id].bitmap_dagtag;
				if (peer_md[node_id].bitmap_index != -1 &&
				    peer_md[from_node_id].bitmap_index != -1)
					copy_bitmap(device, from_node_id, node_id);
				else
					drbd_info(device, "Node %d synced up to node %d.\n",
						  node_id, from_node_id);
				drbd_md_mark_dirty(device);
				filled = true;
			}
		}
	}

	write_bm |= detect_copy_ops_on_peer(peer_device);
	spin_unlock_irq(&device->ldev->md.uuid_lock);

	if (write_bm || filled) {
		u64 to_nodes = filled ? -1 : ~NODE_MASK(peer_device->node_id);
		drbd_propagate_uuids(device, to_nodes);
		drbd_suspend_io(device, WRITE_ONLY);
		drbd_bm_lock(device, "detect_finished_resyncs()", BM_LOCK_BULK);
		drbd_bm_write(device, NULL);
		drbd_bm_unlock(device);
		drbd_resume_io(device);
	}
}

int drbd_bmio_set_all_n_write(struct drbd_device *device,
			      struct drbd_peer_device *peer_device) __must_hold(local)
{
	drbd_bm_set_all(device);
	return drbd_bm_write(device, NULL);
}

/**
 * drbd_bmio_set_n_write() - io_fn for drbd_queue_bitmap_io() or drbd_bitmap_io()
 * @device:	DRBD device.
 *
 * Sets all bits in the bitmap and writes the whole bitmap to stable storage.
 */
int drbd_bmio_set_n_write(struct drbd_device *device,
			  struct drbd_peer_device *peer_device) __must_hold(local)
{
	int rv = -EIO;

	drbd_md_set_peer_flag(peer_device, MDF_PEER_FULL_SYNC);
	drbd_md_sync(device);
	drbd_bm_set_many_bits(peer_device, 0, -1UL);

	rv = drbd_bm_write(device, NULL);

	if (!rv) {
		drbd_md_clear_peer_flag(peer_device, MDF_PEER_FULL_SYNC);
		drbd_md_sync(device);
	}

	return rv;
}

/**
 * drbd_bmio_clear_all_n_write() - io_fn for drbd_queue_bitmap_io() or drbd_bitmap_io()
 * @device:	DRBD device.
 *
 * Clears all bits in the bitmap and writes the whole bitmap to stable storage.
 */
int drbd_bmio_clear_all_n_write(struct drbd_device *device,
			    struct drbd_peer_device *peer_device) __must_hold(local)
{
	drbd_resume_al(device);
	drbd_bm_clear_all(device);
	return drbd_bm_write(device, NULL);
}

static int w_bitmap_io(struct drbd_work *w, int unused)
{
	struct bm_io_work *work =
		container_of(w, struct bm_io_work, w);
	struct drbd_device *device = work->device;
	int rv = -EIO;

	if (get_ldev(device)) {
		if (work->flags & BM_LOCK_SINGLE_SLOT)
			drbd_bm_slot_lock(work->peer_device, work->why, work->flags);
		else
			drbd_bm_lock(device, work->why, work->flags);
		rv = work->io_fn(device, work->peer_device);
		if (work->flags & BM_LOCK_SINGLE_SLOT)
			drbd_bm_slot_unlock(work->peer_device);
		else
			drbd_bm_unlock(device);
		put_ldev(device);
	}

	if (work->done)
		work->done(device, work->peer_device, rv);

	if (atomic_dec_and_test(&device->pending_bitmap_work.n))
		wake_up(&device->misc_wait);
	kfree(work);

	return 0;
}

void drbd_queue_pending_bitmap_work(struct drbd_device *device)
{
	unsigned long flags;

	spin_lock_irqsave(&device->pending_bitmap_work.q_lock, flags);
	spin_lock(&device->resource->work.q_lock);
	list_splice_tail_init(&device->pending_bitmap_work.q, &device->resource->work.q);
	spin_unlock(&device->resource->work.q_lock);
	spin_unlock_irqrestore(&device->pending_bitmap_work.q_lock, flags);
	wake_up(&device->resource->work.q_wait);
}

/**
 * drbd_queue_bitmap_io() - Queues an IO operation on the whole bitmap
 * @device:	DRBD device.
 * @io_fn:	IO callback to be called when bitmap IO is possible
 * @done:	callback to be called after the bitmap IO was performed
 * @why:	Descriptive text of the reason for doing the IO
 *
 * While IO on the bitmap happens we freeze application IO thus we ensure
 * that drbd_set_out_of_sync() can not be called. This function MAY ONLY be
 * called from sender context. It MUST NOT be used while a previous such
 * work is still pending!
 *
 * Its worker function encloses the call of io_fn() by get_ldev() and
 * put_ldev().
 */
void drbd_queue_bitmap_io(struct drbd_device *device,
			  int (*io_fn)(struct drbd_device *, struct drbd_peer_device *),
			  void (*done)(struct drbd_device *, struct drbd_peer_device *, int),
			  char *why, enum bm_flag flags,
			  struct drbd_peer_device *peer_device)
{
	struct bm_io_work *bm_io_work;

	D_ASSERT(device, current == device->resource->worker.task);

	bm_io_work = kmalloc(sizeof(*bm_io_work), GFP_NOIO);
	bm_io_work->w.cb = w_bitmap_io;
	bm_io_work->device = device;
	bm_io_work->peer_device = peer_device;
	bm_io_work->io_fn = io_fn;
	bm_io_work->done = done;
	bm_io_work->why = why;
	bm_io_work->flags = flags;

	/*
	 * Whole-bitmap operations can only take place when there is no
	 * concurrent application I/O.  We ensure exclusion between the two
	 * types of I/O  with the following mechanism:
	 *
	 *  - device->ap_bio_cnt keeps track of the number of application I/O
	 *    requests in progress.
	 *
	 *  - A non-empty device->pending_bitmap_work list indicates that
	 *    whole-bitmap I/O operations are pending, and no new application
	 *    I/O should be started.  We make sure that the list doesn't appear
	 *    empty system wide before trying to queue the whole-bitmap I/O.
	 *
	 *  - In dec_ap_bio(), we decrement device->ap_bio_cnt.  If it reaches
	 *    zero and the device->pending_bitmap_work list is non-empty, we
	 *    queue the whole-bitmap operations.
	 *
	 *  - In inc_ap_bio(), we increment device->ap_bio_cnt before checking
	 *    if the device->pending_bitmap_work list is non-empty.  If
	 *    device->pending_bitmap_work is non-empty, we immediately call
	 *    dec_ap_bio().
	 *
	 * This ensures that whenver there is pending whole-bitmap I/O, we
	 * realize in dec_ap_bio().
	 *
	 */

	/* no one should accidentally schedule the next bitmap IO
	 * when it is only half-queued yet */
	atomic_inc(&device->ap_bio_cnt[WRITE]);
	atomic_inc(&device->pending_bitmap_work.n);
	spin_lock_irq(&device->pending_bitmap_work.q_lock);
	list_add_tail(&bm_io_work->w.list, &device->pending_bitmap_work.q);
	spin_unlock_irq(&device->pending_bitmap_work.q_lock);
	dec_ap_bio(device, WRITE);  /* may move to actual work queue */
}

/**
 * drbd_bitmap_io() -  Does an IO operation on the whole bitmap
 * @device:	DRBD device.
 * @io_fn:	IO callback to be called when bitmap IO is possible
 * @why:	Descriptive text of the reason for doing the IO
 *
 * freezes application IO while that the actual IO operations runs. This
 * functions MAY NOT be called from sender context.
 */
int drbd_bitmap_io(struct drbd_device *device,
		int (*io_fn)(struct drbd_device *, struct drbd_peer_device *),
		char *why, enum bm_flag flags,
		struct drbd_peer_device *peer_device)
{
	/* Only suspend io, if some operation is supposed to be locked out */
	const bool do_suspend_io = flags & (BM_LOCK_CLEAR|BM_LOCK_SET|BM_LOCK_TEST);
	int rv;

	D_ASSERT(device, current != device->resource->worker.task);

	if (do_suspend_io)
		drbd_suspend_io(device, WRITE_ONLY);

	if (flags & BM_LOCK_SINGLE_SLOT)
		drbd_bm_slot_lock(peer_device, why, flags);
	else
		drbd_bm_lock(device, why, flags);

	rv = io_fn(device, peer_device);

	if (flags & BM_LOCK_SINGLE_SLOT)
		drbd_bm_slot_unlock(peer_device);
	else
		drbd_bm_unlock(device);

	if (do_suspend_io)
		drbd_resume_io(device);

	return rv;
}

void drbd_md_set_flag(struct drbd_device *device, enum mdf_flag flag) __must_hold(local)
{
	if ((device->ldev->md.flags & flag) != flag) {
		drbd_md_mark_dirty(device);
		device->ldev->md.flags |= flag;
	}
}

void drbd_md_set_peer_flag(struct drbd_peer_device *peer_device,
			   enum mdf_peer_flag flag) __must_hold(local)
{
	struct drbd_device *device = peer_device->device;
	struct drbd_md *md = &device->ldev->md;

	if (!(md->peers[peer_device->node_id].flags & flag)) {
		drbd_md_mark_dirty(device);
		md->peers[peer_device->node_id].flags |= flag;
	}
}

void drbd_md_clear_flag(struct drbd_device *device, enum mdf_flag flag) __must_hold(local)
{
	if ((device->ldev->md.flags & flag) != 0) {
		drbd_md_mark_dirty(device);
		device->ldev->md.flags &= ~flag;
	}
}

void drbd_md_clear_peer_flag(struct drbd_peer_device *peer_device,
			     enum mdf_peer_flag flag) __must_hold(local)
{
	struct drbd_device *device = peer_device->device;
	struct drbd_md *md = &device->ldev->md;

	if (md->peers[peer_device->node_id].flags & flag) {
		drbd_md_mark_dirty(device);
		md->peers[peer_device->node_id].flags &= ~flag;
	}
}

int drbd_md_test_flag(struct drbd_backing_dev *bdev, enum mdf_flag flag)
{
	return (bdev->md.flags & flag) != 0;
}

bool drbd_md_test_peer_flag(struct drbd_peer_device *peer_device, enum mdf_peer_flag flag)
{
	struct drbd_md *md = &peer_device->device->ldev->md;

	if (!expect(peer_device, peer_device->bitmap_index != -1))
		return false;

	return md->peers[peer_device->node_id].flags & flag;
}

static void md_sync_timer_fn(unsigned long data)
{
	struct drbd_device *device = (struct drbd_device *) data;
	drbd_device_post_work(device, MD_SYNC);
}

/**
 * drbd_wait_misc  -  wait for a request or peer request to make progress
 * @device:	device associated with the request or peer request
 * @peer_device: NULL when waiting for a request; the peer device of the peer
 *		 request when waiting for a peer request
 * @i:		the struct drbd_interval embedded in struct drbd_request or
 *		struct drbd_peer_request
 */
int drbd_wait_misc(struct drbd_device *device, struct drbd_peer_device *peer_device, struct drbd_interval *i)
{
	DEFINE_WAIT(wait);
	long timeout;

	rcu_read_lock();
	if (peer_device) {
		struct net_conf *net_conf = rcu_dereference(peer_device->connection->transport.net_conf);
		if (!net_conf) {
			rcu_read_unlock();
			return -ETIMEDOUT;
		}
		timeout = net_conf->ko_count ? net_conf->timeout * HZ / 10 * net_conf->ko_count :
					       MAX_SCHEDULE_TIMEOUT;
	} else {
		struct disk_conf *disk_conf = rcu_dereference(device->ldev->disk_conf);
		timeout = disk_conf->disk_timeout * HZ / 10;
	}
	rcu_read_unlock();

	/* Indicate to wake up device->misc_wait on progress.  */
	i->waiting = true;
	prepare_to_wait(&device->misc_wait, &wait, TASK_INTERRUPTIBLE);
	spin_unlock_irq(&device->resource->req_lock);
	timeout = schedule_timeout(timeout);
	finish_wait(&device->misc_wait, &wait);
	spin_lock_irq(&device->resource->req_lock);
	if (!timeout || (peer_device && peer_device->repl_state[NOW] < L_ESTABLISHED))
		return -ETIMEDOUT;
	if (signal_pending(current))
		return -ERESTARTSYS;
	return 0;
}

static int idr_has_entry(int id, void *p, void *data)
{
	return 1;
}

bool idr_is_empty(struct idr *idr)
{
	return !idr_for_each(idr, idr_has_entry, NULL);
}

#ifndef __maybe_unused
#define __maybe_unused                  __attribute__((unused))
#endif
void lock_all_resources(void)
{
	struct drbd_resource *resource;
	int __maybe_unused i = 0;

	mutex_lock(&resources_mutex);
	local_irq_disable();
	for_each_resource(resource, &drbd_resources)
		spin_lock_nested(&resource->req_lock, i++);
}

void unlock_all_resources(void)
{
	struct drbd_resource *resource;

	for_each_resource(resource, &drbd_resources)
		spin_unlock(&resource->req_lock);
	local_irq_enable();
	mutex_unlock(&resources_mutex);
}

/**
 * disk_state_from_md()  -  determine initial disk state
 *
 * When a disk is attached to a device, we set the disk state to D_NEGOTIATING.
 * We then wait for all connected peers to send the peer disk state.  Once that
 * has happened, we can determine the actual disk state based on the peer disk
 * states and the state of the disk itself.
 *
 * The initial disk state becomes D_UP_TO_DATE without fencing or when we know
 * that all peers have been outdated, and D_CONSISTENT otherwise.
 *
 * The caller either needs to have a get_ldev() reference, or need to call
 * this function only if disk_state[NOW] >= D_NEGOTIATING and holding the
 * req_lock
 */
enum drbd_disk_state disk_state_from_md(struct drbd_device *device) __must_hold(local)
{
	struct drbd_peer_device *peer_device;
	enum drbd_disk_state disk_state;

	if (!drbd_md_test_flag(device->ldev, MDF_CONSISTENT))
		disk_state = D_INCONSISTENT;
	else if (!drbd_md_test_flag(device->ldev, MDF_WAS_UP_TO_DATE))
		disk_state = D_OUTDATED;
	else {
		bool all_peers_outdated = true;
		int node_id;

		rcu_read_lock();
		for (node_id = 0; node_id < DRBD_NODE_ID_MAX; node_id++) {
			struct drbd_peer_md *peer_md = &device->ldev->md.peers[node_id];
			enum drbd_disk_state peer_disk_state;

			if (!peer_md->bitmap_uuid ||
			    !(peer_md->flags & MDF_PEER_FENCING))
				continue;
			peer_device = peer_device_by_node_id(device, node_id);
			if (peer_device)
				peer_disk_state = peer_device->disk_state[NEW];
			else
				peer_disk_state = D_UNKNOWN;

			if (peer_disk_state == D_OUTDATED ||
			    peer_disk_state == D_INCONSISTENT)
				continue;
			else if (peer_disk_state != D_UNKNOWN ||
				 !(peer_md->flags & MDF_PEER_OUTDATED)) {
				all_peers_outdated = false;
				break;
			}
		}
		rcu_read_unlock();
		disk_state = all_peers_outdated ? D_UP_TO_DATE : D_CONSISTENT;
	}

	return disk_state;
}

long twopc_timeout(struct drbd_resource *resource)
{
	return resource->res_opts.twopc_timeout * HZ/10;
}

u64 directly_connected_nodes(struct drbd_resource *resource, enum which_state which)
{
	u64 directly_connected = 0;
	struct drbd_connection *connection;

	rcu_read_lock();
	for_each_connection_rcu(connection, resource) {
		if (connection->cstate[which] < C_CONNECTED)
			continue;
		directly_connected |= NODE_MASK(connection->peer_node_id);
	}
	rcu_read_unlock();

	return directly_connected;
}

#ifdef CONFIG_DRBD_FAULT_INJECTION
/* Fault insertion support including random number generator shamelessly
 * stolen from kernel/rcutorture.c */
struct fault_random_state {
	unsigned long state;
	unsigned long count;
};

#define FAULT_RANDOM_MULT 39916801  /* prime */
#define FAULT_RANDOM_ADD	479001701 /* prime */
#define FAULT_RANDOM_REFRESH 10000

/*
 * Crude but fast random-number generator.  Uses a linear congruential
 * generator, with occasional help from get_random_bytes().
 */
static unsigned long
_drbd_fault_random(struct fault_random_state *rsp)
{
	long refresh;

	if (!rsp->count--) {
		get_random_bytes(&refresh, sizeof(refresh));
		rsp->state += refresh;
		rsp->count = FAULT_RANDOM_REFRESH;
	}
	rsp->state = rsp->state * FAULT_RANDOM_MULT + FAULT_RANDOM_ADD;
	return swahw32(rsp->state);
}

static char *
_drbd_fault_str(unsigned int type) {
	static char *_faults[] = {
		[DRBD_FAULT_MD_WR] = "Meta-data write",
		[DRBD_FAULT_MD_RD] = "Meta-data read",
		[DRBD_FAULT_RS_WR] = "Resync write",
		[DRBD_FAULT_RS_RD] = "Resync read",
		[DRBD_FAULT_DT_WR] = "Data write",
		[DRBD_FAULT_DT_RD] = "Data read",
		[DRBD_FAULT_DT_RA] = "Data read ahead",
		[DRBD_FAULT_BM_ALLOC] = "BM allocation",
		[DRBD_FAULT_AL_EE] = "EE allocation",
		[DRBD_FAULT_RECEIVE] = "receive data corruption",
	};

	return (type < DRBD_FAULT_MAX) ? _faults[type] : "**Unknown**";
}

unsigned int
_drbd_insert_fault(struct drbd_device *device, unsigned int type)
{
	static struct fault_random_state rrs = {0, 0};

	unsigned int ret = (
		(fault_devs == 0 ||
			((1 << device_to_minor(device)) & fault_devs) != 0) &&
		(((_drbd_fault_random(&rrs) % 100) + 1) <= fault_rate));

	if (ret) {
		fault_count++;

		if (drbd_ratelimit())
			drbd_warn(device, "***Simulating %s failure\n",
				_drbd_fault_str(type));
	}

	return ret;
}
#endif

module_init(drbd_init)
module_exit(drbd_cleanup)

/* For transport layer */
EXPORT_SYMBOL(drbd_destroy_connection);<|MERGE_RESOLUTION|>--- conflicted
+++ resolved
@@ -3415,12 +3415,8 @@
 	blk_queue_bounce_limit(q, BLK_BOUNCE_ANY);
 #ifdef COMPAT_HAVE_BLK_QUEUE_MERGE_BVEC
 	blk_queue_merge_bvec(q, drbd_merge_bvec);
-<<<<<<< HEAD
+#endif
 	q->queue_lock = &resource->req_lock; /* needed since we use */
-=======
-#endif
-	q->queue_lock = &resource->req_lock;
->>>>>>> 5337d0c6
 #ifdef blk_queue_plugged
 		/* plugging on a queue, that actually has no requests! */
 	q->unplug_fn = drbd_unplug_fn;
