--- conflicted
+++ resolved
@@ -3349,13 +3349,8 @@
 		 * Any modifications would not be expected anymore, though.
 		 */
 		if (drbd_bitmap_io_from_worker(mdev, drbd_bm_write,
-<<<<<<< HEAD
-					"detach", BM_LOCKED_MASK)) {
+					"detach", BM_LOCKED_TEST_ALLOWED)) {
 		  if (test_bit(WAS_READ_ERROR, &mdev->flags)) {
-=======
-					"detach", BM_LOCKED_TEST_ALLOWED)) {
-			if (drbd_test_flag(mdev, WAS_READ_ERROR)) {
->>>>>>> 4680ff42
 				drbd_md_set_flag(mdev, MDF_FULL_SYNC);
 				drbd_md_sync(mdev);
 			}
