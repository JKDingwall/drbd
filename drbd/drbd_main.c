--- conflicted
+++ resolved
@@ -766,14 +766,8 @@
 			drbd_WARN("Implicit set disk state Inconsistent!\n");
 			break;
 		}
-<<<<<<< HEAD
 		if (os.disk == Outdated && ns.disk == UpToDate)
-			WARN("Implicit set disk from Outdate to UpToDate\n");
-=======
-		if( os.disk == Outdated && ns.disk == UpToDate ) {
 			drbd_WARN("Implicit set disk from Outdate to UpToDate\n");
-		}
->>>>>>> 8e46f1af
 	}
 
 	if (ns.conn != os.conn && ns.conn >= Connected &&
@@ -794,14 +788,8 @@
 			drbd_WARN("Implicit set pdsk Inconsistent!\n");
 			break;
 		}
-<<<<<<< HEAD
 		if (os.pdsk == Outdated && ns.pdsk == UpToDate)
-			WARN("Implicit set pdsk from Outdate to UpToDate\n");
-=======
-		if( os.pdsk == Outdated && ns.pdsk == UpToDate ) {
 			drbd_WARN("Implicit set pdsk from Outdate to UpToDate\n");
-		}
->>>>>>> 8e46f1af
 	}
 
 	/* Connection breaks down before we finished "Negotiating" */
@@ -866,14 +854,8 @@
 		return rv;
 	}
 
-<<<<<<< HEAD
 	if (warn_sync_abort)
-		WARN("Resync aborted.\n");
-=======
-	if(warn_sync_abort) {
 		drbd_WARN("Resync aborted.\n");
-	}
->>>>>>> 8e46f1af
 
 #if DUMP_MD >= 2
 	{
@@ -1846,13 +1828,8 @@
 				continue;
 		}
 		if (sent <= 0) {
-<<<<<<< HEAD
-			WARN("%s: size=%d len=%d sent=%d\n",
+			drbd_WARN("%s: size=%d len=%d sent=%d\n",
 			     __func__, (int)size, len, sent);
-=======
-			drbd_WARN("%s: size=%d len=%d sent=%d\n",
-			     __func__,(int)size,len,sent);
->>>>>>> 8e46f1af
 			break;
 		}
 		len    -= sent;
@@ -3018,12 +2995,8 @@
 		       drbd_print_uuid(mdev, Bitmap);
 			);
 	} else {
-<<<<<<< HEAD
 		if (mdev->bc->md.uuid[Bitmap])
-			WARN("bm UUID already set");
-=======
-		if( mdev->bc->md.uuid[Bitmap] ) drbd_WARN("bm UUID already set");
->>>>>>> 8e46f1af
+			drbd_WARN("bm UUID already set");
 
 		mdev->bc->md.uuid[Bitmap] = val;
 		mdev->bc->md.uuid[Bitmap] &= ~((u64)1);
@@ -3233,12 +3206,8 @@
 		fault_count++;
 
 		if (printk_ratelimit())
-<<<<<<< HEAD
-			WARN("***Simulating %s failure\n",
+			drbd_WARN("***Simulating %s failure\n",
 				_drbd_fault_str(type));
-=======
-			drbd_WARN("***Simulating %s failure\n", _drbd_fault_str(type));
->>>>>>> 8e46f1af
 	}
 
 	return ret;
