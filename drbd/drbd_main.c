/*
   drbd.c

   This file is part of DRBD by Philipp Reisner and Lars Ellenberg.

   Copyright (C) 2001-2008, LINBIT Information Technologies GmbH.
   Copyright (C) 1999-2008, Philipp Reisner <philipp.reisner@linbit.com>.
   Copyright (C) 2002-2008, Lars Ellenberg <lars.ellenberg@linbit.com>.

   Thanks to Carter Burden, Bart Grantham and Gennadiy Nerubayev
   from Logicworks, Inc. for making SDP replication support possible.

   drbd is free software; you can redistribute it and/or modify
   it under the terms of the GNU General Public License as published by
   the Free Software Foundation; either version 2, or (at your option)
   any later version.

   drbd is distributed in the hope that it will be useful,
   but WITHOUT ANY WARRANTY; without even the implied warranty of
   MERCHANTABILITY or FITNESS FOR A PARTICULAR PURPOSE.  See the
   GNU General Public License for more details.

   You should have received a copy of the GNU General Public License
   along with drbd; see the file COPYING.  If not, write to
   the Free Software Foundation, 675 Mass Ave, Cambridge, MA 02139, USA.

 */

#include <linux/module.h>
#include <linux/drbd.h>
#include <asm/uaccess.h>
#include <asm/types.h>
#include <net/sock.h>
#include <linux/ctype.h>
#include <linux/fs.h>
#include <linux/file.h>
#include <linux/proc_fs.h>
#include <linux/init.h>
#include <linux/mm.h>
#include <linux/memcontrol.h>
#include <linux/mm_inline.h>
#include <linux/slab.h>
#include <linux/random.h>
#include <linux/reboot.h>
#include <linux/notifier.h>
#include <linux/kthread.h>
#define __KERNEL_SYSCALLS__
#include <linux/unistd.h>
#include <linux/vmalloc.h>
#include <linux/device.h>
#include <linux/dynamic_debug.h>

#include <linux/drbd_limits.h>
#include "drbd_int.h"
#include "drbd_req.h" /* only for _req_mod in tl_release and tl_clear */
#include "drbd_vli.h"

#ifdef COMPAT_HAVE_LINUX_BYTEORDER_SWABB_H
#include <linux/byteorder/swabb.h>
#else
#include <linux/swab.h>
#endif

int drbdd_init(struct drbd_thread *);
int drbd_worker(struct drbd_thread *);
int drbd_asender(struct drbd_thread *);

int drbd_init(void);
#ifdef BD_OPS_USE_FMODE
static int drbd_open(struct block_device *bdev, fmode_t mode);
static int drbd_release(struct gendisk *gd, fmode_t mode);
#else
static int drbd_open(struct inode *inode, struct file *file);
static int drbd_release(struct inode *inode, struct file *file);
#endif
STATIC int w_md_sync(struct drbd_work *w, int unused);
STATIC void md_sync_timer_fn(unsigned long data);
STATIC int w_bitmap_io(struct drbd_work *w, int unused);
STATIC int w_go_diskless(struct drbd_work *w, int unused);
static void drbd_minor_destroy(struct kobject *kobj);

MODULE_AUTHOR("Philipp Reisner <phil@linbit.com>, "
	      "Lars Ellenberg <lars@linbit.com>");
MODULE_DESCRIPTION("drbd - Distributed Replicated Block Device v" REL_VERSION);
MODULE_VERSION(REL_VERSION);
MODULE_LICENSE("GPL");
MODULE_PARM_DESC(minor_count, "Approximate number of drbd devices ("
		 __stringify(DRBD_MINOR_COUNT_MIN) "-" __stringify(DRBD_MINOR_COUNT_MAX) ")");
MODULE_ALIAS_BLOCKDEV_MAJOR(DRBD_MAJOR);

#include <linux/moduleparam.h>
/* allow_open_on_secondary */
MODULE_PARM_DESC(allow_oos, "DONT USE!");
/* thanks to these macros, if compiled into the kernel (not-module),
 * this becomes the boot parameter drbd.minor_count */
module_param(minor_count, uint, 0444);
module_param(disable_sendpage, bool, 0644);
module_param(allow_oos, bool, 0);
module_param(proc_details, int, 0644);

#ifdef CONFIG_DRBD_FAULT_INJECTION
int enable_faults;
int fault_rate;
static int fault_count;
int fault_devs;
/* bitmap of enabled faults */
module_param(enable_faults, int, 0664);
/* fault rate % value - applies to all enabled faults */
module_param(fault_rate, int, 0664);
/* count of faults inserted */
module_param(fault_count, int, 0664);
/* bitmap of devices to insert faults on */
module_param(fault_devs, int, 0644);
#endif

/* module parameter, defined */
unsigned int minor_count = DRBD_MINOR_COUNT_DEF;
bool disable_sendpage;
bool allow_oos;
int proc_details;       /* Detail level in proc drbd*/

/* Module parameter for setting the user mode helper program
 * to run. Default is /sbin/drbdadm */
char usermode_helper[80] = "/sbin/drbdadm";

module_param_string(usermode_helper, usermode_helper, sizeof(usermode_helper), 0644);

/* in 2.6.x, our device mapping and config info contains our virtual gendisks
 * as member "struct gendisk *vdisk;"
 */
struct idr minors;
struct list_head drbd_tconns;  /* list of struct drbd_tconn */

struct kmem_cache *drbd_request_cache;
struct kmem_cache *drbd_ee_cache;	/* peer requests */
struct kmem_cache *drbd_bm_ext_cache;	/* bitmap extents */
struct kmem_cache *drbd_al_ext_cache;	/* activity log extents */
mempool_t *drbd_request_mempool;
mempool_t *drbd_ee_mempool;
mempool_t *drbd_md_io_page_pool;
struct bio_set *drbd_md_io_bio_set;

/* I do not use a standard mempool, because:
   1) I want to hand out the pre-allocated objects first.
   2) I want to be able to interrupt sleeping allocation with a signal.
   Note: This is a single linked list, the next pointer is the private
	 member of struct page.
 */
struct page *drbd_pp_pool;
spinlock_t   drbd_pp_lock;
int          drbd_pp_vacant;
wait_queue_head_t drbd_pp_wait;

STATIC const struct block_device_operations drbd_ops = {
	.owner =   THIS_MODULE,
	.open =    drbd_open,
	.release = drbd_release,
};

static struct kobj_type drbd_device_kobj_type = {
	.release = drbd_minor_destroy,
};

#ifdef COMPAT_HAVE_BIO_BI_DESTRUCTOR
static void bio_destructor_drbd(struct bio *bio)
{
	bio_free(bio, drbd_md_io_bio_set);
}

struct bio *bio_alloc_drbd(gfp_t gfp_mask)
{
	struct bio *bio;

	if (!drbd_md_io_bio_set)
		return bio_alloc(gfp_mask, 1);

	bio = bio_alloc_bioset(gfp_mask, 1, drbd_md_io_bio_set);
	if (!bio)
		return NULL;
	bio->bi_destructor = bio_destructor_drbd;
	return bio;
}
#else
struct bio *bio_alloc_drbd(gfp_t gfp_mask)
{
	struct bio *bio;

	if (!drbd_md_io_bio_set)
		return bio_alloc(gfp_mask, 1);

	bio = bio_alloc_bioset(gfp_mask, 1, drbd_md_io_bio_set);
	if (!bio)
		return NULL;
	return bio;
}
#endif

#ifdef __CHECKER__
/* When checking with sparse, and this is an inline function, sparse will
   give tons of false positives. When this is a real functions sparse works.
 */
int _get_ldev_if_state(struct drbd_conf *mdev, enum drbd_disk_state mins)
{
	int io_allowed;

	atomic_inc(&mdev->local_cnt);
	io_allowed = (mdev->state.disk >= mins);
	if (!io_allowed) {
		if (atomic_dec_and_test(&mdev->local_cnt))
			wake_up(&mdev->misc_wait);
	}
	return io_allowed;
}

#endif

/**
 * tl_release() - mark as BARRIER_ACKED all requests in the corresponding transfer log epoch
 * @tconn:	DRBD connection.
 * @barrier_nr:	Expected identifier of the DRBD write barrier packet.
 * @set_size:	Expected number of requests before that barrier.
 *
 * In case the passed barrier_nr or set_size does not match the oldest
 * epoch of not yet barrier-acked requests, this function will cause a
 * termination of the connection.
 */
void tl_release(struct drbd_tconn *tconn, unsigned int barrier_nr,
		unsigned int set_size)
{
	struct drbd_request *r;
	struct drbd_request *req = NULL;
	int expect_epoch = 0;
	int expect_size = 0;

	spin_lock_irq(&tconn->req_lock);

	/* find oldest not yet barrier-acked write request,
	 * count writes in its epoch. */
	list_for_each_entry(r, &tconn->transfer_log, tl_requests) {
		const unsigned s = r->rq_state;
		if (!req) {
			if (!(s & RQ_WRITE))
				continue;
			if (!(s & RQ_NET_MASK))
				continue;
			if (s & RQ_NET_DONE)
				continue;
			req = r;
			expect_epoch = req->epoch;
			expect_size ++;
		} else {
			if (r->epoch != expect_epoch)
				break;
			if (!(s & RQ_WRITE))
				continue;
			/* if (s & RQ_DONE): not expected */
			/* if (!(s & RQ_NET_MASK)): not expected */
			expect_size++;
		}
	}

	/* first some paranoia code */
	if (req == NULL) {
		conn_err(tconn, "BAD! BarrierAck #%u received, but no epoch in tl!?\n",
			 barrier_nr);
		goto bail;
	}
	if (expect_epoch != barrier_nr) {
		conn_err(tconn, "BAD! BarrierAck #%u received, expected #%u!\n",
			 barrier_nr, expect_epoch);
		goto bail;
	}

	if (expect_size != set_size) {
		conn_err(tconn, "BAD! BarrierAck #%u received with n_writes=%u, expected n_writes=%u!\n",
			 barrier_nr, set_size, expect_size);
		goto bail;
	}

	/* Clean up list of requests processed during current epoch. */
	/* this extra list walk restart is paranoia,
	 * to catch requests being barrier-acked "unexpectedly".
	 * It usually should find the same req again, or some READ preceding it. */
	list_for_each_entry(req, &tconn->transfer_log, tl_requests)
		if (req->epoch == expect_epoch)
			break;
	list_for_each_entry_safe_from(req, r, &tconn->transfer_log, tl_requests) {
		if (req->epoch != expect_epoch)
			break;
		_req_mod(req, BARRIER_ACKED);
	}
	spin_unlock_irq(&tconn->req_lock);

	return;

bail:
	spin_unlock_irq(&tconn->req_lock);
	conn_request_state(tconn, NS(conn, C_PROTOCOL_ERROR), CS_HARD);
}


/**
 * _tl_restart() - Walks the transfer log, and applies an action to all requests
 * @mdev:	DRBD device.
 * @what:       The action/event to perform with all request objects
 *
 * @what might be one of CONNECTION_LOST_WHILE_PENDING, RESEND, FAIL_FROZEN_DISK_IO,
 * RESTART_FROZEN_DISK_IO.
 */
/* must hold resource->req_lock */
void _tl_restart(struct drbd_tconn *tconn, enum drbd_req_event what)
{
	struct drbd_request *req, *r;

	list_for_each_entry_safe(req, r, &tconn->transfer_log, tl_requests)
		_req_mod(req, what);
}

void tl_restart(struct drbd_tconn *tconn, enum drbd_req_event what)
{
	spin_lock_irq(&tconn->req_lock);
	_tl_restart(tconn, what);
	spin_unlock_irq(&tconn->req_lock);
}


/**
 * tl_clear() - Clears all requests and &struct drbd_tl_epoch objects out of the TL
 * @mdev:	DRBD device.
 *
 * This is called after the connection to the peer was lost. The storage covered
 * by the requests on the transfer gets marked as our of sync. Called from the
 * receiver thread and the worker thread.
 */
void tl_clear(struct drbd_tconn *tconn)
{
	tl_restart(tconn, CONNECTION_LOST_WHILE_PENDING);
}

/**
 * tl_abort_disk_io() - Abort disk I/O for all requests for a certain mdev in the TL
 * @mdev:	DRBD device.
 */
void tl_abort_disk_io(struct drbd_conf *mdev)
{
	struct drbd_tconn *tconn = mdev->tconn;
	struct drbd_request *req, *r;

	spin_lock_irq(&tconn->req_lock);
	list_for_each_entry_safe(req, r, &tconn->transfer_log, tl_requests) {
		if (!(req->rq_state & RQ_LOCAL_PENDING))
			continue;
		if (req->w.mdev != mdev)
			continue;
		_req_mod(req, ABORT_DISK_IO);
	}
	spin_unlock_irq(&tconn->req_lock);
}

STATIC int drbd_thread_setup(void *arg)
{
	struct drbd_thread *thi = (struct drbd_thread *) arg;
	struct drbd_tconn *tconn = thi->tconn;
	unsigned long flags;
	int retval;

restart:
	retval = thi->function(thi);

	spin_lock_irqsave(&thi->t_lock, flags);

	/* if the receiver has been "EXITING", the last thing it did
	 * was set the conn state to "StandAlone",
	 * if now a re-connect request comes in, conn state goes C_UNCONNECTED,
	 * and receiver thread will be "started".
	 * drbd_thread_start needs to set "RESTARTING" in that case.
	 * t_state check and assignment needs to be within the same spinlock,
	 * so either thread_start sees EXITING, and can remap to RESTARTING,
	 * or thread_start see NONE, and can proceed as normal.
	 */

	if (thi->t_state == RESTARTING) {
		conn_info(tconn, "Restarting %s thread\n", thi->name);
		thi->t_state = RUNNING;
		spin_unlock_irqrestore(&thi->t_lock, flags);
		goto restart;
	}

	thi->task = NULL;
	thi->t_state = NONE;
	smp_mb();
	complete_all(&thi->stop);
	spin_unlock_irqrestore(&thi->t_lock, flags);

	conn_info(tconn, "Terminating %s\n", current->comm);

	/* Release mod reference taken when thread was started */

	kref_put(&tconn->kref, &conn_destroy);
	module_put(THIS_MODULE);
	return retval;
}

STATIC void drbd_thread_init(struct drbd_tconn *tconn, struct drbd_thread *thi,
			     int (*func) (struct drbd_thread *), char *name)
{
	spin_lock_init(&thi->t_lock);
	thi->task    = NULL;
	thi->t_state = NONE;
	thi->function = func;
	thi->tconn = tconn;
	strncpy(thi->name, name, ARRAY_SIZE(thi->name));
}

int drbd_thread_start(struct drbd_thread *thi)
{
	struct drbd_tconn *tconn = thi->tconn;
	struct task_struct *nt;
	unsigned long flags;

	/* is used from state engine doing drbd_thread_stop_nowait,
	 * while holding the req lock irqsave */
	spin_lock_irqsave(&thi->t_lock, flags);

	switch (thi->t_state) {
	case NONE:
		conn_info(tconn, "Starting %s thread (from %s [%d])\n",
			 thi->name, current->comm, current->pid);

		/* Get ref on module for thread - this is released when thread exits */
		if (!try_module_get(THIS_MODULE)) {
			conn_err(tconn, "Failed to get module reference in drbd_thread_start\n");
			spin_unlock_irqrestore(&thi->t_lock, flags);
			return false;
		}

		kref_get(&thi->tconn->kref);

		init_completion(&thi->stop);
		thi->reset_cpu_mask = 1;
		thi->t_state = RUNNING;
		spin_unlock_irqrestore(&thi->t_lock, flags);
		flush_signals(current); /* otherw. may get -ERESTARTNOINTR */

		nt = kthread_create(drbd_thread_setup, (void *) thi,
				    "drbd_%c_%s", thi->name[0], thi->tconn->name);

		if (IS_ERR(nt)) {
			conn_err(tconn, "Couldn't start thread\n");

			kref_put(&tconn->kref, &conn_destroy);
			module_put(THIS_MODULE);
			return false;
		}
		spin_lock_irqsave(&thi->t_lock, flags);
		thi->task = nt;
		thi->t_state = RUNNING;
		spin_unlock_irqrestore(&thi->t_lock, flags);
		wake_up_process(nt);
		break;
	case EXITING:
		thi->t_state = RESTARTING;
		conn_info(tconn, "Restarting %s thread (from %s [%d])\n",
				thi->name, current->comm, current->pid);
		/* fall through */
	case RUNNING:
	case RESTARTING:
	default:
		spin_unlock_irqrestore(&thi->t_lock, flags);
		break;
	}

	return true;
}


void _drbd_thread_stop(struct drbd_thread *thi, int restart, int wait)
{
	unsigned long flags;

	enum drbd_thread_state ns = restart ? RESTARTING : EXITING;

	/* may be called from state engine, holding the req lock irqsave */
	spin_lock_irqsave(&thi->t_lock, flags);

	if (thi->t_state == NONE) {
		spin_unlock_irqrestore(&thi->t_lock, flags);
		if (restart)
			drbd_thread_start(thi);
		return;
	}

	if (thi->t_state != ns) {
		if (thi->task == NULL) {
			spin_unlock_irqrestore(&thi->t_lock, flags);
			return;
		}

		thi->t_state = ns;
		smp_mb();
		init_completion(&thi->stop);
		if (thi->task != current)
			force_sig(DRBD_SIGKILL, thi->task);
	}
	spin_unlock_irqrestore(&thi->t_lock, flags);

	if (wait)
		wait_for_completion(&thi->stop);
}

static struct drbd_thread *drbd_task_to_thread(struct drbd_tconn *tconn, struct task_struct *task)
{
	struct drbd_thread *thi =
		task == tconn->receiver.task ? &tconn->receiver :
		task == tconn->asender.task  ? &tconn->asender :
		task == tconn->worker.task   ? &tconn->worker : NULL;

	return thi;
}

char *drbd_task_to_thread_name(struct drbd_tconn *tconn, struct task_struct *task)
{
	struct drbd_thread *thi = drbd_task_to_thread(tconn, task);
	return thi ? thi->name : task->comm;
}

int conn_lowest_minor(struct drbd_tconn *tconn)
{
	struct drbd_conf *mdev;
	int vnr = 0, m;

	rcu_read_lock();
	mdev = idr_get_next(&tconn->volumes, &vnr);
	m = mdev ? mdev_to_minor(mdev) : -1;
	rcu_read_unlock();

	return m;
}

#ifdef CONFIG_SMP
/**
 * drbd_calc_cpu_mask() - Generate CPU masks, spread over all CPUs
 * @mdev:	DRBD device.
 *
 * Forces all threads of a device onto the same CPU. This is beneficial for
 * DRBD's performance. May be overwritten by user's configuration.
 */
void drbd_calc_cpu_mask(struct drbd_tconn *tconn)
{
	int ord, cpu;

	/* user override. */
	if (cpumask_weight(tconn->cpu_mask))
		return;

	ord = conn_lowest_minor(tconn) % cpumask_weight(cpu_online_mask);
	for_each_online_cpu(cpu) {
		if (ord-- == 0) {
			cpumask_set_cpu(cpu, tconn->cpu_mask);
			return;
		}
	}
	/* should not be reached */
	cpumask_setall(tconn->cpu_mask);
}

/**
 * drbd_thread_current_set_cpu() - modifies the cpu mask of the _current_ thread
 * @mdev:	DRBD device.
 * @thi:	drbd_thread object
 *
 * call in the "main loop" of _all_ threads, no need for any mutex, current won't die
 * prematurely.
 */
void drbd_thread_current_set_cpu(struct drbd_thread *thi)
{
	struct task_struct *p = current;

	if (!thi->reset_cpu_mask)
		return;
	thi->reset_cpu_mask = 0;
	set_cpus_allowed_ptr(p, thi->tconn->cpu_mask);
}
#endif

/**
 * drbd_header_size  -  size of a packet header
 *
 * The header size is a multiple of 8, so any payload following the header is
 * word aligned on 64-bit architectures.  (The bitmap send and receive code
 * relies on this.)
 */
unsigned int drbd_header_size(struct drbd_tconn *tconn)
{
	if (tconn->agreed_pro_version >= 100) {
		BUILD_BUG_ON(!IS_ALIGNED(sizeof(struct p_header100), 8));
		return sizeof(struct p_header100);
	} else {
		BUILD_BUG_ON(sizeof(struct p_header80) !=
			     sizeof(struct p_header95));
		BUILD_BUG_ON(!IS_ALIGNED(sizeof(struct p_header80), 8));
		return sizeof(struct p_header80);
	}
}

static unsigned int prepare_header80(struct p_header80 *h, enum drbd_packet cmd, int size)
{
	h->magic   = cpu_to_be32(DRBD_MAGIC);
	h->command = cpu_to_be16(cmd);
	h->length  = cpu_to_be16(size);
	return sizeof(struct p_header80);
}

static unsigned int prepare_header95(struct p_header95 *h, enum drbd_packet cmd, int size)
{
	h->magic   = cpu_to_be16(DRBD_MAGIC_BIG);
	h->command = cpu_to_be16(cmd);
	h->length = cpu_to_be32(size);
	return sizeof(struct p_header95);
}

static unsigned int prepare_header100(struct p_header100 *h, enum drbd_packet cmd,
				      int size, int vnr)
{
	h->magic = cpu_to_be32(DRBD_MAGIC_100);
	h->volume = cpu_to_be16(vnr);
	h->command = cpu_to_be16(cmd);
	h->length = cpu_to_be32(size);
	h->pad = 0;
	return sizeof(struct p_header100);
}

static unsigned int prepare_header(struct drbd_tconn *tconn, int vnr,
				   void *buffer, enum drbd_packet cmd, int size)
{
	if (tconn->agreed_pro_version >= 100)
		return prepare_header100(buffer, cmd, size, vnr);
	else if (tconn->agreed_pro_version >= 95 &&
		 size > DRBD_MAX_SIZE_H80_PACKET)
		return prepare_header95(buffer, cmd, size);
	else
		return prepare_header80(buffer, cmd, size);
}

static void *__conn_prepare_command(struct drbd_tconn *tconn,
				    struct drbd_socket *sock)
{
	if (!sock->socket)
		return NULL;
	return sock->sbuf + drbd_header_size(tconn);
}

void *conn_prepare_command(struct drbd_tconn *tconn, struct drbd_socket *sock)
{
	void *p;

	mutex_lock(&sock->mutex);
	p = __conn_prepare_command(tconn, sock);
	if (!p)
		mutex_unlock(&sock->mutex);

	return p;
}

void *drbd_prepare_command(struct drbd_conf *mdev, struct drbd_socket *sock)
{
	return conn_prepare_command(mdev->tconn, sock);
}

static int __send_command(struct drbd_tconn *tconn, int vnr,
			  struct drbd_socket *sock, enum drbd_packet cmd,
			  unsigned int header_size, void *data,
			  unsigned int size)
{
	int msg_flags;
	int err;

	/*
	 * Called with @data == NULL and the size of the data blocks in @size
	 * for commands that send data blocks.  For those commands, omit the
	 * MSG_MORE flag: this will increase the likelihood that data blocks
	 * which are page aligned on the sender will end up page aligned on the
	 * receiver.
	 */
	msg_flags = data ? MSG_MORE : 0;

	header_size += prepare_header(tconn, vnr, sock->sbuf, cmd,
				      header_size + size);
	err = drbd_send_all(tconn, sock->socket, sock->sbuf, header_size,
			    msg_flags);
	if (data && !err)
		err = drbd_send_all(tconn, sock->socket, data, size, 0);
	return err;
}

static int __conn_send_command(struct drbd_tconn *tconn, struct drbd_socket *sock,
			       enum drbd_packet cmd, unsigned int header_size,
			       void *data, unsigned int size)
{
	return __send_command(tconn, 0, sock, cmd, header_size, data, size);
}

int conn_send_command(struct drbd_tconn *tconn, struct drbd_socket *sock,
		      enum drbd_packet cmd, unsigned int header_size,
		      void *data, unsigned int size)
{
	int err;

	err = __conn_send_command(tconn, sock, cmd, header_size, data, size);
	mutex_unlock(&sock->mutex);
	return err;
}

int drbd_send_command(struct drbd_conf *mdev, struct drbd_socket *sock,
		      enum drbd_packet cmd, unsigned int header_size,
		      void *data, unsigned int size)
{
	int err;

	err = __send_command(mdev->tconn, mdev->vnr, sock, cmd, header_size,
			     data, size);
	mutex_unlock(&sock->mutex);
	return err;
}

int drbd_send_ping(struct drbd_tconn *tconn)
{
	struct drbd_socket *sock;

	sock = &tconn->meta;
	if (!conn_prepare_command(tconn, sock))
		return -EIO;
	return conn_send_command(tconn, sock, P_PING, 0, NULL, 0);
}

int drbd_send_ping_ack(struct drbd_tconn *tconn)
{
	struct drbd_socket *sock;

	sock = &tconn->meta;
	if (!conn_prepare_command(tconn, sock))
		return -EIO;
	return conn_send_command(tconn, sock, P_PING_ACK, 0, NULL, 0);
}

int drbd_send_sync_param(struct drbd_conf *mdev)
{
	struct drbd_socket *sock;
	struct p_rs_param_95 *p;
	int size;
	const int apv = mdev->tconn->agreed_pro_version;
	enum drbd_packet cmd;
	struct net_conf *nc;
	struct disk_conf *dc;

	sock = &mdev->tconn->data;
	p = drbd_prepare_command(mdev, sock);
	if (!p)
		return -EIO;

	rcu_read_lock();
	nc = rcu_dereference(mdev->tconn->net_conf);

	size = apv <= 87 ? sizeof(struct p_rs_param)
		: apv == 88 ? sizeof(struct p_rs_param)
			+ strlen(nc->verify_alg) + 1
		: apv <= 94 ? sizeof(struct p_rs_param_89)
		: /* apv >= 95 */ sizeof(struct p_rs_param_95);

	cmd = apv >= 89 ? P_SYNC_PARAM89 : P_SYNC_PARAM;

	/* initialize verify_alg and csums_alg */
	memset(p->verify_alg, 0, 2 * SHARED_SECRET_MAX);

	if (get_ldev(mdev)) {
		dc = rcu_dereference(mdev->ldev->disk_conf);
		p->resync_rate = cpu_to_be32(dc->resync_rate);
		p->c_plan_ahead = cpu_to_be32(dc->c_plan_ahead);
		p->c_delay_target = cpu_to_be32(dc->c_delay_target);
		p->c_fill_target = cpu_to_be32(dc->c_fill_target);
		p->c_max_rate = cpu_to_be32(dc->c_max_rate);
		put_ldev(mdev);
	} else {
		p->resync_rate = cpu_to_be32(DRBD_RESYNC_RATE_DEF);
		p->c_plan_ahead = cpu_to_be32(DRBD_C_PLAN_AHEAD_DEF);
		p->c_delay_target = cpu_to_be32(DRBD_C_DELAY_TARGET_DEF);
		p->c_fill_target = cpu_to_be32(DRBD_C_FILL_TARGET_DEF);
		p->c_max_rate = cpu_to_be32(DRBD_C_MAX_RATE_DEF);
	}

	if (apv >= 88)
		strcpy(p->verify_alg, nc->verify_alg);
	if (apv >= 89)
		strcpy(p->csums_alg, nc->csums_alg);
	rcu_read_unlock();

	return drbd_send_command(mdev, sock, cmd, size, NULL, 0);
}

int __drbd_send_protocol(struct drbd_tconn *tconn, enum drbd_packet cmd)
{
	struct drbd_socket *sock;
	struct p_protocol *p;
	struct net_conf *nc;
	int size, cf;

	sock = &tconn->data;
	p = __conn_prepare_command(tconn, sock);
	if (!p)
		return -EIO;

	rcu_read_lock();
	nc = rcu_dereference(tconn->net_conf);

	if (nc->tentative && tconn->agreed_pro_version < 92) {
		rcu_read_unlock();
		mutex_unlock(&sock->mutex);
		conn_err(tconn, "--dry-run is not supported by peer");
		return -EOPNOTSUPP;
	}

	size = sizeof(*p);
	if (tconn->agreed_pro_version >= 87)
		size += strlen(nc->integrity_alg) + 1;

	p->protocol      = cpu_to_be32(nc->wire_protocol);
	p->after_sb_0p   = cpu_to_be32(nc->after_sb_0p);
	p->after_sb_1p   = cpu_to_be32(nc->after_sb_1p);
	p->after_sb_2p   = cpu_to_be32(nc->after_sb_2p);
	p->two_primaries = cpu_to_be32(nc->two_primaries);
	cf = 0;
	if (nc->discard_my_data)
		cf |= CF_DISCARD_MY_DATA;
	if (nc->tentative)
		cf |= CF_DRY_RUN;
	p->conn_flags    = cpu_to_be32(cf);

	if (tconn->agreed_pro_version >= 87)
		strcpy(p->integrity_alg, nc->integrity_alg);
	rcu_read_unlock();

	return __conn_send_command(tconn, sock, cmd, size, NULL, 0);
}

int drbd_send_protocol(struct drbd_tconn *tconn)
{
	int err;

	mutex_lock(&tconn->data.mutex);
	err = __drbd_send_protocol(tconn, P_PROTOCOL);
	mutex_unlock(&tconn->data.mutex);

	return err;
}

int _drbd_send_uuids(struct drbd_conf *mdev, u64 uuid_flags)
{
	struct drbd_socket *sock;
	struct p_uuids *p;
	int i;

	if (!get_ldev_if_state(mdev, D_NEGOTIATING))
		return 0;

	sock = &mdev->tconn->data;
	p = drbd_prepare_command(mdev, sock);
	if (!p) {
		put_ldev(mdev);
		return -EIO;
	}
	spin_lock_irq(&mdev->ldev->md.uuid_lock);
	for (i = UI_CURRENT; i < UI_SIZE; i++)
		p->uuid[i] = cpu_to_be64(mdev->ldev->md.uuid[i]);
	spin_unlock_irq(&mdev->ldev->md.uuid_lock);

	mdev->comm_bm_set = drbd_bm_total_weight(mdev);
	p->uuid[UI_SIZE] = cpu_to_be64(mdev->comm_bm_set);
	rcu_read_lock();
	uuid_flags |= rcu_dereference(mdev->tconn->net_conf)->discard_my_data ? 1 : 0;
	rcu_read_unlock();
	uuid_flags |= test_bit(CRASHED_PRIMARY, &mdev->flags) ? 2 : 0;
	uuid_flags |= mdev->new_state_tmp.disk == D_INCONSISTENT ? 4 : 0;
	p->uuid[UI_FLAGS] = cpu_to_be64(uuid_flags);

	put_ldev(mdev);
	return drbd_send_command(mdev, sock, P_UUIDS, sizeof(*p), NULL, 0);
}

int drbd_send_uuids(struct drbd_conf *mdev)
{
	return _drbd_send_uuids(mdev, 0);
}

int drbd_send_uuids_skip_initial_sync(struct drbd_conf *mdev)
{
	return _drbd_send_uuids(mdev, 8);
}

void drbd_print_uuids(struct drbd_conf *mdev, const char *text)
{
	if (get_ldev_if_state(mdev, D_NEGOTIATING)) {
		u64 *uuid = mdev->ldev->md.uuid;
		dev_info(DEV, "%s %016llX:%016llX:%016llX:%016llX\n",
		     text,
		     (unsigned long long)uuid[UI_CURRENT],
		     (unsigned long long)uuid[UI_BITMAP],
		     (unsigned long long)uuid[UI_HISTORY_START],
		     (unsigned long long)uuid[UI_HISTORY_END]);
		put_ldev(mdev);
	} else {
		dev_info(DEV, "%s effective data uuid: %016llX\n",
				text,
				(unsigned long long)mdev->ed_uuid);
	}
}

void drbd_gen_and_send_sync_uuid(struct drbd_conf *mdev)
{
	struct drbd_socket *sock;
	struct p_rs_uuid *p;
	u64 uuid;

	D_ASSERT(mdev->state.disk == D_UP_TO_DATE);

	uuid = mdev->ldev->md.uuid[UI_BITMAP];
	if (uuid && uuid != UUID_JUST_CREATED)
		uuid = uuid + UUID_NEW_BM_OFFSET;
	else
		get_random_bytes(&uuid, sizeof(u64));
	drbd_uuid_set(mdev, UI_BITMAP, uuid);
	drbd_print_uuids(mdev, "updated sync UUID");
	drbd_md_sync(mdev);

	sock = &mdev->tconn->data;
	p = drbd_prepare_command(mdev, sock);
	if (p) {
		p->uuid = cpu_to_be64(uuid);
		drbd_send_command(mdev, sock, P_SYNC_UUID, sizeof(*p), NULL, 0);
	}
}

int drbd_send_sizes(struct drbd_conf *mdev, int trigger_reply, enum dds_flags flags)
{
	struct drbd_socket *sock;
	struct p_sizes *p;
	sector_t d_size, u_size;
	int q_order_type;
	unsigned int max_bio_size;

	if (get_ldev_if_state(mdev, D_NEGOTIATING)) {
		D_ASSERT(mdev->ldev->backing_bdev);
		d_size = drbd_get_max_capacity(mdev->ldev);
		rcu_read_lock();
		u_size = rcu_dereference(mdev->ldev->disk_conf)->disk_size;
		rcu_read_unlock();
		q_order_type = drbd_queue_order_type(mdev);
		max_bio_size = queue_max_hw_sectors(mdev->ldev->backing_bdev->bd_disk->queue) << 9;
		max_bio_size = min(max_bio_size, DRBD_MAX_BIO_SIZE);
		put_ldev(mdev);
	} else {
		d_size = 0;
		u_size = 0;
		q_order_type = QUEUE_ORDERED_NONE;
		max_bio_size = DRBD_MAX_BIO_SIZE; /* ... multiple BIOs per peer_request */
	}

	sock = &mdev->tconn->data;
	p = drbd_prepare_command(mdev, sock);
	if (!p)
		return -EIO;

	if (mdev->tconn->agreed_pro_version <= 94)
		max_bio_size = min(max_bio_size, DRBD_MAX_SIZE_H80_PACKET);
	else if (mdev->tconn->agreed_pro_version < 100)
		max_bio_size = min(max_bio_size, DRBD_MAX_BIO_SIZE_P95);

	p->d_size = cpu_to_be64(d_size);
	p->u_size = cpu_to_be64(u_size);
	p->c_size = cpu_to_be64(trigger_reply ? 0 : drbd_get_capacity(mdev->this_bdev));
	p->max_bio_size = cpu_to_be32(max_bio_size);
	p->queue_order_type = cpu_to_be16(q_order_type);
	p->dds_flags = cpu_to_be16(flags);
	return drbd_send_command(mdev, sock, P_SIZES, sizeof(*p), NULL, 0);
}

/**
 * drbd_send_current_state() - Sends the drbd state to the peer
 * @mdev:	DRBD device.
 */
int drbd_send_current_state_(struct drbd_conf *mdev, const char *func, unsigned int line)
{
	struct drbd_socket *sock;
	struct p_state *p;

	sock = &mdev->tconn->data;
	p = drbd_prepare_command(mdev, sock);
	if (!p)
		return -EIO;
	p->state = cpu_to_be32(mdev->state.i); /* Within the send mutex */
	return drbd_send_command(mdev, sock, P_STATE, sizeof(*p), NULL, 0);
}

/**
 * drbd_send_state() - After a state change, sends the new state to the peer
 * @mdev:      DRBD device.
 * @state:     the state to send, not necessarily the current state.
 *
 * Each state change queues an "after_state_ch" work, which will eventually
 * send the resulting new state to the peer. If more state changes happen
 * between queuing and processing of the after_state_ch work, we still
 * want to send each intermediary state in the order it occurred.
 */
int drbd_send_state_(struct drbd_conf *mdev, union drbd_state state, const char *func, unsigned int line)
{
	struct drbd_socket *sock;
	struct p_state *p;

	sock = &mdev->tconn->data;
	p = drbd_prepare_command(mdev, sock);
	if (!p)
		return -EIO;
	p->state = cpu_to_be32(state.i); /* Within the send mutex */
	return drbd_send_command(mdev, sock, P_STATE, sizeof(*p), NULL, 0);
}

int drbd_send_state_req(struct drbd_conf *mdev, union drbd_state mask, union drbd_state val)
{
	struct drbd_socket *sock;
	struct p_req_state *p;

	sock = &mdev->tconn->data;
	p = drbd_prepare_command(mdev, sock);
	if (!p)
		return -EIO;
	p->mask = cpu_to_be32(mask.i);
	p->val = cpu_to_be32(val.i);
	return drbd_send_command(mdev, sock, P_STATE_CHG_REQ, sizeof(*p), NULL, 0);
}

int conn_send_state_req(struct drbd_tconn *tconn, union drbd_state mask, union drbd_state val)
{
	enum drbd_packet cmd;
	struct drbd_socket *sock;
	struct p_req_state *p;

	cmd = tconn->agreed_pro_version < 100 ? P_STATE_CHG_REQ : P_CONN_ST_CHG_REQ;
	sock = &tconn->data;
	p = conn_prepare_command(tconn, sock);
	if (!p)
		return -EIO;
	p->mask = cpu_to_be32(mask.i);
	p->val = cpu_to_be32(val.i);
	return conn_send_command(tconn, sock, cmd, sizeof(*p), NULL, 0);
}

void drbd_send_sr_reply(struct drbd_conf *mdev, enum drbd_state_rv retcode)
{
	struct drbd_socket *sock;
	struct p_req_state_reply *p;

	sock = &mdev->tconn->meta;
	p = drbd_prepare_command(mdev, sock);
	if (p) {
		p->retcode = cpu_to_be32(retcode);
		drbd_send_command(mdev, sock, P_STATE_CHG_REPLY, sizeof(*p), NULL, 0);
	}
}

void conn_send_sr_reply(struct drbd_tconn *tconn, enum drbd_state_rv retcode)
{
	struct drbd_socket *sock;
	struct p_req_state_reply *p;
	enum drbd_packet cmd = tconn->agreed_pro_version < 100 ? P_STATE_CHG_REPLY : P_CONN_ST_CHG_REPLY;

	sock = &tconn->meta;
	p = conn_prepare_command(tconn, sock);
	if (p) {
		p->retcode = cpu_to_be32(retcode);
		conn_send_command(tconn, sock, cmd, sizeof(*p), NULL, 0);
	}
}

static void dcbp_set_code(struct p_compressed_bm *p, enum drbd_bitmap_code code)
{
	BUG_ON(code & ~0xf);
	p->encoding = (p->encoding & ~0xf) | code;
}

static void dcbp_set_start(struct p_compressed_bm *p, int set)
{
	p->encoding = (p->encoding & ~0x80) | (set ? 0x80 : 0);
}

static void dcbp_set_pad_bits(struct p_compressed_bm *p, int n)
{
	BUG_ON(n & ~0x7);
	p->encoding = (p->encoding & (~0x7 << 4)) | (n << 4);
}

int fill_bitmap_rle_bits(struct drbd_conf *mdev,
			 struct p_compressed_bm *p,
			 unsigned int size,
			 struct bm_xfer_ctx *c)
{
	struct bitstream bs;
	unsigned long plain_bits;
	unsigned long tmp;
	unsigned long rl;
	unsigned len;
	unsigned toggle;
	int bits, use_rle;

	/* may we use this feature? */
	rcu_read_lock();
	use_rle = rcu_dereference(mdev->tconn->net_conf)->use_rle;
	rcu_read_unlock();
	if (!use_rle || mdev->tconn->agreed_pro_version < 90)
		return 0;

	if (c->bit_offset >= c->bm_bits)
		return 0; /* nothing to do. */

	/* use at most thus many bytes */
	bitstream_init(&bs, p->code, size, 0);
	memset(p->code, 0, size);
	/* plain bits covered in this code string */
	plain_bits = 0;

	/* p->encoding & 0x80 stores whether the first run length is set.
	 * bit offset is implicit.
	 * start with toggle == 2 to be able to tell the first iteration */
	toggle = 2;

	/* see how much plain bits we can stuff into one packet
	 * using RLE and VLI. */
	do {
		tmp = (toggle == 0) ? _drbd_bm_find_next_zero(mdev, c->bit_offset)
				    : _drbd_bm_find_next(mdev, c->bit_offset);
		if (tmp == -1UL)
			tmp = c->bm_bits;
		rl = tmp - c->bit_offset;

		if (toggle == 2) { /* first iteration */
			if (rl == 0) {
				/* the first checked bit was set,
				 * store start value, */
				dcbp_set_start(p, 1);
				/* but skip encoding of zero run length */
				toggle = !toggle;
				continue;
			}
			dcbp_set_start(p, 0);
		}

		/* paranoia: catch zero runlength.
		 * can only happen if bitmap is modified while we scan it. */
		if (rl == 0) {
			dev_err(DEV, "unexpected zero runlength while encoding bitmap "
			    "t:%u bo:%lu\n", toggle, c->bit_offset);
			return -1;
		}

		bits = vli_encode_bits(&bs, rl);
		if (bits == -ENOBUFS) /* buffer full */
			break;
		if (bits <= 0) {
			dev_err(DEV, "error while encoding bitmap: %d\n", bits);
			return 0;
		}

		toggle = !toggle;
		plain_bits += rl;
		c->bit_offset = tmp;
	} while (c->bit_offset < c->bm_bits);

	len = bs.cur.b - p->code + !!bs.cur.bit;

	if (plain_bits < (len << 3)) {
		/* incompressible with this method.
		 * we need to rewind both word and bit position. */
		c->bit_offset -= plain_bits;
		bm_xfer_ctx_bit_to_word_offset(c);
		c->bit_offset = c->word_offset * BITS_PER_LONG;
		return 0;
	}

	/* RLE + VLI was able to compress it just fine.
	 * update c->word_offset. */
	bm_xfer_ctx_bit_to_word_offset(c);

	/* store pad_bits */
	dcbp_set_pad_bits(p, (8 - bs.cur.bit) & 0x7);

	return len;
}

/**
 * send_bitmap_rle_or_plain
 *
 * Return 0 when done, 1 when another iteration is needed, and a negative error
 * code upon failure.
 */
STATIC int
send_bitmap_rle_or_plain(struct drbd_conf *mdev, struct bm_xfer_ctx *c)
{
	struct drbd_socket *sock = &mdev->tconn->data;
	unsigned int header_size = drbd_header_size(mdev->tconn);
	struct p_compressed_bm *p = sock->sbuf + header_size;
	int len, err;

	len = fill_bitmap_rle_bits(mdev, p,
			DRBD_SOCKET_BUFFER_SIZE - header_size - sizeof(*p), c);
	if (len < 0)
		return -EIO;

	if (len) {
		dcbp_set_code(p, RLE_VLI_Bits);
		err = __send_command(mdev->tconn, mdev->vnr, sock,
				     P_COMPRESSED_BITMAP, sizeof(*p) + len,
				     NULL, 0);
		c->packets[0]++;
		c->bytes[0] += header_size + sizeof(*p) + len;

		if (c->bit_offset >= c->bm_bits)
			len = 0; /* DONE */
	} else {
		/* was not compressible.
		 * send a buffer full of plain text bits instead. */
		unsigned int data_size;
		unsigned long num_words;
		unsigned long *p = sock->sbuf + header_size;

		data_size = DRBD_SOCKET_BUFFER_SIZE - header_size;
		num_words = min_t(size_t, data_size / sizeof(*p),
				  c->bm_words - c->word_offset);
		len = num_words * sizeof(*p);
		if (len)
			drbd_bm_get_lel(mdev, c->word_offset, num_words, p);
		err = __send_command(mdev->tconn, mdev->vnr, sock, P_BITMAP, len, NULL, 0);
		c->word_offset += num_words;
		c->bit_offset = c->word_offset * BITS_PER_LONG;

		c->packets[1]++;
		c->bytes[1] += header_size + len;

		if (c->bit_offset > c->bm_bits)
			c->bit_offset = c->bm_bits;
	}
	if (!err) {
		if (len == 0) {
			INFO_bm_xfer_stats(mdev, "send", c);
			return 0;
		} else
			return 1;
	}
	return -EIO;
}

/* See the comment at receive_bitmap() */
static int _drbd_send_bitmap(struct drbd_conf *mdev)
{
	struct bm_xfer_ctx c;
	int err;

	if (!expect(mdev->bitmap))
		return false;

	if (get_ldev(mdev)) {
		if (drbd_md_test_flag(mdev->ldev, MDF_FULL_SYNC)) {
			dev_info(DEV, "Writing the whole bitmap, MDF_FullSync was set.\n");
			drbd_bm_set_all(mdev);
			if (drbd_bm_write(mdev)) {
				/* write_bm did fail! Leave full sync flag set in Meta P_DATA
				 * but otherwise process as per normal - need to tell other
				 * side that a full resync is required! */
				dev_err(DEV, "Failed to write bitmap to disk!\n");
			} else {
				drbd_md_clear_flag(mdev, MDF_FULL_SYNC);
				drbd_md_sync(mdev);
			}
		}
		put_ldev(mdev);
	}

	c = (struct bm_xfer_ctx) {
		.bm_bits = drbd_bm_bits(mdev),
		.bm_words = drbd_bm_words(mdev),
	};

	do {
		err = send_bitmap_rle_or_plain(mdev, &c);
	} while (err > 0);

	return err == 0;
}

int drbd_send_bitmap(struct drbd_conf *mdev)
{
	struct drbd_socket *sock = &mdev->tconn->data;
	int err = -1;

	mutex_lock(&sock->mutex);
	if (sock->socket)
		err = !_drbd_send_bitmap(mdev);
	mutex_unlock(&sock->mutex);
	return err;
}

void drbd_send_b_ack(struct drbd_tconn *tconn, u32 barrier_nr, u32 set_size)
{
	struct drbd_socket *sock;
	struct p_barrier_ack *p;

	if (tconn->cstate < C_WF_REPORT_PARAMS)
		return;

	sock = &tconn->meta;
	p = conn_prepare_command(tconn, sock);
	if (!p)
		return;
	p->barrier = barrier_nr;
	p->set_size = cpu_to_be32(set_size);
	conn_send_command(tconn, sock, P_BARRIER_ACK, sizeof(*p), NULL, 0);
}

/**
 * _drbd_send_ack() - Sends an ack packet
 * @mdev:	DRBD device.
 * @cmd:	Packet command code.
 * @sector:	sector, needs to be in big endian byte order
 * @blksize:	size in byte, needs to be in big endian byte order
 * @block_id:	Id, big endian byte order
 */
STATIC int _drbd_send_ack(struct drbd_conf *mdev, enum drbd_packet cmd,
			  u64 sector, u32 blksize, u64 block_id)
{
	struct drbd_socket *sock;
	struct p_block_ack *p;

	if (mdev->state.conn < C_CONNECTED)
		return -EIO;

	sock = &mdev->tconn->meta;
	p = drbd_prepare_command(mdev, sock);
	if (!p)
		return -EIO;
	p->sector = sector;
	p->block_id = block_id;
	p->blksize = blksize;
	p->seq_num = cpu_to_be32(atomic_inc_return(&mdev->packet_seq));
	return drbd_send_command(mdev, sock, cmd, sizeof(*p), NULL, 0);
}

/* dp->sector and dp->block_id already/still in network byte order,
 * data_size is payload size according to dp->head,
 * and may need to be corrected for digest size. */
void drbd_send_ack_dp(struct drbd_conf *mdev, enum drbd_packet cmd,
		      struct p_data *dp, int data_size)
{
	if (mdev->tconn->peer_integrity_tfm)
		data_size -= crypto_hash_digestsize(mdev->tconn->peer_integrity_tfm);
	_drbd_send_ack(mdev, cmd, dp->sector, cpu_to_be32(data_size),
		       dp->block_id);
}

void drbd_send_ack_rp(struct drbd_conf *mdev, enum drbd_packet cmd,
		      struct p_block_req *rp)
{
	_drbd_send_ack(mdev, cmd, rp->sector, rp->blksize, rp->block_id);
}

/**
 * drbd_send_ack() - Sends an ack packet
 * @mdev:	DRBD device
 * @cmd:	packet command code
 * @peer_req:	peer request
 */
int drbd_send_ack(struct drbd_conf *mdev, enum drbd_packet cmd,
		  struct drbd_peer_request *peer_req)
{
	return _drbd_send_ack(mdev, cmd,
			      cpu_to_be64(peer_req->i.sector),
			      cpu_to_be32(peer_req->i.size),
			      peer_req->block_id);
}

/* This function misuses the block_id field to signal if the blocks
 * are is sync or not. */
int drbd_send_ack_ex(struct drbd_conf *mdev, enum drbd_packet cmd,
		     sector_t sector, int blksize, u64 block_id)
{
	return _drbd_send_ack(mdev, cmd,
			      cpu_to_be64(sector),
			      cpu_to_be32(blksize),
			      cpu_to_be64(block_id));
}

int drbd_send_drequest(struct drbd_conf *mdev, int cmd,
		       sector_t sector, int size, u64 block_id)
{
	struct drbd_socket *sock;
	struct p_block_req *p;

	sock = &mdev->tconn->data;
	p = drbd_prepare_command(mdev, sock);
	if (!p)
		return -EIO;
	p->sector = cpu_to_be64(sector);
	p->block_id = block_id;
	p->blksize = cpu_to_be32(size);
	return drbd_send_command(mdev, sock, cmd, sizeof(*p), NULL, 0);
}

int drbd_send_drequest_csum(struct drbd_conf *mdev, sector_t sector, int size,
			    void *digest, int digest_size, enum drbd_packet cmd)
{
	struct drbd_socket *sock;
	struct p_block_req *p;

	/* FIXME: Put the digest into the preallocated socket buffer.  */

	sock = &mdev->tconn->data;
	p = drbd_prepare_command(mdev, sock);
	if (!p)
		return -EIO;
	p->sector = cpu_to_be64(sector);
	p->block_id = ID_SYNCER /* unused */;
	p->blksize = cpu_to_be32(size);
	return drbd_send_command(mdev, sock, cmd, sizeof(*p),
				 digest, digest_size);
}

int drbd_send_ov_request(struct drbd_conf *mdev, sector_t sector, int size)
{
	struct drbd_socket *sock;
	struct p_block_req *p;

	sock = &mdev->tconn->data;
	p = drbd_prepare_command(mdev, sock);
	if (!p)
		return -EIO;
	p->sector = cpu_to_be64(sector);
	p->block_id = ID_SYNCER /* unused */;
	p->blksize = cpu_to_be32(size);
	return drbd_send_command(mdev, sock, P_OV_REQUEST, sizeof(*p), NULL, 0);
}

/* called on sndtimeo
 * returns false if we should retry,
 * true if we think connection is dead
 */
STATIC int we_should_drop_the_connection(struct drbd_tconn *tconn, struct socket *sock)
{
	int drop_it;

	drop_it =   tconn->meta.socket == sock
		|| !tconn->asender.task
		|| get_t_state(&tconn->asender) != RUNNING
		|| tconn->cstate < C_WF_REPORT_PARAMS;

	if (drop_it)
		return true;

	drop_it = !--tconn->ko_count;
	if (!drop_it) {
		conn_err(tconn, "[%s/%d] sock_sendmsg time expired, ko = %u\n",
			 current->comm, current->pid, tconn->ko_count);
		request_ping(tconn);
	}

	return drop_it; /* && (mdev->state == R_PRIMARY) */;
}

static void drbd_update_congested(struct drbd_tconn *tconn)
{
	struct sock *sk = tconn->data.socket->sk;
	if (sk->sk_wmem_queued > sk->sk_sndbuf * 4 / 5)
		set_bit(NET_CONGESTED, &tconn->flags);
}

/* The idea of sendpage seems to be to put some kind of reference
 * to the page into the skb, and to hand it over to the NIC. In
 * this process get_page() gets called.
 *
 * As soon as the page was really sent over the network put_page()
 * gets called by some part of the network layer. [ NIC driver? ]
 *
 * [ get_page() / put_page() increment/decrement the count. If count
 *   reaches 0 the page will be freed. ]
 *
 * This works nicely with pages from FSs.
 * But this means that in protocol A we might signal IO completion too early!
 *
 * In order not to corrupt data during a resync we must make sure
 * that we do not reuse our own buffer pages (EEs) to early, therefore
 * we have the net_ee list.
 *
 * XFS seems to have problems, still, it submits pages with page_count == 0!
 * As a workaround, we disable sendpage on pages
 * with page_count == 0 or PageSlab.
 */
STATIC int _drbd_no_send_page(struct drbd_conf *mdev, struct page *page,
			      int offset, size_t size, unsigned msg_flags)
{
	struct socket *socket;
	void *addr;
	int err;

	socket = mdev->tconn->data.socket;
	addr = kmap(page) + offset;
	err = drbd_send_all(mdev->tconn, socket, addr, size, msg_flags);
	kunmap(page);
	if (!err)
		mdev->send_cnt += size >> 9;
	return err;
}

STATIC int _drbd_send_page(struct drbd_conf *mdev, struct page *page,
		    int offset, size_t size, unsigned msg_flags)
{
	struct socket *socket = mdev->tconn->data.socket;
	mm_segment_t oldfs = get_fs();
	int len = size;
	int err = -EIO;

	/* e.g. XFS meta- & log-data is in slab pages, which have a
	 * page_count of 0 and/or have PageSlab() set.
	 * we cannot use send_page for those, as that does get_page();
	 * put_page(); and would cause either a VM_BUG directly, or
	 * __page_cache_release a page that would actually still be referenced
	 * by someone, leading to some obscure delayed Oops somewhere else. */
	if (disable_sendpage || (page_count(page) < 1) || PageSlab(page))
		return _drbd_no_send_page(mdev, page, offset, size, msg_flags);

	msg_flags |= MSG_NOSIGNAL;
	drbd_update_congested(mdev->tconn);
	set_fs(KERNEL_DS);
	do {
		int sent;

		sent = socket->ops->sendpage(socket, page, offset, len, msg_flags);
		if (sent <= 0) {
			if (sent == -EAGAIN) {
				if (we_should_drop_the_connection(mdev->tconn, socket))
					break;
				continue;
			}
			dev_warn(DEV, "%s: size=%d len=%d sent=%d\n",
			     __func__, (int)size, len, sent);
			if (sent < 0)
				err = sent;
			break;
		}
		len    -= sent;
		offset += sent;
	} while (len > 0 /* THINK && mdev->cstate >= C_CONNECTED*/);
	set_fs(oldfs);
	clear_bit(NET_CONGESTED, &mdev->tconn->flags);

	if (len == 0) {
		err = 0;
		mdev->send_cnt += size >> 9;
	}
	return err;
}

static int _drbd_send_bio(struct drbd_conf *mdev, struct bio *bio)
{
	struct bio_vec *bvec;
	int i;
	/* hint all but last page with MSG_MORE */
	bio_for_each_segment(bvec, bio, i) {
		int err;

		err = _drbd_no_send_page(mdev, bvec->bv_page,
					 bvec->bv_offset, bvec->bv_len,
					 i == bio->bi_vcnt - 1 ? 0 : MSG_MORE);
		if (err)
			return err;
	}
	return 0;
}

static int _drbd_send_zc_bio(struct drbd_conf *mdev, struct bio *bio)
{
	struct bio_vec *bvec;
	int i;
	/* hint all but last page with MSG_MORE */
	bio_for_each_segment(bvec, bio, i) {
		int err;

		err = _drbd_send_page(mdev, bvec->bv_page,
				      bvec->bv_offset, bvec->bv_len,
				      i == bio->bi_vcnt - 1 ? 0 : MSG_MORE);
		if (err)
			return err;
	}
	return 0;
}

static int _drbd_send_zc_ee(struct drbd_conf *mdev,
			    struct drbd_peer_request *peer_req)
{
	struct page *page = peer_req->pages;
	unsigned len = peer_req->i.size;
	int err;

	/* hint all but last page with MSG_MORE */
	page_chain_for_each(page) {
		unsigned l = min_t(unsigned, len, PAGE_SIZE);

		err = _drbd_send_page(mdev, page, 0, l,
				      page_chain_next(page) ? MSG_MORE : 0);
		if (err)
			return err;
		len -= l;
	}
	return 0;
}

/* see also wire_flags_to_bio()
 * DRBD_REQ_*, because we need to semantically map the flags to data packet
 * flags and back. We may replicate to other kernel versions. */
static u32 bio_flags_to_wire(struct drbd_conf *mdev, unsigned long bi_rw)
{
	if (mdev->tconn->agreed_pro_version >= 95)
		return  (bi_rw & DRBD_REQ_SYNC ? DP_RW_SYNC : 0) |
			(bi_rw & DRBD_REQ_UNPLUG ? DP_UNPLUG : 0) |
			(bi_rw & DRBD_REQ_FUA ? DP_FUA : 0) |
			(bi_rw & DRBD_REQ_FLUSH ? DP_FLUSH : 0) |
			(bi_rw & DRBD_REQ_DISCARD ? DP_DISCARD : 0);

	/* else: we used to communicate one bit only in older DRBD */
	return bi_rw & (DRBD_REQ_SYNC | DRBD_REQ_UNPLUG) ? DP_RW_SYNC : 0;
}

/* Used to send write requests
 * R_PRIMARY -> Peer	(P_DATA)
 */
int drbd_send_dblock(struct drbd_conf *mdev, struct drbd_request *req)
{
	struct drbd_socket *sock;
	struct p_data *p;
	unsigned int dp_flags = 0;
	int dgs;
	int err;

	sock = &mdev->tconn->data;
	p = drbd_prepare_command(mdev, sock);
	dgs = mdev->tconn->integrity_tfm ? crypto_hash_digestsize(mdev->tconn->integrity_tfm) : 0;

	if (!p)
		return -EIO;
	p->sector = cpu_to_be64(req->i.sector);
	p->block_id = (unsigned long)req;
	p->seq_num = cpu_to_be32(atomic_inc_return(&mdev->packet_seq));
	dp_flags = bio_flags_to_wire(mdev, req->master_bio->bi_rw);
	if (mdev->state.conn >= C_SYNC_SOURCE &&
	    mdev->state.conn <= C_PAUSED_SYNC_T)
		dp_flags |= DP_MAY_SET_IN_SYNC;
	if (mdev->tconn->agreed_pro_version >= 100) {
		if (req->rq_state & RQ_EXP_RECEIVE_ACK)
			dp_flags |= DP_SEND_RECEIVE_ACK;
		if (req->rq_state & RQ_EXP_WRITE_ACK)
			dp_flags |= DP_SEND_WRITE_ACK;
	}
	p->dp_flags = cpu_to_be32(dp_flags);
	if (dgs)
		drbd_csum_bio(mdev, mdev->tconn->integrity_tfm, req->master_bio, p + 1);
	err = __send_command(mdev->tconn, mdev->vnr, sock, P_DATA, sizeof(*p) + dgs, NULL, req->i.size);
	if (!err) {
		/* For protocol A, we have to memcpy the payload into
		 * socket buffers, as we may complete right away
		 * as soon as we handed it over to tcp, at which point the data
		 * pages may become invalid.
		 *
		 * For data-integrity enabled, we copy it as well, so we can be
		 * sure that even if the bio pages may still be modified, it
		 * won't change the data on the wire, thus if the digest checks
		 * out ok after sending on this side, but does not fit on the
		 * receiving side, we sure have detected corruption elsewhere.
		 */
		if (!(req->rq_state & (RQ_EXP_RECEIVE_ACK | RQ_EXP_WRITE_ACK)) || dgs)
			err = _drbd_send_bio(mdev, req->master_bio);
		else
			err = _drbd_send_zc_bio(mdev, req->master_bio);

		/* double check digest, sometimes buffers have been modified in flight. */
		if (dgs > 0 && dgs <= 64) {
			/* 64 byte, 512 bit, is the largest digest size
			 * currently supported in kernel crypto. */
			unsigned char digest[64];
			drbd_csum_bio(mdev, mdev->tconn->integrity_tfm, req->master_bio, digest);
			if (memcmp(p + 1, digest, dgs)) {
				dev_warn(DEV,
					"Digest mismatch, buffer modified by upper layers during write: %llus +%u\n",
					(unsigned long long)req->i.sector, req->i.size);
			}
		} /* else if (dgs > 64) {
		     ... Be noisy about digest too large ...
		} */
	}
	mutex_unlock(&sock->mutex);  /* locked by drbd_prepare_command() */

	return err;
}

/* answer packet, used to send data back for read requests:
 *  Peer       -> (diskless) R_PRIMARY   (P_DATA_REPLY)
 *  C_SYNC_SOURCE -> C_SYNC_TARGET         (P_RS_DATA_REPLY)
 */
int drbd_send_block(struct drbd_conf *mdev, enum drbd_packet cmd,
		    struct drbd_peer_request *peer_req)
{
	struct drbd_socket *sock;
	struct p_data *p;
	int err;
	int dgs;

	sock = &mdev->tconn->data;
	p = drbd_prepare_command(mdev, sock);

	dgs = mdev->tconn->integrity_tfm ? crypto_hash_digestsize(mdev->tconn->integrity_tfm) : 0;

	if (!p)
		return -EIO;
	p->sector = cpu_to_be64(peer_req->i.sector);
	p->block_id = peer_req->block_id;
	p->seq_num = 0;  /* unused */
	p->dp_flags = 0;
	if (dgs)
		drbd_csum_ee(mdev, mdev->tconn->integrity_tfm, peer_req, p + 1);
	err = __send_command(mdev->tconn, mdev->vnr, sock, cmd, sizeof(*p) + dgs, NULL, peer_req->i.size);
	if (!err)
		err = _drbd_send_zc_ee(mdev, peer_req);
	mutex_unlock(&sock->mutex);  /* locked by drbd_prepare_command() */

	return err;
}

int drbd_send_out_of_sync(struct drbd_conf *mdev, struct drbd_request *req)
{
	struct drbd_socket *sock;
	struct p_block_desc *p;

	sock = &mdev->tconn->data;
	p = drbd_prepare_command(mdev, sock);
	if (!p)
		return -EIO;
	p->sector = cpu_to_be64(req->i.sector);
	p->blksize = cpu_to_be32(req->i.size);
	return drbd_send_command(mdev, sock, P_OUT_OF_SYNC, sizeof(*p), NULL, 0);
}

/*
  drbd_send distinguishes two cases:

  Packets sent via the data socket "sock"
  and packets sent via the meta data socket "msock"

		    sock                      msock
  -----------------+-------------------------+------------------------------
  timeout           conf.timeout / 2          conf.timeout / 2
  timeout action    send a ping via msock     Abort communication
					      and close all sockets
*/

/*
 * you must have down()ed the appropriate [m]sock_mutex elsewhere!
 */
int drbd_send(struct drbd_tconn *tconn, struct socket *sock,
	      void *buf, size_t size, unsigned msg_flags)
{
	struct kvec iov;
	struct msghdr msg;
	int rv, sent = 0;

	if (!sock)
		return -EBADR;

	/* THINK  if (signal_pending) return ... ? */

	iov.iov_base = buf;
	iov.iov_len  = size;

	msg.msg_name       = NULL;
	msg.msg_namelen    = 0;
	msg.msg_control    = NULL;
	msg.msg_controllen = 0;
	msg.msg_flags      = msg_flags | MSG_NOSIGNAL;

	if (sock == tconn->data.socket) {
		rcu_read_lock();
		tconn->ko_count = rcu_dereference(tconn->net_conf)->ko_count;
		rcu_read_unlock();
		drbd_update_congested(tconn);
	}
	do {
		/* STRANGE
		 * tcp_sendmsg does _not_ use its size parameter at all ?
		 *
		 * -EAGAIN on timeout, -EINTR on signal.
		 */
/* THINK
 * do we need to block DRBD_SIG if sock == &meta.socket ??
 * otherwise wake_asender() might interrupt some send_*Ack !
 */
		rv = kernel_sendmsg(sock, &msg, &iov, 1, size);
		if (rv == -EAGAIN) {
			if (we_should_drop_the_connection(tconn, sock))
				break;
			else
				continue;
		}
		if (rv == -EINTR) {
			flush_signals(current);
			rv = 0;
		}
		if (rv < 0)
			break;
		sent += rv;
		iov.iov_base += rv;
		iov.iov_len  -= rv;
	} while (sent < size);

	if (sock == tconn->data.socket)
		clear_bit(NET_CONGESTED, &tconn->flags);

	if (rv <= 0) {
		if (rv != -EAGAIN) {
			conn_err(tconn, "%s_sendmsg returned %d\n",
				 sock == tconn->meta.socket ? "msock" : "sock",
				 rv);
			conn_request_state(tconn, NS(conn, C_BROKEN_PIPE), CS_HARD);
		} else
			conn_request_state(tconn, NS(conn, C_TIMEOUT), CS_HARD);
	}

	return sent;
}

/**
 * drbd_send_all  -  Send an entire buffer
 *
 * Returns 0 upon success and a negative error value otherwise.
 */
int drbd_send_all(struct drbd_tconn *tconn, struct socket *sock, void *buffer,
		  size_t size, unsigned msg_flags)
{
	int err;

	err = drbd_send(tconn, sock, buffer, size, msg_flags);
	if (err < 0)
		return err;
	if (err != size)
		return -EIO;
	return 0;
}

#ifdef BD_OPS_USE_FMODE
static int drbd_open(struct block_device *bdev, fmode_t mode)
#else
static int drbd_open(struct inode *inode, struct file *file)
#endif
{
#ifdef BD_OPS_USE_FMODE
	struct drbd_conf *mdev = bdev->bd_disk->private_data;
#else
	int mode = file->f_mode;
	struct drbd_conf *mdev = inode->i_bdev->bd_disk->private_data;
#endif
	unsigned long flags;
	int rv = 0;

	spin_lock_irqsave(&mdev->tconn->req_lock, flags);
	/* to have a stable mdev->state.role
	 * and no race with updating open_cnt */

	if (mdev->state.role != R_PRIMARY) {
		if (mode & FMODE_WRITE)
			rv = -EROFS;
		else if (!allow_oos)
			rv = -EMEDIUMTYPE;
	}

	if (!rv)
		mdev->open_cnt++;
	spin_unlock_irqrestore(&mdev->tconn->req_lock, flags);

	return rv;
}

#ifdef BD_OPS_USE_FMODE
static int drbd_release(struct gendisk *gd, fmode_t mode)
{
	struct drbd_conf *mdev = gd->private_data;
	mdev->open_cnt--;
	return 0;
}
#else
static int drbd_release(struct inode *inode, struct file *file)
{
	struct drbd_conf *mdev = inode->i_bdev->bd_disk->private_data;
	mdev->open_cnt--;
	return 0;
}
#endif

#ifdef blk_queue_plugged
STATIC void drbd_unplug_fn(struct request_queue *q)
{
	struct drbd_conf *mdev = q->queuedata;

	/* unplug FIRST */
	spin_lock_irq(q->queue_lock);
	blk_remove_plug(q);
	spin_unlock_irq(q->queue_lock);

	/* only if connected */
	spin_lock_irq(&mdev->tconn->req_lock);
	if (mdev->state.pdsk >= D_INCONSISTENT && mdev->state.conn >= C_CONNECTED) {
		D_ASSERT(mdev->state.role == R_PRIMARY);
		if (test_and_clear_bit(UNPLUG_REMOTE, &mdev->flags)) {
			/* add to the sender_work queue,
			 * unless already queued.
			 * XXX this might be a good addition to drbd_queue_work
			 * anyways, to detect "double queuing" ... */
			if (list_empty(&mdev->unplug_work.list))
				drbd_queue_work(&mdev->tconn->sender_work,
						&mdev->unplug_work);
		}
	}
	spin_unlock_irq(&mdev->tconn->req_lock);

	if (mdev->state.disk >= D_INCONSISTENT)
		drbd_kick_lo(mdev);
}
#endif

STATIC void drbd_set_defaults(struct drbd_conf *mdev)
{
	/* Beware! The actual layout differs
	 * between big endian and little endian */
	mdev->state = (union drbd_dev_state) {
		{ .role = R_SECONDARY,
		  .peer = R_UNKNOWN,
		  .conn = C_STANDALONE,
		  .disk = D_DISKLESS,
		  .pdsk = D_UNKNOWN,
		} };
}

void drbd_init_set_defaults(struct drbd_conf *mdev)
{
	/* the memset(,0,) did most of this.
	 * note: only assignments, no allocation in here */

#ifdef PARANOIA
	SET_MDEV_MAGIC(mdev);
#endif

	drbd_set_defaults(mdev);

	atomic_set(&mdev->ap_bio_cnt, 0);
	atomic_set(&mdev->ap_pending_cnt, 0);
	atomic_set(&mdev->rs_pending_cnt, 0);
	atomic_set(&mdev->unacked_cnt, 0);
	atomic_set(&mdev->local_cnt, 0);
	atomic_set(&mdev->pp_in_use_by_net, 0);
	atomic_set(&mdev->rs_sect_in, 0);
	atomic_set(&mdev->rs_sect_ev, 0);
	atomic_set(&mdev->ap_in_flight, 0);
	atomic_set(&mdev->md_io_in_use, 0);

	mutex_init(&mdev->own_state_mutex);
	mdev->state_mutex = &mdev->own_state_mutex;

	spin_lock_init(&mdev->al_lock);
	spin_lock_init(&mdev->peer_seq_lock);

	INIT_LIST_HEAD(&mdev->active_ee);
	INIT_LIST_HEAD(&mdev->sync_ee);
	INIT_LIST_HEAD(&mdev->done_ee);
	INIT_LIST_HEAD(&mdev->read_ee);
	INIT_LIST_HEAD(&mdev->net_ee);
	INIT_LIST_HEAD(&mdev->resync_reads);
	INIT_LIST_HEAD(&mdev->resync_work.list);
	INIT_LIST_HEAD(&mdev->unplug_work.list);
	INIT_LIST_HEAD(&mdev->go_diskless.list);
	INIT_LIST_HEAD(&mdev->md_sync_work.list);
	INIT_LIST_HEAD(&mdev->start_resync_work.list);
	INIT_LIST_HEAD(&mdev->bm_io_work.w.list);

	mdev->resync_work.cb  = w_resync_timer;
	mdev->unplug_work.cb  = w_send_write_hint;
	mdev->go_diskless.cb  = w_go_diskless;
	mdev->md_sync_work.cb = w_md_sync;
	mdev->bm_io_work.w.cb = w_bitmap_io;
	mdev->start_resync_work.cb = w_start_resync;

	mdev->resync_work.mdev  = mdev;
	mdev->unplug_work.mdev  = mdev;
	mdev->go_diskless.mdev  = mdev;
	mdev->md_sync_work.mdev = mdev;
	mdev->bm_io_work.w.mdev = mdev;
	mdev->start_resync_work.mdev = mdev;

	init_timer(&mdev->resync_timer);
	init_timer(&mdev->md_sync_timer);
	init_timer(&mdev->start_resync_timer);
	init_timer(&mdev->request_timer);
	mdev->resync_timer.function = resync_timer_fn;
	mdev->resync_timer.data = (unsigned long) mdev;
	mdev->md_sync_timer.function = md_sync_timer_fn;
	mdev->md_sync_timer.data = (unsigned long) mdev;
	mdev->start_resync_timer.function = start_resync_timer_fn;
	mdev->start_resync_timer.data = (unsigned long) mdev;
	mdev->request_timer.function = request_timer_fn;
	mdev->request_timer.data = (unsigned long) mdev;

	init_waitqueue_head(&mdev->misc_wait);
	init_waitqueue_head(&mdev->state_wait);
	init_waitqueue_head(&mdev->ee_wait);
	init_waitqueue_head(&mdev->al_wait);
	init_waitqueue_head(&mdev->seq_wait);

	mdev->resync_wenr = LC_FREE;
	mdev->peer_max_bio_size = DRBD_MAX_BIO_SIZE_SAFE;
	mdev->local_max_bio_size = DRBD_MAX_BIO_SIZE_SAFE;
}

void drbd_mdev_cleanup(struct drbd_conf *mdev)
{
	int i;
	if (mdev->tconn->receiver.t_state != NONE)
		dev_err(DEV, "ASSERT FAILED: receiver t_state == %d expected 0.\n",
				mdev->tconn->receiver.t_state);

	mdev->al_writ_cnt  =
	mdev->bm_writ_cnt  =
	mdev->read_cnt     =
	mdev->recv_cnt     =
	mdev->send_cnt     =
	mdev->writ_cnt     =
	mdev->p_size       =
	mdev->rs_start     =
	mdev->rs_total     =
	mdev->rs_failed    = 0;
	mdev->rs_last_events = 0;
	mdev->rs_last_sect_ev = 0;
	for (i = 0; i < DRBD_SYNC_MARKS; i++) {
		mdev->rs_mark_left[i] = 0;
		mdev->rs_mark_time[i] = 0;
	}
	D_ASSERT(mdev->tconn->net_conf == NULL);

	drbd_set_my_capacity(mdev, 0);
	if (mdev->bitmap) {
		/* maybe never allocated. */
		drbd_bm_resize(mdev, 0, 1);
		drbd_bm_cleanup(mdev);
	}

	drbd_free_bc(mdev->ldev);
	mdev->ldev = NULL;

	clear_bit(AL_SUSPENDED, &mdev->flags);

	D_ASSERT(list_empty(&mdev->active_ee));
	D_ASSERT(list_empty(&mdev->sync_ee));
	D_ASSERT(list_empty(&mdev->done_ee));
	D_ASSERT(list_empty(&mdev->read_ee));
	D_ASSERT(list_empty(&mdev->net_ee));
	D_ASSERT(list_empty(&mdev->resync_reads));
	D_ASSERT(list_empty(&mdev->tconn->sender_work.q));
	D_ASSERT(list_empty(&mdev->resync_work.list));
	D_ASSERT(list_empty(&mdev->unplug_work.list));
	D_ASSERT(list_empty(&mdev->go_diskless.list));

	drbd_set_defaults(mdev);
}


STATIC void drbd_destroy_mempools(void)
{
	struct page *page;

	while (drbd_pp_pool) {
		page = drbd_pp_pool;
		drbd_pp_pool = (struct page *)page_private(page);
		__free_page(page);
		drbd_pp_vacant--;
	}

	/* D_ASSERT(atomic_read(&drbd_pp_vacant)==0); */

	if (drbd_md_io_bio_set)
		bioset_free(drbd_md_io_bio_set);
	if (drbd_md_io_page_pool)
		mempool_destroy(drbd_md_io_page_pool);
	if (drbd_ee_mempool)
		mempool_destroy(drbd_ee_mempool);
	if (drbd_request_mempool)
		mempool_destroy(drbd_request_mempool);
	if (drbd_ee_cache)
		kmem_cache_destroy(drbd_ee_cache);
	if (drbd_request_cache)
		kmem_cache_destroy(drbd_request_cache);
	if (drbd_bm_ext_cache)
		kmem_cache_destroy(drbd_bm_ext_cache);
	if (drbd_al_ext_cache)
		kmem_cache_destroy(drbd_al_ext_cache);

	drbd_md_io_bio_set   = NULL;
	drbd_md_io_page_pool = NULL;
	drbd_ee_mempool      = NULL;
	drbd_request_mempool = NULL;
	drbd_ee_cache        = NULL;
	drbd_request_cache   = NULL;
	drbd_bm_ext_cache    = NULL;
	drbd_al_ext_cache    = NULL;

	return;
}

STATIC int drbd_create_mempools(void)
{
	struct page *page;
	const int number = (DRBD_MAX_BIO_SIZE/PAGE_SIZE) * minor_count;
	int i;

	/* prepare our caches and mempools */
	drbd_request_mempool = NULL;
	drbd_ee_cache        = NULL;
	drbd_request_cache   = NULL;
	drbd_bm_ext_cache    = NULL;
	drbd_al_ext_cache    = NULL;
	drbd_pp_pool         = NULL;
	drbd_md_io_page_pool = NULL;
	drbd_md_io_bio_set   = NULL;

	/* caches */
	drbd_request_cache = kmem_cache_create(
		"drbd_req", sizeof(struct drbd_request), 0, 0, NULL);
	if (drbd_request_cache == NULL)
		goto Enomem;

	drbd_ee_cache = kmem_cache_create(
		"drbd_ee", sizeof(struct drbd_peer_request), 0, 0, NULL);
	if (drbd_ee_cache == NULL)
		goto Enomem;

	drbd_bm_ext_cache = kmem_cache_create(
		"drbd_bm", sizeof(struct bm_extent), 0, 0, NULL);
	if (drbd_bm_ext_cache == NULL)
		goto Enomem;

	drbd_al_ext_cache = kmem_cache_create(
		"drbd_al", sizeof(struct lc_element), 0, 0, NULL);
	if (drbd_al_ext_cache == NULL)
		goto Enomem;

	/* mempools */
	drbd_md_io_bio_set = bioset_create(DRBD_MIN_POOL_PAGES, 0);
	if (drbd_md_io_bio_set == NULL)
		goto Enomem;

	drbd_md_io_page_pool = mempool_create_page_pool(DRBD_MIN_POOL_PAGES, 0);
	if (drbd_md_io_page_pool == NULL)
		goto Enomem;

	drbd_request_mempool = mempool_create(number,
		mempool_alloc_slab, mempool_free_slab, drbd_request_cache);
	if (drbd_request_mempool == NULL)
		goto Enomem;

	drbd_ee_mempool = mempool_create(number,
		mempool_alloc_slab, mempool_free_slab, drbd_ee_cache);
	if (drbd_ee_mempool == NULL)
		goto Enomem;

	/* drbd's page pool */
	spin_lock_init(&drbd_pp_lock);

	for (i = 0; i < number; i++) {
		page = alloc_page(GFP_HIGHUSER);
		if (!page)
			goto Enomem;
		set_page_private(page, (unsigned long)drbd_pp_pool);
		drbd_pp_pool = page;
	}
	drbd_pp_vacant = number;

	return 0;

Enomem:
	drbd_destroy_mempools(); /* in case we allocated some */
	return -ENOMEM;
}

STATIC int drbd_notify_sys(struct notifier_block *this, unsigned long code,
	void *unused)
{
	/* just so we have it.  you never know what interesting things we
	 * might want to do here some day...
	 */

	return NOTIFY_DONE;
}

STATIC struct notifier_block drbd_notifier = {
	.notifier_call = drbd_notify_sys,
};

static void drbd_release_all_peer_reqs(struct drbd_conf *mdev)
{
	int rr;

	rr = drbd_free_peer_reqs(mdev, &mdev->active_ee);
	if (rr)
		dev_err(DEV, "%d EEs in active list found!\n", rr);

	rr = drbd_free_peer_reqs(mdev, &mdev->sync_ee);
	if (rr)
		dev_err(DEV, "%d EEs in sync list found!\n", rr);

	rr = drbd_free_peer_reqs(mdev, &mdev->read_ee);
	if (rr)
		dev_err(DEV, "%d EEs in read list found!\n", rr);

	rr = drbd_free_peer_reqs(mdev, &mdev->done_ee);
	if (rr)
		dev_err(DEV, "%d EEs in done list found!\n", rr);

	rr = drbd_free_peer_reqs(mdev, &mdev->net_ee);
	if (rr)
		dev_err(DEV, "%d EEs in net list found!\n", rr);
}

/* caution. no locking. */
static void drbd_minor_destroy(struct kobject *kobj)
{
	struct drbd_conf *mdev = container_of(kobj, struct drbd_conf, kobj);
	struct drbd_tconn *tconn = mdev->tconn;

	del_timer_sync(&mdev->request_timer);

	/* paranoia asserts */
	D_ASSERT(mdev->open_cnt == 0);
	/* end paranoia asserts */

	/* cleanup stuff that may have been allocated during
	 * device (re-)configuration or state changes */

	if (mdev->this_bdev)
		bdput(mdev->this_bdev);

	drbd_free_bc(mdev->ldev);
	mdev->ldev = NULL;

	drbd_release_all_peer_reqs(mdev);

	lc_destroy(mdev->act_log);
	lc_destroy(mdev->resync);

	kfree(mdev->p_uuid);
	/* mdev->p_uuid = NULL; */

	if (mdev->bitmap) /* should no longer be there. */
		drbd_bm_cleanup(mdev);
	__free_page(mdev->md_io_page);
	put_disk(mdev->vdisk);
	blk_cleanup_queue(mdev->rq_queue);
	kfree(mdev->rs_plan_s);
	kfree(mdev);

	kref_put(&tconn->kref, &conn_destroy);
}

/* One global retry thread, if we need to push back some bio and have it
 * reinserted through our make request function.
 */
static struct retry_worker {
	struct workqueue_struct *wq;
	struct work_struct worker;

	spinlock_t lock;
	struct list_head writes;
} retry;

static void do_retry(struct work_struct *ws)
{
	struct retry_worker *retry = container_of(ws, struct retry_worker, worker);
	LIST_HEAD(writes);
	struct drbd_request *req, *tmp;

	spin_lock_irq(&retry->lock);
	list_splice_init(&retry->writes, &writes);
	spin_unlock_irq(&retry->lock);

	list_for_each_entry_safe(req, tmp, &writes, tl_requests) {
		struct drbd_conf *mdev = req->w.mdev;
		struct bio *bio = req->master_bio;
		unsigned long start_time = req->start_time;
		bool expected;

		expected = 
			expect(atomic_read(&req->completion_ref) == 0) &&
			expect(req->rq_state & RQ_POSTPONED) &&
			expect((req->rq_state & RQ_LOCAL_PENDING) == 0 ||
				(req->rq_state & RQ_LOCAL_ABORTED) != 0);

		if (!expected)
			dev_err(DEV, "req=%p completion_ref=%d rq_state=%x\n",
				req, atomic_read(&req->completion_ref),
				req->rq_state);

		/* We still need to put one kref associated with the
		 * "completion_ref" going zero in the code path that queued it
		 * here.  The request object may still be referenced by a
		 * frozen local req->private_bio, in case we force-detached.
		 */
		kref_put(&req->kref, drbd_req_destroy);

		/* A single suspended or otherwise blocking device may stall
		 * all others as well.  Fortunately, this code path is to
		 * recover from a situation that "should not happen":
		 * concurrent writes in multi-primary setup.
		 * In a "normal" lifecycle, this workqueue is supposed to be
		 * destroyed without ever doing anything.
		 * If it turns out to be an issue anyways, we can do per
		 * resource (replication group) or per device (minor) retry
		 * workqueues instead.
		 */

		/* We are not just doing generic_make_request(),
		 * as we want to keep the start_time information. */
		inc_ap_bio(mdev);
		__drbd_make_request(mdev, bio, start_time);
	}
}

void drbd_restart_request(struct drbd_request *req)
{
	unsigned long flags;
	spin_lock_irqsave(&retry.lock, flags);
	list_move_tail(&req->tl_requests, &retry.writes);
	spin_unlock_irqrestore(&retry.lock, flags);

	/* Drop the extra reference that would otherwise
	 * have been dropped by complete_master_bio.
	 * do_retry() needs to grab a new one. */
	dec_ap_bio(req->w.mdev);

	queue_work(retry.wq, &retry.worker);
}


STATIC void drbd_cleanup(void)
{
	unsigned int i;
	struct drbd_conf *mdev;
	struct drbd_tconn *tconn, *tmp;

	unregister_reboot_notifier(&drbd_notifier);

	/* first remove proc,
	 * drbdsetup uses it's presence to detect
	 * whether DRBD is loaded.
	 * If we would get stuck in proc removal,
	 * but have netlink already deregistered,
	 * some drbdsetup commands may wait forever
	 * for an answer.
	 */
	if (drbd_proc)
		remove_proc_entry("drbd", NULL);

	if (retry.wq)
		destroy_workqueue(retry.wq);

	drbd_genl_unregister();

	idr_for_each_entry(&minors, mdev, i) {
		idr_remove(&minors, mdev_to_minor(mdev));
		idr_remove(&mdev->tconn->volumes, mdev->vnr);
		del_gendisk(mdev->vdisk);
		/* synchronize_rcu(); No other threads running at this point */
		kobject_put(&mdev->kobj);
	}

	/* not _rcu since, no other updater anymore. Genl already unregistered */
	list_for_each_entry_safe(tconn, tmp, &drbd_tconns, all_tconn) {
		list_del(&tconn->all_tconn); /* not _rcu no proc, not other threads */
		/* synchronize_rcu(); */
		kref_put(&tconn->kref, &conn_destroy);
	}

	drbd_destroy_mempools();
	drbd_unregister_blkdev(DRBD_MAJOR, "drbd");

	idr_destroy(&minors);

	printk(KERN_INFO "drbd: module cleanup done.\n");
}

/**
 * drbd_congested() - Callback for the flusher thread
 * @congested_data:	User data
 * @bdi_bits:		Bits the BDI flusher thread is currently interested in
 *
 * Returns 1<<BDI_async_congested and/or 1<<BDI_sync_congested if we are congested.
 */
static int drbd_congested(void *congested_data, int bdi_bits)
{
	struct drbd_conf *mdev = congested_data;
	struct request_queue *q;
	char reason = '-';
	int r = 0;

	if (!may_inc_ap_bio(mdev)) {
		/* DRBD has frozen IO */
		r = bdi_bits;
		reason = 'd';
		goto out;
	}

	if (test_bit(CALLBACK_PENDING, &mdev->tconn->flags)) {
		r |= (1 << BDI_async_congested);
		/* Without good local data, we would need to read from remote,
		 * and that would need the worker thread as well, which is
		 * currently blocked waiting for that usermode helper to
		 * finish.
		 */
		if (!get_ldev_if_state(mdev, D_UP_TO_DATE))
			r |= (1 << BDI_sync_congested);
		else
			put_ldev(mdev);
		r &= bdi_bits;
		reason = 'c';
		goto out;
	}

	if (get_ldev(mdev)) {
		q = bdev_get_queue(mdev->ldev->backing_bdev);
		r = bdi_congested(&q->backing_dev_info, bdi_bits);
		put_ldev(mdev);
		if (r)
			reason = 'b';
	}

	if (bdi_bits & (1 << BDI_async_congested) && test_bit(NET_CONGESTED, &mdev->tconn->flags)) {
		r |= (1 << BDI_async_congested);
		reason = reason == 'b' ? 'a' : 'n';
	}

out:
	mdev->congestion_reason = reason;
	return r;
}

static void drbd_init_workqueue(struct drbd_work_queue* wq)
{
	spin_lock_init(&wq->q_lock);
	INIT_LIST_HEAD(&wq->q);
	init_waitqueue_head(&wq->q_wait);
}

struct drbd_tconn *conn_get_by_name(const char *name)
{
	struct drbd_tconn *tconn;

	if (!name || !name[0])
		return NULL;

	rcu_read_lock();
	list_for_each_entry_rcu(tconn, &drbd_tconns, all_tconn) {
		if (!strcmp(tconn->name, name)) {
			kref_get(&tconn->kref);
			goto found;
		}
	}
	tconn = NULL;
found:
	rcu_read_unlock();
	return tconn;
}

struct drbd_tconn *conn_get_by_addrs(void *my_addr, int my_addr_len,
				     void *peer_addr, int peer_addr_len)
{
	struct drbd_tconn *tconn;

	rcu_read_lock();
	list_for_each_entry_rcu(tconn, &drbd_tconns, all_tconn) {
		if (tconn->my_addr_len == my_addr_len &&
		    tconn->peer_addr_len == peer_addr_len &&
		    !memcmp(&tconn->my_addr, my_addr, my_addr_len) &&
		    !memcmp(&tconn->peer_addr, peer_addr, peer_addr_len)) {
			kref_get(&tconn->kref);
			goto found;
		}
	}
	tconn = NULL;
found:
	rcu_read_unlock();
	return tconn;
}

static int drbd_alloc_socket(struct drbd_socket *socket)
{
	socket->rbuf = (void *) __get_free_page(GFP_KERNEL);
	if (!socket->rbuf)
		return -ENOMEM;
	socket->sbuf = (void *) __get_free_page(GFP_KERNEL);
	if (!socket->sbuf)
		return -ENOMEM;
	return 0;
}

static void drbd_free_socket(struct drbd_socket *socket)
{
	free_page((unsigned long) socket->sbuf);
	free_page((unsigned long) socket->rbuf);
}

void conn_free_crypto(struct drbd_tconn *tconn)
{
	drbd_free_sock(tconn);

	crypto_free_hash(tconn->csums_tfm);
	crypto_free_hash(tconn->verify_tfm);
	crypto_free_hash(tconn->cram_hmac_tfm);
	crypto_free_hash(tconn->integrity_tfm);
	crypto_free_hash(tconn->peer_integrity_tfm);
	kfree(tconn->int_dig_in);
	kfree(tconn->int_dig_vv);

	tconn->csums_tfm = NULL;
	tconn->verify_tfm = NULL;
	tconn->cram_hmac_tfm = NULL;
	tconn->integrity_tfm = NULL;
	tconn->peer_integrity_tfm = NULL;
	tconn->int_dig_in = NULL;
	tconn->int_dig_vv = NULL;
}

int set_resource_options(struct drbd_tconn *tconn, struct res_opts *res_opts)
{
	cpumask_var_t new_cpu_mask;
	int err;

	if (!zalloc_cpumask_var(&new_cpu_mask, GFP_KERNEL))
		return -ENOMEM;
		/*
		retcode = ERR_NOMEM;
		drbd_msg_put_info("unable to allocate cpumask");
		*/

	/* silently ignore cpu mask on UP kernel */
	if (nr_cpu_ids > 1 && res_opts->cpu_mask[0] != 0) {
		/* FIXME: Get rid of constant 32 here */
		err = bitmap_parse(res_opts->cpu_mask, 32,
				   cpumask_bits(new_cpu_mask), nr_cpu_ids);
		if (err) {
			conn_warn(tconn, "bitmap_parse() failed with %d\n", err);
			/* retcode = ERR_CPU_MASK_PARSE; */
			goto fail;
		}
	}
	tconn->res_opts = *res_opts;
	if (!cpumask_equal(tconn->cpu_mask, new_cpu_mask)) {
		cpumask_copy(tconn->cpu_mask, new_cpu_mask);
		drbd_calc_cpu_mask(tconn);
		tconn->receiver.reset_cpu_mask = 1;
		tconn->asender.reset_cpu_mask = 1;
		tconn->worker.reset_cpu_mask = 1;
	}
	err = 0;

fail:
	free_cpumask_var(new_cpu_mask);
	return err;

}

/* caller must be under genl_lock() */
struct drbd_tconn *conn_create(const char *name, struct res_opts *res_opts)
{
	struct drbd_tconn *tconn;

	tconn = kzalloc(sizeof(struct drbd_tconn), GFP_KERNEL);
	if (!tconn)
		return NULL;

	tconn->name = kstrdup(name, GFP_KERNEL);
	if (!tconn->name)
		goto fail;

	if (drbd_alloc_socket(&tconn->data))
		goto fail;
	if (drbd_alloc_socket(&tconn->meta))
		goto fail;

	if (!zalloc_cpumask_var(&tconn->cpu_mask, GFP_KERNEL))
		goto fail;

	if (set_resource_options(tconn, res_opts))
		goto fail;

	tconn->current_epoch = kzalloc(sizeof(struct drbd_epoch), GFP_KERNEL);
	if (!tconn->current_epoch)
		goto fail;

	INIT_LIST_HEAD(&tconn->transfer_log);

	INIT_LIST_HEAD(&tconn->current_epoch->list);
	tconn->epochs = 1;
	spin_lock_init(&tconn->epoch_lock);
	tconn->write_ordering = WO_bio_barrier;

	tconn->send.seen_any_write_yet = false;
	tconn->send.current_epoch_nr = 0;
	tconn->send.current_epoch_writes = 0;

	tconn->cstate = C_STANDALONE;
	mutex_init(&tconn->cstate_mutex);
	spin_lock_init(&tconn->req_lock);
	mutex_init(&tconn->conf_update);
	init_waitqueue_head(&tconn->ping_wait);
	idr_init(&tconn->volumes);

	drbd_init_workqueue(&tconn->sender_work);
	mutex_init(&tconn->data.mutex);
	mutex_init(&tconn->meta.mutex);

	drbd_thread_init(tconn, &tconn->receiver, drbdd_init, "receiver");
	drbd_thread_init(tconn, &tconn->worker, drbd_worker, "worker");
	drbd_thread_init(tconn, &tconn->asender, drbd_asender, "asender");

	kref_init(&tconn->kref);
	list_add_tail_rcu(&tconn->all_tconn, &drbd_tconns);

	return tconn;

fail:
	kfree(tconn->current_epoch);
	free_cpumask_var(tconn->cpu_mask);
	drbd_free_socket(&tconn->meta);
	drbd_free_socket(&tconn->data);
	kfree(tconn->name);
	kfree(tconn);

	return NULL;
}

void conn_destroy(struct kref *kref)
{
	struct drbd_tconn *tconn = container_of(kref, struct drbd_tconn, kref);

	if (atomic_read(&tconn->current_epoch->epoch_size) !=  0)
		conn_err(tconn, "epoch_size:%d\n", atomic_read(&tconn->current_epoch->epoch_size));
	kfree(tconn->current_epoch);

	idr_destroy(&tconn->volumes);

	free_cpumask_var(tconn->cpu_mask);
	drbd_free_socket(&tconn->meta);
	drbd_free_socket(&tconn->data);
	kfree(tconn->name);
	kfree(tconn->int_dig_in);
	kfree(tconn->int_dig_vv);
	kfree(tconn);
}

enum drbd_ret_code conn_new_minor(struct drbd_tconn *tconn, unsigned int minor, int vnr)
{
	struct kobject *parent;
	struct drbd_conf *mdev;
	struct gendisk *disk;
	struct request_queue *q;
	int vnr_got = vnr;
	int minor_got = minor;
	enum drbd_ret_code err = ERR_NOMEM;

	mdev = minor_to_mdev(minor);
	if (mdev)
		return ERR_MINOR_EXISTS;

	/* GFP_KERNEL, we are outside of all write-out paths */
	mdev = kzalloc(sizeof(struct drbd_conf), GFP_KERNEL);
	if (!mdev)
		return ERR_NOMEM;

	kref_get(&tconn->kref);
	mdev->tconn = tconn;

	mdev->minor = minor;
	mdev->vnr = vnr;

	drbd_init_set_defaults(mdev);

	q = blk_alloc_queue(GFP_KERNEL);
	if (!q)
		goto out_no_q;
	mdev->rq_queue = q;
	q->queuedata   = mdev;

	disk = alloc_disk(1);
	if (!disk)
		goto out_no_disk;
	mdev->vdisk = disk;

	set_disk_ro(disk, true);

	disk->queue = q;
	disk->major = DRBD_MAJOR;
	disk->first_minor = minor;
	disk->fops = &drbd_ops;
	sprintf(disk->disk_name, "drbd%d", minor);
	disk->private_data = mdev;

	mdev->this_bdev = bdget(MKDEV(DRBD_MAJOR, minor));
	/* we have no partitions. we contain only ourselves. */
	mdev->this_bdev->bd_contains = mdev->this_bdev;

	q->backing_dev_info.congested_fn = drbd_congested;
	q->backing_dev_info.congested_data = mdev;

	blk_queue_make_request(q, drbd_make_request);
#ifdef REQ_FLUSH
	blk_queue_flush(q, REQ_FLUSH | REQ_FUA);
#endif
	/* Setting the max_hw_sectors to an odd value of 8kibyte here
	   This triggers a max_bio_size message upon first attach or connect */
	blk_queue_max_hw_sectors(q, DRBD_MAX_BIO_SIZE_SAFE >> 8);
	blk_queue_bounce_limit(q, BLK_BOUNCE_ANY);
	blk_queue_merge_bvec(q, drbd_merge_bvec);
	q->queue_lock = &mdev->tconn->req_lock; /* needed since we use */
#ifdef blk_queue_plugged
		/* plugging on a queue, that actually has no requests! */
	q->unplug_fn = drbd_unplug_fn;
#endif

	mdev->md_io_page = alloc_page(GFP_KERNEL);
	if (!mdev->md_io_page)
		goto out_no_io_page;

	if (drbd_bm_init(mdev))
		goto out_no_bitmap;
	mdev->read_requests = RB_ROOT;
	mdev->write_requests = RB_ROOT;

	if (!idr_pre_get(&minors, GFP_KERNEL))
		goto out_no_minor_idr;
	if (idr_get_new_above(&minors, mdev, minor, &minor_got))
		goto out_no_minor_idr;
	if (minor_got != minor) {
		err = ERR_MINOR_EXISTS;
		drbd_msg_put_info("requested minor exists already");
		goto out_idr_remove_minor;
	}

	if (!idr_pre_get(&tconn->volumes, GFP_KERNEL))
		goto out_idr_remove_minor;
	if (idr_get_new_above(&tconn->volumes, mdev, vnr, &vnr_got))
		goto out_idr_remove_minor;
	if (vnr_got != vnr) {
		err = ERR_INVALID_REQUEST;
		drbd_msg_put_info("requested volume exists already");
		goto out_idr_remove_vol;
	}
	add_disk(disk);
	parent = drbd_kobj_of_disk(disk);

	/* one ref for both idrs and the the add_disk */
	if (kobject_init_and_add(&mdev->kobj, &drbd_device_kobj_type, parent, "drbd"))
		goto out_del_disk;

	/* inherit the connection state */
	mdev->state.conn = tconn->cstate;
	if (mdev->state.conn == C_WF_REPORT_PARAMS)
		drbd_connected(mdev);

	return NO_ERROR;

out_del_disk:
	del_gendisk(mdev->vdisk);
out_idr_remove_vol:
	idr_remove(&tconn->volumes, vnr_got);
out_idr_remove_minor:
	idr_remove(&minors, minor_got);
	synchronize_rcu();
out_no_minor_idr:
	drbd_bm_cleanup(mdev);
out_no_bitmap:
	__free_page(mdev->md_io_page);
out_no_io_page:
	put_disk(disk);
out_no_disk:
	blk_cleanup_queue(q);
out_no_q:
	kfree(mdev);
	kref_put(&tconn->kref, &conn_destroy);
	return err;
}

int __init drbd_init(void)
{
	int err;

	if (minor_count < DRBD_MINOR_COUNT_MIN || minor_count > DRBD_MINOR_COUNT_MAX) {
		printk(KERN_ERR
		       "drbd: invalid minor_count (%d)\n", minor_count);
#ifdef MODULE
		return -EINVAL;
#else
		minor_count = DRBD_MINOR_COUNT_DEF;
#endif
	}

	err = register_blkdev(DRBD_MAJOR, "drbd");
	if (err) {
		printk(KERN_ERR
		       "drbd: unable to register block device major %d\n",
		       DRBD_MAJOR);
		return err;
	}

	err = drbd_genl_register();
	if (err) {
		printk(KERN_ERR "drbd: unable to register generic netlink family\n");
		goto fail;
	}


	register_reboot_notifier(&drbd_notifier);

	/*
	 * allocate all necessary structs
	 */
	err = -ENOMEM;

	init_waitqueue_head(&drbd_pp_wait);

	drbd_proc = NULL; /* play safe for drbd_cleanup */
	idr_init(&minors);

	err = drbd_create_mempools();
	if (err)
		goto fail;

	drbd_proc = proc_create_data("drbd", S_IFREG | S_IRUGO , NULL, &drbd_proc_fops, NULL);
	if (!drbd_proc)	{
		printk(KERN_ERR "drbd: unable to register proc file\n");
		goto fail;
	}

	rwlock_init(&global_state_lock);
	INIT_LIST_HEAD(&drbd_tconns);

	retry.wq = create_singlethread_workqueue("drbd-reissue");
	if (!retry.wq) {
		printk(KERN_ERR "drbd: unable to create retry workqueue\n");
		goto fail;
	}
#ifdef COMPAT_INIT_WORK_HAS_THREE_ARGUMENTS
	INIT_WORK(&retry.worker, do_retry, &retry.worker);
#else
	INIT_WORK(&retry.worker, do_retry);
#endif
	spin_lock_init(&retry.lock);
	INIT_LIST_HEAD(&retry.writes);

	printk(KERN_INFO "drbd: initialized. "
	       "Version: " REL_VERSION " (api:%d/proto:%d-%d)\n",
	       API_VERSION, PRO_VERSION_MIN, PRO_VERSION_MAX);
	printk(KERN_INFO "drbd: %s\n", drbd_buildtag());
	printk(KERN_INFO "drbd: registered as block device major %d\n",
		DRBD_MAJOR);

	return 0; /* Success! */

fail:
	drbd_cleanup();
	if (err == -ENOMEM)
		/* currently always the case */
		printk(KERN_ERR "drbd: ran out of memory\n");
	else
		printk(KERN_ERR "drbd: initialization failure\n");
	return err;
}

void drbd_free_bc(struct drbd_backing_dev *ldev)
{
	if (ldev == NULL)
		return;

	blkdev_put(ldev->backing_bdev, FMODE_READ | FMODE_WRITE | FMODE_EXCL);
	blkdev_put(ldev->md_bdev, FMODE_READ | FMODE_WRITE | FMODE_EXCL);

	kobject_del(&ldev->kobject);
	kobject_put(&ldev->kobject);
}


void drbd_free_sock(struct drbd_tconn *tconn)
{
	if (tconn->data.socket) {
		mutex_lock(&tconn->data.mutex);
		kernel_sock_shutdown(tconn->data.socket, SHUT_RDWR);
		sock_release(tconn->data.socket);
		tconn->data.socket = NULL;
		mutex_unlock(&tconn->data.mutex);
	}
	if (tconn->meta.socket) {
		mutex_lock(&tconn->meta.mutex);
		kernel_sock_shutdown(tconn->meta.socket, SHUT_RDWR);
		sock_release(tconn->meta.socket);
		tconn->meta.socket = NULL;
		mutex_unlock(&tconn->meta.mutex);
	}
}

/* meta data management */

void conn_md_sync(struct drbd_tconn *tconn)
{
	struct drbd_conf *mdev;
	int vnr;

	rcu_read_lock();
	idr_for_each_entry(&tconn->volumes, mdev, vnr) {
		kobject_get(&mdev->kobj);
		rcu_read_unlock();
		drbd_md_sync(mdev);
		kobject_put(&mdev->kobj);
		rcu_read_lock();
	}
	rcu_read_unlock();
}

struct meta_data_on_disk {
	u64 la_size;           /* last agreed size. */
	u64 uuid[UI_SIZE];   /* UUIDs. */
	u64 device_uuid;
	u64 reserved_u64_1;
	u32 flags;             /* MDF */
	u32 magic;
	u32 md_size_sect;
	u32 al_offset;         /* offset to this block */
	u32 al_nr_extents;     /* important for restoring the AL */
	      /* `-- act_log->nr_elements <-- ldev->dc.al_extents */
	u32 bm_offset;         /* offset to the bitmap, from here */
	u32 bm_bytes_per_bit;  /* BM_BLOCK_SIZE */
	u32 la_peer_max_bio_size;   /* last peer max_bio_size */
	u32 reserved_u32[3];

} __packed;

/**
 * drbd_md_sync() - Writes the meta data super block if the MD_DIRTY flag bit is set
 * @mdev:	DRBD device.
 */
void drbd_md_sync(struct drbd_conf *mdev)
{
	struct meta_data_on_disk *buffer;
	sector_t sector;
	int i;

	del_timer(&mdev->md_sync_timer);
	/* timer may be rearmed by drbd_md_mark_dirty() now. */
	if (!test_and_clear_bit(MD_DIRTY, &mdev->flags))
		return;

	/* We use here D_FAILED and not D_ATTACHING because we try to write
	 * metadata even if we detach due to a disk failure! */
	if (!get_ldev_if_state(mdev, D_FAILED))
		return;

	buffer = drbd_md_get_buffer(mdev);
	if (!buffer)
		goto out;

	memset(buffer, 0, 512);

	buffer->la_size = cpu_to_be64(drbd_get_capacity(mdev->this_bdev));
	for (i = UI_CURRENT; i < UI_SIZE; i++)
		buffer->uuid[i] = cpu_to_be64(mdev->ldev->md.uuid[i]);
	buffer->flags = cpu_to_be32(mdev->ldev->md.flags);
	buffer->magic = cpu_to_be32(DRBD_MD_MAGIC_84_UNCLEAN);

	buffer->md_size_sect  = cpu_to_be32(mdev->ldev->md.md_size_sect);
	buffer->al_offset     = cpu_to_be32(mdev->ldev->md.al_offset);
	buffer->al_nr_extents = cpu_to_be32(mdev->act_log->nr_elements);
	buffer->bm_bytes_per_bit = cpu_to_be32(BM_BLOCK_SIZE);
	buffer->device_uuid = cpu_to_be64(mdev->ldev->md.device_uuid);

	buffer->bm_offset = cpu_to_be32(mdev->ldev->md.bm_offset);
	buffer->la_peer_max_bio_size = cpu_to_be32(mdev->peer_max_bio_size);

	D_ASSERT(drbd_md_ss__(mdev, mdev->ldev) == mdev->ldev->md.md_offset);
	sector = mdev->ldev->md.md_offset;

	if (drbd_md_sync_page_io(mdev, mdev->ldev, sector, WRITE)) {
		/* this was a try anyways ... */
		dev_err(DEV, "meta data update failed!\n");
		drbd_chk_io_error(mdev, 1, DRBD_META_IO_ERROR);
	}

	/* Update mdev->ldev->md.la_size_sect,
	 * since we updated it on metadata. */
	mdev->ldev->md.la_size_sect = drbd_get_capacity(mdev->this_bdev);

	drbd_md_put_buffer(mdev);
out:
	put_ldev(mdev);
}

/**
 * drbd_md_read() - Reads in the meta data super block
 * @mdev:	DRBD device.
 * @bdev:	Device from which the meta data should be read in.
 *
 * Return 0 (NO_ERROR) on success, and an enum drbd_ret_code in case
 * something goes wrong.
 */
int drbd_md_read(struct drbd_conf *mdev, struct drbd_backing_dev *bdev)
{
	struct meta_data_on_disk *buffer;
	u32 magic, flags;
	int i, rv = NO_ERROR;

	if (!get_ldev_if_state(mdev, D_ATTACHING))
		return ERR_IO_MD_DISK;

	buffer = drbd_md_get_buffer(mdev);
	if (!buffer)
		goto out;

	if (drbd_md_sync_page_io(mdev, bdev, bdev->md.md_offset, READ)) {
		/* NOTE: can't do normal error processing here as this is
		   called BEFORE disk is attached */
		dev_err(DEV, "Error while reading metadata.\n");
		rv = ERR_IO_MD_DISK;
		goto err;
	}

	magic = be32_to_cpu(buffer->magic);
	flags = be32_to_cpu(buffer->flags);
	if (magic == DRBD_MD_MAGIC_84_UNCLEAN ||
	    (magic == DRBD_MD_MAGIC_08 && !(flags & MDF_AL_CLEAN))) {
			/* btw: that's Activity Log clean, not "all" clean. */
		dev_err(DEV, "Found unclean meta data. Did you \"drbdadm apply-al\"?\n");
		rv = ERR_MD_UNCLEAN;
		goto err;
	}
	if (magic != DRBD_MD_MAGIC_08) {
		if (magic == DRBD_MD_MAGIC_07)
			dev_err(DEV, "Found old (0.7) meta data magic. Did you \"drbdadm create-md\"?\n");
		else
			dev_err(DEV, "Meta data magic not found. Did you \"drbdadm create-md\"?\n");
		rv = ERR_MD_INVALID;
		goto err;
	}
	if (be32_to_cpu(buffer->al_offset) != bdev->md.al_offset) {
		dev_err(DEV, "unexpected al_offset: %d (expected %d)\n",
		    be32_to_cpu(buffer->al_offset), bdev->md.al_offset);
		rv = ERR_MD_INVALID;
		goto err;
	}
	if (be32_to_cpu(buffer->bm_offset) != bdev->md.bm_offset) {
		dev_err(DEV, "unexpected bm_offset: %d (expected %d)\n",
		    be32_to_cpu(buffer->bm_offset), bdev->md.bm_offset);
		rv = ERR_MD_INVALID;
		goto err;
	}
	if (be32_to_cpu(buffer->md_size_sect) != bdev->md.md_size_sect) {
		dev_err(DEV, "unexpected md_size: %u (expected %u)\n",
		    be32_to_cpu(buffer->md_size_sect), bdev->md.md_size_sect);
		rv = ERR_MD_INVALID;
		goto err;
	}

	if (be32_to_cpu(buffer->bm_bytes_per_bit) != BM_BLOCK_SIZE) {
		dev_err(DEV, "unexpected bm_bytes_per_bit: %u (expected %u)\n",
		    be32_to_cpu(buffer->bm_bytes_per_bit), BM_BLOCK_SIZE);
		rv = ERR_MD_INVALID;
		goto err;
	}

	bdev->md.la_size_sect = be64_to_cpu(buffer->la_size);
	for (i = UI_CURRENT; i < UI_SIZE; i++)
		bdev->md.uuid[i] = be64_to_cpu(buffer->uuid[i]);
	bdev->md.flags = be32_to_cpu(buffer->flags);
	bdev->md.device_uuid = be64_to_cpu(buffer->device_uuid);

	spin_lock_irq(&mdev->tconn->req_lock);
	if (mdev->state.conn < C_CONNECTED) {
		unsigned int peer;
		peer = be32_to_cpu(buffer->la_peer_max_bio_size);
		peer = max(peer, DRBD_MAX_BIO_SIZE_SAFE);
		mdev->peer_max_bio_size = peer;
	}
	spin_unlock_irq(&mdev->tconn->req_lock);

 err:
	drbd_md_put_buffer(mdev);
 out:
	put_ldev(mdev);

	return rv;
}

/**
 * drbd_md_mark_dirty() - Mark meta data super block as dirty
 * @mdev:	DRBD device.
 *
 * Call this function if you change anything that should be written to
 * the meta-data super block. This function sets MD_DIRTY, and starts a
 * timer that ensures that within five seconds you have to call drbd_md_sync().
 */
#ifdef DRBD_DEBUG_MD_SYNC
void drbd_md_mark_dirty_(struct drbd_conf *mdev, unsigned int line, const char *func)
{
	if (!test_and_set_bit(MD_DIRTY, &mdev->flags)) {
		mod_timer(&mdev->md_sync_timer, jiffies + HZ);
		mdev->last_md_mark_dirty.line = line;
		mdev->last_md_mark_dirty.func = func;
	}
}
#else
void drbd_md_mark_dirty(struct drbd_conf *mdev)
{
	if (!test_and_set_bit(MD_DIRTY, &mdev->flags))
		mod_timer(&mdev->md_sync_timer, jiffies + 5*HZ);
}
#endif

void drbd_uuid_move_history(struct drbd_conf *mdev) __must_hold(local)
{
	int i;

	for (i = UI_HISTORY_START; i < UI_HISTORY_END; i++)
		mdev->ldev->md.uuid[i+1] = mdev->ldev->md.uuid[i];
}

void __drbd_uuid_set(struct drbd_conf *mdev, int idx, u64 val) __must_hold(local)
{
	if (idx == UI_CURRENT) {
		if (mdev->state.role == R_PRIMARY)
			val |= 1;
		else
			val &= ~((u64)1);

		drbd_set_ed_uuid(mdev, val);
	}

	mdev->ldev->md.uuid[idx] = val;
	drbd_md_mark_dirty(mdev);
}

void _drbd_uuid_set(struct drbd_conf *mdev, int idx, u64 val) __must_hold(local)
{
	unsigned long flags;
	spin_lock_irqsave(&mdev->ldev->md.uuid_lock, flags);
	__drbd_uuid_set(mdev, idx, val);
	spin_unlock_irqrestore(&mdev->ldev->md.uuid_lock, flags);
}

void drbd_uuid_set(struct drbd_conf *mdev, int idx, u64 val) __must_hold(local)
{
	unsigned long flags;
	spin_lock_irqsave(&mdev->ldev->md.uuid_lock, flags);
	if (mdev->ldev->md.uuid[idx]) {
		drbd_uuid_move_history(mdev);
		mdev->ldev->md.uuid[UI_HISTORY_START] = mdev->ldev->md.uuid[idx];
	}
	__drbd_uuid_set(mdev, idx, val);
	spin_unlock_irqrestore(&mdev->ldev->md.uuid_lock, flags);
}

/**
 * drbd_uuid_new_current() - Creates a new current UUID
 * @mdev:	DRBD device.
 *
 * Creates a new current UUID, and rotates the old current UUID into
 * the bitmap slot. Causes an incremental resync upon next connect.
 */
void drbd_uuid_new_current(struct drbd_conf *mdev) __must_hold(local)
{
	u64 val;
	unsigned long long bm_uuid;

	get_random_bytes(&val, sizeof(u64));

	spin_lock_irq(&mdev->ldev->md.uuid_lock);
	bm_uuid = mdev->ldev->md.uuid[UI_BITMAP];

	if (bm_uuid)
		dev_warn(DEV, "bm UUID was already set: %llX\n", bm_uuid);

	mdev->ldev->md.uuid[UI_BITMAP] = mdev->ldev->md.uuid[UI_CURRENT];
	__drbd_uuid_set(mdev, UI_CURRENT, val);
	spin_unlock_irq(&mdev->ldev->md.uuid_lock);

	drbd_print_uuids(mdev, "new current UUID");
	/* get it to stable storage _now_ */
	drbd_md_sync(mdev);
}

void drbd_uuid_set_bm(struct drbd_conf *mdev, u64 val) __must_hold(local)
{
	unsigned long flags;
	if (mdev->ldev->md.uuid[UI_BITMAP] == 0 && val == 0)
		return;

	spin_lock_irqsave(&mdev->ldev->md.uuid_lock, flags);
	if (val == 0) {
		drbd_uuid_move_history(mdev);
		mdev->ldev->md.uuid[UI_HISTORY_START] = mdev->ldev->md.uuid[UI_BITMAP];
		mdev->ldev->md.uuid[UI_BITMAP] = 0;
	} else {
		unsigned long long bm_uuid = mdev->ldev->md.uuid[UI_BITMAP];
		if (bm_uuid)
			dev_warn(DEV, "bm UUID was already set: %llX\n", bm_uuid);

		mdev->ldev->md.uuid[UI_BITMAP] = val & ~((u64)1);
	}
	spin_unlock_irqrestore(&mdev->ldev->md.uuid_lock, flags);

	drbd_md_mark_dirty(mdev);
}

/**
 * drbd_bmio_set_n_write() - io_fn for drbd_queue_bitmap_io() or drbd_bitmap_io()
 * @mdev:	DRBD device.
 *
 * Sets all bits in the bitmap and writes the whole bitmap to stable storage.
 */
int drbd_bmio_set_n_write(struct drbd_conf *mdev)
{
	int rv = -EIO;

	if (get_ldev_if_state(mdev, D_ATTACHING)) {
		drbd_md_set_flag(mdev, MDF_FULL_SYNC);
		drbd_md_sync(mdev);
		drbd_bm_set_all(mdev);

		rv = drbd_bm_write(mdev);

		if (!rv) {
			drbd_md_clear_flag(mdev, MDF_FULL_SYNC);
			drbd_md_sync(mdev);
		}

		put_ldev(mdev);
	}

	return rv;
}

/**
 * drbd_bmio_clear_n_write() - io_fn for drbd_queue_bitmap_io() or drbd_bitmap_io()
 * @mdev:	DRBD device.
 *
 * Clears all bits in the bitmap and writes the whole bitmap to stable storage.
 */
int drbd_bmio_clear_n_write(struct drbd_conf *mdev)
{
	int rv = -EIO;

	drbd_resume_al(mdev);
	if (get_ldev_if_state(mdev, D_ATTACHING)) {
		drbd_bm_clear_all(mdev);
		rv = drbd_bm_write(mdev);
		put_ldev(mdev);
	}

	return rv;
}

STATIC int w_bitmap_io(struct drbd_work *w, int unused)
{
	struct bm_io_work *work = container_of(w, struct bm_io_work, w);
	struct drbd_conf *mdev = w->mdev;
	int rv = -EIO;

	D_ASSERT(atomic_read(&mdev->ap_bio_cnt) == 0);

	if (get_ldev(mdev)) {
		drbd_bm_lock(mdev, work->why, work->flags);
		rv = work->io_fn(mdev);
		drbd_bm_unlock(mdev);
		put_ldev(mdev);
	}

	clear_bit_unlock(BITMAP_IO, &mdev->flags);
	wake_up(&mdev->misc_wait);

	if (work->done)
		work->done(mdev, rv);

	clear_bit(BITMAP_IO_QUEUED, &mdev->flags);
	work->why = NULL;
	work->flags = 0;

	return 0;
}

void drbd_ldev_destroy(struct drbd_conf *mdev)
{
	lc_destroy(mdev->resync);
	mdev->resync = NULL;
	lc_destroy(mdev->act_log);
	mdev->act_log = NULL;
	__no_warn(local,
		drbd_free_bc(mdev->ldev);
		mdev->ldev = NULL;);

	clear_bit(GO_DISKLESS, &mdev->flags);
}

STATIC int w_go_diskless(struct drbd_work *w, int unused)
{
	struct drbd_conf *mdev = w->mdev;

	D_ASSERT(mdev->state.disk == D_FAILED);
	/* we cannot assert local_cnt == 0 here, as get_ldev_if_state will
	 * inc/dec it frequently. Once we are D_DISKLESS, no one will touch
	 * the protected members anymore, though, so once put_ldev reaches zero
	 * again, it will be safe to free them. */

	/* Try to write changed bitmap pages, read errors may have just
	 * set some bits outside the area covered by the activity log.
	 *
	 * If we have an IO error during the bitmap writeout,
	 * we will want a full sync next time, just in case.
	 * (Do we want a specific meta data flag for this?)
	 *
	 * If that does not make it to stable storage either,
	 * we cannot do anything about that anymore.
	 *
	 * We still need to check if both bitmap and ldev are present, we may
	 * end up here after a failed attach, before ldev was even assigned.
	 */
	if (mdev->bitmap && mdev->ldev) {
		/* An interrupted resync or similar is allowed to recounts bits
		 * while we detach.
		 * Any modifications would not be expected anymore, though.
		 */
		if (drbd_bitmap_io_from_worker(mdev, drbd_bm_write,
					"detach", BM_LOCKED_TEST_ALLOWED)) {
		  if (test_bit(WAS_READ_ERROR, &mdev->flags)) {
				drbd_md_set_flag(mdev, MDF_FULL_SYNC);
				drbd_md_sync(mdev);
			}
		}
	}

	drbd_force_state(mdev, NS(disk, D_DISKLESS));
	return 0;
}

<<<<<<< HEAD
void drbd_go_diskless(struct drbd_conf *mdev)
{
	D_ASSERT(mdev->state.disk == D_FAILED);
	if (!test_and_set_bit(GO_DISKLESS, &mdev->flags))
		drbd_queue_work(&mdev->tconn->sender_work, &mdev->go_diskless);
}

=======
>>>>>>> 4cbbc7ca
/**
 * drbd_queue_bitmap_io() - Queues an IO operation on the whole bitmap
 * @mdev:	DRBD device.
 * @io_fn:	IO callback to be called when bitmap IO is possible
 * @done:	callback to be called after the bitmap IO was performed
 * @why:	Descriptive text of the reason for doing the IO
 *
 * While IO on the bitmap happens we freeze application IO thus we ensure
 * that drbd_set_out_of_sync() can not be called. This function MAY ONLY be
 * called from worker context. It MUST NOT be used while a previous such
 * work is still pending!
 */
void drbd_queue_bitmap_io(struct drbd_conf *mdev,
			  int (*io_fn)(struct drbd_conf *),
			  void (*done)(struct drbd_conf *, int),
			  char *why, enum bm_flag flags)
{
	D_ASSERT(current == mdev->tconn->worker.task);

	D_ASSERT(!test_bit(BITMAP_IO_QUEUED, &mdev->flags));
	D_ASSERT(!test_bit(BITMAP_IO, &mdev->flags));
	D_ASSERT(list_empty(&mdev->bm_io_work.w.list));
	if (mdev->bm_io_work.why)
		dev_err(DEV, "FIXME going to queue '%s' but '%s' still pending?\n",
			why, mdev->bm_io_work.why);

	mdev->bm_io_work.io_fn = io_fn;
	mdev->bm_io_work.done = done;
	mdev->bm_io_work.why = why;
	mdev->bm_io_work.flags = flags;

	spin_lock_irq(&mdev->tconn->req_lock);
	set_bit(BITMAP_IO, &mdev->flags);
	if (atomic_read(&mdev->ap_bio_cnt) == 0) {
		if (!test_and_set_bit(BITMAP_IO_QUEUED, &mdev->flags))
			drbd_queue_work(&mdev->tconn->sender_work, &mdev->bm_io_work.w);
	}
	spin_unlock_irq(&mdev->tconn->req_lock);
}

/**
 * drbd_bitmap_io() -  Does an IO operation on the whole bitmap
 * @mdev:	DRBD device.
 * @io_fn:	IO callback to be called when bitmap IO is possible
 * @why:	Descriptive text of the reason for doing the IO
 *
 * freezes application IO while that the actual IO operations runs. This
 * functions MAY NOT be called from worker context.
 */
int drbd_bitmap_io(struct drbd_conf *mdev, int (*io_fn)(struct drbd_conf *),
		char *why, enum bm_flag flags)
{
	int rv;

	D_ASSERT(current != mdev->tconn->worker.task);

	if ((flags & BM_LOCKED_SET_ALLOWED) == 0)
		drbd_suspend_io(mdev);

	drbd_bm_lock(mdev, why, flags);
	rv = io_fn(mdev);
	drbd_bm_unlock(mdev);

	if ((flags & BM_LOCKED_SET_ALLOWED) == 0)
		drbd_resume_io(mdev);

	return rv;
}

void drbd_md_set_flag(struct drbd_conf *mdev, int flag) __must_hold(local)
{
	if ((mdev->ldev->md.flags & flag) != flag) {
		drbd_md_mark_dirty(mdev);
		mdev->ldev->md.flags |= flag;
	}
}

void drbd_md_clear_flag(struct drbd_conf *mdev, int flag) __must_hold(local)
{
	if ((mdev->ldev->md.flags & flag) != 0) {
		drbd_md_mark_dirty(mdev);
		mdev->ldev->md.flags &= ~flag;
	}
}
int drbd_md_test_flag(struct drbd_backing_dev *bdev, int flag)
{
	return (bdev->md.flags & flag) != 0;
}

STATIC void md_sync_timer_fn(unsigned long data)
{
	struct drbd_conf *mdev = (struct drbd_conf *) data;

	/* must not double-queue! */
	if (list_empty(&mdev->md_sync_work.list))
		drbd_queue_work_front(&mdev->tconn->sender_work, &mdev->md_sync_work);
}

STATIC int w_md_sync(struct drbd_work *w, int unused)
{
	struct drbd_conf *mdev = w->mdev;

	dev_warn(DEV, "md_sync_timer expired! Worker calls drbd_md_sync().\n");
#ifdef DRBD_DEBUG_MD_SYNC
	dev_warn(DEV, "last md_mark_dirty: %s:%u\n",
		mdev->last_md_mark_dirty.func, mdev->last_md_mark_dirty.line);
#endif
	drbd_md_sync(mdev);
	return 0;
}

const char *cmdname(enum drbd_packet cmd)
{
	/* THINK may need to become several global tables
	 * when we want to support more than
	 * one PRO_VERSION */
	static const char *cmdnames[] = {
		[P_DATA]	        = "Data",
		[P_DATA_REPLY]	        = "DataReply",
		[P_RS_DATA_REPLY]	= "RSDataReply",
		[P_BARRIER]	        = "Barrier",
		[P_BITMAP]	        = "ReportBitMap",
		[P_BECOME_SYNC_TARGET]  = "BecomeSyncTarget",
		[P_BECOME_SYNC_SOURCE]  = "BecomeSyncSource",
		[P_UNPLUG_REMOTE]	= "UnplugRemote",
		[P_DATA_REQUEST]	= "DataRequest",
		[P_RS_DATA_REQUEST]     = "RSDataRequest",
		[P_SYNC_PARAM]	        = "SyncParam",
		[P_SYNC_PARAM89]	= "SyncParam89",
		[P_PROTOCOL]            = "ReportProtocol",
		[P_UUIDS]	        = "ReportUUIDs",
		[P_SIZES]	        = "ReportSizes",
		[P_STATE]	        = "ReportState",
		[P_SYNC_UUID]           = "ReportSyncUUID",
		[P_AUTH_CHALLENGE]      = "AuthChallenge",
		[P_AUTH_RESPONSE]	= "AuthResponse",
		[P_PING]		= "Ping",
		[P_PING_ACK]	        = "PingAck",
		[P_RECV_ACK]	        = "RecvAck",
		[P_WRITE_ACK]	        = "WriteAck",
		[P_RS_WRITE_ACK]	= "RSWriteAck",
		[P_SUPERSEDED]          = "Superseded",
		[P_NEG_ACK]	        = "NegAck",
		[P_NEG_DREPLY]	        = "NegDReply",
		[P_NEG_RS_DREPLY]	= "NegRSDReply",
		[P_BARRIER_ACK]	        = "BarrierAck",
		[P_STATE_CHG_REQ]       = "StateChgRequest",
		[P_STATE_CHG_REPLY]     = "StateChgReply",
		[P_OV_REQUEST]          = "OVRequest",
		[P_OV_REPLY]            = "OVReply",
		[P_OV_RESULT]           = "OVResult",
		[P_CSUM_RS_REQUEST]     = "CsumRSRequest",
		[P_RS_IS_IN_SYNC]	= "CsumRSIsInSync",
		[P_COMPRESSED_BITMAP]   = "CBitmap",
		[P_DELAY_PROBE]         = "DelayProbe",
		[P_OUT_OF_SYNC]		= "OutOfSync",
		[P_RETRY_WRITE]		= "RetryWrite",
		[P_RS_CANCEL]		= "RSCancel",
		[P_CONN_ST_CHG_REQ]	= "conn_st_chg_req",
		[P_CONN_ST_CHG_REPLY]	= "conn_st_chg_reply",
		[P_RETRY_WRITE]		= "retry_write",
		[P_PROTOCOL_UPDATE]	= "protocol_update",

		/* enum drbd_packet, but not commands - obsoleted flags:
		 *	P_MAY_IGNORE
		 *	P_MAX_OPT_CMD
		 */
	};

	/* too big for the array: 0xfffX */
	if (cmd == P_INITIAL_META)
		return "InitialMeta";
	if (cmd == P_INITIAL_DATA)
		return "InitialData";
	if (cmd == P_CONNECTION_FEATURES)
		return "ConnectionFeatures";
	if (cmd >= ARRAY_SIZE(cmdnames))
		return "Unknown";
	return cmdnames[cmd];
}

/**
 * drbd_wait_misc  -  wait for a request to make progress
 * @mdev:	device associated with the request
 * @i:		the struct drbd_interval embedded in struct drbd_request or
 *		struct drbd_peer_request
 */
int drbd_wait_misc(struct drbd_conf *mdev, struct drbd_interval *i)
{
	struct net_conf *nc;
	DEFINE_WAIT(wait);
	long timeout;

	rcu_read_lock();
	nc = rcu_dereference(mdev->tconn->net_conf);
	if (!nc) {
		rcu_read_unlock();
		return -ETIMEDOUT;
	}
	timeout = nc->ko_count ? nc->timeout * HZ / 10 * nc->ko_count : MAX_SCHEDULE_TIMEOUT;
	rcu_read_unlock();

	/* Indicate to wake up mdev->misc_wait on progress.  */
	i->waiting = true;
	prepare_to_wait(&mdev->misc_wait, &wait, TASK_INTERRUPTIBLE);
	spin_unlock_irq(&mdev->tconn->req_lock);
	timeout = schedule_timeout(timeout);
	finish_wait(&mdev->misc_wait, &wait);
	spin_lock_irq(&mdev->tconn->req_lock);
	if (!timeout || mdev->state.conn < C_CONNECTED)
		return -ETIMEDOUT;
	if (signal_pending(current))
		return -ERESTARTSYS;
	return 0;
}

#ifdef CONFIG_DRBD_FAULT_INJECTION
/* Fault insertion support including random number generator shamelessly
 * stolen from kernel/rcutorture.c */
struct fault_random_state {
	unsigned long state;
	unsigned long count;
};

#define FAULT_RANDOM_MULT 39916801  /* prime */
#define FAULT_RANDOM_ADD	479001701 /* prime */
#define FAULT_RANDOM_REFRESH 10000

/*
 * Crude but fast random-number generator.  Uses a linear congruential
 * generator, with occasional help from get_random_bytes().
 */
STATIC unsigned long
_drbd_fault_random(struct fault_random_state *rsp)
{
	long refresh;

	if (!rsp->count--) {
		get_random_bytes(&refresh, sizeof(refresh));
		rsp->state += refresh;
		rsp->count = FAULT_RANDOM_REFRESH;
	}
	rsp->state = rsp->state * FAULT_RANDOM_MULT + FAULT_RANDOM_ADD;
	return swahw32(rsp->state);
}

STATIC char *
_drbd_fault_str(unsigned int type) {
	static char *_faults[] = {
		[DRBD_FAULT_MD_WR] = "Meta-data write",
		[DRBD_FAULT_MD_RD] = "Meta-data read",
		[DRBD_FAULT_RS_WR] = "Resync write",
		[DRBD_FAULT_RS_RD] = "Resync read",
		[DRBD_FAULT_DT_WR] = "Data write",
		[DRBD_FAULT_DT_RD] = "Data read",
		[DRBD_FAULT_DT_RA] = "Data read ahead",
		[DRBD_FAULT_BM_ALLOC] = "BM allocation",
		[DRBD_FAULT_AL_EE] = "EE allocation",
		[DRBD_FAULT_RECEIVE] = "receive data corruption",
	};

	return (type < DRBD_FAULT_MAX) ? _faults[type] : "**Unknown**";
}

unsigned int
_drbd_insert_fault(struct drbd_conf *mdev, unsigned int type)
{
	static struct fault_random_state rrs = {0, 0};

	unsigned int ret = (
		(fault_devs == 0 ||
			((1 << mdev_to_minor(mdev)) & fault_devs) != 0) &&
		(((_drbd_fault_random(&rrs) % 100) + 1) <= fault_rate));

	if (ret) {
		fault_count++;

		if (DRBD_ratelimit(5*HZ, 5))
			dev_warn(DEV, "***Simulating %s failure\n",
				_drbd_fault_str(type));
	}

	return ret;
}
#endif

module_init(drbd_init)
module_exit(drbd_cleanup)

/* For drbd_tracing: */
EXPORT_SYMBOL(drbd_conn_str);
EXPORT_SYMBOL(drbd_role_str);
EXPORT_SYMBOL(drbd_disk_str);
EXPORT_SYMBOL(drbd_set_st_err_str);<|MERGE_RESOLUTION|>--- conflicted
+++ resolved
@@ -3361,16 +3361,6 @@
 	return 0;
 }
 
-<<<<<<< HEAD
-void drbd_go_diskless(struct drbd_conf *mdev)
-{
-	D_ASSERT(mdev->state.disk == D_FAILED);
-	if (!test_and_set_bit(GO_DISKLESS, &mdev->flags))
-		drbd_queue_work(&mdev->tconn->sender_work, &mdev->go_diskless);
-}
-
-=======
->>>>>>> 4cbbc7ca
 /**
  * drbd_queue_bitmap_io() - Queues an IO operation on the whole bitmap
  * @mdev:	DRBD device.
