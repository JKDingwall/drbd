--- conflicted
+++ resolved
@@ -2112,105 +2112,13 @@
 	device->disk_state = D_DISKLESS;
 }
 
-<<<<<<< HEAD
 void drbd_mdev_cleanup(struct drbd_device *device)
-=======
-void drbd_init_set_defaults(struct drbd_conf *mdev)
-{
-	/* the memset(,0,) did most of this.
-	 * note: only assignments, no allocation in here */
-
-#ifdef PARANOIA
-	SET_MDEV_MAGIC(mdev);
-#endif
-
-	drbd_set_defaults(mdev);
-
-	/* for now, we do NOT yet support it,
-	 * even though we start some framework
-	 * to eventually support barriers */
-	set_bit(NO_BARRIER_SUPP, &mdev->flags);
-
-	atomic_set(&mdev->ap_bio_cnt, 0);
-	atomic_set(&mdev->ap_pending_cnt, 0);
-	atomic_set(&mdev->rs_pending_cnt, 0);
-	atomic_set(&mdev->unacked_cnt, 0);
-	atomic_set(&mdev->local_cnt, 0);
-	atomic_set(&mdev->pp_in_use_by_net, 0);
-	atomic_set(&mdev->rs_sect_in, 0);
-	atomic_set(&mdev->rs_sect_ev, 0);
-	atomic_set(&mdev->ap_in_flight, 0);
-	atomic_set(&mdev->md_io_in_use, 0);
-
-	mutex_init(&mdev->own_state_mutex);
-	mdev->state_mutex = &mdev->own_state_mutex;
-
-	spin_lock_init(&mdev->al_lock);
-	spin_lock_init(&mdev->peer_seq_lock);
-
-	INIT_LIST_HEAD(&mdev->active_ee);
-	INIT_LIST_HEAD(&mdev->sync_ee);
-	INIT_LIST_HEAD(&mdev->done_ee);
-	INIT_LIST_HEAD(&mdev->read_ee);
-	INIT_LIST_HEAD(&mdev->net_ee);
-	INIT_LIST_HEAD(&mdev->resync_reads);
-	INIT_LIST_HEAD(&mdev->resync_work.list);
-	INIT_LIST_HEAD(&mdev->unplug_work.list);
-	INIT_LIST_HEAD(&mdev->go_diskless.list);
-	INIT_LIST_HEAD(&mdev->md_sync_work.list);
-	INIT_LIST_HEAD(&mdev->start_resync_work.list);
-	INIT_LIST_HEAD(&mdev->bm_io_work.w.list);
-
-	mdev->resync_work.cb  = w_resync_timer;
-	mdev->unplug_work.cb  = w_send_write_hint;
-	mdev->go_diskless.cb  = w_go_diskless;
-	mdev->md_sync_work.cb = w_md_sync;
-	mdev->bm_io_work.w.cb = w_bitmap_io;
-	mdev->start_resync_work.cb = w_start_resync;
-
-	mdev->resync_work.mdev  = mdev;
-	mdev->unplug_work.mdev  = mdev;
-	mdev->go_diskless.mdev  = mdev;
-	mdev->md_sync_work.mdev = mdev;
-	mdev->bm_io_work.w.mdev = mdev;
-	mdev->start_resync_work.mdev = mdev;
-
-	init_timer(&mdev->resync_timer);
-	init_timer(&mdev->md_sync_timer);
-	init_timer(&mdev->start_resync_timer);
-	init_timer(&mdev->request_timer);
-	mdev->resync_timer.function = resync_timer_fn;
-	mdev->resync_timer.data = (unsigned long) mdev;
-	mdev->md_sync_timer.function = md_sync_timer_fn;
-	mdev->md_sync_timer.data = (unsigned long) mdev;
-	mdev->start_resync_timer.function = start_resync_timer_fn;
-	mdev->start_resync_timer.data = (unsigned long) mdev;
-	mdev->request_timer.function = request_timer_fn;
-	mdev->request_timer.data = (unsigned long) mdev;
-
-	init_waitqueue_head(&mdev->misc_wait);
-	init_waitqueue_head(&mdev->state_wait);
-	init_waitqueue_head(&mdev->ee_wait);
-	init_waitqueue_head(&mdev->al_wait);
-	init_waitqueue_head(&mdev->seq_wait);
-
-	mdev->resync_wenr = LC_FREE;
-	mdev->peer_max_bio_size = DRBD_MAX_BIO_SIZE_SAFE;
-	mdev->local_max_bio_size = DRBD_MAX_BIO_SIZE_SAFE;
-}
-
-void drbd_mdev_cleanup(struct drbd_conf *mdev)
->>>>>>> 98d51c5c
 {
 	int i;
 	if (first_peer_device(device)->connection->receiver.t_state != NONE)
 		drbd_err(device, "ASSERT FAILED: receiver t_state == %d expected 0.\n",
 				first_peer_device(device)->connection->receiver.t_state);
 
-<<<<<<< HEAD
-	/* no need to lock it, I'm the only thread alive */
-	if (atomic_read(&device->current_epoch->epoch_size) !=  0)
-		drbd_err(device, "epoch_size:%d\n", atomic_read(&device->current_epoch->epoch_size));
 	device->al_writ_cnt  =
 	device->bm_writ_cnt  =
 	device->read_cnt     =
@@ -2221,20 +2129,6 @@
 	device->rs_failed    = 0;
 	device->rs_last_events = 0;
 	device->rs_last_sect_ev = 0;
-=======
-	mdev->al_writ_cnt  =
-	mdev->bm_writ_cnt  =
-	mdev->read_cnt     =
-	mdev->recv_cnt     =
-	mdev->send_cnt     =
-	mdev->writ_cnt     =
-	mdev->p_size       =
-	mdev->rs_start     =
-	mdev->rs_total     =
-	mdev->rs_failed    = 0;
-	mdev->rs_last_events = 0;
-	mdev->rs_last_sect_ev = 0;
->>>>>>> 98d51c5c
 	for (i = 0; i < DRBD_SYNC_MARKS; i++) {
 		device->rs_mark_left[i] = 0;
 		device->rs_mark_time[i] = 0;
@@ -2455,8 +2349,6 @@
 	kfree(device->p_uuid);
 	/* device->p_uuid = NULL; */
 
-<<<<<<< HEAD
-	kfree(device->current_epoch);
 	if (device->bitmap) /* should no longer be there. */
 		drbd_bm_cleanup(device);
 	__free_page(device->md_io_page);
@@ -2474,15 +2366,6 @@
 void drbd_destroy_resource(struct kref *kref)
 {
 	struct drbd_resource *resource = container_of(kref, struct drbd_resource, kref);
-=======
-	if (mdev->bitmap) /* should no longer be there. */
-		drbd_bm_cleanup(mdev);
-	__free_page(mdev->md_io_page);
-	put_disk(mdev->vdisk);
-	blk_cleanup_queue(mdev->rq_queue);
-	kfree(mdev->rs_plan_s);
-	kfree(mdev);
->>>>>>> 98d51c5c
 
 	idr_destroy(&resource->devices);
 	free_cpumask_var(resource->cpu_mask);
@@ -2788,30 +2671,21 @@
 	if (!resource)
 		goto fail;
 
+	connection->current_epoch = kzalloc(sizeof(struct drbd_epoch), GFP_KERNEL);
+	if (!connection->current_epoch)
+		goto fail;
+
+	INIT_LIST_HEAD(&connection->current_epoch->list);
+	connection->epochs = 1;
+	spin_lock_init(&connection->epoch_lock);
+
 	connection->cstate = C_STANDALONE;
 	connection->peer_role = R_UNKNOWN;
 	init_waitqueue_head(&connection->ping_wait);
 	idr_init(&connection->peer_devices);
 
-<<<<<<< HEAD
 	drbd_init_workqueue(&connection->data.work);
 	mutex_init(&connection->data.mutex);
-=======
-	tconn->current_epoch = kzalloc(sizeof(struct drbd_epoch), GFP_KERNEL);
-	if (!tconn->current_epoch)
-		goto fail;
-	INIT_LIST_HEAD(&tconn->current_epoch->list);
-	tconn->epochs = 1;
-	spin_lock_init(&tconn->epoch_lock);
-	tconn->write_ordering = WO_bio_barrier;
-
-	tconn->cstate = C_STANDALONE;
-	mutex_init(&tconn->cstate_mutex);
-	spin_lock_init(&tconn->req_lock);
-	mutex_init(&tconn->conf_update);
-	init_waitqueue_head(&tconn->ping_wait);
-	idr_init(&tconn->volumes);
->>>>>>> 98d51c5c
 
 	drbd_init_workqueue(&connection->meta.work);
 	mutex_init(&connection->meta.mutex);
@@ -2837,20 +2711,11 @@
 fail_resource:
 	drbd_free_resource(resource);
 fail:
-<<<<<<< HEAD
+	kfree(connection->current_epoch);
 	tl_cleanup(connection);
 	drbd_free_socket(&connection->meta);
 	drbd_free_socket(&connection->data);
 	kfree(connection);
-=======
-	kfree(tconn->current_epoch);
-	tl_cleanup(tconn);
-	free_cpumask_var(tconn->cpu_mask);
-	drbd_free_socket(&tconn->meta);
-	drbd_free_socket(&tconn->data);
-	kfree(tconn->name);
-	kfree(tconn);
->>>>>>> 98d51c5c
 
 	return NULL;
 }
@@ -2860,15 +2725,11 @@
 	struct drbd_connection *connection = container_of(kref, struct drbd_connection, kref);
 	struct drbd_resource *resource = connection->resource;
 
-<<<<<<< HEAD
+	if (atomic_read(&connection->current_epoch->epoch_size) !=  0)
+		drbd_err(connection, "epoch_size:%d\n", atomic_read(&connection->current_epoch->epoch_size));
+	kfree(connection->current_epoch);
+
 	idr_destroy(&connection->peer_devices);
-=======
-	if (atomic_read(&tconn->current_epoch->epoch_size) !=  0)
-		conn_err(tconn, "epoch_size:%d\n", atomic_read(&tconn->current_epoch->epoch_size));
-	kfree(tconn->current_epoch);
-
-	idr_destroy(&tconn->volumes);
->>>>>>> 98d51c5c
 
 	drbd_free_socket(&connection->meta);
 	drbd_free_socket(&connection->data);
@@ -2928,7 +2789,6 @@
 	atomic_set(&device->md_io_in_use, 0);
 
 	spin_lock_init(&device->al_lock);
-	spin_lock_init(&device->epoch_lock);
 
 	INIT_LIST_HEAD(&device->active_ee);
 	INIT_LIST_HEAD(&device->sync_ee);
@@ -2968,7 +2828,6 @@
 	init_waitqueue_head(&device->al_wait);
 	init_waitqueue_head(&device->seq_wait);
 
-	device->write_ordering = WO_bio_barrier;
 	device->resync_wenr = LC_FREE;
 
 	q = blk_alloc_queue(GFP_KERNEL);
@@ -3012,19 +2871,8 @@
 	device->read_requests = RB_ROOT;
 	device->write_requests = RB_ROOT;
 
-<<<<<<< HEAD
-	device->current_epoch = kzalloc(sizeof(struct drbd_epoch), GFP_KERNEL);
-	if (!device->current_epoch)
-		goto out_no_epoch;
-
-	INIT_LIST_HEAD(&device->current_epoch->list);
-	device->epochs = 1;
-
 	if (!idr_pre_get(&drbd_devices, GFP_KERNEL) ||
 	    idr_get_new_above(&drbd_devices, device, minor, &got))
-=======
-	if (!idr_pre_get(&minors, GFP_KERNEL))
->>>>>>> 98d51c5c
 		goto out_no_minor_idr;
 	if (got != minor) {
 		err = ERR_MINOR_OR_VOLUME_EXISTS;
@@ -3097,13 +2945,7 @@
 out_idr_synchronize_rcu:
 	synchronize_rcu();
 out_no_minor_idr:
-<<<<<<< HEAD
-	kfree(device->current_epoch);
-out_no_epoch:
 	drbd_bm_cleanup(device);
-=======
-	drbd_bm_cleanup(mdev);
->>>>>>> 98d51c5c
 out_no_bitmap:
 	__free_page(device->md_io_page);
 out_no_io_page:
