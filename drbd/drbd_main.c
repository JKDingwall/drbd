/*
   drbd.c

   This file is part of DRBD by Philipp Reisner and Lars Ellenberg.

   Copyright (C) 2001-2008, LINBIT Information Technologies GmbH.
   Copyright (C) 1999-2008, Philipp Reisner <philipp.reisner@linbit.com>.
   Copyright (C) 2002-2008, Lars Ellenberg <lars.ellenberg@linbit.com>.

   Thanks to Carter Burden, Bart Grantham and Gennadiy Nerubayev
   from Logicworks, Inc. for making SDP replication support possible.

   drbd is free software; you can redistribute it and/or modify
   it under the terms of the GNU General Public License as published by
   the Free Software Foundation; either version 2, or (at your option)
   any later version.

   drbd is distributed in the hope that it will be useful,
   but WITHOUT ANY WARRANTY; without even the implied warranty of
   MERCHANTABILITY or FITNESS FOR A PARTICULAR PURPOSE.  See the
   GNU General Public License for more details.

   You should have received a copy of the GNU General Public License
   along with drbd; see the file COPYING.  If not, write to
   the Free Software Foundation, 675 Mass Ave, Cambridge, MA 02139, USA.

 */

#include <linux/autoconf.h>
#include <linux/module.h>
#include <linux/drbd.h>
#include <asm/uaccess.h>
#include <asm/types.h>
#include <net/sock.h>
#include <linux/ctype.h>
#include <linux/fs.h>
#include <linux/file.h>
#include <linux/proc_fs.h>
#include <linux/init.h>
#include <linux/mm.h>
#include <linux/memcontrol.h>
#include <linux/mm_inline.h>
#include <linux/slab.h>
#include <linux/random.h>
#include <linux/reboot.h>
#include <linux/notifier.h>
#define __KERNEL_SYSCALLS__
#include <linux/unistd.h>
#include <linux/vmalloc.h>
#include <linux/device.h>
#include <linux/dynamic_debug.h>

#include <linux/drbd_limits.h>
#include "drbd_int.h"
#include "drbd_protocol.h"
#include "drbd_req.h" /* only for _req_mod in tl_release and tl_clear */
#include "drbd_vli.h"

#ifdef COMPAT_HAVE_LINUX_BYTEORDER_SWABB_H
#include <linux/byteorder/swabb.h>
#else
#include <linux/swab.h>
#endif

#ifdef BD_OPS_USE_FMODE
static int drbd_open(struct block_device *bdev, fmode_t mode);
static int drbd_release(struct gendisk *gd, fmode_t mode);
#else
static int drbd_open(struct inode *inode, struct file *file);
static int drbd_release(struct inode *inode, struct file *file);
#endif
static int w_md_sync(struct drbd_work *w, int unused);
STATIC void md_sync_timer_fn(unsigned long data);
static int w_bitmap_io(struct drbd_work *w, int unused);
static int w_go_diskless(struct drbd_work *w, int unused);

MODULE_AUTHOR("Philipp Reisner <phil@linbit.com>, "
	      "Lars Ellenberg <lars@linbit.com>");
MODULE_DESCRIPTION("drbd - Distributed Replicated Block Device v" REL_VERSION);
MODULE_VERSION(REL_VERSION);
MODULE_LICENSE("GPL");
MODULE_PARM_DESC(minor_count, "Approximate number of drbd devices ("
		 __stringify(DRBD_MINOR_COUNT_MIN) "-" __stringify(DRBD_MINOR_COUNT_MAX) ")");
MODULE_ALIAS_BLOCKDEV_MAJOR(DRBD_MAJOR);

#include <linux/moduleparam.h>
/* allow_open_on_secondary */
MODULE_PARM_DESC(allow_oos, "DONT USE!");
/* thanks to these macros, if compiled into the kernel (not-module),
 * this becomes the boot parameter drbd.minor_count */
module_param(minor_count, uint, 0444);
module_param(disable_sendpage, bool, 0644);
module_param(allow_oos, bool, 0);
module_param(proc_details, int, 0644);

#ifdef DRBD_ENABLE_FAULTS
int enable_faults;
int fault_rate;
static int fault_count;
int fault_devs;
/* bitmap of enabled faults */
module_param(enable_faults, int, 0664);
/* fault rate % value - applies to all enabled faults */
module_param(fault_rate, int, 0664);
/* count of faults inserted */
module_param(fault_count, int, 0664);
/* bitmap of devices to insert faults on */
module_param(fault_devs, int, 0644);
#endif

/* module parameter, defined */
unsigned int minor_count = DRBD_MINOR_COUNT_DEF;
int disable_sendpage;
int allow_oos;
int proc_details;       /* Detail level in proc drbd*/

/* Module parameter for setting the user mode helper program
 * to run. Default is /sbin/drbdadm */
char usermode_helper[80] = "/sbin/drbdadm";

module_param_string(usermode_helper, usermode_helper, sizeof(usermode_helper), 0644);

/* in 2.6.x, our device mapping and config info contains our virtual gendisks
 * as member "struct gendisk *vdisk;"
 */
struct idr drbd_devices;
struct list_head drbd_resources;

struct kmem_cache *drbd_request_cache;
struct kmem_cache *drbd_ee_cache;	/* peer requests */
struct kmem_cache *drbd_bm_ext_cache;	/* bitmap extents */
struct kmem_cache *drbd_al_ext_cache;	/* activity log extents */
mempool_t *drbd_request_mempool;
mempool_t *drbd_ee_mempool;
mempool_t *drbd_md_io_page_pool;
struct bio_set *drbd_md_io_bio_set;

/* I do not use a standard mempool, because:
   1) I want to hand out the pre-allocated objects first.
   2) I want to be able to interrupt sleeping allocation with a signal.
   Note: This is a single linked list, the next pointer is the private
	 member of struct page.
 */
struct page *drbd_pp_pool;
spinlock_t   drbd_pp_lock;
int          drbd_pp_vacant;
wait_queue_head_t drbd_pp_wait;

DEFINE_RATELIMIT_STATE(drbd_ratelimit_state, DEFAULT_RATELIMIT_INTERVAL, DEFAULT_RATELIMIT_BURST);

STATIC const struct block_device_operations drbd_ops = {
	.owner =   THIS_MODULE,
	.open =    drbd_open,
	.release = drbd_release,
};

static void bio_destructor_drbd(struct bio *bio)
{
	bio_free(bio, drbd_md_io_bio_set);
}

struct bio *bio_alloc_drbd(gfp_t gfp_mask)
{
	struct bio *bio;

	if (!drbd_md_io_bio_set)
		return bio_alloc(gfp_mask, 1);

	bio = bio_alloc_bioset(gfp_mask, 1, drbd_md_io_bio_set);
	if (!bio)
		return NULL;
	bio->bi_destructor = bio_destructor_drbd;
	return bio;
}

#ifdef __CHECKER__
/* When checking with sparse, and this is an inline function, sparse will
   give tons of false positives. When this is a real functions sparse works.
 */
int _get_ldev_if_state(struct drbd_device *device, enum drbd_disk_state mins)
{
	int io_allowed;

	atomic_inc(&device->local_cnt);
	io_allowed = (device->disk_state >= mins);
	if (!io_allowed) {
		if (atomic_dec_and_test(&device->local_cnt))
			wake_up(&device->misc_wait);
	}
	return io_allowed;
}

#endif

/**
 * DOC: The transfer log
 *
 * The transfer log is a single linked list of &struct drbd_tl_epoch objects.
 * first_peer_device(device)->connection->newest_tle points to the head, first_peer_device(device)->connection->oldest_tle points to the tail
 * of the list. There is always at least one &struct drbd_tl_epoch object.
 *
 * Each &struct drbd_tl_epoch has a circular double linked list of requests
 * attached.
 */
STATIC int tl_init(struct drbd_connection *connection)
{
	struct drbd_tl_epoch *b;

	/* during device minor initialization, we may well use GFP_KERNEL */
	b = kmalloc(sizeof(struct drbd_tl_epoch), GFP_KERNEL);
	if (!b)
		return 0;
	INIT_LIST_HEAD(&b->requests);
	INIT_LIST_HEAD(&b->w.list);
	b->next = NULL;
	b->br_number = 4711;
	b->n_writes = 0;
	b->w.cb = NULL; /* if this is != NULL, we need to dec_ap_pending in tl_clear */

	connection->oldest_tle = b;
	connection->newest_tle = b;
	INIT_LIST_HEAD(&connection->out_of_sequence_requests);
	INIT_LIST_HEAD(&connection->barrier_acked_requests);

	return 1;
}

STATIC void tl_cleanup(struct drbd_connection *connection)
{
	if (connection->oldest_tle != connection->newest_tle)
		drbd_err(connection, "ASSERT FAILED: oldest_tle == newest_tle\n");
	if (!list_empty(&connection->out_of_sequence_requests))
		drbd_err(connection, "ASSERT FAILED: list_empty(out_of_sequence_requests)\n");
	kfree(connection->oldest_tle);
	connection->oldest_tle = NULL;
	kfree(connection->unused_spare_tle);
	connection->unused_spare_tle = NULL;
}

/**
 * _tl_add_barrier() - Adds a barrier to the transfer log
 * @device:	DRBD device.
 * @new:	Barrier to be added before the current head of the TL.
 *
 * The caller must hold the req_lock.
 */
void _tl_add_barrier(struct drbd_connection *connection, struct drbd_tl_epoch *new)
{
	struct drbd_tl_epoch *newest_before;

	INIT_LIST_HEAD(&new->requests);
	INIT_LIST_HEAD(&new->w.list);
	new->w.cb = NULL; /* if this is != NULL, we need to dec_ap_pending in tl_clear */
	new->next = NULL;
	new->n_writes = 0;

	newest_before = connection->newest_tle;
	/* never send a barrier number == 0, because that is special-cased
	 * when using TCQ for our write ordering code */
	new->br_number = (newest_before->br_number+1) ?: 1;
	if (connection->newest_tle != new) {
		connection->newest_tle->next = new;
		connection->newest_tle = new;
	}
}

/**
 * tl_release() - Free or recycle the oldest &struct drbd_tl_epoch object of the TL
 * @device:	DRBD device.
 * @barrier_nr:	Expected identifier of the DRBD write barrier packet.
 * @set_size:	Expected number of requests before that barrier.
 *
 * In case the passed barrier_nr or set_size does not match the oldest
 * &struct drbd_tl_epoch objects this function will cause a termination
 * of the connection.
 */
void tl_release(struct drbd_connection *connection, unsigned int barrier_nr,
		unsigned int set_size)
{
	struct drbd_device *device;
	struct drbd_tl_epoch *b, *nob; /* next old barrier */
	struct list_head *le, *tle;
	struct drbd_request *r;

	spin_lock_irq(&connection->resource->req_lock);

	b = connection->oldest_tle;

	/* first some paranoia code */
	if (b == NULL) {
		drbd_err(connection, "BAD! BarrierAck #%u received, but no epoch in tl!?\n",
			 barrier_nr);
		goto bail;
	}
	if (b->br_number != barrier_nr) {
		drbd_err(connection, "BAD! BarrierAck #%u received, expected #%u!\n",
			 barrier_nr, b->br_number);
		goto bail;
	}
	if (b->n_writes != set_size) {
		drbd_err(connection, "BAD! BarrierAck #%u received with n_writes=%u, expected n_writes=%u!\n",
			 barrier_nr, set_size, b->n_writes);
		goto bail;
	}

	/* Clean up list of requests processed during current epoch */
	list_for_each_safe(le, tle, &b->requests) {
		r = list_entry(le, struct drbd_request, tl_requests);
		_req_mod(r, BARRIER_ACKED);
	}
	/* There could be requests on the list waiting for completion
	   of the write to the local disk. To avoid corruptions of
	   slab's data structures we have to remove the lists head.

	   Also there could have been a barrier ack out of sequence, overtaking
	   the write acks - which would be a bug and violating write ordering.
	   To not deadlock in case we lose connection while such requests are
	   still pending, we need some way to find them for the
	   _req_mode(CONNECTION_LOST_WHILE_PENDING).

	   These have been list_move'd to the out_of_sequence_requests list in
	   _req_mod(, BARRIER_ACKED) above.
	   */
	list_splice_init(&b->requests, &connection->barrier_acked_requests);
	device = b->device;

	nob = b->next;
	if (test_and_clear_bit(CREATE_BARRIER, &device->flags)) {
		_tl_add_barrier(connection, b);
		if (nob)
			connection->oldest_tle = nob;
		/* if nob == NULL b was the only barrier, and becomes the new
		   barrier. Therefore connection->oldest_tle points already to b */
	} else {
		D_ASSERT(device, nob != NULL);
		connection->oldest_tle = nob;
		kfree(b);
	}

	spin_unlock_irq(&connection->resource->req_lock);
	dec_ap_pending(device);

	return;

bail:
	spin_unlock_irq(&connection->resource->req_lock);
	conn_request_state(connection, NS(conn, C_PROTOCOL_ERROR), CS_HARD);
}


/**
 * _tl_restart() - Walks the transfer log, and applies an action to all requests
 * @device:	DRBD device.
 * @what:       The action/event to perform with all request objects
 *
 * @what might be one of CONNECTION_LOST_WHILE_PENDING, RESEND, FAIL_FROZEN_DISK_IO,
 * RESTART_FROZEN_DISK_IO.
 */
void _tl_restart(struct drbd_connection *connection, enum drbd_req_event what)
{
	struct drbd_tl_epoch *b, *tmp, **pn;
	struct list_head *le, *tle, carry_reads;
	struct drbd_request *req;
	int rv, n_writes, n_reads;

	b = connection->oldest_tle;
	pn = &connection->oldest_tle;
	while (b) {
		n_writes = 0;
		n_reads = 0;
		INIT_LIST_HEAD(&carry_reads);
		list_for_each_safe(le, tle, &b->requests) {
			req = list_entry(le, struct drbd_request, tl_requests);
			rv = _req_mod(req, what);

			if (rv & MR_WRITE)
				n_writes++;
			if (rv & MR_READ)
				n_reads++;
		}
		tmp = b->next;

		if (n_writes) {
			if (what == RESEND) {
				b->n_writes = n_writes;
				if (b->w.cb == NULL) {
					b->w.cb = w_send_barrier;
					inc_ap_pending(b->device);
					set_bit(CREATE_BARRIER, &b->device->flags);
				}

				drbd_queue_work(&connection->data.work, &b->w);
			}
			pn = &b->next;
		} else {
			if (n_reads)
				list_add(&carry_reads, &b->requests);
			/* there could still be requests on that ring list,
			 * in case local io is still pending */
			list_del(&b->requests);

			/* dec_ap_pending corresponding to queue_barrier.
			 * the newest barrier may not have been queued yet,
			 * in which case w.cb is still NULL. */
			if (b->w.cb != NULL)
				dec_ap_pending(b->device);

			if (b == connection->newest_tle) {
				/* recycle, but reinit! */
				if (tmp != NULL)
					drbd_err(connection, "ASSERT FAILED tmp == NULL");
				INIT_LIST_HEAD(&b->requests);
				list_splice(&carry_reads, &b->requests);
				INIT_LIST_HEAD(&b->w.list);
				b->w.cb = NULL;
				b->br_number = net_random();
				b->n_writes = 0;

				*pn = b;
				break;
			}
			*pn = tmp;
			kfree(b);
		}
		b = tmp;
		list_splice(&carry_reads, &b->requests);
	}

	/* Actions operating on the disk state, also want to work on
	   requests that got barrier acked. */
	switch (what) {
	case FAIL_FROZEN_DISK_IO:
	case RESTART_FROZEN_DISK_IO:
		list_for_each_safe(le, tle, &connection->barrier_acked_requests) {
			req = list_entry(le, struct drbd_request, tl_requests);
			_req_mod(req, what);
		}
	case CONNECTION_LOST_WHILE_PENDING:
	case RESEND:
		break;
	default:
		drbd_err(connection, "what = %d in _tl_restart()\n", what);
	}
}


/**
 * tl_clear() - Clears all requests and &struct drbd_tl_epoch objects out of the TL
 * @device:	DRBD device.
 *
 * This is called after the connection to the peer was lost. The storage covered
 * by the requests on the transfer gets marked as our of sync. Called from the
 * receiver thread and the sender thread.
 */
void tl_clear(struct drbd_connection *connection)
{
	struct drbd_peer_device *peer_device;
	struct list_head *le, *tle;
	struct drbd_request *r;
	int vnr;

	spin_lock_irq(&connection->resource->req_lock);

	_tl_restart(connection, CONNECTION_LOST_WHILE_PENDING);

	/* we expect this list to be empty. */
	if (!list_empty(&connection->out_of_sequence_requests))
		drbd_err(connection, "ASSERT FAILED list_empty(&out_of_sequence_requests)\n");

	/* but just in case, clean it up anyways! */
	list_for_each_safe(le, tle, &connection->out_of_sequence_requests) {
		r = list_entry(le, struct drbd_request, tl_requests);
		/* It would be nice to complete outside of spinlock.
		 * But this is easier for now. */
		_req_mod(r, CONNECTION_LOST_WHILE_PENDING);
	}

	/* ensure bit indicating barrier is required is clear */
	rcu_read_lock();
	idr_for_each_entry(&connection->peer_devices, peer_device, vnr)
		clear_bit(CREATE_BARRIER, &peer_device->device->flags);
	rcu_read_unlock();

	spin_unlock_irq(&connection->resource->req_lock);
}

void tl_restart(struct drbd_connection *connection, enum drbd_req_event what)
{
	spin_lock_irq(&connection->resource->req_lock);
	_tl_restart(connection, what);
	spin_unlock_irq(&connection->resource->req_lock);
}

/**
 * tl_abort_disk_io() - Abort disk I/O for all requests for a certain mdev in the TL
 * @mdev:	DRBD device.
 */
void tl_abort_disk_io(struct drbd_device *device)
{
	struct drbd_connection *connection = first_peer_device(device)->connection;
	struct drbd_tl_epoch *b;
	struct list_head *le, *tle;
	struct drbd_request *req;

	spin_lock_irq(&connection->resource->req_lock);
	b = connection->oldest_tle;
	while (b) {
		list_for_each_safe(le, tle, &b->requests) {
			req = list_entry(le, struct drbd_request, tl_requests);
			if (!(req->rq_state & RQ_LOCAL_PENDING))
				continue;
			if (req->device == device)
				_req_mod(req, ABORT_DISK_IO);
		}
		b = b->next;
	}

	list_for_each_safe(le, tle, &connection->barrier_acked_requests) {
		req = list_entry(le, struct drbd_request, tl_requests);
		if (!(req->rq_state & RQ_LOCAL_PENDING))
			continue;
		if (req->device == device)
			_req_mod(req, ABORT_DISK_IO);
	}

	spin_unlock_irq(&connection->resource->req_lock);
}

STATIC int drbd_thread_setup(void *arg)
{
	struct drbd_thread *thi = (struct drbd_thread *) arg;
	struct drbd_resource *resource = thi->resource;
	unsigned long flags;
	int retval;

	daemonize("drbd_%c_%s", thi->name[0], resource->name);
	/* state engine takes this lock (in drbd_thread_stop_nowait)
	 * while holding the req_lock irqsave */
	spin_lock_irqsave(&thi->t_lock, flags);
	thi->task = current;
	smp_mb();
	spin_unlock_irqrestore(&thi->t_lock, flags);

	__set_current_state(TASK_UNINTERRUPTIBLE);
	complete(&thi->startstop); /* notify: thi->task is set. */
<<<<<<< HEAD
	timeout = schedule_timeout(10*HZ);
=======
	schedule_timeout(10*HZ);
	snprintf(current->comm, sizeof(current->comm), "drbd_%c_%s",
			thi->name[0], thi->tconn->name);
>>>>>>> 2a32d33b

restart:
	retval = thi->function(thi);

	spin_lock_irqsave(&thi->t_lock, flags);

	/* if the receiver has been "EXITING", the last thing it did
	 * was set the conn state to "StandAlone",
	 * if now a re-connect request comes in, conn state goes C_UNCONNECTED,
	 * and receiver thread will be "started".
	 * drbd_thread_start needs to set "RESTARTING" in that case.
	 * t_state check and assignment needs to be within the same spinlock,
	 * so either thread_start sees EXITING, and can remap to RESTARTING,
	 * or thread_start see NONE, and can proceed as normal.
	 */

	if (thi->t_state == RESTARTING) {
		drbd_info(resource, "Restarting %s thread\n", thi->name);
		thi->t_state = RUNNING;
		spin_unlock_irqrestore(&thi->t_lock, flags);
		goto restart;
	}

	thi->task = NULL;
	thi->t_state = NONE;
	smp_mb();

	/* THINK maybe two different completions? */
	complete_all(&thi->startstop); /* notify: thi->task unset. */
	drbd_info(resource, "Terminating %s thread\n", thi->name);
	spin_unlock_irqrestore(&thi->t_lock, flags);

	/* Release mod reference taken when thread was started */

	if (thi->connection)
		kref_put(&thi->connection->kref, drbd_destroy_connection);
	kref_put(&resource->kref, drbd_destroy_resource);
	module_put(THIS_MODULE);
	return retval;
}

STATIC void drbd_thread_init(struct drbd_resource *resource, struct drbd_thread *thi,
			     int (*func) (struct drbd_thread *), const char *name)
{
	spin_lock_init(&thi->t_lock);
	thi->task    = NULL;
	thi->t_state = NONE;
	thi->function = func;
	thi->resource = resource;
	thi->connection = NULL;
	thi->name = name;
}

int drbd_thread_start(struct drbd_thread *thi)
{
	struct drbd_resource *resource = thi->resource;
	unsigned long flags;
	int pid;

	/* is used from state engine doing drbd_thread_stop_nowait,
	 * while holding the req lock irqsave */
	spin_lock_irqsave(&thi->t_lock, flags);

	switch (thi->t_state) {
	case NONE:
		drbd_info(resource, "Starting %s thread (from %s [%d])\n",
			 thi->name, current->comm, current->pid);

		/* Get ref on module for thread - this is released when thread exits */
		if (!try_module_get(THIS_MODULE)) {
			drbd_err(resource, "Failed to get module reference in drbd_thread_start\n");
			spin_unlock_irqrestore(&thi->t_lock, flags);
			return false;
		}

		kref_get(&resource->kref);
		if (thi->connection)
			kref_get(&thi->connection->kref);

		init_completion(&thi->startstop);
		thi->reset_cpu_mask = 1;
		thi->t_state = RUNNING;
		spin_unlock_irqrestore(&thi->t_lock, flags);
		flush_signals(current); /* otherw. may get -ERESTARTNOINTR */

		pid = kernel_thread(drbd_thread_setup, (void *) thi, CLONE_FS);
		if (pid < 0) {
			drbd_err(resource, "Couldn't start thread (%d)\n", pid);

			if (thi->connection)
				kref_put(&thi->connection->kref, drbd_destroy_connection);
			kref_put(&resource->kref, drbd_destroy_resource);
			module_put(THIS_MODULE);
			return false;
		}
		/* waits until thi->task is set */
		wait_for_completion(&thi->startstop);
		if (thi->t_state != RUNNING)
			drbd_err(resource, "ASSERT FAILED: %s t_state == %d expected %d.\n",
					thi->name, thi->t_state, RUNNING);
		if (thi->task)
			wake_up_process(thi->task);
		else
			drbd_err(resource, "ASSERT FAILED thi->task is NULL where it should be set!?\n");
		break;
	case EXITING:
		thi->t_state = RESTARTING;
		drbd_info(resource, "Restarting %s thread (from %s [%d])\n",
				thi->name, current->comm, current->pid);
		/* fall through */
	case RUNNING:
	case RESTARTING:
	default:
		spin_unlock_irqrestore(&thi->t_lock, flags);
		break;
	}

	return true;
}


void _drbd_thread_stop(struct drbd_thread *thi, int restart, int wait)
{
	struct drbd_resource *resource = thi->resource;
	unsigned long flags;
	enum drbd_thread_state ns = restart ? RESTARTING : EXITING;

	/* may be called from state engine, holding the req lock irqsave */
	spin_lock_irqsave(&thi->t_lock, flags);

	/* drbd_err(resource, "drbd_thread_stop: %s [%d]: %s %d -> %d; %d\n",
	     current->comm, current->pid,
	     thi->task ? thi->task->comm : "NULL", thi->t_state, ns, wait); */

	if (thi->t_state == NONE) {
		spin_unlock_irqrestore(&thi->t_lock, flags);
		if (restart)
			drbd_thread_start(thi);
		return;
	}

	if (thi->t_state != ns) {
		if (thi->task == NULL) {
			spin_unlock_irqrestore(&thi->t_lock, flags);
			return;
		}

		thi->t_state = ns;
		smp_mb();
		init_completion(&thi->startstop);
		if (thi->task != current)
			force_sig(DRBD_SIGKILL, thi->task);
		else if (wait)
			drbd_err(resource, "ASSERT FAILED: wait=%d\n", wait);
	}
	spin_unlock_irqrestore(&thi->t_lock, flags);

	if (wait) {
		if (thi->task == current) {
			drbd_err(resource, "ASSERT FAILED: Trying to wait for current task!\n");
			return;
		}
		wait_for_completion(&thi->startstop);
		spin_lock_irqsave(&thi->t_lock, flags);
		if (thi->t_state != NONE)
			drbd_err(resource, "ASSERT FAILED: %s t_state == %d expected %d.\n",
				 thi->name, thi->t_state, NONE);
		spin_unlock_irqrestore(&thi->t_lock, flags);
	}
}

int conn_lowest_minor(struct drbd_connection *connection)
{
	struct drbd_peer_device *peer_device;
	int vnr = 0, minor = -1;

	rcu_read_lock();
	peer_device = idr_get_next(&connection->peer_devices, &vnr);
	if (peer_device)
		minor = mdev_to_minor(peer_device->device);
	rcu_read_unlock();

	return minor;
}

#ifdef CONFIG_SMP
/**
 * drbd_calc_cpu_mask() - Generate CPU masks, spread over all CPUs
 *
 * Forces all threads of a resource onto the same CPU. This is beneficial for
 * DRBD's performance. May be overwritten by user's configuration.
 */
static void drbd_calc_cpu_mask(cpumask_var_t *cpu_mask)
{
	unsigned int *resources_per_cpu, min_index = ~0;

	resources_per_cpu = kzalloc(nr_cpu_ids * sizeof(*resources_per_cpu), GFP_KERNEL);
	if (resources_per_cpu) {
		struct drbd_resource *resource;
		unsigned int cpu, min = ~0;

		rcu_read_lock();
		for_each_resource_rcu(resource, &drbd_resources) {
			for_each_cpu(cpu, resource->cpu_mask)
				resources_per_cpu[cpu]++;
		}
		rcu_read_unlock();
		for_each_online_cpu(cpu) {
			if (resources_per_cpu[cpu] < min) {
				min = resources_per_cpu[cpu];
				min_index = cpu;
			}
		}
		kfree(resources_per_cpu);
	}
	if (min_index == ~0) {
		cpumask_setall(*cpu_mask);
		return;
	}
	cpumask_set_cpu(min_index, *cpu_mask);
}

/**
 * drbd_thread_current_set_cpu() - modifies the cpu mask of the _current_ thread
 * @device:	DRBD device.
 * @thi:	drbd_thread object
 *
 * call in the "main loop" of _all_ threads, no need for any mutex, current won't die
 * prematurely.
 */
void drbd_thread_current_set_cpu(struct drbd_thread *thi)
{
	struct drbd_resource *resource = thi->resource;
	struct task_struct *p = current;

	if (!thi->reset_cpu_mask)
		return;
	thi->reset_cpu_mask = 0;
	set_cpus_allowed_ptr(p, resource->cpu_mask);
}
#else
#define drbd_calc_cpu_mask(A) ({})
#endif

/**
 * drbd_header_size  -  size of a packet header
 *
 * The header size is a multiple of 8, so any payload following the header is
 * word aligned on 64-bit architectures.  (The bitmap send and receive code
 * relies on this.)
 */
unsigned int drbd_header_size(struct drbd_connection *connection)
{
	if (connection->agreed_pro_version >= 100) {
		BUILD_BUG_ON(!IS_ALIGNED(sizeof(struct p_header100), 8));
		return sizeof(struct p_header100);
	} else {
		BUILD_BUG_ON(sizeof(struct p_header80) !=
			     sizeof(struct p_header95));
		BUILD_BUG_ON(!IS_ALIGNED(sizeof(struct p_header80), 8));
		return sizeof(struct p_header80);
	}
}

static unsigned int prepare_header80(struct p_header80 *h, enum drbd_packet cmd, int size)
{
	h->magic   = cpu_to_be32(DRBD_MAGIC);
	h->command = cpu_to_be16(cmd);
	h->length  = cpu_to_be16(size);
	return sizeof(struct p_header80);
}

static unsigned int prepare_header95(struct p_header95 *h, enum drbd_packet cmd, int size)
{
	h->magic   = cpu_to_be16(DRBD_MAGIC_BIG);
	h->command = cpu_to_be16(cmd);
	h->length = cpu_to_be32(size);
	return sizeof(struct p_header95);
}

static unsigned int prepare_header100(struct p_header100 *h, enum drbd_packet cmd,
				      int size, int vnr)
{
	h->magic = cpu_to_be32(DRBD_MAGIC_100);
	h->volume = cpu_to_be16(vnr);
	h->command = cpu_to_be16(cmd);
	h->length = cpu_to_be32(size);
	h->pad = 0;
	return sizeof(struct p_header100);
}

static unsigned int prepare_header(struct drbd_connection *connection, int vnr,
				   void *buffer, enum drbd_packet cmd, int size)
{
	if (connection->agreed_pro_version >= 100)
		return prepare_header100(buffer, cmd, size, vnr);
	else if (connection->agreed_pro_version >= 95 &&
		 size > DRBD_MAX_SIZE_H80_PACKET)
		return prepare_header95(buffer, cmd, size);
	else
		return prepare_header80(buffer, cmd, size);
}

static void *__conn_prepare_command(struct drbd_connection *connection,
				    struct drbd_socket *sock)
{
	if (!sock->socket)
		return NULL;
	return sock->sbuf + drbd_header_size(connection);
}

void *conn_prepare_command(struct drbd_connection *connection, struct drbd_socket *sock)
{
	void *p;

	mutex_lock(&sock->mutex);
	p = __conn_prepare_command(connection, sock);
	if (!p)
		mutex_unlock(&sock->mutex);

	return p;
}

void *drbd_prepare_command(struct drbd_peer_device *peer_device, struct drbd_socket *sock)
{
	return conn_prepare_command(peer_device->connection, sock);
}

static int __send_command(struct drbd_connection *connection, int vnr,
			  struct drbd_socket *sock, enum drbd_packet cmd,
			  unsigned int header_size, void *data,
			  unsigned int size)
{
	int msg_flags;
	int err;

	/*
	 * Called with @data == NULL and the size of the data blocks in @size
	 * for commands that send data blocks.  For those commands, omit the
	 * MSG_MORE flag: this will increase the likelihood that data blocks
	 * which are page aligned on the sender will end up page aligned on the
	 * receiver.
	 */
	msg_flags = data ? MSG_MORE : 0;

	header_size += prepare_header(connection, vnr, sock->sbuf, cmd,
				      header_size + size);
	err = drbd_send_all(connection, sock->socket, sock->sbuf, header_size,
			    msg_flags);
	if (data && !err)
		err = drbd_send_all(connection, sock->socket, data, size, 0);
	return err;
}

static int __conn_send_command(struct drbd_connection *connection, struct drbd_socket *sock,
			       enum drbd_packet cmd, unsigned int header_size,
			       void *data, unsigned int size)
{
	return __send_command(connection, 0, sock, cmd, header_size, data, size);
}

int conn_send_command(struct drbd_connection *connection, struct drbd_socket *sock,
		      enum drbd_packet cmd, unsigned int header_size,
		      void *data, unsigned int size)
{
	int err;

	err = __conn_send_command(connection, sock, cmd, header_size, data, size);
	mutex_unlock(&sock->mutex);
	return err;
}

int drbd_send_command(struct drbd_peer_device *peer_device, struct drbd_socket *sock,
		      enum drbd_packet cmd, unsigned int header_size,
		      void *data, unsigned int size)
{
	int err;

	err = __send_command(peer_device->connection, peer_device->device->vnr,
			     sock, cmd, header_size, data, size);
	mutex_unlock(&sock->mutex);
	return err;
}

int drbd_send_ping(struct drbd_connection *connection)
{
	struct drbd_socket *sock;

	sock = &connection->meta;
	if (!conn_prepare_command(connection, sock))
		return -EIO;
	return conn_send_command(connection, sock, P_PING, 0, NULL, 0);
}

int drbd_send_ping_ack(struct drbd_connection *connection)
{
	struct drbd_socket *sock;

	sock = &connection->meta;
	if (!conn_prepare_command(connection, sock))
		return -EIO;
	return conn_send_command(connection, sock, P_PING_ACK, 0, NULL, 0);
}

int drbd_send_sync_param(struct drbd_peer_device *peer_device)
{
	struct drbd_socket *sock;
	struct p_rs_param_95 *p;
	int size;
	const int apv = peer_device->connection->agreed_pro_version;
	enum drbd_packet cmd;
	struct net_conf *nc;
	struct disk_conf *dc;

	sock = &peer_device->connection->data;
	p = drbd_prepare_command(peer_device, sock);
	if (!p)
		return -EIO;

	rcu_read_lock();
	nc = rcu_dereference(peer_device->connection->net_conf);

	size = apv <= 87 ? sizeof(struct p_rs_param)
		: apv == 88 ? sizeof(struct p_rs_param)
			+ strlen(nc->verify_alg) + 1
		: apv <= 94 ? sizeof(struct p_rs_param_89)
		: /* apv >= 95 */ sizeof(struct p_rs_param_95);

	cmd = apv >= 89 ? P_SYNC_PARAM89 : P_SYNC_PARAM;

	/* initialize verify_alg and csums_alg */
	memset(p->verify_alg, 0, 2 * SHARED_SECRET_MAX);

	if (get_ldev(peer_device->device)) {
		dc = rcu_dereference(peer_device->device->ldev->disk_conf);
		p->resync_rate = cpu_to_be32(dc->resync_rate);
		p->c_plan_ahead = cpu_to_be32(dc->c_plan_ahead);
		p->c_delay_target = cpu_to_be32(dc->c_delay_target);
		p->c_fill_target = cpu_to_be32(dc->c_fill_target);
		p->c_max_rate = cpu_to_be32(dc->c_max_rate);
		put_ldev(peer_device->device);
	} else {
		p->resync_rate = cpu_to_be32(DRBD_RESYNC_RATE_DEF);
		p->c_plan_ahead = cpu_to_be32(DRBD_C_PLAN_AHEAD_DEF);
		p->c_delay_target = cpu_to_be32(DRBD_C_DELAY_TARGET_DEF);
		p->c_fill_target = cpu_to_be32(DRBD_C_FILL_TARGET_DEF);
		p->c_max_rate = cpu_to_be32(DRBD_C_MAX_RATE_DEF);
	}

	if (apv >= 88)
		strcpy(p->verify_alg, nc->verify_alg);
	if (apv >= 89)
		strcpy(p->csums_alg, nc->csums_alg);
	rcu_read_unlock();

	return drbd_send_command(peer_device, sock, cmd, size, NULL, 0);
}

int __drbd_send_protocol(struct drbd_connection *connection, enum drbd_packet cmd)
{
	struct drbd_socket *sock;
	struct p_protocol *p;
	struct net_conf *nc;
	int size, cf;

	sock = &connection->data;
	p = __conn_prepare_command(connection, sock);
	if (!p)
		return -EIO;

	rcu_read_lock();
	nc = rcu_dereference(connection->net_conf);

	if (nc->tentative && connection->agreed_pro_version < 92) {
		rcu_read_unlock();
		mutex_unlock(&sock->mutex);
		drbd_err(connection, "--dry-run is not supported by peer");
		return -EOPNOTSUPP;
	}

	size = sizeof(*p);
	if (connection->agreed_pro_version >= 87)
		size += strlen(nc->integrity_alg) + 1;

	p->protocol      = cpu_to_be32(nc->wire_protocol);
	p->after_sb_0p   = cpu_to_be32(nc->after_sb_0p);
	p->after_sb_1p   = cpu_to_be32(nc->after_sb_1p);
	p->after_sb_2p   = cpu_to_be32(nc->after_sb_2p);
	p->two_primaries = cpu_to_be32(nc->two_primaries);
	cf = 0;
	if (nc->discard_my_data)
		cf |= CF_DISCARD_MY_DATA;
	if (nc->tentative)
		cf |= CF_DRY_RUN;
	p->conn_flags    = cpu_to_be32(cf);

	if (connection->agreed_pro_version >= 87)
		strcpy(p->integrity_alg, nc->integrity_alg);
	rcu_read_unlock();

	return __conn_send_command(connection, sock, cmd, size, NULL, 0);
}

int drbd_send_protocol(struct drbd_connection *connection)
{
	int err;

	mutex_lock(&connection->data.mutex);
	err = __drbd_send_protocol(connection, P_PROTOCOL);
	mutex_unlock(&connection->data.mutex);

	return err;
}

static int _drbd_send_uuids(struct drbd_peer_device *peer_device, u64 uuid_flags)
{
	struct drbd_device *device = peer_device->device;
	struct drbd_socket *sock;
	struct p_uuids *p;
	int i;

	if (!get_ldev_if_state(device, D_NEGOTIATING))
		return 0;

	sock = &peer_device->connection->data;
	p = drbd_prepare_command(peer_device, sock);
	if (!p) {
		put_ldev(device);
		return -EIO;
	}
	for (i = UI_CURRENT; i < UI_SIZE; i++)
		p->uuid[i] = device->ldev ? cpu_to_be64(device->ldev->md.uuid[i]) : 0;

	device->comm_bm_set = drbd_bm_total_weight(device);
	p->uuid[UI_SIZE] = cpu_to_be64(device->comm_bm_set);
	rcu_read_lock();
	uuid_flags |= rcu_dereference(peer_device->connection->net_conf)->discard_my_data ? 1 : 0;
	rcu_read_unlock();
	uuid_flags |= test_bit(CRASHED_PRIMARY, &device->flags) ? 2 : 0;
	uuid_flags |= device->new_state_tmp.disk == D_INCONSISTENT ? 4 : 0;
	p->uuid[UI_FLAGS] = cpu_to_be64(uuid_flags);

	put_ldev(device);
	return drbd_send_command(peer_device, sock, P_UUIDS, sizeof(*p), NULL, 0);
}

int drbd_send_uuids(struct drbd_peer_device *peer_device)
{
	return _drbd_send_uuids(peer_device, 0);
}

int drbd_send_uuids_skip_initial_sync(struct drbd_peer_device *peer_device)
{
	return _drbd_send_uuids(peer_device, 8);
}

void drbd_print_uuids(struct drbd_device *device, const char *text)
{
	if (get_ldev_if_state(device, D_NEGOTIATING)) {
		u64 *uuid = device->ldev->md.uuid;
		drbd_info(device, "%s %016llX:%016llX:%016llX:%016llX\n",
		     text,
		     (unsigned long long)uuid[UI_CURRENT],
		     (unsigned long long)uuid[UI_BITMAP],
		     (unsigned long long)uuid[UI_HISTORY_START],
		     (unsigned long long)uuid[UI_HISTORY_END]);
		put_ldev(device);
	} else {
		drbd_info(device, "%s effective data uuid: %016llX\n",
				text,
				(unsigned long long)device->ed_uuid);
	}
}

void drbd_gen_and_send_sync_uuid(struct drbd_peer_device *peer_device)
{
	struct drbd_device *device = peer_device->device;
	struct drbd_socket *sock;
	struct p_rs_uuid *p;
	u64 uuid;

	D_ASSERT(device, device->disk_state == D_UP_TO_DATE);

	uuid = device->ldev->md.uuid[UI_BITMAP] + UUID_NEW_BM_OFFSET;
	drbd_uuid_set(device, UI_BITMAP, uuid);
	drbd_print_uuids(device, "updated sync UUID");
	drbd_md_sync(device);

	sock = &peer_device->connection->data;
	p = drbd_prepare_command(peer_device, sock);
	if (p) {
		p->uuid = cpu_to_be64(uuid);
		drbd_send_command(peer_device, sock, P_SYNC_UUID, sizeof(*p), NULL, 0);
	}
}

int drbd_send_sizes(struct drbd_peer_device *peer_device, int trigger_reply, enum dds_flags flags)
{
	struct drbd_device *device = peer_device->device;
	struct drbd_socket *sock;
	struct p_sizes *p;
	sector_t d_size, u_size;
	int q_order_type, max_bio_size;

	if (get_ldev_if_state(device, D_NEGOTIATING)) {
		D_ASSERT(device, device->ldev->backing_bdev);
		d_size = drbd_get_max_capacity(device->ldev);
		rcu_read_lock();
		u_size = rcu_dereference(device->ldev->disk_conf)->disk_size;
		rcu_read_unlock();
		q_order_type = drbd_queue_order_type(device);
		max_bio_size = queue_max_hw_sectors(device->ldev->backing_bdev->bd_disk->queue) << 9;
		max_bio_size = min_t(int, max_bio_size, DRBD_MAX_BIO_SIZE);
		put_ldev(device);
	} else {
		d_size = 0;
		u_size = 0;
		q_order_type = QUEUE_ORDERED_NONE;
		max_bio_size = DRBD_MAX_BIO_SIZE; /* ... multiple BIOs per peer_request */
	}

	sock = &peer_device->connection->data;
	p = drbd_prepare_command(peer_device, sock);
	if (!p)
		return -EIO;

	if (peer_device->connection->agreed_pro_version <= 94)
		max_bio_size = min_t(int, max_bio_size, DRBD_MAX_SIZE_H80_PACKET);
	else if (peer_device->connection->agreed_pro_version < 100)
		max_bio_size = min_t(int, max_bio_size, DRBD_MAX_BIO_SIZE_P95);

	p->d_size = cpu_to_be64(d_size);
	p->u_size = cpu_to_be64(u_size);
	p->c_size = cpu_to_be64(trigger_reply ? 0 : drbd_get_capacity(device->this_bdev));
	p->max_bio_size = cpu_to_be32(max_bio_size);
	p->queue_order_type = cpu_to_be16(q_order_type);
	p->dds_flags = cpu_to_be16(flags);
	return drbd_send_command(peer_device, sock, P_SIZES, sizeof(*p), NULL, 0);
}

/**
 * drbd_send_state() - Sends the drbd state to the peer
 * @device:	DRBD device.
 */
int drbd_send_state(struct drbd_peer_device *peer_device)
{
	struct drbd_socket *sock;
	struct p_state *p;

	sock = &peer_device->connection->data;
	p = drbd_prepare_command(peer_device, sock);
	if (!p)
		return -EIO;
	p->state = cpu_to_be32(drbd_get_peer_device_state(peer_device).i); /* Within the send mutex */
	return drbd_send_command(peer_device, sock, P_STATE, sizeof(*p), NULL, 0);
}

int drbd_send_state_req(struct drbd_peer_device *peer_device, union drbd_state mask, union drbd_state val)
{
	struct drbd_socket *sock;
	struct p_req_state *p;

	sock = &peer_device->connection->data;
	p = drbd_prepare_command(peer_device, sock);
	if (!p)
		return -EIO;
	p->mask = cpu_to_be32(mask.i);
	p->val = cpu_to_be32(val.i);
	return drbd_send_command(peer_device, sock, P_STATE_CHG_REQ, sizeof(*p), NULL, 0);

}

int conn_send_state_req(struct drbd_connection *connection, union drbd_state mask, union drbd_state val)
{
	enum drbd_packet cmd;
	struct drbd_socket *sock;
	struct p_req_state *p;

	cmd = connection->agreed_pro_version < 100 ? P_STATE_CHG_REQ : P_CONN_ST_CHG_REQ;
	sock = &connection->data;
	p = conn_prepare_command(connection, sock);
	if (!p)
		return -EIO;
	p->mask = cpu_to_be32(mask.i);
	p->val = cpu_to_be32(val.i);
	return conn_send_command(connection, sock, cmd, sizeof(*p), NULL, 0);
}

void drbd_send_sr_reply(struct drbd_peer_device *peer_device, enum drbd_state_rv retcode)
{
	struct drbd_socket *sock;
	struct p_req_state_reply *p;

	sock = &peer_device->connection->meta;
	p = drbd_prepare_command(peer_device, sock);
	if (p) {
		p->retcode = cpu_to_be32(retcode);
		drbd_send_command(peer_device, sock, P_STATE_CHG_REPLY, sizeof(*p), NULL, 0);
	}
}

void conn_send_sr_reply(struct drbd_connection *connection, enum drbd_state_rv retcode)
{
	struct drbd_socket *sock;
	struct p_req_state_reply *p;
	enum drbd_packet cmd = connection->agreed_pro_version < 100 ? P_STATE_CHG_REPLY : P_CONN_ST_CHG_REPLY;

	sock = &connection->meta;
	p = conn_prepare_command(connection, sock);
	if (p) {
		p->retcode = cpu_to_be32(retcode);
		conn_send_command(connection, sock, cmd, sizeof(*p), NULL, 0);
	}
}

static void dcbp_set_code(struct p_compressed_bm *p, enum drbd_bitmap_code code)
{
	BUG_ON(code & ~0xf);
	p->encoding = (p->encoding & ~0xf) | code;
}

static void dcbp_set_start(struct p_compressed_bm *p, int set)
{
	p->encoding = (p->encoding & ~0x80) | (set ? 0x80 : 0);
}

static void dcbp_set_pad_bits(struct p_compressed_bm *p, int n)
{
	BUG_ON(n & ~0x7);
	p->encoding = (p->encoding & (~0x7 << 4)) | (n << 4);
}

int fill_bitmap_rle_bits(struct drbd_device *device,
			 struct p_compressed_bm *p,
			 unsigned int size,
			 struct bm_xfer_ctx *c)
{
	struct bitstream bs;
	unsigned long plain_bits;
	unsigned long tmp;
	unsigned long rl;
	unsigned len;
	unsigned toggle;
	int bits, use_rle;

	/* may we use this feature? */
	rcu_read_lock();
	use_rle = rcu_dereference(first_peer_device(device)->connection->net_conf)->use_rle;
	rcu_read_unlock();
	if (!use_rle || first_peer_device(device)->connection->agreed_pro_version < 90)
		return 0;

	if (c->bit_offset >= c->bm_bits)
		return 0; /* nothing to do. */

	/* use at most thus many bytes */
	bitstream_init(&bs, p->code, size, 0);
	memset(p->code, 0, size);
	/* plain bits covered in this code string */
	plain_bits = 0;

	/* p->encoding & 0x80 stores whether the first run length is set.
	 * bit offset is implicit.
	 * start with toggle == 2 to be able to tell the first iteration */
	toggle = 2;

	/* see how much plain bits we can stuff into one packet
	 * using RLE and VLI. */
	do {
		tmp = (toggle == 0) ? _drbd_bm_find_next_zero(device, c->bit_offset)
				    : _drbd_bm_find_next(device, c->bit_offset);
		if (tmp == -1UL)
			tmp = c->bm_bits;
		rl = tmp - c->bit_offset;

		if (toggle == 2) { /* first iteration */
			if (rl == 0) {
				/* the first checked bit was set,
				 * store start value, */
				dcbp_set_start(p, 1);
				/* but skip encoding of zero run length */
				toggle = !toggle;
				continue;
			}
			dcbp_set_start(p, 0);
		}

		/* paranoia: catch zero runlength.
		 * can only happen if bitmap is modified while we scan it. */
		if (rl == 0) {
			drbd_err(device, "unexpected zero runlength while encoding bitmap "
			    "t:%u bo:%lu\n", toggle, c->bit_offset);
			return -1;
		}

		bits = vli_encode_bits(&bs, rl);
		if (bits == -ENOBUFS) /* buffer full */
			break;
		if (bits <= 0) {
			drbd_err(device, "error while encoding bitmap: %d\n", bits);
			return 0;
		}

		toggle = !toggle;
		plain_bits += rl;
		c->bit_offset = tmp;
	} while (c->bit_offset < c->bm_bits);

	len = bs.cur.b - p->code + !!bs.cur.bit;

	if (plain_bits < (len << 3)) {
		/* incompressible with this method.
		 * we need to rewind both word and bit position. */
		c->bit_offset -= plain_bits;
		bm_xfer_ctx_bit_to_word_offset(c);
		c->bit_offset = c->word_offset * BITS_PER_LONG;
		return 0;
	}

	/* RLE + VLI was able to compress it just fine.
	 * update c->word_offset. */
	bm_xfer_ctx_bit_to_word_offset(c);

	/* store pad_bits */
	dcbp_set_pad_bits(p, (8 - bs.cur.bit) & 0x7);

	return len;
}

/**
 * send_bitmap_rle_or_plain
 *
 * Return 0 when done, 1 when another iteration is needed, and a negative error
 * code upon failure.
 */
static int
send_bitmap_rle_or_plain(struct drbd_peer_device *peer_device, struct bm_xfer_ctx *c)
{
	struct drbd_device *device = peer_device->device;
	struct drbd_socket *sock = &peer_device->connection->data;
	unsigned int header_size = drbd_header_size(peer_device->connection);
	struct p_compressed_bm *p = sock->sbuf + header_size;
	int len, err;

	len = fill_bitmap_rle_bits(device, p,
			DRBD_SOCKET_BUFFER_SIZE - header_size - sizeof(*p), c);
	if (len < 0)
		return -EIO;

	if (len) {
		dcbp_set_code(p, RLE_VLI_Bits);
		err = __send_command(peer_device->connection, device->vnr, sock,
				     P_COMPRESSED_BITMAP, sizeof(*p) + len,
				     NULL, 0);
		c->packets[0]++;
		c->bytes[0] += header_size + sizeof(*p) + len;

		if (c->bit_offset >= c->bm_bits)
			len = 0; /* DONE */
	} else {
		/* was not compressible.
		 * send a buffer full of plain text bits instead. */
		unsigned int data_size;
		unsigned long num_words;
		unsigned long *p = sock->sbuf + header_size;

		data_size = DRBD_SOCKET_BUFFER_SIZE - header_size;
		num_words = min_t(size_t, data_size / sizeof(*p),
				  c->bm_words - c->word_offset);
		len = num_words * sizeof(*p);
		if (len)
			drbd_bm_get_lel(device, c->word_offset, num_words, p);
		err = __send_command(peer_device->connection, device->vnr, sock, P_BITMAP, len, NULL, 0);
		c->word_offset += num_words;
		c->bit_offset = c->word_offset * BITS_PER_LONG;

		c->packets[1]++;
		c->bytes[1] += header_size + len;

		if (c->bit_offset > c->bm_bits)
			c->bit_offset = c->bm_bits;
	}
	if (!err) {
		if (len == 0) {
			INFO_bm_xfer_stats(device, "send", c);
			return 0;
		} else
			return 1;
	}
	return -EIO;
}

/* See the comment at receive_bitmap() */
static int _drbd_send_bitmap(struct drbd_device *device,
			     struct drbd_peer_device *peer_device)
{
	struct bm_xfer_ctx c;
	int err;

	if (!expect(device->bitmap))
		return false;

	if (get_ldev(device)) {
		if (drbd_md_test_flag(device->ldev, MDF_FULL_SYNC)) {
			drbd_info(device, "Writing the whole bitmap, MDF_FullSync was set.\n");
			drbd_bm_set_all(device);
			if (drbd_bm_write(device, peer_device)) {
				/* write_bm did fail! Leave full sync flag set in Meta P_DATA
				 * but otherwise process as per normal - need to tell other
				 * side that a full resync is required! */
				drbd_err(device, "Failed to write bitmap to disk!\n");
			} else {
				drbd_md_clear_flag(device, MDF_FULL_SYNC);
				drbd_md_sync(device);
			}
		}
		put_ldev(device);
	}

	c = (struct bm_xfer_ctx) {
		.bm_bits = drbd_bm_bits(device),
		.bm_words = drbd_bm_words(device),
	};

	do {
		err = send_bitmap_rle_or_plain(peer_device, &c);
	} while (err > 0);

	return err == 0;
}

int drbd_send_bitmap(struct drbd_device *device, struct drbd_peer_device *peer_device)
{
	struct drbd_socket *sock = &peer_device->connection->data;
	int err = -1;

	mutex_lock(&sock->mutex);
	if (sock->socket)
		err = !_drbd_send_bitmap(device, peer_device);
	mutex_unlock(&sock->mutex);
	return err;
}

void drbd_send_b_ack(struct drbd_peer_device *peer_device, u32 barrier_nr, u32 set_size)
{
	struct drbd_socket *sock;
	struct p_barrier_ack *p;

	if (peer_device->repl_state < L_CONNECTED)
		return;

	sock = &peer_device->connection->meta;
	p = drbd_prepare_command(peer_device, sock);
	if (!p)
		return;
	p->barrier = barrier_nr;
	p->set_size = cpu_to_be32(set_size);
	drbd_send_command(peer_device, sock, P_BARRIER_ACK, sizeof(*p), NULL, 0);
}

/**
 * _drbd_send_ack() - Sends an ack packet
 * @device:	DRBD device.
 * @cmd:	Packet command code.
 * @sector:	sector, needs to be in big endian byte order
 * @blksize:	size in byte, needs to be in big endian byte order
 * @block_id:	Id, big endian byte order
 */
STATIC int _drbd_send_ack(struct drbd_peer_device *peer_device, enum drbd_packet cmd,
			  u64 sector, u32 blksize, u64 block_id)
{
	struct drbd_socket *sock;
	struct p_block_ack *p;

	if (peer_device->repl_state < L_CONNECTED)
		return -EIO;

	sock = &peer_device->connection->meta;
	p = drbd_prepare_command(peer_device, sock);
	if (!p)
		return -EIO;
	p->sector = sector;
	p->block_id = block_id;
	p->blksize = blksize;
	p->seq_num = cpu_to_be32(atomic_inc_return(&peer_device->packet_seq));
	return drbd_send_command(peer_device, sock, cmd, sizeof(*p), NULL, 0);
}

/* dp->sector and dp->block_id already/still in network byte order,
 * data_size is payload size according to dp->head,
 * and may need to be corrected for digest size. */
void drbd_send_ack_dp(struct drbd_peer_device *peer_device, enum drbd_packet cmd,
		      struct p_data *dp, int data_size)
{
	if (peer_device->connection->peer_integrity_tfm)
		data_size -= crypto_hash_digestsize(peer_device->connection->peer_integrity_tfm);
	_drbd_send_ack(peer_device, cmd, dp->sector, cpu_to_be32(data_size),
		       dp->block_id);
}

void drbd_send_ack_rp(struct drbd_peer_device *peer_device, enum drbd_packet cmd,
		      struct p_block_req *rp)
{
	_drbd_send_ack(peer_device, cmd, rp->sector, rp->blksize, rp->block_id);
}

/**
 * drbd_send_ack() - Sends an ack packet
 * @device:	DRBD device
 * @cmd:	packet command code
 * @peer_req:	peer request
 */
int drbd_send_ack(struct drbd_peer_device *peer_device, enum drbd_packet cmd,
		  struct drbd_peer_request *peer_req)
{
	return _drbd_send_ack(peer_device, cmd,
			      cpu_to_be64(peer_req->i.sector),
			      cpu_to_be32(peer_req->i.size),
			      peer_req->block_id);
}

/* This function misuses the block_id field to signal if the blocks
 * are is sync or not. */
int drbd_send_ack_ex(struct drbd_peer_device *peer_device, enum drbd_packet cmd,
		     sector_t sector, int blksize, u64 block_id)
{
	return _drbd_send_ack(peer_device, cmd,
			      cpu_to_be64(sector),
			      cpu_to_be32(blksize),
			      cpu_to_be64(block_id));
}

int drbd_send_drequest(struct drbd_peer_device *peer_device, int cmd,
		       sector_t sector, int size, u64 block_id)
{
	struct drbd_socket *sock;
	struct p_block_req *p;

	sock = &peer_device->connection->data;
	p = drbd_prepare_command(peer_device, sock);
	if (!p)
		return -EIO;
	p->sector = cpu_to_be64(sector);
	p->block_id = block_id;
	p->blksize = cpu_to_be32(size);
	return drbd_send_command(peer_device, sock, cmd, sizeof(*p), NULL, 0);
}

int drbd_send_drequest_csum(struct drbd_peer_device *peer_device, sector_t sector, int size,
			    void *digest, int digest_size, enum drbd_packet cmd)
{
	struct drbd_socket *sock;
	struct p_block_req *p;

	/* FIXME: Put the digest into the preallocated socket buffer.  */

	sock = &peer_device->connection->data;
	p = drbd_prepare_command(peer_device, sock);
	if (!p)
		return -EIO;
	p->sector = cpu_to_be64(sector);
	p->block_id = ID_SYNCER /* unused */;
	p->blksize = cpu_to_be32(size);
	return drbd_send_command(peer_device, sock, cmd, sizeof(*p), digest, digest_size);
}

int drbd_send_ov_request(struct drbd_peer_device *peer_device, sector_t sector, int size)
{
	struct drbd_socket *sock;
	struct p_block_req *p;

	sock = &peer_device->connection->data;
	p = drbd_prepare_command(peer_device, sock);
	if (!p)
		return -EIO;
	p->sector = cpu_to_be64(sector);
	p->block_id = ID_SYNCER /* unused */;
	p->blksize = cpu_to_be32(size);
	return drbd_send_command(peer_device, sock, P_OV_REQUEST, sizeof(*p), NULL, 0);
}

/* called on sndtimeo
 * returns false if we should retry,
 * true if we think connection is dead
 */
STATIC int we_should_drop_the_connection(struct drbd_connection *connection, struct socket *sock)
{
	int drop_it;

	drop_it =   connection->meta.socket == sock
		|| !connection->asender.task
		|| get_t_state(&connection->asender) != RUNNING
		|| connection->cstate < C_CONNECTED;

	if (drop_it)
		return true;

	drop_it = !--connection->ko_count;
	if (!drop_it) {
		drbd_err(connection, "[%s/%d] sock_sendmsg time expired, ko = %u\n",
			 current->comm, current->pid, connection->ko_count);
		request_ping(connection);
	}

	return drop_it; /* && (device->state == R_PRIMARY) */;
}

static void drbd_update_congested(struct drbd_connection *connection)
{
	struct sock *sk = connection->data.socket->sk;
	if (sk->sk_wmem_queued > sk->sk_sndbuf * 4 / 5)
		set_bit(NET_CONGESTED, &connection->flags);
}

/* The idea of sendpage seems to be to put some kind of reference
 * to the page into the skb, and to hand it over to the NIC. In
 * this process get_page() gets called.
 *
 * As soon as the page was really sent over the network put_page()
 * gets called by some part of the network layer. [ NIC driver? ]
 *
 * [ get_page() / put_page() increment/decrement the count. If count
 *   reaches 0 the page will be freed. ]
 *
 * This works nicely with pages from FSs.
 * But this means that in protocol A we might signal IO completion too early!
 *
 * In order not to corrupt data during a resync we must make sure
 * that we do not reuse our own buffer pages (EEs) to early, therefore
 * we have the net_ee list.
 *
 * XFS seems to have problems, still, it submits pages with page_count == 0!
 * As a workaround, we disable sendpage on pages
 * with page_count == 0 or PageSlab.
 */
STATIC int _drbd_no_send_page(struct drbd_peer_device *peer_device, struct page *page,
			      int offset, size_t size, unsigned msg_flags)
{
	struct socket *socket;
	void *addr;
	int err;

	socket = peer_device->connection->data.socket;
	addr = kmap(page) + offset;
	err = drbd_send_all(peer_device->connection, socket, addr, size, msg_flags);
	kunmap(page);
	if (!err)
		peer_device->send_cnt += size >> 9;
	return err;
}

STATIC int _drbd_send_page(struct drbd_peer_device *peer_device, struct page *page,
		    int offset, size_t size, unsigned msg_flags)
{
	struct socket *socket = peer_device->connection->data.socket;
	mm_segment_t oldfs = get_fs();
	int len = size;
	int err = -EIO;

	/* e.g. XFS meta- & log-data is in slab pages, which have a
	 * page_count of 0 and/or have PageSlab() set.
	 * we cannot use send_page for those, as that does get_page();
	 * put_page(); and would cause either a VM_BUG directly, or
	 * __page_cache_release a page that would actually still be referenced
	 * by someone, leading to some obscure delayed Oops somewhere else. */
	if (disable_sendpage || (page_count(page) < 1) || PageSlab(page))
		return _drbd_no_send_page(peer_device, page, offset, size, msg_flags);

	msg_flags |= MSG_NOSIGNAL;
	drbd_update_congested(peer_device->connection);
	set_fs(KERNEL_DS);
	do {
		int sent;

		sent = socket->ops->sendpage(socket, page, offset, len, msg_flags);
		if (sent <= 0) {
			if (sent == -EAGAIN) {
				if (we_should_drop_the_connection(peer_device->connection, socket))
					break;
				continue;
			}
			drbd_warn(peer_device->device, "%s: size=%d len=%d sent=%d\n",
			     __func__, (int)size, len, sent);
			if (sent < 0)
				err = sent;
			break;
		}
		len    -= sent;
		offset += sent;
	} while (len > 0 /* THINK && peer_device->repl_state >= L_CONNECTED */);
	set_fs(oldfs);
	clear_bit(NET_CONGESTED, &peer_device->connection->flags);

	if (len == 0) {
		err = 0;
		peer_device->send_cnt += size >> 9;
	}
	return err;
}

static int _drbd_send_bio(struct drbd_peer_device *peer_device, struct bio *bio)
{
	struct bio_vec *bvec;
	int i;
	/* hint all but last page with MSG_MORE */
	__bio_for_each_segment(bvec, bio, i, 0) {
		int err;

		err = _drbd_no_send_page(peer_device, bvec->bv_page,
					 bvec->bv_offset, bvec->bv_len,
					 i == bio->bi_vcnt - 1 ? 0 : MSG_MORE);
		if (err)
			return err;
	}
	return 0;
}

static int _drbd_send_zc_bio(struct drbd_peer_device *peer_device, struct bio *bio)
{
	struct bio_vec *bvec;
	int i;
	/* hint all but last page with MSG_MORE */
	__bio_for_each_segment(bvec, bio, i, 0) {
		int err;

		err = _drbd_send_page(peer_device, bvec->bv_page,
				      bvec->bv_offset, bvec->bv_len,
				      i == bio->bi_vcnt - 1 ? 0 : MSG_MORE);
		if (err)
			return err;
	}
	return 0;
}

static int _drbd_send_zc_ee(struct drbd_peer_device *peer_device,
			    struct drbd_peer_request *peer_req)
{
	struct page *page = peer_req->pages;
	unsigned len = peer_req->i.size;
	int err;

	/* hint all but last page with MSG_MORE */
	page_chain_for_each(page) {
		unsigned l = min_t(unsigned, len, PAGE_SIZE);

		err = _drbd_send_page(peer_device, page, 0, l,
				      page_chain_next(page) ? MSG_MORE : 0);
		if (err)
			return err;
		len -= l;
	}
	return 0;
}

/* see also wire_flags_to_bio()
 * DRBD_REQ_*, because we need to semantically map the flags to data packet
 * flags and back. We may replicate to other kernel versions. */
static u32 bio_flags_to_wire(struct drbd_connection *connection, unsigned long bi_rw)
{
	if (connection->agreed_pro_version >= 95)
		return  (bi_rw & DRBD_REQ_SYNC ? DP_RW_SYNC : 0) |
			(bi_rw & DRBD_REQ_FUA ? DP_FUA : 0) |
			(bi_rw & DRBD_REQ_FLUSH ? DP_FLUSH : 0) |
			(bi_rw & DRBD_REQ_DISCARD ? DP_DISCARD : 0);

	/* else: we used to communicate one bit only in older DRBD */
	return bi_rw & DRBD_REQ_SYNC ? DP_RW_SYNC : 0;
}

/* Used to send write requests
 * R_PRIMARY -> Peer	(P_DATA)
 */
int drbd_send_dblock(struct drbd_peer_device *peer_device, struct drbd_request *req)
{
	struct drbd_device *device = peer_device->device;
	struct drbd_socket *sock;
	struct p_data *p;
	unsigned int dp_flags = 0;
	int dgs;
	int err;

	sock = &peer_device->connection->data;
	p = drbd_prepare_command(peer_device, sock);
	dgs = peer_device->connection->integrity_tfm ?
	      crypto_hash_digestsize(peer_device->connection->integrity_tfm) : 0;

	if (!p)
		return -EIO;
	p->sector = cpu_to_be64(req->i.sector);
	p->block_id = (unsigned long)req;
	p->seq_num = cpu_to_be32(req->seq_num = atomic_inc_return(&peer_device->packet_seq));
	dp_flags = bio_flags_to_wire(peer_device->connection, req->master_bio->bi_rw);
	if (peer_device->repl_state >= L_SYNC_SOURCE && peer_device->repl_state <= L_PAUSED_SYNC_T)
		dp_flags |= DP_MAY_SET_IN_SYNC;
	if (peer_device->connection->agreed_pro_version >= 100) {
		if (req->rq_state & RQ_EXP_RECEIVE_ACK)
			dp_flags |= DP_SEND_RECEIVE_ACK;
		if (req->rq_state & RQ_EXP_WRITE_ACK)
			dp_flags |= DP_SEND_WRITE_ACK;
	}
	p->dp_flags = cpu_to_be32(dp_flags);
	if (dgs)
		drbd_csum_bio(peer_device->connection->integrity_tfm, req->master_bio, p + 1);
	err = __send_command(peer_device->connection, device->vnr, sock, P_DATA, sizeof(*p) + dgs, NULL, req->i.size);
	if (!err) {
		/* For protocol A, we have to memcpy the payload into
		 * socket buffers, as we may complete right away
		 * as soon as we handed it over to tcp, at which point the data
		 * pages may become invalid.
		 *
		 * For data-integrity enabled, we copy it as well, so we can be
		 * sure that even if the bio pages may still be modified, it
		 * won't change the data on the wire, thus if the digest checks
		 * out ok after sending on this side, but does not fit on the
		 * receiving side, we sure have detected corruption elsewhere.
		 */
		if (!(req->rq_state & (RQ_EXP_RECEIVE_ACK | RQ_EXP_WRITE_ACK)) || dgs)
			err = _drbd_send_bio(peer_device, req->master_bio);
		else
			err = _drbd_send_zc_bio(peer_device, req->master_bio);

		/* double check digest, sometimes buffers have been modified in flight. */
		if (dgs > 0 && dgs <= 64) {
			/* 64 byte, 512 bit, is the largest digest size
			 * currently supported in kernel crypto. */
			unsigned char digest[64];
			drbd_csum_bio(peer_device->connection->integrity_tfm, req->master_bio, digest);
			if (memcmp(p + 1, digest, dgs)) {
				drbd_warn(device,
					"Digest mismatch, buffer modified by upper layers during write: %llus +%u\n",
					(unsigned long long)req->i.sector, req->i.size);
			}
		} /* else if (dgs > 64) {
		     ... Be noisy about digest too large ...
		} */
	}
	mutex_unlock(&sock->mutex);  /* locked by drbd_prepare_command() */

	return err;
}

/* answer packet, used to send data back for read requests:
 *  Peer       -> (diskless) R_PRIMARY   (P_DATA_REPLY)
 *  L_SYNC_SOURCE -> L_SYNC_TARGET         (P_RS_DATA_REPLY)
 */
int drbd_send_block(struct drbd_peer_device *peer_device, enum drbd_packet cmd,
		    struct drbd_peer_request *peer_req)
{
	struct drbd_socket *sock;
	struct p_data *p;
	int err;
	int dgs;

	sock = &peer_device->connection->data;
	p = drbd_prepare_command(peer_device, sock);

	dgs = peer_device->connection->integrity_tfm ?
	      crypto_hash_digestsize(peer_device->connection->integrity_tfm) : 0;

	if (!p)
		return -EIO;
	p->sector = cpu_to_be64(peer_req->i.sector);
	p->block_id = peer_req->block_id;
	p->seq_num = 0;  /* unused */
	if (dgs)
		drbd_csum_ee(peer_device->connection->integrity_tfm, peer_req, p + 1);
	err = __send_command(peer_device->connection, peer_device->device->vnr, sock, cmd,
			     sizeof(*p) + dgs, NULL, peer_req->i.size);
	if (!err)
		err = _drbd_send_zc_ee(peer_device, peer_req);
	mutex_unlock(&sock->mutex);  /* locked by drbd_prepare_command() */

	return err;
}

int drbd_send_out_of_sync(struct drbd_peer_device *peer_device, struct drbd_request *req)
{
	struct drbd_socket *sock;
	struct p_block_desc *p;

	sock = &peer_device->connection->data;
	p = drbd_prepare_command(peer_device, sock);
	if (!p)
		return -EIO;
	p->sector = cpu_to_be64(req->i.sector);
	p->blksize = cpu_to_be32(req->i.size);
	return drbd_send_command(peer_device, sock, P_OUT_OF_SYNC, sizeof(*p), NULL, 0);
}

/*
  drbd_send distinguishes two cases:

  Packets sent via the data socket "sock"
  and packets sent via the meta data socket "msock"

		    sock                      msock
  -----------------+-------------------------+------------------------------
  timeout           conf.timeout / 2          conf.timeout / 2
  timeout action    send a ping via msock     Abort communication
					      and close all sockets
*/

/*
 * you must have down()ed the appropriate [m]sock_mutex elsewhere!
 */
int drbd_send(struct drbd_connection *connection, struct socket *sock,
	      void *buf, size_t size, unsigned msg_flags)
{
	struct kvec iov;
	struct msghdr msg;
	int rv, sent = 0;

	if (!sock)
		return -EBADR;

	/* THINK  if (signal_pending) return ... ? */

	iov.iov_base = buf;
	iov.iov_len  = size;

	msg.msg_name       = NULL;
	msg.msg_namelen    = 0;
	msg.msg_control    = NULL;
	msg.msg_controllen = 0;
	msg.msg_flags      = msg_flags | MSG_NOSIGNAL;

	if (sock == connection->data.socket) {
		rcu_read_lock();
		connection->ko_count = rcu_dereference(connection->net_conf)->ko_count;
		rcu_read_unlock();
		drbd_update_congested(connection);
	}
	do {
		/* STRANGE
		 * tcp_sendmsg does _not_ use its size parameter at all ?
		 *
		 * -EAGAIN on timeout, -EINTR on signal.
		 */
/* THINK
 * do we need to block DRBD_SIG if sock == &meta.socket ??
 * otherwise wake_asender() might interrupt some send_*Ack !
 */
		rv = kernel_sendmsg(sock, &msg, &iov, 1, size);
		if (rv == -EAGAIN) {
			if (we_should_drop_the_connection(connection, sock))
				break;
			else
				continue;
		}
		if (rv == -EINTR) {
			flush_signals(current);
			rv = 0;
		}
		if (rv < 0)
			break;
		sent += rv;
		iov.iov_base += rv;
		iov.iov_len  -= rv;
	} while (sent < size);

	if (sock == connection->data.socket)
		clear_bit(NET_CONGESTED, &connection->flags);

	if (rv <= 0) {
		if (rv != -EAGAIN) {
			drbd_err(connection, "%s_sendmsg returned %d\n",
				 sock == connection->meta.socket ? "msock" : "sock",
				 rv);
			conn_request_state(connection, NS(conn, C_BROKEN_PIPE), CS_HARD);
		} else
			conn_request_state(connection, NS(conn, C_TIMEOUT), CS_HARD);
	}

	return sent;
}

/**
 * drbd_send_all  -  Send an entire buffer
 *
 * Returns 0 upon success and a negative error value otherwise.
 */
int drbd_send_all(struct drbd_connection *connection, struct socket *sock, void *buffer,
		  size_t size, unsigned msg_flags)
{
	int err;

	err = drbd_send(connection, sock, buffer, size, msg_flags);
	if (err < 0)
		return err;
	if (err != size)
		return -EIO;
	return 0;
}

#ifdef BD_OPS_USE_FMODE
static int drbd_open(struct block_device *bdev, fmode_t mode)
#else
static int drbd_open(struct inode *inode, struct file *file)
#endif
{
#ifdef BD_OPS_USE_FMODE
	struct drbd_device *device = bdev->bd_disk->private_data;
#else
	int mode = file->f_mode;
	struct drbd_device *device = inode->i_bdev->bd_disk->private_data;
#endif
	unsigned long flags;
	int rv = 0;

	spin_lock_irqsave(&device->resource->req_lock, flags);
	/* to have a stable role and no race with updating open_cnt */

	if (device->resource->role != R_PRIMARY) {
		if (mode & FMODE_WRITE)
			rv = -EROFS;
		else if (!allow_oos)
			rv = -EMEDIUMTYPE;
	}

	if (!rv)
		device->open_cnt++;
	spin_unlock_irqrestore(&device->resource->req_lock, flags);

	return rv;
}

#ifdef BD_OPS_USE_FMODE
static int drbd_release(struct gendisk *gd, fmode_t mode)
{
	struct drbd_device *device = gd->private_data;
	device->open_cnt--;
	return 0;
}
#else
static int drbd_release(struct inode *inode, struct file *file)
{
	struct drbd_device *device = inode->i_bdev->bd_disk->private_data;
	device->open_cnt--;
	return 0;
}
#endif

STATIC void drbd_set_defaults(struct drbd_device *device)
{
	device->disk_state = D_DISKLESS;
}

void drbd_mdev_cleanup(struct drbd_device *device)
{
	int i;
	if (first_peer_device(device)->connection->receiver.t_state != NONE)
		drbd_err(device, "ASSERT FAILED: receiver t_state == %d expected 0.\n",
				first_peer_device(device)->connection->receiver.t_state);

	/* no need to lock it, I'm the only thread alive */
	if (atomic_read(&device->current_epoch->epoch_size) !=  0)
		drbd_err(device, "epoch_size:%d\n", atomic_read(&device->current_epoch->epoch_size));
	device->al_writ_cnt  =
	device->bm_writ_cnt  =
	device->read_cnt     =
	device->writ_cnt     =
	device->p_size       =
	device->rs_start     =
	device->rs_total     =
	device->rs_failed    = 0;
	device->rs_last_events = 0;
	device->rs_last_sect_ev = 0;
	for (i = 0; i < DRBD_SYNC_MARKS; i++) {
		device->rs_mark_left[i] = 0;
		device->rs_mark_time[i] = 0;
	}
	D_ASSERT(device, first_peer_device(device)->connection->net_conf == NULL);

	drbd_set_my_capacity(device, 0);
	if (device->bitmap) {
		/* maybe never allocated. */
		drbd_bm_resize(device, 0, 1);
		drbd_bm_cleanup(device);
	}

	drbd_free_bc(device->ldev);
	device->ldev = NULL;

	clear_bit(AL_SUSPENDED, &device->flags);

	D_ASSERT(device, list_empty(&device->active_ee));
	D_ASSERT(device, list_empty(&device->sync_ee));
	D_ASSERT(device, list_empty(&device->done_ee));
	D_ASSERT(device, list_empty(&device->read_ee));
	D_ASSERT(device, list_empty(&device->net_ee));
	D_ASSERT(device, list_empty(&device->resync_reads));
	D_ASSERT(device, list_empty(&first_peer_device(device)->connection->data.work.q));
	D_ASSERT(device, list_empty(&first_peer_device(device)->connection->meta.work.q));
	D_ASSERT(device, list_empty(&device->resync_work.list));
	D_ASSERT(device, list_empty(&device->unplug_work.list));
	D_ASSERT(device, list_empty(&device->go_diskless.list));

	drbd_set_defaults(device);
}


STATIC void drbd_destroy_mempools(void)
{
	struct page *page;

	while (drbd_pp_pool) {
		page = drbd_pp_pool;
		drbd_pp_pool = (struct page *)page_private(page);
		__free_page(page);
		drbd_pp_vacant--;
	}

	/* D_ASSERT(device, atomic_read(&drbd_pp_vacant)==0); */

	if (drbd_md_io_bio_set)
		bioset_free(drbd_md_io_bio_set);
	if (drbd_md_io_page_pool)
		mempool_destroy(drbd_md_io_page_pool);
	if (drbd_ee_mempool)
		mempool_destroy(drbd_ee_mempool);
	if (drbd_request_mempool)
		mempool_destroy(drbd_request_mempool);
	if (drbd_ee_cache)
		kmem_cache_destroy(drbd_ee_cache);
	if (drbd_request_cache)
		kmem_cache_destroy(drbd_request_cache);
	if (drbd_bm_ext_cache)
		kmem_cache_destroy(drbd_bm_ext_cache);
	if (drbd_al_ext_cache)
		kmem_cache_destroy(drbd_al_ext_cache);

	drbd_md_io_bio_set   = NULL;
	drbd_md_io_page_pool = NULL;
	drbd_ee_mempool      = NULL;
	drbd_request_mempool = NULL;
	drbd_ee_cache        = NULL;
	drbd_request_cache   = NULL;
	drbd_bm_ext_cache    = NULL;
	drbd_al_ext_cache    = NULL;

	return;
}

STATIC int drbd_create_mempools(void)
{
	struct page *page;
	const int number = (DRBD_MAX_BIO_SIZE/PAGE_SIZE) * minor_count;
	int i;

	/* prepare our caches and mempools */
	drbd_request_mempool = NULL;
	drbd_ee_cache        = NULL;
	drbd_request_cache   = NULL;
	drbd_bm_ext_cache    = NULL;
	drbd_al_ext_cache    = NULL;
	drbd_pp_pool         = NULL;
	drbd_md_io_page_pool = NULL;
	drbd_md_io_bio_set   = NULL;

	/* caches */
	drbd_request_cache = kmem_cache_create(
		"drbd_req", sizeof(struct drbd_request), 0, 0, NULL);
	if (drbd_request_cache == NULL)
		goto Enomem;

	drbd_ee_cache = kmem_cache_create(
		"drbd_ee", sizeof(struct drbd_peer_request), 0, 0, NULL);
	if (drbd_ee_cache == NULL)
		goto Enomem;

	drbd_bm_ext_cache = kmem_cache_create(
		"drbd_bm", sizeof(struct bm_extent), 0, 0, NULL);
	if (drbd_bm_ext_cache == NULL)
		goto Enomem;

	drbd_al_ext_cache = kmem_cache_create(
		"drbd_al", sizeof(struct lc_element), 0, 0, NULL);
	if (drbd_al_ext_cache == NULL)
		goto Enomem;

	/* mempools */
	drbd_md_io_bio_set = bioset_create(DRBD_MIN_POOL_PAGES, 0);
	if (drbd_md_io_bio_set == NULL)
		goto Enomem;

	drbd_md_io_page_pool = mempool_create_page_pool(DRBD_MIN_POOL_PAGES, 0);
	if (drbd_md_io_page_pool == NULL)
		goto Enomem;

	drbd_request_mempool = mempool_create(number,
		mempool_alloc_slab, mempool_free_slab, drbd_request_cache);
	if (drbd_request_mempool == NULL)
		goto Enomem;

	drbd_ee_mempool = mempool_create(number,
		mempool_alloc_slab, mempool_free_slab, drbd_ee_cache);
	if (drbd_ee_mempool == NULL)
		goto Enomem;

	/* drbd's page pool */
	spin_lock_init(&drbd_pp_lock);

	for (i = 0; i < number; i++) {
		page = alloc_page(GFP_HIGHUSER);
		if (!page)
			goto Enomem;
		set_page_private(page, (unsigned long)drbd_pp_pool);
		drbd_pp_pool = page;
	}
	drbd_pp_vacant = number;

	return 0;

Enomem:
	drbd_destroy_mempools(); /* in case we allocated some */
	return -ENOMEM;
}

STATIC int drbd_notify_sys(struct notifier_block *this, unsigned long code,
	void *unused)
{
	/* just so we have it.  you never know what interesting things we
	 * might want to do here some day...
	 */

	return NOTIFY_DONE;
}

STATIC struct notifier_block drbd_notifier = {
	.notifier_call = drbd_notify_sys,
};

static void drbd_release_all_peer_reqs(struct drbd_device *device)
{
	int rr;

	rr = drbd_free_peer_reqs(device, &device->active_ee);
	if (rr)
		drbd_err(device, "%d EEs in active list found!\n", rr);

	rr = drbd_free_peer_reqs(device, &device->sync_ee);
	if (rr)
		drbd_err(device, "%d EEs in sync list found!\n", rr);

	rr = drbd_free_peer_reqs(device, &device->read_ee);
	if (rr)
		drbd_err(device, "%d EEs in read list found!\n", rr);

	rr = drbd_free_peer_reqs(device, &device->done_ee);
	if (rr)
		drbd_err(device, "%d EEs in done list found!\n", rr);

	rr = drbd_free_peer_reqs(device, &device->net_ee);
	if (rr)
		drbd_err(device, "%d EEs in net list found!\n", rr);
}

/* caution. no locking. */
void drbd_destroy_device(struct kref *kref)
{
	struct drbd_device *device = container_of(kref, struct drbd_device, kref);
	struct drbd_resource *resource = device->resource;
	struct drbd_connection *connection;

	del_timer_sync(&device->request_timer);

	/* paranoia asserts */
	D_ASSERT(device, device->open_cnt == 0);
	/* end paranoia asserts */

	/* cleanup stuff that may have been allocated during
	 * device (re-)configuration or state changes */

	if (device->this_bdev)
		bdput(device->this_bdev);

	drbd_free_bc(device->ldev);
	device->ldev = NULL;

	drbd_release_all_peer_reqs(device);

	lc_destroy(device->act_log);
	lc_destroy(device->resync);

	kfree(device->p_uuid);
	/* device->p_uuid = NULL; */

	kfree(device->current_epoch);
	if (device->bitmap) /* should no longer be there. */
		drbd_bm_cleanup(device);
	__free_page(device->md_io_page);
	put_disk(device->vdisk);
	blk_cleanup_queue(device->rq_queue);
	kfree(device->rs_plan_s);
	kfree(first_peer_device(device));
	kfree(device);

	for_each_connection(connection, resource)
		kref_put(&connection->kref, drbd_destroy_connection);
	kref_put(&resource->kref, drbd_destroy_resource);
}

void drbd_destroy_resource(struct kref *kref)
{
	struct drbd_resource *resource = container_of(kref, struct drbd_resource, kref);

	idr_destroy(&resource->devices);
	free_cpumask_var(resource->cpu_mask);
	kfree(resource->name);
	kfree(resource);
}

void drbd_free_resource(struct drbd_resource *resource)
{
	struct drbd_connection *connection, *tmp;

	drbd_flush_workqueue(&resource->work);
	drbd_thread_stop(&resource->worker);
	for_each_connection_safe(connection, tmp, resource) {
		list_del(&connection->connections);
		kref_put(&connection->kref, drbd_destroy_connection);
	}
	kref_put(&resource->kref, drbd_destroy_resource);
}

STATIC void drbd_cleanup(void)
{
	unsigned int i;
	struct drbd_device *device;
	struct drbd_resource *resource, *tmp;

	unregister_reboot_notifier(&drbd_notifier);

	/* first remove proc,
	 * drbdsetup uses it's presence to detect
	 * whether DRBD is loaded.
	 * If we would get stuck in proc removal,
	 * but have netlink already deregistered,
	 * some drbdsetup commands may wait forever
	 * for an answer.
	 */
	if (drbd_proc)
		remove_proc_entry("drbd", NULL);

	drbd_genl_unregister();

	idr_for_each_entry(&drbd_devices, device, i)
		drbd_delete_device(device);

	/* not _rcu since, no other updater anymore. Genl already unregistered */
	for_each_resource_safe(resource, tmp, &drbd_resources) {
		list_del(&resource->resources);
		drbd_free_resource(resource);
	}

	drbd_destroy_mempools();
	drbd_unregister_blkdev(DRBD_MAJOR, "drbd");

	idr_destroy(&drbd_devices);

	printk(KERN_INFO "drbd: module cleanup done.\n");
}

/**
 * drbd_congested() - Callback for pdflush
 * @congested_data:	User data
 * @bdi_bits:		Bits pdflush is currently interested in
 *
 * Returns 1<<BDI_async_congested and/or 1<<BDI_sync_congested if we are congested.
 */
static int drbd_congested(void *congested_data, int bdi_bits)
{
	struct drbd_device *device = congested_data;
	struct request_queue *q;
	char reason = '-';
	int r = 0;

	if (!may_inc_ap_bio(device)) {
		/* DRBD has frozen IO */
		r = bdi_bits;
		reason = 'd';
		goto out;
	}

	if (get_ldev(device)) {
		q = bdev_get_queue(device->ldev->backing_bdev);
		r = bdi_congested(&q->backing_dev_info, bdi_bits);
		put_ldev(device);
		if (r)
			reason = 'b';
	}

	if (bdi_bits & (1 << BDI_async_congested) &&
	    test_bit(NET_CONGESTED, &first_peer_device(device)->connection->flags)) {
		r |= (1 << BDI_async_congested);
		reason = reason == 'b' ? 'a' : 'n';
	}

out:
	device->congestion_reason = reason;
	return r;
}

static void drbd_init_workqueue(struct drbd_work_queue* wq)
{
	sema_init(&wq->s, 0);
	spin_lock_init(&wq->q_lock);
	INIT_LIST_HEAD(&wq->q);
}

struct completion_work {
	struct drbd_work w;
	struct completion done;
};

static int w_complete(struct drbd_work *w, int cancel)
{
	struct completion_work *completion_work =
		container_of(w, struct completion_work, w);

	complete(&completion_work->done);
	return 0;
}

void drbd_flush_workqueue(struct drbd_work_queue *work_queue)
{
	struct completion_work completion_work;

	completion_work.w.cb = w_complete;
	init_completion(&completion_work.done);
	drbd_queue_work(work_queue, &completion_work.w);
	wait_for_completion(&completion_work.done);
}

struct drbd_resource *drbd_find_resource(const char *name)
{
	struct drbd_resource *resource;

	if (!name || !name[0])
		return NULL;

	rcu_read_lock();
	for_each_resource_rcu(resource, &drbd_resources) {
		if (!strcmp(resource->name, name)) {
			kref_get(&resource->kref);
			goto found;
		}
	}
	resource = NULL;
found:
	rcu_read_unlock();
	return resource;
}

struct drbd_connection *conn_get_by_addrs(void *my_addr, int my_addr_len,
					  void *peer_addr, int peer_addr_len)
{
	struct drbd_resource *resource;
	struct drbd_connection *connection;

	rcu_read_lock();
	for_each_resource_rcu(resource, &drbd_resources) {
		for_each_connection_rcu(connection, resource) {
			if (connection->my_addr_len == my_addr_len &&
			    connection->peer_addr_len == peer_addr_len &&
			    !memcmp(&connection->my_addr, my_addr, my_addr_len) &&
			    !memcmp(&connection->peer_addr, peer_addr, peer_addr_len)) {
				kref_get(&connection->kref);
				goto found;
			}
		}
	}
	connection = NULL;
found:
	rcu_read_unlock();
	return connection;
}

static int drbd_alloc_socket(struct drbd_socket *socket)
{
	socket->rbuf = (void *) __get_free_page(GFP_KERNEL);
	if (!socket->rbuf)
		return -ENOMEM;
	socket->sbuf = (void *) __get_free_page(GFP_KERNEL);
	if (!socket->sbuf)
		return -ENOMEM;
	return 0;
}

static void drbd_free_socket(struct drbd_socket *socket)
{
	free_page((unsigned long) socket->sbuf);
	free_page((unsigned long) socket->rbuf);
}

void conn_free_crypto(struct drbd_connection *connection)
{
	drbd_free_sock(connection);

	crypto_free_hash(connection->csums_tfm);
	crypto_free_hash(connection->verify_tfm);
	crypto_free_hash(connection->cram_hmac_tfm);
	crypto_free_hash(connection->integrity_tfm);
	crypto_free_hash(connection->peer_integrity_tfm);
	kfree(connection->int_dig_in);
	kfree(connection->int_dig_vv);

	connection->csums_tfm = NULL;
	connection->verify_tfm = NULL;
	connection->cram_hmac_tfm = NULL;
	connection->integrity_tfm = NULL;
	connection->peer_integrity_tfm = NULL;
	connection->int_dig_in = NULL;
	connection->int_dig_vv = NULL;
}

int set_resource_options(struct drbd_resource *resource, struct res_opts *res_opts)
{
	struct drbd_connection *connection;
	cpumask_var_t new_cpu_mask;
	int err;

	if (!zalloc_cpumask_var(&new_cpu_mask, GFP_KERNEL))
		return -ENOMEM;

	/* silently ignore cpu mask on UP kernel */
	if (nr_cpu_ids > 1 && res_opts->cpu_mask[0] != 0) {
		err = __bitmap_parse(res_opts->cpu_mask, DRBD_CPU_MASK_SIZE, 0,
				cpumask_bits(new_cpu_mask), nr_cpu_ids);
		if (err) {
			drbd_warn(resource, "__bitmap_parse() failed with %d\n", err);
			/* retcode = ERR_CPU_MASK_PARSE; */
			goto fail;
		}
	}
	resource->res_opts = *res_opts;
	if (cpumask_empty(new_cpu_mask))
		drbd_calc_cpu_mask(&new_cpu_mask);
	if (!cpumask_equal(resource->cpu_mask, new_cpu_mask)) {
		cpumask_copy(resource->cpu_mask, new_cpu_mask);
		for_each_connection_rcu(connection, resource) {
			connection->receiver.reset_cpu_mask = 1;
			connection->asender.reset_cpu_mask = 1;
			connection->sender.reset_cpu_mask = 1;
		}
	}
	err = 0;

fail:
	free_cpumask_var(new_cpu_mask);
	return err;

}

struct drbd_resource *drbd_create_resource(const char *name)
{
	struct drbd_resource *resource;

	resource = kzalloc(sizeof(struct drbd_resource), GFP_KERNEL);
	if (!resource)
		goto fail;
	resource->name = kstrdup(name, GFP_KERNEL);
	if (!resource->name)
		goto fail_free_resource;
	if (!zalloc_cpumask_var(&resource->cpu_mask, GFP_KERNEL))
		goto fail_free_name;
	kref_init(&resource->kref);
	idr_init(&resource->devices);
	INIT_LIST_HEAD(&resource->connections);
	mutex_init(&resource->state_mutex);
	resource->role = R_SECONDARY;
	list_add_tail_rcu(&resource->resources, &drbd_resources);
	mutex_init(&resource->conf_update);
	spin_lock_init(&resource->req_lock);
	drbd_init_workqueue(&resource->work);
	drbd_thread_init(resource, &resource->worker, drbd_worker, "worker");
	drbd_thread_start(&resource->worker);

	return resource;

fail_free_name:
	kfree(resource->name);
fail_free_resource:
	kfree(resource);
fail:
	return NULL;
}

/* caller must be under genl_lock() */
struct drbd_connection *conn_create(const char *name, struct res_opts *res_opts)
{
	struct drbd_resource *resource;
	struct drbd_connection *connection;

	connection = kzalloc(sizeof(struct drbd_connection), GFP_KERNEL);
	if (!connection)
		return NULL;

	if (drbd_alloc_socket(&connection->data))
		goto fail;
	if (drbd_alloc_socket(&connection->meta))
		goto fail;

	if (!tl_init(connection))
		goto fail;

	resource = drbd_create_resource(name);
	if (!resource)
		goto fail;

	connection->cstate = C_STANDALONE;
	connection->peer_role = R_UNKNOWN;
	init_waitqueue_head(&connection->ping_wait);
	idr_init(&connection->peer_devices);

	drbd_init_workqueue(&connection->data.work);
	mutex_init(&connection->data.mutex);

	drbd_init_workqueue(&connection->meta.work);
	mutex_init(&connection->meta.mutex);

	drbd_thread_init(resource, &connection->receiver, drbd_receiver, "receiver");
	connection->receiver.connection = connection;
	drbd_thread_init(resource, &connection->sender, drbd_sender, "sender");
	connection->sender.connection = connection;
	drbd_thread_init(resource, &connection->asender, drbd_asender, "asender");
	connection->asender.connection = connection;

	kref_init(&connection->kref);

	kref_get(&resource->kref);
	connection->resource = resource;
	list_add_tail_rcu(&connection->connections, &resource->connections);

	if (set_resource_options(resource, res_opts))
		goto fail_resource;

	return connection;

fail_resource:
	drbd_free_resource(resource);
fail:
	tl_cleanup(connection);
	drbd_free_socket(&connection->meta);
	drbd_free_socket(&connection->data);
	kfree(connection);

	return NULL;
}

void drbd_destroy_connection(struct kref *kref)
{
	struct drbd_connection *connection = container_of(kref, struct drbd_connection, kref);
	struct drbd_resource *resource = connection->resource;

	idr_destroy(&connection->peer_devices);

	drbd_free_socket(&connection->meta);
	drbd_free_socket(&connection->data);
	kfree(connection->int_dig_in);
	kfree(connection->int_dig_vv);
	kfree(connection);
	kref_put(&resource->kref, drbd_destroy_resource);
}

enum drbd_ret_code drbd_create_device(struct drbd_resource *resource, unsigned int minor, int vnr,
				      struct device_conf *device_conf)
{
	struct drbd_connection *connection;
	struct drbd_device *device;
	struct drbd_peer_device *peer_device, *tmp_peer_device;
	struct gendisk *disk;
	struct request_queue *q;
	int got;
	enum drbd_ret_code err = ERR_NOMEM;

	device = minor_to_mdev(minor);
	if (device)
		return ERR_MINOR_OR_VOLUME_EXISTS;

	/* GFP_KERNEL, we are outside of all write-out paths */
	device = kzalloc(sizeof(struct drbd_device), GFP_KERNEL);
	if (!device)
		return ERR_NOMEM;
	kref_init(&device->kref);

	kref_get(&resource->kref);
	device->resource = resource;
	device->minor = minor;
	device->vnr = vnr;
	device->device_conf = *device_conf;

#ifdef PARANOIA
	SET_MDEV_MAGIC(device);
#endif

	drbd_set_defaults(device);

	/* for now, we do NOT yet support it,
	 * even though we start some framework
	 * to eventually support barriers */
	set_bit(NO_BARRIER_SUPP, &device->flags);

	atomic_set(&device->ap_bio_cnt, 0);
	atomic_set(&device->ap_pending_cnt, 0);
	atomic_set(&device->rs_pending_cnt, 0);
	atomic_set(&device->unacked_cnt, 0);
	atomic_set(&device->local_cnt, 0);
	atomic_set(&device->pp_in_use_by_net, 0);
	atomic_set(&device->rs_sect_in, 0);
	atomic_set(&device->rs_sect_ev, 0);
	atomic_set(&device->ap_in_flight, 0);
	atomic_set(&device->md_io_in_use, 0);

	spin_lock_init(&device->al_lock);
	spin_lock_init(&device->epoch_lock);

	INIT_LIST_HEAD(&device->active_ee);
	INIT_LIST_HEAD(&device->sync_ee);
	INIT_LIST_HEAD(&device->done_ee);
	INIT_LIST_HEAD(&device->read_ee);
	INIT_LIST_HEAD(&device->net_ee);
	INIT_LIST_HEAD(&device->resync_reads);
	INIT_LIST_HEAD(&device->resync_work.list);
	INIT_LIST_HEAD(&device->unplug_work.list);
	INIT_LIST_HEAD(&device->go_diskless.list);
	INIT_LIST_HEAD(&device->md_sync_work.list);
	INIT_LIST_HEAD(&device->start_resync_work.list);
	INIT_LIST_HEAD(&device->pending_bitmap_work);

	device->resync_work.cb  = w_resync_timer;
	device->unplug_work.cb  = w_send_write_hint;
	device->go_diskless.cb  = w_go_diskless;
	device->md_sync_work.cb = w_md_sync;
	device->start_resync_work.cb = w_start_resync;

	init_timer(&device->resync_timer);
	init_timer(&device->md_sync_timer);
	init_timer(&device->start_resync_timer);
	init_timer(&device->request_timer);
	device->resync_timer.function = resync_timer_fn;
	device->resync_timer.data = (unsigned long) device;
	device->md_sync_timer.function = md_sync_timer_fn;
	device->md_sync_timer.data = (unsigned long) device;
	device->start_resync_timer.function = start_resync_timer_fn;
	device->start_resync_timer.data = (unsigned long) device;
	device->request_timer.function = request_timer_fn;
	device->request_timer.data = (unsigned long) device;

	init_waitqueue_head(&device->misc_wait);
	init_waitqueue_head(&device->state_wait);
	init_waitqueue_head(&device->ee_wait);
	init_waitqueue_head(&device->al_wait);
	init_waitqueue_head(&device->seq_wait);

	device->write_ordering = WO_bio_barrier;
	device->resync_wenr = LC_FREE;

	q = blk_alloc_queue(GFP_KERNEL);
	if (!q)
		goto out_no_q;
	device->rq_queue = q;
	q->queuedata   = device;

	disk = alloc_disk(1);
	if (!disk)
		goto out_no_disk;
	device->vdisk = disk;

	set_disk_ro(disk, true);

	disk->queue = q;
	disk->major = DRBD_MAJOR;
	disk->first_minor = minor;
	disk->fops = &drbd_ops;
	sprintf(disk->disk_name, "drbd%d", minor);
	disk->private_data = device;

	device->this_bdev = bdget(MKDEV(DRBD_MAJOR, minor));
	/* we have no partitions. we contain only ourselves. */
	device->this_bdev->bd_contains = device->this_bdev;

	q->backing_dev_info.congested_fn = drbd_congested;
	q->backing_dev_info.congested_data = device;

	blk_queue_make_request(q, drbd_make_request);
	blk_queue_bounce_limit(q, BLK_BOUNCE_ANY);
	blk_queue_merge_bvec(q, drbd_merge_bvec);
	q->queue_lock = &resource->req_lock;

	device->md_io_page = alloc_page(GFP_KERNEL);
	if (!device->md_io_page)
		goto out_no_io_page;

	if (drbd_bm_init(device))
		goto out_no_bitmap;
	device->read_requests = RB_ROOT;
	device->write_requests = RB_ROOT;

	device->current_epoch = kzalloc(sizeof(struct drbd_epoch), GFP_KERNEL);
	if (!device->current_epoch)
		goto out_no_epoch;

	INIT_LIST_HEAD(&device->current_epoch->list);
	device->epochs = 1;

	if (!idr_pre_get(&drbd_devices, GFP_KERNEL) ||
	    idr_get_new_above(&drbd_devices, device, minor, &got))
		goto out_no_minor_idr;
	if (got != minor) {
		err = ERR_MINOR_OR_VOLUME_EXISTS;
		idr_remove(&drbd_devices, got);
		goto out_idr_synchronize_rcu;
	}
	kref_get(&device->kref);

	if (!idr_pre_get(&resource->devices, GFP_KERNEL) ||
	    idr_get_new_above(&resource->devices, device, vnr, &got))
		goto out_idr_remove_minor;
	if (got != vnr) {
		err = ERR_MINOR_OR_VOLUME_EXISTS;
		idr_remove(&resource->devices, got);
		goto out_idr_remove_minor;
	}
	kref_get(&device->kref);

	INIT_LIST_HEAD(&device->peer_devices);
	for_each_connection(connection, resource) {
		peer_device = kzalloc(sizeof(struct drbd_peer_device), GFP_KERNEL);
		if (!peer_device)
			goto out_no_peer_device;
		peer_device->connection = connection;
		peer_device->device = device;
		peer_device->disk_state = D_UNKNOWN;
		peer_device->repl_state = L_STANDALONE;
		spin_lock_init(&peer_device->peer_seq_lock);

		list_add(&peer_device->peer_devices, &device->peer_devices);
		kref_get(&device->kref);

		if (!idr_pre_get(&connection->peer_devices, GFP_KERNEL) ||
		    idr_get_new_above(&connection->peer_devices, peer_device, vnr, &got))
			goto out_no_peer_device;

		if (!expect(got == vnr)) {
			idr_remove(&connection->peer_devices, got);
			goto out_no_peer_device;
		}
		kref_get(&connection->kref);
	}

	/* kref_get(&device->kref); */
	add_disk(disk);

	for_each_peer_device(peer_device, device) {
		if (peer_device->connection->cstate >= C_CONNECTED)
			drbd_connected(peer_device);
	}

	return NO_ERROR;

out_no_peer_device:
	for_each_connection(connection, resource) {
		peer_device = idr_find(&connection->peer_devices, vnr);
		if (peer_device) {
			idr_remove(&connection->peer_devices, got);
			kref_put(&connection->kref, drbd_destroy_connection);
		}
	}
	for_each_peer_device_safe(peer_device, tmp_peer_device, device) {
		list_del(&peer_device->peer_devices);
		kfree(peer_device);
	}

	idr_remove(&resource->devices, vnr);
out_idr_remove_minor:
	idr_remove(&drbd_devices, minor);
out_idr_synchronize_rcu:
	synchronize_rcu();
out_no_minor_idr:
	kfree(device->current_epoch);
out_no_epoch:
	drbd_bm_cleanup(device);
out_no_bitmap:
	__free_page(device->md_io_page);
out_no_io_page:
	put_disk(disk);
out_no_disk:
	blk_cleanup_queue(q);
out_no_q:
	kref_put(&resource->kref, drbd_destroy_resource);
	kfree(device);
	return err;
}

void drbd_delete_device(struct drbd_device *device)
{
	struct drbd_resource *resource = device->resource;
	struct drbd_connection *connection;
	int refs = 3;

	for_each_connection(connection, resource) {
		idr_remove(&connection->peer_devices, device->vnr);
		refs++;
	}
	idr_remove(&resource->devices, device->vnr);
	idr_remove(&drbd_devices, mdev_to_minor(device));
	del_gendisk(device->vdisk);
	synchronize_rcu();
	kref_sub(&device->kref, refs, drbd_destroy_device);
}

int __init drbd_init(void)
{
	int err;

	if (minor_count < DRBD_MINOR_COUNT_MIN || minor_count > DRBD_MINOR_COUNT_MAX) {
		printk(KERN_ERR
		       "drbd: invalid minor_count (%d)\n", minor_count);
#ifdef MODULE
		return -EINVAL;
#else
		minor_count = DRBD_MINOR_COUNT_DEF;
#endif
	}

	err = register_blkdev(DRBD_MAJOR, "drbd");
	if (err) {
		printk(KERN_ERR
		       "drbd: unable to register block device major %d\n",
		       DRBD_MAJOR);
		return err;
	}

	err = drbd_genl_register();
	if (err) {
		printk(KERN_ERR "drbd: unable to register generic netlink family\n");
		goto fail;
	}


	register_reboot_notifier(&drbd_notifier);

	/*
	 * allocate all necessary structs
	 */
	err = -ENOMEM;

	init_waitqueue_head(&drbd_pp_wait);

	drbd_proc = NULL; /* play safe for drbd_cleanup */
	idr_init(&drbd_devices);

	err = drbd_create_mempools();
	if (err)
		goto fail;

	drbd_proc = proc_create_data("drbd", S_IFREG | S_IRUGO , NULL, &drbd_proc_fops, NULL);
	if (!drbd_proc)	{
		printk(KERN_ERR "drbd: unable to register proc file\n");
		goto fail;
	}

	rwlock_init(&global_state_lock);
	INIT_LIST_HEAD(&drbd_resources);

	printk(KERN_INFO "drbd: initialized. "
	       "Version: " REL_VERSION " (api:%d/proto:%d-%d)\n",
	       API_VERSION, PRO_VERSION_MIN, PRO_VERSION_MAX);
	printk(KERN_INFO "drbd: %s\n", drbd_buildtag());
	printk(KERN_INFO "drbd: registered as block device major %d\n",
		DRBD_MAJOR);

	return 0; /* Success! */

fail:
	drbd_cleanup();
	if (err == -ENOMEM)
		/* currently always the case */
		printk(KERN_ERR "drbd: ran out of memory\n");
	else
		printk(KERN_ERR "drbd: initialization failure\n");
	return err;
}

void drbd_free_bc(struct drbd_backing_dev *ldev)
{
	if (ldev == NULL)
		return;

	blkdev_put(ldev->backing_bdev, FMODE_READ | FMODE_WRITE | FMODE_EXCL);
	blkdev_put(ldev->md_bdev, FMODE_READ | FMODE_WRITE | FMODE_EXCL);

	kfree(ldev);
}


void drbd_free_sock(struct drbd_connection *connection)
{
	if (connection->data.socket) {
		mutex_lock(&connection->data.mutex);
		kernel_sock_shutdown(connection->data.socket, SHUT_RDWR);
		sock_release(connection->data.socket);
		connection->data.socket = NULL;
		mutex_unlock(&connection->data.mutex);
	}
	if (connection->meta.socket) {
		mutex_lock(&connection->meta.mutex);
		kernel_sock_shutdown(connection->meta.socket, SHUT_RDWR);
		sock_release(connection->meta.socket);
		connection->meta.socket = NULL;
		mutex_unlock(&connection->meta.mutex);
	}
}

/* meta data management */

struct meta_data_on_disk {
	u64 la_size;           /* last agreed size. */
	u64 uuid[UI_SIZE];   /* UUIDs. */
	u64 device_uuid;
	u64 reserved_u64_1;
	u32 flags;             /* MDF */
	u32 magic;
	u32 md_size_sect;
	u32 al_offset;         /* offset to this block */
	u32 al_nr_extents;     /* important for restoring the AL */
	      /* `-- act_log->nr_elements <-- ldev->dc.al_extents */
	u32 bm_offset;         /* offset to the bitmap, from here */
	u32 bm_bytes_per_bit;  /* BM_BLOCK_SIZE */
	u32 la_peer_max_bio_size;   /* last peer max_bio_size */
	u32 reserved_u32[3];

} __packed;

/**
 * drbd_md_sync() - Writes the meta data super block if the MD_DIRTY flag bit is set
 * @device:	DRBD device.
 */
void drbd_md_sync(struct drbd_device *device)
{
	struct meta_data_on_disk *buffer;
	sector_t sector;
	int i;

	del_timer(&device->md_sync_timer);
	/* timer may be rearmed by drbd_md_mark_dirty() now. */
	if (!test_and_clear_bit(MD_DIRTY, &device->flags))
		return;

	/* We use here D_FAILED and not D_ATTACHING because we try to write
	 * metadata even if we detach due to a disk failure! */
	if (!get_ldev_if_state(device, D_FAILED))
		return;

	buffer = drbd_md_get_buffer(device);
	if (!buffer)
		goto out;

	memset(buffer, 0, 512);

	buffer->la_size = cpu_to_be64(drbd_get_capacity(device->this_bdev));
	for (i = UI_CURRENT; i < UI_SIZE; i++)
		buffer->uuid[i] = cpu_to_be64(device->ldev->md.uuid[i]);
	buffer->flags = cpu_to_be32(device->ldev->md.flags);
	buffer->magic = cpu_to_be32(DRBD_MD_MAGIC_84_UNCLEAN);

	buffer->md_size_sect  = cpu_to_be32(device->ldev->md.md_size_sect);
	buffer->al_offset     = cpu_to_be32(device->ldev->md.al_offset);
	buffer->al_nr_extents = cpu_to_be32(device->act_log->nr_elements);
	buffer->bm_bytes_per_bit = cpu_to_be32(BM_BLOCK_SIZE);
	buffer->device_uuid = cpu_to_be64(device->ldev->md.device_uuid);

	buffer->bm_offset = cpu_to_be32(device->ldev->md.bm_offset);
	buffer->la_peer_max_bio_size = cpu_to_be32(device->device_conf.max_bio_size);

	D_ASSERT(device, drbd_md_ss__(device, device->ldev) == device->ldev->md.md_offset);
	sector = device->ldev->md.md_offset;

	if (drbd_md_sync_page_io(device, device->ldev, sector, WRITE)) {
		/* this was a try anyways ... */
		drbd_err(device, "meta data update failed!\n");
		drbd_chk_io_error(device, 1, true);
	}

	/* Update device->ldev->md.la_size_sect,
	 * since we updated it on metadata. */
	device->ldev->md.la_size_sect = drbd_get_capacity(device->this_bdev);

	drbd_md_put_buffer(device);
out:
	put_ldev(device);
}

/**
 * drbd_md_read() - Reads in the meta data super block
 * @device:	DRBD device.
 * @bdev:	Device from which the meta data should be read in.
 *
 * Return 0 (NO_ERROR) on success, and an enum drbd_ret_code in case
 * something goes wrong.
 */
int drbd_md_read(struct drbd_device *device, struct drbd_backing_dev *bdev)
{
	struct meta_data_on_disk *buffer;
	u32 magic, flags;
	int i, rv = NO_ERROR;

	if (!get_ldev_if_state(device, D_ATTACHING))
		return ERR_IO_MD_DISK;

	buffer = drbd_md_get_buffer(device);
	if (!buffer)
		goto out;

	if (drbd_md_sync_page_io(device, bdev, bdev->md.md_offset, READ)) {
		/* NOTE: can't do normal error processing here as this is
		   called BEFORE disk is attached */
		drbd_err(device, "Error while reading metadata.\n");
		rv = ERR_IO_MD_DISK;
		goto err;
	}

	magic = be32_to_cpu(buffer->magic);
	flags = be32_to_cpu(buffer->flags);
	if (magic == DRBD_MD_MAGIC_84_UNCLEAN ||
	    (magic == DRBD_MD_MAGIC_08 && !(flags & MDF_AL_CLEAN))) {
			/* btw: that's Activity Log clean, not "all" clean. */
		drbd_err(device, "Found unclean meta data. Did you \"drbdadm apply-al\"?\n");
		rv = ERR_MD_UNCLEAN;
		goto err;
	}
	if (magic != DRBD_MD_MAGIC_08) {
		if (magic == DRBD_MD_MAGIC_07) 
			drbd_err(device, "Found old (0.7) meta data magic. Did you \"drbdadm create-md\"?\n");
		else
			drbd_err(device, "Meta data magic not found. Did you \"drbdadm create-md\"?\n");
		rv = ERR_MD_INVALID;
		goto err;
	}
	if (be32_to_cpu(buffer->al_offset) != bdev->md.al_offset) {
		drbd_err(device, "unexpected al_offset: %d (expected %d)\n",
		    be32_to_cpu(buffer->al_offset), bdev->md.al_offset);
		rv = ERR_MD_INVALID;
		goto err;
	}
	if (be32_to_cpu(buffer->bm_offset) != bdev->md.bm_offset) {
		drbd_err(device, "unexpected bm_offset: %d (expected %d)\n",
		    be32_to_cpu(buffer->bm_offset), bdev->md.bm_offset);
		rv = ERR_MD_INVALID;
		goto err;
	}
	if (be32_to_cpu(buffer->md_size_sect) != bdev->md.md_size_sect) {
		drbd_err(device, "unexpected md_size: %u (expected %u)\n",
		    be32_to_cpu(buffer->md_size_sect), bdev->md.md_size_sect);
		rv = ERR_MD_INVALID;
		goto err;
	}

	if (be32_to_cpu(buffer->bm_bytes_per_bit) != BM_BLOCK_SIZE) {
		drbd_err(device, "unexpected bm_bytes_per_bit: %u (expected %u)\n",
		    be32_to_cpu(buffer->bm_bytes_per_bit), BM_BLOCK_SIZE);
		rv = ERR_MD_INVALID;
		goto err;
	}

	bdev->md.la_size_sect = be64_to_cpu(buffer->la_size);
	for (i = UI_CURRENT; i < UI_SIZE; i++)
		bdev->md.uuid[i] = be64_to_cpu(buffer->uuid[i]);
	bdev->md.flags = be32_to_cpu(buffer->flags);
	bdev->md.device_uuid = be64_to_cpu(buffer->device_uuid);

 err:
	drbd_md_put_buffer(device);
 out:
	put_ldev(device);

	return rv;
}

/**
 * drbd_md_mark_dirty() - Mark meta data super block as dirty
 * @device:	DRBD device.
 *
 * Call this function if you change anything that should be written to
 * the meta-data super block. This function sets MD_DIRTY, and starts a
 * timer that ensures that within five seconds you have to call drbd_md_sync().
 */
#ifdef DRBD_DEBUG_MD_SYNC
void drbd_md_mark_dirty_(struct drbd_device *device, unsigned int line, const char *func)
{
	if (!test_and_set_bit(MD_DIRTY, &device->flags)) {
		mod_timer(&device->md_sync_timer, jiffies + HZ);
		device->last_md_mark_dirty.line = line;
		device->last_md_mark_dirty.func = func;
	}
}
#else
void drbd_md_mark_dirty(struct drbd_device *device)
{
	if (!test_and_set_bit(MD_DIRTY, &device->flags))
		mod_timer(&device->md_sync_timer, jiffies + 5*HZ);
}
#endif

static void drbd_uuid_move_history(struct drbd_device *device) __must_hold(local)
{
	int i;

	for (i = UI_HISTORY_START; i < UI_HISTORY_END; i++)
		device->ldev->md.uuid[i+1] = device->ldev->md.uuid[i];
}

void _drbd_uuid_set(struct drbd_device *device, int idx, u64 val) __must_hold(local)
{
	if (idx == UI_CURRENT) {
		if (device->resource->role == R_PRIMARY)
			val |= 1;
		else
			val &= ~((u64)1);

		drbd_set_ed_uuid(device, val);
	}

	device->ldev->md.uuid[idx] = val;
	drbd_md_mark_dirty(device);
}


void drbd_uuid_set(struct drbd_device *device, int idx, u64 val) __must_hold(local)
{
	if (device->ldev->md.uuid[idx]) {
		drbd_uuid_move_history(device);
		device->ldev->md.uuid[UI_HISTORY_START] = device->ldev->md.uuid[idx];
	}
	_drbd_uuid_set(device, idx, val);
}

/**
 * drbd_uuid_new_current() - Creates a new current UUID
 * @device:	DRBD device.
 *
 * Creates a new current UUID, and rotates the old current UUID into
 * the bitmap slot. Causes an incremental resync upon next connect.
 */
void drbd_uuid_new_current(struct drbd_device *device) __must_hold(local)
{
	u64 val;
	unsigned long long bm_uuid = device->ldev->md.uuid[UI_BITMAP];

	if (bm_uuid)
		drbd_warn(device, "bm UUID was already set: %llX\n", bm_uuid);

	device->ldev->md.uuid[UI_BITMAP] = device->ldev->md.uuid[UI_CURRENT];

	get_random_bytes(&val, sizeof(u64));
	_drbd_uuid_set(device, UI_CURRENT, val);
	drbd_print_uuids(device, "new current UUID");
	/* get it to stable storage _now_ */
	drbd_md_sync(device);
}

void drbd_uuid_set_bm(struct drbd_device *device, u64 val) __must_hold(local)
{
	if (device->ldev->md.uuid[UI_BITMAP] == 0 && val == 0)
		return;

	if (val == 0) {
		drbd_uuid_move_history(device);
		device->ldev->md.uuid[UI_HISTORY_START] = device->ldev->md.uuid[UI_BITMAP];
		device->ldev->md.uuid[UI_BITMAP] = 0;
	} else {
		unsigned long long bm_uuid = device->ldev->md.uuid[UI_BITMAP];
		if (bm_uuid)
			drbd_warn(device, "bm UUID was already set: %llX\n", bm_uuid);

		device->ldev->md.uuid[UI_BITMAP] = val & ~((u64)1);
	}
	drbd_md_mark_dirty(device);
}

/**
 * drbd_bmio_set_n_write() - io_fn for drbd_queue_bitmap_io() or drbd_bitmap_io()
 * @device:	DRBD device.
 *
 * Sets all bits in the bitmap and writes the whole bitmap to stable storage.
 */
int drbd_bmio_set_n_write(struct drbd_device *device,
			  struct drbd_peer_device *peer_device)
{
	int rv = -EIO;

	if (get_ldev_if_state(device, D_ATTACHING)) {
		drbd_md_set_flag(device, MDF_FULL_SYNC);
		drbd_md_sync(device);
		drbd_bm_set_all(device);

		rv = drbd_bm_write(device, peer_device);

		if (!rv) {
			drbd_md_clear_flag(device, MDF_FULL_SYNC);
			drbd_md_sync(device);
		}

		put_ldev(device);
	}

	return rv;
}

/**
 * drbd_bmio_clear_n_write() - io_fn for drbd_queue_bitmap_io() or drbd_bitmap_io()
 * @device:	DRBD device.
 *
 * Clears all bits in the bitmap and writes the whole bitmap to stable storage.
 */
int drbd_bmio_clear_n_write(struct drbd_device *device,
			    struct drbd_peer_device *peer_device)
{
	int rv = -EIO;

	drbd_resume_al(device);
	if (get_ldev_if_state(device, D_ATTACHING)) {
		drbd_bm_clear_all(device);
		rv = drbd_bm_write(device, peer_device);
		put_ldev(device);
	}

	return rv;
}

static int w_bitmap_io(struct drbd_work *w, int unused)
{
	struct bm_io_work *work =
		container_of(w, struct bm_io_work, w);
	struct drbd_device *device = work->device;
	int rv = -EIO;

	if (get_ldev(device)) {
		drbd_bm_lock(device, work->why, work->flags);
		rv = work->io_fn(device, work->peer_device);
		drbd_bm_unlock(device);
		put_ldev(device);
	}

	if (!list_empty(&device->pending_bitmap_work))
		wake_up(&device->misc_wait);

	if (work->done)
		work->done(device, rv);
	kfree(work);

	return 0;
}

void drbd_ldev_destroy(struct drbd_device *device)
{
	lc_destroy(device->resync);
	device->resync = NULL;
	lc_destroy(device->act_log);
	device->act_log = NULL;
	__no_warn(local,
		drbd_free_bc(device->ldev);
		device->ldev = NULL;);

	clear_bit(GO_DISKLESS, &device->flags);
}

static int w_go_diskless(struct drbd_work *w, int unused)
{
	struct drbd_device *device =
		container_of(w, struct drbd_device, go_diskless);

	D_ASSERT(device, device->disk_state == D_FAILED);
	/* we cannot assert local_cnt == 0 here, as get_ldev_if_state will
	 * inc/dec it frequently. Once we are D_DISKLESS, no one will touch
	 * the protected members anymore, though, so once put_ldev reaches zero
	 * again, it will be safe to free them. */
	drbd_change_state(device, CS_HARD, NS(disk, D_DISKLESS));
	return 0;
}

void drbd_go_diskless(struct drbd_device *device)
{
	D_ASSERT(device, device->disk_state == D_FAILED);
	if (!test_and_set_bit(GO_DISKLESS, &device->flags))
		drbd_queue_work(&device->resource->work, &device->go_diskless);
}

void drbd_queue_pending_bitmap_work(struct drbd_device *device)
{
	unsigned long flags;
	struct bm_io_work *work, *tmp;

	spin_lock_irqsave(&device->resource->req_lock, flags);
	list_for_each_entry_safe(work, tmp, &device->pending_bitmap_work, w.list) {
		list_del(&work->w.list);
		drbd_queue_work(&device->resource->work, &work->w);
	}
	spin_unlock_irqrestore(&device->resource->req_lock, flags);
}

/**
 * drbd_queue_bitmap_io() - Queues an IO operation on the whole bitmap
 * @device:	DRBD device.
 * @io_fn:	IO callback to be called when bitmap IO is possible
 * @done:	callback to be called after the bitmap IO was performed
 * @why:	Descriptive text of the reason for doing the IO
 *
 * While IO on the bitmap happens we freeze application IO thus we ensure
 * that drbd_set_out_of_sync() can not be called. This function MAY ONLY be
 * called from sender context. It MUST NOT be used while a previous such
 * work is still pending!
 */
void drbd_queue_bitmap_io(struct drbd_device *device,
			  int (*io_fn)(struct drbd_device *, struct drbd_peer_device *),
			  void (*done)(struct drbd_device *, int),
			  char *why, enum bm_flag flags,
			  struct drbd_peer_device *peer_device)
{
	struct bm_io_work *bm_io_work;

	D_ASSERT(device, current == device->resource->worker.task);

	bm_io_work = kmalloc(sizeof(*bm_io_work), GFP_NOIO);
	bm_io_work->w.cb = w_bitmap_io;
	bm_io_work->device = device;
	bm_io_work->peer_device = peer_device;
	bm_io_work->io_fn = io_fn;
	bm_io_work->done = done;
	bm_io_work->why = why;
	bm_io_work->flags = flags;

	/*
	 * Whole-bitmap operations can only take place when there is no
	 * concurrent application I/O.  We ensure exclusion between the two
	 * types of I/O  with the following mechanism:
	 *
	 *  - device->ap_bio_cnt keeps track of the number of application I/O
	 *    requests in progress.
	 *
	 *  - A non-empty device->pending_bitmap_work list indicates that
	 *    whole-bitmap I/O operations are pending, and no new application
	 *    I/O should be started.  We make sure that the list doesn't appear
	 *    empty system wide before trying to queue the whole-bitmap I/O.
	 *
	 *  - In dec_ap_bio(), we decrement device->ap_bio_cnt.  If it reaches
	 *    zero and the device->pending_bitmap_work list is non-empty, we
	 *    queue the whole-bitmap operations.
	 *
	 *  - In inc_ap_bio(), we increment device->ap_bio_cnt before checking
	 *    if the device->pending_bitmap_work list is non-empty.  If
	 *    device->pending_bitmap_work is non-empty, we immediately call
	 *    dec_ap_bio().
	 *
	 * This ensures that whenver there is pending whole-bitmap I/O, we
	 * realize in dec_ap_bio().
	 *
	 */

	spin_lock(&device->resource->req_lock);
	list_add_tail(&bm_io_work->w.list, &device->pending_bitmap_work);
	spin_unlock(&device->resource->req_lock);
	atomic_inc(&device->ap_bio_cnt);
	dec_ap_bio(device);
}

/**
 * drbd_bitmap_io() -  Does an IO operation on the whole bitmap
 * @device:	DRBD device.
 * @io_fn:	IO callback to be called when bitmap IO is possible
 * @why:	Descriptive text of the reason for doing the IO
 *
 * freezes application IO while that the actual IO operations runs. This
 * functions MAY NOT be called from sender context.
 */
int drbd_bitmap_io(struct drbd_device *device,
		int (*io_fn)(struct drbd_device *, struct drbd_peer_device *),
		char *why, enum bm_flag flags,
		struct drbd_peer_device *peer_device)
{
	int rv;

	D_ASSERT(device, current != device->resource->worker.task);

	if ((flags & BM_LOCKED_SET_ALLOWED) == 0)
		drbd_suspend_io(device);

	drbd_bm_lock(device, why, flags);
	rv = io_fn(device, peer_device);
	drbd_bm_unlock(device);

	if ((flags & BM_LOCKED_SET_ALLOWED) == 0)
		drbd_resume_io(device);

	return rv;
}

void drbd_md_set_flag(struct drbd_device *device, int flag) __must_hold(local)
{
	if ((device->ldev->md.flags & flag) != flag) {
		drbd_md_mark_dirty(device);
		device->ldev->md.flags |= flag;
	}
}

void drbd_md_clear_flag(struct drbd_device *device, int flag) __must_hold(local)
{
	if ((device->ldev->md.flags & flag) != 0) {
		drbd_md_mark_dirty(device);
		device->ldev->md.flags &= ~flag;
	}
}
int drbd_md_test_flag(struct drbd_backing_dev *bdev, int flag)
{
	return (bdev->md.flags & flag) != 0;
}

STATIC void md_sync_timer_fn(unsigned long data)
{
	struct drbd_device *device = (struct drbd_device *) data;

	drbd_queue_work(&device->resource->work, &device->md_sync_work);
}

STATIC int w_md_sync(struct drbd_work *w, int unused)
{
	struct drbd_device *device =
		container_of(w, struct drbd_device, md_sync_work);

	drbd_warn(device, "md_sync_timer expired! Worker calls drbd_md_sync().\n");
#ifdef DRBD_DEBUG_MD_SYNC
	drbd_warn(device, "last md_mark_dirty: %s:%u\n",
		device->last_md_mark_dirty.func, device->last_md_mark_dirty.line);
#endif
	drbd_md_sync(device);
	return 0;
}

const char *cmdname(enum drbd_packet cmd)
{
	/* THINK may need to become several global tables
	 * when we want to support more than
	 * one PRO_VERSION */
	static const char *cmdnames[] = {
		[P_DATA]	        = "Data",
		[P_DATA_REPLY]	        = "DataReply",
		[P_RS_DATA_REPLY]	= "RSDataReply",
		[P_BARRIER]	        = "Barrier",
		[P_BITMAP]	        = "ReportBitMap",
		[P_BECOME_SYNC_TARGET]  = "BecomeSyncTarget",
		[P_BECOME_SYNC_SOURCE]  = "BecomeSyncSource",
		[P_UNPLUG_REMOTE]	= "UnplugRemote",
		[P_DATA_REQUEST]	= "DataRequest",
		[P_RS_DATA_REQUEST]     = "RSDataRequest",
		[P_SYNC_PARAM]	        = "SyncParam",
		[P_SYNC_PARAM89]	= "SyncParam89",
		[P_PROTOCOL]            = "ReportProtocol",
		[P_UUIDS]	        = "ReportUUIDs",
		[P_SIZES]	        = "ReportSizes",
		[P_STATE]	        = "ReportState",
		[P_SYNC_UUID]           = "ReportSyncUUID",
		[P_AUTH_CHALLENGE]      = "AuthChallenge",
		[P_AUTH_RESPONSE]	= "AuthResponse",
		[P_PING]		= "Ping",
		[P_PING_ACK]	        = "PingAck",
		[P_RECV_ACK]	        = "RecvAck",
		[P_WRITE_ACK]	        = "WriteAck",
		[P_RS_WRITE_ACK]	= "RSWriteAck",
		[P_DISCARD_WRITE]        = "DiscardWrite",
		[P_NEG_ACK]	        = "NegAck",
		[P_NEG_DREPLY]	        = "NegDReply",
		[P_NEG_RS_DREPLY]	= "NegRSDReply",
		[P_BARRIER_ACK]	        = "BarrierAck",
		[P_STATE_CHG_REQ]       = "StateChgRequest",
		[P_STATE_CHG_REPLY]     = "StateChgReply",
		[P_OV_REQUEST]          = "OVRequest",
		[P_OV_REPLY]            = "OVReply",
		[P_OV_RESULT]           = "OVResult",
		[P_CSUM_RS_REQUEST]     = "CsumRSRequest",
		[P_RS_IS_IN_SYNC]	= "CsumRSIsInSync",
		[P_COMPRESSED_BITMAP]   = "CBitmap",
		[P_DELAY_PROBE]         = "DelayProbe",
		[P_OUT_OF_SYNC]		= "OutOfSync",
		[P_RETRY_WRITE]		= "RetryWrite",
		[P_RS_CANCEL]		= "RSCancel",
		[P_CONN_ST_CHG_REQ]	= "conn_st_chg_req",
		[P_CONN_ST_CHG_REPLY]	= "conn_st_chg_reply",
		[P_RETRY_WRITE]		= "retry_write",
		[P_PROTOCOL_UPDATE]	= "protocol_update",

		/* enum drbd_packet, but not commands - obsoleted flags:
		 *	P_MAY_IGNORE
		 *	P_MAX_OPT_CMD
		 */
	};

	/* too big for the array: 0xfffX */
	if (cmd == P_INITIAL_META)
		return "InitialMeta";
	if (cmd == P_INITIAL_DATA)
		return "InitialData";
	if (cmd == P_CONNECTION_FEATURES)
		return "ConnectionFeatures";
	if (cmd >= ARRAY_SIZE(cmdnames))
		return "Unknown";
	return cmdnames[cmd];
}

/**
 * drbd_wait_misc  -  wait for a request to make progress
 * @device:	device associated with the request
 * @i:		the struct drbd_interval embedded in struct drbd_request or
 *		struct drbd_peer_request
 */
int drbd_wait_misc(struct drbd_device *device, struct drbd_interval *i)
{
	struct net_conf *nc;
	DEFINE_WAIT(wait);
	long timeout;

	rcu_read_lock();
	nc = rcu_dereference(first_peer_device(device)->connection->net_conf);
	if (!nc) {
		rcu_read_unlock();
		return -ETIMEDOUT;
	}
	timeout = nc->ko_count ? nc->timeout * HZ / 10 * nc->ko_count : MAX_SCHEDULE_TIMEOUT;
	rcu_read_unlock();

	/* Indicate to wake up device->misc_wait on progress.  */
	i->waiting = true;
	prepare_to_wait(&device->misc_wait, &wait, TASK_INTERRUPTIBLE);
	spin_unlock_irq(&device->resource->req_lock);
	timeout = schedule_timeout(timeout);
	finish_wait(&device->misc_wait, &wait);
	spin_lock_irq(&device->resource->req_lock);
	if (!timeout || first_peer_device(device)->repl_state < L_CONNECTED)
		return -ETIMEDOUT;
	if (signal_pending(current))
		return -ERESTARTSYS;
	return 0;
}

static int idr_has_entry(int id, void *p, void *data)
{
	return 1;
}

bool idr_is_empty(struct idr *idr)
{
	return !idr_for_each(idr, idr_has_entry, NULL);
}

#ifdef DRBD_ENABLE_FAULTS
/* Fault insertion support including random number generator shamelessly
 * stolen from kernel/rcutorture.c */
struct fault_random_state {
	unsigned long state;
	unsigned long count;
};

#define FAULT_RANDOM_MULT 39916801  /* prime */
#define FAULT_RANDOM_ADD	479001701 /* prime */
#define FAULT_RANDOM_REFRESH 10000

/*
 * Crude but fast random-number generator.  Uses a linear congruential
 * generator, with occasional help from get_random_bytes().
 */
STATIC unsigned long
_drbd_fault_random(struct fault_random_state *rsp)
{
	long refresh;

	if (!rsp->count--) {
		get_random_bytes(&refresh, sizeof(refresh));
		rsp->state += refresh;
		rsp->count = FAULT_RANDOM_REFRESH;
	}
	rsp->state = rsp->state * FAULT_RANDOM_MULT + FAULT_RANDOM_ADD;
	return swahw32(rsp->state);
}

STATIC char *
_drbd_fault_str(unsigned int type) {
	static char *_faults[] = {
		[DRBD_FAULT_MD_WR] = "Meta-data write",
		[DRBD_FAULT_MD_RD] = "Meta-data read",
		[DRBD_FAULT_RS_WR] = "Resync write",
		[DRBD_FAULT_RS_RD] = "Resync read",
		[DRBD_FAULT_DT_WR] = "Data write",
		[DRBD_FAULT_DT_RD] = "Data read",
		[DRBD_FAULT_DT_RA] = "Data read ahead",
		[DRBD_FAULT_BM_ALLOC] = "BM allocation",
		[DRBD_FAULT_AL_EE] = "EE allocation",
		[DRBD_FAULT_RECEIVE] = "receive data corruption",
	};

	return (type < DRBD_FAULT_MAX) ? _faults[type] : "**Unknown**";
}

unsigned int
_drbd_insert_fault(struct drbd_device *device, unsigned int type)
{
	static struct fault_random_state rrs = {0, 0};

	unsigned int ret = (
		(fault_devs == 0 ||
			((1 << mdev_to_minor(device)) & fault_devs) != 0) &&
		(((_drbd_fault_random(&rrs) % 100) + 1) <= fault_rate));

	if (ret) {
		fault_count++;

		if (drbd_ratelimit())
			drbd_warn(device, "***Simulating %s failure\n",
				_drbd_fault_str(type));
	}

	return ret;
}
#endif

module_init(drbd_init)
module_exit(drbd_cleanup)

/* For drbd_tracing: */
EXPORT_SYMBOL(drbd_conn_str);
EXPORT_SYMBOL(drbd_role_str);
EXPORT_SYMBOL(drbd_disk_str);
EXPORT_SYMBOL(drbd_set_st_err_str);<|MERGE_RESOLUTION|>--- conflicted
+++ resolved
@@ -543,13 +543,7 @@
 
 	__set_current_state(TASK_UNINTERRUPTIBLE);
 	complete(&thi->startstop); /* notify: thi->task is set. */
-<<<<<<< HEAD
-	timeout = schedule_timeout(10*HZ);
-=======
 	schedule_timeout(10*HZ);
-	snprintf(current->comm, sizeof(current->comm), "drbd_%c_%s",
-			thi->name[0], thi->tconn->name);
->>>>>>> 2a32d33b
 
 restart:
 	retval = thi->function(thi);
