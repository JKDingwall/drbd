/*
   drbd.c

   This file is part of DRBD by Philipp Reisner and Lars Ellenberg.

   Copyright (C) 2001-2008, LINBIT Information Technologies GmbH.
   Copyright (C) 1999-2008, Philipp Reisner <philipp.reisner@linbit.com>.
   Copyright (C) 2002-2008, Lars Ellenberg <lars.ellenberg@linbit.com>.

   Thanks to Carter Burden, Bart Grantham and Gennadiy Nerubayev
   from Logicworks, Inc. for making SDP replication support possible.

   drbd is free software; you can redistribute it and/or modify
   it under the terms of the GNU General Public License as published by
   the Free Software Foundation; either version 2, or (at your option)
   any later version.

   drbd is distributed in the hope that it will be useful,
   but WITHOUT ANY WARRANTY; without even the implied warranty of
   MERCHANTABILITY or FITNESS FOR A PARTICULAR PURPOSE.  See the
   GNU General Public License for more details.

   You should have received a copy of the GNU General Public License
   along with drbd; see the file COPYING.  If not, write to
   the Free Software Foundation, 675 Mass Ave, Cambridge, MA 02139, USA.

 */

#define pr_fmt(fmt)	"drbd: " fmt

#include <linux/module.h>
#include <linux/jiffies.h>
#include <linux/drbd.h>
#include <asm/uaccess.h>
#include <asm/types.h>
#include <net/sock.h>
#include <linux/ctype.h>
#include <linux/fs.h>
#include <linux/file.h>
#include <linux/proc_fs.h>
#include <linux/init.h>
#include <linux/mm.h>
#include <linux/memcontrol.h>
#include <linux/mm_inline.h>
#include <linux/slab.h>
#include <linux/crc32c.h>
#include <linux/reboot.h>
#include <linux/notifier.h>
#include <linux/workqueue.h>
#include <linux/kthread.h>
#define __KERNEL_SYSCALLS__
#include <linux/unistd.h>
#include <linux/vmalloc.h>
#include <linux/device.h>
#include <linux/dynamic_debug.h>

#include <linux/drbd_limits.h>
#include "drbd_int.h"
#include "drbd_protocol.h"
#include "drbd_req.h" /* only for _req_mod in tl_release and tl_clear */
#include "drbd_vli.h"
#include "drbd_debugfs.h"

#ifdef COMPAT_HAVE_LINUX_BYTEORDER_SWABB_H
#include <linux/byteorder/swabb.h>
#else
#include <linux/swab.h>
#endif

#ifdef COMPAT_DRBD_RELEASE_RETURNS_VOID
#define DRBD_RELEASE_RETURN void
#else
#define DRBD_RELEASE_RETURN int
#endif

static int drbd_open(struct block_device *bdev, fmode_t mode);
static DRBD_RELEASE_RETURN drbd_release(struct gendisk *gd, fmode_t mode);
static void md_sync_timer_fn(unsigned long data);
static int w_bitmap_io(struct drbd_work *w, int unused);

MODULE_AUTHOR("Philipp Reisner <phil@linbit.com>, "
	      "Lars Ellenberg <lars@linbit.com>");
MODULE_DESCRIPTION("drbd - Distributed Replicated Block Device v" REL_VERSION);
MODULE_VERSION(REL_VERSION);
MODULE_LICENSE("GPL");
MODULE_PARM_DESC(minor_count, "Approximate number of drbd devices ("
		 __stringify(DRBD_MINOR_COUNT_MIN) "-" __stringify(DRBD_MINOR_COUNT_MAX) ")");
MODULE_ALIAS_BLOCKDEV_MAJOR(DRBD_MAJOR);

#include <linux/moduleparam.h>
/* allow_open_on_secondary */
MODULE_PARM_DESC(allow_oos, "DONT USE!");
/* thanks to these macros, if compiled into the kernel (not-module),
 * this becomes the boot parameter drbd.minor_count */
module_param(minor_count, uint, 0444);
module_param(disable_sendpage, bool, 0644);
module_param(allow_oos, bool, 0);

#ifdef CONFIG_DRBD_FAULT_INJECTION
int enable_faults;
int fault_rate;
static int fault_count;
int fault_devs;
int two_phase_commit_fail;

/* bitmap of enabled faults */
module_param(enable_faults, int, 0664);
/* fault rate % value - applies to all enabled faults */
module_param(fault_rate, int, 0664);
/* count of faults inserted */
module_param(fault_count, int, 0664);
/* bitmap of devices to insert faults on */
module_param(fault_devs, int, 0644);
module_param(two_phase_commit_fail, int, 0644);
#endif

/* module parameter, defined */
unsigned int minor_count = DRBD_MINOR_COUNT_DEF;
bool disable_sendpage;
bool allow_oos;

/* Module parameter for setting the user mode helper program
 * to run. Default is /sbin/drbdadm */
char usermode_helper[80] = "/sbin/drbdadm";

module_param_string(usermode_helper, usermode_helper, sizeof(usermode_helper), 0644);

/* in 2.6.x, our device mapping and config info contains our virtual gendisks
 * as member "struct gendisk *vdisk;"
 */
struct idr drbd_devices;
struct list_head drbd_resources;

struct kmem_cache *drbd_request_cache;
struct kmem_cache *drbd_ee_cache;	/* peer requests */
struct kmem_cache *drbd_bm_ext_cache;	/* bitmap extents */
struct kmem_cache *drbd_al_ext_cache;	/* activity log extents */
mempool_t *drbd_request_mempool;
mempool_t *drbd_ee_mempool;
mempool_t *drbd_md_io_page_pool;
struct bio_set *drbd_md_io_bio_set;

/* I do not use a standard mempool, because:
   1) I want to hand out the pre-allocated objects first.
   2) I want to be able to interrupt sleeping allocation with a signal.
   Note: This is a single linked list, the next pointer is the private
	 member of struct page.
 */
struct page *drbd_pp_pool;
spinlock_t   drbd_pp_lock;
int          drbd_pp_vacant;
wait_queue_head_t drbd_pp_wait;

DEFINE_RATELIMIT_STATE(drbd_ratelimit_state, DEFAULT_RATELIMIT_INTERVAL, DEFAULT_RATELIMIT_BURST);

static const struct block_device_operations drbd_ops = {
	.owner =   THIS_MODULE,
	.open =    drbd_open,
	.release = drbd_release,
};

#ifdef COMPAT_HAVE_BIO_FREE
static void bio_destructor_drbd(struct bio *bio)
{
	bio_free(bio, drbd_md_io_bio_set);
}
#endif

struct bio *bio_alloc_drbd(gfp_t gfp_mask)
{
	struct bio *bio;

	if (!drbd_md_io_bio_set)
		return bio_alloc(gfp_mask, 1);

	bio = bio_alloc_bioset(gfp_mask, 1, drbd_md_io_bio_set);
	if (!bio)
		return NULL;
#ifdef COMPAT_HAVE_BIO_FREE
	bio->bi_destructor = bio_destructor_drbd;
#endif
	return bio;
}

#ifdef __CHECKER__
/* When checking with sparse, and this is an inline function, sparse will
   give tons of false positives. When this is a real functions sparse works.
 */
int _get_ldev_if_state(struct drbd_device *device, enum drbd_disk_state mins)
{
	int io_allowed;

	atomic_inc(&device->local_cnt);
	io_allowed = (device->disk_state[NOW] >= mins);
	if (!io_allowed) {
		if (atomic_dec_and_test(&device->local_cnt))
			wake_up(&device->misc_wait);
	}
	return io_allowed;
}

#endif

/**
 * tl_release() - mark as BARRIER_ACKED all requests in the corresponding transfer log epoch
 * @device:	DRBD device.
 * @barrier_nr:	Expected identifier of the DRBD write barrier packet.
 * @set_size:	Expected number of requests before that barrier.
 *
 * In case the passed barrier_nr or set_size does not match the oldest
 * epoch of not yet barrier-acked requests, this function will cause a
 * termination of the connection.
 */
void tl_release(struct drbd_connection *connection, unsigned int barrier_nr,
		unsigned int set_size)
{
	struct drbd_resource *resource = connection->resource;
	struct drbd_request *r;
	struct drbd_request *req = NULL;
	int expect_epoch = 0;
	int expect_size = 0;

	spin_lock_irq(&connection->resource->req_lock);

	/* find oldest not yet barrier-acked write request,
	 * count writes in its epoch. */
	list_for_each_entry(r, &resource->transfer_log, tl_requests) {
		struct drbd_peer_device *peer_device;
		int idx;
		peer_device = conn_peer_device(connection, r->device->vnr);
		idx = 1 + peer_device->node_id;

		if (!req) {
			if (!(r->rq_state[0] & RQ_WRITE))
				continue;
			if (!(r->rq_state[idx] & RQ_NET_MASK))
				continue;
			if (r->rq_state[idx] & RQ_NET_DONE)
				continue;
			req = r;
			expect_epoch = req->epoch;
			expect_size ++;
		} else {
			if (r->epoch != expect_epoch)
				break;
			if (!(r->rq_state[0] & RQ_WRITE))
				continue;
			/* if (s & RQ_DONE): not expected */
			/* if (!(s & RQ_NET_MASK)): not expected */
			expect_size++;
		}
	}

	/* first some paranoia code */
	if (req == NULL) {
		drbd_err(connection, "BAD! BarrierAck #%u received, but no epoch in tl!?\n",
			 barrier_nr);
		goto bail;
	}
	if (expect_epoch != barrier_nr) {
		drbd_err(connection, "BAD! BarrierAck #%u received, expected #%u!\n",
			 barrier_nr, expect_epoch);
		goto bail;
	}

	if (expect_size != set_size) {
		drbd_err(connection, "BAD! BarrierAck #%u received with n_writes=%u, expected n_writes=%u!\n",
			 barrier_nr, set_size, expect_size);
		goto bail;
	}

	/* Clean up list of requests processed during current epoch. */
	/* this extra list walk restart is paranoia,
	 * to catch requests being barrier-acked "unexpectedly".
	 * It usually should find the same req again, or some READ preceding it. */
	list_for_each_entry(req, &resource->transfer_log, tl_requests)
		if (req->epoch == expect_epoch)
			break;
	list_for_each_entry_safe_from(req, r, &resource->transfer_log, tl_requests) {
		struct drbd_peer_device *peer_device;
		if (req->epoch != expect_epoch)
			break;
		peer_device = conn_peer_device(connection, req->device->vnr);
		_req_mod(req, BARRIER_ACKED, peer_device);
	}
	spin_unlock_irq(&connection->resource->req_lock);

	return;

bail:
	spin_unlock_irq(&connection->resource->req_lock);
	change_cstate(connection, C_PROTOCOL_ERROR, CS_HARD);
}


/**
 * _tl_restart() - Walks the transfer log, and applies an action to all requests
 * @connection:	DRBD connection to operate on.
 * @what:       The action/event to perform with all request objects
 *
 * @what might be one of CONNECTION_LOST_WHILE_PENDING, RESEND, FAIL_FROZEN_DISK_IO,
 * RESTART_FROZEN_DISK_IO.
 */
/* must hold resource->req_lock */
void _tl_restart(struct drbd_connection *connection, enum drbd_req_event what)
{
	struct drbd_resource *resource = connection->resource;
	struct drbd_peer_device *peer_device;
	struct drbd_request *req, *r;

	list_for_each_entry_safe(req, r, &resource->transfer_log, tl_requests) {
		peer_device = conn_peer_device(connection, req->device->vnr);
		_req_mod(req, what, peer_device);
	}
}

void tl_restart(struct drbd_connection *connection, enum drbd_req_event what)
{
	spin_lock_irq(&connection->resource->req_lock);
	_tl_restart(connection, what);
	spin_unlock_irq(&connection->resource->req_lock);
}


/**
 * tl_clear() - Clears all requests and &struct drbd_tl_epoch objects out of the TL
 * @device:	DRBD device.
 *
 * This is called after the connection to the peer was lost. The storage covered
 * by the requests on the transfer gets marked as our of sync. Called from the
 * receiver thread and the sender thread.
 */
void tl_clear(struct drbd_connection *connection)
{
	tl_restart(connection, CONNECTION_LOST_WHILE_PENDING);
}

/**
 * tl_abort_disk_io() - Abort disk I/O for all requests for a certain device in the TL
 * @device:     DRBD device.
 */
void tl_abort_disk_io(struct drbd_device *device)
{
        struct drbd_resource *resource = device->resource;
        struct drbd_request *req, *r;

        spin_lock_irq(&resource->req_lock);
        list_for_each_entry_safe(req, r, &resource->transfer_log, tl_requests) {
                if (!(req->rq_state[0] & RQ_LOCAL_PENDING))
                        continue;
                if (req->device != device)
                        continue;
                _req_mod(req, ABORT_DISK_IO, NULL);
        }
        spin_unlock_irq(&resource->req_lock);
}

static int drbd_thread_setup(void *arg)
{
	struct drbd_thread *thi = (struct drbd_thread *) arg;
	struct drbd_resource *resource = thi->resource;
	struct drbd_connection *connection = thi->connection;
	unsigned long flags;
	int retval;

restart:
	retval = thi->function(thi);

	spin_lock_irqsave(&thi->t_lock, flags);

	/* if the receiver has been "EXITING", the last thing it did
	 * was set the conn state to "StandAlone",
	 * if now a re-connect request comes in, conn state goes C_UNCONNECTED,
	 * and receiver thread will be "started".
	 * drbd_thread_start needs to set "RESTARTING" in that case.
	 * t_state check and assignment needs to be within the same spinlock,
	 * so either thread_start sees EXITING, and can remap to RESTARTING,
	 * or thread_start see NONE, and can proceed as normal.
	 */

	if (thi->t_state == RESTARTING) {
		if (connection)
			drbd_info(connection, "Restarting %s thread\n", thi->name);
		else
			drbd_info(resource, "Restarting %s thread\n", thi->name);
		thi->t_state = RUNNING;
		spin_unlock_irqrestore(&thi->t_lock, flags);
		goto restart;
	}

	thi->task = NULL;
	thi->t_state = NONE;
	smp_mb();

	if (connection)
		drbd_info(connection, "Terminating %s thread\n", thi->name);
	else
		drbd_info(resource, "Terminating %s thread\n", thi->name);

	complete(&thi->stop);
	spin_unlock_irqrestore(&thi->t_lock, flags);

	return retval;
}

static void drbd_thread_init(struct drbd_resource *resource, struct drbd_thread *thi,
			     int (*func) (struct drbd_thread *), const char *name)
{
	spin_lock_init(&thi->t_lock);
	thi->task    = NULL;
	thi->t_state = NONE;
	thi->function = func;
	thi->resource = resource;
	thi->connection = NULL;
	thi->name = name;
}

int drbd_thread_start(struct drbd_thread *thi)
{
	struct drbd_resource *resource = thi->resource;
	struct drbd_connection *connection = thi->connection;
	struct task_struct *nt;
	unsigned long flags;

	/* is used from state engine doing drbd_thread_stop_nowait,
	 * while holding the req lock irqsave */
	spin_lock_irqsave(&thi->t_lock, flags);

	switch (thi->t_state) {
	case NONE:
		if (connection)
			drbd_info(connection, "Starting %s thread (from %s [%d])\n",
				 thi->name, current->comm, current->pid);
		else
			drbd_info(resource, "Starting %s thread (from %s [%d])\n",
				 thi->name, current->comm, current->pid);

		init_completion(&thi->stop);
		D_ASSERT(resource, thi->task == NULL);
		thi->reset_cpu_mask = 1;
		thi->t_state = RUNNING;
		spin_unlock_irqrestore(&thi->t_lock, flags);
		flush_signals(current); /* otherw. may get -ERESTARTNOINTR */

		nt = kthread_create(drbd_thread_setup, (void *) thi,
				    "drbd_%c_%s", thi->name[0], resource->name);

		if (IS_ERR(nt)) {
			if (connection)
				drbd_err(connection, "Couldn't start thread\n");
			else
				drbd_err(resource, "Couldn't start thread\n");

			return false;
		}
		spin_lock_irqsave(&thi->t_lock, flags);
		thi->task = nt;
		thi->t_state = RUNNING;
		spin_unlock_irqrestore(&thi->t_lock, flags);
		wake_up_process(nt);
		break;
	case EXITING:
		thi->t_state = RESTARTING;
		if (connection)
			drbd_info(connection, "Restarting %s thread (from %s [%d])\n",
					thi->name, current->comm, current->pid);
		else
			drbd_info(resource, "Restarting %s thread (from %s [%d])\n",
					thi->name, current->comm, current->pid);
		/* fall through */
	case RUNNING:
	case RESTARTING:
	default:
		spin_unlock_irqrestore(&thi->t_lock, flags);
		break;
	}

	return true;
}


void _drbd_thread_stop(struct drbd_thread *thi, int restart, int wait)
{
	unsigned long flags;

	enum drbd_thread_state ns = restart ? RESTARTING : EXITING;

	/* may be called from state engine, holding the req lock irqsave */
	spin_lock_irqsave(&thi->t_lock, flags);

	if (thi->t_state == NONE) {
		spin_unlock_irqrestore(&thi->t_lock, flags);
		if (restart)
			drbd_thread_start(thi);
		return;
	}

	if (thi->t_state == EXITING && ns == RESTARTING) {
		/* Do not abort a stop request, otherwise a waiter might never wake up */
		spin_unlock_irqrestore(&thi->t_lock, flags);
		return;
	}

	if (thi->t_state != ns) {
		if (thi->task == NULL) {
			spin_unlock_irqrestore(&thi->t_lock, flags);
			return;
		}

		thi->t_state = ns;
		smp_mb();
		init_completion(&thi->stop);
		if (thi->task != current)
			force_sig(DRBD_SIGKILL, thi->task);
	}
	spin_unlock_irqrestore(&thi->t_lock, flags);

	if (wait)
		wait_for_completion(&thi->stop);
}

int conn_lowest_minor(struct drbd_connection *connection)
{
	struct drbd_peer_device *peer_device;
	int vnr = 0, minor = -1;

	rcu_read_lock();
	peer_device = idr_get_next(&connection->peer_devices, &vnr);
	if (peer_device)
		minor = device_to_minor(peer_device->device);
	rcu_read_unlock();

	return minor;
}

#ifdef CONFIG_SMP
/**
 * drbd_calc_cpu_mask() - Generate CPU masks, spread over all CPUs
 *
 * Forces all threads of a resource onto the same CPU. This is beneficial for
 * DRBD's performance. May be overwritten by user's configuration.
 */
static void drbd_calc_cpu_mask(cpumask_var_t *cpu_mask)
{
	unsigned int *resources_per_cpu, min_index = ~0;

	resources_per_cpu = kzalloc(nr_cpu_ids * sizeof(*resources_per_cpu), GFP_KERNEL);
	if (resources_per_cpu) {
		struct drbd_resource *resource;
		unsigned int cpu, min = ~0;

		rcu_read_lock();
		for_each_resource_rcu(resource, &drbd_resources) {
			for_each_cpu(cpu, resource->cpu_mask)
				resources_per_cpu[cpu]++;
		}
		rcu_read_unlock();
		for_each_online_cpu(cpu) {
			if (resources_per_cpu[cpu] < min) {
				min = resources_per_cpu[cpu];
				min_index = cpu;
			}
		}
		kfree(resources_per_cpu);
	}
	if (min_index == ~0) {
		cpumask_setall(*cpu_mask);
		return;
	}
	cpumask_set_cpu(min_index, *cpu_mask);
}

/**
 * drbd_thread_current_set_cpu() - modifies the cpu mask of the _current_ thread
 * @device:	DRBD device.
 * @thi:	drbd_thread object
 *
 * call in the "main loop" of _all_ threads, no need for any mutex, current won't die
 * prematurely.
 */
void drbd_thread_current_set_cpu(struct drbd_thread *thi)
{
	struct drbd_resource *resource = thi->resource;
	struct task_struct *p = current;

	if (!thi->reset_cpu_mask)
		return;
	thi->reset_cpu_mask = 0;
	set_cpus_allowed_ptr(p, resource->cpu_mask);
}
#else
#define drbd_calc_cpu_mask(A) ({})
#endif

bool drbd_all_neighbor_secondary(struct drbd_resource *resource)
{
	struct drbd_connection *connection;
	bool all_secondary = true;

	rcu_read_lock();
	for_each_connection(connection, resource) {
		if (connection->cstate[NOW] >= C_CONNECTED &&
		    connection->peer_role[NOW] == R_PRIMARY) {
			all_secondary = false;
			break;
		}
	}
	rcu_read_unlock();

	return all_secondary;
}

/* This function is supposed to have the same semantics as calc_device_stable() in drbd_state.c */
static bool drbd_device_stable(struct drbd_device *device)
{
	struct drbd_resource *resource = device->resource;
	struct drbd_connection *connection;
	struct drbd_peer_device *peer_device;
	bool device_stable = true;

	if (!drbd_all_neighbor_secondary(resource))
		return false;

	rcu_read_lock();
	for_each_connection(connection, resource) {
		peer_device = conn_peer_device(connection, device->vnr);
		switch (peer_device->repl_state[NOW]) {
		case L_WF_BITMAP_T:
		case L_SYNC_TARGET:
		case L_PAUSED_SYNC_T:
			device_stable = false;
			goto out;
		default:
			continue;
		}
	}

out:
	rcu_read_unlock();
	return device_stable;
}

/**
 * drbd_header_size  -  size of a packet header
 *
 * The header size is a multiple of 8, so any payload following the header is
 * word aligned on 64-bit architectures.  (The bitmap send and receive code
 * relies on this.)
 */
unsigned int drbd_header_size(struct drbd_connection *connection)
{
	if (connection->agreed_pro_version >= 100) {
		BUILD_BUG_ON(!IS_ALIGNED(sizeof(struct p_header100), 8));
		return sizeof(struct p_header100);
	} else {
		BUILD_BUG_ON(sizeof(struct p_header80) !=
			     sizeof(struct p_header95));
		BUILD_BUG_ON(!IS_ALIGNED(sizeof(struct p_header80), 8));
		return sizeof(struct p_header80);
	}
}

static unsigned int prepare_header80(struct p_header80 *h, enum drbd_packet cmd, int size)
{
	h->magic   = cpu_to_be32(DRBD_MAGIC);
	h->command = cpu_to_be16(cmd);
	h->length  = cpu_to_be16(size);
	return sizeof(struct p_header80);
}

static unsigned int prepare_header95(struct p_header95 *h, enum drbd_packet cmd, int size)
{
	h->magic   = cpu_to_be16(DRBD_MAGIC_BIG);
	h->command = cpu_to_be16(cmd);
	h->length = cpu_to_be32(size);
	return sizeof(struct p_header95);
}

static unsigned int prepare_header100(struct p_header100 *h, enum drbd_packet cmd,
				      int size, int vnr)
{
	h->magic = cpu_to_be32(DRBD_MAGIC_100);
	h->volume = cpu_to_be16(vnr);
	h->command = cpu_to_be16(cmd);
	h->length = cpu_to_be32(size);
	h->pad = 0;
	return sizeof(struct p_header100);
}

static unsigned int prepare_header(struct drbd_connection *connection, int vnr,
				   void *buffer, enum drbd_packet cmd, int size)
{
	if (connection->agreed_pro_version >= 100)
		return prepare_header100(buffer, cmd, size, vnr);
	else if (connection->agreed_pro_version >= 95 &&
		 size > DRBD_MAX_SIZE_H80_PACKET)
		return prepare_header95(buffer, cmd, size);
	else
		return prepare_header80(buffer, cmd, size);
}

static void *__conn_prepare_command(struct drbd_connection *connection,
				    struct drbd_socket *sock)
{
	if (!sock->socket)
		return NULL;
	return sock->sbuf + drbd_header_size(connection);
}

void *conn_prepare_command(struct drbd_connection *connection, struct drbd_socket *sock)
{
	void *p;

	mutex_lock(&sock->mutex);
	p = __conn_prepare_command(connection, sock);
	if (!p)
		mutex_unlock(&sock->mutex);

	return p;
}

void *drbd_prepare_command(struct drbd_peer_device *peer_device, struct drbd_socket *sock)
{
	return conn_prepare_command(peer_device->connection, sock);
}

static int __send_command(struct drbd_connection *connection, int vnr,
			  struct drbd_socket *sock, enum drbd_packet cmd,
			  unsigned int header_size, void *data,
			  unsigned int size)
{
	int msg_flags;
	int err;

	/*
	 * Called with @data == NULL and the size of the data blocks in @size
	 * for commands that send data blocks.  For those commands, omit the
	 * MSG_MORE flag: this will increase the likelihood that data blocks
	 * which are page aligned on the sender will end up page aligned on the
	 * receiver.
	 */
	msg_flags = data ? MSG_MORE : 0;

	header_size += prepare_header(connection, vnr, sock->sbuf, cmd,
				      header_size + size);
	err = drbd_send_all(connection, sock->socket, sock->sbuf, header_size,
			    msg_flags);
	if (data && !err)
		err = drbd_send_all(connection, sock->socket, data, size, 0);
	/* DRBD protocol "pings" are latency critical.
	 * This is supposed to trigger tcp_push_pending_frames() */
	if (!err && (cmd == P_PING || cmd == P_PING_ACK))
		drbd_tcp_nodelay(sock->socket);

	return err;
}

int send_command(struct drbd_connection *connection, int vnr, struct drbd_socket *sock,
		 enum drbd_packet cmd, unsigned int header_size,
		 void *data, unsigned int size)
{
	int err;

	err = __send_command(connection, vnr, sock, cmd, header_size, data, size);
	mutex_unlock(&sock->mutex);
	return err;
}

int drbd_send_command(struct drbd_peer_device *peer_device, struct drbd_socket *sock,
		      enum drbd_packet cmd, unsigned int header_size,
		      void *data, unsigned int size)
{
	return send_command(peer_device->connection, peer_device->device->vnr,
			    sock, cmd, header_size, data, size);
}

int drbd_send_ping(struct drbd_connection *connection)
{
	struct drbd_socket *sock;

	sock = &connection->meta;
	if (!conn_prepare_command(connection, sock))
		return -EIO;
	return send_command(connection, -1, sock, P_PING, 0, NULL, 0);
}

int drbd_send_ping_ack(struct drbd_connection *connection)
{
	struct drbd_socket *sock;

	sock = &connection->meta;
	if (!conn_prepare_command(connection, sock))
		return -EIO;
	return send_command(connection, -1, sock, P_PING_ACK, 0, NULL, 0);
}

extern int drbd_send_peer_ack(struct drbd_connection *connection,
			      struct drbd_request *req)
{
	struct drbd_peer_device *peer_device;
	struct drbd_socket *sock;
	struct p_peer_ack *p;
	u64 mask = 0;

	if (req->rq_state[0] & RQ_LOCAL_OK)
		mask |= NODE_MASK(connection->resource->res_opts.node_id);
	rcu_read_lock();
	for_each_peer_device(peer_device, req->device) {
		int idx = 1 + peer_device->node_id;

		if (req->rq_state[idx] & RQ_NET_OK)
			mask |= NODE_MASK(peer_device->node_id);
	}
	rcu_read_unlock();

	sock = &connection->meta;
	p = conn_prepare_command(connection, sock);
	if (!p)
		return -EIO;
	p->mask = cpu_to_be64(mask);
	p->dagtag = cpu_to_be64(req->dagtag_sector);
	return send_command(connection, -1, sock, P_PEER_ACK, sizeof(*p), NULL, 0);
}

int drbd_send_sync_param(struct drbd_peer_device *peer_device)
{
	struct drbd_socket *sock;
	struct p_rs_param_95 *p;
	int size;
	const int apv = peer_device->connection->agreed_pro_version;
	enum drbd_packet cmd;
	struct net_conf *nc;
	struct disk_conf *dc;

	sock = &peer_device->connection->data;
	p = drbd_prepare_command(peer_device, sock);
	if (!p)
		return -EIO;

	rcu_read_lock();
	nc = rcu_dereference(peer_device->connection->net_conf);

	size = apv <= 87 ? sizeof(struct p_rs_param)
		: apv == 88 ? sizeof(struct p_rs_param)
			+ strlen(nc->verify_alg) + 1
		: apv <= 94 ? sizeof(struct p_rs_param_89)
		: /* apv >= 95 */ sizeof(struct p_rs_param_95);

	cmd = apv >= 89 ? P_SYNC_PARAM89 : P_SYNC_PARAM;

	/* initialize verify_alg and csums_alg */
	memset(p->verify_alg, 0, 2 * SHARED_SECRET_MAX);

	if (get_ldev(peer_device->device)) {
		dc = rcu_dereference(peer_device->device->ldev->disk_conf);
		p->resync_rate = cpu_to_be32(dc->resync_rate);
		p->c_plan_ahead = cpu_to_be32(dc->c_plan_ahead);
		p->c_delay_target = cpu_to_be32(dc->c_delay_target);
		p->c_fill_target = cpu_to_be32(dc->c_fill_target);
		p->c_max_rate = cpu_to_be32(dc->c_max_rate);
		put_ldev(peer_device->device);
	} else {
		p->resync_rate = cpu_to_be32(DRBD_RESYNC_RATE_DEF);
		p->c_plan_ahead = cpu_to_be32(DRBD_C_PLAN_AHEAD_DEF);
		p->c_delay_target = cpu_to_be32(DRBD_C_DELAY_TARGET_DEF);
		p->c_fill_target = cpu_to_be32(DRBD_C_FILL_TARGET_DEF);
		p->c_max_rate = cpu_to_be32(DRBD_C_MAX_RATE_DEF);
	}

	if (apv >= 88)
		strcpy(p->verify_alg, nc->verify_alg);
	if (apv >= 89)
		strcpy(p->csums_alg, nc->csums_alg);
	rcu_read_unlock();

	return drbd_send_command(peer_device, sock, cmd, size, NULL, 0);
}

int __drbd_send_protocol(struct drbd_connection *connection, enum drbd_packet cmd)
{
	struct drbd_socket *sock;
	struct p_protocol *p;
	struct net_conf *nc;
	int size, cf;

	sock = &connection->data;
	p = __conn_prepare_command(connection, sock);
	if (!p)
		return -EIO;

	rcu_read_lock();
	nc = rcu_dereference(connection->net_conf);

	if (nc->tentative && connection->agreed_pro_version < 92) {
		rcu_read_unlock();
		mutex_unlock(&sock->mutex);
		drbd_err(connection, "--dry-run is not supported by peer");
		return -EOPNOTSUPP;
	}

	size = sizeof(*p);
	if (connection->agreed_pro_version >= 87)
		size += strlen(nc->integrity_alg) + 1;

	p->protocol      = cpu_to_be32(nc->wire_protocol);
	p->after_sb_0p   = cpu_to_be32(nc->after_sb_0p);
	p->after_sb_1p   = cpu_to_be32(nc->after_sb_1p);
	p->after_sb_2p   = cpu_to_be32(nc->after_sb_2p);
	p->two_primaries = cpu_to_be32(nc->two_primaries);
	cf = 0;
	if (nc->discard_my_data)
		cf |= CF_DISCARD_MY_DATA;
	if (nc->tentative)
		cf |= CF_DRY_RUN;
	p->conn_flags    = cpu_to_be32(cf);

	if (connection->agreed_pro_version >= 87)
		strcpy(p->integrity_alg, nc->integrity_alg);
	rcu_read_unlock();

	return __send_command(connection, -1, sock, cmd, size, NULL, 0);
}

int drbd_send_protocol(struct drbd_connection *connection)
{
	int err;

	mutex_lock(&connection->data.mutex);
	err = __drbd_send_protocol(connection, P_PROTOCOL);
	mutex_unlock(&connection->data.mutex);

	return err;
}

static int _drbd_send_uuids(struct drbd_peer_device *peer_device, u64 uuid_flags)
{
	struct drbd_device *device = peer_device->device;
	struct drbd_socket *sock;
	struct p_uuids *p;
	int i;

	if (!get_ldev_if_state(device, D_NEGOTIATING))
		return 0;

	sock = &peer_device->connection->data;
	p = drbd_prepare_command(peer_device, sock);
	if (!p) {
		put_ldev(device);
		return -EIO;
	}

	spin_lock_irq(&device->ldev->md.uuid_lock);
	p->current_uuid = cpu_to_be64(drbd_current_uuid(device));
	p->bitmap_uuid = cpu_to_be64(drbd_bitmap_uuid(peer_device));
	for (i = 0; i < ARRAY_SIZE(p->history_uuids); i++)
		p->history_uuids[i] = cpu_to_be64(drbd_history_uuid(device, i));
	spin_unlock_irq(&device->ldev->md.uuid_lock);

	peer_device->comm_bm_set = drbd_bm_total_weight(peer_device);
	p->dirty_bits = cpu_to_be64(peer_device->comm_bm_set);
	rcu_read_lock();
	if (rcu_dereference(peer_device->connection->net_conf)->discard_my_data)
		uuid_flags |= UUID_FLAG_DISCARD_MY_DATA;
	rcu_read_unlock();
	if (test_bit(CRASHED_PRIMARY, &device->flags))
		uuid_flags |= UUID_FLAG_CRASHED_PRIMARY;
	if (!drbd_md_test_flag(device->ldev, MDF_CONSISTENT))
		uuid_flags |= UUID_FLAG_INCONSISTENT;
	p->uuid_flags = cpu_to_be64(uuid_flags);

	put_ldev(device);
	return drbd_send_command(peer_device, sock, P_UUIDS, sizeof(*p), NULL, 0);
}

static int _drbd_send_uuids110(struct drbd_peer_device *peer_device, u64 uuid_flags, u64 weak_nodes)
{
	struct drbd_device *device = peer_device->device;
	struct drbd_peer_md *peer_md;
	struct drbd_socket *sock;
	struct p_uuids110 *p;
	int max_peers, i, pos = 0;
	u64 bitmap_uuids_mask = 0;

	if (!get_ldev_if_state(device, D_NEGOTIATING))
		return 0;

	peer_md = device->ldev->md.peers;

	sock = &peer_device->connection->data;
	p = drbd_prepare_command(peer_device, sock);
	if (!p) {
		put_ldev(device);
		return -EIO;
	}

	spin_lock_irq(&device->ldev->md.uuid_lock);
	p->current_uuid = cpu_to_be64(drbd_current_uuid(device));

	max_peers = device->bitmap->bm_max_peers;
	for (i = 0; i < max_peers; i++) {
		if (peer_md[i].node_id != -1 && peer_md[i].bitmap_uuid)
			bitmap_uuids_mask |= NODE_MASK(peer_md[i].node_id);
	}

	for_each_set_bit(i, (unsigned long *)&bitmap_uuids_mask, sizeof(bitmap_uuids_mask)) {
		int bitmap_index = device->ldev->id_to_bit[i];
		p->other_uuids[pos++] = cpu_to_be64(peer_md[bitmap_index].bitmap_uuid);
	}

	for (i = 0; i < HISTORY_UUIDS; i++)
		p->other_uuids[pos++] = cpu_to_be64(drbd_history_uuid(device, i));
	spin_unlock_irq(&device->ldev->md.uuid_lock);

	p->bitmap_uuids_mask = cpu_to_be64(bitmap_uuids_mask);

	peer_device->comm_bm_set = drbd_bm_total_weight(peer_device);
	p->dirty_bits = cpu_to_be64(peer_device->comm_bm_set);
	rcu_read_lock();
	if (rcu_dereference(peer_device->connection->net_conf)->discard_my_data)
		uuid_flags |= UUID_FLAG_DISCARD_MY_DATA;
	rcu_read_unlock();
	if (test_bit(CRASHED_PRIMARY, &device->flags))
		uuid_flags |= UUID_FLAG_CRASHED_PRIMARY;
	if (!drbd_md_test_flag(device->ldev, MDF_CONSISTENT))
		uuid_flags |= UUID_FLAG_INCONSISTENT;
	if (drbd_device_stable(device))
		uuid_flags |= UUID_FLAG_STABLE;

	p->uuid_flags = cpu_to_be64(uuid_flags);
	p->weak_nodes = cpu_to_be64(weak_nodes);

	put_ldev(device);
	return drbd_send_command(peer_device, sock, P_UUIDS110,
				 sizeof(*p) +
				 (hweight64(bitmap_uuids_mask) + HISTORY_UUIDS) * sizeof(p->other_uuids[0]),
				 NULL, 0);
}

int drbd_send_uuids(struct drbd_peer_device *peer_device, u64 uuid_flags, u64 weak_nodes)
{
	if (peer_device->connection->agreed_pro_version >= 110)
		return _drbd_send_uuids110(peer_device, uuid_flags, weak_nodes);
	else
		return _drbd_send_uuids(peer_device, uuid_flags);
}

void drbd_print_uuids(struct drbd_peer_device *peer_device, const char *text)
{
	struct drbd_device *device = peer_device->device;

	if (get_ldev_if_state(device, D_NEGOTIATING)) {
		drbd_info(peer_device, "%s %016llX:%016llX:%016llX:%016llX\n",
			  text,
			  (unsigned long long)drbd_current_uuid(device),
			  (unsigned long long)drbd_bitmap_uuid(peer_device),
			  (unsigned long long)drbd_history_uuid(device, 0),
			  (unsigned long long)drbd_history_uuid(device, 1));
		put_ldev(device);
	} else {
		drbd_info(device, "%s effective data uuid: %016llX\n",
			  text,
			  (unsigned long long)device->exposed_data_uuid);
	}
}

void drbd_send_current_uuid(struct drbd_peer_device *peer_device, u64 current_uuid)
{
	struct drbd_socket *sock;
	struct p_uuid *p;

	sock = &peer_device->connection->data;
	p = drbd_prepare_command(peer_device, sock);
	if (p) {
		p->uuid = cpu_to_be64(current_uuid);
		drbd_send_command(peer_device, sock, P_CURRENT_UUID, sizeof(*p), NULL, 0);
	}
}

void drbd_gen_and_send_sync_uuid(struct drbd_peer_device *peer_device)
{
	struct drbd_device *device = peer_device->device;
	struct drbd_socket *sock;
	struct p_uuid *p;
	u64 uuid;

	D_ASSERT(device, device->disk_state[NOW] == D_UP_TO_DATE);

	uuid = drbd_bitmap_uuid(peer_device);
	if (uuid && uuid != UUID_JUST_CREATED)
		uuid = uuid + UUID_NEW_BM_OFFSET;
	else
		get_random_bytes(&uuid, sizeof(u64));
	drbd_uuid_set_bitmap(peer_device, uuid);
	drbd_print_uuids(peer_device, "updated sync UUID");
	drbd_md_sync(device);

	sock = &peer_device->connection->data;
	p = drbd_prepare_command(peer_device, sock);
	if (p) {
		p->uuid = cpu_to_be64(uuid);
		drbd_send_command(peer_device, sock, P_SYNC_UUID, sizeof(*p), NULL, 0);
	}
}

/* All callers hold resource->conf_update */
int drbd_attach_peer_device(struct drbd_peer_device *peer_device) __must_hold(local)
{
	struct drbd_device *device = peer_device->device;
	int err = -ENOMEM;
	struct disk_conf *disk_conf;
	struct fifo_buffer *resync_plan = NULL;
	struct lru_cache *resync_lru = NULL;

	disk_conf = rcu_dereference_protected(device->ldev->disk_conf,
		lockdep_is_held(&device->resource->conf_update));

	resync_plan = fifo_alloc((disk_conf->c_plan_ahead * 10 * SLEEP_TIME) / HZ);
	if (!resync_plan)
		goto out;
	resync_lru = lc_create("resync", drbd_bm_ext_cache,
			       1, 61, sizeof(struct bm_extent),
			       offsetof(struct bm_extent, lce));
	if (!resync_lru)
		goto out;
	rcu_assign_pointer(peer_device->rs_plan_s, resync_plan);
	peer_device->resync_lru = resync_lru;
	err = 0;

out:
	if (err) {
		kfree(resync_lru);
		kfree(resync_plan);
	}
	return err;
}

int drbd_send_sizes(struct drbd_peer_device *peer_device, int trigger_reply, enum dds_flags flags)
{
	struct drbd_device *device = peer_device->device;
	struct drbd_socket *sock;
	struct p_sizes *p;
	sector_t d_size, u_size;
	int q_order_type;
	unsigned int max_bio_size;

	if (get_ldev_if_state(device, D_NEGOTIATING)) {
		D_ASSERT(device, device->ldev->backing_bdev);
		d_size = drbd_get_max_capacity(device->ldev);
		rcu_read_lock();
		u_size = rcu_dereference(device->ldev->disk_conf)->disk_size;
		rcu_read_unlock();
		q_order_type = drbd_queue_order_type(device);
		max_bio_size = queue_max_hw_sectors(device->ldev->backing_bdev->bd_disk->queue) << 9;
		max_bio_size = min(max_bio_size, DRBD_MAX_BIO_SIZE);
		put_ldev(device);
	} else {
		d_size = 0;
		u_size = 0;
		q_order_type = QUEUE_ORDERED_NONE;
		max_bio_size = DRBD_MAX_BIO_SIZE; /* ... multiple BIOs per peer_request */
	}

	sock = &peer_device->connection->data;
	p = drbd_prepare_command(peer_device, sock);
	if (!p)
		return -EIO;

	if (peer_device->connection->agreed_pro_version <= 94)
		max_bio_size = min(max_bio_size, DRBD_MAX_SIZE_H80_PACKET);
	else if (peer_device->connection->agreed_pro_version < 100)
		max_bio_size = min(max_bio_size, DRBD_MAX_BIO_SIZE_P95);

	p->d_size = cpu_to_be64(d_size);
	p->u_size = cpu_to_be64(u_size);
	p->c_size = cpu_to_be64(trigger_reply ? 0 : drbd_get_capacity(device->this_bdev));
	p->max_bio_size = cpu_to_be32(max_bio_size);
	p->queue_order_type = cpu_to_be16(q_order_type);
	p->dds_flags = cpu_to_be16(flags);
	return drbd_send_command(peer_device, sock, P_SIZES, sizeof(*p), NULL, 0);
}

int drbd_send_current_state(struct drbd_peer_device *peer_device)
{
	return drbd_send_state(peer_device, drbd_get_peer_device_state(peer_device, NOW));
}

/**
 * drbd_send_state() - Sends the drbd state to the peer
 * @device:	DRBD device.
 * @state:	state to send
 */
int drbd_send_state(struct drbd_peer_device *peer_device, union drbd_state state)
{
	struct drbd_socket *sock;
	struct p_state *p;

	sock = &peer_device->connection->data;
	p = drbd_prepare_command(peer_device, sock);
	if (!p)
		return -EIO;

	if (peer_device->connection->agreed_pro_version < 110) {
		/* D_DETACHING was introduced with drbd-9.0 */
		if (state.disk > D_DETACHING)
			state.disk--;
		if (state.pdsk > D_DETACHING)
			state.pdsk--;
	}

	p->state = cpu_to_be32(state.i); /* Within the send mutex */
	return drbd_send_command(peer_device, sock, P_STATE, sizeof(*p), NULL, 0);
}

int conn_send_state_req(struct drbd_connection *connection, int vnr, enum drbd_packet cmd,
			union drbd_state mask, union drbd_state val)
{
	struct drbd_socket *sock;
	struct p_req_state *p;
	int err;

	/* Protocols before version 100 only support one volume and connection.
	 * All state change requests are via P_STATE_CHG_REQ. */
	if (connection->agreed_pro_version < 100)
		cmd = P_STATE_CHG_REQ;

	sock = &connection->data;
	p = conn_prepare_command(connection, sock);
	if (!p)
		return -EIO;
	p->mask = cpu_to_be32(mask.i);
	p->val = cpu_to_be32(val.i);
	err = __send_command(connection, vnr, sock, cmd, sizeof(*p), NULL, 0);
	mutex_unlock(&sock->mutex);
	return err;
}

int conn_send_twopc_request(struct drbd_connection *connection, int vnr, enum drbd_packet cmd,
			    struct p_twopc_request *request)
{
	struct drbd_socket *sock;
	struct p_twopc_request *p;
	int err;

	drbd_debug(connection, "Sending %s request for state change %u\n",
		   drbd_packet_name(cmd),
		   be32_to_cpu(request->tid));

	sock = &connection->data;
	p = conn_prepare_command(connection, sock);
	if (!p)
		return -EIO;
	memcpy(p, request, sizeof(*request));
	err = __send_command(connection, vnr, sock, cmd, sizeof(*p), NULL, 0);
	mutex_unlock(&sock->mutex);
	return err;
}

void drbd_send_sr_reply(struct drbd_connection *connection, int vnr, enum drbd_state_rv retcode)
{
	struct drbd_socket *sock;
	struct p_req_state_reply *p;

	sock = &connection->meta;
	p = conn_prepare_command(connection, sock);
	if (p) {
		enum drbd_packet cmd =
			connection->agreed_pro_version < 100 ? P_STATE_CHG_REPLY : P_CONN_ST_CHG_REPLY;

		p->retcode = cpu_to_be32(retcode);
		send_command(connection, vnr, sock, cmd, sizeof(*p), NULL, 0);
	}
}

void drbd_send_twopc_reply(struct drbd_connection *connection,
			   enum drbd_packet cmd, struct twopc_reply *reply)
{
	struct drbd_socket *sock;
	struct p_twopc_reply *p;

	sock = &connection->meta;
	p = conn_prepare_command(connection, sock);
	if (p) {
		p->tid = cpu_to_be32(reply->tid);
		p->initiator_node_id = cpu_to_be32(reply->initiator_node_id);
		p->reachable_nodes = cpu_to_be64(reply->reachable_nodes);
		p->primary_nodes = cpu_to_be64(reply->primary_nodes);
		p->weak_nodes = cpu_to_be64(reply->weak_nodes);
		drbd_debug(connection, "Sending %s reply for state change %u "
			   "(reachable_nodes=%lX, primary_nodes=%lX, "
			   "weak_nodes=%lX)\n",
			   drbd_packet_name(cmd),
			   reply->tid,
			   (unsigned long)reply->reachable_nodes,
			   (unsigned long)reply->primary_nodes,
			   (unsigned long)reply->weak_nodes);
		send_command(connection, reply->vnr, sock, cmd, sizeof(*p), NULL, 0);
	}
}

void drbd_send_peers_in_sync(struct drbd_peer_device *peer_device, u64 mask, sector_t sector, int size)
{
	struct drbd_socket *sock = &peer_device->connection->meta;
	struct p_peer_block_desc *p;

	p = drbd_prepare_command(peer_device, sock);
	if (p) {
		p->sector = cpu_to_be64(sector);
		p->mask = cpu_to_be64(mask);
		p->size = cpu_to_be32(size);
		drbd_send_command(peer_device, sock, P_PEERS_IN_SYNC, sizeof(*p), NULL, 0);
	}
}

int drbd_send_peer_dagtag(struct drbd_connection *connection, struct drbd_connection *lost_peer)
{
	struct drbd_socket *sock = &connection->data;
	struct p_peer_dagtag *p;
	struct net_conf *nc;
	int lost_node_id;

	p = conn_prepare_command(connection, sock);
	if (!p)
		return -EIO;

	rcu_read_lock();
	nc = rcu_dereference(lost_peer->net_conf);
	if (nc)
		lost_node_id = nc->peer_node_id;
	rcu_read_unlock();
	if (!nc)
		return 0;

	p->dagtag = cpu_to_be64(lost_peer->last_dagtag_sector);
	p->node_id = cpu_to_be32(lost_node_id);
	return send_command(connection, -1, sock, P_PEER_DAGTAG, sizeof(*p), NULL, 0);
}

static void dcbp_set_code(struct p_compressed_bm *p, enum drbd_bitmap_code code)
{
	BUG_ON(code & ~0xf);
	p->encoding = (p->encoding & ~0xf) | code;
}

static void dcbp_set_start(struct p_compressed_bm *p, int set)
{
	p->encoding = (p->encoding & ~0x80) | (set ? 0x80 : 0);
}

static void dcbp_set_pad_bits(struct p_compressed_bm *p, int n)
{
	BUG_ON(n & ~0x7);
	p->encoding = (p->encoding & (~0x7 << 4)) | (n << 4);
}

static int fill_bitmap_rle_bits(struct drbd_peer_device *peer_device,
				struct p_compressed_bm *p,
				unsigned int size,
				struct bm_xfer_ctx *c)
{
	struct bitstream bs;
	unsigned long plain_bits;
	unsigned long tmp;
	unsigned long rl;
	unsigned len;
	unsigned toggle;
	int bits, use_rle;

	/* may we use this feature? */
	rcu_read_lock();
	use_rle = rcu_dereference(peer_device->connection->net_conf)->use_rle;
	rcu_read_unlock();
	if (!use_rle || peer_device->connection->agreed_pro_version < 90)
		return 0;

	if (c->bit_offset >= c->bm_bits)
		return 0; /* nothing to do. */

	/* use at most thus many bytes */
	bitstream_init(&bs, p->code, size, 0);
	memset(p->code, 0, size);
	/* plain bits covered in this code string */
	plain_bits = 0;

	/* p->encoding & 0x80 stores whether the first run length is set.
	 * bit offset is implicit.
	 * start with toggle == 2 to be able to tell the first iteration */
	toggle = 2;

	/* see how much plain bits we can stuff into one packet
	 * using RLE and VLI. */
	do {
		tmp = (toggle == 0) ? _drbd_bm_find_next_zero(peer_device, c->bit_offset)
				    : _drbd_bm_find_next(peer_device, c->bit_offset);
		if (tmp == -1UL)
			tmp = c->bm_bits;
		rl = tmp - c->bit_offset;

		if (toggle == 2) { /* first iteration */
			if (rl == 0) {
				/* the first checked bit was set,
				 * store start value, */
				dcbp_set_start(p, 1);
				/* but skip encoding of zero run length */
				toggle = !toggle;
				continue;
			}
			dcbp_set_start(p, 0);
		}

		/* paranoia: catch zero runlength.
		 * can only happen if bitmap is modified while we scan it. */
		if (rl == 0) {
			drbd_err(peer_device, "unexpected zero runlength while encoding bitmap "
			    "t:%u bo:%lu\n", toggle, c->bit_offset);
			return -1;
		}

		bits = vli_encode_bits(&bs, rl);
		if (bits == -ENOBUFS) /* buffer full */
			break;
		if (bits <= 0) {
			drbd_err(peer_device, "error while encoding bitmap: %d\n", bits);
			return 0;
		}

		toggle = !toggle;
		plain_bits += rl;
		c->bit_offset = tmp;
	} while (c->bit_offset < c->bm_bits);

	len = bs.cur.b - p->code + !!bs.cur.bit;

	if (plain_bits < (len << 3)) {
		/* incompressible with this method.
		 * we need to rewind both word and bit position. */
		c->bit_offset -= plain_bits;
		bm_xfer_ctx_bit_to_word_offset(c);
		c->bit_offset = c->word_offset * BITS_PER_LONG;
		return 0;
	}

	/* RLE + VLI was able to compress it just fine.
	 * update c->word_offset. */
	bm_xfer_ctx_bit_to_word_offset(c);

	/* store pad_bits */
	dcbp_set_pad_bits(p, (8 - bs.cur.bit) & 0x7);

	return len;
}

/**
 * send_bitmap_rle_or_plain
 *
 * Return 0 when done, 1 when another iteration is needed, and a negative error
 * code upon failure.
 */
static int
send_bitmap_rle_or_plain(struct drbd_peer_device *peer_device, struct bm_xfer_ctx *c)
{
	struct drbd_device *device = peer_device->device;
	struct drbd_socket *sock = &peer_device->connection->data;
	unsigned int header_size = drbd_header_size(peer_device->connection);
	struct p_compressed_bm *p = sock->sbuf + header_size;
	int len, err;

	len = fill_bitmap_rle_bits(peer_device, p,
			DRBD_SOCKET_BUFFER_SIZE - header_size - sizeof(*p), c);
	if (len < 0)
		return -EIO;

	if (len) {
		dcbp_set_code(p, RLE_VLI_Bits);
		err = __send_command(peer_device->connection, device->vnr, sock,
				     P_COMPRESSED_BITMAP, sizeof(*p) + len,
				     NULL, 0);
		c->packets[0]++;
		c->bytes[0] += header_size + sizeof(*p) + len;

		if (c->bit_offset >= c->bm_bits)
			len = 0; /* DONE */
	} else {
		/* was not compressible.
		 * send a buffer full of plain text bits instead. */
		unsigned int data_size;
		unsigned long num_words;
		unsigned long *p = sock->sbuf + header_size;

		data_size = DRBD_SOCKET_BUFFER_SIZE - header_size;
		num_words = min_t(size_t, data_size / sizeof(*p),
				  c->bm_words - c->word_offset);
		len = num_words * sizeof(*p);
		if (len)
			drbd_bm_get_lel(peer_device, c->word_offset, num_words, p);
		err = __send_command(peer_device->connection, device->vnr, sock, P_BITMAP, len, NULL, 0);
		c->word_offset += num_words;
		c->bit_offset = c->word_offset * BITS_PER_LONG;

		c->packets[1]++;
		c->bytes[1] += header_size + len;

		if (c->bit_offset > c->bm_bits)
			c->bit_offset = c->bm_bits;
	}
	if (!err) {
		if (len == 0) {
			INFO_bm_xfer_stats(peer_device, "send", c);
			return 0;
		} else
			return 1;
	}
	return -EIO;
}

/* See the comment at receive_bitmap() */
static int _drbd_send_bitmap(struct drbd_device *device,
			     struct drbd_peer_device *peer_device)
{
	struct bm_xfer_ctx c;
	int err;

	if (!expect(device, device->bitmap))
		return false;

	if (get_ldev(device)) {
		if (drbd_md_test_peer_flag(peer_device, MDF_PEER_FULL_SYNC)) {
			drbd_info(device, "Writing the whole bitmap, MDF_FullSync was set.\n");
			drbd_bm_set_many_bits(peer_device, 0, -1UL);
			if (drbd_bm_write(device, NULL)) {
				/* write_bm did fail! Leave full sync flag set in Meta P_DATA
				 * but otherwise process as per normal - need to tell other
				 * side that a full resync is required! */
				drbd_err(device, "Failed to write bitmap to disk!\n");
			} else {
				drbd_md_clear_peer_flag(peer_device, MDF_PEER_FULL_SYNC);
				drbd_md_sync(device);
			}
		}
		put_ldev(device);
	}

	c = (struct bm_xfer_ctx) {
		.bm_bits = drbd_bm_bits(device),
		.bm_words = drbd_bm_words(device),
	};

	do {
		err = send_bitmap_rle_or_plain(peer_device, &c);
	} while (err > 0);

	return err == 0;
}

int drbd_send_bitmap(struct drbd_device *device, struct drbd_peer_device *peer_device)
{
	struct drbd_socket *sock = &peer_device->connection->data;
	int err = -1;

	mutex_lock(&sock->mutex);
	if (sock->socket)
		err = !_drbd_send_bitmap(device, peer_device);
	mutex_unlock(&sock->mutex);
	return err;
}

void drbd_send_b_ack(struct drbd_connection *connection, u32 barrier_nr, u32 set_size)
{
	struct drbd_socket *sock;
	struct p_barrier_ack *p;

	if (connection->cstate[NOW] < C_CONNECTED)
		return;

	sock = &connection->meta;
	p = conn_prepare_command(connection, sock);
	if (!p)
		return;
	p->barrier = barrier_nr;
	p->set_size = cpu_to_be32(set_size);
	send_command(connection, -1, sock, P_BARRIER_ACK, sizeof(*p), NULL, 0);
}

/**
 * _drbd_send_ack() - Sends an ack packet
 * @device:	DRBD device.
 * @cmd:	Packet command code.
 * @sector:	sector, needs to be in big endian byte order
 * @blksize:	size in byte, needs to be in big endian byte order
 * @block_id:	Id, big endian byte order
 */
static int _drbd_send_ack(struct drbd_peer_device *peer_device, enum drbd_packet cmd,
			  u64 sector, u32 blksize, u64 block_id)
{
	struct drbd_socket *sock;
	struct p_block_ack *p;

	if (peer_device->repl_state[NOW] < L_ESTABLISHED)
		return -EIO;

	sock = &peer_device->connection->meta;
	p = drbd_prepare_command(peer_device, sock);
	if (!p)
		return -EIO;
	p->sector = sector;
	p->block_id = block_id;
	p->blksize = blksize;
	p->seq_num = cpu_to_be32(atomic_inc_return(&peer_device->packet_seq));
	return drbd_send_command(peer_device, sock, cmd, sizeof(*p), NULL, 0);
}

/* dp->sector and dp->block_id already/still in network byte order,
 * data_size is payload size according to dp->head,
 * and may need to be corrected for digest size. */
void drbd_send_ack_dp(struct drbd_peer_device *peer_device, enum drbd_packet cmd,
		      struct p_data *dp, int data_size)
{
	if (peer_device->connection->peer_integrity_tfm)
		data_size -= crypto_hash_digestsize(peer_device->connection->peer_integrity_tfm);
	_drbd_send_ack(peer_device, cmd, dp->sector, cpu_to_be32(data_size),
		       dp->block_id);
}

void drbd_send_ack_rp(struct drbd_peer_device *peer_device, enum drbd_packet cmd,
		      struct p_block_req *rp)
{
	_drbd_send_ack(peer_device, cmd, rp->sector, rp->blksize, rp->block_id);
}

/**
 * drbd_send_ack() - Sends an ack packet
 * @device:	DRBD device
 * @cmd:	packet command code
 * @peer_req:	peer request
 */
int drbd_send_ack(struct drbd_peer_device *peer_device, enum drbd_packet cmd,
		  struct drbd_peer_request *peer_req)
{
	return _drbd_send_ack(peer_device, cmd,
			      cpu_to_be64(peer_req->i.sector),
			      cpu_to_be32(peer_req->i.size),
			      peer_req->block_id);
}

/* This function misuses the block_id field to signal if the blocks
 * are is sync or not. */
int drbd_send_ack_ex(struct drbd_peer_device *peer_device, enum drbd_packet cmd,
		     sector_t sector, int blksize, u64 block_id)
{
	return _drbd_send_ack(peer_device, cmd,
			      cpu_to_be64(sector),
			      cpu_to_be32(blksize),
			      cpu_to_be64(block_id));
}

int drbd_send_drequest(struct drbd_peer_device *peer_device, int cmd,
		       sector_t sector, int size, u64 block_id)
{
	struct drbd_socket *sock;
	struct p_block_req *p;

	sock = &peer_device->connection->data;
	p = drbd_prepare_command(peer_device, sock);
	if (!p)
		return -EIO;
	p->sector = cpu_to_be64(sector);
	p->block_id = block_id;
	p->blksize = cpu_to_be32(size);
	return drbd_send_command(peer_device, sock, cmd, sizeof(*p), NULL, 0);
}

int drbd_send_drequest_csum(struct drbd_peer_device *peer_device, sector_t sector, int size,
			    void *digest, int digest_size, enum drbd_packet cmd)
{
	struct drbd_socket *sock;
	struct p_block_req *p;

	/* FIXME: Put the digest into the preallocated socket buffer.  */

	sock = &peer_device->connection->data;
	p = drbd_prepare_command(peer_device, sock);
	if (!p)
		return -EIO;
	p->sector = cpu_to_be64(sector);
	p->block_id = ID_SYNCER /* unused */;
	p->blksize = cpu_to_be32(size);
	return drbd_send_command(peer_device, sock, cmd, sizeof(*p), digest, digest_size);
}

int drbd_send_ov_request(struct drbd_peer_device *peer_device, sector_t sector, int size)
{
	struct drbd_socket *sock;
	struct p_block_req *p;

	sock = &peer_device->connection->data;
	p = drbd_prepare_command(peer_device, sock);
	if (!p)
		return -EIO;
	p->sector = cpu_to_be64(sector);
	p->block_id = ID_SYNCER /* unused */;
	p->blksize = cpu_to_be32(size);
	return drbd_send_command(peer_device, sock, P_OV_REQUEST, sizeof(*p), NULL, 0);
}

/* called on sndtimeo
 * returns false if we should retry,
 * true if we think connection is dead
 */
static int we_should_drop_the_connection(struct drbd_connection *connection, struct socket *sock)
{
	int drop_it;

	drop_it =   connection->meta.socket == sock
		|| !connection->asender.task
		|| get_t_state(&connection->asender) != RUNNING
		|| connection->cstate[NOW] < C_CONNECTED;

	if (drop_it)
		return true;

	drop_it = !--connection->ko_count;
	if (!drop_it) {
		drbd_err(connection, "[%s/%d] sock_sendmsg time expired, ko = %u\n",
			 current->comm, current->pid, connection->ko_count);
		request_ping(connection);
	}

	return drop_it; /* && (device->state == R_PRIMARY) */;
}

static void drbd_update_congested(struct drbd_connection *connection)
{
	struct sock *sk = connection->data.socket->sk;
	if (sk->sk_wmem_queued > sk->sk_sndbuf * 4 / 5)
		set_bit(NET_CONGESTED, &connection->flags);
}

/* The idea of sendpage seems to be to put some kind of reference
 * to the page into the skb, and to hand it over to the NIC. In
 * this process get_page() gets called.
 *
 * As soon as the page was really sent over the network put_page()
 * gets called by some part of the network layer. [ NIC driver? ]
 *
 * [ get_page() / put_page() increment/decrement the count. If count
 *   reaches 0 the page will be freed. ]
 *
 * This works nicely with pages from FSs.
 * But this means that in protocol A we might signal IO completion too early!
 *
 * In order not to corrupt data during a resync we must make sure
 * that we do not reuse our own buffer pages (EEs) to early, therefore
 * we have the net_ee list.
 *
 * XFS seems to have problems, still, it submits pages with page_count == 0!
 * As a workaround, we disable sendpage on pages
 * with page_count == 0 or PageSlab.
 */
static int _drbd_no_send_page(struct drbd_peer_device *peer_device, struct page *page,
			      int offset, size_t size, unsigned msg_flags)
{
	struct socket *socket;
	void *addr;
	int err;

	socket = peer_device->connection->data.socket;
	addr = kmap(page) + offset;
	err = drbd_send_all(peer_device->connection, socket, addr, size, msg_flags);
	kunmap(page);
	if (!err)
		peer_device->send_cnt += size >> 9;
	return err;
}

static int _drbd_send_page(struct drbd_peer_device *peer_device, struct page *page,
		    int offset, size_t size, unsigned msg_flags)
{
	struct socket *socket = peer_device->connection->data.socket;
	mm_segment_t oldfs = get_fs();
	int len = size;
	int err = -EIO;

	/* e.g. XFS meta- & log-data is in slab pages, which have a
	 * page_count of 0 and/or have PageSlab() set.
	 * we cannot use send_page for those, as that does get_page();
	 * put_page(); and would cause either a VM_BUG directly, or
	 * __page_cache_release a page that would actually still be referenced
	 * by someone, leading to some obscure delayed Oops somewhere else. */
	if (disable_sendpage || (page_count(page) < 1) || PageSlab(page))
		return _drbd_no_send_page(peer_device, page, offset, size, msg_flags);

	msg_flags |= MSG_NOSIGNAL;
	drbd_update_congested(peer_device->connection);
	set_fs(KERNEL_DS);
	do {
		int sent;

		sent = socket->ops->sendpage(socket, page, offset, len, msg_flags);
		if (sent <= 0) {
			if (sent == -EAGAIN) {
				if (we_should_drop_the_connection(peer_device->connection, socket))
					break;
				continue;
			}
			drbd_warn(peer_device->device, "%s: size=%d len=%d sent=%d\n",
			     __func__, (int)size, len, sent);
			if (sent < 0)
				err = sent;
			break;
		}
		len    -= sent;
		offset += sent;
	} while (len > 0 /* THINK && peer_device->repl_state[NOW] >= L_ESTABLISHED */);
	set_fs(oldfs);
	clear_bit(NET_CONGESTED, &peer_device->connection->flags);

	if (len == 0) {
		err = 0;
		peer_device->send_cnt += size >> 9;
	}
	return err;
}

static int _drbd_send_bio(struct drbd_peer_device *peer_device, struct bio *bio)
{
	DRBD_BIO_VEC_TYPE bvec;
	DRBD_ITER_TYPE iter;

	/* hint all but last page with MSG_MORE */
	bio_for_each_segment(bvec, bio, iter) {
		int err;

		err = _drbd_no_send_page(peer_device, bvec BVD bv_page,
					 bvec BVD bv_offset, bvec BVD bv_len,
					 bio_iter_last(bvec, iter) ? 0 : MSG_MORE);
		if (err)
			return err;
	}
	return 0;
}

static int _drbd_send_zc_bio(struct drbd_peer_device *peer_device, struct bio *bio)
{
	DRBD_BIO_VEC_TYPE bvec;
	DRBD_ITER_TYPE iter;

	/* hint all but last page with MSG_MORE */
	bio_for_each_segment(bvec, bio, iter) {
		int err;

		err = _drbd_send_page(peer_device, bvec BVD bv_page,
				      bvec BVD bv_offset, bvec BVD bv_len,
				      bio_iter_last(bvec, iter) ? 0 : MSG_MORE);
		if (err)
			return err;
	}
	return 0;
}

static int _drbd_send_zc_ee(struct drbd_peer_device *peer_device,
			    struct drbd_peer_request *peer_req)
{
	struct page *page = peer_req->pages;
	unsigned len = peer_req->i.size;
	int err;

	/* hint all but last page with MSG_MORE */
	page_chain_for_each(page) {
		unsigned l = min_t(unsigned, len, PAGE_SIZE);

		err = _drbd_send_page(peer_device, page, 0, l,
				      page_chain_next(page) ? MSG_MORE : 0);
		if (err)
			return err;
		len -= l;
	}
	return 0;
}

/* see also wire_flags_to_bio()
 * DRBD_REQ_*, because we need to semantically map the flags to data packet
 * flags and back. We may replicate to other kernel versions. */
static u32 bio_flags_to_wire(struct drbd_connection *connection, unsigned long bi_rw)
{
	if (connection->agreed_pro_version >= 95)
		return  (bi_rw & DRBD_REQ_SYNC ? DP_RW_SYNC : 0) |
			(bi_rw & DRBD_REQ_UNPLUG ? DP_UNPLUG : 0) |
			(bi_rw & DRBD_REQ_FUA ? DP_FUA : 0) |
			(bi_rw & DRBD_REQ_FLUSH ? DP_FLUSH : 0) |
			(bi_rw & DRBD_REQ_DISCARD ? DP_DISCARD : 0);

	/* else: we used to communicate one bit only in older DRBD */
	return bi_rw & (DRBD_REQ_SYNC | DRBD_REQ_UNPLUG) ? DP_RW_SYNC : 0;
}

/* Used to send write or TRIM aka REQ_DISCARD requests
 * R_PRIMARY -> Peer	(P_DATA, P_TRIM)
 */
int drbd_send_dblock(struct drbd_peer_device *peer_device, struct drbd_request *req)
{
	struct drbd_device *device = peer_device->device;
	struct drbd_socket *sock;
	struct p_data *p;
	unsigned int dp_flags = 0;
	int digest_size;
	int err;
	const unsigned s = drbd_req_state_by_peer_device(req, peer_device);

	sock = &peer_device->connection->data;
	p = drbd_prepare_command(peer_device, sock);
	digest_size = peer_device->connection->integrity_tfm ?
		      crypto_hash_digestsize(peer_device->connection->integrity_tfm) : 0;

	if (!p)
		return -EIO;
	p->sector = cpu_to_be64(req->i.sector);
	p->block_id = (unsigned long)req;
	p->seq_num = cpu_to_be32(atomic_inc_return(&peer_device->packet_seq));
	dp_flags = bio_flags_to_wire(peer_device->connection, req->master_bio->bi_rw);
	if (peer_device->repl_state[NOW] >= L_SYNC_SOURCE && peer_device->repl_state[NOW] <= L_PAUSED_SYNC_T)
		dp_flags |= DP_MAY_SET_IN_SYNC;
	if (peer_device->connection->agreed_pro_version >= 100) {
		if (s & RQ_EXP_RECEIVE_ACK)
			dp_flags |= DP_SEND_RECEIVE_ACK;
		if (s & RQ_EXP_WRITE_ACK || dp_flags & DP_MAY_SET_IN_SYNC)
			dp_flags |= DP_SEND_WRITE_ACK;
	}
	p->dp_flags = cpu_to_be32(dp_flags);

	if (dp_flags & DP_DISCARD) {
		struct p_trim *t = (struct p_trim*)p;
		t->size = cpu_to_be32(req->i.size);
		err = __send_command(peer_device->connection, device->vnr, sock, P_TRIM, sizeof(*t), NULL, 0);
		goto out;
	}

	/* our digest is still only over the payload.
	 * TRIM does not carry any payload. */
	if (digest_size)
		drbd_csum_bio(peer_device->connection->integrity_tfm, req->master_bio, p + 1);
	err = __send_command(peer_device->connection, device->vnr, sock, P_DATA, sizeof(*p) + digest_size, NULL, req->i.size);
	if (!err) {
		/* For protocol A, we have to memcpy the payload into
		 * socket buffers, as we may complete right away
		 * as soon as we handed it over to tcp, at which point the data
		 * pages may become invalid.
		 *
		 * For data-integrity enabled, we copy it as well, so we can be
		 * sure that even if the bio pages may still be modified, it
		 * won't change the data on the wire, thus if the digest checks
		 * out ok after sending on this side, but does not fit on the
		 * receiving side, we sure have detected corruption elsewhere.
		 */
<<<<<<< HEAD
		if (!(s & (RQ_EXP_RECEIVE_ACK | RQ_EXP_WRITE_ACK)) || dgs)
=======
		if (!(req->rq_state & (RQ_EXP_RECEIVE_ACK | RQ_EXP_WRITE_ACK)) || digest_size)
>>>>>>> f5936455
			err = _drbd_send_bio(peer_device, req->master_bio);
		else
			err = _drbd_send_zc_bio(peer_device, req->master_bio);

		/* double check digest, sometimes buffers have been modified in flight. */
		if (digest_size > 0 && digest_size <= 64) {
			/* 64 byte, 512 bit, is the largest digest size
			 * currently supported in kernel crypto. */
			unsigned char digest[64];
			drbd_csum_bio(peer_device->connection->integrity_tfm, req->master_bio, digest);
			if (memcmp(p + 1, digest, digest_size)) {
				drbd_warn(device,
					"Digest mismatch, buffer modified by upper layers during write: %llus +%u\n",
					(unsigned long long)req->i.sector, req->i.size);
			}
		} /* else if (digest_size > 64) {
		     ... Be noisy about digest too large ...
		} */
	}
out:
	mutex_unlock(&sock->mutex);  /* locked by drbd_prepare_command() */

	return err;
}

/* answer packet, used to send data back for read requests:
 *  Peer       -> (diskless) R_PRIMARY   (P_DATA_REPLY)
 *  L_SYNC_SOURCE -> L_SYNC_TARGET         (P_RS_DATA_REPLY)
 */
int drbd_send_block(struct drbd_peer_device *peer_device, enum drbd_packet cmd,
		    struct drbd_peer_request *peer_req)
{
	struct drbd_socket *sock;
	struct p_data *p;
	int err;
	int digest_size;

	sock = &peer_device->connection->data;
	p = drbd_prepare_command(peer_device, sock);

	digest_size = peer_device->connection->integrity_tfm ?
		      crypto_hash_digestsize(peer_device->connection->integrity_tfm) : 0;

	if (!p)
		return -EIO;
	p->sector = cpu_to_be64(peer_req->i.sector);
	p->block_id = peer_req->block_id;
	p->seq_num = 0;  /* unused */
	p->dp_flags = 0;
	if (digest_size)
		drbd_csum_ee(peer_device->connection->integrity_tfm, peer_req, p + 1);
<<<<<<< HEAD
	err = __send_command(peer_device->connection, peer_device->device->vnr, sock, cmd,
			     sizeof(*p) + dgs, NULL, peer_req->i.size);
=======
	err = __send_command(peer_device->connection, device->vnr, sock, cmd, sizeof(*p) + digest_size, NULL, peer_req->i.size);
>>>>>>> f5936455
	if (!err)
		err = _drbd_send_zc_ee(peer_device, peer_req);
	mutex_unlock(&sock->mutex);  /* locked by drbd_prepare_command() */

	return err;
}

int drbd_send_out_of_sync(struct drbd_peer_device *peer_device, struct drbd_request *req)
{
	struct drbd_socket *sock;
	struct p_block_desc *p;

	sock = &peer_device->connection->data;
	p = drbd_prepare_command(peer_device, sock);
	if (!p)
		return -EIO;
	p->sector = cpu_to_be64(req->i.sector);
	p->blksize = cpu_to_be32(req->i.size);
	return drbd_send_command(peer_device, sock, P_OUT_OF_SYNC, sizeof(*p), NULL, 0);
}

int drbd_send_dagtag(struct drbd_connection *connection, u64 dagtag)
{
	struct drbd_socket *sock;
	struct p_dagtag *p;

	sock = &connection->data;
	p = conn_prepare_command(connection, sock);
	if (!p)
		return -EIO;
	p->dagtag = cpu_to_be64(dagtag);
	return send_command(connection, -1, sock, P_DAGTAG, sizeof(*p), NULL, 0);
}

/*
  drbd_send distinguishes two cases:

  Packets sent via the data socket "sock"
  and packets sent via the meta data socket "msock"

		    sock                      msock
  -----------------+-------------------------+------------------------------
  timeout           conf.timeout / 2          conf.timeout / 2
  timeout action    send a ping via msock     Abort communication
					      and close all sockets
*/

/*
 * you must have down()ed the appropriate [m]sock_mutex elsewhere!
 */
int drbd_send(struct drbd_connection *connection, struct socket *sock,
	      void *buf, size_t size, unsigned msg_flags)
{
	struct kvec iov;
	struct msghdr msg;
	int rv, sent = 0;

	if (!sock)
		return -EBADR;

	/* THINK  if (signal_pending) return ... ? */

	iov.iov_base = buf;
	iov.iov_len  = size;

	msg.msg_name       = NULL;
	msg.msg_namelen    = 0;
	msg.msg_control    = NULL;
	msg.msg_controllen = 0;
	msg.msg_flags      = msg_flags | MSG_NOSIGNAL;

	if (sock == connection->data.socket) {
		rcu_read_lock();
		connection->ko_count = rcu_dereference(connection->net_conf)->ko_count;
		rcu_read_unlock();
		drbd_update_congested(connection);
	}
	do {
		/* STRANGE
		 * tcp_sendmsg does _not_ use its size parameter at all ?
		 *
		 * -EAGAIN on timeout, -EINTR on signal.
		 */
/* THINK
 * do we need to block DRBD_SIG if sock == &meta.socket ??
 * otherwise wake_asender() might interrupt some send_*Ack !
 */
		rv = kernel_sendmsg(sock, &msg, &iov, 1, size);
		if (rv == -EAGAIN) {
			if (we_should_drop_the_connection(connection, sock))
				break;
			else
				continue;
		}
		if (rv == -EINTR) {
			flush_signals(current);
			rv = 0;
		}
		if (rv < 0)
			break;
		sent += rv;
		iov.iov_base += rv;
		iov.iov_len  -= rv;
	} while (sent < size);

	if (sock == connection->data.socket)
		clear_bit(NET_CONGESTED, &connection->flags);

	if (rv <= 0) {
		if (rv != -EAGAIN) {
			drbd_err(connection, "%s_sendmsg returned %d\n",
				 sock == connection->meta.socket ? "msock" : "sock",
				 rv);
			change_cstate(connection, C_BROKEN_PIPE, CS_HARD);
		} else
			change_cstate(connection, C_TIMEOUT, CS_HARD);
	}

	return sent;
}

/**
 * drbd_send_all  -  Send an entire buffer
 *
 * Returns 0 upon success and a negative error value otherwise.
 */
int drbd_send_all(struct drbd_connection *connection, struct socket *sock, void *buffer,
		  size_t size, unsigned msg_flags)
{
	int err;

	err = drbd_send(connection, sock, buffer, size, msg_flags);
	if (err < 0)
		return err;
	if (err != size)
		return -EIO;
	return 0;
}

/* primary_peer_present_and_not_two_primaries_allowed() */
static bool primary_peer_present(struct drbd_resource *resource)
{
	struct drbd_connection *connection;
	struct net_conf *nc;
	bool two_primaries, rv = false;

	rcu_read_lock();
	for_each_connection_rcu(connection, resource) {
		nc = rcu_dereference(connection->net_conf);
		two_primaries = nc ? nc->two_primaries : false;

		if (connection->peer_role[NOW] == R_PRIMARY && !two_primaries) {
			rv = true;
			break;
		}
	}
	rcu_read_unlock();

	return rv;
}

static bool any_disk_is_uptodate(struct drbd_device *device)
{
	bool ret = false;

	rcu_read_lock();
	if (device->disk_state[NOW] == D_UP_TO_DATE)
		ret = true;
	else {
		struct drbd_peer_device *peer_device;

		for_each_peer_device(peer_device, device) {
			if (peer_device->disk_state[NOW] == D_UP_TO_DATE) {
				ret = true;
				break;
			}
		}
	}
	rcu_read_unlock();

	return ret;
}

static int drbd_open(struct block_device *bdev, fmode_t mode)
{
	struct drbd_device *device = bdev->bd_disk->private_data;
	struct drbd_resource *resource = device->resource;
	unsigned long flags;
	int rv = 0;

	if (resource->res_opts.auto_promote) {
		enum drbd_state_rv rv;
		/* Allow opening in read-only mode on an unconnected secondary.
		   This avoids split brain when the drbd volume gets opened
		   temporarily by udev while it scans for PV signatures. */

		if (mode & FMODE_WRITE && resource->role[NOW] == R_SECONDARY) {
			rv = drbd_set_role(resource, R_PRIMARY, false);
			if (rv < SS_SUCCESS)
				drbd_warn(resource, "Auto-promote failed: %s\n",
					  drbd_set_st_err_str(rv));
		}
	} else if (resource->role[NOW] != R_PRIMARY && !(mode & FMODE_WRITE) && !allow_oos)
		return -EMEDIUMTYPE;


	spin_lock_irqsave(&resource->req_lock, flags);
	/* to have a stable role and no race with updating open_cnt */

	if (test_bit(UNREGISTERED, &device->flags))
		rv = -ENODEV;

	if (mode & FMODE_WRITE) {
		if (resource->role[NOW] != R_PRIMARY)
			rv = -EROFS;
	} else /* READ access only */ {
		if (!any_disk_is_uptodate(device) ||
		    (resource->role[NOW] != R_PRIMARY &&
		     primary_peer_present(resource) &&
		     !allow_oos))
			rv = -EMEDIUMTYPE;
	}

	if (!rv) {
		kref_get(&device->kref);
		kref_debug_get(&device->kref_debug, 3);
		if (mode & FMODE_WRITE)
			device->open_rw_cnt++;
		else
			device->open_ro_cnt++;
	}
	spin_unlock_irqrestore(&resource->req_lock, flags);

	return rv;
}

static int open_rw_count(struct drbd_resource *resource)
{
	struct drbd_device *device;
	int vnr, count = 0;

	idr_for_each_entry(&resource->devices, device, vnr)
		count += device->open_rw_cnt;

	return count;
}

static DRBD_RELEASE_RETURN drbd_release(struct gendisk *gd, fmode_t mode)
{
	struct drbd_device *device = gd->private_data;
	struct drbd_resource *resource = device->resource;
	unsigned long flags;
	int open_rw_cnt;

	spin_lock_irqsave(&resource->req_lock, flags);
	if (mode & FMODE_WRITE)
		device->open_rw_cnt--;
	else
		device->open_ro_cnt--;

	open_rw_cnt = open_rw_count(resource);
	spin_unlock_irqrestore(&resource->req_lock, flags);

	if (resource->res_opts.auto_promote) {
		enum drbd_state_rv rv;

		if (open_rw_cnt == 0 &&
		    resource->role[NOW] == R_PRIMARY &&
		    !test_bit(EXPLICIT_PRIMARY, &resource->flags)) {
			rv = drbd_set_role(resource, R_SECONDARY, false);
			if (rv < SS_SUCCESS)
				drbd_warn(resource, "Auto-demote failed: %s\n",
					  drbd_set_st_err_str(rv));
		}
	}
	kref_debug_put(&device->kref_debug, 3);
	kref_put(&device->kref, drbd_destroy_device);  /* might destroy the resource as well */
#ifndef COMPAT_DRBD_RELEASE_RETURNS_VOID
	return 0;
#endif
}

#ifdef blk_queue_plugged
static void drbd_unplug_fn(struct request_queue *q)
{
	struct drbd_device *device = q->queuedata;
	struct drbd_resource *resource = device->resource;
	struct drbd_connection *connection;
	u64 dagtag_sector;

	/* unplug FIRST */
	/* note: q->queue_lock == resource->req_lock */
	spin_lock_irq(&resource->req_lock);
	blk_remove_plug(q);

	dagtag_sector = resource->dagtag_sector;

	for_each_connection(connection, resource) {
		/* use the "next" slot */
		unsigned int i = !connection->todo.unplug_slot;
		connection->todo.unplug_dagtag_sector[i] = dagtag_sector;
		wake_up(&connection->sender_work.q_wait);
	}
	spin_unlock_irq(&resource->req_lock);

	drbd_kick_lo(device);
}
#endif

static void drbd_set_defaults(struct drbd_device *device)
{
	device->disk_state[NOW] = D_DISKLESS;
}

void drbd_cleanup_device(struct drbd_device *device)
{
	device->al_writ_cnt = 0;
	device->bm_writ_cnt = 0;
	device->read_cnt = 0;
	device->writ_cnt = 0;

	if (device->bitmap) {
		/* maybe never allocated. */
		drbd_bm_resize(device, 0, 1);
		drbd_bm_free(device->bitmap);
		device->bitmap = NULL;
	}

	clear_bit(AL_SUSPENDED, &device->flags);

	D_ASSERT(device, list_empty(&device->active_ee));
	D_ASSERT(device, list_empty(&device->sync_ee));
	D_ASSERT(device, list_empty(&device->done_ee));
	D_ASSERT(device, list_empty(&device->read_ee));
	D_ASSERT(device, list_empty(&device->net_ee));
	drbd_set_defaults(device);
}


static void drbd_destroy_mempools(void)
{
	struct page *page;

	while (drbd_pp_pool) {
		page = drbd_pp_pool;
		drbd_pp_pool = (struct page *)page_private(page);
		__free_page(page);
		drbd_pp_vacant--;
	}

	/* D_ASSERT(device, atomic_read(&drbd_pp_vacant)==0); */

	if (drbd_md_io_bio_set)
		bioset_free(drbd_md_io_bio_set);
	if (drbd_md_io_page_pool)
		mempool_destroy(drbd_md_io_page_pool);
	if (drbd_ee_mempool)
		mempool_destroy(drbd_ee_mempool);
	if (drbd_request_mempool)
		mempool_destroy(drbd_request_mempool);
	if (drbd_ee_cache)
		kmem_cache_destroy(drbd_ee_cache);
	if (drbd_request_cache)
		kmem_cache_destroy(drbd_request_cache);
	if (drbd_bm_ext_cache)
		kmem_cache_destroy(drbd_bm_ext_cache);
	if (drbd_al_ext_cache)
		kmem_cache_destroy(drbd_al_ext_cache);

	drbd_md_io_bio_set   = NULL;
	drbd_md_io_page_pool = NULL;
	drbd_ee_mempool      = NULL;
	drbd_request_mempool = NULL;
	drbd_ee_cache        = NULL;
	drbd_request_cache   = NULL;
	drbd_bm_ext_cache    = NULL;
	drbd_al_ext_cache    = NULL;

	return;
}

static int drbd_create_mempools(void)
{
	struct page *page;
	const int number = (DRBD_MAX_BIO_SIZE/PAGE_SIZE) * minor_count;
	int i;

	/* prepare our caches and mempools */
	drbd_request_mempool = NULL;
	drbd_ee_cache        = NULL;
	drbd_request_cache   = NULL;
	drbd_bm_ext_cache    = NULL;
	drbd_al_ext_cache    = NULL;
	drbd_pp_pool         = NULL;
	drbd_md_io_page_pool = NULL;
	drbd_md_io_bio_set   = NULL;

	/* caches */
	drbd_request_cache = kmem_cache_create(
		"drbd_req", sizeof(struct drbd_request), 0, 0, NULL);
	if (drbd_request_cache == NULL)
		goto Enomem;

	drbd_ee_cache = kmem_cache_create(
		"drbd_ee", sizeof(struct drbd_peer_request), 0, 0, NULL);
	if (drbd_ee_cache == NULL)
		goto Enomem;

	drbd_bm_ext_cache = kmem_cache_create(
		"drbd_bm", sizeof(struct bm_extent), 0, 0, NULL);
	if (drbd_bm_ext_cache == NULL)
		goto Enomem;

	drbd_al_ext_cache = kmem_cache_create(
		"drbd_al", sizeof(struct lc_element), 0, 0, NULL);
	if (drbd_al_ext_cache == NULL)
		goto Enomem;

	/* mempools */
	drbd_md_io_bio_set = bioset_create(DRBD_MIN_POOL_PAGES, 0);
	if (drbd_md_io_bio_set == NULL)
		goto Enomem;

	drbd_md_io_page_pool = mempool_create_page_pool(DRBD_MIN_POOL_PAGES, 0);
	if (drbd_md_io_page_pool == NULL)
		goto Enomem;

	drbd_request_mempool = mempool_create(number,
		mempool_alloc_slab, mempool_free_slab, drbd_request_cache);
	if (drbd_request_mempool == NULL)
		goto Enomem;

	drbd_ee_mempool = mempool_create(number,
		mempool_alloc_slab, mempool_free_slab, drbd_ee_cache);
	if (drbd_ee_mempool == NULL)
		goto Enomem;

	/* drbd's page pool */
	spin_lock_init(&drbd_pp_lock);

	for (i = 0; i < number; i++) {
		page = alloc_page(GFP_HIGHUSER);
		if (!page)
			goto Enomem;
		set_page_private(page, (unsigned long)drbd_pp_pool);
		drbd_pp_pool = page;
	}
	drbd_pp_vacant = number;

	return 0;

Enomem:
	drbd_destroy_mempools(); /* in case we allocated some */
	return -ENOMEM;
}

static void drbd_release_all_peer_reqs(struct drbd_device *device)
{
	int rr;

	rr = drbd_free_peer_reqs(device, &device->active_ee);
	if (rr)
		drbd_err(device, "%d EEs in active list found!\n", rr);

	rr = drbd_free_peer_reqs(device, &device->sync_ee);
	if (rr)
		drbd_err(device, "%d EEs in sync list found!\n", rr);

	rr = drbd_free_peer_reqs(device, &device->read_ee);
	if (rr)
		drbd_err(device, "%d EEs in read list found!\n", rr);

	rr = drbd_free_peer_reqs(device, &device->done_ee);
	if (rr)
		drbd_err(device, "%d EEs in done list found!\n", rr);

	rr = drbd_free_peer_reqs(device, &device->net_ee);
	if (rr)
		drbd_err(device, "%d EEs in net list found!\n", rr);
}

static void free_peer_device(struct drbd_peer_device *peer_device)
{
	drbd_debugfs_peer_device_cleanup(peer_device);
	lc_destroy(peer_device->resync_lru);
	kfree(peer_device->rs_plan_s);
	kfree(peer_device);
}

/* caution. no locking. */
void drbd_destroy_device(struct kref *kref)
{
	struct drbd_device *device = container_of(kref, struct drbd_device, kref);
	struct drbd_resource *resource = device->resource;
	struct drbd_peer_device *peer_device, *tmp;

	del_timer_sync(&device->request_timer);

	/* cleanup stuff that may have been allocated during
	 * device (re-)configuration or state changes */

	if (device->this_bdev)
		bdput(device->this_bdev);

	drbd_free_ldev(device->ldev);
	device->ldev = NULL;

	drbd_release_all_peer_reqs(device);

	lc_destroy(device->act_log);
	for_each_peer_device_safe(peer_device, tmp, device) {
		kref_debug_put(&peer_device->connection->kref_debug, 3);
		kref_put(&peer_device->connection->kref, drbd_destroy_connection);
		free_peer_device(peer_device);
	}

	if (device->bitmap) { /* should no longer be there. */
		drbd_bm_free(device->bitmap);
		device->bitmap = NULL;
	}
	__free_page(device->md_io.page);
	put_disk(device->vdisk);
	blk_cleanup_queue(device->rq_queue);
	kref_debug_destroy(&device->kref_debug);

	memset(device, 0xfd, sizeof(*device)); /* poison */
	kfree(device);

	kref_debug_put(&resource->kref_debug, 4);
	kref_put(&resource->kref, drbd_destroy_resource);
}

void drbd_destroy_resource(struct kref *kref)
{
	struct drbd_resource *resource = container_of(kref, struct drbd_resource, kref);

	idr_destroy(&resource->devices);
	free_cpumask_var(resource->cpu_mask);
	kfree(resource->name);
	kref_debug_destroy(&resource->kref_debug);
	memset(resource, 0xf2, sizeof(*resource)); /* poison */
	kfree(resource);
	module_put(THIS_MODULE);
}

void drbd_free_resource(struct drbd_resource *resource)
{
	struct drbd_connection *connection, *tmp;

	drbd_thread_stop(&resource->worker);
	for_each_connection_safe(connection, tmp, resource) {
		list_del(&connection->connections);
		drbd_debugfs_connection_cleanup(connection);
		kref_put(&connection->kref, drbd_destroy_connection);
	}
	if (resource->twopc_parent) {
		kref_debug_put(&resource->twopc_parent->kref_debug, 9);
		kref_put(&resource->twopc_parent->kref,
			 drbd_destroy_connection);
	}
	mempool_free(resource->peer_ack_req, drbd_request_mempool);
	del_timer_sync(&resource->twopc_timer);
	del_timer_sync(&resource->peer_ack_timer);
	kref_debug_put(&resource->kref_debug, 8);
	drbd_debugfs_resource_cleanup(resource);
	kref_put(&resource->kref, drbd_destroy_resource);
}

/* One global retry thread, if we need to push back some bio and have it
 * reinserted through our make request function.
 */
static struct retry_worker {
	struct workqueue_struct *wq;
	struct work_struct worker;

	spinlock_t lock;
	struct list_head writes;
} retry;

static void do_retry(struct work_struct *ws)
{
	struct retry_worker *retry = container_of(ws, struct retry_worker, worker);
	LIST_HEAD(writes);
	struct drbd_request *req, *tmp;

	spin_lock_irq(&retry->lock);
	list_splice_init(&retry->writes, &writes);
	spin_unlock_irq(&retry->lock);

	list_for_each_entry_safe(req, tmp, &writes, tl_requests) {
		struct drbd_device *device = req->device;
		struct bio *bio = req->master_bio;
		unsigned long start_jif = req->start_jif;
		bool expected;

		expected =
			expect(device, atomic_read(&req->completion_ref) == 0) &&
			expect(device, req->rq_state[0] & RQ_POSTPONED) &&
			expect(device, (req->rq_state[0] & RQ_LOCAL_PENDING) == 0 ||
			       (req->rq_state[0] & RQ_LOCAL_ABORTED) != 0);

		if (!expected)
			drbd_err(device, "req=%p completion_ref=%d rq_state=%x\n",
				req, atomic_read(&req->completion_ref),
				req->rq_state[0]);

		/* We still need to put one kref associated with the
		 * "completion_ref" going zero in the code path that queued it
		 * here.  The request object may still be referenced by a
		 * frozen local req->private_bio, in case we force-detached.
		 */
		kref_put(&req->kref, drbd_req_destroy);

		/* A single suspended or otherwise blocking device may stall
		 * all others as well.  Fortunately, this code path is to
		 * recover from a situation that "should not happen":
		 * concurrent writes in multi-primary setup.
		 * In a "normal" lifecycle, this workqueue is supposed to be
		 * destroyed without ever doing anything.
		 * If it turns out to be an issue anyways, we can do per
		 * resource (replication group) or per device (minor) retry
		 * workqueues instead.
		 */

		/* We are not just doing generic_make_request(),
		 * as we want to keep the start_time information. */
		inc_ap_bio(device);
		__drbd_make_request(device, bio, start_jif);
	}
}

/* called via drbd_req_put_completion_ref(),
 * holds resource->req_lock */
void drbd_restart_request(struct drbd_request *req)
{
	unsigned long flags;
	spin_lock_irqsave(&retry.lock, flags);
	list_move_tail(&req->tl_requests, &retry.writes);
	spin_unlock_irqrestore(&retry.lock, flags);

	/* Drop the extra reference that would otherwise
	 * have been dropped by complete_master_bio.
	 * do_retry() needs to grab a new one. */
	dec_ap_bio(req->device);

	queue_work(retry.wq, &retry.worker);
}


static void drbd_cleanup(void)
{
	/* first remove proc,
	 * drbdsetup uses it's presence to detect
	 * whether DRBD is loaded.
	 * If we would get stuck in proc removal,
	 * but have netlink already deregistered,
	 * some drbdsetup commands may wait forever
	 * for an answer.
	 */
	if (drbd_proc)
		remove_proc_entry("drbd", NULL);

	if (retry.wq)
		destroy_workqueue(retry.wq);

	drbd_genl_unregister();
	drbd_debugfs_cleanup();

	drbd_destroy_mempools();
	drbd_unregister_blkdev(DRBD_MAJOR, "drbd");

	idr_destroy(&drbd_devices);

	pr_info("module cleanup done.\n");
}

/**
 * drbd_congested() - Callback for the flusher thread
 * @congested_data:	User data
 * @bdi_bits:		Bits the BDI flusher thread is currently interested in
 *
 * Returns 1<<BDI_async_congested and/or 1<<BDI_sync_congested if we are congested.
 */
static int drbd_congested(void *congested_data, int bdi_bits)
{
	struct drbd_device *device = congested_data;
	struct request_queue *q;
	int r = 0;

	if (!may_inc_ap_bio(device)) {
		/* DRBD has frozen IO */
		r = bdi_bits;
		goto out;
	}

	if (test_bit(CALLBACK_PENDING, &device->resource->flags)) {
		r |= (1 << BDI_async_congested);
		/* Without good local data, we would need to read from remote,
		 * and that would need the worker thread as well, which is
		 * currently blocked waiting for that usermode helper to
		 * finish.
		 */
		if (!get_ldev_if_state(device, D_UP_TO_DATE))
			r |= (1 << BDI_sync_congested);
		else
			put_ldev(device);
		r &= bdi_bits;
		goto out;
	}

	if (get_ldev(device)) {
		q = bdev_get_queue(device->ldev->backing_bdev);
		r = bdi_congested(&q->backing_dev_info, bdi_bits);
		put_ldev(device);
	}

	if (bdi_bits & (1 << BDI_async_congested)) {
		struct drbd_peer_device *peer_device;

		rcu_read_lock();
		for_each_peer_device(peer_device, device) {
			if (test_bit(NET_CONGESTED, &peer_device->connection->flags)) {
				r |= (1 << BDI_async_congested);
				break;
			}
		}
		rcu_read_unlock();
	}

out:
	return r;
}

static void drbd_init_workqueue(struct drbd_work_queue* wq)
{
	spin_lock_init(&wq->q_lock);
	INIT_LIST_HEAD(&wq->q);
	init_waitqueue_head(&wq->q_wait);
}

struct completion_work {
	struct drbd_work w;
	struct completion done;
};

static int w_complete(struct drbd_work *w, int cancel)
{
	struct completion_work *completion_work =
		container_of(w, struct completion_work, w);

	complete(&completion_work->done);
	return 0;
}

void drbd_queue_work(struct drbd_work_queue *q, struct drbd_work *w)
{
	unsigned long flags;

	spin_lock_irqsave(&q->q_lock, flags);
	list_add_tail(&w->list, &q->q);
	spin_unlock_irqrestore(&q->q_lock, flags);
	wake_up(&q->q_wait);
}

void drbd_flush_workqueue(struct drbd_work_queue *work_queue)
{
	struct completion_work completion_work;

	completion_work.w.cb = w_complete;
	init_completion(&completion_work.done);
	drbd_queue_work(work_queue, &completion_work.w);
	wait_for_completion(&completion_work.done);
}

struct drbd_resource *drbd_find_resource(const char *name)
{
	struct drbd_resource *resource;

	if (!name || !name[0])
		return NULL;

	rcu_read_lock();
	for_each_resource_rcu(resource, &drbd_resources) {
		if (!strcmp(resource->name, name)) {
			kref_get(&resource->kref);
			goto found;
		}
	}
	resource = NULL;
found:
	rcu_read_unlock();
	return resource;
}

struct drbd_connection *conn_get_by_addrs(void *my_addr, int my_addr_len,
					  void *peer_addr, int peer_addr_len)
{
	struct drbd_resource *resource;
	struct drbd_connection *connection;

	rcu_read_lock();
	for_each_resource_rcu(resource, &drbd_resources) {
		for_each_connection_rcu(connection, resource) {
			if (connection->my_addr_len == my_addr_len &&
			    connection->peer_addr_len == peer_addr_len &&
			    !memcmp(&connection->my_addr, my_addr, my_addr_len) &&
			    !memcmp(&connection->peer_addr, peer_addr, peer_addr_len)) {
				kref_get(&connection->kref);
				goto found;
			}
		}
	}
	connection = NULL;
found:
	rcu_read_unlock();
	return connection;
}

static int drbd_alloc_socket(struct drbd_socket *socket)
{
	socket->rbuf = (void *) __get_free_page(GFP_KERNEL);
	if (!socket->rbuf)
		return -ENOMEM;
	socket->sbuf = (void *) __get_free_page(GFP_KERNEL);
	if (!socket->sbuf)
		return -ENOMEM;
	return 0;
}

static void drbd_free_socket(struct drbd_socket *socket)
{
	free_page((unsigned long) socket->sbuf);
	free_page((unsigned long) socket->rbuf);
}

static void peer_ack_timer_fn(unsigned long data)
{
	struct drbd_resource *resource = (struct drbd_resource *) data;

	spin_lock_irq(&resource->req_lock);
	if (resource->peer_ack_req) {
		resource->last_peer_acked_dagtag = resource->peer_ack_req->dagtag_sector;
		drbd_queue_peer_ack(resource->peer_ack_req);
		resource->peer_ack_req = NULL;
	}
	spin_unlock_irq(&resource->req_lock);
}

void conn_free_crypto(struct drbd_connection *connection)
{
	drbd_free_sock(connection);

	crypto_free_hash(connection->csums_tfm);
	crypto_free_hash(connection->verify_tfm);
	crypto_free_hash(connection->cram_hmac_tfm);
	crypto_free_hash(connection->integrity_tfm);
	crypto_free_hash(connection->peer_integrity_tfm);
	kfree(connection->int_dig_in);
	kfree(connection->int_dig_vv);

	connection->csums_tfm = NULL;
	connection->verify_tfm = NULL;
	connection->cram_hmac_tfm = NULL;
	connection->integrity_tfm = NULL;
	connection->peer_integrity_tfm = NULL;
	connection->int_dig_in = NULL;
	connection->int_dig_vv = NULL;
}

int set_resource_options(struct drbd_resource *resource, struct res_opts *res_opts)
{
	struct drbd_connection *connection;
	cpumask_var_t new_cpu_mask;
	int err;

	if (!zalloc_cpumask_var(&new_cpu_mask, GFP_KERNEL))
		return -ENOMEM;

	/* silently ignore cpu mask on UP kernel */
	if (nr_cpu_ids > 1 && res_opts->cpu_mask[0] != 0) {
		err = bitmap_parse(res_opts->cpu_mask, DRBD_CPU_MASK_SIZE,
				   cpumask_bits(new_cpu_mask), nr_cpu_ids);
		if (err == -EOVERFLOW) {
			/* So what. mask it out. */
			cpumask_var_t tmp_cpu_mask;
			if (zalloc_cpumask_var(&tmp_cpu_mask, GFP_KERNEL)) {
				cpumask_setall(tmp_cpu_mask);
				cpumask_and(new_cpu_mask, new_cpu_mask, tmp_cpu_mask);
				drbd_warn(resource, "Overflow in bitmap_parse(%.12s%s), truncating to %u bits\n",
					res_opts->cpu_mask,
					strlen(res_opts->cpu_mask) > 12 ? "..." : "",
					nr_cpu_ids);
				free_cpumask_var(tmp_cpu_mask);
				err = 0;
			}
		}
		if (err) {
			drbd_warn(resource, "bitmap_parse() failed with %d\n", err);
			/* retcode = ERR_CPU_MASK_PARSE; */
			goto fail;
		}
	}
	resource->res_opts = *res_opts;
	if (cpumask_empty(new_cpu_mask))
		drbd_calc_cpu_mask(&new_cpu_mask);
	if (!cpumask_equal(resource->cpu_mask, new_cpu_mask)) {
		cpumask_copy(resource->cpu_mask, new_cpu_mask);
		for_each_connection_rcu(connection, resource) {
			connection->receiver.reset_cpu_mask = 1;
			connection->asender.reset_cpu_mask = 1;
			connection->sender.reset_cpu_mask = 1;
		}
	}
	err = 0;

fail:
	free_cpumask_var(new_cpu_mask);
	return err;

}

struct drbd_resource *drbd_create_resource(const char *name,
					   struct res_opts *res_opts)
{
	struct drbd_resource *resource;

	resource = kzalloc(sizeof(struct drbd_resource), GFP_KERNEL);
	if (!resource)
		goto fail;
	resource->name = kstrdup(name, GFP_KERNEL);
	if (!resource->name)
		goto fail_free_resource;
	if (!zalloc_cpumask_var(&resource->cpu_mask, GFP_KERNEL))
		goto fail_free_name;
	kref_init(&resource->kref);
	kref_debug_init(&resource->kref_debug, &resource->kref, &kref_class_resource);
	idr_init(&resource->devices);
	INIT_LIST_HEAD(&resource->connections);
	INIT_LIST_HEAD(&resource->transfer_log);
	INIT_LIST_HEAD(&resource->peer_ack_list);
	setup_timer(&resource->peer_ack_timer, peer_ack_timer_fn, (unsigned long) resource);
	sema_init(&resource->state_sem, 1);
	resource->role[NOW] = R_SECONDARY;
	if (set_resource_options(resource, res_opts))
		goto fail_free_name;
	resource->max_node_id = res_opts->node_id;
	resource->twopc_reply.initiator_node_id = -1;
	mutex_init(&resource->conf_update);
	mutex_init(&resource->adm_mutex);
	spin_lock_init(&resource->req_lock);
	INIT_LIST_HEAD(&resource->listeners);
	spin_lock_init(&resource->listeners_lock);
	init_waitqueue_head(&resource->state_wait);
	init_waitqueue_head(&resource->twopc_wait);
	setup_timer(&resource->twopc_timer, twopc_timer_fn, (unsigned long) resource);
	INIT_LIST_HEAD(&resource->twopc_work.list);
	drbd_init_workqueue(&resource->work);
	drbd_thread_init(resource, &resource->worker, drbd_worker, "worker");
	drbd_thread_start(&resource->worker);
	drbd_debugfs_resource_add(resource);

	list_add_tail_rcu(&resource->resources, &drbd_resources);

	return resource;

fail_free_name:
	kfree(resource->name);
fail_free_resource:
	kfree(resource);
fail:
	return NULL;
}

/* caller must be under adm_mutex */
struct drbd_connection *drbd_create_connection(struct drbd_resource *resource)
{
	struct drbd_connection *connection;

	connection = kzalloc(sizeof(struct drbd_connection), GFP_KERNEL);
	if (!connection)
		return NULL;

	if (drbd_alloc_socket(&connection->data))
		goto fail;
	if (drbd_alloc_socket(&connection->meta))
		goto fail;

	connection->current_epoch = kzalloc(sizeof(struct drbd_epoch), GFP_KERNEL);
	if (!connection->current_epoch)
		goto fail;

	INIT_LIST_HEAD(&connection->current_epoch->list);
	connection->epochs = 1;
	spin_lock_init(&connection->epoch_lock);

	INIT_LIST_HEAD(&connection->todo.work_list);
	connection->todo.req = NULL;

	atomic_set(&connection->ap_in_flight, 0);
	connection->send.seen_any_write_yet = false;
	connection->send.current_epoch_nr = 0;
	connection->send.current_epoch_writes = 0;
	connection->send.current_dagtag_sector = 0;

	connection->cstate[NOW] = C_STANDALONE;
	connection->peer_role[NOW] = R_UNKNOWN;
	init_waitqueue_head(&connection->ping_wait);
	idr_init(&connection->peer_devices);

	drbd_init_workqueue(&connection->sender_work);
	mutex_init(&connection->data.mutex);
	mutex_init(&connection->meta.mutex);

	INIT_LIST_HEAD(&connection->connect_timer_work.list);
	setup_timer(&connection->connect_timer,
		    connect_timer_fn,
		    (unsigned long) connection);

	drbd_thread_init(resource, &connection->receiver, drbd_receiver, "receiver");
	connection->receiver.connection = connection;
	drbd_thread_init(resource, &connection->sender, drbd_sender, "sender");
	connection->sender.connection = connection;
	drbd_thread_init(resource, &connection->asender, drbd_asender, "asender");
	connection->asender.connection = connection;
	INIT_LIST_HEAD(&connection->peer_requests);

	kref_init(&connection->kref);
	kref_debug_init(&connection->kref_debug, &connection->kref, &kref_class_connection);

	connection->resource = resource;

	return connection;

fail:
	kfree(connection->current_epoch);
	drbd_free_socket(&connection->meta);
	drbd_free_socket(&connection->data);
	kfree(connection);

	return NULL;
}

void drbd_destroy_connection(struct kref *kref)
{
	struct drbd_connection *connection = container_of(kref, struct drbd_connection, kref);
	struct drbd_resource *resource = connection->resource;
	struct drbd_peer_device *peer_device;
	int vnr;

	if (atomic_read(&connection->current_epoch->epoch_size) !=  0)
		drbd_err(connection, "epoch_size:%d\n", atomic_read(&connection->current_epoch->epoch_size));
	kfree(connection->current_epoch);

	idr_for_each_entry(&connection->peer_devices, peer_device, vnr) {
		kref_debug_put(&peer_device->device->kref_debug, 1);
		kref_put(&peer_device->device->kref, drbd_destroy_device);
		free_peer_device(peer_device);
	}
	idr_destroy(&connection->peer_devices);

	drbd_free_socket(&connection->meta);
	drbd_free_socket(&connection->data);
	kfree(connection->net_conf);
	conn_free_crypto(connection);
	kref_debug_destroy(&connection->kref_debug);
	memset(connection, 0xfc, sizeof(*connection)); /* poison */
	kfree(connection);
	kref_debug_put(&resource->kref_debug, 3);
	kref_put(&resource->kref, drbd_destroy_resource);
}

struct drbd_peer_device *create_peer_device(struct drbd_device *device, struct drbd_connection *connection)
{
	struct drbd_peer_device *peer_device;

	peer_device = kzalloc(sizeof(struct drbd_peer_device), GFP_KERNEL);
	if (!peer_device)
		return NULL;

	peer_device->connection = connection;
	peer_device->device = device;
	peer_device->disk_state[NOW] = D_UNKNOWN;
	peer_device->repl_state[NOW] = L_OFF;
	spin_lock_init(&peer_device->peer_seq_lock);

	init_timer(&peer_device->start_resync_timer);
	peer_device->start_resync_timer.function = start_resync_timer_fn;
	peer_device->start_resync_timer.data = (unsigned long) peer_device;

	INIT_LIST_HEAD(&peer_device->resync_work.list);
	peer_device->resync_work.cb  = w_resync_timer;
	init_timer(&peer_device->resync_timer);
	peer_device->resync_timer.function = resync_timer_fn;
	peer_device->resync_timer.data = (unsigned long) peer_device;

	INIT_LIST_HEAD(&peer_device->propagate_uuids_work.list);
	peer_device->propagate_uuids_work.cb = w_send_uuids;

	atomic_set(&peer_device->ap_pending_cnt, 0);
	atomic_set(&peer_device->unacked_cnt, 0);
	atomic_set(&peer_device->rs_pending_cnt, 0);
	atomic_set(&peer_device->rs_sect_in, 0);

	peer_device->bitmap_index = -1;
	peer_device->resync_wenr = LC_FREE;
	drbd_debugfs_peer_device_add(peer_device);
	return peer_device;
}

static int init_submitter(struct drbd_device *device)
{
#if LINUX_VERSION_CODE >= KERNEL_VERSION(3,3,0)
	/* opencoded create_singlethread_workqueue(),
	 * to be able to say "drbd%d", ..., minor */
	device->submit.wq = alloc_workqueue("drbd%u_submit",
			WQ_UNBOUND | WQ_MEM_RECLAIM, 1, device->minor);
#else
	device->submit.wq = create_singlethread_workqueue("drbd_submit");
#endif
	if (!device->submit.wq)
		return -ENOMEM;
#ifdef COMPAT_INIT_WORK_HAS_THREE_ARGUMENTS
	INIT_WORK(&device->submit.worker, do_submit, &device->submit.worker);
#else
	INIT_WORK(&device->submit.worker, do_submit);
#endif
	INIT_LIST_HEAD(&device->submit.writes);
	return 0;
}

enum drbd_ret_code drbd_create_device(struct drbd_config_context *adm_ctx, unsigned int minor,
				      struct device_conf *device_conf, struct drbd_device **p_device)
{
	struct drbd_resource *resource = adm_ctx->resource;
	struct drbd_connection *connection;
	struct drbd_device *device;
	struct drbd_peer_device *peer_device, *tmp_peer_device;
	struct gendisk *disk;
	struct request_queue *q;
	LIST_HEAD(peer_devices);
	LIST_HEAD(tmp);
	int id;
	int vnr = adm_ctx->volume;
	enum drbd_ret_code err = ERR_NOMEM;
	bool locked = false;

	device = minor_to_device(minor);
	if (device)
		return ERR_MINOR_OR_VOLUME_EXISTS;

	/* GFP_KERNEL, we are outside of all write-out paths */
	device = kzalloc(sizeof(struct drbd_device), GFP_KERNEL);
	if (!device)
		return ERR_NOMEM;
	kref_init(&device->kref);
	kref_debug_init(&device->kref_debug, &device->kref, &kref_class_device);

	kref_get(&resource->kref);
	kref_debug_get(&resource->kref_debug, 4);
	device->resource = resource;
	device->minor = minor;
	device->vnr = vnr;
	device->device_conf = *device_conf;

#ifdef PARANOIA
	SET_MDEV_MAGIC(device);
#endif

	drbd_set_defaults(device);

	atomic_set(&device->ap_bio_cnt, 0);
	atomic_set(&device->ap_actlog_cnt, 0);
	atomic_set(&device->local_cnt, 0);
	atomic_set(&device->pp_in_use_by_net, 0);
	atomic_set(&device->rs_sect_ev, 0);
	atomic_set(&device->md_io.in_use, 0);

	spin_lock_init(&device->al_lock);

	INIT_LIST_HEAD(&device->active_ee);
	INIT_LIST_HEAD(&device->sync_ee);
	INIT_LIST_HEAD(&device->done_ee);
	INIT_LIST_HEAD(&device->read_ee);
	INIT_LIST_HEAD(&device->net_ee);
	INIT_LIST_HEAD(&device->pending_bitmap_work);
	INIT_LIST_HEAD(&device->pending_master_completion[0]);
	INIT_LIST_HEAD(&device->pending_master_completion[1]);
	INIT_LIST_HEAD(&device->pending_completion[0]);
	INIT_LIST_HEAD(&device->pending_completion[1]);

	init_timer(&device->md_sync_timer);
	init_timer(&device->request_timer);
	device->md_sync_timer.function = md_sync_timer_fn;
	device->md_sync_timer.data = (unsigned long) device;
	device->request_timer.function = request_timer_fn;
	device->request_timer.data = (unsigned long) device;

	init_waitqueue_head(&device->misc_wait);
	init_waitqueue_head(&device->ee_wait);
	init_waitqueue_head(&device->al_wait);
	init_waitqueue_head(&device->seq_wait);

	q = blk_alloc_queue(GFP_KERNEL);
	if (!q)
		goto out_no_q;
	device->rq_queue = q;
	q->queuedata   = device;

	disk = alloc_disk(1);
	if (!disk)
		goto out_no_disk;
	device->vdisk = disk;

	set_disk_ro(disk, true);

	disk->queue = q;
	disk->major = DRBD_MAJOR;
	disk->first_minor = minor;
	disk->fops = &drbd_ops;
	sprintf(disk->disk_name, "drbd%d", minor);
	disk->private_data = device;

	device->this_bdev = bdget(MKDEV(DRBD_MAJOR, minor));
	/* we have no partitions. we contain only ourselves. */
	device->this_bdev->bd_contains = device->this_bdev;

	q->backing_dev_info.congested_fn = drbd_congested;
	q->backing_dev_info.congested_data = device;

	blk_queue_make_request(q, drbd_make_request);
#ifdef REQ_FLUSH
	blk_queue_flush(q, REQ_FLUSH | REQ_FUA);
#endif
	blk_queue_bounce_limit(q, BLK_BOUNCE_ANY);
	blk_queue_merge_bvec(q, drbd_merge_bvec);
	q->queue_lock = &resource->req_lock; /* needed since we use */
#ifdef blk_queue_plugged
		/* plugging on a queue, that actually has no requests! */
	q->unplug_fn = drbd_unplug_fn;
#endif

	device->md_io.page = alloc_page(GFP_KERNEL);
	if (!device->md_io.page)
		goto out_no_io_page;

	device->bitmap = drbd_bm_alloc();
	if (!device->bitmap)
		goto out_no_bitmap;
	device->read_requests = RB_ROOT;
	device->write_requests = RB_ROOT;

	BUG_ON(!mutex_is_locked(&resource->conf_update));
	for_each_connection(connection, resource) {
		peer_device = create_peer_device(device, connection);
		if (!peer_device)
			goto out_no_peer_device;
		list_add(&peer_device->peer_devices, &peer_devices);
	}

	/* Insert the new device into all idrs under req_lock
	   to guarantee a consistent object model. idr_preload() doesn't help
	   because it can only guarantee that a single idr_alloc() will
	   succeed. This fails (and will be retried) if no memory is
	   immediately available. */

	locked = true;
	spin_lock_irq(&resource->req_lock);
	id = idr_alloc(&drbd_devices, device, minor, minor + 1, GFP_NOWAIT);
	if (id < 0) {
		if (id == -ENOSPC)
			err = ERR_MINOR_OR_VOLUME_EXISTS;
		goto out_no_minor_idr;
	}
	kref_get(&device->kref);
	kref_debug_get(&device->kref_debug, 1);

	id = idr_alloc(&resource->devices, device, vnr, vnr + 1, GFP_NOWAIT);
	if (id < 0) {
		if (id == -ENOSPC)
			err = ERR_MINOR_OR_VOLUME_EXISTS;
		goto out_idr_remove_minor;
	}
	kref_get(&device->kref);
	kref_debug_get(&device->kref_debug, 1);

	INIT_LIST_HEAD(&device->peer_devices);
	INIT_LIST_HEAD(&device->pending_bitmap_io);
	list_for_each_entry_safe(peer_device, tmp_peer_device, &peer_devices, peer_devices) {
		connection = peer_device->connection;
		id = idr_alloc(&connection->peer_devices, peer_device,
			       device->vnr, device->vnr + 1, GFP_NOWAIT);
		if (id < 0)
			goto out_remove_peer_device;
		list_del(&peer_device->peer_devices);
		list_add_rcu(&peer_device->peer_devices, &device->peer_devices);
		kref_get(&connection->kref);
		kref_debug_get(&connection->kref_debug, 3);
		kref_get(&device->kref);
		kref_debug_get(&device->kref_debug, 1);
	}
	spin_unlock_irq(&resource->req_lock);
	locked = false;

	if (init_submitter(device)) {
		err = ERR_NOMEM;
		drbd_msg_put_info(adm_ctx->reply_skb, "unable to create submit workqueue");
		goto out_remove_peer_device;
	}

	add_disk(disk);

	for_each_peer_device(peer_device, device) {
		connection = peer_device->connection;
		peer_device->node_id = connection->net_conf->peer_node_id;

		if (connection->cstate[NOW] >= C_CONNECTED)
			drbd_connected(peer_device);
	}

	drbd_debugfs_device_add(device);
	*p_device = device;
	return NO_ERROR;

out_remove_peer_device:
	list_add_rcu(&tmp, &device->peer_devices);
	list_del_init(&device->peer_devices);
	synchronize_rcu();
	list_for_each_entry_safe(peer_device, tmp_peer_device, &tmp, peer_devices) {
		struct drbd_connection *connection = peer_device->connection;

		kref_debug_put(&connection->kref_debug, 3);
		kref_put(&connection->kref, drbd_destroy_connection);
		idr_remove(&connection->peer_devices, device->vnr);
		list_del(&peer_device->peer_devices);
		kfree(peer_device);
	}

out_idr_remove_minor:
	idr_remove(&drbd_devices, minor);
out_no_minor_idr:
	if (locked)
		spin_unlock_irq(&resource->req_lock);
	synchronize_rcu();

out_no_peer_device:
	list_for_each_entry_safe(peer_device, tmp_peer_device, &peer_devices, peer_devices) {
		list_del(&peer_device->peer_devices);
		kfree(peer_device);
	}

	drbd_bm_free(device->bitmap);
out_no_bitmap:
	__free_page(device->md_io.page);
out_no_io_page:
	put_disk(disk);
out_no_disk:
	blk_cleanup_queue(q);
out_no_q:
	kref_put(&resource->kref, drbd_destroy_resource);
	kfree(device);
	return err;
}

/**
 * drbd_unregister_device()  -  make a device "invisible"
 *
 * Remove the device from the drbd object model and unregister it in the
 * kernel.  Keep reference counts on device->kref; they are dropped in
 * drbd_put_device().
 */
void drbd_unregister_device(struct drbd_device *device)
{
	struct drbd_resource *resource = device->resource;
	struct drbd_connection *connection;

	for_each_connection(connection, resource)
		idr_remove(&connection->peer_devices, device->vnr);
	idr_remove(&resource->devices, device->vnr);
	idr_remove(&drbd_devices, device_to_minor(device));
}

void drbd_put_device(struct drbd_device *device)
{
	struct drbd_peer_device *peer_device;
	int refs = 3, i;

	destroy_workqueue(device->submit.wq);
	device->submit.wq = NULL;
	del_gendisk(device->vdisk);
	for_each_peer_device(peer_device, device)
		refs++;

	for (i = 0; i < refs; i++) {
		kref_debug_put(&device->kref_debug, 1);
		kref_put(&device->kref, drbd_destroy_device);
	}
}

/**
 * drbd_unregister_connection()  -  make a connection "invisible"
 *
 * Remove the connection from the drbd object model.  Keep reference counts on
 * connection->kref; they are dropped in drbd_put_connection().
 */
void drbd_unregister_connection(struct drbd_connection *connection)
{
	struct drbd_peer_device *peer_device;
	int vnr;

	idr_for_each_entry(&connection->peer_devices, peer_device, vnr)
		list_del_rcu(&peer_device->peer_devices);
	list_del_rcu(&connection->connections);
}

void del_connect_timer(struct drbd_connection *connection)
{
	if (del_timer_sync(&connection->connect_timer)) {
		kref_debug_put(&connection->kref_debug, 11);
		kref_put(&connection->kref, drbd_destroy_connection);
	}
}

void drbd_put_connection(struct drbd_connection *connection)
{
	struct drbd_peer_device *peer_device;
	int vnr, refs = 1;

	del_connect_timer(connection);
	idr_for_each_entry(&connection->peer_devices, peer_device, vnr)
		refs++;
	kref_debug_sub(&connection->kref_debug, refs - 1, 3);
	kref_debug_put(&connection->kref_debug, 10);
	kref_sub(&connection->kref, refs, drbd_destroy_connection);
}

static int __init drbd_init(void)
{
	int err;

	initialize_kref_debugging();

	if (minor_count < DRBD_MINOR_COUNT_MIN || minor_count > DRBD_MINOR_COUNT_MAX) {
		pr_err("invalid minor_count (%d)\n", minor_count);
#ifdef MODULE
		return -EINVAL;
#else
		minor_count = DRBD_MINOR_COUNT_DEF;
#endif
	}

	err = register_blkdev(DRBD_MAJOR, "drbd");
	if (err) {
		pr_err("unable to register block device major %d\n",
		       DRBD_MAJOR);
		return err;
	}

	/*
	 * allocate all necessary structs
	 */
	init_waitqueue_head(&drbd_pp_wait);

	drbd_proc = NULL; /* play safe for drbd_cleanup */
	idr_init(&drbd_devices);

	mutex_init(&global_state_mutex);
	INIT_LIST_HEAD(&drbd_resources);

	err = drbd_genl_register();
	if (err) {
		pr_err("unable to register generic netlink family\n");
		goto fail;
	}

	err = drbd_create_mempools();
	if (err)
		goto fail;

	err = -ENOMEM;
	drbd_proc = proc_create_data("drbd", S_IFREG | S_IRUGO , NULL, &drbd_proc_fops, NULL);
	if (!drbd_proc)	{
		pr_err("unable to register proc file\n");
		goto fail;
	}

	retry.wq = create_singlethread_workqueue("drbd-reissue");
	if (!retry.wq) {
		pr_err("unable to create retry workqueue\n");
		goto fail;
	}
	INIT_WORK(&retry.worker, do_retry);
	spin_lock_init(&retry.lock);
	INIT_LIST_HEAD(&retry.writes);

	if (drbd_debugfs_init())
		pr_notice("failed to initialize debugfs -- will not be available\n");

	pr_info("initialized. "
	       "Version: " REL_VERSION " (api:%d/proto:%d-%d)\n",
	       API_VERSION, PRO_VERSION_MIN, PRO_VERSION_MAX);
	pr_info("%s\n", drbd_buildtag());
	pr_info("registered as block device major %d\n", DRBD_MAJOR);
	return 0; /* Success! */

fail:
	drbd_cleanup();
	if (err == -ENOMEM)
		pr_err("ran out of memory\n");
	else
		pr_err("initialization failure\n");
	return err;
}

void drbd_free_ldev(struct drbd_backing_dev *ldev)
{
	if (ldev == NULL)
		return;

	if (ldev->backing_bdev)
		blkdev_put(ldev->backing_bdev, FMODE_READ | FMODE_WRITE | FMODE_EXCL);

	if (ldev->md_bdev)
		blkdev_put(ldev->md_bdev, FMODE_READ | FMODE_WRITE | FMODE_EXCL);

	kfree(ldev->md.peers);
	kfree(ldev->disk_conf);
	kfree(ldev);
}

static void drbd_free_one_sock(struct drbd_socket *ds)
{
	struct socket *s;
	mutex_lock(&ds->mutex);
	s = ds->socket;
	ds->socket = NULL;
	mutex_unlock(&ds->mutex);
	if (s) {
		/* so debugfs does not need to mutex_lock() */
		synchronize_rcu();
		kernel_sock_shutdown(s, SHUT_RDWR);
		sock_release(s);
	}
}

void drbd_free_sock(struct drbd_connection *connection)
{
	if (connection->data.socket)
		drbd_free_one_sock(&connection->data);
	if (connection->meta.socket)
		drbd_free_one_sock(&connection->meta);
}

/* meta data management */

struct peer_dev_md_on_disk {
	u64 bitmap_uuid;
	u32 flags;
	s32 node_id;
	u32 reserved_u32[4];
} __packed;

/* aligned 4kByte */
struct meta_data_on_disk {
	u64 effective_size;    /* last agreed size (sectors) */
	u64 current_uuid;
	u64 reserved_u64[4];   /* to have the magic at the same position as in v07, and v08 */
	u64 device_uuid;
	u32 flags;             /* MDF */
	u32 magic;
	u32 md_size_sect;
	u32 al_offset;         /* offset to this block */
	u32 al_nr_extents;     /* important for restoring the AL (userspace) */
	      /* `-- act_log->nr_elements <-- ldev->dc.al_extents */
	u32 bm_offset;         /* offset to the bitmap, from here */
	u32 bm_bytes_per_bit;  /* BM_BLOCK_SIZE */
	u32 la_peer_max_bio_size;   /* last peer max_bio_size */
	u32 bm_max_peers;
	s32 node_id;

	/* see al_tr_number_to_on_disk_sector() */
	u32 al_stripes;
	u32 al_stripe_size_4k;

	u32 reserved_u32[2];

	struct peer_dev_md_on_disk peers[MAX_PEERS];
	u64 history_uuids[HISTORY_UUIDS];

	char reserved_u8[4096 - (7*8 + 14*4 + 32*(8+6*4) + 32*8)];
} __packed;

void drbd_md_write(struct drbd_device *device, void *b)
{
	struct meta_data_on_disk *buffer = b;
	sector_t sector;
	int i;

	memset(buffer, 0, sizeof(*buffer));

	buffer->effective_size = cpu_to_be64(device->ldev->md.effective_size);
	buffer->current_uuid = cpu_to_be64(device->ldev->md.current_uuid);
	buffer->flags = cpu_to_be32(device->ldev->md.flags);
	buffer->magic = cpu_to_be32(DRBD_MD_MAGIC_09);

	buffer->md_size_sect  = cpu_to_be32(device->ldev->md.md_size_sect);
	buffer->al_offset     = cpu_to_be32(device->ldev->md.al_offset);
	buffer->al_nr_extents = cpu_to_be32(device->act_log->nr_elements);
	buffer->bm_bytes_per_bit = cpu_to_be32(BM_BLOCK_SIZE);
	buffer->device_uuid = cpu_to_be64(device->ldev->md.device_uuid);

	buffer->bm_offset = cpu_to_be32(device->ldev->md.bm_offset);
	buffer->la_peer_max_bio_size = cpu_to_be32(device->device_conf.max_bio_size);
	buffer->bm_max_peers = cpu_to_be32(device->bitmap->bm_max_peers);
	buffer->node_id = cpu_to_be32(device->ldev->md.node_id);
	for (i = 0; i < device->bitmap->bm_max_peers; i++) {
		struct drbd_peer_md *peer_md = &device->ldev->md.peers[i];

		buffer->peers[i].bitmap_uuid = cpu_to_be64(peer_md->bitmap_uuid);
		buffer->peers[i].flags = cpu_to_be32(peer_md->flags);
		buffer->peers[i].node_id = cpu_to_be32(peer_md->node_id);
	}
	BUILD_BUG_ON(ARRAY_SIZE(device->ldev->md.history_uuids) != ARRAY_SIZE(buffer->history_uuids));
	for (i = 0; i < ARRAY_SIZE(buffer->history_uuids); i++)
		buffer->history_uuids[i] = cpu_to_be64(device->ldev->md.history_uuids[i]);

	buffer->al_stripes = cpu_to_be32(device->ldev->md.al_stripes);
	buffer->al_stripe_size_4k = cpu_to_be32(device->ldev->md.al_stripe_size_4k);

	D_ASSERT(device, drbd_md_ss(device->ldev) == device->ldev->md.md_offset);
	sector = device->ldev->md.md_offset;

	if (drbd_md_sync_page_io(device, device->ldev, sector, WRITE)) {
		/* this was a try anyways ... */
		drbd_err(device, "meta data update failed!\n");
		drbd_chk_io_error(device, 1, DRBD_META_IO_ERROR);
	}
}

/**
 * drbd_md_sync() - Writes the meta data super block if the MD_DIRTY flag bit is set
 * @mdev:	DRBD device.
 */
void drbd_md_sync(struct drbd_device *device)
{
	struct meta_data_on_disk *buffer;

	/* Don't accidentally change the DRBD meta data layout. */
	BUILD_BUG_ON(MAX_PEERS != 32);
	BUILD_BUG_ON(HISTORY_UUIDS != 32);
	BUILD_BUG_ON(sizeof(struct meta_data_on_disk) != 4096);

	del_timer(&device->md_sync_timer);
	/* timer may be rearmed by drbd_md_mark_dirty() now. */
	if (!test_and_clear_bit(MD_DIRTY, &device->flags))
		return;

	/* We use here D_FAILED and not D_ATTACHING because we try to write
	 * metadata even if we detach due to a disk failure! */
	if (!get_ldev_if_state(device, D_DETACHING))
		return;

	buffer = drbd_md_get_buffer(device, __func__);
	if (!buffer)
		goto out;

	drbd_md_write(device, buffer);

	drbd_md_put_buffer(device);
out:
	put_ldev(device);
}

static int check_activity_log_stripe_size(struct drbd_device *device,
		struct meta_data_on_disk *on_disk,
		struct drbd_md *in_core)
{
	u32 al_stripes = be32_to_cpu(on_disk->al_stripes);
	u32 al_stripe_size_4k = be32_to_cpu(on_disk->al_stripe_size_4k);
	u64 al_size_4k;

	/* both not set: default to old fixed size activity log */
	if (al_stripes == 0 && al_stripe_size_4k == 0) {
		al_stripes = 1;
		al_stripe_size_4k = (32768 >> 9)/8;
	}

	/* some paranoia plausibility checks */

	/* we need both values to be set */
	if (al_stripes == 0 || al_stripe_size_4k == 0)
		goto err;

	al_size_4k = (u64)al_stripes * al_stripe_size_4k;

	/* Upper limit of activity log area, to avoid potential overflow
	 * problems in al_tr_number_to_on_disk_sector(). As right now, more
	 * than 72 * 4k blocks total only increases the amount of history,
	 * limiting this arbitrarily to 16 GB is not a real limitation ;-)  */
	if (al_size_4k > (16 * 1024 * 1024/4))
		goto err;

	/* Lower limit: we need at least 8 transaction slots (32kB)
	 * to not break existing setups */
	if (al_size_4k < (32768 >> 9)/8)
		goto err;

	in_core->al_stripe_size_4k = al_stripe_size_4k;
	in_core->al_stripes = al_stripes;
	in_core->al_size_4k = al_size_4k;

	return 0;
err:
	drbd_err(device, "invalid activity log striping: al_stripes=%u, al_stripe_size_4k=%u\n",
			al_stripes, al_stripe_size_4k);
	return -EINVAL;
}

static int check_offsets_and_sizes(struct drbd_device *device,
		struct meta_data_on_disk *on_disk,
		struct drbd_backing_dev *bdev)
{
	sector_t capacity = drbd_get_capacity(bdev->md_bdev);
	struct drbd_md *in_core = &bdev->md;
	u32 max_peers = be32_to_cpu(on_disk->bm_max_peers);
	s32 on_disk_al_sect;
	s32 on_disk_bm_sect;

	if (max_peers > MAX_PEERS) {
		drbd_err(device, "bm_max_peers too high\n");
		goto err;
	}
	device->bitmap->bm_max_peers = max_peers;

	in_core->al_offset = be32_to_cpu(on_disk->al_offset);
	in_core->bm_offset = be32_to_cpu(on_disk->bm_offset);
	in_core->md_size_sect = be32_to_cpu(on_disk->md_size_sect);

	/* The on-disk size of the activity log, calculated from offsets, and
	 * the size of the activity log calculated from the stripe settings,
	 * should match.
	 * Though we could relax this a bit: it is ok, if the striped activity log
	 * fits in the available on-disk activity log size.
	 * Right now, that would break how resize is implemented.
	 * TODO: make drbd_determine_dev_size() (and the drbdmeta tool) aware
	 * of possible unused padding space in the on disk layout. */
	if (in_core->al_offset < 0) {
		if (in_core->bm_offset > in_core->al_offset)
			goto err;
		on_disk_al_sect = -in_core->al_offset;
		on_disk_bm_sect = in_core->al_offset - in_core->bm_offset;
	} else {
		if (in_core->al_offset != (4096 >> 9))
			goto err;
		if (in_core->bm_offset < in_core->al_offset + in_core->al_size_4k * (4096 >> 9))
			goto err;

		on_disk_al_sect = in_core->bm_offset - (4096 >> 9);
		on_disk_bm_sect = in_core->md_size_sect - in_core->bm_offset;
	}

	/* old fixed size meta data is exactly that: fixed. */
	if (in_core->meta_dev_idx >= 0) {
		if (in_core->md_size_sect != (128 << 20 >> 9)
		||  in_core->al_offset != (4096 >> 9)
		||  in_core->bm_offset != (4096 >> 9) + (32768 >> 9)
		||  in_core->al_stripes != 1
		||  in_core->al_stripe_size_4k != (32768 >> 12))
			goto err;
	}

	if (capacity < in_core->md_size_sect)
		goto err;
	if (capacity - in_core->md_size_sect < drbd_md_first_sector(bdev))
		goto err;

	/* should be aligned, and at least 32k */
	if ((on_disk_al_sect & 7) || (on_disk_al_sect < (32768 >> 9)))
		goto err;

	/* should fit (for now: exactly) into the available on-disk space;
	 * overflow prevention is in check_activity_log_stripe_size() above. */
	if (on_disk_al_sect != in_core->al_size_4k * (4096 >> 9))
		goto err;

	/* again, should be aligned */
	if (in_core->bm_offset & 7)
		goto err;

	/* FIXME check for device grow with flex external meta data? */

	/* can the available bitmap space cover the last agreed device size? */
	if (on_disk_bm_sect < drbd_capacity_to_on_disk_bm_sect(
				in_core->effective_size, max_peers))
		goto err;

	return 0;

err:
	drbd_err(device, "meta data offsets don't make sense: idx=%d "
			"al_s=%u, al_sz4k=%u, al_offset=%d, bm_offset=%d, "
			"md_size_sect=%u, la_size=%llu, md_capacity=%llu\n",
			in_core->meta_dev_idx,
			in_core->al_stripes, in_core->al_stripe_size_4k,
			in_core->al_offset, in_core->bm_offset, in_core->md_size_sect,
			(unsigned long long)in_core->effective_size,
			(unsigned long long)capacity);

	return -EINVAL;
}


/**
 * drbd_md_read() - Reads in the meta data super block
 * @device:	DRBD device.
 * @bdev:	Device from which the meta data should be read in.
 *
 * Return NO_ERROR on success, and an enum drbd_ret_code in case
 * something goes wrong.
 *
 * Called exactly once during drbd_adm_attach(), while still being D_DISKLESS,
 * even before @bdev is assigned to @device->ldev.
 */
int drbd_md_read(struct drbd_device *device, struct drbd_backing_dev *bdev)
{
	struct meta_data_on_disk *buffer;
	u32 magic, flags;
	int i, rv = NO_ERROR;

	if (device->disk_state[NOW] != D_DISKLESS)
		return ERR_DISK_CONFIGURED;

	buffer = drbd_md_get_buffer(device, __func__);
	if (!buffer)
		return ERR_NOMEM;

	/* First, figure out where our meta data superblock is located,
	 * and read it. */
	bdev->md.meta_dev_idx = bdev->disk_conf->meta_dev_idx;
	bdev->md.md_offset = drbd_md_ss(bdev);

	if (drbd_md_sync_page_io(device, bdev, bdev->md.md_offset, READ)) {
		/* NOTE: can't do normal error processing here as this is
		   called BEFORE disk is attached */
		drbd_err(device, "Error while reading metadata.\n");
		rv = ERR_IO_MD_DISK;
		goto err;
	}

	magic = be32_to_cpu(buffer->magic);
	flags = be32_to_cpu(buffer->flags);
	if (magic == DRBD_MD_MAGIC_09 && !(flags & MDF_AL_CLEAN)) {
			/* btw: that's Activity Log clean, not "all" clean. */
		drbd_err(device, "Found unclean meta data. Did you \"drbdadm apply-al\"?\n");
		rv = ERR_MD_UNCLEAN;
		goto err;
	}
	rv = ERR_MD_INVALID;
	if (magic != DRBD_MD_MAGIC_09) {
		if (magic == DRBD_MD_MAGIC_07 ||
		    magic == DRBD_MD_MAGIC_08 ||
		    magic == DRBD_MD_MAGIC_84_UNCLEAN)
			drbd_err(device, "Found old meta data magic. Did you \"drbdadm create-md\"?\n");
		else
			drbd_err(device, "Meta data magic not found. Did you \"drbdadm create-md\"?\n");
		goto err;
	}

	if (be32_to_cpu(buffer->bm_bytes_per_bit) != BM_BLOCK_SIZE) {
		drbd_err(device, "unexpected bm_bytes_per_bit: %u (expected %u)\n",
		    be32_to_cpu(buffer->bm_bytes_per_bit), BM_BLOCK_SIZE);
		goto err;
	}

	if (check_activity_log_stripe_size(device, buffer, &bdev->md))
		goto err;
	if (check_offsets_and_sizes(device, buffer, bdev))
		goto err;

	bdev->md.peers = kmalloc(sizeof(struct drbd_peer_md) * device->bitmap->bm_max_peers, GFP_NOIO);
	if (!bdev->md.peers) {
		rv = ERR_NOMEM;
		goto err;
	}

	bdev->md.effective_size = be64_to_cpu(buffer->effective_size);
	bdev->md.current_uuid = be64_to_cpu(buffer->current_uuid);
	bdev->md.flags = be32_to_cpu(buffer->flags);
	bdev->md.device_uuid = be64_to_cpu(buffer->device_uuid);
	bdev->md.node_id = be32_to_cpu(buffer->node_id);

	for (i = 0; i < device->bitmap->bm_max_peers; i++) {
		struct drbd_peer_md *peer_md = &bdev->md.peers[i];

		peer_md->bitmap_uuid = be64_to_cpu(buffer->peers[i].bitmap_uuid);
		peer_md->flags = be32_to_cpu(buffer->peers[i].flags);
		peer_md->node_id = be32_to_cpu(buffer->peers[i].node_id);
	}
	BUILD_BUG_ON(ARRAY_SIZE(bdev->md.history_uuids) != ARRAY_SIZE(buffer->history_uuids));
	for (i = 0; i < ARRAY_SIZE(buffer->history_uuids); i++)
		bdev->md.history_uuids[i] = be64_to_cpu(buffer->history_uuids[i]);

	rv = NO_ERROR;
 err:
	drbd_md_put_buffer(device);

	return rv;
}

/**
 * drbd_md_mark_dirty() - Mark meta data super block as dirty
 * @device:	DRBD device.
 *
 * Call this function if you change anything that should be written to
 * the meta-data super block. This function sets MD_DIRTY, and starts a
 * timer that ensures that within five seconds you have to call drbd_md_sync().
 */
#ifdef DRBD_DEBUG_MD_SYNC
void drbd_md_mark_dirty_(struct drbd_device *device, unsigned int line, const char *func)
{
	if (!test_and_set_bit(MD_DIRTY, &device->flags)) {
		mod_timer(&device->md_sync_timer, jiffies + HZ);
		device->last_md_mark_dirty.line = line;
		device->last_md_mark_dirty.func = func;
	}
}
#else
void drbd_md_mark_dirty(struct drbd_device *device)
{
	if (!test_and_set_bit(MD_DIRTY, &device->flags))
		mod_timer(&device->md_sync_timer, jiffies + 5*HZ);
}
#endif

void _drbd_uuid_push_history(struct drbd_device *device, u64 val) __must_hold(local)
{
	struct drbd_md *md = &device->ldev->md;
	int i;

	if (val == UUID_JUST_CREATED)
		return;
	val &= ~1;  /* The lowest bit only indicates that the node was primary */

	for (i = 0; i < ARRAY_SIZE(md->history_uuids); i++) {
		if (md->history_uuids[i] == val)
			return;
	}

	for (i = ARRAY_SIZE(md->history_uuids) - 1; i > 0; i--)
		md->history_uuids[i] = md->history_uuids[i - 1];
	md->history_uuids[i] = val;
}

u64 _drbd_uuid_pull_history(struct drbd_peer_device *peer_device) __must_hold(local)
{
	struct drbd_device *device = peer_device->device;
	struct drbd_md *md = &device->ldev->md;
	u64 first_history_uuid;
	int i;

	first_history_uuid = md->history_uuids[0];
	for (i = 0; i < ARRAY_SIZE(md->history_uuids) - 1; i++)
		md->history_uuids[i] = md->history_uuids[i + 1];
	md->history_uuids[i] = 0;

	return first_history_uuid;
}

static void __drbd_uuid_set_current(struct drbd_device *device, u64 val)
{
	if (device->resource->role[NOW] == R_PRIMARY)
		val |= UUID_PRIMARY;
	else
		val &= ~UUID_PRIMARY;

	device->ldev->md.current_uuid = val;
	drbd_set_exposed_data_uuid(device, val);
}

void __drbd_uuid_set_bitmap(struct drbd_peer_device *peer_device, u64 val)
{
	struct drbd_device *device = peer_device->device;
	struct drbd_peer_md *peer_md = &device->ldev->md.peers[peer_device->bitmap_index];

	drbd_md_mark_dirty(device);
	peer_md->bitmap_uuid = val;
}

void _drbd_uuid_set_current(struct drbd_device *device, u64 val) __must_hold(local)
{
	unsigned long flags;

	spin_lock_irqsave(&device->ldev->md.uuid_lock, flags);
	__drbd_uuid_set_current(device, val);
	spin_unlock_irqrestore(&device->ldev->md.uuid_lock, flags);
}

void _drbd_uuid_set_bitmap(struct drbd_peer_device *peer_device, u64 val) __must_hold(local)
{
	struct drbd_device *device = peer_device->device;
	unsigned long flags;

	spin_lock_irqsave(&device->ldev->md.uuid_lock, flags);
	__drbd_uuid_set_bitmap(peer_device, val);
	spin_unlock_irqrestore(&device->ldev->md.uuid_lock, flags);
}

void drbd_uuid_set_bitmap(struct drbd_peer_device *peer_device, u64 uuid) __must_hold(local)
{
	struct drbd_device *device = peer_device->device;
	unsigned long flags;
	u64 previous_uuid;

	spin_lock_irqsave(&device->ldev->md.uuid_lock, flags);
	previous_uuid = drbd_bitmap_uuid(peer_device);
	if (previous_uuid)
		_drbd_uuid_push_history(device, previous_uuid);
	__drbd_uuid_set_bitmap(peer_device, uuid);
	spin_unlock_irqrestore(&device->ldev->md.uuid_lock, flags);
}

static struct drbd_peer_device *
peer_device_by_bitmap_index(struct drbd_device *device, int bitmap_index)
{
	struct drbd_peer_device *peer_device;

	for_each_peer_device(peer_device, device) {
		if (peer_device->bitmap_index == bitmap_index)
			return peer_device;
	}

	return NULL;
}

static u64 _rotate_current_into_bitmap(struct drbd_device *device, u64 weak_nodes) __must_hold(local)
{
	struct drbd_peer_md *peer_md = device->ldev->md.peers;
	struct drbd_peer_device *peer_device;
	int max_peers, bitmap_index, node_id;
	unsigned long long bm_uuid;
	u64 got_new_bitmap_uuid = 0;
	bool do_it;

	max_peers = device->bitmap->bm_max_peers;
	for (bitmap_index = 0; bitmap_index < max_peers; bitmap_index++) {
		bm_uuid = peer_md[bitmap_index].bitmap_uuid;
		if (bm_uuid)
			continue;
		peer_device = peer_device_by_bitmap_index(device, bitmap_index);
		if (peer_device) {
			enum drbd_disk_state pdsk = peer_device->disk_state[NOW];
			do_it = pdsk <= D_FAILED || pdsk == D_UNKNOWN || pdsk == D_OUTDATED;
			node_id = peer_device->node_id;
			do_it = do_it || NODE_MASK(peer_device->node_id) & weak_nodes;
		} else {
			do_it = true;
			node_id = peer_md[bitmap_index].node_id;
			if (node_id == -1) {
				node_id = 63; /* Works as long as MAX_PEERS < 63 */
				BUILD_BUG_ON(MAX_PEERS >= 63);
			}
		}
		if (do_it) {
			peer_md[bitmap_index].bitmap_uuid = device->ldev->md.current_uuid;
			drbd_md_mark_dirty(device);
			got_new_bitmap_uuid |= NODE_MASK(node_id);
		}
	}

	return got_new_bitmap_uuid;
}

static u64 rotate_current_into_bitmap(struct drbd_device *device, u64 weak_nodes) __must_hold(local)
{
	if (device->disk_state[NOW] < D_UP_TO_DATE)
		return 0;

	return _rotate_current_into_bitmap(device, weak_nodes);
}


/**
 * drbd_uuid_new_current() - Creates a new current UUID
 * @device:	DRBD device.
 *
 * Creates a new current UUID, and rotates the old current UUID into
 * the bitmap slot. Causes an incremental resync upon next connect.
 */
void drbd_uuid_new_current(struct drbd_device *device, bool forced) __must_hold(local)
{
	struct drbd_peer_device *peer_device;
	u64 got_new_bitmap_uuid, weak_nodes, val;
	const int my_node_id = device->ldev->md.node_id;

	spin_lock_irq(&device->ldev->md.uuid_lock);
	got_new_bitmap_uuid = rotate_current_into_bitmap(device, forced ? ~0ULL : 0);

	if (!got_new_bitmap_uuid) {
		spin_unlock_irq(&device->ldev->md.uuid_lock);
		return;
	}

	get_random_bytes(&val, sizeof(u64));
	__drbd_uuid_set_current(device, val);
	spin_unlock_irq(&device->ldev->md.uuid_lock);
	drbd_info(device, "new current UUID: %016llX\n", device->ldev->md.current_uuid);

	/* get it to stable storage _now_ */
	drbd_md_sync(device);

	weak_nodes = ~(directly_connected_nodes(device->resource) | NODE_MASK(my_node_id));
	for_each_peer_device(peer_device, device) {
		if (peer_device->repl_state[NOW] >= L_ESTABLISHED)
			drbd_send_uuids(peer_device, forced ? 0 : UUID_FLAG_NEW_DATAGEN, weak_nodes);
	}
}

void drbd_uuid_set_bm(struct drbd_peer_device *peer_device, u64 val) __must_hold(local)
{
	struct drbd_device *device = peer_device->device;
	struct drbd_peer_md *peer_md = &device->ldev->md.peers[peer_device->bitmap_index];
	unsigned long flags;

	if (peer_md->bitmap_uuid == 0 && val == 0)
		return;

	spin_lock_irqsave(&device->ldev->md.uuid_lock, flags);
	if (val == 0) {
		_drbd_uuid_push_history(device, peer_md->bitmap_uuid);
		peer_md->bitmap_uuid = 0;
	} else {
		unsigned long long bm_uuid = peer_md->bitmap_uuid;
		if (bm_uuid)
			drbd_warn(device, "bm UUID was already set: %llX\n", bm_uuid);

		peer_md->bitmap_uuid = val & ~UUID_PRIMARY;
	}
	spin_unlock_irqrestore(&device->ldev->md.uuid_lock, flags);

	drbd_md_mark_dirty(device);
}

void drbd_propagate_uuids(struct drbd_device *device, u64 nodes)
{
	struct drbd_peer_device *peer_device;

	for_each_peer_device(peer_device, device) {
		if (!(nodes & NODE_MASK(peer_device->node_id)))
			continue;
		if (peer_device->repl_state[NOW] < L_ESTABLISHED)
			continue;

		if (list_empty(&peer_device->propagate_uuids_work.list))
			drbd_queue_work(&peer_device->connection->sender_work,
					&peer_device->propagate_uuids_work);
	}
}

void drbd_uuid_received_new_current(struct drbd_device *device, u64 val, u64 weak_nodes) __must_hold(local)
{
	bool set_current = true;
	struct drbd_peer_device *peer_device;
	u64 got_new_bitmap_uuid = 0;

	spin_lock_irq(&device->ldev->md.uuid_lock);

	for_each_peer_device(peer_device, device) {
		if (peer_device->repl_state[NOW] == L_SYNC_TARGET ||
		    peer_device->repl_state[NOW] == L_PAUSED_SYNC_T) {
			peer_device->current_uuid = val;
			set_current = false;
		}
	}

	if (set_current) {
		got_new_bitmap_uuid = rotate_current_into_bitmap(device, weak_nodes);
		__drbd_uuid_set_current(device, val);
	}

	spin_unlock_irq(&device->ldev->md.uuid_lock);
	drbd_propagate_uuids(device, got_new_bitmap_uuid);
}

static u64 __set_bitmap_slots(struct drbd_device *device, u64 bitmap_uuid, u64 do_nodes) __must_hold(local)
{
	struct drbd_peer_md *peer_md = device->ldev->md.peers;
	u64 modified = 0;
	int node_id;

	for (node_id = 0; node_id < MAX_PEERS; node_id++) {
		int bitmap_index;

		if (!(do_nodes & NODE_MASK(node_id)))
			continue;
		bitmap_index = device->ldev->id_to_bit[node_id];
		if (bitmap_index == -1)
			continue;

		if (peer_md[bitmap_index].bitmap_uuid != bitmap_uuid) {
			_drbd_uuid_push_history(device, peer_md[bitmap_index].bitmap_uuid);
			/* drbd_info(device, "bitmap[node_id=%d] = %llX\n", node_id, bitmap_uuid); */
			peer_md[bitmap_index].bitmap_uuid = bitmap_uuid;
			drbd_md_mark_dirty(device);
			modified |= NODE_MASK(node_id);
		}
	}

	return modified;
}

static u64 __test_bitmap_slots_of_peer(struct drbd_peer_device *peer_device) __must_hold(local)
{
	u64 set_bitmap_slots = 0;
	int node_id;

	for (node_id = 0; node_id < MAX_PEERS; node_id++) {
		if (peer_device->bitmap_uuids[node_id])
			set_bitmap_slots |= NODE_MASK(node_id);
	}

	return set_bitmap_slots;
}


u64 drbd_uuid_resync_finished(struct drbd_peer_device *peer_device) __must_hold(local)
{
	struct drbd_device *device = peer_device->device;
	u64 set_bitmap_slots, newer, equal;
	unsigned long flags;

	spin_lock_irqsave(&device->ldev->md.uuid_lock, flags);
	set_bitmap_slots = __test_bitmap_slots_of_peer(peer_device);
	newer = __set_bitmap_slots(device, drbd_current_uuid(device), set_bitmap_slots);
	equal = __set_bitmap_slots(device, 0, ~set_bitmap_slots);
	_drbd_uuid_push_history(device, drbd_current_uuid(device));
	__drbd_uuid_set_current(device, peer_device->current_uuid);
	spin_unlock_irqrestore(&device->ldev->md.uuid_lock, flags);

	drbd_propagate_uuids(device, newer | equal);

	return newer;
}

static void forget_bitmap(struct drbd_device *device, int node_id) __must_hold(local)
{
	int bitmap_index = device->ldev->id_to_bit[node_id];

	drbd_info(device, "clearing bitmap UUID and content (%lu bits) for node %d (slot %d)\n",
		  _drbd_bm_total_weight(device, bitmap_index), node_id, bitmap_index);
	drbd_suspend_io(device);
	drbd_bm_lock(device, "forget_bitmap()", BM_LOCK_TEST | BM_LOCK_SET);
	_drbd_bm_clear_many_bits(device, bitmap_index, 0, -1UL);
	drbd_bm_unlock(device);
	drbd_resume_io(device);
	drbd_md_mark_dirty(device);
}

static void copy_bitmap(struct drbd_device *device, int from_id, int to_id) __must_hold(local)
{
	int from_index = device->ldev->id_to_bit[from_id];
	int to_index = device->ldev->id_to_bit[to_id];

	drbd_info(device, "Node %d synced up to node %d. copying bitmap slot %d to %d.\n",
		  to_id, from_id, from_index, to_index);
	drbd_suspend_io(device);
	drbd_bm_lock(device, "copy_bitmap()", BM_LOCK_ALL);
	drbd_bm_copy_slot(device, from_index, to_index);
	drbd_bm_unlock(device);
	drbd_resume_io(device);
	drbd_md_mark_dirty(device);
}

void drbd_uuid_detect_finished_resyncs(struct drbd_peer_device *peer_device) __must_hold(local)
{
	struct drbd_device *device = peer_device->device;
	struct drbd_peer_md *peer_md = device->ldev->md.peers;
	int node_id;
	bool cleared = false;
	bool filled = false;

	spin_lock_irq(&device->ldev->md.uuid_lock);
	for (node_id = 0; node_id < MAX_PEERS; node_id++) {
		int bitmap_index = device->ldev->id_to_bit[node_id];
		struct drbd_peer_device *other_peer;

		if (bitmap_index == -1)
			continue;
		other_peer = peer_device_by_bitmap_index(device, bitmap_index);
		if (other_peer && other_peer->repl_state[NOW] >= L_ESTABLISHED)
			continue;
		if (peer_device->bitmap_uuids[node_id] == 0 && peer_md[bitmap_index].bitmap_uuid != 0) {
			u64 peer_current_uuid = peer_device->current_uuid & ~UUID_PRIMARY;

			if (peer_current_uuid == (drbd_current_uuid(device) & ~UUID_PRIMARY)) {
				_drbd_uuid_push_history(device, peer_md[bitmap_index].bitmap_uuid);
				peer_md[bitmap_index].bitmap_uuid = 0;
				spin_unlock_irq(&device->ldev->md.uuid_lock);
				forget_bitmap(device, node_id);
				spin_lock_irq(&device->ldev->md.uuid_lock);
				cleared = true;
			}
			if (peer_current_uuid == (drbd_bitmap_uuid(peer_device) & ~UUID_PRIMARY) &&
			    peer_current_uuid != (peer_md[bitmap_index].bitmap_uuid & ~UUID_PRIMARY)) {
				_drbd_uuid_push_history(device, peer_md[bitmap_index].bitmap_uuid);
				peer_md[bitmap_index].bitmap_uuid = peer_device->current_uuid;
				spin_unlock_irq(&device->ldev->md.uuid_lock);
				copy_bitmap(device, peer_device->node_id, node_id);
				spin_lock_irq(&device->ldev->md.uuid_lock);
				filled = true;
			}
		}
	}
	spin_unlock_irq(&device->ldev->md.uuid_lock);

	if (cleared || filled) {
		u64 to_nodes = filled ? -1 : ~NODE_MASK(peer_device->node_id);
		drbd_propagate_uuids(device, to_nodes);
		drbd_suspend_io(device);
		drbd_bm_lock(device, "detect_finished_resyncs()", BM_LOCK_BULK);
		drbd_bm_write(device, NULL);
		drbd_bm_unlock(device);
		drbd_resume_io(device);
	}
}

int drbd_bmio_set_all_n_write(struct drbd_device *device,
			      struct drbd_peer_device *peer_device) __must_hold(local)
{
	drbd_bm_set_all(device);
	return drbd_bm_write(device, NULL);
}

/**
 * drbd_bmio_set_n_write() - io_fn for drbd_queue_bitmap_io() or drbd_bitmap_io()
 * @device:	DRBD device.
 *
 * Sets all bits in the bitmap and writes the whole bitmap to stable storage.
 */
int drbd_bmio_set_n_write(struct drbd_device *device,
			  struct drbd_peer_device *peer_device) __must_hold(local)
{
	int rv = -EIO;

	drbd_md_set_peer_flag(peer_device, MDF_PEER_FULL_SYNC);
	drbd_md_sync(device);
	drbd_bm_set_many_bits(peer_device, 0, -1UL);

	rv = drbd_bm_write(device, NULL);

	if (!rv) {
		drbd_md_clear_peer_flag(peer_device, MDF_PEER_FULL_SYNC);
		drbd_md_sync(device);
	}

	return rv;
}

/**
 * drbd_bmio_clear_all_n_write() - io_fn for drbd_queue_bitmap_io() or drbd_bitmap_io()
 * @device:	DRBD device.
 *
 * Clears all bits in the bitmap and writes the whole bitmap to stable storage.
 */
int drbd_bmio_clear_all_n_write(struct drbd_device *device,
			    struct drbd_peer_device *peer_device) __must_hold(local)
{
	drbd_resume_al(device);
	drbd_bm_clear_all(device);
	return drbd_bm_write(device, NULL);
}

static int w_bitmap_io(struct drbd_work *w, int unused)
{
	struct bm_io_work *work =
		container_of(w, struct bm_io_work, w);
	struct drbd_device *device = work->device;
	int rv = -EIO;

	if (get_ldev(device)) {
		if (work->flags & BM_LOCK_SINGLE_SLOT)
			drbd_bm_slot_lock(work->peer_device, work->why, work->flags);
		else
			drbd_bm_lock(device, work->why, work->flags);
		rv = work->io_fn(device, work->peer_device);
		if (work->flags & BM_LOCK_SINGLE_SLOT)
			drbd_bm_slot_unlock(work->peer_device);
		else
			drbd_bm_unlock(device);
		put_ldev(device);
	}

	if (!list_empty(&device->pending_bitmap_work))
		wake_up(&device->misc_wait);

	if (work->done)
		work->done(device, work->peer_device, rv);
	kfree(work);

	return 0;
}

void drbd_queue_pending_bitmap_work(struct drbd_device *device)
{
	unsigned long flags;
	struct bm_io_work *work, *tmp;

	spin_lock_irqsave(&device->resource->req_lock, flags);
	list_for_each_entry_safe(work, tmp, &device->pending_bitmap_work, w.list) {
		list_del(&work->w.list);
		drbd_queue_work(&device->resource->work, &work->w);
	}
	spin_unlock_irqrestore(&device->resource->req_lock, flags);
}

/**
 * drbd_queue_bitmap_io() - Queues an IO operation on the whole bitmap
 * @device:	DRBD device.
 * @io_fn:	IO callback to be called when bitmap IO is possible
 * @done:	callback to be called after the bitmap IO was performed
 * @why:	Descriptive text of the reason for doing the IO
 *
 * While IO on the bitmap happens we freeze application IO thus we ensure
 * that drbd_set_out_of_sync() can not be called. This function MAY ONLY be
 * called from sender context. It MUST NOT be used while a previous such
 * work is still pending!
 *
 * Its worker function encloses the call of io_fn() by get_ldev() and
 * put_ldev().
 */
void drbd_queue_bitmap_io(struct drbd_device *device,
			  int (*io_fn)(struct drbd_device *, struct drbd_peer_device *),
			  void (*done)(struct drbd_device *, struct drbd_peer_device *, int),
			  char *why, enum bm_flag flags,
			  struct drbd_peer_device *peer_device)
{
	struct bm_io_work *bm_io_work;

	D_ASSERT(device, current == device->resource->worker.task);

	bm_io_work = kmalloc(sizeof(*bm_io_work), GFP_NOIO);
	bm_io_work->w.cb = w_bitmap_io;
	bm_io_work->device = device;
	bm_io_work->peer_device = peer_device;
	bm_io_work->io_fn = io_fn;
	bm_io_work->done = done;
	bm_io_work->why = why;
	bm_io_work->flags = flags;

	/*
	 * Whole-bitmap operations can only take place when there is no
	 * concurrent application I/O.  We ensure exclusion between the two
	 * types of I/O  with the following mechanism:
	 *
	 *  - device->ap_bio_cnt keeps track of the number of application I/O
	 *    requests in progress.
	 *
	 *  - A non-empty device->pending_bitmap_work list indicates that
	 *    whole-bitmap I/O operations are pending, and no new application
	 *    I/O should be started.  We make sure that the list doesn't appear
	 *    empty system wide before trying to queue the whole-bitmap I/O.
	 *
	 *  - In dec_ap_bio(), we decrement device->ap_bio_cnt.  If it reaches
	 *    zero and the device->pending_bitmap_work list is non-empty, we
	 *    queue the whole-bitmap operations.
	 *
	 *  - In inc_ap_bio(), we increment device->ap_bio_cnt before checking
	 *    if the device->pending_bitmap_work list is non-empty.  If
	 *    device->pending_bitmap_work is non-empty, we immediately call
	 *    dec_ap_bio().
	 *
	 * This ensures that whenver there is pending whole-bitmap I/O, we
	 * realize in dec_ap_bio().
	 *
	 */

	spin_lock_irq(&device->resource->req_lock);
	list_add_tail(&bm_io_work->w.list, &device->pending_bitmap_work);
	spin_unlock_irq(&device->resource->req_lock);
	atomic_inc(&device->ap_bio_cnt);
	dec_ap_bio(device);
}

/**
 * drbd_bitmap_io() -  Does an IO operation on the whole bitmap
 * @device:	DRBD device.
 * @io_fn:	IO callback to be called when bitmap IO is possible
 * @why:	Descriptive text of the reason for doing the IO
 *
 * freezes application IO while that the actual IO operations runs. This
 * functions MAY NOT be called from sender context.
 */
int drbd_bitmap_io(struct drbd_device *device,
		int (*io_fn)(struct drbd_device *, struct drbd_peer_device *),
		char *why, enum bm_flag flags,
		struct drbd_peer_device *peer_device)
{
	int rv;

	D_ASSERT(device, current != device->resource->worker.task);

	if (!(flags & BM_LOCK_CLEAR))
		drbd_suspend_io(device);

	if (flags & BM_LOCK_SINGLE_SLOT)
		drbd_bm_slot_lock(peer_device, why, flags);
	else
		drbd_bm_lock(device, why, flags);

	rv = io_fn(device, peer_device);

	if (flags & BM_LOCK_SINGLE_SLOT)
		drbd_bm_slot_unlock(peer_device);
	else
		drbd_bm_unlock(device);

	if (!(flags & BM_LOCK_CLEAR))
		drbd_resume_io(device);

	return rv;
}

void drbd_md_set_flag(struct drbd_device *device, enum mdf_flag flag) __must_hold(local)
{
	if ((device->ldev->md.flags & flag) != flag) {
		drbd_md_mark_dirty(device);
		device->ldev->md.flags |= flag;
	}
}

void drbd_md_set_peer_flag(struct drbd_peer_device *peer_device,
			   enum mdf_peer_flag flag) __must_hold(local)
{
	struct drbd_device *device = peer_device->device;
	struct drbd_md *md = &device->ldev->md;

	if (!(md->peers[peer_device->bitmap_index].flags & flag)) {
		drbd_md_mark_dirty(device);
		md->peers[peer_device->bitmap_index].flags |= flag;
	}
}

void drbd_md_clear_flag(struct drbd_device *device, enum mdf_flag flag) __must_hold(local)
{
	if ((device->ldev->md.flags & flag) != 0) {
		drbd_md_mark_dirty(device);
		device->ldev->md.flags &= ~flag;
	}
}

void drbd_md_clear_peer_flag(struct drbd_peer_device *peer_device,
			     enum mdf_peer_flag flag) __must_hold(local)
{
	struct drbd_device *device = peer_device->device;
	struct drbd_md *md = &device->ldev->md;

	if (md->peers[peer_device->bitmap_index].flags & flag) {
		drbd_md_mark_dirty(device);
		md->peers[peer_device->bitmap_index].flags &= ~flag;
	}
}

int drbd_md_test_flag(struct drbd_backing_dev *bdev, enum mdf_flag flag)
{
	return (bdev->md.flags & flag) != 0;
}

bool drbd_md_test_peer_flag(struct drbd_peer_device *peer_device, enum mdf_peer_flag flag)
{
	struct drbd_md *md = &peer_device->device->ldev->md;

	if (!expect(peer_device, peer_device->bitmap_index != -1))
		return false;

	return md->peers[peer_device->bitmap_index].flags & flag;
}

static void md_sync_timer_fn(unsigned long data)
{
	struct drbd_device *device = (struct drbd_device *) data;
	drbd_device_post_work(device, MD_SYNC);
}

/**
 * drbd_wait_misc  -  wait for a request or peer request to make progress
 * @device:	device associated with the request or peer request
 * @peer_device: NULL when waiting for a request; the peer device of the peer
 *		 request when waiting for a peer request
 * @i:		the struct drbd_interval embedded in struct drbd_request or
 *		struct drbd_peer_request
 */
int drbd_wait_misc(struct drbd_device *device, struct drbd_peer_device *peer_device, struct drbd_interval *i)
{
	DEFINE_WAIT(wait);
	long timeout;

	rcu_read_lock();
	if (peer_device) {
		struct net_conf *net_conf = rcu_dereference(peer_device->connection->net_conf);
		if (!net_conf) {
			rcu_read_unlock();
			return -ETIMEDOUT;
		}
		timeout = net_conf->ko_count ? net_conf->timeout * HZ / 10 * net_conf->ko_count :
					       MAX_SCHEDULE_TIMEOUT;
	} else {
		struct disk_conf *disk_conf = rcu_dereference(device->ldev->disk_conf);
		timeout = disk_conf->disk_timeout * HZ / 10;
	}
	rcu_read_unlock();

	/* Indicate to wake up device->misc_wait on progress.  */
	i->waiting = true;
	prepare_to_wait(&device->misc_wait, &wait, TASK_INTERRUPTIBLE);
	spin_unlock_irq(&device->resource->req_lock);
	timeout = schedule_timeout(timeout);
	finish_wait(&device->misc_wait, &wait);
	spin_lock_irq(&device->resource->req_lock);
	if (!timeout || (peer_device && peer_device->repl_state[NOW] < L_ESTABLISHED))
		return -ETIMEDOUT;
	if (signal_pending(current))
		return -ERESTARTSYS;
	return 0;
}

static int idr_has_entry(int id, void *p, void *data)
{
	return 1;
}

bool idr_is_empty(struct idr *idr)
{
	return !idr_for_each(idr, idr_has_entry, NULL);
}

void lock_all_resources(void)
{
	struct drbd_resource *resource;
	int i = 0;

	mutex_lock(&global_state_mutex);
	local_irq_disable();
	for_each_resource(resource, &drbd_resources)
		spin_lock_nested(&resource->req_lock, i++);
}

void unlock_all_resources(void)
{
	struct drbd_resource *resource;

	for_each_resource(resource, &drbd_resources)
		spin_unlock(&resource->req_lock);
	local_irq_enable();
	mutex_unlock(&global_state_mutex);
}

/**
 * disk_state_from_md()  -  determine initial disk state
 *
 * When a disk is attached to a device, we set the disk state to D_NEGOTIATING.
 * We then wait for all connected peers to send the peer disk state.  Once that
 * has happened, we can determine the actual disk state based on the peer disk
 * states and the state of the disk itself.
 *
 * The initial disk state becomes D_UP_TO_DATE without fencing or when we know
 * that all peers have been outdated, and D_CONSISTENT otherwise.
 *
 * The caller either needs to have a get_ldev() reference, or need to call
 * this function only if disk_state[NOW] >= D_NEGOTIATING and holding the
 * req_lock
 */
enum drbd_disk_state disk_state_from_md(struct drbd_device *device) __must_hold(local)
{
	struct drbd_peer_device *peer_device;
	enum drbd_disk_state disk_state;

	if (!drbd_md_test_flag(device->ldev, MDF_CONSISTENT))
		disk_state = D_INCONSISTENT;
	else if (!drbd_md_test_flag(device->ldev, MDF_WAS_UP_TO_DATE))
		disk_state = D_OUTDATED;
	else {
		bool all_peers_outdated = true;
		struct drbd_bitmap *bitmap = device->bitmap;
		int bitmap_index;

		for (bitmap_index = 0; bitmap_index < bitmap->bm_max_peers; bitmap_index++) {
			struct drbd_peer_md *peer_md = &device->ldev->md.peers[bitmap_index];
			enum drbd_disk_state peer_disk_state;

			if (!peer_md->bitmap_uuid ||
			    !(peer_md->flags & MDF_PEER_FENCING))
				continue;
			peer_disk_state = D_UNKNOWN;
			for_each_peer_device(peer_device, device) {
				if (peer_device->bitmap_index == bitmap_index) {
					peer_disk_state = peer_device->disk_state[NEW];
					break;
				}
			}
			if (peer_disk_state == D_OUTDATED ||
			    peer_disk_state == D_INCONSISTENT)
				continue;
			else if (peer_disk_state != D_UNKNOWN ||
				 !(peer_md->flags & MDF_PEER_OUTDATED)) {
				all_peers_outdated = false;
				break;
			}
		}
		disk_state = all_peers_outdated ? D_UP_TO_DATE : D_CONSISTENT;
	}

	return disk_state;
}

long twopc_timeout(struct drbd_resource *resource)
{
	return resource->res_opts.twopc_timeout * HZ/10;
}

u64 directly_connected_nodes(struct drbd_resource *resource)
{
	u64 directly_connected = 0;
	struct drbd_connection *connection;

	for_each_connection(connection, resource) {
		if (connection->cstate[NOW] < C_CONNECTED)
			continue;
		directly_connected |=
			NODE_MASK(connection->net_conf->peer_node_id);
	}
	return directly_connected;
}

#ifdef CONFIG_DRBD_FAULT_INJECTION
/* Fault insertion support including random number generator shamelessly
 * stolen from kernel/rcutorture.c */
struct fault_random_state {
	unsigned long state;
	unsigned long count;
};

#define FAULT_RANDOM_MULT 39916801  /* prime */
#define FAULT_RANDOM_ADD	479001701 /* prime */
#define FAULT_RANDOM_REFRESH 10000

/*
 * Crude but fast random-number generator.  Uses a linear congruential
 * generator, with occasional help from get_random_bytes().
 */
static unsigned long
_drbd_fault_random(struct fault_random_state *rsp)
{
	long refresh;

	if (!rsp->count--) {
		get_random_bytes(&refresh, sizeof(refresh));
		rsp->state += refresh;
		rsp->count = FAULT_RANDOM_REFRESH;
	}
	rsp->state = rsp->state * FAULT_RANDOM_MULT + FAULT_RANDOM_ADD;
	return swahw32(rsp->state);
}

static char *
_drbd_fault_str(unsigned int type) {
	static char *_faults[] = {
		[DRBD_FAULT_MD_WR] = "Meta-data write",
		[DRBD_FAULT_MD_RD] = "Meta-data read",
		[DRBD_FAULT_RS_WR] = "Resync write",
		[DRBD_FAULT_RS_RD] = "Resync read",
		[DRBD_FAULT_DT_WR] = "Data write",
		[DRBD_FAULT_DT_RD] = "Data read",
		[DRBD_FAULT_DT_RA] = "Data read ahead",
		[DRBD_FAULT_BM_ALLOC] = "BM allocation",
		[DRBD_FAULT_AL_EE] = "EE allocation",
		[DRBD_FAULT_RECEIVE] = "receive data corruption",
	};

	return (type < DRBD_FAULT_MAX) ? _faults[type] : "**Unknown**";
}

unsigned int
_drbd_insert_fault(struct drbd_device *device, unsigned int type)
{
	static struct fault_random_state rrs = {0, 0};

	unsigned int ret = (
		(fault_devs == 0 ||
			((1 << device_to_minor(device)) & fault_devs) != 0) &&
		(((_drbd_fault_random(&rrs) % 100) + 1) <= fault_rate));

	if (ret) {
		fault_count++;

		if (drbd_ratelimit())
			drbd_warn(device, "***Simulating %s failure\n",
				_drbd_fault_str(type));
	}

	return ret;
}
#endif

module_init(drbd_init)
module_exit(drbd_cleanup)

/* For drbd_tracing: */
EXPORT_SYMBOL(drbd_conn_str);
EXPORT_SYMBOL(drbd_role_str);
EXPORT_SYMBOL(drbd_disk_str);
EXPORT_SYMBOL(drbd_set_st_err_str);<|MERGE_RESOLUTION|>--- conflicted
+++ resolved
@@ -1950,11 +1950,7 @@
 		 * out ok after sending on this side, but does not fit on the
 		 * receiving side, we sure have detected corruption elsewhere.
 		 */
-<<<<<<< HEAD
-		if (!(s & (RQ_EXP_RECEIVE_ACK | RQ_EXP_WRITE_ACK)) || dgs)
-=======
-		if (!(req->rq_state & (RQ_EXP_RECEIVE_ACK | RQ_EXP_WRITE_ACK)) || digest_size)
->>>>>>> f5936455
+		if (!(s & (RQ_EXP_RECEIVE_ACK | RQ_EXP_WRITE_ACK)) || digest_size)
 			err = _drbd_send_bio(peer_device, req->master_bio);
 		else
 			err = _drbd_send_zc_bio(peer_device, req->master_bio);
@@ -2006,12 +2002,8 @@
 	p->dp_flags = 0;
 	if (digest_size)
 		drbd_csum_ee(peer_device->connection->integrity_tfm, peer_req, p + 1);
-<<<<<<< HEAD
 	err = __send_command(peer_device->connection, peer_device->device->vnr, sock, cmd,
-			     sizeof(*p) + dgs, NULL, peer_req->i.size);
-=======
-	err = __send_command(peer_device->connection, device->vnr, sock, cmd, sizeof(*p) + digest_size, NULL, peer_req->i.size);
->>>>>>> f5936455
+			     sizeof(*p) + digest_size, NULL, peer_req->i.size);
 	if (!err)
 		err = _drbd_send_zc_ee(peer_device, peer_req);
 	mutex_unlock(&sock->mutex);  /* locked by drbd_prepare_command() */
