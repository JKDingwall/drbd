--- conflicted
+++ resolved
@@ -503,12 +503,7 @@
 				print_st_err(mdev, os, ns, rv);
 			return rv;
 		}
-<<<<<<< HEAD
 		spin_lock_irqsave(&mdev->req_lock, flags);
-=======
-
-		spin_lock_irqsave(&mdev->req_lock,flags);
->>>>>>> 958acfc1
 		os = mdev->state;
 		ns.i = (os.i & ~mask.i) | val.i;
 		rv = _drbd_set_state(mdev, ns, f);
@@ -517,13 +512,7 @@
 		rv = _drbd_set_state(mdev, ns, f);
 	}
 
-<<<<<<< HEAD
-	rv = _drbd_set_state(mdev, ns, f);
-	ns = mdev->state;
 	spin_unlock_irqrestore(&mdev->req_lock, flags);
-=======
-	spin_unlock_irqrestore(&mdev->req_lock,flags);
->>>>>>> 958acfc1
 
 	return rv;
 }
@@ -913,11 +902,7 @@
 	return 1;
 }
 
-<<<<<<< HEAD
-static void after_state_ch(struct drbd_conf *mdev, union drbd_state_t os,
-			   union drbd_state_t ns, enum chg_state_flags flags)
-=======
-STATIC void abw_start_sync(drbd_dev* mdev, int rv)
+static void abw_start_sync(struct drbd_conf *mdev, int rv)
 {
 	if (rv) {
 		ERR("Writing the bitmap failed not starting resync.\n");
@@ -935,9 +920,8 @@
 	}
 }
 
-STATIC void after_state_ch(drbd_dev* mdev, drbd_state_t os, drbd_state_t ns,
-			   enum chg_state_flags flags)
->>>>>>> 958acfc1
+static void after_state_ch(struct drbd_conf *mdev, union drbd_state_t os,
+			   union drbd_state_t ns, enum chg_state_flags flags)
 {
 	enum fencing_policy fp;
 
@@ -971,22 +955,8 @@
 		}
 	}
 	/* Do not change the order of the if above and below... */
-	if (os.conn != WFBitMapS && ns.conn == WFBitMapS) {
-<<<<<<< HEAD
-		/* compare with drbd_make_request_common,
-		 * wait_event and inc_ap_bio.
-		 * Note: we may lose connection whilst waiting here.
-		 * no worries though, should work out ok... */
-		wait_event(mdev->misc_wait,
-			mdev->state.conn != WFBitMapS ||
-			!atomic_read(&mdev->ap_bio_cnt));
-		drbd_bm_lock(mdev);
-		drbd_send_bitmap(mdev);
-		drbd_bm_unlock(mdev);
-=======
+	if (os.conn != WFBitMapS && ns.conn == WFBitMapS)
 		drbd_queue_bitmap_io(mdev, &drbd_send_bitmap, NULL);
->>>>>>> 958acfc1
-	}
 
 	/* Lost contact to peer's copy of the data */
 	if ( (os.pdsk >= Inconsistent &&
@@ -1060,48 +1030,6 @@
 
 	/* We are in the progress to start a full sync... */
 	if ( ( os.conn != StartingSyncT && ns.conn == StartingSyncT ) ||
-<<<<<<< HEAD
-	     ( os.conn != StartingSyncS && ns.conn == StartingSyncS ) ) {
-
-		drbd_bm_lock(mdev); /* racy... */
-
-		drbd_md_set_flag(mdev, MDF_FullSync);
-		drbd_md_sync(mdev);
-
-		drbd_bm_set_all(mdev);
-		drbd_bm_write(mdev);
-
-		drbd_md_clear_flag(mdev, MDF_FullSync);
-		drbd_md_sync(mdev);
-
-		drbd_bm_unlock(mdev);
-
-		if (ns.conn == StartingSyncT) {
-			spin_lock_irq(&mdev->req_lock);
-			_drbd_set_state(_NS(mdev, conn, WFSyncUUID), ChgStateVerbose);
-			spin_unlock_irq(&mdev->req_lock);
-		} else { /* StartingSyncS */
-			drbd_start_resync(mdev, SyncSource);
-		}
-	}
-
-	/* We are invalidating our self... */
-	if ( os.conn < Connected && ns.conn < Connected &&
-	       os.disk > Inconsistent && ns.disk == Inconsistent ) {
-		drbd_bm_lock(mdev); /* racy... */
-
-		drbd_md_set_flag(mdev, MDF_FullSync);
-		drbd_md_sync(mdev);
-
-		drbd_bm_set_all(mdev);
-		drbd_bm_write(mdev);
-
-		drbd_md_clear_flag(mdev, MDF_FullSync);
-		drbd_md_sync(mdev);
-
-		drbd_bm_unlock(mdev);
-	}
-=======
 	     ( os.conn != StartingSyncS && ns.conn == StartingSyncS ) )
 		drbd_queue_bitmap_io(mdev, &drbd_bmio_set_n_write, &abw_start_sync);
 
@@ -1109,7 +1037,6 @@
 	if ( os.conn < Connected && ns.conn < Connected &&
 	       os.disk > Inconsistent && ns.disk == Inconsistent )
 		drbd_queue_bitmap_io(mdev, &drbd_bmio_set_n_write, NULL);
->>>>>>> 958acfc1
 
 	if (os.disk > Diskless && ns.disk == Diskless) {
 		/* since inc_local() only works as long as disk>=Inconsistent,
@@ -1562,19 +1489,10 @@
 
 	if (drbd_md_test_flag(mdev->bc, MDF_FullSync)) {
 		drbd_bm_set_all(mdev);
-<<<<<<< HEAD
-		drbd_bm_write(mdev);
-
-		/* if write_bm did fail, Leave full sync flag set in Meta Data
-		 * but otherwise process as per normal - need to tell other
-		 * side that a full resync is required! */
-		if (unlikely(mdev->state.disk <= Failed)) {
-=======
 		if (drbd_bm_write(mdev)) {
 			/* write_bm did fail! Leave full sync flag set in Meta Data
 			 * but otherwise process as per normal - need to tell other
 			 * side that a full resync is required! */
->>>>>>> 958acfc1
 			ERR("Failed to write bitmap to disk!\n");
 		} else {
 			drbd_md_clear_flag(mdev, MDF_FullSync);
@@ -1605,13 +1523,8 @@
 	int err;
 
 	if (!drbd_get_data_sock(mdev))
-<<<<<<< HEAD
-		return 0;
-	ok = _drbd_send_bitmap(mdev);
-=======
 		return -1;
 	err = !_drbd_send_bitmap(mdev);
->>>>>>> 958acfc1
 	drbd_put_data_sock(mdev);
 	return err;
 }
@@ -2996,7 +2909,7 @@
  * Is an io_fn for drbd_queue_bitmap_io() or drbd_bitmap_io() that sets
  * all bits in the bitmap and writes the whole bitmap to stable storage.
  */
-int drbd_bmio_set_n_write(drbd_dev *mdev)
+int drbd_bmio_set_n_write(struct drbd_conf *mdev)
 {
 	int rv;
 
@@ -3014,7 +2927,7 @@
 	return rv;
 }
 
-STATIC int w_bitmap_io(drbd_dev *mdev, struct drbd_work *w, int unused)
+STATIC int w_bitmap_io(struct drbd_conf *mdev, struct drbd_work *w, int unused)
 {
 	struct bm_io_work *work = (struct bm_io_work *)w;
 	int rv;
@@ -3040,9 +2953,9 @@
  * that drbd_set_out_of_sync() can not be called. This function might be
  * called from the worker thread and other contexts.
  */
-void drbd_queue_bitmap_io(drbd_dev *mdev,
-			  int (*io_fn)(drbd_dev *),
-			  void (*done)(drbd_dev *, int))
+void drbd_queue_bitmap_io(struct drbd_conf *mdev,
+			  int (*io_fn)(struct drbd_conf *),
+			  void (*done)(struct drbd_conf *, int))
 {
 	unsigned long flags;
 
@@ -3068,7 +2981,7 @@
  * IO operations runs. This functions might not be called from the context
  * of the worker thread.
  */
-int drbd_bitmap_io(drbd_dev *mdev, int (*io_fn)(drbd_dev *))
+int drbd_bitmap_io(struct drbd_conf *mdev, int (*io_fn)(struct drbd_conf *))
 {
 	int rv;
 
