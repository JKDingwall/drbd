--- conflicted
+++ resolved
@@ -339,22 +339,22 @@
 
 /**
  * tl_abort_disk_io() - Abort disk I/O for all requests for a certain device in the TL
- * @device:	DRBD device.
+ * @device:     DRBD device.
  */
 void tl_abort_disk_io(struct drbd_device *device)
 {
-	struct drbd_resource *resource = device->resource;
-	struct drbd_request *req, *r;
-
-	spin_lock_irq(&resource->req_lock);
-	list_for_each_entry_safe(req, r, &resource->transfer_log, tl_requests) {
-		if (!(req->rq_state[0] & RQ_LOCAL_PENDING))
-			continue;
-		if (req->device != device)
-			continue;
-		_req_mod(req, ABORT_DISK_IO, NULL);
-	}
-	spin_unlock_irq(&resource->req_lock);
+        struct drbd_resource *resource = device->resource;
+        struct drbd_request *req, *r;
+
+        spin_lock_irq(&resource->req_lock);
+        list_for_each_entry_safe(req, r, &resource->transfer_log, tl_requests) {
+                if (!(req->rq_state[0] & RQ_LOCAL_PENDING))
+                        continue;
+                if (req->device != device)
+                        continue;
+                _req_mod(req, ABORT_DISK_IO, NULL);
+        }
+        spin_unlock_irq(&resource->req_lock);
 }
 
 static int drbd_thread_setup(void *arg)
@@ -1353,17 +1353,10 @@
 	p->encoding = (p->encoding & (~0x7 << 4)) | (n << 4);
 }
 
-<<<<<<< HEAD
 static int fill_bitmap_rle_bits(struct drbd_peer_device *peer_device,
 				struct p_compressed_bm *p,
 				unsigned int size,
 				struct bm_xfer_ctx *c)
-=======
-static int fill_bitmap_rle_bits(struct drbd_device *device,
-			 struct p_compressed_bm *p,
-			 unsigned int size,
-			 struct bm_xfer_ctx *c)
->>>>>>> 58d70dc6
 {
 	struct bitstream bs;
 	unsigned long plain_bits;
@@ -3059,7 +3052,6 @@
 	kref_put(&resource->kref, drbd_destroy_resource);
 }
 
-<<<<<<< HEAD
 struct drbd_peer_device *create_peer_device(struct drbd_device *device, struct drbd_connection *connection)
 {
 	struct drbd_peer_device *peer_device;
@@ -3097,10 +3089,7 @@
 	return peer_device;
 }
 
-int init_submitter(struct drbd_device *device)
-=======
 static int init_submitter(struct drbd_device *device)
->>>>>>> 58d70dc6
 {
 #if LINUX_VERSION_CODE >= KERNEL_VERSION(3,3,0)
 	/* opencoded create_singlethread_workqueue(),
@@ -3955,7 +3944,7 @@
 	return first_history_uuid;
 }
 
-void __drbd_uuid_set_current(struct drbd_device *device, u64 val)
+static void __drbd_uuid_set_current(struct drbd_device *device, u64 val)
 {
 	if (device->resource->role[NOW] == R_PRIMARY)
 		val |= UUID_PRIMARY;
