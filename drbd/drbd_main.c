/*
   drbd_main.c

   This file is part of DRBD by Philipp Reisner and Lars Ellenberg.

   Copyright (C) 2001-2008, LINBIT Information Technologies GmbH.
   Copyright (C) 1999-2008, Philipp Reisner <philipp.reisner@linbit.com>.
   Copyright (C) 2002-2008, Lars Ellenberg <lars.ellenberg@linbit.com>.

   Thanks to Carter Burden, Bart Grantham and Gennadiy Nerubayev
   from Logicworks, Inc. for making SDP replication support possible.

   drbd is free software; you can redistribute it and/or modify
   it under the terms of the GNU General Public License as published by
   the Free Software Foundation; either version 2, or (at your option)
   any later version.

   drbd is distributed in the hope that it will be useful,
   but WITHOUT ANY WARRANTY; without even the implied warranty of
   MERCHANTABILITY or FITNESS FOR A PARTICULAR PURPOSE.  See the
   GNU General Public License for more details.

   You should have received a copy of the GNU General Public License
   along with drbd; see the file COPYING.  If not, write to
   the Free Software Foundation, 675 Mass Ave, Cambridge, MA 02139, USA.

 */

#define pr_fmt(fmt)	KBUILD_MODNAME ": " fmt

#include <linux/module.h>
#include <linux/jiffies.h>
#include <linux/drbd.h>
#include <asm/uaccess.h>
#include <asm/types.h>
#include <net/sock.h>
#include <linux/ctype.h>
#include <linux/fs.h>
#include <linux/file.h>
#include <linux/proc_fs.h>
#include <linux/init.h>
#include <linux/mm.h>
#include <linux/memcontrol.h>
#include <linux/mm_inline.h>
#include <linux/slab.h>
#include <linux/crc32c.h>
#include <linux/reboot.h>
#include <linux/notifier.h>
#include <linux/workqueue.h>
#include <linux/kthread.h>
#define __KERNEL_SYSCALLS__
#include <linux/unistd.h>
#include <linux/vmalloc.h>
#include <linux/device.h>
#include <linux/dynamic_debug.h>

#include <linux/drbd_limits.h>
#include "drbd_int.h"
#include "drbd_protocol.h"
#include "drbd_req.h" /* only for _req_mod in tl_release and tl_clear */
#include "drbd_vli.h"
#include "drbd_debugfs.h"
#include "drbd_meta_data.h"

#ifdef COMPAT_HAVE_LINUX_BYTEORDER_SWABB_H
#include <linux/byteorder/swabb.h>
#else
#include <linux/swab.h>
#endif

#ifdef COMPAT_DRBD_RELEASE_RETURNS_VOID
#define DRBD_RELEASE_RETURN void
#else
#define DRBD_RELEASE_RETURN int
#endif

static int drbd_open(struct block_device *bdev, fmode_t mode);
static DRBD_RELEASE_RETURN drbd_release(struct gendisk *gd, fmode_t mode);
static void md_sync_timer_fn(unsigned long data);
static int w_bitmap_io(struct drbd_work *w, int unused);
static int flush_send_buffer(struct drbd_connection *connection, enum drbd_stream drbd_stream);

MODULE_AUTHOR("Philipp Reisner <phil@linbit.com>, "
	      "Lars Ellenberg <lars@linbit.com>");
MODULE_DESCRIPTION("drbd - Distributed Replicated Block Device v" REL_VERSION);
MODULE_VERSION(REL_VERSION);
MODULE_LICENSE("GPL");
MODULE_PARM_DESC(minor_count, "Approximate number of drbd devices ("
		 __stringify(DRBD_MINOR_COUNT_MIN) "-" __stringify(DRBD_MINOR_COUNT_MAX) ")");
MODULE_ALIAS_BLOCKDEV_MAJOR(DRBD_MAJOR);

#include <linux/moduleparam.h>
/* allow_open_on_secondary */
MODULE_PARM_DESC(allow_oos, "DONT USE!");
/* thanks to these macros, if compiled into the kernel (not-module),
 * this becomes the boot parameter drbd.minor_count */
module_param(minor_count, uint, 0444);
module_param(disable_sendpage, bool, 0644);
module_param(allow_oos, bool, 0);

#ifdef CONFIG_DRBD_FAULT_INJECTION
int enable_faults;
int fault_rate;
static int fault_count;
int fault_devs;
int two_phase_commit_fail;

/* bitmap of enabled faults */
module_param(enable_faults, int, 0664);
/* fault rate % value - applies to all enabled faults */
module_param(fault_rate, int, 0664);
/* count of faults inserted */
module_param(fault_count, int, 0664);
/* bitmap of devices to insert faults on */
module_param(fault_devs, int, 0644);
module_param(two_phase_commit_fail, int, 0644);
#endif

/* module parameter, defined */
unsigned int minor_count = DRBD_MINOR_COUNT_DEF;
bool disable_sendpage;
bool allow_oos;

/* Module parameter for setting the user mode helper program
 * to run. Default is /sbin/drbdadm */
char usermode_helper[80] = "/sbin/drbdadm";

module_param_string(usermode_helper, usermode_helper, sizeof(usermode_helper), 0644);

/* in 2.6.x, our device mapping and config info contains our virtual gendisks
 * as member "struct gendisk *vdisk;"
 */
struct idr drbd_devices;
struct list_head drbd_resources;

struct kmem_cache *drbd_request_cache;
struct kmem_cache *drbd_ee_cache;	/* peer requests */
struct kmem_cache *drbd_bm_ext_cache;	/* bitmap extents */
struct kmem_cache *drbd_al_ext_cache;	/* activity log extents */
mempool_t *drbd_request_mempool;
mempool_t *drbd_ee_mempool;
mempool_t *drbd_md_io_page_pool;
struct bio_set *drbd_md_io_bio_set;

/* I do not use a standard mempool, because:
   1) I want to hand out the pre-allocated objects first.
   2) I want to be able to interrupt sleeping allocation with a signal.
   Note: This is a single linked list, the next pointer is the private
	 member of struct page.
 */
struct page *drbd_pp_pool;
spinlock_t   drbd_pp_lock;
int          drbd_pp_vacant;
wait_queue_head_t drbd_pp_wait;

DEFINE_RATELIMIT_STATE(drbd_ratelimit_state, DEFAULT_RATELIMIT_INTERVAL, DEFAULT_RATELIMIT_BURST);

static const struct block_device_operations drbd_ops = {
	.owner =   THIS_MODULE,
	.open =    drbd_open,
	.release = drbd_release,
};

#ifdef COMPAT_HAVE_BIO_FREE
static void bio_destructor_drbd(struct bio *bio)
{
	bio_free(bio, drbd_md_io_bio_set);
}
#endif

struct bio *bio_alloc_drbd(gfp_t gfp_mask)
{
	struct bio *bio;

	if (!drbd_md_io_bio_set)
		return bio_alloc(gfp_mask, 1);

	bio = bio_alloc_bioset(gfp_mask, 1, drbd_md_io_bio_set);
	if (!bio)
		return NULL;
#ifdef COMPAT_HAVE_BIO_FREE
	bio->bi_destructor = bio_destructor_drbd;
#endif
	return bio;
}

#ifdef __CHECKER__
/* When checking with sparse, and this is an inline function, sparse will
   give tons of false positives. When this is a real functions sparse works.
 */
int _get_ldev_if_state(struct drbd_device *device, enum drbd_disk_state mins)
{
	int io_allowed;

	atomic_inc(&device->local_cnt);
	io_allowed = (device->disk_state[NOW] >= mins);
	if (!io_allowed) {
		if (atomic_dec_and_test(&device->local_cnt))
			wake_up(&device->misc_wait);
	}
	return io_allowed;
}

#endif

struct drbd_connection *__drbd_next_connection_ref(u64 *visited,
						   struct drbd_connection *connection,
						   struct drbd_resource *resource)
{
	int node_id;

	rcu_read_lock();
	if (!connection) {
		connection = list_first_or_null_rcu(&resource->connections,
						    struct drbd_connection,
						    connections);
		*visited = 0;
	} else {
		struct list_head *pos;
		bool previous_visible; /* on the resources connections list */

		pos = list_next_rcu(&connection->connections);
		/* follow the pointer first, then check if the previous element was
		   still an element on the list of visible connections. */
		smp_rmb();
		previous_visible = !test_bit(C_UNREGISTERED, &connection->flags);

		kref_debug_put(&connection->kref_debug, 13);
		kref_put(&connection->kref, drbd_destroy_connection);

		if (pos == &resource->connections) {
			connection = NULL;
		} else if (previous_visible) {	/* visible -> we are now on a vital element */
			connection = list_entry_rcu(pos, struct drbd_connection, connections);
		} else { /* not visible -> pos might point to a dead element now */
			for_each_connection_rcu(connection, resource) {
				node_id = connection->peer_node_id;
				if (!(*visited & NODE_MASK(node_id)))
					goto found;
			}
			connection = NULL;
		}
	}

	if (connection) {
	found:
		node_id = connection->peer_node_id;
		*visited |= NODE_MASK(node_id);

		kref_get(&connection->kref);
		kref_debug_get(&connection->kref_debug, 13);
	}

	rcu_read_unlock();
	return connection;
}


struct drbd_peer_device *__drbd_next_peer_device_ref(u64 *visited,
						     struct drbd_peer_device *peer_device,
						     struct drbd_device *device)
{
	rcu_read_lock();
	if (!peer_device) {
		peer_device = list_first_or_null_rcu(&device->peer_devices,
						    struct drbd_peer_device,
						    peer_devices);
		*visited = 0;
	} else {
		struct list_head *pos;
		bool previous_visible;

		pos = list_next_rcu(&peer_device->peer_devices);
		smp_rmb();
		previous_visible = !test_bit(C_UNREGISTERED, &peer_device->connection->flags);

		kref_debug_put(&peer_device->connection->kref_debug, 15);
		kref_put(&peer_device->connection->kref, drbd_destroy_connection);

		if (pos == &device->peer_devices) {
			peer_device = NULL;
		} else if (previous_visible) {
			peer_device = list_entry_rcu(pos, struct drbd_peer_device, peer_devices);
		} else {
			for_each_peer_device_rcu(peer_device, device) {
				if (!(*visited & NODE_MASK(peer_device->node_id)))
					goto found;
			}
			peer_device = NULL;
		}
	}

	if (peer_device) {
	found:
		*visited |= NODE_MASK(peer_device->node_id);

		kref_get(&peer_device->connection->kref);
		kref_debug_get(&peer_device->connection->kref_debug, 15);
	}

	rcu_read_unlock();
	return peer_device;
}

/**
 * tl_release() - mark as BARRIER_ACKED all requests in the corresponding transfer log epoch
 * @device:	DRBD device.
 * @barrier_nr:	Expected identifier of the DRBD write barrier packet.
 * @set_size:	Expected number of requests before that barrier.
 *
 * In case the passed barrier_nr or set_size does not match the oldest
 * epoch of not yet barrier-acked requests, this function will cause a
 * termination of the connection.
 */
void tl_release(struct drbd_connection *connection, unsigned int barrier_nr,
		unsigned int set_size)
{
	struct drbd_resource *resource = connection->resource;
	struct drbd_request *r;
	struct drbd_request *req = NULL;
	int expect_epoch = 0;
	int expect_size = 0;

	spin_lock_irq(&connection->resource->req_lock);

	/* find oldest not yet barrier-acked write request,
	 * count writes in its epoch. */
	list_for_each_entry(r, &resource->transfer_log, tl_requests) {
		struct drbd_peer_device *peer_device;
		int idx;
		peer_device = conn_peer_device(connection, r->device->vnr);
		idx = 1 + peer_device->node_id;

		if (!req) {
			if (!(r->rq_state[0] & RQ_WRITE))
				continue;
			if (!(r->rq_state[idx] & RQ_NET_MASK))
				continue;
			if (r->rq_state[idx] & RQ_NET_DONE)
				continue;
			req = r;
			expect_epoch = req->epoch;
			expect_size ++;
		} else {
			if (r->epoch != expect_epoch)
				break;
			if (!(r->rq_state[0] & RQ_WRITE))
				continue;
			/* if (s & RQ_DONE): not expected */
			/* if (!(s & RQ_NET_MASK)): not expected */
			expect_size++;
		}
	}

	/* first some paranoia code */
	if (req == NULL) {
		drbd_err(connection, "BAD! BarrierAck #%u received, but no epoch in tl!?\n",
			 barrier_nr);
		goto bail;
	}
	if (expect_epoch != barrier_nr) {
		drbd_err(connection, "BAD! BarrierAck #%u received, expected #%u!\n",
			 barrier_nr, expect_epoch);
		goto bail;
	}

	if (expect_size != set_size) {
		drbd_err(connection, "BAD! BarrierAck #%u received with n_writes=%u, expected n_writes=%u!\n",
			 barrier_nr, set_size, expect_size);
		goto bail;
	}

	/* Clean up list of requests processed during current epoch. */
	/* this extra list walk restart is paranoia,
	 * to catch requests being barrier-acked "unexpectedly".
	 * It usually should find the same req again, or some READ preceding it. */
	list_for_each_entry(req, &resource->transfer_log, tl_requests)
		if (req->epoch == expect_epoch)
			break;
	list_for_each_entry_safe_from(req, r, &resource->transfer_log, tl_requests) {
		struct drbd_peer_device *peer_device;
		if (req->epoch != expect_epoch)
			break;
		peer_device = conn_peer_device(connection, req->device->vnr);
		_req_mod(req, BARRIER_ACKED, peer_device);
	}
	spin_unlock_irq(&connection->resource->req_lock);

	if (barrier_nr + 1 == atomic_read(&resource->current_tle_nr)) {
		clear_bit(BARRIER_ACK_PENDING, &connection->flags);
		wake_up(&resource->barrier_wait);
	}

	return;

bail:
	spin_unlock_irq(&connection->resource->req_lock);
	change_cstate(connection, C_PROTOCOL_ERROR, CS_HARD);
}


/**
 * _tl_restart() - Walks the transfer log, and applies an action to all requests
 * @connection:	DRBD connection to operate on.
 * @what:       The action/event to perform with all request objects
 *
 * @what might be one of CONNECTION_LOST_WHILE_PENDING, RESEND, FAIL_FROZEN_DISK_IO,
 * RESTART_FROZEN_DISK_IO.
 */
/* must hold resource->req_lock */
void _tl_restart(struct drbd_connection *connection, enum drbd_req_event what)
{
	struct drbd_resource *resource = connection->resource;
	struct drbd_peer_device *peer_device;
	struct drbd_request *req, *r;

	list_for_each_entry_safe(req, r, &resource->transfer_log, tl_requests) {
		peer_device = conn_peer_device(connection, req->device->vnr);
		_req_mod(req, what, peer_device);
	}
}

void tl_restart(struct drbd_connection *connection, enum drbd_req_event what)
{
	spin_lock_irq(&connection->resource->req_lock);
	_tl_restart(connection, what);
	spin_unlock_irq(&connection->resource->req_lock);
}


/**
 * tl_clear() - Clears all requests and &struct drbd_tl_epoch objects out of the TL
 * @device:	DRBD device.
 *
 * This is called after the connection to the peer was lost. The storage covered
 * by the requests on the transfer gets marked as our of sync. Called from the
 * receiver thread and the sender thread.
 */
void tl_clear(struct drbd_connection *connection)
{
	tl_restart(connection, CONNECTION_LOST_WHILE_PENDING);
}

/**
 * tl_abort_disk_io() - Abort disk I/O for all requests for a certain device in the TL
 * @device:     DRBD device.
 */
void tl_abort_disk_io(struct drbd_device *device)
{
        struct drbd_resource *resource = device->resource;
        struct drbd_request *req, *r;

        spin_lock_irq(&resource->req_lock);
        list_for_each_entry_safe(req, r, &resource->transfer_log, tl_requests) {
                if (!(req->rq_state[0] & RQ_LOCAL_PENDING))
                        continue;
                if (req->device != device)
                        continue;
                _req_mod(req, ABORT_DISK_IO, NULL);
        }
        spin_unlock_irq(&resource->req_lock);
}

static int drbd_thread_setup(void *arg)
{
	struct drbd_thread *thi = (struct drbd_thread *) arg;
	struct drbd_resource *resource = thi->resource;
	struct drbd_connection *connection = thi->connection;
	unsigned long flags;
	int retval;

restart:
	retval = thi->function(thi);

	spin_lock_irqsave(&thi->t_lock, flags);

	/* if the receiver has been "EXITING", the last thing it did
	 * was set the conn state to "StandAlone",
	 * if now a re-connect request comes in, conn state goes C_UNCONNECTED,
	 * and receiver thread will be "started".
	 * drbd_thread_start needs to set "RESTARTING" in that case.
	 * t_state check and assignment needs to be within the same spinlock,
	 * so either thread_start sees EXITING, and can remap to RESTARTING,
	 * or thread_start see NONE, and can proceed as normal.
	 */

	if (thi->t_state == RESTARTING) {
		if (connection)
			drbd_info(connection, "Restarting %s thread\n", thi->name);
		else
			drbd_info(resource, "Restarting %s thread\n", thi->name);
		thi->t_state = RUNNING;
		spin_unlock_irqrestore(&thi->t_lock, flags);
		goto restart;
	}

	thi->task = NULL;
	thi->t_state = NONE;
	smp_mb();

	if (connection)
		drbd_info(connection, "Terminating %s thread\n", thi->name);
	else
		drbd_info(resource, "Terminating %s thread\n", thi->name);

	complete(&thi->stop);
	spin_unlock_irqrestore(&thi->t_lock, flags);

	return retval;
}

static void drbd_thread_init(struct drbd_resource *resource, struct drbd_thread *thi,
			     int (*func) (struct drbd_thread *), const char *name)
{
	spin_lock_init(&thi->t_lock);
	thi->task    = NULL;
	thi->t_state = NONE;
	thi->function = func;
	thi->resource = resource;
	thi->connection = NULL;
	thi->name = name;
}

int drbd_thread_start(struct drbd_thread *thi)
{
	struct drbd_resource *resource = thi->resource;
	struct drbd_connection *connection = thi->connection;
	struct task_struct *nt;
	unsigned long flags;

	/* is used from state engine doing drbd_thread_stop_nowait,
	 * while holding the req lock irqsave */
	spin_lock_irqsave(&thi->t_lock, flags);

	switch (thi->t_state) {
	case NONE:
		if (connection)
			drbd_info(connection, "Starting %s thread (from %s [%d])\n",
				 thi->name, current->comm, current->pid);
		else
			drbd_info(resource, "Starting %s thread (from %s [%d])\n",
				 thi->name, current->comm, current->pid);

		init_completion(&thi->stop);
		D_ASSERT(resource, thi->task == NULL);
		thi->reset_cpu_mask = 1;
		thi->t_state = RUNNING;
		spin_unlock_irqrestore(&thi->t_lock, flags);
		flush_signals(current); /* otherw. may get -ERESTARTNOINTR */

		nt = kthread_create(drbd_thread_setup, (void *) thi,
				    "drbd_%c_%s", thi->name[0], resource->name);

		if (IS_ERR(nt)) {
			if (connection)
				drbd_err(connection, "Couldn't start thread\n");
			else
				drbd_err(resource, "Couldn't start thread\n");

			return false;
		}
		spin_lock_irqsave(&thi->t_lock, flags);
		thi->task = nt;
		thi->t_state = RUNNING;
		spin_unlock_irqrestore(&thi->t_lock, flags);
		wake_up_process(nt);
		break;
	case EXITING:
		thi->t_state = RESTARTING;
		if (connection)
			drbd_info(connection, "Restarting %s thread (from %s [%d])\n",
					thi->name, current->comm, current->pid);
		else
			drbd_info(resource, "Restarting %s thread (from %s [%d])\n",
					thi->name, current->comm, current->pid);
		/* fall through */
	case RUNNING:
	case RESTARTING:
	default:
		spin_unlock_irqrestore(&thi->t_lock, flags);
		break;
	}

	return true;
}


void _drbd_thread_stop(struct drbd_thread *thi, int restart, int wait)
{
	unsigned long flags;

	enum drbd_thread_state ns = restart ? RESTARTING : EXITING;

	/* may be called from state engine, holding the req lock irqsave */
	spin_lock_irqsave(&thi->t_lock, flags);

	if (thi->t_state == NONE) {
		spin_unlock_irqrestore(&thi->t_lock, flags);
		if (restart)
			drbd_thread_start(thi);
		return;
	}

	if (thi->t_state == EXITING && ns == RESTARTING) {
		/* Do not abort a stop request, otherwise a waiter might never wake up */
		spin_unlock_irqrestore(&thi->t_lock, flags);
		return;
	}

	if (thi->t_state != ns) {
		if (thi->task == NULL) {
			spin_unlock_irqrestore(&thi->t_lock, flags);
			return;
		}

		thi->t_state = ns;
		smp_mb();
		init_completion(&thi->stop);
		if (thi->task != current)
			force_sig(DRBD_SIGKILL, thi->task);
	}
	spin_unlock_irqrestore(&thi->t_lock, flags);

	if (wait)
		wait_for_completion(&thi->stop);
}

int conn_lowest_minor(struct drbd_connection *connection)
{
	struct drbd_peer_device *peer_device;
	int vnr = 0, minor = -1;

	rcu_read_lock();
	peer_device = idr_get_next(&connection->peer_devices, &vnr);
	if (peer_device)
		minor = device_to_minor(peer_device->device);
	rcu_read_unlock();

	return minor;
}

#ifdef CONFIG_SMP
/**
 * drbd_calc_cpu_mask() - Generate CPU masks, spread over all CPUs
 *
 * Forces all threads of a resource onto the same CPU. This is beneficial for
 * DRBD's performance. May be overwritten by user's configuration.
 */
static void drbd_calc_cpu_mask(cpumask_var_t *cpu_mask)
{
	unsigned int *resources_per_cpu, min_index = ~0;

	resources_per_cpu = kzalloc(nr_cpu_ids * sizeof(*resources_per_cpu), GFP_KERNEL);
	if (resources_per_cpu) {
		struct drbd_resource *resource;
		unsigned int cpu, min = ~0;

		rcu_read_lock();
		for_each_resource_rcu(resource, &drbd_resources) {
			for_each_cpu(cpu, resource->cpu_mask)
				resources_per_cpu[cpu]++;
		}
		rcu_read_unlock();
		for_each_online_cpu(cpu) {
			if (resources_per_cpu[cpu] < min) {
				min = resources_per_cpu[cpu];
				min_index = cpu;
			}
		}
		kfree(resources_per_cpu);
	}
	if (min_index == ~0) {
		cpumask_setall(*cpu_mask);
		return;
	}
	cpumask_set_cpu(min_index, *cpu_mask);
}

/**
 * drbd_thread_current_set_cpu() - modifies the cpu mask of the _current_ thread
 * @device:	DRBD device.
 * @thi:	drbd_thread object
 *
 * call in the "main loop" of _all_ threads, no need for any mutex, current won't die
 * prematurely.
 */
void drbd_thread_current_set_cpu(struct drbd_thread *thi)
{
	struct drbd_resource *resource = thi->resource;
	struct task_struct *p = current;

	if (!thi->reset_cpu_mask)
		return;
	thi->reset_cpu_mask = 0;
	set_cpus_allowed_ptr(p, resource->cpu_mask);
}
#else
#define drbd_calc_cpu_mask(A) ({})
#endif

static bool drbd_all_neighbor_secondary(struct drbd_resource *resource, u64 *authoritative)
{
	struct drbd_connection *connection;
	bool all_secondary = true;
	int id;

	rcu_read_lock();
	for_each_connection_rcu(connection, resource) {
		if (connection->cstate[NOW] >= C_CONNECTED &&
		    connection->peer_role[NOW] == R_PRIMARY) {
			all_secondary = false;
			if (authoritative) {
				id = connection->peer_node_id;
				*authoritative |= NODE_MASK(id);
			} else {
				break;
			}
		}
	}
	rcu_read_unlock();

	return all_secondary;
}

/* This function is supposed to have the same semantics as calc_device_stable() in drbd_state.c
   A primary is stable since it is authoritative.
   Unstable are neighbors of a primary and resync target nodes.
   Nodes further away from a primary are stable! */
bool drbd_device_stable(struct drbd_device *device, u64 *authoritative)
{
	struct drbd_resource *resource = device->resource;
	struct drbd_connection *connection;
	struct drbd_peer_device *peer_device;
	bool device_stable = true;

	if (resource->role[NOW] == R_PRIMARY)
		return true;

	if (!drbd_all_neighbor_secondary(resource, authoritative))
		return false;

	rcu_read_lock();
	for_each_connection_rcu(connection, resource) {
		peer_device = conn_peer_device(connection, device->vnr);
		switch (peer_device->repl_state[NOW]) {
		case L_WF_BITMAP_T:
		case L_SYNC_TARGET:
		case L_PAUSED_SYNC_T:
			device_stable = false;
			if (authoritative)
				*authoritative |= NODE_MASK(peer_device->node_id);
			goto out;
		default:
			continue;
		}
	}

out:
	rcu_read_unlock();
	return device_stable;
}

/**
 * drbd_header_size  -  size of a packet header
 *
 * The header size is a multiple of 8, so any payload following the header is
 * word aligned on 64-bit architectures.  (The bitmap send and receive code
 * relies on this.)
 */
unsigned int drbd_header_size(struct drbd_connection *connection)
{
	if (connection->agreed_pro_version >= 100) {
		BUILD_BUG_ON(!IS_ALIGNED(sizeof(struct p_header100), 8));
		return sizeof(struct p_header100);
	} else {
		BUILD_BUG_ON(sizeof(struct p_header80) !=
			     sizeof(struct p_header95));
		BUILD_BUG_ON(!IS_ALIGNED(sizeof(struct p_header80), 8));
		return sizeof(struct p_header80);
	}
}

static void prepare_header80(struct p_header80 *h, enum drbd_packet cmd, int size)
{
	h->magic   = cpu_to_be32(DRBD_MAGIC);
	h->command = cpu_to_be16(cmd);
	h->length  = cpu_to_be16(size - sizeof(struct p_header80));
}

static void prepare_header95(struct p_header95 *h, enum drbd_packet cmd, int size)
{
	h->magic   = cpu_to_be16(DRBD_MAGIC_BIG);
	h->command = cpu_to_be16(cmd);
	h->length = cpu_to_be32(size - sizeof(struct p_header95));
}

static void prepare_header100(struct p_header100 *h, enum drbd_packet cmd,
				      int size, int vnr)
{
	h->magic = cpu_to_be32(DRBD_MAGIC_100);
	h->volume = cpu_to_be16(vnr);
	h->command = cpu_to_be16(cmd);
	h->length = cpu_to_be32(size - sizeof(struct p_header100));
	h->pad = 0;
}

static void prepare_header(struct drbd_connection *connection, int vnr,
			   void *buffer, enum drbd_packet cmd, int size)
{
	if (connection->agreed_pro_version >= 100)
		prepare_header100(buffer, cmd, size, vnr);
	else if (connection->agreed_pro_version >= 95 &&
		 size > DRBD_MAX_SIZE_H80_PACKET)
		prepare_header95(buffer, cmd, size);
	else
		prepare_header80(buffer, cmd, size);
}

static void new_or_recycle_send_buffer_page(struct drbd_send_buffer *sbuf)
{
	while (1) {
		struct page *page;
		int count = page_count(sbuf->page);

		BUG_ON(count == 0);
		if (count == 1)
			goto have_page;

		page = alloc_page(GFP_KERNEL);
		if (page) {
			put_page(sbuf->page);
			sbuf->page = page;
			goto have_page;
		}

		schedule_timeout(HZ / 10);
	}
have_page:
	sbuf->unsent =
	sbuf->pos = page_address(sbuf->page);
}

static void *alloc_send_buffer(struct drbd_connection *connection, int size,
			      enum drbd_stream drbd_stream)
{
	struct drbd_send_buffer *sbuf = &connection->send_buffer[drbd_stream];
	char *page_start = page_address(sbuf->page);

	if (sbuf->pos - page_start + size > PAGE_SIZE) {
		if (sbuf->unsent != sbuf->pos)
			flush_send_buffer(connection, drbd_stream);
		new_or_recycle_send_buffer_page(sbuf);
	}

	sbuf->allocated_size = size;
	sbuf->additional_size = 0;

	return sbuf->pos;
}

/* Only used the shrink the previously allocated size. */
static void resize_prepared_command(struct drbd_connection *connection,
				    enum drbd_stream drbd_stream,
				    int size)
{
	connection->send_buffer[drbd_stream].allocated_size =
		size + drbd_header_size(connection);
}

static void additional_size_command(struct drbd_connection *connection,
				    enum drbd_stream drbd_stream,
				    int additional_size)
{
	connection->send_buffer[drbd_stream].additional_size = additional_size;
}

static void *__conn_prepare_command(struct drbd_connection *connection, int size,
				    enum drbd_stream drbd_stream)
{
	struct drbd_transport *transport = &connection->transport;
	int header_size;

	if (!transport->ops->stream_ok(transport, drbd_stream))
		return NULL;

	header_size = drbd_header_size(connection);
	return alloc_send_buffer(connection, header_size + size, drbd_stream) + header_size;
}

/**
 * conn_prepare_command() - Allocate a send buffer for a packet/command
 * @conneciton:	the connections the packet will be sent through
 * @size:	number of bytes to allocate
 * @stream:	DATA_STREAM or CONTROL_STREAM
 *
 * This allocates a buffer with capacity to hold the header, and
 * the requested size. Upon success is return a pointer that points
 * to the first byte behind the header. The caller is expected to
 * call xxx_send_command() soon.
 */
void *conn_prepare_command(struct drbd_connection *connection, int size,
			   enum drbd_stream drbd_stream)
{
	void *p;

	mutex_lock(&connection->mutex[drbd_stream]);
	p = __conn_prepare_command(connection, size, drbd_stream);
	if (!p)
		mutex_unlock(&connection->mutex[drbd_stream]);

	return p;
}

/**
 * drbd_prepare_command() - Allocate a send buffer for a packet/command
 * @conneciton:	the connections the packet will be sent through
 * @size:	number of bytes to allocate
 * @stream:	DATA_STREAM or CONTROL_STREAM
 *
 * This allocates a buffer with capacity to hold the header, and
 * the requested size. Upon success is return a pointer that points
 * to the first byte behind the header. The caller is expected to
 * call xxx_send_command() soon.
 */
void *drbd_prepare_command(struct drbd_peer_device *peer_device, int size, enum drbd_stream drbd_stream)
{
	return conn_prepare_command(peer_device->connection, size, drbd_stream);
}

static int flush_send_buffer(struct drbd_connection *connection, enum drbd_stream drbd_stream)
{
	struct drbd_send_buffer *sbuf = &connection->send_buffer[drbd_stream];
	struct drbd_transport *transport = &connection->transport;
	struct drbd_transport_ops *tr_ops = transport->ops;
	int msg_flags, err, offset, size;

	msg_flags = sbuf->additional_size ? MSG_MORE : 0;

	offset = sbuf->unsent - (char *)page_address(sbuf->page);
	size = sbuf->pos - sbuf->unsent + sbuf->allocated_size;
	err = tr_ops->send_page(transport, drbd_stream, sbuf->page, offset, size, msg_flags);
	if (!err) {
		sbuf->unsent =
		sbuf->pos += sbuf->allocated_size;      /* send buffer submitted! */
	}

	sbuf->allocated_size = 0;

	return err;
}

static int __send_command(struct drbd_connection *connection, int vnr,
			  enum drbd_packet cmd, enum drbd_stream drbd_stream)
{
	struct drbd_send_buffer *sbuf = &connection->send_buffer[drbd_stream];
	struct drbd_transport *transport = &connection->transport;
	struct drbd_transport_ops *tr_ops = transport->ops;
	bool corked = test_bit(CORKED + drbd_stream, &connection->flags);
	bool flush = (cmd == P_PING || cmd == P_PING_ACK || cmd == P_TWOPC_PREPARE);
	int err;

	/* send P_PING and P_PING_ACK immediately, they need to be delivered as
	   fast as possible.
	   P_TWOPC_PREPARE might be used from the worker context while corked.
	   The work item (connect_work) calls change_cluster_wide_state() which
	   in turn waits for reply packets. -> Need to send it regardless of
	   corking.  */

	if (connection->cstate[NOW] < C_CONNECTING)
		return -EIO;
	prepare_header(connection, vnr, sbuf->pos, cmd,
		       sbuf->allocated_size + sbuf->additional_size);

	if (corked && !flush) {
		sbuf->pos += sbuf->allocated_size;
		sbuf->allocated_size = 0;
		err = 0;
	} else {
		err = flush_send_buffer(connection, drbd_stream);

		/* DRBD protocol "pings" are latency critical.
		 * This is supposed to trigger tcp_push_pending_frames() */
		if (!err && flush)
			tr_ops->hint(transport, drbd_stream, NODELAY);

	}

	return err;
}

void drbd_drop_unsent(struct drbd_connection* connection)
{
	int i;

	clear_bit(DATA_CORKED, &connection->flags);
	clear_bit(CONTROL_CORKED, &connection->flags);

	for (i = DATA_STREAM; i <= CONTROL_STREAM ; i++) {
		struct drbd_send_buffer *sbuf = &connection->send_buffer[i];
		sbuf->unsent =
		sbuf->pos = page_address(sbuf->page);
		sbuf->allocated_size = 0;
		sbuf->additional_size = 0;
	}
}

void drbd_cork(struct drbd_connection *connection, enum drbd_stream stream)
{
	struct drbd_transport *transport = &connection->transport;
	struct drbd_transport_ops *tr_ops = transport->ops;

	mutex_lock(&connection->mutex[stream]);
	set_bit(CORKED + stream, &connection->flags);
	tr_ops->hint(transport, stream, CORK);
	mutex_unlock(&connection->mutex[stream]);
}

void drbd_uncork(struct drbd_connection *connection, enum drbd_stream stream)
{
	struct drbd_send_buffer *sbuf = &connection->send_buffer[stream];
	struct drbd_transport *transport = &connection->transport;
	struct drbd_transport_ops *tr_ops = transport->ops;


	mutex_lock(&connection->mutex[stream]);
	if (sbuf->unsent != sbuf->pos)
		flush_send_buffer(connection, stream);

	clear_bit(CORKED + stream, &connection->flags);
	tr_ops->hint(transport, stream, UNCORK);
	mutex_unlock(&connection->mutex[stream]);
}

int send_command(struct drbd_connection *connection, int vnr,
		 enum drbd_packet cmd, enum drbd_stream drbd_stream)
{
	int err;

	err = __send_command(connection, vnr, cmd, drbd_stream);
	mutex_unlock(&connection->mutex[drbd_stream]);
	return err;
}

int drbd_send_command(struct drbd_peer_device *peer_device,
		      enum drbd_packet cmd, enum drbd_stream drbd_stream)
{
	return send_command(peer_device->connection, peer_device->device->vnr,
			    cmd, drbd_stream);
}

int drbd_send_ping(struct drbd_connection *connection)
{
	if (!conn_prepare_command(connection, 0, CONTROL_STREAM))
		return -EIO;
	return send_command(connection, -1, P_PING, CONTROL_STREAM);
}

int drbd_send_ping_ack(struct drbd_connection *connection)
{
	if (!conn_prepare_command(connection, 0, CONTROL_STREAM))
		return -EIO;
	return send_command(connection, -1, P_PING_ACK, CONTROL_STREAM);
}

int drbd_send_peer_ack(struct drbd_connection *connection,
			      struct drbd_request *req)
{
	struct drbd_resource *resource = connection->resource;
	struct drbd_connection *c;
	struct p_peer_ack *p;
	u64 mask = 0;

	if (req->rq_state[0] & RQ_LOCAL_OK)
		mask |= NODE_MASK(resource->res_opts.node_id);

	rcu_read_lock();
	for_each_connection_rcu(c, resource) {
		int node_id = c->peer_node_id;
		int idx = 1 + node_id;

		if (req->rq_state[idx] & RQ_NET_OK)
			mask |= NODE_MASK(node_id);
	}
	rcu_read_unlock();

	p = conn_prepare_command(connection, sizeof(*p), CONTROL_STREAM);
	if (!p)
		return -EIO;
	p->mask = cpu_to_be64(mask);
	p->dagtag = cpu_to_be64(req->dagtag_sector);

	return send_command(connection, -1, P_PEER_ACK, CONTROL_STREAM);
}

int drbd_send_sync_param(struct drbd_peer_device *peer_device)
{
	struct p_rs_param_95 *p;
	int size;
	const int apv = peer_device->connection->agreed_pro_version;
	enum drbd_packet cmd;
	struct net_conf *nc;
	struct peer_device_conf *pdc;

	rcu_read_lock();
	nc = rcu_dereference(peer_device->connection->transport.net_conf);

	size = apv <= 87 ? sizeof(struct p_rs_param)
		: apv == 88 ? sizeof(struct p_rs_param)
			+ strlen(nc->verify_alg) + 1
		: apv <= 94 ? sizeof(struct p_rs_param_89)
		: /* apv >= 95 */ sizeof(struct p_rs_param_95);

	cmd = apv >= 89 ? P_SYNC_PARAM89 : P_SYNC_PARAM;
	rcu_read_unlock();

	p = drbd_prepare_command(peer_device, size, DATA_STREAM);
	if (!p)
		return -EIO;

	/* initialize verify_alg and csums_alg */
	memset(p->verify_alg, 0, 2 * SHARED_SECRET_MAX);

	rcu_read_lock();
	nc = rcu_dereference(peer_device->connection->transport.net_conf);

	if (get_ldev(peer_device->device)) {
		pdc = rcu_dereference(peer_device->conf);
		p->resync_rate = cpu_to_be32(pdc->resync_rate);
		p->c_plan_ahead = cpu_to_be32(pdc->c_plan_ahead);
		p->c_delay_target = cpu_to_be32(pdc->c_delay_target);
		p->c_fill_target = cpu_to_be32(pdc->c_fill_target);
		p->c_max_rate = cpu_to_be32(pdc->c_max_rate);
		put_ldev(peer_device->device);
	} else {
		p->resync_rate = cpu_to_be32(DRBD_RESYNC_RATE_DEF);
		p->c_plan_ahead = cpu_to_be32(DRBD_C_PLAN_AHEAD_DEF);
		p->c_delay_target = cpu_to_be32(DRBD_C_DELAY_TARGET_DEF);
		p->c_fill_target = cpu_to_be32(DRBD_C_FILL_TARGET_DEF);
		p->c_max_rate = cpu_to_be32(DRBD_C_MAX_RATE_DEF);
	}

	if (apv >= 88)
		strcpy(p->verify_alg, nc->verify_alg);
	if (apv >= 89)
		strcpy(p->csums_alg, nc->csums_alg);
	rcu_read_unlock();

	return drbd_send_command(peer_device, cmd, DATA_STREAM);
}

int __drbd_send_protocol(struct drbd_connection *connection, enum drbd_packet cmd)
{
	struct p_protocol *p;
	struct net_conf *nc;
	int size, cf;

	if (test_bit(CONN_DRY_RUN, &connection->flags) && connection->agreed_pro_version < 92) {
		clear_bit(CONN_DRY_RUN, &connection->flags);
		drbd_err(connection, "--dry-run is not supported by peer");
		return -EOPNOTSUPP;
	}

	size = sizeof(*p);
	rcu_read_lock();
	nc = rcu_dereference(connection->transport.net_conf);
	if (connection->agreed_pro_version >= 87)
		size += strlen(nc->integrity_alg) + 1;
	rcu_read_unlock();

	p = __conn_prepare_command(connection, size, DATA_STREAM);
	if (!p)
		return -EIO;

	rcu_read_lock();
	nc = rcu_dereference(connection->transport.net_conf);

	p->protocol      = cpu_to_be32(nc->wire_protocol);
	p->after_sb_0p   = cpu_to_be32(nc->after_sb_0p);
	p->after_sb_1p   = cpu_to_be32(nc->after_sb_1p);
	p->after_sb_2p   = cpu_to_be32(nc->after_sb_2p);
	p->two_primaries = cpu_to_be32(nc->two_primaries);
	cf = 0;
	if (test_bit(CONN_DISCARD_MY_DATA, &connection->flags))
		cf |= CF_DISCARD_MY_DATA;
	if (test_bit(CONN_DRY_RUN, &connection->flags))
		cf |= CF_DRY_RUN;
	p->conn_flags    = cpu_to_be32(cf);

	if (connection->agreed_pro_version >= 87)
		strcpy(p->integrity_alg, nc->integrity_alg);
	rcu_read_unlock();

	return __send_command(connection, -1, cmd, DATA_STREAM);
}

int drbd_send_protocol(struct drbd_connection *connection)
{
	int err;

	mutex_lock(&connection->mutex[DATA_STREAM]);
	err = __drbd_send_protocol(connection, P_PROTOCOL);
	mutex_unlock(&connection->mutex[DATA_STREAM]);

	return err;
}

static int _drbd_send_uuids(struct drbd_peer_device *peer_device, u64 uuid_flags)
{
	struct drbd_device *device = peer_device->device;
	struct p_uuids *p;
	int i;

	if (!get_ldev_if_state(device, D_NEGOTIATING))
		return 0;

	p = drbd_prepare_command(peer_device, sizeof(*p), DATA_STREAM);
	if (!p) {
		put_ldev(device);
		return -EIO;
	}

	spin_lock_irq(&device->ldev->md.uuid_lock);
	p->current_uuid = cpu_to_be64(drbd_current_uuid(device));
	p->bitmap_uuid = cpu_to_be64(drbd_bitmap_uuid(peer_device));
	for (i = 0; i < ARRAY_SIZE(p->history_uuids); i++)
		p->history_uuids[i] = cpu_to_be64(drbd_history_uuid(device, i));
	spin_unlock_irq(&device->ldev->md.uuid_lock);

	peer_device->comm_bm_set = drbd_bm_total_weight(peer_device);
	p->dirty_bits = cpu_to_be64(peer_device->comm_bm_set);

	if (test_bit(DISCARD_MY_DATA, &device->flags))
		uuid_flags |= UUID_FLAG_DISCARD_MY_DATA;
	if (test_bit(CRASHED_PRIMARY, &device->flags))
		uuid_flags |= UUID_FLAG_CRASHED_PRIMARY;
	if (!drbd_md_test_flag(device->ldev, MDF_CONSISTENT))
		uuid_flags |= UUID_FLAG_INCONSISTENT;
	p->uuid_flags = cpu_to_be64(uuid_flags);

	put_ldev(device);

	return drbd_send_command(peer_device, P_UUIDS, DATA_STREAM);
}

static u64 __bitmap_uuid(struct drbd_device *device, int node_id) __must_hold(local)
{
	struct drbd_peer_device *peer_device;
	struct drbd_peer_md *peer_md = device->ldev->md.peers;
	u64 bitmap_uuid = peer_md[node_id].bitmap_uuid;

	/* Sending a bitmap_uuid of 0 means that we are in sync with that peer.
	   The recipient of this message might use this assumption to throw away it's
	   bitmap to that peer.

	   Send -1 instead if we are (resync target from that peer) not at the same
	   current uuid.
	   This corner case is relevant if we finish resync from an UpToDate peer first,
	   and the second resync (which was paused first) is from an Outdated node.
	   And that second resync gets canceled by the resync target due to the first
	   resync finished successfully.
	 */

	rcu_read_lock();
	peer_device = peer_device_by_node_id(device, node_id);

	if (bitmap_uuid == 0 && peer_device &&
	    (peer_device->current_uuid & ~UUID_PRIMARY) !=
	    (drbd_current_uuid(device) & ~UUID_PRIMARY))
		bitmap_uuid = -1;

	rcu_read_unlock();

	return bitmap_uuid;
}

static int _drbd_send_uuids110(struct drbd_peer_device *peer_device, u64 uuid_flags, u64 node_mask)
{
	struct drbd_device *device = peer_device->device;
	struct drbd_peer_md *peer_md;
	struct p_uuids110 *p;
	int i, pos = 0;
	u64 bitmap_uuids_mask = 0;
	u64 authoritative_mask;
	int p_size = sizeof(*p);

	if (!get_ldev_if_state(device, D_NEGOTIATING))
		return 0;

	peer_md = device->ldev->md.peers;

	p_size += (DRBD_PEERS_MAX + HISTORY_UUIDS) * sizeof(p->other_uuids[0]);
	p = drbd_prepare_command(peer_device, p_size, DATA_STREAM);
	if (!p) {
		put_ldev(device);
		return -EIO;
	}

	spin_lock_irq(&device->ldev->md.uuid_lock);
	p->current_uuid = cpu_to_be64(drbd_current_uuid(device));

	for (i = 0; i < DRBD_NODE_ID_MAX; i++) {
		if (peer_md[i].bitmap_index != -1 || peer_md[i].flags & MDF_NODE_EXISTS)
			bitmap_uuids_mask |= NODE_MASK(i);
	}

	for_each_set_bit(i, (unsigned long *)&bitmap_uuids_mask, sizeof(bitmap_uuids_mask))
		p->other_uuids[pos++] = cpu_to_be64(__bitmap_uuid(device, i));

	for (i = 0; i < HISTORY_UUIDS; i++)
		p->other_uuids[pos++] = cpu_to_be64(drbd_history_uuid(device, i));
	spin_unlock_irq(&device->ldev->md.uuid_lock);

	p->bitmap_uuids_mask = cpu_to_be64(bitmap_uuids_mask);

	peer_device->comm_bm_set = drbd_bm_total_weight(peer_device);
	p->dirty_bits = cpu_to_be64(peer_device->comm_bm_set);
	if (test_bit(DISCARD_MY_DATA, &device->flags))
		uuid_flags |= UUID_FLAG_DISCARD_MY_DATA;
	if (test_bit(CRASHED_PRIMARY, &device->flags))
		uuid_flags |= UUID_FLAG_CRASHED_PRIMARY;
	if (!drbd_md_test_flag(device->ldev, MDF_CONSISTENT))
		uuid_flags |= UUID_FLAG_INCONSISTENT;
	if (peer_device->connection->last_reconnect_jif)
		uuid_flags |= UUID_FLAG_RECONNECT;
	if (drbd_device_stable(device, &authoritative_mask)) {
		uuid_flags |= UUID_FLAG_STABLE;
		p->node_mask = cpu_to_be64(node_mask);
	} else {
		D_ASSERT(peer_device, node_mask == 0);
		p->node_mask = cpu_to_be64(authoritative_mask);
	}

	p->uuid_flags = cpu_to_be64(uuid_flags);

	put_ldev(device);

	p_size = sizeof(*p) +
		(hweight64(bitmap_uuids_mask) + HISTORY_UUIDS) * sizeof(p->other_uuids[0]);
	resize_prepared_command(peer_device->connection, DATA_STREAM, p_size);
	return drbd_send_command(peer_device, P_UUIDS110, DATA_STREAM);
}

int drbd_send_uuids(struct drbd_peer_device *peer_device, u64 uuid_flags, u64 node_mask)
{
	if (peer_device->connection->agreed_pro_version >= 110)
		return _drbd_send_uuids110(peer_device, uuid_flags, node_mask);
	else
		return _drbd_send_uuids(peer_device, uuid_flags);
}

void drbd_print_uuids(struct drbd_peer_device *peer_device, const char *text)
{
	struct drbd_device *device = peer_device->device;

	if (get_ldev_if_state(device, D_NEGOTIATING)) {
		drbd_info(peer_device, "%s %016llX:%016llX:%016llX:%016llX\n",
			  text,
			  (unsigned long long)drbd_current_uuid(device),
			  (unsigned long long)drbd_bitmap_uuid(peer_device),
			  (unsigned long long)drbd_history_uuid(device, 0),
			  (unsigned long long)drbd_history_uuid(device, 1));
		put_ldev(device);
	} else {
		drbd_info(device, "%s effective data uuid: %016llX\n",
			  text,
			  (unsigned long long)device->exposed_data_uuid);
	}
}

void drbd_send_current_uuid(struct drbd_peer_device *peer_device, u64 current_uuid, u64 weak_nodes)
{
	struct p_current_uuid *p;

	p = drbd_prepare_command(peer_device, sizeof(*p), DATA_STREAM);
	if (p) {
		p->uuid = cpu_to_be64(current_uuid);
		p->weak_nodes = cpu_to_be64(weak_nodes);
		drbd_send_command(peer_device, P_CURRENT_UUID, DATA_STREAM);
	}
}

void drbd_gen_and_send_sync_uuid(struct drbd_peer_device *peer_device)
{
	struct drbd_device *device = peer_device->device;
	struct p_uuid *p;
	u64 uuid;

	D_ASSERT(device, device->disk_state[NOW] == D_UP_TO_DATE);

	uuid = drbd_bitmap_uuid(peer_device);
	if (uuid && uuid != UUID_JUST_CREATED)
		uuid = uuid + UUID_NEW_BM_OFFSET;
	else
		get_random_bytes(&uuid, sizeof(u64));
	drbd_uuid_set_bitmap(peer_device, uuid);
	drbd_print_uuids(peer_device, "updated sync UUID");
	drbd_md_sync(device);

	p = drbd_prepare_command(peer_device, sizeof(*p), DATA_STREAM);
	if (p) {
		p->uuid = cpu_to_be64(uuid);
		drbd_send_command(peer_device, P_SYNC_UUID, DATA_STREAM);
	}
}

/* All callers hold resource->conf_update */
int drbd_attach_peer_device(struct drbd_peer_device *peer_device) __must_hold(local)
{
	struct peer_device_conf *pdc;
	struct fifo_buffer *resync_plan = NULL;
	struct lru_cache *resync_lru = NULL;
	int err = -ENOMEM;

	pdc = rcu_dereference_protected(peer_device->conf,
		lockdep_is_held(&peer_device->device->resource->conf_update));

	resync_plan = fifo_alloc((pdc->c_plan_ahead * 10 * SLEEP_TIME) / HZ);
	if (!resync_plan)
		goto out;
	resync_lru = lc_create("resync", drbd_bm_ext_cache,
			       1, 61, sizeof(struct bm_extent),
			       offsetof(struct bm_extent, lce));
	if (!resync_lru)
		goto out;
	rcu_assign_pointer(peer_device->rs_plan_s, resync_plan);
	peer_device->resync_lru = resync_lru;
	err = 0;

out:
	if (err) {
		kfree(resync_lru);
		kfree(resync_plan);
	}
	return err;
}

int drbd_send_sizes(struct drbd_peer_device *peer_device, int trigger_reply, enum dds_flags flags)
{
	struct drbd_device *device = peer_device->device;
	struct p_sizes *p;
	sector_t d_size, u_size;
	int q_order_type;
	unsigned int max_bio_size;

	if (get_ldev_if_state(device, D_NEGOTIATING)) {
		D_ASSERT(device, device->ldev->backing_bdev);
		d_size = drbd_get_max_capacity(device->ldev);
		rcu_read_lock();
		u_size = rcu_dereference(device->ldev->disk_conf)->disk_size;
		rcu_read_unlock();
		q_order_type = drbd_queue_order_type(device);
		max_bio_size = queue_max_hw_sectors(device->ldev->backing_bdev->bd_disk->queue) << 9;
		max_bio_size = min(max_bio_size, DRBD_MAX_BIO_SIZE);
		put_ldev(device);
	} else {
		d_size = 0;
		u_size = 0;
		q_order_type = QUEUE_ORDERED_NONE;
		max_bio_size = DRBD_MAX_BIO_SIZE; /* ... multiple BIOs per peer_request */
	}

	p = drbd_prepare_command(peer_device, sizeof(*p), DATA_STREAM);
	if (!p)
		return -EIO;

	if (peer_device->connection->agreed_pro_version <= 94)
		max_bio_size = min(max_bio_size, DRBD_MAX_SIZE_H80_PACKET);
	else if (peer_device->connection->agreed_pro_version < 100)
		max_bio_size = min(max_bio_size, DRBD_MAX_BIO_SIZE_P95);

	p->d_size = cpu_to_be64(d_size);
	p->u_size = cpu_to_be64(u_size);
	p->c_size = cpu_to_be64(trigger_reply ? 0 : drbd_get_capacity(device->this_bdev));
	p->max_bio_size = cpu_to_be32(max_bio_size);
	p->queue_order_type = cpu_to_be16(q_order_type);
	p->dds_flags = cpu_to_be16(flags);

	return drbd_send_command(peer_device, P_SIZES, DATA_STREAM);
}

int drbd_send_current_state(struct drbd_peer_device *peer_device)
{
	return drbd_send_state(peer_device, drbd_get_peer_device_state(peer_device, NOW));
}

static int send_state(struct drbd_connection *connection, int vnr, union drbd_state state)
{
	struct p_state *p;

	p = conn_prepare_command(connection, sizeof(*p), DATA_STREAM);
	if (!p)
		return -EIO;

	if (connection->agreed_pro_version < 110) {
		/* D_DETACHING was introduced with drbd-9.0 */
		if (state.disk > D_DETACHING)
			state.disk--;
		if (state.pdsk > D_DETACHING)
			state.pdsk--;
	}

	p->state = cpu_to_be32(state.i); /* Within the send mutex */
	return send_command(connection, vnr, P_STATE, DATA_STREAM);
}

int conn_send_state(struct drbd_connection *connection, union drbd_state state)
{
	BUG_ON(connection->agreed_pro_version < 100);
	return send_state(connection, -1, state);
}

/**
 * drbd_send_state() - Sends the drbd state to the peer
 * @device:	DRBD device.
 * @state:	state to send
 */
int drbd_send_state(struct drbd_peer_device *peer_device, union drbd_state state)
{
	return send_state(peer_device->connection, peer_device->device->vnr, state);
}

int conn_send_state_req(struct drbd_connection *connection, int vnr, enum drbd_packet cmd,
			union drbd_state mask, union drbd_state val)
{
	struct p_req_state *p;

	/* Protocols before version 100 only support one volume and connection.
	 * All state change requests are via P_STATE_CHG_REQ. */
	if (connection->agreed_pro_version < 100)
		cmd = P_STATE_CHG_REQ;

	p = conn_prepare_command(connection, sizeof(*p), DATA_STREAM);
	if (!p)
		return -EIO;
	p->mask = cpu_to_be32(mask.i);
	p->val = cpu_to_be32(val.i);

	return send_command(connection, vnr, cmd, DATA_STREAM);
}

int conn_send_twopc_request(struct drbd_connection *connection, int vnr, enum drbd_packet cmd,
			    struct p_twopc_request *request)
{
	struct p_twopc_request *p;

	drbd_debug(connection, "Sending %s request for state change %u\n",
		   drbd_packet_name(cmd),
		   be32_to_cpu(request->tid));

	p = conn_prepare_command(connection, sizeof(*p), DATA_STREAM);
	if (!p)
		return -EIO;
	memcpy(p, request, sizeof(*request));

	return send_command(connection, vnr, cmd, DATA_STREAM);
}

void drbd_send_sr_reply(struct drbd_connection *connection, int vnr, enum drbd_state_rv retcode)
{
	struct p_req_state_reply *p;

	p = conn_prepare_command(connection, sizeof(*p), CONTROL_STREAM);
	if (p) {
		enum drbd_packet cmd = P_STATE_CHG_REPLY;

		if (connection->agreed_pro_version >= 100 && vnr < 0)
			cmd = P_CONN_ST_CHG_REPLY;

		p->retcode = cpu_to_be32(retcode);
		send_command(connection, vnr, cmd, CONTROL_STREAM);
	}
}

void drbd_send_twopc_reply(struct drbd_connection *connection,
			   enum drbd_packet cmd, struct twopc_reply *reply)
{
	struct p_twopc_reply *p;

	p = conn_prepare_command(connection, sizeof(*p), CONTROL_STREAM);
	if (p) {
		p->tid = cpu_to_be32(reply->tid);
		p->initiator_node_id = cpu_to_be32(reply->initiator_node_id);
		p->reachable_nodes = cpu_to_be64(reply->reachable_nodes);
		p->primary_nodes = cpu_to_be64(reply->primary_nodes);
		p->weak_nodes = cpu_to_be64(reply->weak_nodes);
		drbd_debug(connection, "Sending %s reply for state change %u "
			   "(reachable_nodes=%lX, primary_nodes=%lX, "
			   "weak_nodes=%lX)\n",
			   drbd_packet_name(cmd),
			   reply->tid,
			   (unsigned long)reply->reachable_nodes,
			   (unsigned long)reply->primary_nodes,
			   (unsigned long)reply->weak_nodes);
		send_command(connection, reply->vnr, cmd, CONTROL_STREAM);
	}
}

void drbd_send_peers_in_sync(struct drbd_peer_device *peer_device, u64 mask, sector_t sector, int size)
{
	struct p_peer_block_desc *p;

	p = drbd_prepare_command(peer_device, sizeof(*p), CONTROL_STREAM);
	if (p) {
		p->sector = cpu_to_be64(sector);
		p->mask = cpu_to_be64(mask);
		p->size = cpu_to_be32(size);
		p->pad = 0;
		drbd_send_command(peer_device, P_PEERS_IN_SYNC, CONTROL_STREAM);
	}
}

int drbd_send_peer_dagtag(struct drbd_connection *connection, struct drbd_connection *lost_peer)
{
	struct p_peer_dagtag *p;

	p = conn_prepare_command(connection, sizeof(*p), DATA_STREAM);
	if (!p)
		return -EIO;

	p->dagtag = cpu_to_be64(lost_peer->last_dagtag_sector);
	p->node_id = cpu_to_be32(lost_peer->peer_node_id);

	return send_command(connection, -1, P_PEER_DAGTAG, DATA_STREAM);
}

static void dcbp_set_code(struct p_compressed_bm *p, enum drbd_bitmap_code code)
{
	BUG_ON(code & ~0xf);
	p->encoding = (p->encoding & ~0xf) | code;
}

static void dcbp_set_start(struct p_compressed_bm *p, int set)
{
	p->encoding = (p->encoding & ~0x80) | (set ? 0x80 : 0);
}

static void dcbp_set_pad_bits(struct p_compressed_bm *p, int n)
{
	BUG_ON(n & ~0x7);
	p->encoding = (p->encoding & (~0x7 << 4)) | (n << 4);
}

static int fill_bitmap_rle_bits(struct drbd_peer_device *peer_device,
				struct p_compressed_bm *p,
				unsigned int size,
				struct bm_xfer_ctx *c)
{
	struct bitstream bs;
	unsigned long plain_bits;
	unsigned long tmp;
	unsigned long rl;
	unsigned len;
	unsigned toggle;
	int bits, use_rle;

	/* may we use this feature? */
	rcu_read_lock();
	use_rle = rcu_dereference(peer_device->connection->transport.net_conf)->use_rle;
	rcu_read_unlock();
	if (!use_rle || peer_device->connection->agreed_pro_version < 90)
		return 0;

	if (c->bit_offset >= c->bm_bits)
		return 0; /* nothing to do. */

	/* use at most thus many bytes */
	bitstream_init(&bs, p->code, size, 0);
	memset(p->code, 0, size);
	/* plain bits covered in this code string */
	plain_bits = 0;

	/* p->encoding & 0x80 stores whether the first run length is set.
	 * bit offset is implicit.
	 * start with toggle == 2 to be able to tell the first iteration */
	toggle = 2;

	/* see how much plain bits we can stuff into one packet
	 * using RLE and VLI. */
	do {
		tmp = (toggle == 0) ? _drbd_bm_find_next_zero(peer_device, c->bit_offset)
				    : _drbd_bm_find_next(peer_device, c->bit_offset);
		if (tmp == -1UL)
			tmp = c->bm_bits;
		rl = tmp - c->bit_offset;

		if (toggle == 2) { /* first iteration */
			if (rl == 0) {
				/* the first checked bit was set,
				 * store start value, */
				dcbp_set_start(p, 1);
				/* but skip encoding of zero run length */
				toggle = !toggle;
				continue;
			}
			dcbp_set_start(p, 0);
		}

		/* paranoia: catch zero runlength.
		 * can only happen if bitmap is modified while we scan it. */
		if (rl == 0) {
			drbd_err(peer_device, "unexpected zero runlength while encoding bitmap "
			    "t:%u bo:%lu\n", toggle, c->bit_offset);
			return -1;
		}

		bits = vli_encode_bits(&bs, rl);
		if (bits == -ENOBUFS) /* buffer full */
			break;
		if (bits <= 0) {
			drbd_err(peer_device, "error while encoding bitmap: %d\n", bits);
			return 0;
		}

		toggle = !toggle;
		plain_bits += rl;
		c->bit_offset = tmp;
	} while (c->bit_offset < c->bm_bits);

	len = bs.cur.b - p->code + !!bs.cur.bit;

	if (plain_bits < (len << 3)) {
		/* incompressible with this method.
		 * we need to rewind both word and bit position. */
		c->bit_offset -= plain_bits;
		bm_xfer_ctx_bit_to_word_offset(c);
		c->bit_offset = c->word_offset * BITS_PER_LONG;
		return 0;
	}

	/* RLE + VLI was able to compress it just fine.
	 * update c->word_offset. */
	bm_xfer_ctx_bit_to_word_offset(c);

	/* store pad_bits */
	dcbp_set_pad_bits(p, (8 - bs.cur.bit) & 0x7);

	return len;
}

/**
 * send_bitmap_rle_or_plain
 *
 * Return 0 when done, 1 when another iteration is needed, and a negative error
 * code upon failure.
 */
static int
send_bitmap_rle_or_plain(struct drbd_peer_device *peer_device, struct bm_xfer_ctx *c)
{
	struct drbd_device *device = peer_device->device;
	unsigned int header_size = drbd_header_size(peer_device->connection);
	struct p_compressed_bm *pc;
	int len, err;

	pc = alloc_send_buffer(peer_device->connection, DRBD_SOCKET_BUFFER_SIZE, DATA_STREAM) + header_size;

	len = fill_bitmap_rle_bits(peer_device, pc,
			DRBD_SOCKET_BUFFER_SIZE - header_size - sizeof(*pc), c);
	if (len < 0)
		return -EIO;

	if (len) {
		dcbp_set_code(pc, RLE_VLI_Bits);
		resize_prepared_command(peer_device->connection, DATA_STREAM, sizeof(*pc) + len);
		err = __send_command(peer_device->connection, device->vnr,
				     P_COMPRESSED_BITMAP, DATA_STREAM);
		c->packets[0]++;
		c->bytes[0] += header_size + sizeof(*pc) + len;

		if (c->bit_offset >= c->bm_bits)
			len = 0; /* DONE */
	} else {
		/* was not compressible.
		 * send a buffer full of plain text bits instead. */
		unsigned int data_size;
		unsigned long num_words;
		unsigned long *pu = (unsigned long *)pc;

		data_size = DRBD_SOCKET_BUFFER_SIZE - header_size;
		num_words = min_t(size_t, data_size / sizeof(*pu),
				  c->bm_words - c->word_offset);
		len = num_words * sizeof(*pu);
		if (len)
			drbd_bm_get_lel(peer_device, c->word_offset, num_words, pu);

		resize_prepared_command(peer_device->connection, DATA_STREAM, len);
		err = __send_command(peer_device->connection, device->vnr, P_BITMAP, DATA_STREAM);

		c->word_offset += num_words;
		c->bit_offset = c->word_offset * BITS_PER_LONG;

		c->packets[1]++;
		c->bytes[1] += header_size + len;

		if (c->bit_offset > c->bm_bits)
			c->bit_offset = c->bm_bits;
	}
	if (!err) {
		if (len == 0) {
			INFO_bm_xfer_stats(peer_device, "send", c);
			return 0;
		} else
			return 1;
	}
	return -EIO;
}

/* See the comment at receive_bitmap() */
static int _drbd_send_bitmap(struct drbd_device *device,
			     struct drbd_peer_device *peer_device)
{
	struct bm_xfer_ctx c;
	int err;

	if (!expect(device, device->bitmap))
		return false;

	if (get_ldev(device)) {
		if (drbd_md_test_peer_flag(peer_device, MDF_PEER_FULL_SYNC)) {
			drbd_info(device, "Writing the whole bitmap, MDF_FullSync was set.\n");
			drbd_bm_set_many_bits(peer_device, 0, -1UL);
			if (drbd_bm_write(device, NULL)) {
				/* write_bm did fail! Leave full sync flag set in Meta P_DATA
				 * but otherwise process as per normal - need to tell other
				 * side that a full resync is required! */
				drbd_err(device, "Failed to write bitmap to disk!\n");
			} else {
				drbd_md_clear_peer_flag(peer_device, MDF_PEER_FULL_SYNC);
				drbd_md_sync(device);
			}
		}
		put_ldev(device);
	}

	c = (struct bm_xfer_ctx) {
		.bm_bits = drbd_bm_bits(device),
		.bm_words = drbd_bm_words(device),
	};

	do {
		err = send_bitmap_rle_or_plain(peer_device, &c);
	} while (err > 0);

	return err == 0;
}

int drbd_send_bitmap(struct drbd_device *device, struct drbd_peer_device *peer_device)
{
	struct drbd_transport *peer_transport = &peer_device->connection->transport;
	int err = -1;

	mutex_lock(&peer_device->connection->mutex[DATA_STREAM]);
	if (peer_transport->ops->stream_ok(peer_transport, DATA_STREAM))
		err = !_drbd_send_bitmap(device, peer_device);
	mutex_unlock(&peer_device->connection->mutex[DATA_STREAM]);

	return err;
}

void drbd_send_b_ack(struct drbd_connection *connection, u32 barrier_nr, u32 set_size)
{
	struct p_barrier_ack *p;

	if (connection->cstate[NOW] < C_CONNECTED)
		return;

	p = conn_prepare_command(connection, sizeof(*p), CONTROL_STREAM);
	if (!p)
		return;
	p->barrier = barrier_nr;
	p->set_size = cpu_to_be32(set_size);
	send_command(connection, -1, P_BARRIER_ACK, CONTROL_STREAM);
}

/**
 * _drbd_send_ack() - Sends an ack packet
 * @device:	DRBD device.
 * @cmd:	Packet command code.
 * @sector:	sector, needs to be in big endian byte order
 * @blksize:	size in byte, needs to be in big endian byte order
 * @block_id:	Id, big endian byte order
 */
static int _drbd_send_ack(struct drbd_peer_device *peer_device, enum drbd_packet cmd,
			  u64 sector, u32 blksize, u64 block_id)
{
	struct p_block_ack *p;

	if (peer_device->repl_state[NOW] < L_ESTABLISHED)
		return -EIO;

	p = drbd_prepare_command(peer_device, sizeof(*p), CONTROL_STREAM);
	if (!p)
		return -EIO;
	p->sector = sector;
	p->block_id = block_id;
	p->blksize = blksize;
	p->seq_num = cpu_to_be32(atomic_inc_return(&peer_device->packet_seq));
	return drbd_send_command(peer_device, cmd, CONTROL_STREAM);
}

/* dp->sector and dp->block_id already/still in network byte order,
 * data_size is payload size according to dp->head,
 * and may need to be corrected for digest size. */
void drbd_send_ack_dp(struct drbd_peer_device *peer_device, enum drbd_packet cmd,
		      struct p_data *dp, int data_size)
{
	if (peer_device->connection->peer_integrity_tfm)
		data_size -= crypto_hash_digestsize(peer_device->connection->peer_integrity_tfm);
	_drbd_send_ack(peer_device, cmd, dp->sector, cpu_to_be32(data_size),
		       dp->block_id);
}

void drbd_send_ack_rp(struct drbd_peer_device *peer_device, enum drbd_packet cmd,
		      struct p_block_req *rp)
{
	_drbd_send_ack(peer_device, cmd, rp->sector, rp->blksize, rp->block_id);
}

/**
 * drbd_send_ack() - Sends an ack packet
 * @device:	DRBD device
 * @cmd:	packet command code
 * @peer_req:	peer request
 */
int drbd_send_ack(struct drbd_peer_device *peer_device, enum drbd_packet cmd,
		  struct drbd_peer_request *peer_req)
{
	return _drbd_send_ack(peer_device, cmd,
			      cpu_to_be64(peer_req->i.sector),
			      cpu_to_be32(peer_req->i.size),
			      peer_req->block_id);
}

/* This function misuses the block_id field to signal if the blocks
 * are is sync or not. */
int drbd_send_ack_ex(struct drbd_peer_device *peer_device, enum drbd_packet cmd,
		     sector_t sector, int blksize, u64 block_id)
{
	return _drbd_send_ack(peer_device, cmd,
			      cpu_to_be64(sector),
			      cpu_to_be32(blksize),
			      cpu_to_be64(block_id));
}

int drbd_send_drequest(struct drbd_peer_device *peer_device, int cmd,
		       sector_t sector, int size, u64 block_id)
{
	struct p_block_req *p;

	p = drbd_prepare_command(peer_device, sizeof(*p), DATA_STREAM);
	if (!p)
		return -EIO;
	p->sector = cpu_to_be64(sector);
	p->block_id = block_id;
	p->pad = 0;
	p->blksize = cpu_to_be32(size);
	return drbd_send_command(peer_device, cmd, DATA_STREAM);
}

void *drbd_prepare_drequest_csum(struct drbd_peer_request *peer_req, int digest_size)
{
	struct drbd_peer_device *peer_device = peer_req->peer_device;
	struct p_block_req *p;

	p = drbd_prepare_command(peer_device, sizeof(*p) + digest_size, DATA_STREAM);
	if (!p)
		return NULL;

	p->sector = cpu_to_be64(peer_req->i.sector);
	p->block_id = ID_SYNCER /* unused */;
	p->blksize = cpu_to_be32(peer_req->i.size);

	return p + 1; /* digest should be placed behind the struct */
}

int drbd_send_ov_request(struct drbd_peer_device *peer_device, sector_t sector, int size)
{
	struct p_block_req *p;

	p = drbd_prepare_command(peer_device, sizeof(*p), DATA_STREAM);
	if (!p)
		return -EIO;
	p->sector = cpu_to_be64(sector);
	p->block_id = ID_SYNCER /* unused */;
	p->blksize = cpu_to_be32(size);
	return drbd_send_command(peer_device, P_OV_REQUEST, DATA_STREAM);
}

/* The idea of sendpage seems to be to put some kind of reference
 * to the page into the skb, and to hand it over to the NIC. In
 * this process get_page() gets called.
 *
 * As soon as the page was really sent over the network put_page()
 * gets called by some part of the network layer. [ NIC driver? ]
 *
 * [ get_page() / put_page() increment/decrement the count. If count
 *   reaches 0 the page will be freed. ]
 *
 * This works nicely with pages from FSs.
 * But this means that in protocol A we might signal IO completion too early!
 *
 * In order not to corrupt data during a resync we must make sure
 * that we do not reuse our own buffer pages (EEs) to early, therefore
 * we have the net_ee list.
 *
 * XFS seems to have problems, still, it submits pages with page_count == 0!
 * As a workaround, we disable sendpage on pages
 * with page_count == 0 or PageSlab.
 */
static int __drbd_send_page(struct drbd_peer_device *peer_device, struct page *page,
			    int offset, size_t size, unsigned msg_flags)
{
	struct drbd_connection *connection = peer_device->connection;
	struct drbd_send_buffer *sbuf = &connection->send_buffer[DATA_STREAM];
	struct drbd_transport *transport = &connection->transport;
	struct drbd_transport_ops *tr_ops = transport->ops;
	int err;

	if (sbuf->unsent != sbuf->pos)
		flush_send_buffer(connection, DATA_STREAM);

	err = tr_ops->send_page(transport, DATA_STREAM, page, offset, size, msg_flags);
	if (!err)
		peer_device->send_cnt += size >> 9;

	return err;
}

int _drbd_no_send_page(struct drbd_peer_device *peer_device, struct page *page,
			      int offset, size_t size, unsigned msg_flags)
{
	struct drbd_connection *connection = peer_device->connection;
	struct drbd_send_buffer *sbuf = &connection->send_buffer[DATA_STREAM];
	void *from_base;
	void *buffer2;
	struct page *page2;
	int offset2, err;

	if (sbuf->unsent != sbuf->pos)
		flush_send_buffer(connection, DATA_STREAM);

	buffer2 = alloc_send_buffer(connection, size, DATA_STREAM);
	page2 = sbuf->page;
	offset2 = buffer2 - page_address(page2);
	from_base = drbd_kmap_atomic(page, KM_USER0);
	memcpy(buffer2, from_base + offset, size);
	drbd_kunmap_atomic(from_base, KM_USER0);
	err = __drbd_send_page(peer_device, page2, offset2, size, msg_flags);

	if (!err) {
		sbuf->unsent =
		sbuf->pos += size;
	}

	return err;
}

static int _drbd_send_page(struct drbd_peer_device *peer_device, struct page *page,
			   int offset, size_t size, unsigned msg_flags)
{
	/* e.g. XFS meta- & log-data is in slab pages, which have a
	 * page_count of 0 and/or have PageSlab() set.
	 * we cannot use send_page for those, as that does get_page();
	 * put_page(); and would cause either a VM_BUG directly, or
	 * __page_cache_release a page that would actually still be referenced
	 * by someone, leading to some obscure delayed Oops somewhere else. */
	if (disable_sendpage || (page_count(page) < 1) || PageSlab(page))
		return _drbd_no_send_page(peer_device, page, offset, size, msg_flags);

	return __drbd_send_page(peer_device, page, offset, size, msg_flags);
}

static int _drbd_send_bio(struct drbd_peer_device *peer_device, struct bio *bio)
{
	DRBD_BIO_VEC_TYPE bvec;
	DRBD_ITER_TYPE iter;

	/* hint all but last page with MSG_MORE */
	bio_for_each_segment(bvec, bio, iter) {
		int err;

		err = _drbd_no_send_page(peer_device, bvec BVD bv_page,
					 bvec BVD bv_offset, bvec BVD bv_len,
					 bio_iter_last(bvec, iter) ? 0 : MSG_MORE);
		if (err)
			return err;
	}
	return 0;
}

static int _drbd_send_zc_bio(struct drbd_peer_device *peer_device, struct bio *bio)
{
	DRBD_BIO_VEC_TYPE bvec;
	DRBD_ITER_TYPE iter;

	/* hint all but last page with MSG_MORE */
	bio_for_each_segment(bvec, bio, iter) {
		int err;

		err = _drbd_send_page(peer_device, bvec BVD bv_page,
				      bvec BVD bv_offset, bvec BVD bv_len,
				      bio_iter_last(bvec, iter) ? 0 : MSG_MORE);
		if (err)
			return err;
	}
	return 0;
}

static int _drbd_send_zc_ee(struct drbd_peer_device *peer_device,
			    struct drbd_peer_request *peer_req)
{
	struct page *page = peer_req->pages;
	unsigned len = peer_req->i.size;
	int err;

	/* hint all but last page with MSG_MORE */
	page_chain_for_each(page) {
		unsigned l = min_t(unsigned, len, PAGE_SIZE);

		err = _drbd_send_page(peer_device, page, 0, l,
				      page_chain_next(page) ? MSG_MORE : 0);
		if (err)
			return err;
		len -= l;
	}
	return 0;
}

/* see also wire_flags_to_bio()
 * DRBD_REQ_*, because we need to semantically map the flags to data packet
 * flags and back. We may replicate to other kernel versions. */
static u32 bio_flags_to_wire(struct drbd_connection *connection, unsigned long bi_rw)
{
	if (connection->agreed_pro_version >= 95)
		return  (bi_rw & DRBD_REQ_SYNC ? DP_RW_SYNC : 0) |
			(bi_rw & DRBD_REQ_UNPLUG ? DP_UNPLUG : 0) |
			(bi_rw & DRBD_REQ_FUA ? DP_FUA : 0) |
			(bi_rw & DRBD_REQ_FLUSH ? DP_FLUSH : 0) |
			(bi_rw & DRBD_REQ_DISCARD ? DP_DISCARD : 0);

	/* else: we used to communicate one bit only in older DRBD */
	return bi_rw & (DRBD_REQ_SYNC | DRBD_REQ_UNPLUG) ? DP_RW_SYNC : 0;
}

/* Used to send write or TRIM aka REQ_DISCARD requests
 * R_PRIMARY -> Peer	(P_DATA, P_TRIM)
 */
int drbd_send_dblock(struct drbd_peer_device *peer_device, struct drbd_request *req)
{
	struct drbd_device *device = peer_device->device;
	struct p_trim *trim = NULL;
	struct p_data *p;
	unsigned int dp_flags = 0;
	int digest_size = 0;
	int err;
	const unsigned s = drbd_req_state_by_peer_device(req, peer_device);

	if (req->master_bio->bi_rw & DRBD_REQ_DISCARD) {
		trim = drbd_prepare_command(peer_device, sizeof(*trim), DATA_STREAM);
		if (!trim)
			return -EIO;
		p = &trim->p_data;
		trim->size = cpu_to_be32(req->i.size);
	} else {
		if (peer_device->connection->integrity_tfm)
			digest_size = crypto_hash_digestsize(peer_device->connection->integrity_tfm);
		p = drbd_prepare_command(peer_device, sizeof(*p) + digest_size, DATA_STREAM);
		if (!p)
			return -EIO;
	}

	p->sector = cpu_to_be64(req->i.sector);
	p->block_id = (unsigned long)req;
	p->seq_num = cpu_to_be32(atomic_inc_return(&peer_device->packet_seq));
	dp_flags = bio_flags_to_wire(peer_device->connection, req->master_bio->bi_rw);
	if (peer_device->repl_state[NOW] >= L_SYNC_SOURCE && peer_device->repl_state[NOW] <= L_PAUSED_SYNC_T)
		dp_flags |= DP_MAY_SET_IN_SYNC;
	if (peer_device->connection->agreed_pro_version >= 100) {
		if (s & RQ_EXP_RECEIVE_ACK)
			dp_flags |= DP_SEND_RECEIVE_ACK;
		if (s & RQ_EXP_WRITE_ACK || dp_flags & DP_MAY_SET_IN_SYNC)
			dp_flags |= DP_SEND_WRITE_ACK;
	}
	p->dp_flags = cpu_to_be32(dp_flags);

	/* our digest is still only over the payload.
	 * TRIM does not carry any payload. */
	if (digest_size)
		drbd_csum_bio(peer_device->connection->integrity_tfm, req->master_bio, p + 1);

	if (trim) {
		err = __send_command(peer_device->connection, device->vnr, P_TRIM, DATA_STREAM);
		goto out;
	}

	additional_size_command(peer_device->connection, DATA_STREAM, req->i.size);
	err = __send_command(peer_device->connection, device->vnr, P_DATA, DATA_STREAM);
	if (!err) {
		/* For protocol A, we have to memcpy the payload into
		 * socket buffers, as we may complete right away
		 * as soon as we handed it over to tcp, at which point the data
		 * pages may become invalid.
		 *
		 * For data-integrity enabled, we copy it as well, so we can be
		 * sure that even if the bio pages may still be modified, it
		 * won't change the data on the wire, thus if the digest checks
		 * out ok after sending on this side, but does not fit on the
		 * receiving side, we sure have detected corruption elsewhere.
		 */
		if (!(s & (RQ_EXP_RECEIVE_ACK | RQ_EXP_WRITE_ACK)) || digest_size)
			err = _drbd_send_bio(peer_device, req->master_bio);
		else
			err = _drbd_send_zc_bio(peer_device, req->master_bio);

		/* double check digest, sometimes buffers have been modified in flight. */
		if (digest_size > 0 && digest_size <= 64) {
			/* 64 byte, 512 bit, is the largest digest size
			 * currently supported in kernel crypto. */
			unsigned char digest[64];
			drbd_csum_bio(peer_device->connection->integrity_tfm, req->master_bio, digest);
			if (memcmp(p + 1, digest, digest_size)) {
				drbd_warn(device,
					"Digest mismatch, buffer modified by upper layers during write: %llus +%u\n",
					(unsigned long long)req->i.sector, req->i.size);
			}
		} /* else if (digest_size > 64) {
		     ... Be noisy about digest too large ...
		} */
	}
out:
	mutex_unlock(&peer_device->connection->mutex[DATA_STREAM]);

	return err;
}

/* answer packet, used to send data back for read requests:
 *  Peer       -> (diskless) R_PRIMARY   (P_DATA_REPLY)
 *  L_SYNC_SOURCE -> L_SYNC_TARGET         (P_RS_DATA_REPLY)
 */
int drbd_send_block(struct drbd_peer_device *peer_device, enum drbd_packet cmd,
		    struct drbd_peer_request *peer_req)
{
	struct p_data *p;
	int err;
	int digest_size;

	digest_size = peer_device->connection->integrity_tfm ?
		      crypto_hash_digestsize(peer_device->connection->integrity_tfm) : 0;

	p = drbd_prepare_command(peer_device, sizeof(*p) + digest_size, DATA_STREAM);

	if (!p)
		return -EIO;
	p->sector = cpu_to_be64(peer_req->i.sector);
	p->block_id = peer_req->block_id;
	p->seq_num = 0;  /* unused */
	p->dp_flags = 0;
	if (digest_size)
		drbd_csum_ee(peer_device->connection->integrity_tfm, peer_req, p + 1);
	additional_size_command(peer_device->connection, DATA_STREAM, peer_req->i.size);
	err = __send_command(peer_device->connection,
			     peer_device->device->vnr, cmd, DATA_STREAM);
	if (!err)
		err = _drbd_send_zc_ee(peer_device, peer_req);
	mutex_unlock(&peer_device->connection->mutex[DATA_STREAM]);

	return err;
}

int drbd_send_out_of_sync(struct drbd_peer_device *peer_device, struct drbd_request *req)
{
	struct p_block_desc *p;

	p = drbd_prepare_command(peer_device, sizeof(*p), DATA_STREAM);
	if (!p)
		return -EIO;
	p->sector = cpu_to_be64(req->i.sector);
	p->blksize = cpu_to_be32(req->i.size);
	return drbd_send_command(peer_device, P_OUT_OF_SYNC, DATA_STREAM);
}

int drbd_send_dagtag(struct drbd_connection *connection, u64 dagtag)
{
	struct p_dagtag *p;

	if (connection->agreed_pro_version < 110)
		return 0;

	p = conn_prepare_command(connection, sizeof(*p), DATA_STREAM);
	if (!p)
		return -EIO;
	p->dagtag = cpu_to_be64(dagtag);
	return send_command(connection, -1, P_DAGTAG, DATA_STREAM);
}

/* primary_peer_present_and_not_two_primaries_allowed() */
static bool primary_peer_present(struct drbd_resource *resource)
{
	struct drbd_connection *connection;
	struct net_conf *nc;
	bool two_primaries, rv = false;

	rcu_read_lock();
	for_each_connection_rcu(connection, resource) {
		nc = rcu_dereference(connection->transport.net_conf);
		two_primaries = nc ? nc->two_primaries : false;

		if (connection->peer_role[NOW] == R_PRIMARY && !two_primaries) {
			rv = true;
			break;
		}
	}
	rcu_read_unlock();

	return rv;
}

static bool any_disk_is_uptodate(struct drbd_device *device)
{
	bool ret = false;

	rcu_read_lock();
	if (device->disk_state[NOW] == D_UP_TO_DATE)
		ret = true;
	else {
		struct drbd_peer_device *peer_device;

		for_each_peer_device_rcu(peer_device, device) {
			if (peer_device->disk_state[NOW] == D_UP_TO_DATE) {
				ret = true;
				break;
			}
		}
	}
	rcu_read_unlock();

	return ret;
}

static int try_to_promote(struct drbd_resource *resource, struct drbd_device *device)
{
	long timeout = resource->res_opts.auto_promote_timeout * HZ / 10;
	int rv, retry = timeout / (HZ / 5); /* One try every 200ms */
	do {
		rv = drbd_set_role(resource, R_PRIMARY, false);
		if (rv >= SS_SUCCESS || timeout == 0) {
			return rv;
		} else if (rv == SS_CW_FAILED_BY_PEER) {
			/* Probably udev has it open read-only on one of the peers */
			long t = schedule_timeout_interruptible(HZ / 5);
			if (t < 0)
				break;
			timeout -= HZ / 5;
		} else if (rv == SS_TWO_PRIMARIES) {
			/* Wait till the peer demoted itself */
			timeout = wait_event_interruptible_timeout(resource->state_wait,
				resource->role[NOW] == R_PRIMARY ||
				(!primary_peer_present(resource) && any_disk_is_uptodate(device)),
				timeout);
			if (timeout <= 0)
				break;
		} else {
			return rv;
		}
	} while (--retry);
	return rv;
}

static int drbd_open(struct block_device *bdev, fmode_t mode)
{
	struct drbd_device *device = bdev->bd_disk->private_data;
	struct drbd_resource *resource = device->resource;
	unsigned long flags;
	int rv = 0;

	if (resource->res_opts.auto_promote) {
		enum drbd_state_rv rv;
		/* Allow opening in read-only mode on an unconnected secondary.
		   This avoids split brain when the drbd volume gets opened
		   temporarily by udev while it scans for PV signatures. */

		if (mode & FMODE_WRITE && resource->role[NOW] == R_SECONDARY) {
			rv = try_to_promote(resource, device);
			if (rv < SS_SUCCESS)
				drbd_info(resource, "Auto-promote failed: %s\n", drbd_set_st_err_str(rv));
		}
	} else if (resource->role[NOW] != R_PRIMARY && !(mode & FMODE_WRITE) && !allow_oos)
		return -EMEDIUMTYPE;


	down(&resource->state_sem);
	/* drbd_set_role() should be able to rely on nobody increasing rw_cnt */

	spin_lock_irqsave(&resource->req_lock, flags);
	/* to have a stable role and no race with updating open_cnt */

	if (test_bit(UNREGISTERED, &device->flags))
		rv = -ENODEV;

	if (mode & FMODE_WRITE) {
		if (resource->role[NOW] != R_PRIMARY)
			rv = -EROFS;
	} else /* READ access only */ {
		if (!any_disk_is_uptodate(device) ||
		    (resource->role[NOW] != R_PRIMARY &&
		     primary_peer_present(resource) &&
		     !allow_oos))
			rv = -EMEDIUMTYPE;
	}

	if (!rv) {
		kref_get(&device->kref);
		kref_debug_get(&device->kref_debug, 3);
		if (mode & FMODE_WRITE)
			device->open_rw_cnt++;
		else
			device->open_ro_cnt++;
	}
	spin_unlock_irqrestore(&resource->req_lock, flags);
	up(&resource->state_sem);

	return rv;
}

static int open_rw_count(struct drbd_resource *resource)
{
	struct drbd_device *device;
	int vnr, count = 0;

	idr_for_each_entry(&resource->devices, device, vnr)
		count += device->open_rw_cnt;

	return count;
}

static DRBD_RELEASE_RETURN drbd_release(struct gendisk *gd, fmode_t mode)
{
	struct drbd_device *device = gd->private_data;
	struct drbd_resource *resource = device->resource;
	unsigned long flags;
	int open_rw_cnt;

	spin_lock_irqsave(&resource->req_lock, flags);
	if (mode & FMODE_WRITE)
		device->open_rw_cnt--;
	else
		device->open_ro_cnt--;

	open_rw_cnt = open_rw_count(resource);
	spin_unlock_irqrestore(&resource->req_lock, flags);

	if (resource->res_opts.auto_promote) {
		enum drbd_state_rv rv;

		if (open_rw_cnt == 0 &&
		    resource->role[NOW] == R_PRIMARY &&
		    !test_bit(EXPLICIT_PRIMARY, &resource->flags)) {
			rv = drbd_set_role(resource, R_SECONDARY, false);
			if (rv < SS_SUCCESS)
				drbd_warn(resource, "Auto-demote failed: %s\n",
					  drbd_set_st_err_str(rv));
		}
	}
	kref_debug_put(&device->kref_debug, 3);
	kref_put(&device->kref, drbd_destroy_device);  /* might destroy the resource as well */
#ifndef COMPAT_DRBD_RELEASE_RETURNS_VOID
	return 0;
#endif
}

#ifdef blk_queue_plugged
static void drbd_unplug_fn(struct request_queue *q)
{
	struct drbd_device *device = q->queuedata;
	struct drbd_resource *resource = device->resource;
	struct drbd_connection *connection;
	u64 dagtag_sector;

	/* unplug FIRST */
	/* note: q->queue_lock == resource->req_lock */
	spin_lock_irq(&resource->req_lock);
	blk_remove_plug(q);

	dagtag_sector = resource->dagtag_sector;

	for_each_connection(connection, resource) {
		/* use the "next" slot */
		unsigned int i = !connection->todo.unplug_slot;
		connection->todo.unplug_dagtag_sector[i] = dagtag_sector;
		wake_up(&connection->sender_work.q_wait);
	}
	spin_unlock_irq(&resource->req_lock);

	drbd_kick_lo(device);
}
#endif

static void drbd_set_defaults(struct drbd_device *device)
{
	device->disk_state[NOW] = D_DISKLESS;
}

void drbd_cleanup_device(struct drbd_device *device)
{
	device->al_writ_cnt = 0;
	device->bm_writ_cnt = 0;
	device->read_cnt = 0;
	device->writ_cnt = 0;

	if (device->bitmap) {
		/* maybe never allocated. */
		drbd_bm_resize(device, 0, 1);
		drbd_bm_free(device->bitmap);
		device->bitmap = NULL;
	}

<<<<<<< HEAD
=======
	drbd_backing_dev_free(device, device->ldev);
	device->ldev = NULL;

>>>>>>> 374994e6
	clear_bit(AL_SUSPENDED, &device->flags);

	D_ASSERT(device, list_empty(&device->active_ee));
	D_ASSERT(device, list_empty(&device->sync_ee));
	D_ASSERT(device, list_empty(&device->done_ee));
	D_ASSERT(device, list_empty(&device->read_ee));
	drbd_set_defaults(device);
}


static void drbd_destroy_mempools(void)
{
	struct page *page;

	while (drbd_pp_pool) {
		page = drbd_pp_pool;
		drbd_pp_pool = (struct page *)page_private(page);
		__free_page(page);
		drbd_pp_vacant--;
	}

	/* D_ASSERT(device, atomic_read(&drbd_pp_vacant)==0); */

	if (drbd_md_io_bio_set)
		bioset_free(drbd_md_io_bio_set);
	if (drbd_md_io_page_pool)
		mempool_destroy(drbd_md_io_page_pool);
	if (drbd_ee_mempool)
		mempool_destroy(drbd_ee_mempool);
	if (drbd_request_mempool)
		mempool_destroy(drbd_request_mempool);
	if (drbd_ee_cache)
		kmem_cache_destroy(drbd_ee_cache);
	if (drbd_request_cache)
		kmem_cache_destroy(drbd_request_cache);
	if (drbd_bm_ext_cache)
		kmem_cache_destroy(drbd_bm_ext_cache);
	if (drbd_al_ext_cache)
		kmem_cache_destroy(drbd_al_ext_cache);

	drbd_md_io_bio_set   = NULL;
	drbd_md_io_page_pool = NULL;
	drbd_ee_mempool      = NULL;
	drbd_request_mempool = NULL;
	drbd_ee_cache        = NULL;
	drbd_request_cache   = NULL;
	drbd_bm_ext_cache    = NULL;
	drbd_al_ext_cache    = NULL;

	return;
}

static int drbd_create_mempools(void)
{
	struct page *page;
	const int number = (DRBD_MAX_BIO_SIZE/PAGE_SIZE) * minor_count;
	int i;

	/* prepare our caches and mempools */
	drbd_request_mempool = NULL;
	drbd_ee_cache        = NULL;
	drbd_request_cache   = NULL;
	drbd_bm_ext_cache    = NULL;
	drbd_al_ext_cache    = NULL;
	drbd_pp_pool         = NULL;
	drbd_md_io_page_pool = NULL;
	drbd_md_io_bio_set   = NULL;

	/* caches */
	drbd_request_cache = kmem_cache_create(
		"drbd_req", sizeof(struct drbd_request), 0, 0, NULL);
	if (drbd_request_cache == NULL)
		goto Enomem;

	drbd_ee_cache = kmem_cache_create(
		"drbd_ee", sizeof(struct drbd_peer_request), 0, 0, NULL);
	if (drbd_ee_cache == NULL)
		goto Enomem;

	drbd_bm_ext_cache = kmem_cache_create(
		"drbd_bm", sizeof(struct bm_extent), 0, 0, NULL);
	if (drbd_bm_ext_cache == NULL)
		goto Enomem;

	drbd_al_ext_cache = kmem_cache_create(
		"drbd_al", sizeof(struct lc_element), 0, 0, NULL);
	if (drbd_al_ext_cache == NULL)
		goto Enomem;

	/* mempools */
	drbd_md_io_bio_set = bioset_create(DRBD_MIN_POOL_PAGES, 0);
	if (drbd_md_io_bio_set == NULL)
		goto Enomem;

	drbd_md_io_page_pool = mempool_create_page_pool(DRBD_MIN_POOL_PAGES, 0);
	if (drbd_md_io_page_pool == NULL)
		goto Enomem;

	drbd_request_mempool = mempool_create_slab_pool(number, drbd_request_cache);
	if (drbd_request_mempool == NULL)
		goto Enomem;

	drbd_ee_mempool = mempool_create_slab_pool(number, drbd_ee_cache);
	if (drbd_ee_mempool == NULL)
		goto Enomem;

	/* drbd's page pool */
	spin_lock_init(&drbd_pp_lock);

	for (i = 0; i < number; i++) {
		page = alloc_page(GFP_HIGHUSER);
		if (!page)
			goto Enomem;
		set_page_private(page, (unsigned long)drbd_pp_pool);
		drbd_pp_pool = page;
	}
	drbd_pp_vacant = number;

	return 0;

Enomem:
	drbd_destroy_mempools(); /* in case we allocated some */
	return -ENOMEM;
}

static void drbd_release_all_peer_reqs(struct drbd_device *device)
{
	struct drbd_resource *resource = device->resource;
	int rr;

	rr = drbd_free_peer_reqs(resource, &device->active_ee, false);
	if (rr)
		drbd_err(device, "%d EEs in active list found!\n", rr);

	rr = drbd_free_peer_reqs(resource, &device->sync_ee, false);
	if (rr)
		drbd_err(device, "%d EEs in sync list found!\n", rr);

	rr = drbd_free_peer_reqs(resource, &device->read_ee, false);
	if (rr)
		drbd_err(device, "%d EEs in read list found!\n", rr);

	rr = drbd_free_peer_reqs(resource, &device->done_ee, false);
	if (rr)
		drbd_err(device, "%d EEs in done list found!\n", rr);
}

static void free_peer_device(struct drbd_peer_device *peer_device)
{
	lc_destroy(peer_device->resync_lru);
	kfree(peer_device->rs_plan_s);
	kfree(peer_device->conf);
	kfree(peer_device);
}

/* caution. no locking. */
void drbd_destroy_device(struct kref *kref)
{
	struct drbd_device *device = container_of(kref, struct drbd_device, kref);
	struct drbd_resource *resource = device->resource;
	struct drbd_peer_device *peer_device, *tmp;

	/* cleanup stuff that may have been allocated during
	 * device (re-)configuration or state changes */

	if (device->this_bdev)
		bdput(device->this_bdev);

	drbd_backing_dev_free(device, device->ldev);
	device->ldev = NULL;

	drbd_release_all_peer_reqs(device);

	lc_destroy(device->act_log);
	for_each_peer_device_safe(peer_device, tmp, device) {
		kref_debug_put(&peer_device->connection->kref_debug, 3);
		kref_put(&peer_device->connection->kref, drbd_destroy_connection);
		free_peer_device(peer_device);
	}

	if (device->bitmap) { /* should no longer be there. */
		drbd_bm_free(device->bitmap);
		device->bitmap = NULL;
	}
	__free_page(device->md_io.page);
	put_disk(device->vdisk);
	blk_cleanup_queue(device->rq_queue);
	kref_debug_destroy(&device->kref_debug);

	kfree(device);

	kref_debug_put(&resource->kref_debug, 4);
	kref_put(&resource->kref, drbd_destroy_resource);
}

void drbd_destroy_resource(struct kref *kref)
{
	struct drbd_resource *resource = container_of(kref, struct drbd_resource, kref);

	idr_destroy(&resource->devices);
	free_cpumask_var(resource->cpu_mask);
	kfree(resource->name);
	kref_debug_destroy(&resource->kref_debug);
	kfree(resource);
	module_put(THIS_MODULE);
}

void drbd_free_resource(struct drbd_resource *resource)
{
	struct queued_twopc *q, *q1;

	del_timer_sync(&resource->queued_twopc_timer);

	spin_lock_irq(&resource->queued_twopc_lock);
	list_for_each_entry_safe(q, q1, &resource->queued_twopc, w.list) {
		list_del(&q->w.list);
		kref_put(&q->connection->kref, drbd_destroy_connection);
		kfree(q);
	}
	spin_unlock_irq(&resource->queued_twopc_lock);

	drbd_thread_stop(&resource->worker);
	if (resource->twopc_parent) {
		kref_debug_put(&resource->twopc_parent->kref_debug, 9);
		kref_put(&resource->twopc_parent->kref,
			 drbd_destroy_connection);
	}
	mempool_free(resource->peer_ack_req, drbd_request_mempool);
	del_timer_sync(&resource->twopc_timer);
	del_timer_sync(&resource->peer_ack_timer);
	kref_debug_put(&resource->kref_debug, 8);
	kref_put(&resource->kref, drbd_destroy_resource);
}

/* One global retry thread, if we need to push back some bio and have it
 * reinserted through our make request function.
 */
static struct retry_worker {
	struct workqueue_struct *wq;
	struct work_struct worker;

	spinlock_t lock;
	struct list_head writes;
} retry;

void drbd_req_destroy_lock(struct kref *kref)
{
	struct drbd_request *req = container_of(kref, struct drbd_request, kref);
	struct drbd_resource *resource = req->device->resource;

	spin_lock_irq(&resource->req_lock);
	drbd_req_destroy(kref);
	spin_unlock_irq(&resource->req_lock);
}

static void do_retry(struct work_struct *ws)
{
	struct retry_worker *retry = container_of(ws, struct retry_worker, worker);
	LIST_HEAD(writes);
	struct drbd_request *req, *tmp;

	spin_lock_irq(&retry->lock);
	list_splice_init(&retry->writes, &writes);
	spin_unlock_irq(&retry->lock);

	list_for_each_entry_safe(req, tmp, &writes, tl_requests) {
		struct drbd_device *device = req->device;
		struct bio *bio = req->master_bio;
		unsigned long start_jif = req->start_jif;
		bool expected;

		expected =
			expect(device, atomic_read(&req->completion_ref) == 0) &&
			expect(device, req->rq_state[0] & RQ_POSTPONED) &&
			expect(device, (req->rq_state[0] & RQ_LOCAL_PENDING) == 0 ||
			       (req->rq_state[0] & RQ_LOCAL_ABORTED) != 0);

		if (!expected)
			drbd_err(device, "req=%p completion_ref=%d rq_state=%x\n",
				req, atomic_read(&req->completion_ref),
				req->rq_state[0]);

		/* We still need to put one kref associated with the
		 * "completion_ref" going zero in the code path that queued it
		 * here.  The request object may still be referenced by a
		 * frozen local req->private_bio, in case we force-detached.
		 */
		kref_put(&req->kref, drbd_req_destroy_lock);

		/* A single suspended or otherwise blocking device may stall
		 * all others as well.  Fortunately, this code path is to
		 * recover from a situation that "should not happen":
		 * concurrent writes in multi-primary setup.
		 * In a "normal" lifecycle, this workqueue is supposed to be
		 * destroyed without ever doing anything.
		 * If it turns out to be an issue anyways, we can do per
		 * resource (replication group) or per device (minor) retry
		 * workqueues instead.
		 */

		/* We are not just doing generic_make_request(),
		 * as we want to keep the start_time information. */
		inc_ap_bio(device, bio_data_dir(bio));
		__drbd_make_request(device, bio, start_jif);
	}
}

/* called via drbd_req_put_completion_ref(),
 * holds resource->req_lock */
void drbd_restart_request(struct drbd_request *req)
{
	unsigned long flags;
	spin_lock_irqsave(&retry.lock, flags);
	list_move_tail(&req->tl_requests, &retry.writes);
	spin_unlock_irqrestore(&retry.lock, flags);

	/* Drop the extra reference that would otherwise
	 * have been dropped by complete_master_bio.
	 * do_retry() needs to grab a new one. */
	dec_ap_bio(req->device, bio_data_dir(req->master_bio));

	queue_work(retry.wq, &retry.worker);
}


static void drbd_cleanup(void)
{
	/* first remove proc,
	 * drbdsetup uses it's presence to detect
	 * whether DRBD is loaded.
	 * If we would get stuck in proc removal,
	 * but have netlink already deregistered,
	 * some drbdsetup commands may wait forever
	 * for an answer.
	 */
	if (drbd_proc)
		remove_proc_entry("drbd", NULL);

	if (retry.wq)
		destroy_workqueue(retry.wq);

	drbd_genl_unregister();
	drbd_debugfs_cleanup();

	drbd_destroy_mempools();
	drbd_unregister_blkdev(DRBD_MAJOR, "drbd");

	idr_destroy(&drbd_devices);

	pr_info("module cleanup done.\n");
}

/**
 * drbd_congested() - Callback for the flusher thread
 * @congested_data:	User data
 * @bdi_bits:		Bits the BDI flusher thread is currently interested in
 *
 * Returns 1<<BDI_async_congested and/or 1<<BDI_sync_congested if we are congested.
 */
static int drbd_congested(void *congested_data, int bdi_bits)
{
	struct drbd_device *device = congested_data;
	struct request_queue *q;
	int r = 0;

	if (!may_inc_ap_bio(device)) {
		/* DRBD has frozen IO */
		r = bdi_bits;
		goto out;
	}

	if (test_bit(CALLBACK_PENDING, &device->resource->flags)) {
		r |= (1 << BDI_async_congested);
		/* Without good local data, we would need to read from remote,
		 * and that would need the worker thread as well, which is
		 * currently blocked waiting for that usermode helper to
		 * finish.
		 */
		if (!get_ldev_if_state(device, D_UP_TO_DATE))
			r |= (1 << BDI_sync_congested);
		else
			put_ldev(device);
		r &= bdi_bits;
		goto out;
	}

	if (get_ldev(device)) {
		q = bdev_get_queue(device->ldev->backing_bdev);
		r = bdi_congested(&q->backing_dev_info, bdi_bits);
		put_ldev(device);
	}

	if (bdi_bits & (1 << BDI_async_congested)) {
		struct drbd_peer_device *peer_device;

		rcu_read_lock();
		for_each_peer_device_rcu(peer_device, device) {
			if (test_bit(NET_CONGESTED, &peer_device->connection->transport.flags)) {
				r |= (1 << BDI_async_congested);
				break;
			}
		}
		rcu_read_unlock();
	}

out:
	return r;
}

static void drbd_init_workqueue(struct drbd_work_queue* wq)
{
	spin_lock_init(&wq->q_lock);
	INIT_LIST_HEAD(&wq->q);
	init_waitqueue_head(&wq->q_wait);
}

struct completion_work {
	struct drbd_work w;
	struct completion done;
};

static int w_complete(struct drbd_work *w, int cancel)
{
	struct completion_work *completion_work =
		container_of(w, struct completion_work, w);

	complete(&completion_work->done);
	return 0;
}

void drbd_queue_work(struct drbd_work_queue *q, struct drbd_work *w)
{
	unsigned long flags;

	spin_lock_irqsave(&q->q_lock, flags);
	list_add_tail(&w->list, &q->q);
	spin_unlock_irqrestore(&q->q_lock, flags);
	wake_up(&q->q_wait);
}

void drbd_flush_workqueue(struct drbd_work_queue *work_queue)
{
	struct completion_work completion_work;

	completion_work.w.cb = w_complete;
	init_completion(&completion_work.done);
	drbd_queue_work(work_queue, &completion_work.w);
	wait_for_completion(&completion_work.done);
}

struct drbd_resource *drbd_find_resource(const char *name)
{
	struct drbd_resource *resource;

	if (!name || !name[0])
		return NULL;

	rcu_read_lock();
	for_each_resource_rcu(resource, &drbd_resources) {
		if (!strcmp(resource->name, name)) {
			kref_get(&resource->kref);
			goto found;
		}
	}
	resource = NULL;
found:
	rcu_read_unlock();
	return resource;
}

static void drbd_put_send_buffers(struct drbd_connection *connection)
{
	unsigned int i;

	for (i = DATA_STREAM; i <= CONTROL_STREAM ; i++) {
		if (connection->send_buffer[i].page) {
			put_page(connection->send_buffer[i].page);
			connection->send_buffer[i].page = NULL;
		}
	}
}

static int drbd_alloc_send_buffers(struct drbd_connection *connection)
{
	unsigned int i;

	for (i = DATA_STREAM; i <= CONTROL_STREAM ; i++) {
		struct page *page;

		page = alloc_page(GFP_KERNEL);
		if (!page) {
			drbd_put_send_buffers(connection);
			return -ENOMEM;
		}
		connection->send_buffer[i].page = page;
		connection->send_buffer[i].unsent =
		connection->send_buffer[i].pos = page_address(page);
	}

	return 0;
}

void drbd_flush_peer_acks(struct drbd_resource *resource)
{
	spin_lock_irq(&resource->req_lock);
	if (resource->peer_ack_req) {
		resource->last_peer_acked_dagtag = resource->peer_ack_req->dagtag_sector;
		drbd_queue_peer_ack(resource, resource->peer_ack_req);
		resource->peer_ack_req = NULL;
	}
	spin_unlock_irq(&resource->req_lock);
}

static void peer_ack_timer_fn(unsigned long data)
{
	struct drbd_resource *resource = (struct drbd_resource *) data;

	drbd_flush_peer_acks(resource);
}

void conn_free_crypto(struct drbd_connection *connection)
{
	crypto_free_hash(connection->csums_tfm);
	crypto_free_hash(connection->verify_tfm);
	crypto_free_hash(connection->cram_hmac_tfm);
	crypto_free_hash(connection->integrity_tfm);
	crypto_free_hash(connection->peer_integrity_tfm);
	kfree(connection->int_dig_in);
	kfree(connection->int_dig_vv);

	connection->csums_tfm = NULL;
	connection->verify_tfm = NULL;
	connection->cram_hmac_tfm = NULL;
	connection->integrity_tfm = NULL;
	connection->peer_integrity_tfm = NULL;
	connection->int_dig_in = NULL;
	connection->int_dig_vv = NULL;
}

int set_resource_options(struct drbd_resource *resource, struct res_opts *res_opts)
{
	struct drbd_connection *connection;
	cpumask_var_t new_cpu_mask;
	int err;

	if (!zalloc_cpumask_var(&new_cpu_mask, GFP_KERNEL))
		return -ENOMEM;

	/* silently ignore cpu mask on UP kernel */
	if (nr_cpu_ids > 1 && res_opts->cpu_mask[0] != 0) {
		err = bitmap_parse(res_opts->cpu_mask, DRBD_CPU_MASK_SIZE,
				   cpumask_bits(new_cpu_mask), nr_cpu_ids);
		if (err == -EOVERFLOW) {
			/* So what. mask it out. */
			cpumask_var_t tmp_cpu_mask;
			if (zalloc_cpumask_var(&tmp_cpu_mask, GFP_KERNEL)) {
				cpumask_setall(tmp_cpu_mask);
				cpumask_and(new_cpu_mask, new_cpu_mask, tmp_cpu_mask);
				drbd_warn(resource, "Overflow in bitmap_parse(%.12s%s), truncating to %u bits\n",
					res_opts->cpu_mask,
					strlen(res_opts->cpu_mask) > 12 ? "..." : "",
					nr_cpu_ids);
				free_cpumask_var(tmp_cpu_mask);
				err = 0;
			}
		}
		if (err) {
			drbd_warn(resource, "bitmap_parse() failed with %d\n", err);
			/* retcode = ERR_CPU_MASK_PARSE; */
			goto fail;
		}
	}
	resource->res_opts = *res_opts;
	if (cpumask_empty(new_cpu_mask))
		drbd_calc_cpu_mask(&new_cpu_mask);
	if (!cpumask_equal(resource->cpu_mask, new_cpu_mask)) {
		cpumask_copy(resource->cpu_mask, new_cpu_mask);
		rcu_read_lock();
		for_each_connection_rcu(connection, resource) {
			connection->receiver.reset_cpu_mask = 1;
			connection->ack_receiver.reset_cpu_mask = 1;
			connection->sender.reset_cpu_mask = 1;
		}
		rcu_read_unlock();
	}
	err = 0;

fail:
	free_cpumask_var(new_cpu_mask);
	return err;

}

struct drbd_resource *drbd_create_resource(const char *name,
					   struct res_opts *res_opts)
{
	struct drbd_resource *resource;

	resource = kzalloc(sizeof(struct drbd_resource), GFP_KERNEL);
	if (!resource)
		goto fail;
	resource->name = kstrdup(name, GFP_KERNEL);
	if (!resource->name)
		goto fail_free_resource;
	if (!zalloc_cpumask_var(&resource->cpu_mask, GFP_KERNEL))
		goto fail_free_name;
	kref_init(&resource->kref);
	kref_debug_init(&resource->kref_debug, &resource->kref, &kref_class_resource);
	idr_init(&resource->devices);
	INIT_LIST_HEAD(&resource->connections);
	INIT_LIST_HEAD(&resource->transfer_log);
	INIT_LIST_HEAD(&resource->peer_ack_list);
	setup_timer(&resource->peer_ack_timer, peer_ack_timer_fn, (unsigned long) resource);
	sema_init(&resource->state_sem, 1);
	resource->role[NOW] = R_SECONDARY;
	if (set_resource_options(resource, res_opts))
		goto fail_free_name;
	resource->max_node_id = res_opts->node_id;
	resource->twopc_reply.initiator_node_id = -1;
	mutex_init(&resource->conf_update);
	mutex_init(&resource->adm_mutex);
	spin_lock_init(&resource->req_lock);
	INIT_LIST_HEAD(&resource->listeners);
	spin_lock_init(&resource->listeners_lock);
	init_waitqueue_head(&resource->state_wait);
	init_waitqueue_head(&resource->twopc_wait);
	init_waitqueue_head(&resource->barrier_wait);
	setup_timer(&resource->twopc_timer, twopc_timer_fn, (unsigned long) resource);
	INIT_LIST_HEAD(&resource->twopc_work.list);
	INIT_LIST_HEAD(&resource->queued_twopc);
	spin_lock_init(&resource->queued_twopc_lock);
	setup_timer(&resource->queued_twopc_timer, queued_twopc_timer_fn, (unsigned long) resource);
	drbd_init_workqueue(&resource->work);
	drbd_thread_init(resource, &resource->worker, drbd_worker, "worker");
	drbd_thread_start(&resource->worker);
	drbd_debugfs_resource_add(resource);

	list_add_tail_rcu(&resource->resources, &drbd_resources);

	return resource;

fail_free_name:
	kfree(resource->name);
fail_free_resource:
	kfree(resource);
fail:
	return NULL;
}

/* caller must be under adm_mutex */
struct drbd_connection *drbd_create_connection(struct drbd_resource *resource,
					       struct drbd_transport_class *tc)
{
	struct drbd_connection *connection;
	int size;

	size = sizeof(*connection) - sizeof(connection->transport) + tc->instance_size;
	connection = kzalloc(size, GFP_KERNEL);
	if (!connection)
		return NULL;

	if (drbd_alloc_send_buffers(connection))
		goto fail;

	connection->current_epoch = kzalloc(sizeof(struct drbd_epoch), GFP_KERNEL);
	if (!connection->current_epoch)
		goto fail;

	INIT_LIST_HEAD(&connection->current_epoch->list);
	connection->epochs = 1;
	spin_lock_init(&connection->epoch_lock);

	INIT_LIST_HEAD(&connection->todo.work_list);
	connection->todo.req = NULL;

	atomic_set(&connection->ap_in_flight, 0);
	connection->send.seen_any_write_yet = false;
	connection->send.current_epoch_nr = 0;
	connection->send.current_epoch_writes = 0;
	connection->send.current_dagtag_sector = 0;

	connection->cstate[NOW] = C_STANDALONE;
	connection->peer_role[NOW] = R_UNKNOWN;
	init_waitqueue_head(&connection->ping_wait);
	idr_init(&connection->peer_devices);

	drbd_init_workqueue(&connection->sender_work);
	mutex_init(&connection->mutex[DATA_STREAM]);
	mutex_init(&connection->mutex[CONTROL_STREAM]);

	INIT_LIST_HEAD(&connection->connect_timer_work.list);
	setup_timer(&connection->connect_timer,
		    connect_timer_fn,
		    (unsigned long) connection);

	drbd_thread_init(resource, &connection->receiver, drbd_receiver, "receiver");
	connection->receiver.connection = connection;
	drbd_thread_init(resource, &connection->sender, drbd_sender, "sender");
	connection->sender.connection = connection;
	drbd_thread_init(resource, &connection->ack_receiver, drbd_ack_receiver, "ack_recv");
	connection->ack_receiver.connection = connection;
	INIT_LIST_HEAD(&connection->peer_requests);
	INIT_LIST_HEAD(&connection->connections);
	INIT_LIST_HEAD(&connection->net_ee);

	kref_init(&connection->kref);
	kref_debug_init(&connection->kref_debug, &connection->kref, &kref_class_connection);

	INIT_WORK(&connection->peer_ack_work, drbd_send_peer_ack_wf);

	kref_get(&resource->kref);
	kref_debug_get(&resource->kref_debug, 3);
	connection->resource = resource;

	INIT_LIST_HEAD(&connection->transport.paths);
	connection->transport.log_prefix = resource->name;
	if (tc->init(&connection->transport))
		goto fail;

	return connection;

fail:
	drbd_put_send_buffers(connection);
	kfree(connection->current_epoch);
	kfree(connection);

	return NULL;
}

/* free the transport specific members (e.g., sockets) of a connection */
void drbd_transport_shutdown(struct drbd_connection *connection, enum drbd_tr_free_op op)
{
	mutex_lock(&connection->mutex[DATA_STREAM]);
	mutex_lock(&connection->mutex[CONTROL_STREAM]);

	connection->transport.ops->free(&connection->transport, op);
	if (op == DESTROY_TRANSPORT)
		drbd_put_transport_class(connection->transport.class);

	mutex_unlock(&connection->mutex[CONTROL_STREAM]);
	mutex_unlock(&connection->mutex[DATA_STREAM]);
}

void drbd_destroy_connection(struct kref *kref)
{
	struct drbd_connection *connection = container_of(kref, struct drbd_connection, kref);
	struct drbd_resource *resource = connection->resource;
	struct drbd_peer_device *peer_device;
	int vnr, rr;

	rr = drbd_free_peer_reqs(resource, &connection->net_ee, true);
	if (rr)
		drbd_err(connection, "%d EEs in net list found!\n", rr);

	if (atomic_read(&connection->current_epoch->epoch_size) !=  0)
		drbd_err(connection, "epoch_size:%d\n", atomic_read(&connection->current_epoch->epoch_size));
	kfree(connection->current_epoch);

	idr_for_each_entry(&connection->peer_devices, peer_device, vnr) {
		kref_debug_put(&peer_device->device->kref_debug, 1);
		kref_put(&peer_device->device->kref, drbd_destroy_device);
		free_peer_device(peer_device);
	}
	idr_destroy(&connection->peer_devices);

	drbd_transport_shutdown(connection, DESTROY_TRANSPORT);
	kfree(connection->transport.net_conf);
	drbd_put_send_buffers(connection);
	conn_free_crypto(connection);
	kref_debug_destroy(&connection->kref_debug);
	kfree(connection);
	kref_debug_put(&resource->kref_debug, 3);
	kref_put(&resource->kref, drbd_destroy_resource);
}

struct drbd_peer_device *create_peer_device(struct drbd_device *device, struct drbd_connection *connection)
{
	struct drbd_peer_device *peer_device;
	int err;

	peer_device = kzalloc(sizeof(struct drbd_peer_device), GFP_KERNEL);
	if (!peer_device)
		return NULL;

	peer_device->connection = connection;
	peer_device->device = device;
	peer_device->disk_state[NOW] = D_UNKNOWN;
	peer_device->repl_state[NOW] = L_OFF;
	spin_lock_init(&peer_device->peer_seq_lock);

	err = drbd_create_peer_device_default_config(peer_device);
	if (err) {
		kfree(peer_device);
		return NULL;
	}

	init_timer(&peer_device->start_resync_timer);
	peer_device->start_resync_timer.function = start_resync_timer_fn;
	peer_device->start_resync_timer.data = (unsigned long) peer_device;

	INIT_LIST_HEAD(&peer_device->resync_work.list);
	peer_device->resync_work.cb  = w_resync_timer;
	init_timer(&peer_device->resync_timer);
	peer_device->resync_timer.function = resync_timer_fn;
	peer_device->resync_timer.data = (unsigned long) peer_device;

	INIT_LIST_HEAD(&peer_device->propagate_uuids_work.list);
	peer_device->propagate_uuids_work.cb = w_send_uuids;

	atomic_set(&peer_device->ap_pending_cnt, 0);
	atomic_set(&peer_device->unacked_cnt, 0);
	atomic_set(&peer_device->rs_pending_cnt, 0);
	atomic_set(&peer_device->rs_sect_in, 0);

	peer_device->bitmap_index = -1;
	peer_device->resync_wenr = LC_FREE;
	peer_device->resync_finished_pdsk = D_UNKNOWN;

	INIT_WORK(&peer_device->send_acks_work, drbd_send_acks_wf);

	return peer_device;
}

static int init_submitter(struct drbd_device *device)
{
	/* opencoded create_singlethread_workqueue(),
	 * to be able to use format string arguments */
	device->submit.wq =
#if LINUX_VERSION_CODE >= KERNEL_VERSION(3,3,0)
		alloc_ordered_workqueue("drbd%u_submit", WQ_MEM_RECLAIM, device->minor);
#else
		create_singlethread_workqueue("drbd_submit");
#endif
	if (!device->submit.wq)
		return -ENOMEM;
	INIT_WORK(&device->submit.worker, do_submit);
	INIT_LIST_HEAD(&device->submit.writes);
	return 0;
}

enum drbd_ret_code drbd_create_device(struct drbd_config_context *adm_ctx, unsigned int minor,
				      struct device_conf *device_conf, struct drbd_device **p_device)
{
	struct drbd_resource *resource = adm_ctx->resource;
	struct drbd_connection *connection;
	struct drbd_device *device;
	struct drbd_peer_device *peer_device, *tmp_peer_device;
	struct gendisk *disk;
	struct request_queue *q;
	LIST_HEAD(peer_devices);
	LIST_HEAD(tmp);
	int id;
	int vnr = adm_ctx->volume;
	enum drbd_ret_code err = ERR_NOMEM;
	bool locked = false;

	device = minor_to_device(minor);
	if (device)
		return ERR_MINOR_OR_VOLUME_EXISTS;

	/* GFP_KERNEL, we are outside of all write-out paths */
	device = kzalloc(sizeof(struct drbd_device), GFP_KERNEL);
	if (!device)
		return ERR_NOMEM;
	kref_init(&device->kref);
	kref_debug_init(&device->kref_debug, &device->kref, &kref_class_device);

	kref_get(&resource->kref);
	kref_debug_get(&resource->kref_debug, 4);
	device->resource = resource;
	device->minor = minor;
	device->vnr = vnr;
	device->device_conf = *device_conf;

#ifdef PARANOIA
	SET_MDEV_MAGIC(device);
#endif

	drbd_set_defaults(device);

	atomic_set(&device->ap_bio_cnt[READ], 0);
	atomic_set(&device->ap_bio_cnt[WRITE], 0);
	atomic_set(&device->ap_actlog_cnt, 0);
	atomic_set(&device->local_cnt, 0);
	atomic_set(&device->rs_sect_ev, 0);
	atomic_set(&device->md_io.in_use, 0);

	spin_lock_init(&device->al_lock);
	mutex_init(&device->bm_resync_fo_mutex);

	INIT_LIST_HEAD(&device->active_ee);
	INIT_LIST_HEAD(&device->sync_ee);
	INIT_LIST_HEAD(&device->done_ee);
	INIT_LIST_HEAD(&device->read_ee);
	INIT_LIST_HEAD(&device->pending_master_completion[0]);
	INIT_LIST_HEAD(&device->pending_master_completion[1]);
	INIT_LIST_HEAD(&device->pending_completion[0]);
	INIT_LIST_HEAD(&device->pending_completion[1]);

	atomic_set(&device->pending_bitmap_work.n, 0);
	spin_lock_init(&device->pending_bitmap_work.q_lock);
	INIT_LIST_HEAD(&device->pending_bitmap_work.q);

	init_timer(&device->md_sync_timer);
	init_timer(&device->request_timer);
	device->md_sync_timer.function = md_sync_timer_fn;
	device->md_sync_timer.data = (unsigned long) device;
	device->request_timer.function = request_timer_fn;
	device->request_timer.data = (unsigned long) device;

	init_waitqueue_head(&device->misc_wait);
	init_waitqueue_head(&device->ee_wait);
	init_waitqueue_head(&device->al_wait);
	init_waitqueue_head(&device->seq_wait);

	q = blk_alloc_queue(GFP_KERNEL);
	if (!q)
		goto out_no_q;
	device->rq_queue = q;
	q->queuedata   = device;

	disk = alloc_disk(1);
	if (!disk)
		goto out_no_disk;
	device->vdisk = disk;

	set_disk_ro(disk, true);

	disk->queue = q;
	disk->major = DRBD_MAJOR;
	disk->first_minor = minor;
	disk->fops = &drbd_ops;
	sprintf(disk->disk_name, "drbd%d", minor);
	disk->private_data = device;

	device->this_bdev = bdget(MKDEV(DRBD_MAJOR, minor));
	/* we have no partitions. we contain only ourselves. */
	device->this_bdev->bd_contains = device->this_bdev;

	q->backing_dev_info.congested_fn = drbd_congested;
	q->backing_dev_info.congested_data = device;

	blk_queue_make_request(q, drbd_make_request);
#ifdef REQ_FLUSH
	blk_queue_flush(q, REQ_FLUSH | REQ_FUA);
#endif
	blk_queue_bounce_limit(q, BLK_BOUNCE_ANY);
	blk_queue_merge_bvec(q, drbd_merge_bvec);
	q->queue_lock = &resource->req_lock; /* needed since we use */
#ifdef blk_queue_plugged
		/* plugging on a queue, that actually has no requests! */
	q->unplug_fn = drbd_unplug_fn;
#endif

	device->md_io.page = alloc_page(GFP_KERNEL);
	if (!device->md_io.page)
		goto out_no_io_page;

	device->bitmap = drbd_bm_alloc();
	if (!device->bitmap)
		goto out_no_bitmap;
	device->read_requests = RB_ROOT;
	device->write_requests = RB_ROOT;

	BUG_ON(!mutex_is_locked(&resource->conf_update));
	for_each_connection(connection, resource) {
		peer_device = create_peer_device(device, connection);
		if (!peer_device)
			goto out_no_peer_device;
		list_add(&peer_device->peer_devices, &peer_devices);
	}

	/* Insert the new device into all idrs under req_lock
	   to guarantee a consistent object model. idr_preload() doesn't help
	   because it can only guarantee that a single idr_alloc() will
	   succeed. This fails (and will be retried) if no memory is
	   immediately available. */

	locked = true;
	spin_lock_irq(&resource->req_lock);
	id = idr_alloc(&drbd_devices, device, minor, minor + 1, GFP_NOWAIT);
	if (id < 0) {
		if (id == -ENOSPC)
			err = ERR_MINOR_OR_VOLUME_EXISTS;
		goto out_no_minor_idr;
	}
	kref_get(&device->kref);
	kref_debug_get(&device->kref_debug, 1);

	id = idr_alloc(&resource->devices, device, vnr, vnr + 1, GFP_NOWAIT);
	if (id < 0) {
		if (id == -ENOSPC)
			err = ERR_MINOR_OR_VOLUME_EXISTS;
		goto out_idr_remove_minor;
	}
	kref_get(&device->kref);
	kref_debug_get(&device->kref_debug, 1);

	INIT_LIST_HEAD(&device->peer_devices);
	INIT_LIST_HEAD(&device->pending_bitmap_io);
	list_for_each_entry_safe(peer_device, tmp_peer_device, &peer_devices, peer_devices) {
		connection = peer_device->connection;
		id = idr_alloc(&connection->peer_devices, peer_device,
			       device->vnr, device->vnr + 1, GFP_NOWAIT);
		if (id < 0)
			goto out_remove_peer_device;
		list_del(&peer_device->peer_devices);
		list_add_rcu(&peer_device->peer_devices, &device->peer_devices);
		kref_get(&connection->kref);
		kref_debug_get(&connection->kref_debug, 3);
		kref_get(&device->kref);
		kref_debug_get(&device->kref_debug, 1);
	}
	spin_unlock_irq(&resource->req_lock);
	locked = false;

	if (init_submitter(device)) {
		err = ERR_NOMEM;
		goto out_remove_peer_device;
	}

	add_disk(disk);

	for_each_peer_device(peer_device, device) {
		connection = peer_device->connection;
		peer_device->node_id = connection->peer_node_id;

		if (connection->cstate[NOW] >= C_CONNECTED)
			drbd_connected(peer_device);
	}

	drbd_debugfs_device_add(device);
	*p_device = device;
	return NO_ERROR;

out_remove_peer_device:
	list_add_rcu(&tmp, &device->peer_devices);
	list_del_init(&device->peer_devices);
	synchronize_rcu();
	list_for_each_entry_safe(peer_device, tmp_peer_device, &tmp, peer_devices) {
		struct drbd_connection *connection = peer_device->connection;

		kref_debug_put(&connection->kref_debug, 3);
		kref_put(&connection->kref, drbd_destroy_connection);
		idr_remove(&connection->peer_devices, device->vnr);
		list_del(&peer_device->peer_devices);
		kfree(peer_device);
	}

out_idr_remove_minor:
	idr_remove(&drbd_devices, minor);
out_no_minor_idr:
	if (locked)
		spin_unlock_irq(&resource->req_lock);
	synchronize_rcu();

out_no_peer_device:
	list_for_each_entry_safe(peer_device, tmp_peer_device, &peer_devices, peer_devices) {
		list_del(&peer_device->peer_devices);
		kfree(peer_device);
	}

	drbd_bm_free(device->bitmap);
out_no_bitmap:
	__free_page(device->md_io.page);
out_no_io_page:
	put_disk(disk);
out_no_disk:
	blk_cleanup_queue(q);
out_no_q:
	kref_put(&resource->kref, drbd_destroy_resource);
	kfree(device);
	return err;
}

/**
 * drbd_unregister_device()  -  make a device "invisible"
 *
 * Remove the device from the drbd object model and unregister it in the
 * kernel.  Keep reference counts on device->kref; they are dropped in
 * drbd_put_device().
 */
void drbd_unregister_device(struct drbd_device *device)
{
	struct drbd_resource *resource = device->resource;
	struct drbd_connection *connection;
	struct drbd_peer_device *peer_device;

	spin_lock_irq(&resource->req_lock);
	for_each_connection(connection, resource) {
		idr_remove(&connection->peer_devices, device->vnr);
	}
	idr_remove(&resource->devices, device->vnr);
	idr_remove(&drbd_devices, device_to_minor(device));
	spin_unlock_irq(&resource->req_lock);

	for_each_peer_device(peer_device, device)
		drbd_debugfs_peer_device_cleanup(peer_device);
	drbd_debugfs_device_cleanup(device);
}

void drbd_put_device(struct drbd_device *device)
{
	struct drbd_peer_device *peer_device;
	int refs = 3;

	destroy_workqueue(device->submit.wq);
	device->submit.wq = NULL;
	del_gendisk(device->vdisk);
	del_timer_sync(&device->request_timer);

	for_each_peer_device(peer_device, device)
		refs++;

	kref_debug_sub(&device->kref_debug, refs, 1);
	kref_sub(&device->kref, refs, drbd_destroy_device);
}

/**
 * drbd_unregister_connection()  -  make a connection "invisible"
 *
 * Remove the connection from the drbd object model.  Keep reference counts on
 * connection->kref; they are dropped in drbd_put_connection().
 */
void drbd_unregister_connection(struct drbd_connection *connection)
{
	struct drbd_resource *resource = connection->resource;
	struct drbd_peer_device *peer_device;
	LIST_HEAD(work_list);
	int vnr;

	spin_lock_irq(&resource->req_lock);
	set_bit(C_UNREGISTERED, &connection->flags);
	smp_wmb();
	idr_for_each_entry(&connection->peer_devices, peer_device, vnr) {
		list_del_rcu(&peer_device->peer_devices);
		list_add(&peer_device->peer_devices, &work_list);
	}
	list_del_rcu(&connection->connections);
	spin_unlock_irq(&resource->req_lock);

	list_for_each_entry(peer_device, &work_list, peer_devices)
		drbd_debugfs_peer_device_cleanup(peer_device);
	drbd_debugfs_connection_cleanup(connection);
}

void del_connect_timer(struct drbd_connection *connection)
{
	if (del_timer_sync(&connection->connect_timer)) {
		kref_debug_put(&connection->kref_debug, 11);
		kref_put(&connection->kref, drbd_destroy_connection);
	}
}

void drbd_put_connection(struct drbd_connection *connection)
{
	struct drbd_peer_device *peer_device;
	int vnr, refs = 1;

	del_connect_timer(connection);
	idr_for_each_entry(&connection->peer_devices, peer_device, vnr)
		refs++;
	kref_debug_sub(&connection->kref_debug, refs - 1, 3);
	kref_debug_put(&connection->kref_debug, 10);
	kref_sub(&connection->kref, refs, drbd_destroy_connection);
}

static int __init drbd_init(void)
{
	int err;

	initialize_kref_debugging();

	if (minor_count < DRBD_MINOR_COUNT_MIN || minor_count > DRBD_MINOR_COUNT_MAX) {
		pr_err("invalid minor_count (%d)\n", minor_count);
#ifdef MODULE
		return -EINVAL;
#else
		minor_count = DRBD_MINOR_COUNT_DEF;
#endif
	}

	err = register_blkdev(DRBD_MAJOR, "drbd");
	if (err) {
		pr_err("unable to register block device major %d\n",
		       DRBD_MAJOR);
		return err;
	}

	/*
	 * allocate all necessary structs
	 */
	init_waitqueue_head(&drbd_pp_wait);

	drbd_proc = NULL; /* play safe for drbd_cleanup */
	idr_init(&drbd_devices);

	mutex_init(&resources_mutex);
	INIT_LIST_HEAD(&drbd_resources);

	err = drbd_genl_register();
	if (err) {
		pr_err("unable to register generic netlink family\n");
		goto fail;
	}

	err = drbd_create_mempools();
	if (err)
		goto fail;

	err = -ENOMEM;
	drbd_proc = proc_create_data("drbd", S_IFREG | S_IRUGO , NULL, &drbd_proc_fops, NULL);
	if (!drbd_proc)	{
		pr_err("unable to register proc file\n");
		goto fail;
	}

	retry.wq = create_singlethread_workqueue("drbd-reissue");
	if (!retry.wq) {
		pr_err("unable to create retry workqueue\n");
		goto fail;
	}
	INIT_WORK(&retry.worker, do_retry);
	spin_lock_init(&retry.lock);
	INIT_LIST_HEAD(&retry.writes);

	if (drbd_debugfs_init())
		pr_notice("failed to initialize debugfs -- will not be available\n");

	pr_info("initialized. "
	       "Version: " REL_VERSION " (api:%d/proto:%d-%d)\n",
	       GENL_MAGIC_VERSION, PRO_VERSION_MIN, PRO_VERSION_MAX);
	pr_info("%s\n", drbd_buildtag());
	pr_info("registered as block device major %d\n", DRBD_MAJOR);
	return 0; /* Success! */

fail:
	drbd_cleanup();
	if (err == -ENOMEM)
		pr_err("ran out of memory\n");
	else
		pr_err("initialization failure\n");
	return err;
}

<<<<<<< HEAD
void drbd_free_ldev(struct drbd_backing_dev *ldev)
{
	if (ldev == NULL)
		return;

	if (ldev->backing_bdev)
		blkdev_put(ldev->backing_bdev, FMODE_READ | FMODE_WRITE | FMODE_EXCL);

	if (ldev->md_bdev)
		blkdev_put(ldev->md_bdev, FMODE_READ | FMODE_WRITE | FMODE_EXCL);

	kfree(ldev->disk_conf);
	kfree(ldev);
=======
static void drbd_free_one_sock(struct drbd_socket *ds)
{
	struct socket *s;
	mutex_lock(&ds->mutex);
	s = ds->socket;
	ds->socket = NULL;
	mutex_unlock(&ds->mutex);
	if (s) {
		/* so debugfs does not need to mutex_lock() */
		synchronize_rcu();
		kernel_sock_shutdown(s, SHUT_RDWR);
		sock_release(s);
	}
}

void drbd_free_sock(struct drbd_connection *connection)
{
	if (connection->data.socket)
		drbd_free_one_sock(&connection->data);
	if (connection->meta.socket)
		drbd_free_one_sock(&connection->meta);
>>>>>>> 374994e6
}

/* meta data management */

void drbd_md_write(struct drbd_device *device, void *b)
{
	struct meta_data_on_disk_9 *buffer = b;
	sector_t sector;
	int i;

	memset(buffer, 0, sizeof(*buffer));

	buffer->effective_size = cpu_to_be64(device->ldev->md.effective_size);
	buffer->current_uuid = cpu_to_be64(device->ldev->md.current_uuid);
	buffer->flags = cpu_to_be32(device->ldev->md.flags);
	buffer->magic = cpu_to_be32(DRBD_MD_MAGIC_09);

	buffer->md_size_sect  = cpu_to_be32(device->ldev->md.md_size_sect);
	buffer->al_offset     = cpu_to_be32(device->ldev->md.al_offset);
	buffer->al_nr_extents = cpu_to_be32(device->act_log->nr_elements);
	buffer->bm_bytes_per_bit = cpu_to_be32(BM_BLOCK_SIZE);
	buffer->device_uuid = cpu_to_be64(device->ldev->md.device_uuid);

	buffer->bm_offset = cpu_to_be32(device->ldev->md.bm_offset);
	buffer->la_peer_max_bio_size = cpu_to_be32(device->device_conf.max_bio_size);
	buffer->bm_max_peers = cpu_to_be32(device->bitmap->bm_max_peers);
	buffer->node_id = cpu_to_be32(device->ldev->md.node_id);
	for (i = 0; i < DRBD_NODE_ID_MAX; i++) {
		struct drbd_peer_md *peer_md = &device->ldev->md.peers[i];

		buffer->peers[i].bitmap_uuid = cpu_to_be64(peer_md->bitmap_uuid);
		buffer->peers[i].bitmap_dagtag = cpu_to_be64(peer_md->bitmap_dagtag);
		buffer->peers[i].flags = cpu_to_be32(peer_md->flags);
		buffer->peers[i].bitmap_index = cpu_to_be32(peer_md->bitmap_index);
	}
	BUILD_BUG_ON(ARRAY_SIZE(device->ldev->md.history_uuids) != ARRAY_SIZE(buffer->history_uuids));
	for (i = 0; i < ARRAY_SIZE(buffer->history_uuids); i++)
		buffer->history_uuids[i] = cpu_to_be64(device->ldev->md.history_uuids[i]);

	buffer->al_stripes = cpu_to_be32(device->ldev->md.al_stripes);
	buffer->al_stripe_size_4k = cpu_to_be32(device->ldev->md.al_stripe_size_4k);

	D_ASSERT(device, drbd_md_ss(device->ldev) == device->ldev->md.md_offset);
	sector = device->ldev->md.md_offset;

	if (drbd_md_sync_page_io(device, device->ldev, sector, WRITE)) {
		/* this was a try anyways ... */
		drbd_err(device, "meta data update failed!\n");
		drbd_chk_io_error(device, 1, DRBD_META_IO_ERROR);
	}
}

/**
 * drbd_md_sync() - Writes the meta data super block if the MD_DIRTY flag bit is set
 * @mdev:	DRBD device.
 */
void drbd_md_sync(struct drbd_device *device)
{
	struct meta_data_on_disk_9 *buffer;

	/* Don't accidentally change the DRBD meta data layout. */
	BUILD_BUG_ON(DRBD_PEERS_MAX != 32);
	BUILD_BUG_ON(HISTORY_UUIDS != 32);
	BUILD_BUG_ON(sizeof(struct meta_data_on_disk_9) != 4096);

	del_timer(&device->md_sync_timer);
	/* timer may be rearmed by drbd_md_mark_dirty() now. */
	if (!test_and_clear_bit(MD_DIRTY, &device->flags))
		return;

	/* We use here D_FAILED and not D_ATTACHING because we try to write
	 * metadata even if we detach due to a disk failure! */
	if (!get_ldev_if_state(device, D_DETACHING))
		return;

	buffer = drbd_md_get_buffer(device, __func__);
	if (!buffer)
		goto out;

	drbd_md_write(device, buffer);

	drbd_md_put_buffer(device);
out:
	put_ldev(device);
}

static int check_activity_log_stripe_size(struct drbd_device *device,
		struct meta_data_on_disk_9 *on_disk,
		struct drbd_md *in_core)
{
	u32 al_stripes = be32_to_cpu(on_disk->al_stripes);
	u32 al_stripe_size_4k = be32_to_cpu(on_disk->al_stripe_size_4k);
	u64 al_size_4k;

	/* both not set: default to old fixed size activity log */
	if (al_stripes == 0 && al_stripe_size_4k == 0) {
		al_stripes = 1;
		al_stripe_size_4k = (32768 >> 9)/8;
	}

	/* some paranoia plausibility checks */

	/* we need both values to be set */
	if (al_stripes == 0 || al_stripe_size_4k == 0)
		goto err;

	al_size_4k = (u64)al_stripes * al_stripe_size_4k;

	/* Upper limit of activity log area, to avoid potential overflow
	 * problems in al_tr_number_to_on_disk_sector(). As right now, more
	 * than 72 * 4k blocks total only increases the amount of history,
	 * limiting this arbitrarily to 16 GB is not a real limitation ;-)  */
	if (al_size_4k > (16 * 1024 * 1024/4))
		goto err;

	/* Lower limit: we need at least 8 transaction slots (32kB)
	 * to not break existing setups */
	if (al_size_4k < (32768 >> 9)/8)
		goto err;

	in_core->al_stripe_size_4k = al_stripe_size_4k;
	in_core->al_stripes = al_stripes;
	in_core->al_size_4k = al_size_4k;

	return 0;
err:
	drbd_err(device, "invalid activity log striping: al_stripes=%u, al_stripe_size_4k=%u\n",
			al_stripes, al_stripe_size_4k);
	return -EINVAL;
}

static int check_offsets_and_sizes(struct drbd_device *device,
		struct meta_data_on_disk_9 *on_disk,
		struct drbd_backing_dev *bdev)
{
	sector_t capacity = drbd_get_capacity(bdev->md_bdev);
	struct drbd_md *in_core = &bdev->md;
	u32 max_peers = be32_to_cpu(on_disk->bm_max_peers);
	s32 on_disk_al_sect;
	s32 on_disk_bm_sect;

	if (max_peers > DRBD_PEERS_MAX) {
		drbd_err(device, "bm_max_peers too high\n");
		goto err;
	}
	device->bitmap->bm_max_peers = max_peers;

	in_core->al_offset = be32_to_cpu(on_disk->al_offset);
	in_core->bm_offset = be32_to_cpu(on_disk->bm_offset);
	in_core->md_size_sect = be32_to_cpu(on_disk->md_size_sect);

	/* The on-disk size of the activity log, calculated from offsets, and
	 * the size of the activity log calculated from the stripe settings,
	 * should match.
	 * Though we could relax this a bit: it is ok, if the striped activity log
	 * fits in the available on-disk activity log size.
	 * Right now, that would break how resize is implemented.
	 * TODO: make drbd_determine_dev_size() (and the drbdmeta tool) aware
	 * of possible unused padding space in the on disk layout. */
	if (in_core->al_offset < 0) {
		if (in_core->bm_offset > in_core->al_offset)
			goto err;
		on_disk_al_sect = -in_core->al_offset;
		on_disk_bm_sect = in_core->al_offset - in_core->bm_offset;
	} else {
		if (in_core->al_offset != (4096 >> 9))
			goto err;
		if (in_core->bm_offset < in_core->al_offset + in_core->al_size_4k * (4096 >> 9))
			goto err;

		on_disk_al_sect = in_core->bm_offset - (4096 >> 9);
		on_disk_bm_sect = in_core->md_size_sect - in_core->bm_offset;
	}

	/* old fixed size meta data is exactly that: fixed. */
	if (in_core->meta_dev_idx >= 0) {
		if (in_core->md_size_sect != (128 << 20 >> 9)
		||  in_core->al_offset != (4096 >> 9)
		||  in_core->bm_offset != (4096 >> 9) + (32768 >> 9)
		||  in_core->al_stripes != 1
		||  in_core->al_stripe_size_4k != (32768 >> 12))
			goto err;
	}

	if (capacity < in_core->md_size_sect)
		goto err;
	if (capacity - in_core->md_size_sect < drbd_md_first_sector(bdev))
		goto err;

	/* should be aligned, and at least 32k */
	if ((on_disk_al_sect & 7) || (on_disk_al_sect < (32768 >> 9)))
		goto err;

	/* should fit (for now: exactly) into the available on-disk space;
	 * overflow prevention is in check_activity_log_stripe_size() above. */
	if (on_disk_al_sect != in_core->al_size_4k * (4096 >> 9))
		goto err;

	/* again, should be aligned */
	if (in_core->bm_offset & 7)
		goto err;

	/* FIXME check for device grow with flex external meta data? */

	/* can the available bitmap space cover the last agreed device size? */
	if (on_disk_bm_sect < drbd_capacity_to_on_disk_bm_sect(
				in_core->effective_size, max_peers))
		goto err;

	return 0;

err:
	drbd_err(device, "meta data offsets don't make sense: idx=%d "
			"al_s=%u, al_sz4k=%u, al_offset=%d, bm_offset=%d, "
			"md_size_sect=%u, la_size=%llu, md_capacity=%llu\n",
			in_core->meta_dev_idx,
			in_core->al_stripes, in_core->al_stripe_size_4k,
			in_core->al_offset, in_core->bm_offset, in_core->md_size_sect,
			(unsigned long long)in_core->effective_size,
			(unsigned long long)capacity);

	return -EINVAL;
}


/**
 * drbd_md_read() - Reads in the meta data super block
 * @device:	DRBD device.
 * @bdev:	Device from which the meta data should be read in.
 *
 * Return NO_ERROR on success, and an enum drbd_ret_code in case
 * something goes wrong.
 *
 * Called exactly once during drbd_adm_attach(), while still being D_DISKLESS,
 * even before @bdev is assigned to @device->ldev.
 */
int drbd_md_read(struct drbd_device *device, struct drbd_backing_dev *bdev)
{
	struct meta_data_on_disk_9 *buffer;
	u32 magic, flags;
	int i, rv = NO_ERROR;
	int my_node_id = device->resource->res_opts.node_id;
	u32 max_peers;

	if (device->disk_state[NOW] != D_DISKLESS)
		return ERR_DISK_CONFIGURED;

	buffer = drbd_md_get_buffer(device, __func__);
	if (!buffer)
		return ERR_NOMEM;

	/* First, figure out where our meta data superblock is located,
	 * and read it. */
	bdev->md.meta_dev_idx = bdev->disk_conf->meta_dev_idx;
	bdev->md.md_offset = drbd_md_ss(bdev);
	/* Even for (flexible or indexed) external meta data,
	 * initially restrict us to the 4k superblock for now.
	 * Affects the paranoia out-of-range access check in drbd_md_sync_page_io(). */
	bdev->md.md_size_sect = 8;

	if (drbd_md_sync_page_io(device, bdev, bdev->md.md_offset, READ)) {
		/* NOTE: can't do normal error processing here as this is
		   called BEFORE disk is attached */
		drbd_err(device, "Error while reading metadata.\n");
		rv = ERR_IO_MD_DISK;
		goto err;
	}

	magic = be32_to_cpu(buffer->magic);
	flags = be32_to_cpu(buffer->flags);
	if (magic == DRBD_MD_MAGIC_09 && !(flags & MDF_AL_CLEAN)) {
			/* btw: that's Activity Log clean, not "all" clean. */
		drbd_err(device, "Found unclean meta data. Did you \"drbdadm apply-al\"?\n");
		rv = ERR_MD_UNCLEAN;
		goto err;
	}
	rv = ERR_MD_INVALID;
	if (magic != DRBD_MD_MAGIC_09) {
		if (magic == DRBD_MD_MAGIC_07 ||
		    magic == DRBD_MD_MAGIC_08 ||
		    magic == DRBD_MD_MAGIC_84_UNCLEAN)
			drbd_err(device, "Found old meta data magic. Did you \"drbdadm create-md\"?\n");
		else
			drbd_err(device, "Meta data magic not found. Did you \"drbdadm create-md\"?\n");
		goto err;
	}

	if (be32_to_cpu(buffer->bm_bytes_per_bit) != BM_BLOCK_SIZE) {
		drbd_err(device, "unexpected bm_bytes_per_bit: %u (expected %u)\n",
		    be32_to_cpu(buffer->bm_bytes_per_bit), BM_BLOCK_SIZE);
		goto err;
	}

	if (check_activity_log_stripe_size(device, buffer, &bdev->md))
		goto err;
	if (check_offsets_and_sizes(device, buffer, bdev))
		goto err;


	bdev->md.effective_size = be64_to_cpu(buffer->effective_size);
	bdev->md.current_uuid = be64_to_cpu(buffer->current_uuid);
	bdev->md.flags = be32_to_cpu(buffer->flags);
	bdev->md.device_uuid = be64_to_cpu(buffer->device_uuid);
	bdev->md.node_id = be32_to_cpu(buffer->node_id);

	bdev->md.node_id = be32_to_cpu(buffer->node_id);

	if (bdev->md.node_id != -1 && bdev->md.node_id != my_node_id) {
		drbd_err(device, "ambiguous node id: meta-data: %d, config: %d\n",
			bdev->md.node_id, my_node_id);
		goto err;
	}

	max_peers = be32_to_cpu(buffer->bm_max_peers);
	for (i = 0; i < DRBD_NODE_ID_MAX; i++) {
		struct drbd_peer_md *peer_md = &bdev->md.peers[i];

		peer_md->bitmap_uuid = be64_to_cpu(buffer->peers[i].bitmap_uuid);
		peer_md->bitmap_dagtag = be64_to_cpu(buffer->peers[i].bitmap_dagtag);
		peer_md->flags = be32_to_cpu(buffer->peers[i].flags);
		peer_md->bitmap_index = be32_to_cpu(buffer->peers[i].bitmap_index);

		if (peer_md->bitmap_index == -1)
			continue;
		if (i == my_node_id) {
			drbd_warn(device, "my own node id (%d) should not have a bitmap index (%d)\n",
				my_node_id, peer_md->bitmap_index);
			goto err;
		}
		if (peer_md->bitmap_index < -1 || peer_md->bitmap_index >= max_peers) {
			drbd_warn(device, "peer node id %d: bitmap index (%d) exceeds allocated bitmap slots (%d)\n",
				i, peer_md->bitmap_index, max_peers);
			goto err;
		}
		/* maybe: for each bitmap_index != -1, create a connection object
		 * with peer_node_id = i, unless already present. */
	}
	BUILD_BUG_ON(ARRAY_SIZE(bdev->md.history_uuids) != ARRAY_SIZE(buffer->history_uuids));
	for (i = 0; i < ARRAY_SIZE(buffer->history_uuids); i++)
		bdev->md.history_uuids[i] = be64_to_cpu(buffer->history_uuids[i]);

	rv = NO_ERROR;
 err:
	drbd_md_put_buffer(device);

	return rv;
}

/**
 * drbd_md_mark_dirty() - Mark meta data super block as dirty
 * @device:	DRBD device.
 *
 * Call this function if you change anything that should be written to
 * the meta-data super block. This function sets MD_DIRTY, and starts a
 * timer that ensures that within five seconds you have to call drbd_md_sync().
 */
#ifdef DRBD_DEBUG_MD_SYNC
void drbd_md_mark_dirty_(struct drbd_device *device, unsigned int line, const char *func)
{
	if (!test_and_set_bit(MD_DIRTY, &device->flags)) {
		mod_timer(&device->md_sync_timer, jiffies + HZ);
		device->last_md_mark_dirty.line = line;
		device->last_md_mark_dirty.func = func;
	}
}
#else
void drbd_md_mark_dirty(struct drbd_device *device)
{
	if (!test_and_set_bit(MD_DIRTY, &device->flags))
		mod_timer(&device->md_sync_timer, jiffies + 5*HZ);
}
#endif

void _drbd_uuid_push_history(struct drbd_device *device, u64 val) __must_hold(local)
{
	struct drbd_md *md = &device->ldev->md;
	int i;

	if (val == UUID_JUST_CREATED)
		return;
	val &= ~1;  /* The lowest bit only indicates that the node was primary */

	for (i = 0; i < ARRAY_SIZE(md->history_uuids); i++) {
		if (md->history_uuids[i] == val)
			return;
	}

	for (i = ARRAY_SIZE(md->history_uuids) - 1; i > 0; i--)
		md->history_uuids[i] = md->history_uuids[i - 1];
	md->history_uuids[i] = val;
}

u64 _drbd_uuid_pull_history(struct drbd_peer_device *peer_device) __must_hold(local)
{
	struct drbd_device *device = peer_device->device;
	struct drbd_md *md = &device->ldev->md;
	u64 first_history_uuid;
	int i;

	first_history_uuid = md->history_uuids[0];
	for (i = 0; i < ARRAY_SIZE(md->history_uuids) - 1; i++)
		md->history_uuids[i] = md->history_uuids[i + 1];
	md->history_uuids[i] = 0;

	return first_history_uuid;
}

static void __drbd_uuid_set_current(struct drbd_device *device, u64 val)
{
	if (device->resource->role[NOW] == R_PRIMARY)
		val |= UUID_PRIMARY;
	else
		val &= ~UUID_PRIMARY;

	device->ldev->md.current_uuid = val;
	drbd_set_exposed_data_uuid(device, val);
}

void __drbd_uuid_set_bitmap(struct drbd_peer_device *peer_device, u64 val)
{
	struct drbd_device *device = peer_device->device;
	struct drbd_peer_md *peer_md = &device->ldev->md.peers[peer_device->node_id];

	drbd_md_mark_dirty(device);
	peer_md->bitmap_uuid = val;
	peer_md->bitmap_dagtag = val ? device->resource->dagtag_sector : 0;
}

void _drbd_uuid_set_current(struct drbd_device *device, u64 val) __must_hold(local)
{
	unsigned long flags;

	spin_lock_irqsave(&device->ldev->md.uuid_lock, flags);
	__drbd_uuid_set_current(device, val);
	spin_unlock_irqrestore(&device->ldev->md.uuid_lock, flags);
}

void _drbd_uuid_set_bitmap(struct drbd_peer_device *peer_device, u64 val) __must_hold(local)
{
	struct drbd_device *device = peer_device->device;
	unsigned long flags;

	spin_lock_irqsave(&device->ldev->md.uuid_lock, flags);
	__drbd_uuid_set_bitmap(peer_device, val);
	spin_unlock_irqrestore(&device->ldev->md.uuid_lock, flags);
}

void drbd_uuid_set_bitmap(struct drbd_peer_device *peer_device, u64 uuid) __must_hold(local)
{
	struct drbd_device *device = peer_device->device;
	unsigned long flags;
	u64 previous_uuid;

	spin_lock_irqsave(&device->ldev->md.uuid_lock, flags);
	previous_uuid = drbd_bitmap_uuid(peer_device);
	if (previous_uuid)
		_drbd_uuid_push_history(device, previous_uuid);
	__drbd_uuid_set_bitmap(peer_device, uuid);
	spin_unlock_irqrestore(&device->ldev->md.uuid_lock, flags);
}

static u64 rotate_current_into_bitmap(struct drbd_device *device, u64 weak_nodes, u64 dagtag) __must_hold(local)
{
	struct drbd_peer_md *peer_md = device->ldev->md.peers;
	struct drbd_peer_device *peer_device;
	int node_id;
	u64 bm_uuid, got_new_bitmap_uuid = 0;
	bool do_it;

	rcu_read_lock();
	for (node_id = 0; node_id < DRBD_NODE_ID_MAX; node_id++) {
		if (node_id == device->ldev->md.node_id)
			continue;
		bm_uuid = peer_md[node_id].bitmap_uuid;
		if (bm_uuid)
			continue;
		peer_device = peer_device_by_node_id(device, node_id);
		if (peer_device) {
			enum drbd_disk_state pdsk = peer_device->disk_state[NOW];
			do_it = pdsk <= D_FAILED || pdsk == D_UNKNOWN || pdsk == D_OUTDATED;
			do_it = do_it || NODE_MASK(node_id) & weak_nodes;
		} else {
			do_it = true;
		}
		if (do_it) {
			peer_md[node_id].bitmap_uuid =
				device->ldev->md.current_uuid != UUID_JUST_CREATED ?
				device->ldev->md.current_uuid : 0;
			if (peer_md[node_id].bitmap_uuid)
				peer_md[node_id].bitmap_dagtag = dagtag;
			drbd_md_mark_dirty(device);
			got_new_bitmap_uuid |= NODE_MASK(node_id);
		}
	}
	rcu_read_unlock();

	return got_new_bitmap_uuid;
}

static u64 initial_resync_nodes(struct drbd_device *device)
{
	struct drbd_peer_device *peer_device;
	u64 nodes = 0;

	for_each_peer_device(peer_device, device) {
		if (peer_device->disk_state[NOW] == D_INCONSISTENT &&
		    peer_device->repl_state[NOW] == L_ESTABLISHED)
			nodes |= NODE_MASK(peer_device->node_id);
	}

	return nodes;
}

u64 drbd_weak_nodes_device(struct drbd_device *device)
{
	struct drbd_peer_device *peer_device;
	int my_node_id = device->resource->res_opts.node_id;
	int node_id;
	u64 not_weak = NODE_MASK(my_node_id);

	rcu_read_lock();
	for (node_id = 0; node_id < DRBD_NODE_ID_MAX; node_id++) {
		if (node_id == my_node_id)
			continue;

		peer_device = peer_device_by_node_id(device, node_id);
		if (peer_device) {
			enum drbd_disk_state pdsk = peer_device->disk_state[NOW];
			if (!(pdsk <= D_FAILED || pdsk == D_UNKNOWN || pdsk == D_OUTDATED))
				not_weak |= NODE_MASK(node_id);
		}
	}
	rcu_read_unlock();

	return ~not_weak;
}


static void __drbd_uuid_new_current(struct drbd_device *device, bool forced) __must_hold(local)
{
	struct drbd_peer_device *peer_device;
	u64 got_new_bitmap_uuid, weak_nodes, val;

	spin_lock_irq(&device->ldev->md.uuid_lock);
	got_new_bitmap_uuid = rotate_current_into_bitmap(device,
					forced ? initial_resync_nodes(device) : 0,
					device->resource->dagtag_sector);

	if (!got_new_bitmap_uuid) {
		spin_unlock_irq(&device->ldev->md.uuid_lock);
		return;
	}

	get_random_bytes(&val, sizeof(u64));
	__drbd_uuid_set_current(device, val);
	spin_unlock_irq(&device->ldev->md.uuid_lock);
	weak_nodes = drbd_weak_nodes_device(device);
	drbd_info(device, "new current UUID: %016llX weak: %016llX\n",
		  device->ldev->md.current_uuid, weak_nodes);

	/* get it to stable storage _now_ */
	drbd_md_sync(device);

	for_each_peer_device(peer_device, device) {
		if (peer_device->repl_state[NOW] >= L_ESTABLISHED)
			drbd_send_uuids(peer_device, forced ? 0 : UUID_FLAG_NEW_DATAGEN, weak_nodes);
	}
}

/**
 * drbd_uuid_new_current() - Creates a new current UUID
 * @device:	DRBD device.
 *
 * Creates a new current UUID, and rotates the old current UUID into
 * the bitmap slot. Causes an incremental resync upon next connect.
 * The caller must hold adm_mutex or conf_update
 */
void drbd_uuid_new_current(struct drbd_device *device, bool forced)
{
	if (get_ldev_if_state(device, D_UP_TO_DATE)) {
		__drbd_uuid_new_current(device, forced);
		put_ldev(device);
	} else {
		struct drbd_peer_device *peer_device;
		/* The peers will store the new current UUID... */
		u64 current_uuid, weak_nodes;
		get_random_bytes(&current_uuid, sizeof(u64));
		current_uuid &= ~UUID_PRIMARY;
		drbd_set_exposed_data_uuid(device, current_uuid);
		drbd_info(device, "sending new current UUID: %016llX\n", current_uuid);

		weak_nodes = drbd_weak_nodes_device(device);
		for_each_peer_device(peer_device, device) {
			drbd_send_current_uuid(peer_device, current_uuid, weak_nodes);
			peer_device->current_uuid = current_uuid; /* In case resync finishes soon */
		}
	}
}

static void drbd_propagate_uuids(struct drbd_device *device, u64 nodes)
{
	struct drbd_peer_device *peer_device;

	rcu_read_lock();
	for_each_peer_device_rcu(peer_device, device) {
		if (!(nodes & NODE_MASK(peer_device->node_id)))
			continue;
		if (peer_device->repl_state[NOW] < L_ESTABLISHED)
			continue;

		if (list_empty(&peer_device->propagate_uuids_work.list))
			drbd_queue_work(&peer_device->connection->sender_work,
					&peer_device->propagate_uuids_work);
	}
	rcu_read_unlock();
}

void drbd_uuid_received_new_current(struct drbd_peer_device *peer_device, u64 val, u64 weak_nodes) __must_hold(local)
{
	struct drbd_device *device = peer_device->device;
	u64 dagtag = peer_device->connection->last_dagtag_sector;
	u64 got_new_bitmap_uuid = 0;
	bool set_current = true;

	spin_lock_irq(&device->ldev->md.uuid_lock);

	for_each_peer_device(peer_device, device) {
		if (peer_device->repl_state[NOW] == L_SYNC_TARGET ||
		    peer_device->repl_state[NOW] == L_PAUSED_SYNC_T) {
			peer_device->current_uuid = val;
			set_current = false;
		}
	}

	if (set_current) {
		if (device->disk_state[NOW] == D_UP_TO_DATE)
			got_new_bitmap_uuid = rotate_current_into_bitmap(device, weak_nodes, dagtag);
		__drbd_uuid_set_current(device, val);
	}

	spin_unlock_irq(&device->ldev->md.uuid_lock);
	drbd_propagate_uuids(device, got_new_bitmap_uuid);
}

static u64 __set_bitmap_slots(struct drbd_device *device, u64 bitmap_uuid, u64 do_nodes) __must_hold(local)
{
	struct drbd_peer_md *peer_md = device->ldev->md.peers;
	u64 modified = 0;
	int node_id;

	for (node_id = 0; node_id < DRBD_NODE_ID_MAX; node_id++) {
		if (node_id == device->ldev->md.node_id)
			continue;
		if (!(do_nodes & NODE_MASK(node_id)))
			continue;

		if (peer_md[node_id].bitmap_uuid != bitmap_uuid) {
			_drbd_uuid_push_history(device, peer_md[node_id].bitmap_uuid);
			/* drbd_info(device, "bitmap[node_id=%d] = %llX\n", node_id, bitmap_uuid); */
			peer_md[node_id].bitmap_uuid = bitmap_uuid;
			peer_md[node_id].bitmap_dagtag =
				bitmap_uuid ? device->resource->dagtag_sector : 0;
			drbd_md_mark_dirty(device);
			modified |= NODE_MASK(node_id);
		}
	}

	return modified;
}

static u64 __test_bitmap_slots_of_peer(struct drbd_peer_device *peer_device) __must_hold(local)
{
	u64 set_bitmap_slots = 0;
	int node_id;

	for (node_id = 0; node_id < DRBD_NODE_ID_MAX; node_id++) {
		if (peer_device->bitmap_uuids[node_id])
			set_bitmap_slots |= NODE_MASK(node_id);
	}

	return set_bitmap_slots;
}


u64 drbd_uuid_resync_finished(struct drbd_peer_device *peer_device) __must_hold(local)
{
	struct drbd_device *device = peer_device->device;
	u64 set_bitmap_slots, newer, equal;
	unsigned long flags;

	spin_lock_irqsave(&device->ldev->md.uuid_lock, flags);
	set_bitmap_slots = __test_bitmap_slots_of_peer(peer_device);
	newer = __set_bitmap_slots(device, drbd_current_uuid(device), set_bitmap_slots);
	equal = __set_bitmap_slots(device, 0, ~set_bitmap_slots);
	_drbd_uuid_push_history(device, drbd_current_uuid(device));
	__drbd_uuid_set_current(device, peer_device->current_uuid);
	spin_unlock_irqrestore(&device->ldev->md.uuid_lock, flags);

	drbd_propagate_uuids(device, newer | equal | NODE_MASK(peer_device->node_id));

	return newer;
}

static const char* name_of_node_id(struct drbd_resource *resource, int node_id)
{
	/* Caller need to hold rcu_read_lock */
	struct drbd_connection *connection = drbd_connection_by_node_id(resource, node_id);

	return connection ? rcu_dereference(connection->transport.net_conf)->name : "";
}

static void forget_bitmap(struct drbd_device *device, int node_id) __must_hold(local)
{
	int bitmap_index = device->ldev->md.peers[node_id].bitmap_index;
	const char* name;

	if (_drbd_bm_total_weight(device, bitmap_index) == 0)
		return;

	spin_unlock_irq(&device->ldev->md.uuid_lock);
	rcu_read_lock();
	name = name_of_node_id(device->resource, node_id);
	drbd_info(device, "clearing bitmap UUID and content (%lu bits) for node %d (%s)(slot %d)\n",
		  _drbd_bm_total_weight(device, bitmap_index), node_id, name, bitmap_index);
	rcu_read_unlock();
	drbd_suspend_io(device, WRITE_ONLY);
	drbd_bm_lock(device, "forget_bitmap()", BM_LOCK_TEST | BM_LOCK_SET);
	_drbd_bm_clear_many_bits(device, bitmap_index, 0, -1UL);
	drbd_bm_unlock(device);
	drbd_resume_io(device);
	drbd_md_mark_dirty(device);
	spin_lock_irq(&device->ldev->md.uuid_lock);
}

static void copy_bitmap(struct drbd_device *device, int from_id, int to_id) __must_hold(local)
{
	int from_index = device->ldev->md.peers[from_id].bitmap_index;
	int to_index = device->ldev->md.peers[to_id].bitmap_index;
	const char *from_name, *to_name;

	spin_unlock_irq(&device->ldev->md.uuid_lock);
	rcu_read_lock();
	from_name = name_of_node_id(device->resource, from_id);
	to_name = name_of_node_id(device->resource, to_id);
	drbd_info(device, "Node %d (%s) synced up to node %d (%s). copying bitmap slot %d to %d.\n",
		  to_id, to_name, from_id, from_name, from_index, to_index);
	rcu_read_unlock();
	drbd_suspend_io(device, WRITE_ONLY);
	drbd_bm_lock(device, "copy_bitmap()", BM_LOCK_ALL);
	drbd_bm_copy_slot(device, from_index, to_index);
	drbd_bm_unlock(device);
	drbd_resume_io(device);
	drbd_md_mark_dirty(device);
	spin_lock_irq(&device->ldev->md.uuid_lock);
}

static int find_node_id_by_bitmap_uuid(struct drbd_device *device, u64 bm_uuid) __must_hold(local)
{
	struct drbd_peer_md *peer_md = device->ldev->md.peers;
	int node_id;

	bm_uuid &= ~UUID_PRIMARY;

	for (node_id = 0; node_id < DRBD_NODE_ID_MAX; node_id++) {
		if ((peer_md[node_id].bitmap_uuid & ~UUID_PRIMARY) == bm_uuid &&
		    peer_md[node_id].bitmap_index != -1)
			return node_id;
	}

	for (node_id = 0; node_id < DRBD_NODE_ID_MAX; node_id++) {
		if ((peer_md[node_id].bitmap_uuid & ~UUID_PRIMARY) == bm_uuid)
			return node_id;
	}

	return -1;
}

static bool node_connected(struct drbd_resource *resource, int node_id)
{
	struct drbd_connection *connection;
	bool r = false;

	rcu_read_lock();
	connection = drbd_connection_by_node_id(resource, node_id);
	if (connection)
		r = connection->cstate[NOW] == C_CONNECTED;
	rcu_read_unlock();

	return r;
}

static bool detect_copy_ops_on_peer(struct drbd_peer_device *peer_device) __must_hold(local)
{
	struct drbd_device *device = peer_device->device;
	struct drbd_peer_md *peer_md = device->ldev->md.peers;
	struct drbd_resource *resource = device->resource;
	int node_id1, node_id2, from_id;
	u64 peer_bm_uuid;
	bool modified = false;

	for (node_id1 = 0; node_id1 < DRBD_NODE_ID_MAX; node_id1++) {
		if (device->ldev->md.peers[node_id1].bitmap_index == -1)
			continue;

		if (node_connected(resource, node_id1))
			continue;

		peer_bm_uuid = peer_device->bitmap_uuids[node_id1] & ~UUID_PRIMARY;
		if (!peer_bm_uuid)
			continue;

		for (node_id2 = node_id1 + 1; node_id2 < DRBD_NODE_ID_MAX; node_id2++) {
			if (device->ldev->md.peers[node_id2].bitmap_index == -1)
				continue;

			if (node_connected(resource, node_id2))
				continue;

			if (peer_bm_uuid == (peer_device->bitmap_uuids[node_id2] & ~UUID_PRIMARY))
				goto found;
		}
	}
	return false;

found:
	from_id = find_node_id_by_bitmap_uuid(device, peer_bm_uuid);
	if (from_id == -1) {
		if (peer_md[node_id1].bitmap_uuid == 0 && peer_md[node_id2].bitmap_uuid == 0)
			return false;
		drbd_err(peer_device, "unexpected\n");
		drbd_err(peer_device, "In UUIDs from node %d found equal UUID (%llX) for nodes %d %d\n",
			 peer_device->node_id, peer_bm_uuid, node_id1, node_id2);
		drbd_err(peer_device, "I have %llX for node_id=%d\n",
			 peer_md[node_id1].bitmap_uuid, node_id1);
		drbd_err(peer_device, "I have %llX for node_id=%d\n",
			 peer_md[node_id2].bitmap_uuid, node_id2);
		return false;
	}

	if (peer_md[from_id].bitmap_index == -1)
		return false;

	if (from_id != node_id1 &&
	    peer_md[node_id1].bitmap_uuid != peer_bm_uuid) {
		peer_md[node_id1].bitmap_uuid = peer_bm_uuid;
		peer_md[node_id1].bitmap_dagtag = peer_md[from_id].bitmap_dagtag;
		copy_bitmap(device, from_id, node_id1);
		modified = true;

	}
	if (from_id != node_id2 &&
	    peer_md[node_id2].bitmap_uuid != peer_bm_uuid) {
		peer_md[node_id2].bitmap_uuid = peer_bm_uuid;
		peer_md[node_id2].bitmap_dagtag = peer_md[from_id].bitmap_dagtag;
		copy_bitmap(device, from_id, node_id2);
		modified = true;
	}

	return modified;
}

void drbd_uuid_detect_finished_resyncs(struct drbd_peer_device *peer_device) __must_hold(local)
{
	struct drbd_device *device = peer_device->device;
	struct drbd_peer_md *peer_md = device->ldev->md.peers;
	int node_id;
	bool write_bm = false;
	bool filled = false;

	spin_lock_irq(&device->ldev->md.uuid_lock);
	for (node_id = 0; node_id < DRBD_NODE_ID_MAX; node_id++) {
		if (node_id == device->ldev->md.node_id)
			continue;

		if (peer_md[node_id].bitmap_index == -1 && !(peer_md[node_id].flags & MDF_NODE_EXISTS))
			continue;

		if (peer_device->bitmap_uuids[node_id] == 0 && peer_md[node_id].bitmap_uuid != 0) {
			u64 peer_current_uuid = peer_device->current_uuid & ~UUID_PRIMARY;
			int from_node_id;

			if (peer_current_uuid == (drbd_current_uuid(device) & ~UUID_PRIMARY)) {
				_drbd_uuid_push_history(device, peer_md[node_id].bitmap_uuid);
				peer_md[node_id].bitmap_uuid = 0;
				if (node_id == peer_device->node_id)
					drbd_print_uuids(peer_device, "updated UUIDs");
				else if (peer_md[node_id].bitmap_index != -1)
					forget_bitmap(device, node_id);
				else
					drbd_info(device, "Clearing bitmap UUID for node %d\n",
						  node_id);
				drbd_md_mark_dirty(device);
				write_bm = true;
			}

			from_node_id = find_node_id_by_bitmap_uuid(device, peer_current_uuid);
			if (from_node_id != -1 && node_id != from_node_id &&
			    dagtag_newer(peer_md[from_node_id].bitmap_dagtag,
					 peer_md[node_id].bitmap_dagtag)) {
				_drbd_uuid_push_history(device, peer_md[node_id].bitmap_uuid);
				peer_md[node_id].bitmap_uuid = peer_md[from_node_id].bitmap_uuid;
				peer_md[node_id].bitmap_dagtag = peer_md[from_node_id].bitmap_dagtag;
				if (peer_md[node_id].bitmap_index != -1 &&
				    peer_md[from_node_id].bitmap_index != -1)
					copy_bitmap(device, from_node_id, node_id);
				else
					drbd_info(device, "Node %d synced up to node %d.\n",
						  node_id, from_node_id);
				drbd_md_mark_dirty(device);
				filled = true;
			}
		}
	}

	write_bm |= detect_copy_ops_on_peer(peer_device);
	spin_unlock_irq(&device->ldev->md.uuid_lock);

	if (write_bm || filled) {
		u64 to_nodes = filled ? -1 : ~NODE_MASK(peer_device->node_id);
		drbd_propagate_uuids(device, to_nodes);
		drbd_suspend_io(device, WRITE_ONLY);
		drbd_bm_lock(device, "detect_finished_resyncs()", BM_LOCK_BULK);
		drbd_bm_write(device, NULL);
		drbd_bm_unlock(device);
		drbd_resume_io(device);
	}
}

int drbd_bmio_set_all_n_write(struct drbd_device *device,
			      struct drbd_peer_device *peer_device) __must_hold(local)
{
	drbd_bm_set_all(device);
	return drbd_bm_write(device, NULL);
}

/**
 * drbd_bmio_set_n_write() - io_fn for drbd_queue_bitmap_io() or drbd_bitmap_io()
 * @device:	DRBD device.
 *
 * Sets all bits in the bitmap and writes the whole bitmap to stable storage.
 */
int drbd_bmio_set_n_write(struct drbd_device *device,
			  struct drbd_peer_device *peer_device) __must_hold(local)
{
	int rv = -EIO;

	drbd_md_set_peer_flag(peer_device, MDF_PEER_FULL_SYNC);
	drbd_md_sync(device);
	drbd_bm_set_many_bits(peer_device, 0, -1UL);

	rv = drbd_bm_write(device, NULL);

	if (!rv) {
		drbd_md_clear_peer_flag(peer_device, MDF_PEER_FULL_SYNC);
		drbd_md_sync(device);
	}

	return rv;
}

/**
 * drbd_bmio_clear_all_n_write() - io_fn for drbd_queue_bitmap_io() or drbd_bitmap_io()
 * @device:	DRBD device.
 *
 * Clears all bits in the bitmap and writes the whole bitmap to stable storage.
 */
int drbd_bmio_clear_all_n_write(struct drbd_device *device,
			    struct drbd_peer_device *peer_device) __must_hold(local)
{
	drbd_resume_al(device);
	drbd_bm_clear_all(device);
	return drbd_bm_write(device, NULL);
}

static int w_bitmap_io(struct drbd_work *w, int unused)
{
	struct bm_io_work *work =
		container_of(w, struct bm_io_work, w);
	struct drbd_device *device = work->device;
	int rv = -EIO;

	if (get_ldev(device)) {
		if (work->flags & BM_LOCK_SINGLE_SLOT)
			drbd_bm_slot_lock(work->peer_device, work->why, work->flags);
		else
			drbd_bm_lock(device, work->why, work->flags);
		rv = work->io_fn(device, work->peer_device);
		if (work->flags & BM_LOCK_SINGLE_SLOT)
			drbd_bm_slot_unlock(work->peer_device);
		else
			drbd_bm_unlock(device);
		put_ldev(device);
	}

	if (work->done)
		work->done(device, work->peer_device, rv);

	if (atomic_dec_and_test(&device->pending_bitmap_work.n))
		wake_up(&device->misc_wait);
	kfree(work);

	return 0;
}

void drbd_queue_pending_bitmap_work(struct drbd_device *device)
{
	unsigned long flags;

	spin_lock_irqsave(&device->pending_bitmap_work.q_lock, flags);
	spin_lock(&device->resource->work.q_lock);
	list_splice_tail_init(&device->pending_bitmap_work.q, &device->resource->work.q);
	spin_unlock(&device->resource->work.q_lock);
	spin_unlock_irqrestore(&device->pending_bitmap_work.q_lock, flags);
	wake_up(&device->resource->work.q_wait);
}

/**
 * drbd_queue_bitmap_io() - Queues an IO operation on the whole bitmap
 * @device:	DRBD device.
 * @io_fn:	IO callback to be called when bitmap IO is possible
 * @done:	callback to be called after the bitmap IO was performed
 * @why:	Descriptive text of the reason for doing the IO
 *
 * While IO on the bitmap happens we freeze application IO thus we ensure
 * that drbd_set_out_of_sync() can not be called. This function MAY ONLY be
 * called from sender context. It MUST NOT be used while a previous such
 * work is still pending!
 *
 * Its worker function encloses the call of io_fn() by get_ldev() and
 * put_ldev().
 */
void drbd_queue_bitmap_io(struct drbd_device *device,
			  int (*io_fn)(struct drbd_device *, struct drbd_peer_device *),
			  void (*done)(struct drbd_device *, struct drbd_peer_device *, int),
			  char *why, enum bm_flag flags,
			  struct drbd_peer_device *peer_device)
{
	struct bm_io_work *bm_io_work;

	D_ASSERT(device, current == device->resource->worker.task);

	bm_io_work = kmalloc(sizeof(*bm_io_work), GFP_NOIO);
	bm_io_work->w.cb = w_bitmap_io;
	bm_io_work->device = device;
	bm_io_work->peer_device = peer_device;
	bm_io_work->io_fn = io_fn;
	bm_io_work->done = done;
	bm_io_work->why = why;
	bm_io_work->flags = flags;

	/*
	 * Whole-bitmap operations can only take place when there is no
	 * concurrent application I/O.  We ensure exclusion between the two
	 * types of I/O  with the following mechanism:
	 *
	 *  - device->ap_bio_cnt keeps track of the number of application I/O
	 *    requests in progress.
	 *
	 *  - A non-empty device->pending_bitmap_work list indicates that
	 *    whole-bitmap I/O operations are pending, and no new application
	 *    I/O should be started.  We make sure that the list doesn't appear
	 *    empty system wide before trying to queue the whole-bitmap I/O.
	 *
	 *  - In dec_ap_bio(), we decrement device->ap_bio_cnt.  If it reaches
	 *    zero and the device->pending_bitmap_work list is non-empty, we
	 *    queue the whole-bitmap operations.
	 *
	 *  - In inc_ap_bio(), we increment device->ap_bio_cnt before checking
	 *    if the device->pending_bitmap_work list is non-empty.  If
	 *    device->pending_bitmap_work is non-empty, we immediately call
	 *    dec_ap_bio().
	 *
	 * This ensures that whenver there is pending whole-bitmap I/O, we
	 * realize in dec_ap_bio().
	 *
	 */

	/* no one should accidentally schedule the next bitmap IO
	 * when it is only half-queued yet */
	atomic_inc(&device->ap_bio_cnt[WRITE]);
	atomic_inc(&device->pending_bitmap_work.n);
	spin_lock_irq(&device->pending_bitmap_work.q_lock);
	list_add_tail(&bm_io_work->w.list, &device->pending_bitmap_work.q);
	spin_unlock_irq(&device->pending_bitmap_work.q_lock);
	dec_ap_bio(device, WRITE);  /* may move to actual work queue */
}

/**
 * drbd_bitmap_io() -  Does an IO operation on the whole bitmap
 * @device:	DRBD device.
 * @io_fn:	IO callback to be called when bitmap IO is possible
 * @why:	Descriptive text of the reason for doing the IO
 *
 * freezes application IO while that the actual IO operations runs. This
 * functions MAY NOT be called from sender context.
 */
int drbd_bitmap_io(struct drbd_device *device,
		int (*io_fn)(struct drbd_device *, struct drbd_peer_device *),
		char *why, enum bm_flag flags,
		struct drbd_peer_device *peer_device)
{
	int rv;

	D_ASSERT(device, current != device->resource->worker.task);

	if (!(flags & BM_LOCK_CLEAR))
		drbd_suspend_io(device, WRITE_ONLY);

	if (flags & BM_LOCK_SINGLE_SLOT)
		drbd_bm_slot_lock(peer_device, why, flags);
	else
		drbd_bm_lock(device, why, flags);

	rv = io_fn(device, peer_device);

	if (flags & BM_LOCK_SINGLE_SLOT)
		drbd_bm_slot_unlock(peer_device);
	else
		drbd_bm_unlock(device);

	if (!(flags & BM_LOCK_CLEAR))
		drbd_resume_io(device);

	return rv;
}

void drbd_md_set_flag(struct drbd_device *device, enum mdf_flag flag) __must_hold(local)
{
	if ((device->ldev->md.flags & flag) != flag) {
		drbd_md_mark_dirty(device);
		device->ldev->md.flags |= flag;
	}
}

void drbd_md_set_peer_flag(struct drbd_peer_device *peer_device,
			   enum mdf_peer_flag flag) __must_hold(local)
{
	struct drbd_device *device = peer_device->device;
	struct drbd_md *md = &device->ldev->md;

	if (!(md->peers[peer_device->node_id].flags & flag)) {
		drbd_md_mark_dirty(device);
		md->peers[peer_device->node_id].flags |= flag;
	}
}

void drbd_md_clear_flag(struct drbd_device *device, enum mdf_flag flag) __must_hold(local)
{
	if ((device->ldev->md.flags & flag) != 0) {
		drbd_md_mark_dirty(device);
		device->ldev->md.flags &= ~flag;
	}
}

void drbd_md_clear_peer_flag(struct drbd_peer_device *peer_device,
			     enum mdf_peer_flag flag) __must_hold(local)
{
	struct drbd_device *device = peer_device->device;
	struct drbd_md *md = &device->ldev->md;

	if (md->peers[peer_device->node_id].flags & flag) {
		drbd_md_mark_dirty(device);
		md->peers[peer_device->node_id].flags &= ~flag;
	}
}

int drbd_md_test_flag(struct drbd_backing_dev *bdev, enum mdf_flag flag)
{
	return (bdev->md.flags & flag) != 0;
}

bool drbd_md_test_peer_flag(struct drbd_peer_device *peer_device, enum mdf_peer_flag flag)
{
	struct drbd_md *md = &peer_device->device->ldev->md;

	if (!expect(peer_device, peer_device->bitmap_index != -1))
		return false;

	return md->peers[peer_device->node_id].flags & flag;
}

static void md_sync_timer_fn(unsigned long data)
{
	struct drbd_device *device = (struct drbd_device *) data;
	drbd_device_post_work(device, MD_SYNC);
}

/**
 * drbd_wait_misc  -  wait for a request or peer request to make progress
 * @device:	device associated with the request or peer request
 * @peer_device: NULL when waiting for a request; the peer device of the peer
 *		 request when waiting for a peer request
 * @i:		the struct drbd_interval embedded in struct drbd_request or
 *		struct drbd_peer_request
 */
int drbd_wait_misc(struct drbd_device *device, struct drbd_peer_device *peer_device, struct drbd_interval *i)
{
	DEFINE_WAIT(wait);
	long timeout;

	rcu_read_lock();
	if (peer_device) {
		struct net_conf *net_conf = rcu_dereference(peer_device->connection->transport.net_conf);
		if (!net_conf) {
			rcu_read_unlock();
			return -ETIMEDOUT;
		}
		timeout = net_conf->ko_count ? net_conf->timeout * HZ / 10 * net_conf->ko_count :
					       MAX_SCHEDULE_TIMEOUT;
	} else {
		struct disk_conf *disk_conf = rcu_dereference(device->ldev->disk_conf);
		timeout = disk_conf->disk_timeout * HZ / 10;
	}
	rcu_read_unlock();

	/* Indicate to wake up device->misc_wait on progress.  */
	i->waiting = true;
	prepare_to_wait(&device->misc_wait, &wait, TASK_INTERRUPTIBLE);
	spin_unlock_irq(&device->resource->req_lock);
	timeout = schedule_timeout(timeout);
	finish_wait(&device->misc_wait, &wait);
	spin_lock_irq(&device->resource->req_lock);
	if (!timeout || (peer_device && peer_device->repl_state[NOW] < L_ESTABLISHED))
		return -ETIMEDOUT;
	if (signal_pending(current))
		return -ERESTARTSYS;
	return 0;
}

static int idr_has_entry(int id, void *p, void *data)
{
	return 1;
}

bool idr_is_empty(struct idr *idr)
{
	return !idr_for_each(idr, idr_has_entry, NULL);
}

#ifndef __maybe_unused
#define __maybe_unused                  __attribute__((unused))
#endif
void lock_all_resources(void)
{
	struct drbd_resource *resource;
	int __maybe_unused i = 0;

	mutex_lock(&resources_mutex);
	local_irq_disable();
	for_each_resource(resource, &drbd_resources)
		spin_lock_nested(&resource->req_lock, i++);
}

void unlock_all_resources(void)
{
	struct drbd_resource *resource;

	for_each_resource(resource, &drbd_resources)
		spin_unlock(&resource->req_lock);
	local_irq_enable();
	mutex_unlock(&resources_mutex);
}

/**
 * disk_state_from_md()  -  determine initial disk state
 *
 * When a disk is attached to a device, we set the disk state to D_NEGOTIATING.
 * We then wait for all connected peers to send the peer disk state.  Once that
 * has happened, we can determine the actual disk state based on the peer disk
 * states and the state of the disk itself.
 *
 * The initial disk state becomes D_UP_TO_DATE without fencing or when we know
 * that all peers have been outdated, and D_CONSISTENT otherwise.
 *
 * The caller either needs to have a get_ldev() reference, or need to call
 * this function only if disk_state[NOW] >= D_NEGOTIATING and holding the
 * req_lock
 */
enum drbd_disk_state disk_state_from_md(struct drbd_device *device) __must_hold(local)
{
	struct drbd_peer_device *peer_device;
	enum drbd_disk_state disk_state;

	if (!drbd_md_test_flag(device->ldev, MDF_CONSISTENT))
		disk_state = D_INCONSISTENT;
	else if (!drbd_md_test_flag(device->ldev, MDF_WAS_UP_TO_DATE))
		disk_state = D_OUTDATED;
	else {
		bool all_peers_outdated = true;
		int node_id;

		rcu_read_lock();
		for (node_id = 0; node_id < DRBD_NODE_ID_MAX; node_id++) {
			struct drbd_peer_md *peer_md = &device->ldev->md.peers[node_id];
			enum drbd_disk_state peer_disk_state;

			if (!peer_md->bitmap_uuid ||
			    !(peer_md->flags & MDF_PEER_FENCING))
				continue;
			peer_device = peer_device_by_node_id(device, node_id);
			if (peer_device)
				peer_disk_state = peer_device->disk_state[NEW];
			else
				peer_disk_state = D_UNKNOWN;

			if (peer_disk_state == D_OUTDATED ||
			    peer_disk_state == D_INCONSISTENT)
				continue;
			else if (peer_disk_state != D_UNKNOWN ||
				 !(peer_md->flags & MDF_PEER_OUTDATED)) {
				all_peers_outdated = false;
				break;
			}
		}
		rcu_read_unlock();
		disk_state = all_peers_outdated ? D_UP_TO_DATE : D_CONSISTENT;
	}

	return disk_state;
}

long twopc_timeout(struct drbd_resource *resource)
{
	return resource->res_opts.twopc_timeout * HZ/10;
}

u64 directly_connected_nodes(struct drbd_resource *resource, enum which_state which)
{
	u64 directly_connected = 0;
	struct drbd_connection *connection;

	rcu_read_lock();
	for_each_connection_rcu(connection, resource) {
		if (connection->cstate[which] < C_CONNECTED)
			continue;
		directly_connected |= NODE_MASK(connection->peer_node_id);
	}
	rcu_read_unlock();

	return directly_connected;
}

#ifdef CONFIG_DRBD_FAULT_INJECTION
/* Fault insertion support including random number generator shamelessly
 * stolen from kernel/rcutorture.c */
struct fault_random_state {
	unsigned long state;
	unsigned long count;
};

#define FAULT_RANDOM_MULT 39916801  /* prime */
#define FAULT_RANDOM_ADD	479001701 /* prime */
#define FAULT_RANDOM_REFRESH 10000

/*
 * Crude but fast random-number generator.  Uses a linear congruential
 * generator, with occasional help from get_random_bytes().
 */
static unsigned long
_drbd_fault_random(struct fault_random_state *rsp)
{
	long refresh;

	if (!rsp->count--) {
		get_random_bytes(&refresh, sizeof(refresh));
		rsp->state += refresh;
		rsp->count = FAULT_RANDOM_REFRESH;
	}
	rsp->state = rsp->state * FAULT_RANDOM_MULT + FAULT_RANDOM_ADD;
	return swahw32(rsp->state);
}

static char *
_drbd_fault_str(unsigned int type) {
	static char *_faults[] = {
		[DRBD_FAULT_MD_WR] = "Meta-data write",
		[DRBD_FAULT_MD_RD] = "Meta-data read",
		[DRBD_FAULT_RS_WR] = "Resync write",
		[DRBD_FAULT_RS_RD] = "Resync read",
		[DRBD_FAULT_DT_WR] = "Data write",
		[DRBD_FAULT_DT_RD] = "Data read",
		[DRBD_FAULT_DT_RA] = "Data read ahead",
		[DRBD_FAULT_BM_ALLOC] = "BM allocation",
		[DRBD_FAULT_AL_EE] = "EE allocation",
		[DRBD_FAULT_RECEIVE] = "receive data corruption",
	};

	return (type < DRBD_FAULT_MAX) ? _faults[type] : "**Unknown**";
}

unsigned int
_drbd_insert_fault(struct drbd_device *device, unsigned int type)
{
	static struct fault_random_state rrs = {0, 0};

	unsigned int ret = (
		(fault_devs == 0 ||
			((1 << device_to_minor(device)) & fault_devs) != 0) &&
		(((_drbd_fault_random(&rrs) % 100) + 1) <= fault_rate));

	if (ret) {
		fault_count++;

		if (drbd_ratelimit())
			drbd_warn(device, "***Simulating %s failure\n",
				_drbd_fault_str(type));
	}

	return ret;
}
#endif

module_init(drbd_init)
module_exit(drbd_cleanup)

/* For transport layer */
EXPORT_SYMBOL(drbd_destroy_connection);<|MERGE_RESOLUTION|>--- conflicted
+++ resolved
@@ -2513,12 +2513,6 @@
 		device->bitmap = NULL;
 	}
 
-<<<<<<< HEAD
-=======
-	drbd_backing_dev_free(device, device->ldev);
-	device->ldev = NULL;
-
->>>>>>> 374994e6
 	clear_bit(AL_SUSPENDED, &device->flags);
 
 	D_ASSERT(device, list_empty(&device->active_ee));
@@ -3764,45 +3758,6 @@
 	return err;
 }
 
-<<<<<<< HEAD
-void drbd_free_ldev(struct drbd_backing_dev *ldev)
-{
-	if (ldev == NULL)
-		return;
-
-	if (ldev->backing_bdev)
-		blkdev_put(ldev->backing_bdev, FMODE_READ | FMODE_WRITE | FMODE_EXCL);
-
-	if (ldev->md_bdev)
-		blkdev_put(ldev->md_bdev, FMODE_READ | FMODE_WRITE | FMODE_EXCL);
-
-	kfree(ldev->disk_conf);
-	kfree(ldev);
-=======
-static void drbd_free_one_sock(struct drbd_socket *ds)
-{
-	struct socket *s;
-	mutex_lock(&ds->mutex);
-	s = ds->socket;
-	ds->socket = NULL;
-	mutex_unlock(&ds->mutex);
-	if (s) {
-		/* so debugfs does not need to mutex_lock() */
-		synchronize_rcu();
-		kernel_sock_shutdown(s, SHUT_RDWR);
-		sock_release(s);
-	}
-}
-
-void drbd_free_sock(struct drbd_connection *connection)
-{
-	if (connection->data.socket)
-		drbd_free_one_sock(&connection->data);
-	if (connection->meta.socket)
-		drbd_free_one_sock(&connection->meta);
->>>>>>> 374994e6
-}
-
 /* meta data management */
 
 void drbd_md_write(struct drbd_device *device, void *b)
