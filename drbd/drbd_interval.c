--- conflicted
+++ resolved
@@ -13,39 +13,10 @@
 	return this->end;
 }
 
-<<<<<<< HEAD
 #define NODE_END(node) ((node)->sector + ((node)->size >> 9))
 #define _STATIC static
 RB_DECLARE_CALLBACKS_MAX(_STATIC, augment_callbacks, struct drbd_interval, rb,
 		sector_t, end, NODE_END);
-=======
-/*
- * update_interval_end  -  recompute end of @node
- *
- * The end of an interval is the highest (start + (size >> 9)) value of this
- * node and of its children.  Called for @node and its parents whenever the end
- * may have changed.
- */
-static void
-update_interval_end(struct rb_node *node, void *__unused)
-{
-	struct drbd_interval *this = rb_entry(node, struct drbd_interval, rb);
-	sector_t end;
-
-	end = this->sector + (this->size >> 9);
-	if (node->rb_left) {
-		sector_t left = interval_end(node->rb_left);
-		if (left > end)
-			end = left;
-	}
-	if (node->rb_right) {
-		sector_t right = interval_end(node->rb_right);
-		if (right > end)
-			end = right;
-	}
-	this->end = end;
-}
->>>>>>> 3572db35
 
 /*
  * drbd_insert_interval  -  insert a new interval into a tree
