// SPDX-License-Identifier: GPL-2.0-or-later
/*
   lru_cache.c

   This file is part of DRBD by Philipp Reisner and Lars Ellenberg.


 */

#include <linux/module.h>
#include <linux/bitops.h>
#include <linux/slab.h>
#include <linux/string.h> /* for memset */
#include <linux/seq_file.h> /* for seq_printf */
#include <linux/lru_cache.h>
#include "drbd_wrappers.h"

/* this is developers aid only.
 * it catches concurrent access (lack of locking on the users part) */
#define PARANOIA_ENTRY() do {		\
	BUG_ON(!lc);			\
	BUG_ON(!lc->nr_elements);	\
	BUG_ON(test_and_set_bit(__LC_PARANOIA, &lc->flags)); \
} while (0)

#define RETURN(x...)     do { \
	clear_bit_unlock(__LC_PARANOIA, &lc->flags); \
	return x ; } while (0)

/* BUG() if e is not one of the elements tracked by lc */
#define PARANOIA_LC_ELEMENT(lc, e) do {	\
	struct lru_cache *lc_ = (lc);	\
	struct lc_element *e_ = (e);	\
	unsigned i = e_->lc_index;	\
	BUG_ON(i >= lc_->nr_elements);	\
	BUG_ON(lc_->lc_element[i] != e_); } while (0)


/* We need to atomically
 *  - try to grab the lock (set LC_LOCKED)
 *  - only if there is no pending transaction
 *    (neither LC_DIRTY nor LC_STARVING is set)
 * Because of PARANOIA_ENTRY() above abusing lc->flags as well,
 * it is not sufficient to just say
 *	return 0 == cmpxchg(&lc->flags, 0, LC_LOCKED);
 */
int lc_try_lock(struct lru_cache *lc)
{
	unsigned long val;
	do {
		val = cmpxchg(&lc->flags, 0, LC_LOCKED);
	} while (unlikely (val == LC_PARANOIA));
	/* Spin until no-one is inside a PARANOIA_ENTRY()/RETURN() section. */
	return 0 == val;
}

/**
 * lc_create - prepares to track objects in an active set
 * @name: descriptive name only used in lc_seq_printf_stats and lc_seq_dump_details
 * @max_pending_changes: maximum changes to accumulate until a transaction is required
 * @e_count: number of elements allowed to be active simultaneously
 * @e_size: size of the tracked objects
 * @e_off: offset to the &struct lc_element member in a tracked object
 *
 * Returns a pointer to a newly initialized struct lru_cache on success,
 * or NULL on (allocation) failure.
 */
struct lru_cache *lc_create(const char *name, struct kmem_cache *cache,
		unsigned max_pending_changes,
		unsigned e_count)
{
	struct hlist_head *slot = NULL;
	struct lc_element **element = NULL;
	struct lru_cache *lc;
	unsigned cache_obj_size = kmem_cache_size(cache);
	unsigned i;

	WARN_ON(cache_obj_size < sizeof(struct lc_element));
	if (cache_obj_size < sizeof(struct lc_element))
		return NULL;

	/* e_count too big; would probably fail the allocation below anyways.
	 * for typical use cases, e_count should be few thousand at most. */
	if (e_count > LC_MAX_ACTIVE)
		return NULL;

	slot = kcalloc(e_count, sizeof(struct hlist_head), GFP_KERNEL);
	if (!slot)
		goto out_fail;
	element = kzalloc(e_count * sizeof(struct lc_element *), GFP_KERNEL);
	if (!element)
		goto out_fail;

	lc = kzalloc(sizeof(*lc), GFP_KERNEL);
	if (!lc)
		goto out_fail;

	INIT_LIST_HEAD(&lc->in_use);
	INIT_LIST_HEAD(&lc->lru);
	INIT_LIST_HEAD(&lc->free);
	INIT_LIST_HEAD(&lc->to_be_changed);

	lc->name = name;
	lc->nr_elements = e_count;
	lc->max_pending_changes = max_pending_changes;
	lc->lc_cache = cache;
	lc->lc_element = element;
	lc->lc_slot = slot;

	/* preallocate all objects */
	for (i = 0; i < e_count; i++) {
		struct lc_element *e = kmem_cache_alloc(cache, GFP_KERNEL);
		if (!e)
			break;
		memset(e, 0, sizeof(struct lc_element));
		e->lc_index = i;
		e->lc_number = LC_FREE;
		e->lc_new_number = LC_FREE;
		list_add(&e->list, &lc->free);
		element[i] = e;
	}
	if (i == e_count)
		return lc;

	/* else: could not allocate all elements, give up */
<<<<<<< HEAD
	for (i--; i; i--) {
		void *e = element[i];
		kmem_cache_free(cache, e);
=======
	while (i--) {
		void *p = element[i];
		kmem_cache_free(cache, (unsigned char *)p - e_off);
>>>>>>> c2a62094
	}
	kfree(lc);
out_fail:
	kfree(element);
	kfree(slot);
	return NULL;
}

static void lc_free_by_index(struct lru_cache *lc, unsigned i)
{
	struct lc_element *e = lc->lc_element[i];
	WARN_ON(!e);
	if (e)
		kmem_cache_free(lc->lc_cache, e);
}

/**
 * lc_destroy - frees memory allocated by lc_create()
 * @lc: the lru cache to destroy
 */
void lc_destroy(struct lru_cache *lc)
{
	unsigned i;
	if (!lc)
		return;
	for (i = 0; i < lc->nr_elements; i++)
		lc_free_by_index(lc, i);
	kfree(lc->lc_element);
	kfree(lc->lc_slot);
	kfree(lc);
}

/**
 * lc_seq_printf_stats - print stats about @lc into @seq
 * @seq: the seq_file to print into
 * @lc: the lru cache to print statistics of
 */
void lc_seq_printf_stats(struct seq_file *seq, struct lru_cache *lc)
{
	/* NOTE:
	 * total calls to lc_get are
	 * (starving + hits + misses)
	 * misses include "locked" count (update from an other thread in
	 * progress) and "changed", when this in fact lead to an successful
	 * update of the cache.
	 */
	seq_printf(seq, "\t%s: used:%u/%u hits:%lu misses:%lu starving:%lu locked:%lu changed:%lu\n",
		   lc->name, lc->used, lc->nr_elements,
		   lc->hits, lc->misses, lc->starving, lc->locked, lc->changed);
}

static struct hlist_head *lc_hash_slot(struct lru_cache *lc, unsigned int enr)
{
	return  lc->lc_slot + (enr % lc->nr_elements);
}


static struct lc_element *__lc_find(struct lru_cache *lc, unsigned int enr,
		bool include_changing)
{
	struct lc_element *e;

	BUG_ON(!lc);
	BUG_ON(!lc->nr_elements);
	hlist_for_each_entry(e, lc_hash_slot(lc, enr), colision) {
		/* "about to be changed" elements, pending transaction commit,
		 * are hashed by their "new number". "Normal" elements have
		 * lc_number == lc_new_number. */
		if (e->lc_new_number != enr)
			continue;
		if (e->lc_new_number == e->lc_number || include_changing)
			return e;
		break;
	}
	return NULL;
}

/**
 * lc_find - find element by label, if present in the hash table
 * @lc: The lru_cache object
 * @enr: element number
 *
 * Returns the pointer to an element, if the element with the requested
 * "label" or element number is present in the hash table,
 * or NULL if not found. Does not change the refcnt.
 * Ignores elements that are "about to be used", i.e. not yet in the active
 * set, but still pending transaction commit.
 */
struct lc_element *lc_find(struct lru_cache *lc, unsigned int enr)
{
	return __lc_find(lc, enr, 0);
}

/**
 * lc_del - removes an element from the cache
 * @lc: The lru_cache object
 * @e: The element to remove
 *
 * @e must be unused (refcnt == 0). Moves @e from "lru" to "free" list,
 * sets @e->enr to %LC_FREE.
 */
void lc_del(struct lru_cache *lc, struct lc_element *e)
{
	PARANOIA_ENTRY();
	PARANOIA_LC_ELEMENT(lc, e);
	BUG_ON(e->refcnt);

	e->lc_number = e->lc_new_number = LC_FREE;
	hlist_del_init(&e->colision);
	list_move(&e->list, &lc->free);
	RETURN();
}

static struct lc_element *lc_prepare_for_change(struct lru_cache *lc, unsigned new_number)
{
	struct list_head *n;
	struct lc_element *e;

	if (!list_empty(&lc->free))
		n = lc->free.next;
	else if (!list_empty(&lc->lru))
		n = lc->lru.prev;
	else
		return NULL;

	e = list_entry(n, struct lc_element, list);
	PARANOIA_LC_ELEMENT(lc, e);

	e->lc_new_number = new_number;
	if (!hlist_unhashed(&e->colision))
		__hlist_del(&e->colision);
	hlist_add_head(&e->colision, lc_hash_slot(lc, new_number));
	list_move(&e->list, &lc->to_be_changed);

	return e;
}

static int lc_unused_element_available(struct lru_cache *lc)
{
	if (!list_empty(&lc->free))
		return 1; /* something on the free list */
	if (!list_empty(&lc->lru))
		return 1;  /* something to evict */

	return 0;
}

/* used as internal flags to __lc_get */
enum {
	LC_GET_MAY_CHANGE = 1,
	LC_GET_MAY_USE_UNCOMMITTED = 2,
};

static struct lc_element *__lc_get(struct lru_cache *lc, unsigned int enr, unsigned int flags)
{
	struct lc_element *e;

	PARANOIA_ENTRY();
	if (test_bit(__LC_STARVING, &lc->flags)) {
		++lc->starving;
		RETURN(NULL);
	}

	e = __lc_find(lc, enr, 1);
	/* if lc_new_number != lc_number,
	 * this enr is currently being pulled in already,
	 * and will be available once the pending transaction
	 * has been committed. */
	if (e) {
		if (e->lc_new_number != e->lc_number) {
			/* It has been found above, but on the "to_be_changed"
			 * list, not yet committed.  Don't pull it in twice,
			 * wait for the transaction, then try again...
			 */
			if (!(flags & LC_GET_MAY_USE_UNCOMMITTED))
				RETURN(NULL);
			/* ... unless the caller is aware of the implications,
			 * probably preparing a cumulative transaction. */
			++e->refcnt;
			++lc->hits;
			RETURN(e);
		}
		/* else: lc_new_number == lc_number; a real hit. */
		++lc->hits;
		if (e->refcnt++ == 0)
			lc->used++;
		list_move(&e->list, &lc->in_use); /* Not evictable... */
		RETURN(e);
	}
	/* e == NULL */

	++lc->misses;
	if (!(flags & LC_GET_MAY_CHANGE))
		RETURN(NULL);

	/* To avoid races with lc_try_lock(), first, mark us dirty
	 * (using test_and_set_bit, as it implies memory barriers), ... */
	test_and_set_bit(__LC_DIRTY, &lc->flags);

	/* ... only then check if it is locked anyways. If lc_unlock clears
	 * the dirty bit again, that's not a problem, we will come here again.
	 */
	if (test_bit(__LC_LOCKED, &lc->flags)) {
		++lc->locked;
		RETURN(NULL);
	}

	/* In case there is nothing available and we can not kick out
	 * the LRU element, we have to wait ...
	 */
	if (!lc_unused_element_available(lc)) {
		set_bit(__LC_STARVING, &lc->flags);
		RETURN(NULL);
	}

	/* It was not present in the active set.  We are going to recycle an
	 * unused (or even "free") element, but we won't accumulate more than
	 * max_pending_changes changes.  */
	if (lc->pending_changes >= lc->max_pending_changes)
		RETURN(NULL);

	e = lc_prepare_for_change(lc, enr);
	BUG_ON(!e);

	clear_bit(__LC_STARVING, &lc->flags);
	BUG_ON(++e->refcnt != 1);
	lc->used++;
	lc->pending_changes++;

	RETURN(e);
}

/**
 * lc_get - get element by label, maybe change the active set
 * @lc: the lru cache to operate on
 * @enr: the label to look up
 *
 * Finds an element in the cache, increases its usage count,
 * "touches" and returns it.
 *
 * In case the requested number is not present, it needs to be added to the
 * cache. Therefore it is possible that an other element becomes evicted from
 * the cache. In either case, the user is notified so he is able to e.g. keep
 * a persistent log of the cache changes, and therefore the objects in use.
 *
 * Return values:
 *  NULL
 *     The cache was marked %LC_STARVING,
 *     or the requested label was not in the active set
 *     and a changing transaction is still pending (@lc was marked %LC_DIRTY).
 *     Or no unused or free element could be recycled (@lc will be marked as
 *     %LC_STARVING, blocking further lc_get() operations).
 *
 *  pointer to the element with the REQUESTED element number.
 *     In this case, it can be used right away
 *
 *  pointer to an UNUSED element with some different element number,
 *          where that different number may also be %LC_FREE.
 *
 *          In this case, the cache is marked %LC_DIRTY,
 *          so lc_try_lock() will no longer succeed.
 *          The returned element pointer is moved to the "to_be_changed" list,
 *          and registered with the new element number on the hash collision chains.
 *          Up to "max_pending_changes" (see lc_create()) can be accumulated.
 *          The user now should do whatever housekeeping is necessary,
 *          typically serialize on lc_try_lock_for_transaction(), then call
 *          lc_committed(lc) and lc_unlock(), to finish the change.
 *
 * NOTE: The user needs to check the lc_number on EACH use, so he recognizes
 *       any cache set change.
 */
struct lc_element *lc_get(struct lru_cache *lc, unsigned int enr)
{
	return __lc_get(lc, enr, LC_GET_MAY_CHANGE);
}

/**
 * lc_get_cumulative - like lc_get; also finds to-be-changed elements
 * @lc: the lru cache to operate on
 * @enr: the label to look up
 *
 * Unlike lc_get this also returns the element for @enr, if it is belonging to
 * a pending transaction, so the return values are like for lc_get(),
 * plus:
 *
 * pointer to an element already on the "to_be_changed" list.
 * 	In this case, the cache was already marked %LC_DIRTY.
 *
 * Caller needs to make sure that the pending transaction is completed,
 * before proceeding to actually use this element.
 */
struct lc_element *lc_get_cumulative(struct lru_cache *lc, unsigned int enr)
{
	return __lc_get(lc, enr, LC_GET_MAY_CHANGE|LC_GET_MAY_USE_UNCOMMITTED);
}

/**
 * lc_try_get - get element by label, if present; do not change the active set
 * @lc: the lru cache to operate on
 * @enr: the label to look up
 *
 * Finds an element in the cache, increases its usage count,
 * "touches" and returns it.
 *
 * Return values:
 *  NULL
 *     The cache was marked %LC_STARVING,
 *     or the requested label was not in the active set
 *
 *  pointer to the element with the REQUESTED element number.
 *     In this case, it can be used right away
 */
struct lc_element *lc_try_get(struct lru_cache *lc, unsigned int enr)
{
	return __lc_get(lc, enr, 0);
}

/**
 * lc_committed - tell @lc that pending changes have been recorded
 * @lc: the lru cache to operate on
 *
 * User is expected to serialize on explicit lc_try_lock_for_transaction()
 * before the transaction is started, and later needs to lc_unlock() explicitly
 * as well.
 */
void lc_committed(struct lru_cache *lc)
{
	struct lc_element *e, *tmp;

	PARANOIA_ENTRY();
	list_for_each_entry_safe(e, tmp, &lc->to_be_changed, list) {
		/* count number of changes, not number of transactions */
		++lc->changed;
		e->lc_number = e->lc_new_number;
		list_move(&e->list, &lc->in_use);
	}
	lc->pending_changes = 0;
	RETURN();
}


/**
 * lc_put - give up refcnt of @e
 * @lc: the lru cache to operate on
 * @e: the element to put
 *
 * If refcnt reaches zero, the element is moved to the lru list,
 * and a %LC_STARVING (if set) is cleared.
 * Returns the new (post-decrement) refcnt.
 */
unsigned int lc_put(struct lru_cache *lc, struct lc_element *e)
{
	PARANOIA_ENTRY();
	PARANOIA_LC_ELEMENT(lc, e);
	BUG_ON(e->refcnt == 0);
	BUG_ON(e->lc_number != e->lc_new_number);
	if (--e->refcnt == 0) {
		/* move it to the front of LRU. */
		list_move(&e->list, &lc->lru);
		lc->used--;
		clear_bit_unlock(__LC_STARVING, &lc->flags);
	}
	RETURN(e->refcnt);
}

/**
 * lc_element_by_index
 * @lc: the lru cache to operate on
 * @i: the index of the element to return
 */
struct lc_element *lc_element_by_index(struct lru_cache *lc, unsigned i)
{
	BUG_ON(i >= lc->nr_elements);
	BUG_ON(lc->lc_element[i] == NULL);
	BUG_ON(lc->lc_element[i]->lc_index != i);
	return lc->lc_element[i];
}

/**
 * lc_dump - Dump a complete LRU cache to seq in textual form.
 * @lc: the lru cache to operate on
 * @seq: the &struct seq_file pointer to seq_printf into
 * @utext: user supplied additional "heading" or other info
 * @detail: function pointer the user may provide to dump further details
 * of the object the lc_element is embedded in. May be NULL.
 * Note: a leading space ' ' and trailing newline '\n' is implied.
 */
void lc_seq_dump_details(struct seq_file *seq, struct lru_cache *lc, char *utext,
	     void (*detail) (struct seq_file *, struct lc_element *))
{
	unsigned int nr_elements = lc->nr_elements;
	struct lc_element *e;
	int i;

	seq_printf(seq, "\tnn: lc_number (new nr) refcnt %s\n ", utext);
	for (i = 0; i < nr_elements; i++) {
		e = lc_element_by_index(lc, i);
		if (e->lc_number != e->lc_new_number)
			seq_printf(seq, "\t%5d: %6d %8d %6d ",
				i, e->lc_number, e->lc_new_number, e->refcnt);
		else
			seq_printf(seq, "\t%5d: %6d %-8s %6d ",
				i, e->lc_number, "-\"-", e->refcnt);
		if (detail)
			detail(seq, e);
		seq_putc(seq, '\n');
	}
}<|MERGE_RESOLUTION|>--- conflicted
+++ resolved
@@ -123,15 +123,9 @@
 		return lc;
 
 	/* else: could not allocate all elements, give up */
-<<<<<<< HEAD
-	for (i--; i; i--) {
+	while (i--) {
 		void *e = element[i];
 		kmem_cache_free(cache, e);
-=======
-	while (i--) {
-		void *p = element[i];
-		kmem_cache_free(cache, (unsigned char *)p - e_off);
->>>>>>> c2a62094
 	}
 	kfree(lc);
 out_fail:
