--- conflicted
+++ resolved
@@ -31,15 +31,6 @@
 compat_objs += compat/idr.o
 endif
 
-<<<<<<< HEAD
-=======
-ifeq ($(shell grep -e '\<kobject_create_and_add[[:space:]]*vmlinux\>' \
-		   $(objtree)/Module.symvers | wc -l),1)
-override EXTRA_CFLAGS += -DKOBJECT_CREATE_AND_ADD_EXPORTED
-else
-compat_objs += compat/kobject.o
-endif
-
 ifeq ($(shell grep -e '\<blkdev_issue_zeroout\>' \
 		   $(objtree)/Module.symvers | wc -l),1)
 override EXTRA_CFLAGS += -DBLKDEV_ISSUE_ZEROOUT_EXPORTED
@@ -47,7 +38,6 @@
 compat_objs += compat/blkdev_issue_zeroout.o
 endif
 
->>>>>>> 1c6915d9
 drbd-y := drbd_buildtag.o drbd_bitmap.o drbd_proc.o
 drbd-y += drbd_sender.o drbd_receiver.o drbd_req.o drbd_actlog.o
 drbd-y += lru_cache.o drbd_main.o drbd_strings.o drbd_nl.o
