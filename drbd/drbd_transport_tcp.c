// SPDX-License-Identifier: GPL-2.0-only
/*
   drbd_transport_tcp.c

   This file is part of DRBD.

   Copyright (C) 2014-2017, LINBIT HA-Solutions GmbH.


*/

#include <linux/module.h>
#include <linux/errno.h>
#include <linux/socket.h>
#include <linux/pkt_sched.h>
#include <linux/sched/signal.h>
#include <linux/net.h>
#include <linux/file.h>
#include <linux/tcp.h>
#include <linux/highmem.h>
#include <linux/drbd_genl_api.h>
#include <linux/drbd_config.h>
#include <linux/tls.h>
#include <net/tcp.h>
#include <net/handshake.h>
#include <net/tls.h>
#include <net/tls_prot.h>
#include "drbd_protocol.h"
#include "drbd_transport.h"


MODULE_AUTHOR("Philipp Reisner <philipp.reisner@linbit.com>");
MODULE_AUTHOR("Lars Ellenberg <lars.ellenberg@linbit.com>");
MODULE_AUTHOR("Roland Kammerer <roland.kammerer@linbit.com>");
MODULE_DESCRIPTION("TCP (SDP, SSOCKS) transport layer for DRBD");
MODULE_LICENSE("GPL");
MODULE_VERSION(REL_VERSION);

static unsigned int drbd_keepcnt;
module_param_named(keepcnt, drbd_keepcnt, uint, 0664);
static unsigned int drbd_keepidle;
module_param_named(keepidle, drbd_keepidle, uint, 0664);
static unsigned int drbd_keepintvl;
module_param_named(keepintvl, drbd_keepintvl, uint, 0664);

static struct workqueue_struct *dtt_csocket_recv;

struct buffer {
	void *base;
	void *pos;
};

#define DTT_CONNECTING 1
#define DTT_DATA_READY_ARMED 2

struct drbd_tcp_transport {
	struct drbd_transport transport; /* Must be first! */
	spinlock_t paths_lock;
	spinlock_t control_recv_lock;
	unsigned long flags;
	struct socket *stream[2];
	struct buffer rbuf[2];
	struct timer_list control_timer;
	struct work_struct control_data_ready_work;
	void (*original_control_sk_state_change)(struct sock *sk);
	void (*original_control_sk_data_ready)(struct sock *sk);
};

struct dtt_listener {
	struct drbd_listener listener;
	void (*original_sk_state_change)(struct sock *sk);
	struct socket *s_listen;

	wait_queue_head_t wait; /* woken if a connection came in */
};

/* Since each path might have a different local IP address, each
   path might need its own listener. Therefore the drbd_waiter object
   is embedded into the dtt_path and _not_ the dtt_waiter. */

struct dtt_socket_container {
	struct list_head list;
	struct socket *socket;
};

struct dtt_path {
	struct drbd_path path;

	struct list_head sockets; /* sockets passed to me by other receiver threads */
};

static int dtt_init(struct drbd_transport *transport);
static void dtt_free(struct drbd_transport *transport, enum drbd_tr_free_op free_op);
static void dtt_socket_free(struct socket **sock);
static int dtt_init_listener(struct drbd_transport *transport, const struct sockaddr *addr,
			     struct net *net, struct drbd_listener *drbd_listener);
static void dtt_destroy_listener(struct drbd_listener *generic_listener);
static int dtt_connect(struct drbd_transport *transport);
static int dtt_recv(struct drbd_transport *transport, enum drbd_stream stream, void **buf, size_t size, int flags);
static int dtt_recv_pages(struct drbd_transport *transport, struct drbd_page_chain_head *chain, size_t size);
static void dtt_stats(struct drbd_transport *transport, struct drbd_transport_stats *stats);
static int dtt_net_conf_change(struct drbd_transport *transport, struct net_conf *new_net_conf);
static void dtt_set_rcvtimeo(struct drbd_transport *transport, enum drbd_stream stream, long timeout);
static long dtt_get_rcvtimeo(struct drbd_transport *transport, enum drbd_stream stream);
static int dtt_send_page(struct drbd_transport *transport, enum drbd_stream, struct page *page,
		int offset, size_t size, unsigned msg_flags);
static int dtt_send_zc_bio(struct drbd_transport *, struct bio *bio);
static bool dtt_stream_ok(struct drbd_transport *transport, enum drbd_stream stream);
static bool dtt_hint(struct drbd_transport *transport, enum drbd_stream stream, enum drbd_tr_hints hint);
static void dtt_debugfs_show(struct drbd_transport *transport, struct seq_file *m);
static void dtt_update_congested(struct drbd_tcp_transport *tcp_transport);
<<<<<<< HEAD
static int dtt_add_path(struct drbd_transport *, struct drbd_path *path);
static int dtt_remove_path(struct drbd_transport *, struct drbd_path *);
static void dtt_control_timer_fn(struct timer_list *t);
=======
static int dtt_add_path(struct drbd_path *path);
static int dtt_remove_path(struct drbd_path *);
>>>>>>> 5e3d8846

static struct drbd_transport_class tcp_transport_class = {
	.name = "tcp",
	.instance_size = sizeof(struct drbd_tcp_transport),
	.path_instance_size = sizeof(struct dtt_path),
	.listener_instance_size = sizeof(struct dtt_listener),
	.ops = (struct drbd_transport_ops) {
		.init = dtt_init,
		.free = dtt_free,
		.init_listener = dtt_init_listener,
		.release_listener = dtt_destroy_listener,
		.connect = dtt_connect,
		.recv = dtt_recv,
		.recv_pages = dtt_recv_pages,
		.stats = dtt_stats,
		.net_conf_change = dtt_net_conf_change,
		.set_rcvtimeo = dtt_set_rcvtimeo,
		.get_rcvtimeo = dtt_get_rcvtimeo,
		.send_page = dtt_send_page,
		.send_zc_bio = dtt_send_zc_bio,
		.stream_ok = dtt_stream_ok,
		.hint = dtt_hint,
		.debugfs_show = dtt_debugfs_show,
		.add_path = dtt_add_path,
		.remove_path = dtt_remove_path,
	},
	.module = THIS_MODULE,
	.list = LIST_HEAD_INIT(tcp_transport_class.list),
};

/* Might restart iteration, if current element is removed from list!! */
#define for_each_path_ref(path, transport)			\
	for (path = __drbd_next_path_ref(NULL, transport);	\
	     path;						\
	     path = __drbd_next_path_ref(path, transport))

/* This is save as long you use list_del_init() everytime something is removed
   from the list. */
static struct drbd_path *__drbd_next_path_ref(struct drbd_path *drbd_path,
					      struct drbd_transport *transport)
{
	struct drbd_tcp_transport *tcp_transport =
		container_of(transport, struct drbd_tcp_transport, transport);

	spin_lock(&tcp_transport->paths_lock);
	if (!drbd_path) {
		drbd_path = list_first_entry_or_null(&transport->paths, struct drbd_path, list);
	} else {
		bool in_list = !list_empty(&drbd_path->list);
		kref_put(&drbd_path->kref, drbd_destroy_path);
		if (in_list) {
			/* Element still on the list, ref count can not drop to zero! */
			if (list_is_last(&drbd_path->list, &transport->paths))
				drbd_path = NULL;
			else
				drbd_path = list_next_entry(drbd_path, list);
		} else {
			/* No longer on the list, element might be freed already, restart from the start */
			drbd_path = list_first_entry_or_null(&transport->paths, struct drbd_path, list);
		}
	}
	if (drbd_path)
		kref_get(&drbd_path->kref);
	spin_unlock(&tcp_transport->paths_lock);

	return drbd_path;
}

static int dtt_init(struct drbd_transport *transport)
{
	struct drbd_tcp_transport *tcp_transport =
		container_of(transport, struct drbd_tcp_transport, transport);
	enum drbd_stream i;

	spin_lock_init(&tcp_transport->paths_lock);
	spin_lock_init(&tcp_transport->control_recv_lock);
	tcp_transport->transport.class = &tcp_transport_class;
	for (i = DATA_STREAM; i <= CONTROL_STREAM ; i++) {
		void *buffer = (void *)__get_free_page(GFP_KERNEL);
		if (!buffer)
			goto fail;
		tcp_transport->rbuf[i].base = buffer;
		tcp_transport->rbuf[i].pos = buffer;
	}
	timer_setup(&tcp_transport->control_timer, dtt_control_timer_fn, 0);

	return 0;
fail:
	free_page((unsigned long)tcp_transport->rbuf[0].base);
	return -ENOMEM;
}

static void dtt_free(struct drbd_transport *transport, enum drbd_tr_free_op free_op)
{
	struct drbd_tcp_transport *tcp_transport =
		container_of(transport, struct drbd_tcp_transport, transport);
	enum drbd_stream i;
	struct drbd_path *drbd_path;
	/* free the socket specific stuff,
	 * mutexes are handled by caller */

	clear_bit(DTT_DATA_READY_ARMED, &tcp_transport->flags);

	if (tcp_transport->control_data_ready_work.func) {
		cancel_work_sync(&tcp_transport->control_data_ready_work);
		tcp_transport->control_data_ready_work.func = NULL;
	}

	synchronize_rcu();
	for (i = DATA_STREAM; i <= CONTROL_STREAM; i++) {
		dtt_socket_free(&tcp_transport->stream[i]);
	}

	for_each_path_ref(drbd_path, transport) {
		bool was_established = drbd_path->established;
		drbd_path->established = false;
		if (free_op == DESTROY_TRANSPORT)
			drbd_path_event(transport, drbd_path, true);
		else if (was_established)
			drbd_path_event(transport, drbd_path, false);
	}

	del_timer_sync(&tcp_transport->control_timer);

	if (free_op == DESTROY_TRANSPORT) {
		struct drbd_path *tmp;

		for (i = DATA_STREAM; i <= CONTROL_STREAM; i++) {
			free_page((unsigned long)tcp_transport->rbuf[i].base);
			tcp_transport->rbuf[i].base = NULL;
		}
		spin_lock(&tcp_transport->paths_lock);
		list_for_each_entry_safe(drbd_path, tmp, &transport->paths, list) {
			list_del_init(&drbd_path->list);
			kref_put(&drbd_path->kref, drbd_destroy_path);
		}
		spin_unlock(&tcp_transport->paths_lock);
	}
}

static int _dtt_send(struct drbd_tcp_transport *tcp_transport, struct socket *socket,
		      void *buf, size_t size, unsigned msg_flags)
{
	struct kvec iov;
	struct msghdr msg;
	int rv, sent = 0;

	/* THINK  if (signal_pending) return ... ? */

	iov.iov_base = buf;
	iov.iov_len  = size;

	msg.msg_name       = NULL;
	msg.msg_namelen    = 0;
	msg.msg_control    = NULL;
	msg.msg_controllen = 0;
	msg.msg_flags      = msg_flags | MSG_NOSIGNAL;

	do {
		rv = kernel_sendmsg(socket, &msg, &iov, 1, iov.iov_len);
		if (rv == -EAGAIN) {
			struct drbd_transport *transport = &tcp_transport->transport;
			enum drbd_stream stream =
				tcp_transport->stream[DATA_STREAM] == socket ?
					DATA_STREAM : CONTROL_STREAM;

			if (drbd_stream_send_timed_out(transport, stream))
				break;
			else
				continue;
		}
		if (rv == -EINTR) {
			flush_signals(current);
			rv = 0;
		}
		if (rv < 0)
			break;
		sent += rv;
		iov.iov_base += rv;
		iov.iov_len  -= rv;
	} while (sent < size);

	if (rv <= 0)
		return rv;

	return sent;
}

static int dtt_recv_short(struct socket *socket, void *buf, size_t size, int flags)
{
	struct kvec iov = {
		.iov_base = buf,
		.iov_len = size,
	};
	union {
		struct cmsghdr cmsg;
		u8 buf[CMSG_SPACE(sizeof(u8))];
	} u;
	struct msghdr msg = {
		.msg_control = &u,
		.msg_controllen = sizeof(u),
	};
	int ret;
	u8 level, description;

	flags = flags ? flags : MSG_WAITALL | MSG_NOSIGNAL;

	ret = kernel_recvmsg(socket, &msg, &iov, 1, size, flags);

	if (msg.msg_controllen != sizeof(u)) {
		switch (tls_get_record_type(socket->sk, &u.cmsg)) {
		case 0:
			fallthrough;
		case TLS_RECORD_TYPE_DATA:
			break;
		case TLS_RECORD_TYPE_ALERT:
			tls_alert_recv(socket->sk, &msg, &level, &description);
			ret = (level == TLS_ALERT_LEVEL_FATAL) ? -EACCES : -EAGAIN;
			break;
		default:
			/* discard this record type */
			ret = -EAGAIN;
			break;
		}
	}

	return ret;
}

static int dtt_recv(struct drbd_transport *transport, enum drbd_stream stream, void **buf, size_t size, int flags)
{
	struct drbd_tcp_transport *tcp_transport =
		container_of(transport, struct drbd_tcp_transport, transport);
	struct socket *socket = tcp_transport->stream[stream];
	void *buffer;
	int rv;

	if (!socket)
		return -ENOTCONN;

	if (flags & CALLER_BUFFER) {
		buffer = *buf;
		rv = dtt_recv_short(socket, buffer, size, flags & ~CALLER_BUFFER);
	} else if (flags & GROW_BUFFER) {
		TR_ASSERT(transport, *buf == tcp_transport->rbuf[stream].base);
		buffer = tcp_transport->rbuf[stream].pos;
		TR_ASSERT(transport, (buffer - *buf) + size <= PAGE_SIZE);

		rv = dtt_recv_short(socket, buffer, size, flags & ~GROW_BUFFER);
	} else {
		buffer = tcp_transport->rbuf[stream].base;

		rv = dtt_recv_short(socket, buffer, size, flags);
		if (rv > 0)
			*buf = buffer;
	}

	if (rv > 0)
		tcp_transport->rbuf[stream].pos = buffer + rv;

	return rv;
}

static int dtt_recv_pages(struct drbd_transport *transport, struct drbd_page_chain_head *chain, size_t size)
{
	struct drbd_tcp_transport *tcp_transport =
		container_of(transport, struct drbd_tcp_transport, transport);
	struct socket *socket = tcp_transport->stream[DATA_STREAM];
	struct page *page;
	int err;

	if (!socket)
		return -ENOTCONN;

	drbd_alloc_page_chain(transport, chain, DIV_ROUND_UP(size, PAGE_SIZE), GFP_TRY);
	page = chain->head;
	if (!page)
		return -ENOMEM;

	page_chain_for_each(page) {
		size_t len = min_t(int, size, PAGE_SIZE);
		void *data = kmap(page);
		err = dtt_recv_short(socket, data, len, 0);
		kunmap(page);
		set_page_chain_offset(page, 0);
		set_page_chain_size(page, len);
		if (err < 0)
			goto fail;
		size -= err;
	}
	if (unlikely(size)) {
		tr_warn(transport, "Not enough data received; missing %lu bytes\n", size);
		err = -ENODATA;
		goto fail;
	}
	return 0;
fail:
	drbd_free_page_chain(transport, chain, 0);
	return err;
}

static void dtt_stats(struct drbd_transport *transport, struct drbd_transport_stats *stats)
{
	struct drbd_tcp_transport *tcp_transport =
		container_of(transport, struct drbd_tcp_transport, transport);

	struct socket *socket = tcp_transport->stream[DATA_STREAM];

	if (socket) {
		struct sock *sk = socket->sk;
		struct tcp_sock *tp = tcp_sk(sk);

		stats->unread_received = tp->rcv_nxt - tp->copied_seq;
		stats->unacked_send = tp->write_seq - tp->snd_una;
		stats->send_buffer_size = sk->sk_sndbuf;
		stats->send_buffer_used = sk->sk_wmem_queued;
	}
}

static void dtt_setbufsize(struct socket *socket, unsigned int snd,
			   unsigned int rcv)
{
	struct sock *sk = socket->sk;

	/* open coded SO_SNDBUF, SO_RCVBUF */
	if (snd) {
		sk->sk_sndbuf = snd;
		sk->sk_userlocks |= SOCK_SNDBUF_LOCK;
		/* Wake up sending tasks if we upped the value. */
		sk->sk_write_space(sk);
	} else {
		sk->sk_userlocks &= ~SOCK_SNDBUF_LOCK;
	}

	if (rcv) {
		sk->sk_rcvbuf = rcv;
		sk->sk_userlocks |= SOCK_RCVBUF_LOCK;
	} else {
		sk->sk_userlocks &= ~SOCK_RCVBUF_LOCK;
	}
}

static bool dtt_path_cmp_addr(struct dtt_path *path)
{
	struct drbd_path *drbd_path = &path->path;
	int addr_size;

	addr_size = min(drbd_path->my_addr_len, drbd_path->peer_addr_len);
	return memcmp(&drbd_path->my_addr, &drbd_path->peer_addr, addr_size) > 0;
}

static int dtt_try_connect(struct dtt_path *path, struct socket **ret_socket)
{
	struct drbd_transport *transport = path->path.transport;
	const char *what;
	struct socket *socket;
	struct sockaddr_storage my_addr, peer_addr;
	struct net_conf *nc;
	int err;
	int sndbuf_size, rcvbuf_size, connect_int;

	rcu_read_lock();
	nc = rcu_dereference(transport->net_conf);
	if (!nc) {
		rcu_read_unlock();
		return -EIO;
	}
	sndbuf_size = nc->sndbuf_size;
	rcvbuf_size = nc->rcvbuf_size;
	connect_int = nc->connect_int;
	rcu_read_unlock();

	my_addr = path->path.my_addr;
	if (my_addr.ss_family == AF_INET6)
		((struct sockaddr_in6 *)&my_addr)->sin6_port = 0;
	else
		((struct sockaddr_in *)&my_addr)->sin_port = 0; /* AF_INET & AF_SCI */

	/* In some cases, the network stack can end up overwriting
	   peer_addr.ss_family, so use a copy here. */
	peer_addr = path->path.peer_addr;

	what = "sock_create_kern";
	err = sock_create_kern(path->path.net, my_addr.ss_family, SOCK_STREAM, IPPROTO_TCP, &socket);
	if (err < 0) {
		socket = NULL;
		goto out;
	}

	socket->sk->sk_rcvtimeo =
	socket->sk->sk_sndtimeo = connect_int * HZ;
	dtt_setbufsize(socket, sndbuf_size, rcvbuf_size);

	/* explicitly bind to the configured IP as source IP
	*  for the outgoing connections.
	*  This is needed for multihomed hosts and to be
	*  able to use lo: interfaces for drbd.
	* Make sure to use 0 as port number, so linux selects
	*  a free one dynamically.
	*/
	what = "bind before connect";
	err = socket->ops->bind(socket, (struct sockaddr *) &my_addr, path->path.my_addr_len);
	if (err < 0)
		goto out;

	/* connect may fail, peer not yet available.
	 * stay C_CONNECTING, don't go Disconnecting! */
	what = "connect";
	err = socket->ops->connect(socket, (struct sockaddr *) &peer_addr,
				   path->path.peer_addr_len, 0);
	if (err < 0) {
		switch (err) {
		case -ETIMEDOUT:
		case -EINPROGRESS:
		case -EINTR:
		case -ERESTARTSYS:
		case -ECONNREFUSED:
		case -ECONNRESET:
		case -ENETUNREACH:
		case -EHOSTDOWN:
		case -EHOSTUNREACH:
			err = -EAGAIN;
			break;
		case -EINVAL:
			err = -EADDRNOTAVAIL;
			break;
		}
	}

out:
	if (err < 0) {
		if (socket)
			sock_release(socket);
		if (err != -EAGAIN && err != -EADDRNOTAVAIL)
			tr_err(transport, "%s failed, err = %d\n", what, err);
	} else {
		*ret_socket = socket;
	}

	return err;
}

typedef int (*tls_hello_func)(const struct tls_handshake_args *, gfp_t);

struct tls_handshake_wait {
	struct completion done;
	int status;
};

static void tls_handshake_done(void *data, int status, key_serial_t peerid)
{
	struct tls_handshake_wait *wait = data;

	// Normalize the error to be negative: while the error _should_ be negative
	// it is not guaranteed: the netlink interface allows any u32 value, which is
	// then negated and cast to int, so who knows what will be returned.
	if (status > 0)
		status = -status;

	wait->status = status;
	complete(&wait->done);
}

static int tls_init_hello(struct socket *sock, const char *peername,
			  key_serial_t keyring, key_serial_t privkey,
			  key_serial_t certificate, tls_hello_func hello,
			  struct tls_handshake_wait *tls_wait)
{
	int err;
	struct tls_handshake_args tls_args = {
			.ta_sock = sock,
			.ta_done = tls_handshake_done,
			.ta_data = tls_wait,
			.ta_peername = peername,
			.ta_keyring = keyring,
			.ta_my_privkey = privkey,
			.ta_my_cert = certificate,
	};

	if (IS_ERR(sock_alloc_file(sock, O_NONBLOCK, NULL)))
		return -EIO;

	do {
		err = hello(&tls_args, GFP_KERNEL);
	} while (err == -EAGAIN);

	return err;
}

static int tls_wait_hello(struct tls_handshake_wait *csocket_tls_wait,
			  struct tls_handshake_wait *dsocket_tls_wait,
			  unsigned long timeout)
{
	unsigned long remaining = wait_for_completion_timeout(
		&csocket_tls_wait->done, timeout);
	if (!remaining)
		return -ETIMEDOUT;

	if (!wait_for_completion_timeout(&dsocket_tls_wait->done, remaining))
		return -ETIMEDOUT;

	if (csocket_tls_wait->status)
		return csocket_tls_wait->status;

	return dsocket_tls_wait->status;
}


static int dtt_send_first_packet(struct drbd_tcp_transport *tcp_transport, struct socket *socket,
				 enum drbd_packet cmd)
{
	struct p_header80 h;

	h.magic = cpu_to_be32(DRBD_MAGIC);
	h.command = cpu_to_be16(cmd);
	h.length = 0;

	return _dtt_send(tcp_transport, socket, &h, sizeof(h), 0);
}

/**
 * dtt_socket_free() - Free the socket
 * @socket:	pointer to the pointer to the socket.
 */
static void dtt_socket_free(struct socket **socket)
{
	if (!*socket)
		return;

	tls_handshake_cancel((*socket)->sk);
	kernel_sock_shutdown(*socket, SHUT_RDWR);

	if ((*socket)->file)
		sockfd_put((*socket));
	else
		sock_release(*socket);

	*socket = NULL;
}

/**
 * dtt_socket_ok_or_free() - Free the socket if its connection is not okay
 * @socket:	pointer to the pointer to the socket.
 */
static bool dtt_socket_ok_or_free(struct socket **socket)
{
	if (!*socket)
		return false;

	if ((*socket)->sk->sk_state == TCP_ESTABLISHED)
		return true;

	dtt_socket_free(socket);
	return false;
}

static bool dtt_connection_established(struct drbd_transport *transport,
				       struct socket **socket1,
				       struct socket **socket2,
				       struct dtt_path **first_path)
{
	struct net_conf *nc;
	int timeout, good = 0;

	if (!*socket1 || !*socket2)
		return false;

	rcu_read_lock();
	nc = rcu_dereference(transport->net_conf);
	timeout = (nc->sock_check_timeo ?: nc->ping_timeo) * HZ / 10;
	rcu_read_unlock();
	schedule_timeout_interruptible(timeout);

	good += dtt_socket_ok_or_free(socket1);
	good += dtt_socket_ok_or_free(socket2);

	if (good == 0)
		*first_path = NULL;

	return good == 2;
}

static struct dtt_path *dtt_wait_connect_cond(struct drbd_transport *transport)
{
	struct drbd_tcp_transport *tcp_transport =
		container_of(transport, struct drbd_tcp_transport, transport);
	struct drbd_listener *listener;
	struct drbd_path *drbd_path;
	struct dtt_path *path = NULL;
	bool rv = false;

	spin_lock(&tcp_transport->paths_lock);
	list_for_each_entry(drbd_path, &transport->paths, list) {
		path = container_of(drbd_path, struct dtt_path, path);
		listener = drbd_path->listener;

		spin_lock_bh(&listener->waiters_lock);
		rv = listener->pending_accepts > 0 || !list_empty(&path->sockets);
		spin_unlock_bh(&listener->waiters_lock);

		if (rv)
			break;
	}
	spin_unlock(&tcp_transport->paths_lock);

	return rv ? path : NULL;
}

static void unregister_state_change(struct sock *sock, struct dtt_listener *listener)
{
	write_lock_bh(&sock->sk_callback_lock);
	sock->sk_state_change = listener->original_sk_state_change;
	sock->sk_user_data = NULL;
	write_unlock_bh(&sock->sk_callback_lock);
}

static int dtt_wait_for_connect(struct drbd_transport *transport,
				struct drbd_listener *drbd_listener, struct socket **socket,
				struct dtt_path **ret_path)
{
	struct dtt_socket_container *socket_c;
	struct sockaddr_storage peer_addr;
	int connect_int, err = 0;
	long timeo;
	struct socket *s_estab = NULL;
	struct net_conf *nc;
	struct drbd_path *drbd_path2;
	struct dtt_listener *listener = container_of(drbd_listener, struct dtt_listener, listener);
	struct dtt_path *path = NULL;

	rcu_read_lock();
	nc = rcu_dereference(transport->net_conf);
	if (!nc) {
		rcu_read_unlock();
		return -EINVAL;
	}
	connect_int = nc->connect_int;
	rcu_read_unlock();

	timeo = connect_int * HZ;
	timeo += get_random_u32_below(2) ? timeo / 7 : -timeo / 7; /* 28.5% random jitter */

retry:
	timeo = wait_event_interruptible_timeout(listener->wait,
			(path = dtt_wait_connect_cond(transport)),
			timeo);
	if (timeo <= 0)
		return -EAGAIN;

	spin_lock_bh(&listener->listener.waiters_lock);
	socket_c = list_first_entry_or_null(&path->sockets, struct dtt_socket_container, list);
	if (socket_c) {
		s_estab = socket_c->socket;
		list_del(&socket_c->list);
		kfree(socket_c);
	} else if (listener->listener.pending_accepts > 0) {
		listener->listener.pending_accepts--;
		spin_unlock_bh(&listener->listener.waiters_lock);

		s_estab = NULL;
		err = kernel_accept(listener->s_listen, &s_estab, O_NONBLOCK);
		if (err < 0)
			return err;

		/* The established socket inherits the sk_state_change callback
		   from the listening socket. */
		unregister_state_change(s_estab->sk, listener);

		s_estab->ops->getname(s_estab, (struct sockaddr *)&peer_addr, 2);

		spin_lock_bh(&listener->listener.waiters_lock);
		drbd_path2 = drbd_find_path_by_addr(&listener->listener, &peer_addr);
		if (!drbd_path2) {
			struct sockaddr_in6 *from_sin6;
			struct sockaddr_in *from_sin;

			switch (peer_addr.ss_family) {
			case AF_INET6:
				from_sin6 = (struct sockaddr_in6 *)&peer_addr;
				tr_notice(transport, "Closing unexpected connection from "
				       "%pI6\n", &from_sin6->sin6_addr);
				break;
			default:
				from_sin = (struct sockaddr_in *)&peer_addr;
				tr_notice(transport, "Closing unexpected connection from "
					 "%pI4\n", &from_sin->sin_addr);
				break;
			}

			goto retry_locked;
		}
		if (drbd_path2 != &path->path) {
			struct dtt_path *path2 =
				container_of(drbd_path2, struct dtt_path, path);

			socket_c = kmalloc(sizeof(*socket_c), GFP_ATOMIC);
			if (!socket_c) {
				tr_info(transport, /* path2->transport, */
					"No mem, dropped an incoming connection\n");
				goto retry_locked;
			}

			socket_c->socket = s_estab;
			s_estab = NULL;
			list_add_tail(&socket_c->list, &path2->sockets);
			wake_up(&listener->wait);
			goto retry_locked;
		}
		if (s_estab->sk->sk_state != TCP_ESTABLISHED)
			goto retry_locked;
	}
	spin_unlock_bh(&listener->listener.waiters_lock);
	*socket = s_estab;
	*ret_path = path;
	return 0;

retry_locked:
	spin_unlock_bh(&listener->listener.waiters_lock);
	dtt_socket_free(&s_estab);
	goto retry;
}

static int dtt_receive_first_packet(struct drbd_tcp_transport *tcp_transport, struct socket *socket)
{
	struct drbd_transport *transport = &tcp_transport->transport;
	struct p_header80 *h = tcp_transport->rbuf[DATA_STREAM].base;
	const unsigned int header_size = sizeof(*h);
	struct net_conf *nc;
	int err;

	rcu_read_lock();
	nc = rcu_dereference(transport->net_conf);
	if (!nc) {
		rcu_read_unlock();
		return -EIO;
	}
	socket->sk->sk_rcvtimeo = nc->ping_timeo * 4 * HZ / 10;
	rcu_read_unlock();

	err = dtt_recv_short(socket, h, header_size, 0);
	if (err != header_size) {
		if (err >= 0)
			err = -EIO;
		return err;
	}
	if (h->magic != cpu_to_be32(DRBD_MAGIC)) {
		tr_err(transport, "Wrong magic value 0x%08x in receive_first_packet\n",
			 be32_to_cpu(h->magic));
		return -EINVAL;
	}
	return be16_to_cpu(h->command);
}


static int dtt_control_tcp_input(read_descriptor_t *rd_desc, struct sk_buff *skb,
				 unsigned int offset, size_t len)
{
	struct drbd_transport *transport = rd_desc->arg.data;
	struct skb_seq_state seq;
	unsigned int consumed = 0;

	skb_prepare_seq_read(skb, offset, offset + len, &seq);
	while (true) {
		struct drbd_const_buffer buffer;

		/*
		 * skb_seq_read() returns the length of the block assigned to buffer. This might
		 * be more than is actually ready, so we ensure we only mark as available what
		 * is ready.
		 */
		buffer.avail = skb_seq_read(consumed, &buffer.buffer, &seq);
		buffer.avail = min_t(unsigned int, buffer.avail, len - consumed);
		if (buffer.avail == 0)
			break;
		consumed += buffer.avail;
		drbd_control_data_ready(transport, &buffer);
	}
	return consumed;
}

static void dtt_control_data_ready_work(struct work_struct *item)
{
	struct drbd_tcp_transport *tcp_transport =
		container_of(item, struct drbd_tcp_transport, control_data_ready_work);
	struct socket *csocket = tcp_transport->stream[CONTROL_STREAM];
	struct drbd_const_buffer drbd_buffer;
	int n;

	while (true) {
		n = dtt_recv_short(csocket, tcp_transport->rbuf[CONTROL_STREAM].base, PAGE_SIZE,
				   MSG_DONTWAIT | MSG_NOSIGNAL);
		if (n <= 0)
			break;

		drbd_buffer.buffer = tcp_transport->rbuf[CONTROL_STREAM].base;
		drbd_buffer.avail = n;
		drbd_control_data_ready(&tcp_transport->transport, &drbd_buffer);
	}
}

static void dtt_control_data_ready(struct sock *sock)
{
	struct drbd_transport *transport = sock->sk_user_data;
	struct drbd_tcp_transport *tcp_transport =
		container_of(transport, struct drbd_tcp_transport, transport);

	read_descriptor_t rd_desc = {
		.count = 1,
		.arg = { .data = transport },
	};

	if (!test_bit(DTT_DATA_READY_ARMED, &tcp_transport->flags)
	    && tcp_transport->original_control_sk_data_ready)
		return tcp_transport->original_control_sk_data_ready(sock);

	/* We have two different paths depending on if TLS is enabled or not.
	 * If TLS is enabled, we can't use read_sock, firstly because it's not implemented for the
	 * TLS protocol on most kernels, secondly the implementation that does exist is not safe
	 * to call from SOFTIRQ context. Instead, we schedule a work and increment the counter of
	 * "pending" ready events.
	 *
	 * In normal TCP mode, we can simply use tcp_read_sock, as that is safe to call from SOFTIRQ
	 * contexts.
	 */
	mod_timer(&tcp_transport->control_timer, jiffies + sock->sk_rcvtimeo);
	if (tcp_transport->control_data_ready_work.func) {
		queue_work(dtt_csocket_recv, &tcp_transport->control_data_ready_work);
	} else {
		spin_lock_bh(&tcp_transport->control_recv_lock);
		tcp_read_sock(sock, &rd_desc, dtt_control_tcp_input);
		spin_unlock_bh(&tcp_transport->control_recv_lock);
	}
}

static void dtt_control_state_change(struct sock *sock)
{
	struct drbd_transport *transport = sock->sk_user_data;
	struct drbd_tcp_transport *tcp_transport =
		container_of(transport, struct drbd_tcp_transport, transport);

	switch (sock->sk_state) {
	case TCP_FIN_WAIT1:
	case TCP_CLOSE_WAIT:
	case TCP_CLOSE:
	case TCP_LAST_ACK:
	case TCP_CLOSING:
		drbd_control_event(transport, CLOSED_BY_PEER);
		break;
	default:
		tr_warn(transport, "unhandled state %d\n", sock->sk_state);
	}

	tcp_transport->original_control_sk_state_change(sock);
}

static void dtt_incoming_connection(struct sock *sock)
{
	struct dtt_listener *listener = sock->sk_user_data;
	void (*state_change)(struct sock *sock);

	state_change = listener->original_sk_state_change;
	state_change(sock);

	spin_lock(&listener->listener.waiters_lock);
	listener->listener.pending_accepts++;
	spin_unlock(&listener->listener.waiters_lock);
	wake_up(&listener->wait);
}

static void dtt_control_timer_fn(struct timer_list *t)
{
	struct drbd_tcp_transport *tcp_transport = from_timer(tcp_transport, t, control_timer);
	struct drbd_transport *transport = &tcp_transport->transport;

	drbd_control_event(transport, TIMEOUT);
}

static void dtt_destroy_listener(struct drbd_listener *generic_listener)
{
	struct dtt_listener *listener =
		container_of(generic_listener, struct dtt_listener, listener);

	unregister_state_change(listener->s_listen->sk, listener);
	sock_release(listener->s_listen);
}

static int dtt_init_listener(struct drbd_transport *transport,
			     const struct sockaddr *addr,
			     struct net *net,
			     struct drbd_listener *drbd_listener)
{
	int err, sndbuf_size, rcvbuf_size, addr_len;
	struct sockaddr_storage my_addr;
	struct dtt_listener *listener = container_of(drbd_listener, struct dtt_listener, listener);
	struct socket *s_listen;
	struct net_conf *nc;
	const char *what = "";

	rcu_read_lock();
	nc = rcu_dereference(transport->net_conf);
	if (!nc) {
		rcu_read_unlock();
		return -EINVAL;
	}
	sndbuf_size = nc->sndbuf_size;
	rcvbuf_size = nc->rcvbuf_size;
	rcu_read_unlock();

	my_addr = *(struct sockaddr_storage *)addr;

	err = sock_create_kern(net, my_addr.ss_family, SOCK_STREAM, IPPROTO_TCP, &s_listen);
	if (err < 0) {
		s_listen = NULL;
		what = "sock_create_kern";
		goto out;
	}

	s_listen->sk->sk_reuse = SK_CAN_REUSE; /* SO_REUSEADDR */
	dtt_setbufsize(s_listen, sndbuf_size, rcvbuf_size);

	addr_len = addr->sa_family == AF_INET6 ? sizeof(struct sockaddr_in6)
		: sizeof(struct sockaddr_in);

	err = s_listen->ops->bind(s_listen, (struct sockaddr *)&my_addr, addr_len);
	if (err < 0) {
		what = "bind before listen";
		goto out;
	}

	listener->s_listen = s_listen;
	write_lock_bh(&s_listen->sk->sk_callback_lock);
	listener->original_sk_state_change = s_listen->sk->sk_state_change;
	s_listen->sk->sk_state_change = dtt_incoming_connection;
	s_listen->sk->sk_user_data = listener;
	write_unlock_bh(&s_listen->sk->sk_callback_lock);

	err = s_listen->ops->listen(s_listen, DRBD_PEERS_MAX * 2);
	if (err < 0) {
		what = "listen";
		goto out;
	}

	listener->listener.listen_addr = my_addr;
	init_waitqueue_head(&listener->wait);

	return 0;
out:
	if (s_listen)
		sock_release(s_listen);

	if (err < 0 &&
	    err != -EAGAIN && err != -EINTR && err != -ERESTARTSYS && err != -EADDRINUSE &&
	    err != -EADDRNOTAVAIL)
		tr_err(transport, "%s failed, err = %d\n", what, err);

	return err;
}

static void dtt_cleanup_accepted_sockets(struct dtt_path *path)
{
	while (!list_empty(&path->sockets)) {
		struct dtt_socket_container *socket_c =
			list_first_entry(&path->sockets, struct dtt_socket_container, list);

		list_del(&socket_c->list);
		dtt_socket_free(&socket_c->socket);
		kfree(socket_c);
	}
}

static void dtt_put_listeners(struct drbd_transport *transport)
{
	struct drbd_tcp_transport *tcp_transport =
		container_of(transport, struct drbd_tcp_transport, transport);
	struct drbd_path *drbd_path;

	spin_lock(&tcp_transport->paths_lock);
	clear_bit(DTT_CONNECTING, &tcp_transport->flags);
	spin_unlock(&tcp_transport->paths_lock);

	for_each_path_ref(drbd_path, transport) {
		struct dtt_path *path = container_of(drbd_path, struct dtt_path, path);

		drbd_put_listener(drbd_path);
		dtt_cleanup_accepted_sockets(path);
	}
}

static struct dtt_path *dtt_next_path(struct dtt_path *path)
{
	struct drbd_transport *transport = path->path.transport;
	struct drbd_tcp_transport *tcp_transport =
		container_of(transport, struct drbd_tcp_transport, transport);
	struct drbd_path *drbd_path;

	spin_lock(&tcp_transport->paths_lock);
	if (list_is_last(&path->path.list, &transport->paths))
		drbd_path = list_first_entry(&transport->paths, struct drbd_path, list);
	else
		drbd_path = list_next_entry(&path->path, list);
	spin_unlock(&tcp_transport->paths_lock);

	return container_of(drbd_path, struct dtt_path, path);
}

static int dtt_connect(struct drbd_transport *transport)
{
	struct drbd_tcp_transport *tcp_transport =
		container_of(transport, struct drbd_tcp_transport, transport);
	struct drbd_path *drbd_path;
	struct dtt_path *connect_to_path, *first_path = NULL;
	struct socket *dsocket, *csocket;
	struct net_conf *nc;
	bool tls, dsocket_is_server = false, csocket_is_server = false;
	char peername[64];
	key_serial_t tls_keyring, tls_privkey, tls_certificate;
	int timeout, err;
	bool ok;

	dsocket = NULL;
	csocket = NULL;

	for_each_path_ref(drbd_path, transport) {
		struct dtt_path *path = container_of(drbd_path, struct dtt_path, path);

		dtt_cleanup_accepted_sockets(path);
	}

	spin_lock(&tcp_transport->paths_lock);
	set_bit(DTT_CONNECTING, &tcp_transport->flags);

	err = -EDESTADDRREQ;
	if (list_empty(&transport->paths)) {
		spin_unlock(&tcp_transport->paths_lock);
		goto out;
	}

	list_for_each_entry(drbd_path, &transport->paths, list) {
		if (!drbd_path->listener) {
			kref_get(&drbd_path->kref);
			spin_unlock(&tcp_transport->paths_lock);
			err = drbd_get_listener(drbd_path);
			kref_put(&drbd_path->kref, drbd_destroy_path);
			if (err)
				goto out;
			spin_lock(&tcp_transport->paths_lock);
			drbd_path = list_first_entry_or_null(&transport->paths, struct drbd_path, list);
			if (drbd_path)
				continue;
			else
				break;
		}
	}

	drbd_path = list_first_entry(&transport->paths, struct drbd_path, list);
	connect_to_path = container_of(drbd_path, struct dtt_path, path);
	spin_unlock(&tcp_transport->paths_lock);

	do {
		struct socket *s = NULL;

		err = dtt_try_connect(connect_to_path, &s);
		if (err < 0 && err != -EAGAIN)
			goto out;

		if (s) {
			bool use_for_data;

			if (first_path && first_path != connect_to_path) {
				tr_info(transport, "initial paths crossed A - fail over\n");
				dtt_socket_free(&dsocket);
				dtt_socket_free(&csocket);
			}

			first_path = connect_to_path;

			if (!dsocket && !csocket) {
				use_for_data = dtt_path_cmp_addr(first_path);
			} else if (!dsocket) {
				use_for_data = true;
			} else {
				if (csocket) {
					tr_err(transport, "Logic error in conn_connect()\n");
					goto out_eagain;
				}
				use_for_data = false;
			}

			if (!use_for_data)
				clear_bit(RESOLVE_CONFLICTS, &transport->flags);

			err = dtt_send_first_packet(tcp_transport,
						    s,
						    use_for_data ? P_INITIAL_DATA : P_INITIAL_META);

			if (err < 0) {
				tr_warn(transport, "Error sending initial packet: %d\n", err);
				dtt_socket_free(&s);
			} else if (use_for_data) {
				dsocket = s;
				dsocket_is_server = false;
			} else {
				csocket = s;
				csocket_is_server = false;
			}
		} else if (!first_path)
			connect_to_path = dtt_next_path(connect_to_path);

		if (dtt_connection_established(transport, &dsocket, &csocket, &first_path))
			break;

retry:
		s = NULL;
		err = dtt_wait_for_connect(transport, connect_to_path->path.listener, &s, &connect_to_path);
		if (err < 0 && err != -EAGAIN)
			goto out;

		if (s) {
			int fp = dtt_receive_first_packet(tcp_transport, s);

			if (first_path && first_path != connect_to_path) {
				tr_info(transport, "initial paths crossed P - fail over\n");
				dtt_socket_free(&dsocket);
				dtt_socket_free(&csocket);
			}

			first_path = connect_to_path;

			dtt_socket_ok_or_free(&dsocket);
			dtt_socket_ok_or_free(&csocket);
			switch (fp) {
			case P_INITIAL_DATA:
				if (dsocket) {
					tr_warn(transport, "initial packet S crossed\n");
					dtt_socket_free(&dsocket);
					dsocket = s;
					dsocket_is_server = true;
					goto randomize;
				}
				dsocket = s;
				dsocket_is_server = true;
				break;
			case P_INITIAL_META:
				set_bit(RESOLVE_CONFLICTS, &transport->flags);
				if (csocket) {
					tr_warn(transport, "initial packet M crossed\n");
					dtt_socket_free(&csocket);
					csocket = s;
					csocket_is_server = true;
					goto randomize;
				}
				csocket = s;
				csocket_is_server = true;
				break;
			default:
				tr_warn(transport, "Error receiving initial packet: %d\n", fp);
				dtt_socket_free(&s);
randomize:
				if (get_random_u32_below(2))
					goto retry;
			}
		}

		if (drbd_should_abort_listening(transport))
			goto out_eagain;

		ok = dtt_connection_established(transport, &dsocket, &csocket, &first_path);
	} while (!ok);

	rcu_read_lock();
	nc = rcu_dereference(transport->net_conf);
	timeout = nc->timeout * HZ / 10;
	tls = nc->tls;
	memcpy(peername, nc->name, 64);
	tls_keyring = nc->tls_keyring;
	tls_privkey = nc->tls_privkey;
	tls_certificate = nc->tls_certificate;
	rcu_read_unlock();

	write_lock_bh(&csocket->sk->sk_callback_lock);
	clear_bit(DTT_DATA_READY_ARMED, &tcp_transport->flags);
	tcp_transport->original_control_sk_data_ready = csocket->sk->sk_data_ready;
	csocket->sk->sk_user_data = transport;
	csocket->sk->sk_data_ready = dtt_control_data_ready;
	write_unlock_bh(&csocket->sk->sk_callback_lock);

	if (tls) {
		struct tls_handshake_wait csocket_tls_wait = {
			.done = COMPLETION_INITIALIZER_ONSTACK(csocket_tls_wait.done),
		};
		struct tls_handshake_wait dsocket_tls_wait = {
			.done = COMPLETION_INITIALIZER_ONSTACK(dsocket_tls_wait.done),
		};

		err = tls_init_hello(
			csocket, peername, tls_keyring, tls_privkey, tls_certificate,
			csocket_is_server ? tls_server_hello_x509 : tls_client_hello_x509,
			&csocket_tls_wait);
		if (err < 0)
			goto out;

		err = tls_init_hello(
			dsocket, peername, tls_keyring, tls_privkey, tls_certificate,
			dsocket_is_server ? tls_server_hello_x509 : tls_client_hello_x509,
			&dsocket_tls_wait);
		if (err < 0)
			goto out;

		err = tls_wait_hello(&csocket_tls_wait, &dsocket_tls_wait, timeout);
		if (err < 0)
			goto out;

		INIT_WORK(&tcp_transport->control_data_ready_work, dtt_control_data_ready_work);
	}

	TR_ASSERT(transport, first_path == connect_to_path);
	connect_to_path->path.established = true;
	drbd_path_event(transport, &connect_to_path->path, false);
	dtt_put_listeners(transport);

	dsocket->sk->sk_reuse = SK_CAN_REUSE; /* SO_REUSEADDR */
	csocket->sk->sk_reuse = SK_CAN_REUSE; /* SO_REUSEADDR */

	dsocket->sk->sk_allocation = GFP_NOIO;
	csocket->sk->sk_allocation = GFP_NOIO;

	dsocket->sk->sk_use_task_frag = false;
	csocket->sk->sk_use_task_frag = false;

	dsocket->sk->sk_priority = TC_PRIO_INTERACTIVE_BULK;
	csocket->sk->sk_priority = TC_PRIO_INTERACTIVE;

	/* NOT YET ...
	 * sock.socket->sk->sk_sndtimeo = transport->net_conf->timeout*HZ/10;
	 * sock.socket->sk->sk_rcvtimeo = MAX_SCHEDULE_TIMEOUT;
	 * first set it to the P_CONNECTION_FEATURES timeout,
	 * which we set to 4x the configured ping_timeout. */

	/* we don't want delays.
	 * we use tcp_sock_set_cork where appropriate, though */
	tcp_sock_set_nodelay(dsocket->sk);
	tcp_sock_set_nodelay(csocket->sk);

	tcp_transport->stream[DATA_STREAM] = dsocket;
	tcp_transport->stream[CONTROL_STREAM] = csocket;

	dsocket->sk->sk_sndtimeo = timeout;
	csocket->sk->sk_sndtimeo = timeout;

	sock_set_keepalive(dsocket->sk);

	if (drbd_keepidle)
		tcp_sock_set_keepidle(dsocket->sk, drbd_keepidle);
	if (drbd_keepcnt)
		tcp_sock_set_keepcnt(dsocket->sk, drbd_keepcnt);
	if (drbd_keepintvl)
		tcp_sock_set_keepintvl(dsocket->sk, drbd_keepintvl);

	write_lock_bh(&csocket->sk->sk_callback_lock);
	tcp_transport->original_control_sk_state_change = csocket->sk->sk_state_change;
	csocket->sk->sk_state_change = dtt_control_state_change;
	set_bit(DTT_DATA_READY_ARMED, &tcp_transport->flags);
	write_unlock_bh(&csocket->sk->sk_callback_lock);

	return 0;

out_eagain:
	err = -EAGAIN;

out:
	dtt_put_listeners(transport);

	dtt_socket_free(&dsocket);
	dtt_socket_free(&csocket);

	return err;
}

static int dtt_net_conf_change(struct drbd_transport *transport, struct net_conf *new_net_conf)
{
	struct drbd_tcp_transport *tcp_transport =
		container_of(transport, struct drbd_tcp_transport, transport);
	struct net_conf *old_net_conf;
	struct socket *data_socket = tcp_transport->stream[DATA_STREAM];
	struct socket *control_socket = tcp_transport->stream[CONTROL_STREAM];

	rcu_read_lock();
	old_net_conf = rcu_dereference(transport->net_conf);
	rcu_read_unlock();

	if (old_net_conf && old_net_conf->tls != new_net_conf->tls &&
	    (data_socket || control_socket)) {
		tr_warn(transport, "cannot switch tls (%s -> %s) while connected\n",
			old_net_conf->tls ? "yes" : "no", new_net_conf->tls ? "yes" : "no");
		return -EINVAL;
	}

	if (data_socket) {
		dtt_setbufsize(data_socket, new_net_conf->sndbuf_size, new_net_conf->rcvbuf_size);
	}

	if (control_socket) {
		dtt_setbufsize(control_socket, new_net_conf->sndbuf_size, new_net_conf->rcvbuf_size);
	}

	return 0;
}

static void dtt_set_rcvtimeo(struct drbd_transport *transport, enum drbd_stream stream, long timeout)
{
	struct drbd_tcp_transport *tcp_transport =
		container_of(transport, struct drbd_tcp_transport, transport);
	struct socket *socket = tcp_transport->stream[stream];

	if (!socket)
		return;

	socket->sk->sk_rcvtimeo = timeout;

	if (stream == CONTROL_STREAM)
		mod_timer(&tcp_transport->control_timer, jiffies + timeout);

}

static long dtt_get_rcvtimeo(struct drbd_transport *transport, enum drbd_stream stream)
{
	struct drbd_tcp_transport *tcp_transport =
		container_of(transport, struct drbd_tcp_transport, transport);
	struct socket *socket = tcp_transport->stream[stream];

	if (!socket)
		return -ENOTCONN;

	return socket->sk->sk_rcvtimeo;
}

static bool dtt_stream_ok(struct drbd_transport *transport, enum drbd_stream stream)
{
	struct drbd_tcp_transport *tcp_transport =
		container_of(transport, struct drbd_tcp_transport, transport);
	struct socket *socket = tcp_transport->stream[stream];

	return socket && socket->sk;
}

static void dtt_update_congested(struct drbd_tcp_transport *tcp_transport)
{
	struct socket *socket = tcp_transport->stream[DATA_STREAM];
	struct sock *sock;

	if (!socket)
		return;

	sock = socket->sk;
	if (sock->sk_wmem_queued > sock->sk_sndbuf * 4 / 5)
		set_bit(NET_CONGESTED, &tcp_transport->transport.flags);
}

static int dtt_send_page(struct drbd_transport *transport, enum drbd_stream stream,
			 struct page *page, int offset, size_t size, unsigned msg_flags)
{
	struct drbd_tcp_transport *tcp_transport =
		container_of(transport, struct drbd_tcp_transport, transport);
	struct socket *socket = tcp_transport->stream[stream];
	struct msghdr msg = { .msg_flags = msg_flags | MSG_NOSIGNAL | MSG_SPLICE_PAGES };
	struct bio_vec bvec;
	int len = size;
	int err = -EIO;

	if (!socket)
		return -ENOTCONN;

	dtt_update_congested(tcp_transport);
	do {
		int sent;

		bvec_set_page(&bvec, page, len, offset);
		iov_iter_bvec(&msg.msg_iter, ITER_SOURCE, &bvec, 1, len);

		sent = sock_sendmsg(socket, &msg);
		if (sent <= 0) {
			if (sent == -EAGAIN) {
				if (drbd_stream_send_timed_out(transport, stream))
					break;
				continue;
			}
			tr_warn(transport, "%s: size=%d len=%d sent=%d\n",
			     __func__, (int)size, len, sent);
			if (sent < 0)
				err = sent;
			break;
		}
		len    -= sent;
		offset += sent;
		/* NOTE: it may take up to twice the socket timeout to have it
		 * return -EAGAIN, the first timeout will likely happen with a
		 * partial send, masking the timeout.  Maybe we want to export
		 * drbd_stream_should_continue_after_partial_send(transport, stream)
		 * and add that to the while() condition below.
		 */
	} while (len > 0 /* THINK && peer_device->repl_state[NOW] >= L_ESTABLISHED */);
	clear_bit(NET_CONGESTED, &tcp_transport->transport.flags);

	if (len == 0)
		err = 0;

	return err;
}

static int dtt_send_zc_bio(struct drbd_transport *transport, struct bio *bio)
{
	struct bio_vec bvec;
	struct bvec_iter iter;

	bio_for_each_segment(bvec, bio, iter) {
		int err;

		err = dtt_send_page(transport, DATA_STREAM, bvec.bv_page,
				      bvec.bv_offset, bvec.bv_len,
				      bio_iter_last(bvec, iter) ? 0 : MSG_MORE);
		if (err)
			return err;
	}
	return 0;
}

static bool dtt_hint(struct drbd_transport *transport, enum drbd_stream stream,
		enum drbd_tr_hints hint)
{
	struct drbd_tcp_transport *tcp_transport =
		container_of(transport, struct drbd_tcp_transport, transport);
	bool rv = true;
	struct socket *socket = tcp_transport->stream[stream];

	if (!socket)
		return false;

	switch (hint) {
	case CORK:
		tcp_sock_set_cork(socket->sk, true);
		break;
	case UNCORK:
		tcp_sock_set_cork(socket->sk, false);
		break;
	case NODELAY:
		tcp_sock_set_nodelay(socket->sk);
		break;
	case NOSPACE:
		if (socket->sk->sk_socket)
			set_bit(SOCK_NOSPACE, &socket->sk->sk_socket->flags);
		break;
	case QUICKACK:
		tcp_sock_set_quickack(socket->sk, 2);
		break;
	default: /* not implemented, but should not trigger error handling */
		return true;
	}

	return rv;
}

static void dtt_debugfs_show_stream(struct seq_file *m, struct socket *socket)
{
	struct sock *sk = socket->sk;
	struct tcp_sock *tp = tcp_sk(sk);

	seq_printf(m, "unread receive buffer: %u Byte\n",
		   tp->rcv_nxt - tp->copied_seq);
	seq_printf(m, "unacked send buffer: %u Byte\n",
		   tp->write_seq - tp->snd_una);
	seq_printf(m, "send buffer size: %u Byte\n", sk->sk_sndbuf);
	seq_printf(m, "send buffer used: %u Byte\n", sk->sk_wmem_queued);
}

static void dtt_debugfs_show(struct drbd_transport *transport, struct seq_file *m)
{
	struct drbd_tcp_transport *tcp_transport =
		container_of(transport, struct drbd_tcp_transport, transport);
	enum drbd_stream i;

	/* BUMP me if you change the file format/content/presentation */
	seq_printf(m, "v: %u\n\n", 0);

	for (i = DATA_STREAM; i <= CONTROL_STREAM ; i++) {
		struct socket *socket = tcp_transport->stream[i];

		if (socket) {
			seq_printf(m, "%s stream\n", i == DATA_STREAM ? "data" : "control");
			dtt_debugfs_show_stream(m, socket);
		}
	}

}

static int dtt_add_path(struct drbd_path *drbd_path)
{
	struct drbd_transport *transport = drbd_path->transport;
	struct drbd_tcp_transport *tcp_transport =
		container_of(transport, struct drbd_tcp_transport, transport);
	struct dtt_path *path = container_of(drbd_path, struct dtt_path, path);
	bool active;

	drbd_path->established = false;
	INIT_LIST_HEAD(&path->sockets);
retry:
	active = test_bit(DTT_CONNECTING, &tcp_transport->flags);
	if (!active && drbd_path->listener)
		drbd_put_listener(drbd_path);

	if (active && !drbd_path->listener) {
		int err = drbd_get_listener(drbd_path);
		if (err)
			return err;
	}

	spin_lock(&tcp_transport->paths_lock);
	if (active != test_bit(DTT_CONNECTING, &tcp_transport->flags)) {
		spin_unlock(&tcp_transport->paths_lock);
		goto retry;
	}
	list_add_tail(&drbd_path->list, &transport->paths);
	spin_unlock(&tcp_transport->paths_lock);

	return 0;
}

static int dtt_remove_path(struct drbd_path *drbd_path)
{
	struct drbd_transport *transport = drbd_path->transport;
	struct drbd_tcp_transport *tcp_transport =
		container_of(transport, struct drbd_tcp_transport, transport);
	struct dtt_path *path = container_of(drbd_path, struct dtt_path, path);

	if (drbd_path->established)
		return -EBUSY;

	spin_lock(&tcp_transport->paths_lock);
	list_del_init(&drbd_path->list);
	spin_unlock(&tcp_transport->paths_lock);
	drbd_put_listener(&path->path);

	return 0;
}

static int __init dtt_initialize(void)
{
	dtt_csocket_recv = alloc_workqueue("dtt_csocket_recv",
					   WQ_UNBOUND | WQ_MEM_RECLAIM | WQ_HIGHPRI, 0);
	if (!dtt_csocket_recv)
		return -ENOMEM;
	return drbd_register_transport_class(&tcp_transport_class,
					     DRBD_TRANSPORT_API_VERSION,
					     sizeof(struct drbd_transport));
}

static void __exit dtt_cleanup(void)
{
	destroy_workqueue(dtt_csocket_recv);
	drbd_unregister_transport_class(&tcp_transport_class);
}

module_init(dtt_initialize)
module_exit(dtt_cleanup)<|MERGE_RESOLUTION|>--- conflicted
+++ resolved
@@ -109,14 +109,9 @@
 static bool dtt_hint(struct drbd_transport *transport, enum drbd_stream stream, enum drbd_tr_hints hint);
 static void dtt_debugfs_show(struct drbd_transport *transport, struct seq_file *m);
 static void dtt_update_congested(struct drbd_tcp_transport *tcp_transport);
-<<<<<<< HEAD
-static int dtt_add_path(struct drbd_transport *, struct drbd_path *path);
-static int dtt_remove_path(struct drbd_transport *, struct drbd_path *);
-static void dtt_control_timer_fn(struct timer_list *t);
-=======
 static int dtt_add_path(struct drbd_path *path);
 static int dtt_remove_path(struct drbd_path *);
->>>>>>> 5e3d8846
+static void dtt_control_timer_fn(struct timer_list *t);
 
 static struct drbd_transport_class tcp_transport_class = {
 	.name = "tcp",
