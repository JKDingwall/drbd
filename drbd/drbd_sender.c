--- conflicted
+++ resolved
@@ -2042,7 +2042,6 @@
 	clear_bit(AHEAD_TO_SYNC_SOURCE, &peer_device->flags);
 }
 
-<<<<<<< HEAD
 static void handle_congestion(struct drbd_peer_device *peer_device)
 {
 	struct drbd_resource *resource = peer_device->device->resource;
@@ -2070,19 +2069,6 @@
 	clear_bit(HANDLING_CONGESTION, &peer_device->flags);
 }
 
-static bool use_checksum_based_resync(struct drbd_connection *connection, struct drbd_device *device)
-{
-	bool csums_after_crash_only;
-	rcu_read_lock();
-	csums_after_crash_only = rcu_dereference(connection->transport.net_conf)->csums_after_crash_only;
-	rcu_read_unlock();
-	return connection->csums_tfm &&				/* configured? */
-		(csums_after_crash_only == false		/* use for each resync? */
-		 || test_bit(CRASHED_PRIMARY, &device->flags));	/* or only after Primary crash? */
-}
-
-=======
->>>>>>> 61f1c6dd
 /**
  * drbd_start_resync() - Start the resync process
  * @side:	Either L_SYNC_SOURCE or L_SYNC_TARGET
@@ -2196,34 +2182,6 @@
 		drbd_pause_after(device);
 
 	unlock_all_resources();
-<<<<<<< HEAD
-
-	if (r == SS_SUCCESS) {
-		drbd_info(peer_device, "Began resync as %s (will sync %lu KB [%lu bits set]).\n",
-		     drbd_repl_str(repl_state),
-		     (unsigned long) peer_device->rs_total << (BM_BLOCK_SHIFT-10),
-		     (unsigned long) peer_device->rs_total);
-		peer_device->use_csums = side == L_SYNC_TARGET ?
-			use_checksum_based_resync(connection, device) : false;
-
-		if ((side == L_SYNC_TARGET || side == L_PAUSED_SYNC_T) &&
-		    !(peer_device->uuid_flags & UUID_FLAG_STABLE) &&
-		    !drbd_stable_sync_source_present(peer_device, NOW))
-			set_bit(UNSTABLE_RESYNC, &peer_device->flags);
-
-		/* ns.conn may already be != peer_device->repl_state[NOW],
-		 * we may have been paused in between, or become paused until
-		 * the timer triggers.
-		 * No matter, that is handled in resync_timer_fn() */
-		if (repl_state == L_SYNC_TARGET) {
-			drbd_uuid_resync_starting(peer_device);
-			mod_timer(&peer_device->resync_timer, jiffies);
-		}
-
-		drbd_md_sync_if_dirty(device);
-	}
-=======
->>>>>>> 61f1c6dd
 	put_ldev(device);
     out:
 	up(&device->resource->state_sem);
