#define pr_fmt(fmt)	KBUILD_MODNAME " debugfs: " fmt
#include <linux/kernel.h>
#include <linux/module.h>
#include <linux/debugfs.h>
#include <linux/seq_file.h>
#include <linux/stat.h>
#include <linux/jiffies.h>
#include <linux/list.h>

#include "drbd_int.h"
#include "drbd_req.h"
#include "drbd_debugfs.h"
#include "drbd_transport.h"


/**********************************************************************
 * Whenever you change the file format, remember to bump the version. *
 **********************************************************************/

static struct dentry *drbd_debugfs_root;
static struct dentry *drbd_debugfs_version;
static struct dentry *drbd_debugfs_resources;
static struct dentry *drbd_debugfs_minors;

static void seq_print_age_or_dash(struct seq_file *m, bool valid, unsigned long dt)
{
	if (valid)
		seq_printf(m, "\t%d", jiffies_to_msecs(dt));
	else
		seq_printf(m, "\t-");
}

static void __seq_print_rq_state_bit(struct seq_file *m,
	bool is_set, char *sep, const char *set_name, const char *unset_name)
{
	if (is_set && set_name) {
		seq_putc(m, *sep);
		seq_puts(m, set_name);
		*sep = '|';
	} else if (!is_set && unset_name) {
		seq_putc(m, *sep);
		seq_puts(m, unset_name);
		*sep = '|';
	}
}

static void seq_print_rq_state_bit(struct seq_file *m,
	bool is_set, char *sep, const char *set_name)
{
	__seq_print_rq_state_bit(m, is_set, sep, set_name, NULL);
}

/* pretty print enum drbd_req_state_bits req->rq_state */
static void seq_print_request_state(struct seq_file *m, struct drbd_request *req)
{
	struct drbd_device *device = req->device;
	struct drbd_peer_device *peer_device;
	unsigned int s = req->rq_state[0];
	char sep = ' ';
	seq_printf(m, "\t0x%08x", s);
	seq_printf(m, "\tmaster: %s", req->master_bio ? "pending" : "completed");

	/* RQ_WRITE ignored, already reported */
	seq_puts(m, "\tlocal:");
	seq_print_rq_state_bit(m, s & RQ_IN_ACT_LOG, &sep, "in-AL");
	seq_print_rq_state_bit(m, s & RQ_POSTPONED, &sep, "postponed");
	seq_print_rq_state_bit(m, s & RQ_COMPLETION_SUSP, &sep, "suspended");
	sep = ' ';
	seq_print_rq_state_bit(m, s & RQ_LOCAL_PENDING, &sep, "pending");
	seq_print_rq_state_bit(m, s & RQ_LOCAL_COMPLETED, &sep, "completed");
	seq_print_rq_state_bit(m, s & RQ_LOCAL_ABORTED, &sep, "aborted");
	seq_print_rq_state_bit(m, s & RQ_LOCAL_OK, &sep, "ok");
	if (sep == ' ')
		seq_puts(m, " -");

	for_each_peer_device(peer_device, device) {
		s = req->rq_state[1 + peer_device->node_id];
		seq_printf(m, "\tnet[%d]:", peer_device->node_id);
		sep = ' ';
		seq_print_rq_state_bit(m, s & RQ_NET_PENDING, &sep, "pending");
		seq_print_rq_state_bit(m, s & RQ_NET_QUEUED, &sep, "queued");
		seq_print_rq_state_bit(m, s & RQ_NET_SENT, &sep, "sent");
		seq_print_rq_state_bit(m, s & RQ_NET_DONE, &sep, "done");
		seq_print_rq_state_bit(m, s & RQ_NET_SIS, &sep, "sis");
		seq_print_rq_state_bit(m, s & RQ_NET_OK, &sep, "ok");
		if (sep == ' ')
			seq_puts(m, " -");

		seq_printf(m, " :");
		sep = ' ';
		seq_print_rq_state_bit(m, s & RQ_EXP_RECEIVE_ACK, &sep, "B");
		seq_print_rq_state_bit(m, s & RQ_EXP_WRITE_ACK, &sep, "C");
		seq_print_rq_state_bit(m, s & RQ_EXP_BARR_ACK, &sep, "barr");
		if (sep == ' ')
			seq_puts(m, " -");
	}
	seq_printf(m, "\n");
}

#define memberat(PTR, TYPE, OFFSET) (*(TYPE *)((char *)PTR + OFFSET))

static void print_one_age_or_dash(struct seq_file *m, struct drbd_request *req,
				  unsigned int set_mask, unsigned int clear_mask,
				  unsigned long now, size_t offset)
{
	struct drbd_device *device = req->device;
	struct drbd_peer_device *peer_device;

	for_each_peer_device(peer_device, device) {
		unsigned int s = req->rq_state[1 + peer_device->node_id];

		if (s & set_mask && !(s & clear_mask)) {
			unsigned long jif = now - memberat(req, unsigned long, offset);
			seq_printf(m, "\t[%d]%d", peer_device->node_id, jiffies_to_msecs(jif));
			return;
		}
	}
	seq_printf(m, "\t-");
}

static void seq_print_one_request(struct seq_file *m, struct drbd_request *req, unsigned long now)
{
	/* change anything here, fixup header below! */
	unsigned int s = req->rq_state[0];

#define RQ_HDR_1 "epoch\tsector\tsize\trw"
	seq_printf(m, "0x%x\t%llu\t%u\t%s",
		req->epoch,
		(unsigned long long)req->i.sector, req->i.size >> 9,
		(s & RQ_WRITE) ? "W" : "R");

#define RQ_HDR_2 "\tstart\tin AL\tsubmit"
	seq_printf(m, "\t%d", jiffies_to_msecs(now - req->start_jif));
	seq_print_age_or_dash(m, s & RQ_IN_ACT_LOG, now - req->in_actlog_jif);
	seq_print_age_or_dash(m, s & RQ_LOCAL_PENDING, now - req->pre_submit_jif);

#define RQ_HDR_3 "\tsent\tacked\tdone"
	print_one_age_or_dash(m, req, RQ_NET_SENT, 0, now, offsetof(typeof(*req), pre_send_jif));
	print_one_age_or_dash(m, req, RQ_NET_SENT, RQ_NET_PENDING, now, offsetof(typeof(*req), acked_jif));
	print_one_age_or_dash(m, req, RQ_NET_DONE, 0, now, offsetof(typeof(*req), net_done_jif));

#define RQ_HDR_4 "\tstate\n"
	seq_print_request_state(m, req);
}
#define RQ_HDR RQ_HDR_1 RQ_HDR_2 RQ_HDR_3 RQ_HDR_4

static void seq_print_minor_vnr_req(struct seq_file *m, struct drbd_request *req, unsigned long now)
{
	seq_printf(m, "%u\t%u\t", req->device->minor, req->device->vnr);
	seq_print_one_request(m, req, now);
}

static void seq_print_resource_pending_meta_io(struct seq_file *m, struct drbd_resource *resource, unsigned long now)
{
	struct drbd_device *device;
	unsigned int i;

	seq_puts(m, "minor\tvnr\tstart\tsubmit\tintent\n");
	rcu_read_lock();
	idr_for_each_entry(&resource->devices, device, i) {
		struct drbd_md_io tmp;
		/* In theory this is racy,
		 * in the sense that there could have been a
		 * drbd_md_put_buffer(); drbd_md_get_buffer();
		 * between accessing these members here.  */
		tmp = device->md_io;
		if (atomic_read(&tmp.in_use)) {
			seq_printf(m, "%u\t%u\t%d\t",
				device->minor, device->vnr,
				jiffies_to_msecs(now - tmp.start_jif));
			if (time_before(tmp.submit_jif, tmp.start_jif))
				seq_puts(m, "-\t");
			else
				seq_printf(m, "%d\t", jiffies_to_msecs(now - tmp.submit_jif));
			seq_printf(m, "%s\n", tmp.current_use);
		}
	}
	rcu_read_unlock();
}

static void seq_print_waiting_for_AL(struct seq_file *m, struct drbd_resource *resource, unsigned long now)
{
	struct drbd_device *device;
	unsigned int i;

	seq_puts(m, "minor\tvnr\tage\t#waiting\n");
	rcu_read_lock();
	idr_for_each_entry(&resource->devices, device, i) {
		unsigned long jif;
		struct drbd_request *req;
		int n = atomic_read(&device->ap_actlog_cnt);
		if (n) {
			spin_lock_irq(&device->resource->req_lock);
			req = list_first_entry_or_null(&device->pending_master_completion[1],
				struct drbd_request, req_pending_master_completion);
			/* if the oldest request does not wait for the activity log
			 * it is not interesting for us here */
			if (req && !(req->rq_state[0] & RQ_IN_ACT_LOG))
				jif = req->start_jif;
			else
				req = NULL;
			spin_unlock_irq(&device->resource->req_lock);
		}
		if (n) {
			seq_printf(m, "%u\t%u\t", device->minor, device->vnr);
			if (req)
				seq_printf(m, "%u\t", jiffies_to_msecs(now - jif));
			else
				seq_puts(m, "-\t");
			seq_printf(m, "%u\n", n);
		}
	}
	rcu_read_unlock();
}

static void seq_print_device_bitmap_io(struct seq_file *m, struct drbd_device *device, unsigned long now)
{
	struct drbd_bm_aio_ctx *ctx;
	unsigned long start_jif;
	unsigned int in_flight;
	unsigned int flags;
	spin_lock_irq(&device->resource->req_lock);
	ctx = list_first_entry_or_null(&device->pending_bitmap_io, struct drbd_bm_aio_ctx, list);
	if (ctx && ctx->done)
		ctx = NULL;
	if (ctx) {
		start_jif = ctx->start_jif;
		in_flight = atomic_read(&ctx->in_flight);
		flags = ctx->flags;
	}
	spin_unlock_irq(&device->resource->req_lock);
	if (ctx) {
		seq_printf(m, "%u\t%u\t%c\t%u\t%u\n",
			device->minor, device->vnr,
			(flags & BM_AIO_READ) ? 'R' : 'W',
			jiffies_to_msecs(now - start_jif),
			in_flight);
	}
}

static void seq_print_resource_pending_bitmap_io(struct seq_file *m, struct drbd_resource *resource, unsigned long now)
{
	struct drbd_device *device;
	unsigned int i;

	seq_puts(m, "minor\tvnr\trw\tage\t#in-flight\n");
	rcu_read_lock();
	idr_for_each_entry(&resource->devices, device, i) {
		seq_print_device_bitmap_io(m, device, now);
	}
	rcu_read_unlock();
}

/* pretty print enum peer_req->flags */
static void seq_print_peer_request_flags(struct seq_file *m, struct drbd_peer_request *peer_req)
{
	unsigned long f = peer_req->flags;
	char sep = ' ';

	__seq_print_rq_state_bit(m, f & EE_SUBMITTED, &sep, "submitted", "preparing");
	__seq_print_rq_state_bit(m, f & EE_APPLICATION, &sep, "application", "internal");
	seq_print_rq_state_bit(m, f & EE_IS_BARRIER, &sep, "barr");
	seq_print_rq_state_bit(m, f & EE_SEND_WRITE_ACK, &sep, "C");
	seq_print_rq_state_bit(m, f & EE_MAY_SET_IN_SYNC, &sep, "set-in-sync");

	if (f & EE_IS_TRIM) {
		seq_putc(m, sep);
		sep = '|';
		if (f & EE_IS_TRIM_USE_ZEROOUT)
			seq_puts(m, "zero-out");
		else
			seq_puts(m, "trim");
	}
	seq_putc(m, '\n');
}

static void seq_print_peer_request(struct seq_file *m,
	struct drbd_device *device, struct list_head *lh,
	unsigned long now)
{
	bool reported_preparing = false;
	struct drbd_peer_request *peer_req;
	list_for_each_entry(peer_req, lh, w.list) {
		if (reported_preparing && !(peer_req->flags & EE_SUBMITTED))
			continue;

		if (device)
			seq_printf(m, "%u\t%u\t", device->minor, device->vnr);

		seq_printf(m, "%llu\t%u\t%c\t%u\t",
			(unsigned long long)peer_req->i.sector, peer_req->i.size >> 9,
			(peer_req->flags & EE_WRITE) ? 'W' : 'R',
			jiffies_to_msecs(now - peer_req->submit_jif));
		seq_print_peer_request_flags(m, peer_req);
		if (peer_req->flags & EE_SUBMITTED)
			break;
		else
			reported_preparing = true;
	}
}

static void seq_print_device_peer_requests(struct seq_file *m,
	struct drbd_device *device, unsigned long now)
{
	seq_puts(m, "minor\tvnr\tsector\tsize\trw\tage\tflags\n");
	spin_lock_irq(&device->resource->req_lock);
	seq_print_peer_request(m, device, &device->active_ee, now);
	seq_print_peer_request(m, device, &device->read_ee, now);
	seq_print_peer_request(m, device, &device->sync_ee, now);
	spin_unlock_irq(&device->resource->req_lock);
	if (test_bit(FLUSH_PENDING, &device->flags)) {
		seq_printf(m, "%u\t%u\t-\t-\tF\t%u\tflush\n",
			device->minor, device->vnr,
			jiffies_to_msecs(now - device->flush_jif));
	}
}

static void seq_print_resource_pending_peer_requests(struct seq_file *m,
	struct drbd_resource *resource, unsigned long now)
{
	struct drbd_device *device;
	unsigned int i;

	rcu_read_lock();
	idr_for_each_entry(&resource->devices, device, i) {
		seq_print_device_peer_requests(m, device, now);
	}
	rcu_read_unlock();
}

static void seq_print_resource_transfer_log_summary(struct seq_file *m,
	struct drbd_resource *resource,
	struct drbd_connection *connection,
	unsigned long now)
{
	struct drbd_request *req;
	unsigned int count = 0;
	unsigned int show_state = 0;

	seq_puts(m, "n\tdevice\tvnr\t" RQ_HDR);
	spin_lock_irq(&resource->req_lock);
	list_for_each_entry(req, &resource->transfer_log, tl_requests) {
		struct drbd_device *device = req->device;
		struct drbd_peer_device *peer_device;
		unsigned int tmp = 0;
		unsigned int s;
		++count;

		/* don't disable irq "forever" */
		if (!(count & 0x1ff)) {
			struct drbd_request *req_next;
			kref_get(&req->kref);
			spin_unlock_irq(&resource->req_lock);
			cond_resched();
			spin_lock_irq(&resource->req_lock);
			req_next = list_next_entry(req, tl_requests);
			if (kref_put(&req->kref, drbd_req_destroy))
				req = req_next;
			if (&req->tl_requests == &resource->transfer_log)
				break;
		}

		s = req->rq_state[0];

		/* This is meant to summarize timing issues, to be able to tell
		 * local disk problems from network problems.
		 * Skip requests, if we have shown an even older request with
		 * similar aspects already.  */
		if (req->master_bio == NULL)
			tmp |= 1;
		if ((s & RQ_LOCAL_MASK) && (s & RQ_LOCAL_PENDING))
			tmp |= 2;

		for_each_peer_device(peer_device, device) {
			s = req->rq_state[1 + peer_device->node_id];
			if (s & RQ_NET_MASK) {
				if (!(s & RQ_NET_SENT))
					tmp |= 4;
				if (s & RQ_NET_PENDING)
					tmp |= 8;
				if (!(s & RQ_NET_DONE))
					tmp |= 16;
			}
		}
		if ((tmp & show_state) == tmp)
			continue;
		show_state |= tmp;
		seq_printf(m, "%u\t", count);
		seq_print_minor_vnr_req(m, req, now);
		if (show_state == 0x1f)
			break;
	}
	spin_unlock_irq(&resource->req_lock);
}

/* TODO: transfer_log and friends should be moved to resource */
static int in_flight_summary_show(struct seq_file *m, void *pos)
{
	struct drbd_resource *resource = m->private;
	struct drbd_connection *connection;
	struct drbd_transport *transport;
	struct drbd_transport_stats transport_stats;
	unsigned long jif = jiffies;

	connection = first_connection(resource);
	transport = &connection->transport;
	/* This does not happen, actually.
	 * But be robust and prepare for future code changes. */
	if (!connection || !kref_get_unless_zero(&connection->kref))
		return -ESTALE;

	/* BUMP me if you change the file format/content/presentation */
	seq_printf(m, "v: %u\n\n", 0);

	seq_puts(m, "oldest bitmap IO\n");
	seq_print_resource_pending_bitmap_io(m, resource, jif);
	seq_putc(m, '\n');

	seq_puts(m, "meta data IO\n");
	seq_print_resource_pending_meta_io(m, resource, jif);
	seq_putc(m, '\n');

	seq_puts(m, "transport buffer stats\n");
	/* for each connection ... once we have more than one */
	rcu_read_lock();
	if (transport->ops->stream_ok(transport, DATA_STREAM)) {
		transport->ops->stats(transport, &transport_stats);
		seq_printf(m, "unread receive buffer: %u Byte\n",
				transport_stats.unread_received);
		seq_printf(m, "unacked send buffer: %u Byte\n",
				transport_stats.unacked_send);
	}
	rcu_read_unlock();
	seq_putc(m, '\n');

	seq_puts(m, "oldest peer requests\n");
	seq_print_resource_pending_peer_requests(m, resource, jif);
	seq_putc(m, '\n');

	seq_puts(m, "application requests waiting for activity log\n");
	seq_print_waiting_for_AL(m, resource, jif);
	seq_putc(m, '\n');

	seq_puts(m, "oldest application requests\n");
	seq_print_resource_transfer_log_summary(m, resource, connection, jif);
	seq_putc(m, '\n');

	jif = jiffies - jif;
	if (jif)
		seq_printf(m, "generated in %d ms\n", jiffies_to_msecs(jif));
	kref_put(&connection->kref, drbd_destroy_connection);
	return 0;
}

/* simple_positive(file->f_path.dentry) respectively debugfs_positive(),
 * but neither is "reachable" from here.
 * So we have our own inline version of it above.  :-( */
static inline int debugfs_positive(struct dentry *dentry)
{
        return dentry->d_inode && !d_unhashed(dentry);
}

/* make sure at *open* time that the respective object won't go away. */
static int drbd_single_open(struct file *file, int (*show)(struct seq_file *, void *),
		                void *data, struct kref *kref,
				void (*release)(struct kref *))
{
	struct dentry *parent;
	int ret = -ESTALE;

	/* Are we still linked,
	 * or has debugfs_remove() already been called? */
	parent = file->f_path.dentry->d_parent;
	/* not sure if this can happen: */
	if (!parent || !parent->d_inode)
		goto out;
	/* serialize with d_delete() */
	mutex_lock(&parent->d_inode->i_mutex);
	/* Make sure the object is still alive */
	if (debugfs_positive(file->f_path.dentry)
	&& kref_get_unless_zero(kref))
		ret = 0;
	mutex_unlock(&parent->d_inode->i_mutex);
	if (!ret) {
		ret = single_open(file, show, data);
		if (ret)
			kref_put(kref, release);
	}
out:
	return ret;
}

static int in_flight_summary_open(struct inode *inode, struct file *file)
{
	struct drbd_resource *resource = inode->i_private;
	return drbd_single_open(file, in_flight_summary_show, resource,
				&resource->kref, drbd_destroy_resource);
}

static int in_flight_summary_release(struct inode *inode, struct file *file)
{
	struct drbd_resource *resource = inode->i_private;
	kref_put(&resource->kref, drbd_destroy_resource);
	return single_release(inode, file);
}

static const struct file_operations in_flight_summary_fops = {
	.owner		= THIS_MODULE,
	.open		= in_flight_summary_open,
	.read		= seq_read,
	.llseek		= seq_lseek,
	.release	= in_flight_summary_release,
};

void drbd_debugfs_resource_add(struct drbd_resource *resource)
{
	struct dentry *dentry;
	if (!drbd_debugfs_resources)
		return;

	dentry = debugfs_create_dir(resource->name, drbd_debugfs_resources);
	if (IS_ERR_OR_NULL(dentry))
		goto fail;
	resource->debugfs_res = dentry;

	dentry = debugfs_create_dir("volumes", resource->debugfs_res);
	if (IS_ERR_OR_NULL(dentry))
		goto fail;
	resource->debugfs_res_volumes = dentry;

	dentry = debugfs_create_dir("connections", resource->debugfs_res);
	if (IS_ERR_OR_NULL(dentry))
		goto fail;
	resource->debugfs_res_connections = dentry;

	dentry = debugfs_create_file("in_flight_summary", S_IRUSR|S_IRGRP,
			resource->debugfs_res, resource,
			&in_flight_summary_fops);
	if (IS_ERR_OR_NULL(dentry))
		goto fail;
	resource->debugfs_res_in_flight_summary = dentry;
	return;

fail:
	drbd_debugfs_resource_cleanup(resource);
	drbd_err(resource, "failed to create debugfs dentry\n");
}

static void drbd_debugfs_remove(struct dentry **dp)
{
	debugfs_remove(*dp);
	*dp = NULL;
}

void drbd_debugfs_resource_cleanup(struct drbd_resource *resource)
{
	/* Older kernels have a broken implementation of
	 * debugfs_remove_recursive (prior to upstream commit 776164c1f)
	 * That unfortunately includes a number of "enterprise" kernels.
	 * Even older kernels do not even have the _recursive() helper at all.
	 * For now, remember all debugfs nodes we created,
	 * and call debugfs_remove on all of them separately.
	 */
	/* it is ok to call debugfs_remove(NULL) */
	drbd_debugfs_remove(&resource->debugfs_res_in_flight_summary);
	drbd_debugfs_remove(&resource->debugfs_res_connections);
	drbd_debugfs_remove(&resource->debugfs_res_volumes);
	drbd_debugfs_remove(&resource->debugfs_res);
}

static void seq_print_one_timing_detail(struct seq_file *m,
	const struct drbd_thread_timing_details *tdp,
	unsigned long now)
{
	struct drbd_thread_timing_details td;
	/* No locking...
	 * use temporary assignment to get at consistent data. */
	do {
		td = *tdp;
	} while (td.cb_nr != tdp->cb_nr);
	if (!td.cb_addr)
		return;
	seq_printf(m, "%u\t%d\t%s:%u\t%ps\n",
			td.cb_nr,
			jiffies_to_msecs(now - td.start_jif),
			td.caller_fn, td.line,
			td.cb_addr);
}

static void seq_print_timing_details(struct seq_file *m,
		const char *title,
		unsigned int cb_nr, struct drbd_thread_timing_details *tdp, unsigned long now)
{
	unsigned int start_idx;
	unsigned int i;

	seq_printf(m, "%s\n", title);
	/* If not much is going on, this will result in natural ordering.
	 * If it is very busy, we will possibly skip events, or even see wrap
	 * arounds, which could only be avoided with locking.
	 */
	start_idx = cb_nr % DRBD_THREAD_DETAILS_HIST;
	for (i = start_idx; i < DRBD_THREAD_DETAILS_HIST; i++)
		seq_print_one_timing_detail(m, tdp+i, now);
	for (i = 0; i < start_idx; i++)
		seq_print_one_timing_detail(m, tdp+i, now);
}

static int connection_callback_history_show(struct seq_file *m, void *ignored)
{
	struct drbd_connection *connection = m->private;
	struct drbd_resource *resource = connection->resource;
	unsigned long jif = jiffies;

	/* BUMP me if you change the file format/content/presentation */
	seq_printf(m, "v: %u\n\n", 0);

	seq_puts(m, "n\tage\tcallsite\tfn\n");
	seq_print_timing_details(m, "sender", connection->s_cb_nr, connection->s_timing_details, jif);
	seq_print_timing_details(m, "receiver", connection->r_cb_nr, connection->r_timing_details, jif);
	seq_print_timing_details(m, "worker", resource->w_cb_nr, resource->w_timing_details, jif);
	return 0;
}

static int connection_oldest_requests_show(struct seq_file *m, void *ignored)
{
	struct drbd_connection *connection = m->private;
	unsigned long now = jiffies;
	struct drbd_request *r1, *r2;

	/* BUMP me if you change the file format/content/presentation */
	seq_printf(m, "v: %u\n\n", 0);

	spin_lock_irq(&connection->resource->req_lock);
	r1 = connection->todo.req_next;
	if (r1)
		seq_print_minor_vnr_req(m, r1, now);
	r2 = connection->req_ack_pending;
	if (r2 && r2 != r1) {
		r1 = r2;
		seq_print_minor_vnr_req(m, r1, now);
	}
	r2 = connection->req_not_net_done;
	if (r2 && r2 != r1)
		seq_print_minor_vnr_req(m, r2, now);
	spin_unlock_irq(&connection->resource->req_lock);
	return 0;
}

static int connection_transport_show(struct seq_file *m, void *ignored)
{
	struct drbd_connection *connection = m->private;
	struct drbd_transport *transport = &connection->transport;
	struct drbd_transport_ops *tr_ops = transport->ops;

	seq_printf(m, "transport_type: %s\n\n", transport->class->name);

	tr_ops->debugfs_show(transport, m);

	return 0;
}

static int connection_attr_release(struct inode *inode, struct file *file)
{
	struct drbd_connection *connection = inode->i_private;
	kref_put(&connection->kref, drbd_destroy_connection);
	return single_release(inode, file);
}

#define drbd_debugfs_connection_attr(name)				\
static int connection_ ## name ## _open(struct inode *inode, struct file *file) \
{									\
	struct drbd_connection *connection = inode->i_private;		\
	return drbd_single_open(file, connection_ ## name ## _show,	\
				connection, &connection->kref,		\
				drbd_destroy_connection);		\
}									\
static const struct file_operations connection_ ## name ## _fops = {	\
	.owner		= THIS_MODULE,				      	\
	.open		= connection_ ## name ##_open,			\
	.read		= seq_read,					\
	.llseek		= seq_lseek,					\
	.release	= connection_attr_release,			\
};

drbd_debugfs_connection_attr(oldest_requests)
drbd_debugfs_connection_attr(callback_history)
drbd_debugfs_connection_attr(transport)

void drbd_debugfs_connection_add(struct drbd_connection *connection)
{
	struct dentry *conns_dir = connection->resource->debugfs_res_connections;
	struct drbd_peer_device *peer_device;
	char conn_name[SHARED_SECRET_MAX];
	struct dentry *dentry;
	int vnr;

	if (!conns_dir)
		return;

	rcu_read_lock();
	strcpy(conn_name, rcu_dereference(connection->transport.net_conf)->name);
	rcu_read_unlock();

	dentry = debugfs_create_dir(conn_name, conns_dir);
	if (IS_ERR_OR_NULL(dentry))
		goto fail;
	connection->debugfs_conn = dentry;

	dentry = debugfs_create_file("callback_history", S_IRUSR|S_IRGRP,
			connection->debugfs_conn, connection,
			&connection_callback_history_fops);
	if (IS_ERR_OR_NULL(dentry))
		goto fail;
	connection->debugfs_conn_callback_history = dentry;

	dentry = debugfs_create_file("oldest_requests", S_IRUSR|S_IRGRP,
			connection->debugfs_conn, connection,
			&connection_oldest_requests_fops);
	if (IS_ERR_OR_NULL(dentry))
		goto fail;
	connection->debugfs_conn_oldest_requests = dentry;

	dentry = debugfs_create_file("transport", S_IRUSR|S_IRGRP,
			connection->debugfs_conn, connection,
			&connection_transport_fops);
	if (IS_ERR_OR_NULL(dentry))
		goto fail;
	connection->debugfs_conn_transport = dentry;

	idr_for_each_entry(&connection->peer_devices, peer_device, vnr) {
		if (!peer_device->debugfs_peer_dev)
			drbd_debugfs_peer_device_add(peer_device);
	}

	return;

fail:
	drbd_debugfs_connection_cleanup(connection);
	drbd_err(connection, "failed to create debugfs dentry\n");
}

void drbd_debugfs_connection_cleanup(struct drbd_connection *connection)
{
	drbd_debugfs_remove(&connection->debugfs_conn_transport);
	drbd_debugfs_remove(&connection->debugfs_conn_callback_history);
	drbd_debugfs_remove(&connection->debugfs_conn_oldest_requests);
	drbd_debugfs_remove(&connection->debugfs_conn);
}

static int device_act_log_extents_show(struct seq_file *m, void *ignored)
{
	struct drbd_device *device = m->private;

	/* BUMP me if you change the file format/content/presentation */
	seq_printf(m, "v: %u\n\n", 0);

	if (get_ldev_if_state(device, D_FAILED)) {
		lc_seq_printf_stats(m, device->act_log);
		lc_seq_dump_details(m, device->act_log, "", NULL);
		put_ldev(device);
	}
	return 0;
}

static int device_oldest_requests_show(struct seq_file *m, void *ignored)
{
	struct drbd_device *device = m->private;
	struct drbd_resource *resource = device->resource;
	unsigned long now = jiffies;
	struct drbd_request *r1, *r2;
	int i;

	/* BUMP me if you change the file format/content/presentation */
	seq_printf(m, "v: %u\n\n", 0);

	seq_puts(m, RQ_HDR);
	spin_lock_irq(&resource->req_lock);
	/* WRITE, then READ */
	for (i = 1; i >= 0; --i) {
		r1 = list_first_entry_or_null(&device->pending_master_completion[i],
			struct drbd_request, req_pending_master_completion);
		r2 = list_first_entry_or_null(&device->pending_completion[i],
			struct drbd_request, req_pending_local);
		if (r1)
			seq_print_one_request(m, r1, now);
		if (r2 && r2 != r1)
			seq_print_one_request(m, r2, now);
	}
	spin_unlock_irq(&resource->req_lock);
	return 0;
}

static int device_data_gen_id_show(struct seq_file *m, void *ignored)
{
	struct drbd_device *device = m->private;
	struct drbd_md *md;
	int node_id, i = 0;

	if (!get_ldev_if_state(device, D_FAILED))
		return -ENODEV;

	md = &device->ldev->md;

	spin_lock_irq(&md->uuid_lock);
	seq_printf(m, "0x%016llX\n", drbd_current_uuid(device));

	for (node_id = 0; node_id < DRBD_NODE_ID_MAX; node_id++) {
		if (md->peers[node_id].bitmap_index == -1)
			continue;
		seq_printf(m, "%s[%d]0x%016llX", i++ ? " " : "", node_id,
			   md->peers[node_id].bitmap_uuid);
	}
	seq_printf(m, "\n");

	for (i = 0; i < HISTORY_UUIDS; i++)
		seq_printf(m, "0x%016llX\n", drbd_history_uuid(device, i));
	spin_unlock_irq(&md->uuid_lock);
	put_ldev(device);
	return 0;
}

<<<<<<< HEAD
static int device_io_frozen_show(struct seq_file *m, void *ignored)
{
	struct drbd_device *device = m->private;

	if (!get_ldev_if_state(device, D_FAILED))
		return -ENODEV;

	/* BUMP me if you change the file format/content/presentation */
	seq_printf(m, "v: %u\n\n", 0);

	seq_printf(m, "drbd_suspended(): %d\n", drbd_suspended(device));
	seq_printf(m, "suspend_cnt: %d\n", atomic_read(&device->suspend_cnt));
	seq_printf(m, "!drbd_state_is_stable(): %d\n", !drbd_state_is_stable(device));
	seq_printf(m, "ap_bio_cnt[READ]: %d\n", atomic_read(&device->ap_bio_cnt[READ]));
	seq_printf(m, "ap_bio_cnt[WRITE]: %d\n", atomic_read(&device->ap_bio_cnt[WRITE]));
	seq_printf(m, "!list_empty(&device->pending_bitmap_work): %d\n",
		   !list_empty(&device->pending_bitmap_work));
	seq_printf(m, "may_inc_ap_bio(): %d\n", may_inc_ap_bio(device));
	put_ldev(device);

	return 0;
}

static int device_attr_release(struct inode *inode, struct file *file)
{
	struct drbd_device *device = inode->i_private;
	kref_put(&device->kref, drbd_destroy_device);
	return single_release(inode, file);
}

=======
static int device_ed_gen_id_show(struct seq_file *m, void *ignored)
{
	struct drbd_device *device = m->private;
	seq_printf(m, "0x%016llX\n", (unsigned long long)device->ed_uuid);
	return 0;
}

>>>>>>> 8209b9d9
#define drbd_debugfs_device_attr(name)						\
static int device_ ## name ## _open(struct inode *inode, struct file *file)	\
{										\
	struct drbd_device *device = inode->i_private;				\
	return drbd_single_open(file, device_ ## name ## _show, device,		\
				&device->kref, drbd_destroy_device);		\
}										\
static const struct file_operations device_ ## name ## _fops = {		\
	.owner		= THIS_MODULE,						\
	.open		= device_ ## name ## _open,				\
	.read		= seq_read,						\
	.llseek		= seq_lseek,						\
	.release	= device_attr_release,					\
};

drbd_debugfs_device_attr(oldest_requests)
drbd_debugfs_device_attr(act_log_extents)
drbd_debugfs_device_attr(data_gen_id)
<<<<<<< HEAD
drbd_debugfs_device_attr(io_frozen)
=======
drbd_debugfs_device_attr(ed_gen_id)
>>>>>>> 8209b9d9

void drbd_debugfs_device_add(struct drbd_device *device)
{
	struct dentry *vols_dir = device->resource->debugfs_res_volumes;
	struct drbd_peer_device *peer_device;
	char minor_buf[8]; /* MINORMASK, MINORBITS == 20; */
	char vnr_buf[8];   /* volume number vnr is even 16 bit only; */
	char *slink_name = NULL;

	struct dentry *dentry;
	if (!vols_dir || !drbd_debugfs_minors)
		return;

	snprintf(vnr_buf, sizeof(vnr_buf), "%u", device->vnr);
	dentry = debugfs_create_dir(vnr_buf, vols_dir);
	if (IS_ERR_OR_NULL(dentry))
		goto fail;
	device->debugfs_vol = dentry;

	snprintf(minor_buf, sizeof(minor_buf), "%u", device->minor);
	slink_name = kasprintf(GFP_KERNEL, "../resources/%s/volumes/%u",
			device->resource->name, device->vnr);
	if (!slink_name)
		goto fail;
	dentry = debugfs_create_symlink(minor_buf, drbd_debugfs_minors, slink_name);
	kfree(slink_name);
	slink_name = NULL;
	if (IS_ERR_OR_NULL(dentry))
		goto fail;
	device->debugfs_minor = dentry;

#define DCF(name)	do {					\
	dentry = debugfs_create_file(#name, S_IRUSR|S_IRGRP,	\
			device->debugfs_vol, device,		\
			&device_ ## name ## _fops);		\
	if (IS_ERR_OR_NULL(dentry))				\
		goto fail;					\
	device->debugfs_vol_ ## name = dentry;			\
	} while (0)

	DCF(oldest_requests);
	DCF(act_log_extents);
	DCF(data_gen_id);
<<<<<<< HEAD
	DCF(io_frozen);
=======
	DCF(ed_gen_id);
>>>>>>> 8209b9d9
#undef DCF

	for_each_peer_device(peer_device, device) {
		if (!peer_device->debugfs_peer_dev)
			drbd_debugfs_peer_device_add(peer_device);
	}

	return;

fail:
	drbd_debugfs_device_cleanup(device);
	drbd_err(device, "failed to create debugfs entries\n");
}

void drbd_debugfs_device_cleanup(struct drbd_device *device)
{
	drbd_debugfs_remove(&device->debugfs_minor);
	drbd_debugfs_remove(&device->debugfs_vol_oldest_requests);
	drbd_debugfs_remove(&device->debugfs_vol_act_log_extents);
	drbd_debugfs_remove(&device->debugfs_vol_data_gen_id);
<<<<<<< HEAD
	drbd_debugfs_remove(&device->debugfs_vol_io_frozen);
=======
	drbd_debugfs_remove(&device->debugfs_vol_ed_gen_id);
>>>>>>> 8209b9d9
	drbd_debugfs_remove(&device->debugfs_vol);
}

static int drbd_single_open_peer_device(struct file *file,
					int (*show)(struct seq_file *, void *),
					struct drbd_peer_device *peer_device)
{
	struct drbd_device *device = peer_device->device;
	struct drbd_connection *connection = peer_device->connection;
	bool got_connection, got_device;
	struct dentry *parent;

	parent = file->f_dentry->d_parent;
	if (!parent || !parent->d_inode)
		goto out;
	mutex_lock(&parent->d_inode->i_mutex);
	if (!debugfs_positive(file->f_dentry))
		goto out_unlock;

	got_connection = kref_get_unless_zero(&connection->kref);
	got_device = kref_get_unless_zero(&device->kref);

	if (got_connection && got_device) {
		int ret;
		mutex_unlock(&parent->d_inode->i_mutex);
		ret = single_open(file, show, peer_device);
		if (ret) {
			kref_put(&connection->kref, drbd_destroy_connection);
			kref_put(&device->kref, drbd_destroy_device);
		}
		return ret;
	}

	if (got_connection)
		kref_put(&connection->kref, drbd_destroy_connection);
	if (got_device)
		kref_put(&device->kref, drbd_destroy_device);
out_unlock:
	mutex_unlock(&parent->d_inode->i_mutex);
out:
	return -ESTALE;
}

static void resync_dump_detail(struct seq_file *m, struct lc_element *e)
{
       struct bm_extent *bme = lc_entry(e, struct bm_extent, lce);

       seq_printf(m, "%5d %s %s %s", bme->rs_left,
		  test_bit(BME_NO_WRITES, &bme->flags) ? "NO_WRITES" : "---------",
		  test_bit(BME_LOCKED, &bme->flags) ? "LOCKED" : "------",
		  test_bit(BME_PRIORITY, &bme->flags) ? "PRIORITY" : "--------"
		  );
}

static int peer_device_resync_extents_show(struct seq_file *m, void *ignored)
{
	struct drbd_peer_device *peer_device = m->private;
	struct drbd_device *device = peer_device->device;

	/* BUMP me if you change the file format/content/presentation */
	seq_printf(m, "v: %u\n\n", 0);

	if (get_ldev_if_state(device, D_FAILED)) {
		lc_seq_printf_stats(m, peer_device->resync_lru);
		lc_seq_dump_details(m, peer_device->resync_lru, "rs_left flags", resync_dump_detail);
		put_ldev(device);
	}
	return 0;
}

#define drbd_debugfs_peer_device_attr(name)					\
static int peer_device_ ## name ## _open(struct inode *inode, struct file *file)\
{										\
	struct drbd_peer_device *peer_device = inode->i_private;		\
	return drbd_single_open_peer_device(file,				\
					    peer_device_ ## name ## _show,	\
					    peer_device);			\
}										\
static int peer_device_ ## name ## _release(struct inode *inode, struct file *file)\
{										\
	struct drbd_peer_device *peer_device = inode->i_private;		\
	kref_put(&peer_device->connection->kref, drbd_destroy_connection);	\
	kref_put(&peer_device->device->kref, drbd_destroy_device);		\
	return single_release(inode, file);					\
}										\
static const struct file_operations peer_device_ ## name ## _fops = {		\
	.owner		= THIS_MODULE,						\
	.open		= peer_device_ ## name ## _open,			\
	.read		= seq_read,						\
	.llseek		= seq_lseek,						\
	.release	= peer_device_ ## name ## _release,			\
};

drbd_debugfs_peer_device_attr(resync_extents)

#define DCF(name)	do {						\
	dentry = debugfs_create_file(#name, S_IRUSR|S_IRGRP,		\
			peer_device->debugfs_peer_dev, peer_device,	\
			&peer_device_ ## name ## _fops);		\
	if (IS_ERR_OR_NULL(dentry))					\
		goto fail;						\
	peer_device->debugfs_peer_dev_ ## name = dentry;		\
	} while (0)


void drbd_debugfs_peer_device_add(struct drbd_peer_device *peer_device)
{
	struct dentry *conn_dir = peer_device->connection->debugfs_conn;
	struct dentry *dentry;
	char vnr_buf[8];

	if (!conn_dir)
		return;

	snprintf(vnr_buf, sizeof(vnr_buf), "%u", peer_device->device->vnr);
	dentry = debugfs_create_dir(vnr_buf, conn_dir);
	if (IS_ERR_OR_NULL(dentry))
		goto fail;
	peer_device->debugfs_peer_dev = dentry;

	DCF(resync_extents);
	return;

fail:
	drbd_debugfs_peer_device_cleanup(peer_device);
	drbd_err(peer_device, "failed to create debugfs entries\n");
}

void drbd_debugfs_peer_device_cleanup(struct drbd_peer_device *peer_device)
{
	drbd_debugfs_remove(&peer_device->debugfs_peer_dev_resync_extents);
	drbd_debugfs_remove(&peer_device->debugfs_peer_dev);
}

static int drbd_version_show(struct seq_file *m, void *ignored)
{
	seq_printf(m, "# %s\n", drbd_buildtag());
	seq_printf(m, "VERSION=%s\n", REL_VERSION);
	seq_printf(m, "API_VERSION=%u\n", API_VERSION);
	seq_printf(m, "PRO_VERSION_MIN=%u\n", PRO_VERSION_MIN);
	seq_printf(m, "PRO_VERSION_MAX=%u\n", PRO_VERSION_MAX);
	return 0;
}

static int drbd_version_open(struct inode *inode, struct file *file)
{
	return single_open(file, drbd_version_show, NULL);
}

static struct file_operations drbd_version_fops = {
	.owner = THIS_MODULE,
	.open = drbd_version_open,
	.llseek = seq_lseek,
	.read = seq_read,
	.release = single_release,
};

/* not __exit, may be indirectly called
 * from the module-load-failure path as well. */
void drbd_debugfs_cleanup(void)
{
	drbd_debugfs_remove(&drbd_debugfs_resources);
	drbd_debugfs_remove(&drbd_debugfs_minors);
	drbd_debugfs_remove(&drbd_debugfs_version);
	drbd_debugfs_remove(&drbd_debugfs_root);
}

int __init drbd_debugfs_init(void)
{
	struct dentry *dentry;

	dentry = debugfs_create_dir("drbd", NULL);
	if (IS_ERR_OR_NULL(dentry))
		goto fail;
	drbd_debugfs_root = dentry;

	dentry = debugfs_create_file("version", 0444, drbd_debugfs_root, NULL, &drbd_version_fops);
	if (IS_ERR_OR_NULL(dentry))
		goto fail;
	drbd_debugfs_version = dentry;

	dentry = debugfs_create_dir("resources", drbd_debugfs_root);
	if (IS_ERR_OR_NULL(dentry))
		goto fail;
	drbd_debugfs_resources = dentry;

	dentry = debugfs_create_dir("minors", drbd_debugfs_root);
	if (IS_ERR_OR_NULL(dentry))
		goto fail;
	drbd_debugfs_minors = dentry;
	return 0;

fail:
	drbd_debugfs_cleanup();
	if (dentry)
		return PTR_ERR(dentry);
	else
		return -EINVAL;
}<|MERGE_RESOLUTION|>--- conflicted
+++ resolved
@@ -820,7 +820,6 @@
 	return 0;
 }
 
-<<<<<<< HEAD
 static int device_io_frozen_show(struct seq_file *m, void *ignored)
 {
 	struct drbd_device *device = m->private;
@@ -844,6 +843,13 @@
 	return 0;
 }
 
+static int device_ed_gen_id_show(struct seq_file *m, void *ignored)
+{
+	struct drbd_device *device = m->private;
+	seq_printf(m, "0x%016llX\n", (unsigned long long)device->exposed_data_uuid);
+	return 0;
+}
+
 static int device_attr_release(struct inode *inode, struct file *file)
 {
 	struct drbd_device *device = inode->i_private;
@@ -851,15 +857,6 @@
 	return single_release(inode, file);
 }
 
-=======
-static int device_ed_gen_id_show(struct seq_file *m, void *ignored)
-{
-	struct drbd_device *device = m->private;
-	seq_printf(m, "0x%016llX\n", (unsigned long long)device->ed_uuid);
-	return 0;
-}
-
->>>>>>> 8209b9d9
 #define drbd_debugfs_device_attr(name)						\
 static int device_ ## name ## _open(struct inode *inode, struct file *file)	\
 {										\
@@ -878,11 +875,8 @@
 drbd_debugfs_device_attr(oldest_requests)
 drbd_debugfs_device_attr(act_log_extents)
 drbd_debugfs_device_attr(data_gen_id)
-<<<<<<< HEAD
 drbd_debugfs_device_attr(io_frozen)
-=======
 drbd_debugfs_device_attr(ed_gen_id)
->>>>>>> 8209b9d9
 
 void drbd_debugfs_device_add(struct drbd_device *device)
 {
@@ -926,11 +920,8 @@
 	DCF(oldest_requests);
 	DCF(act_log_extents);
 	DCF(data_gen_id);
-<<<<<<< HEAD
 	DCF(io_frozen);
-=======
 	DCF(ed_gen_id);
->>>>>>> 8209b9d9
 #undef DCF
 
 	for_each_peer_device(peer_device, device) {
@@ -951,11 +942,8 @@
 	drbd_debugfs_remove(&device->debugfs_vol_oldest_requests);
 	drbd_debugfs_remove(&device->debugfs_vol_act_log_extents);
 	drbd_debugfs_remove(&device->debugfs_vol_data_gen_id);
-<<<<<<< HEAD
 	drbd_debugfs_remove(&device->debugfs_vol_io_frozen);
-=======
 	drbd_debugfs_remove(&device->debugfs_vol_ed_gen_id);
->>>>>>> 8209b9d9
 	drbd_debugfs_remove(&device->debugfs_vol);
 }
 
