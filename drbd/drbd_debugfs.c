--- conflicted
+++ resolved
@@ -537,11 +537,7 @@
 	/* serialize with d_delete() */
 	mutex_lock(&parent->d_inode->i_mutex);
 	/* Make sure the object is still alive */
-<<<<<<< HEAD
-	if (debugfs_positive(file->f_path.dentry)
-=======
-	if (simple_positive(file->f_dentry)
->>>>>>> cf241a49
+	if (simple_positive(file->f_path.dentry)
 	&& kref_get_unless_zero(kref))
 		ret = 0;
 	mutex_unlock(&parent->d_inode->i_mutex);
