#define pr_fmt(fmt)	KBUILD_MODNAME " debugfs: " fmt
#include <linux/kernel.h>
#include <linux/module.h>
#include <linux/debugfs.h>
#include <linux/seq_file.h>
#include <linux/stat.h>
#include <linux/jiffies.h>
#include <linux/list.h>

#include "drbd_int.h"
#include "drbd_req.h"
#include "drbd_debugfs.h"
#include "drbd_transport.h"
#include "drbd_dax_pmem.h"

#ifdef COMPAT_CAN_INCLUDE_VERMAGIC_H
#include <linux/vermagic.h>
#endif

/**********************************************************************
 * Whenever you change the file format, remember to bump the version. *
 **********************************************************************/

static struct dentry *drbd_debugfs_root;
static struct dentry *drbd_debugfs_version;
static struct dentry *drbd_debugfs_refcounts;
static struct dentry *drbd_debugfs_resources;
static struct dentry *drbd_debugfs_minors;
static struct dentry *drbd_debugfs_compat;

#ifdef CONFIG_DRBD_TIMING_STATS
static void seq_print_age_or_dash(struct seq_file *m, bool valid, ktime_t dt)
{
	if (valid)
		seq_printf(m, "\t%d", (int)ktime_to_ms(dt));
	else
		seq_puts(m, "\t-");
}
#endif

static void __seq_print_rq_state_bit(struct seq_file *m,
	bool is_set, char *sep, const char *set_name, const char *unset_name)
{
	if (is_set && set_name) {
		if (*sep)
			seq_putc(m, *sep);
		seq_puts(m, set_name);
		*sep = '|';
	} else if (!is_set && unset_name) {
		if (*sep)
			seq_putc(m, *sep);
		seq_puts(m, unset_name);
		*sep = '|';
	}
}

static void seq_print_rq_state_bit(struct seq_file *m,
	bool is_set, char *sep, const char *set_name)
{
	__seq_print_rq_state_bit(m, is_set, sep, set_name, NULL);
}

/* pretty print enum drbd_req_state_bits req->rq_state */
static void seq_print_request_state(struct seq_file *m, struct drbd_request *req)
{
	struct drbd_device *device = req->device;
	struct drbd_peer_device *peer_device;
	unsigned int s = req->local_rq_state;
	char sep = ' ';
	seq_printf(m, "\t0x%08x", s);
	seq_puts(m, "\tmaster:");
	__seq_print_rq_state_bit(m, req->master_bio, &sep, "pending", "completed");
	seq_print_rq_state_bit(m, s & RQ_POSTPONED, &sep, "postponed");
	seq_print_rq_state_bit(m, s & RQ_COMPLETION_SUSP, &sep, "suspended");

	/* RQ_WRITE ignored, already reported */
	seq_puts(m, "\tlocal:");
	sep = ' ';
	seq_print_rq_state_bit(m, s & RQ_IN_ACT_LOG, &sep, "in-AL");
	seq_print_rq_state_bit(m, s & RQ_LOCAL_PENDING, &sep, "pending");
	seq_print_rq_state_bit(m, s & RQ_LOCAL_COMPLETED, &sep, "completed");
	seq_print_rq_state_bit(m, s & RQ_LOCAL_ABORTED, &sep, "aborted");
	seq_print_rq_state_bit(m, s & RQ_LOCAL_OK, &sep, "ok");
	if (sep == ' ')
		seq_puts(m, " -");

	for_each_peer_device(peer_device, device) {
		s = req->net_rq_state[peer_device->node_id];
		seq_printf(m, "\tnet[%d]:", peer_device->node_id);
		sep = ' ';
		seq_print_rq_state_bit(m, s & RQ_NET_PENDING, &sep, "pending");
		seq_print_rq_state_bit(m, s & RQ_NET_QUEUED, &sep, "queued");
		seq_print_rq_state_bit(m, s & RQ_NET_SENT, &sep, "sent");
		seq_print_rq_state_bit(m, s & RQ_NET_DONE, &sep, "done");
		seq_print_rq_state_bit(m, s & RQ_NET_SIS, &sep, "sis");
		seq_print_rq_state_bit(m, s & RQ_NET_OK, &sep, "ok");
		if (sep == ' ')
			seq_puts(m, " -");

		seq_puts(m, " :");
		sep = ' ';
		seq_print_rq_state_bit(m, s & RQ_EXP_RECEIVE_ACK, &sep, "B");
		seq_print_rq_state_bit(m, s & RQ_EXP_WRITE_ACK, &sep, "C");
		seq_print_rq_state_bit(m, s & RQ_EXP_BARR_ACK, &sep, "barr");
		if (sep == ' ')
			seq_puts(m, " -");
	}
	seq_putc(m, '\n');
}

#define memberat(PTR, TYPE, OFFSET) (*(TYPE *)((char *)PTR + OFFSET))

#ifdef CONFIG_DRBD_TIMING_STATS
static void print_one_age_or_dash(struct seq_file *m, struct drbd_request *req,
				  unsigned int set_mask, unsigned int clear_mask,
				  ktime_t now, size_t offset)
{
	struct drbd_device *device = req->device;
	struct drbd_peer_device *peer_device;

	for_each_peer_device(peer_device, device) {
		unsigned int s = req->net_rq_state[peer_device->node_id];

		if (s & set_mask && !(s & clear_mask)) {
			ktime_t ktime = ktime_sub(now, memberat(req, ktime_t, offset));
			seq_printf(m, "\t[%d]%d", peer_device->node_id, (int)ktime_to_ms(ktime));
			return;
		}
	}
	seq_puts(m, "\t-");
}
#endif

static void seq_print_one_request(struct seq_file *m, struct drbd_request *req, ktime_t now, unsigned long jif)
{
	/* change anything here, fixup header below! */
	unsigned int s = req->local_rq_state;
	unsigned long flags;

	spin_lock_irqsave(&req->rq_lock, flags);
#define RQ_HDR_1 "epoch\tsector\tsize\trw"
	seq_printf(m, "0x%x\t%llu\t%u\t%s",
		req->epoch,
		(unsigned long long)req->i.sector, req->i.size >> 9,
		(s & RQ_WRITE) ? "W" : "R");

#ifdef CONFIG_DRBD_TIMING_STATS
#define RQ_HDR_2 "\tstart\tin AL\tsubmit"
	seq_printf(m, "\t%d", (int)ktime_to_ms(ktime_sub(now, req->start_kt)));
	seq_print_age_or_dash(m, s & RQ_IN_ACT_LOG, ktime_sub(now, req->in_actlog_kt));
	seq_print_age_or_dash(m, s & RQ_LOCAL_PENDING, ktime_sub(now, req->pre_submit_kt));

#define RQ_HDR_3 "\tsent\tacked\tdone"
	print_one_age_or_dash(m, req, RQ_NET_SENT, 0, now, offsetof(typeof(*req), pre_send_kt));
	print_one_age_or_dash(m, req, RQ_NET_SENT, RQ_NET_PENDING, now, offsetof(typeof(*req), acked_kt));
	print_one_age_or_dash(m, req, RQ_NET_DONE, 0, now, offsetof(typeof(*req), net_done_kt));
#else
#define RQ_HDR_2 "\tstart"
#define RQ_HDR_3 ""
	seq_printf(m, "\t%d", (int)jiffies_to_msecs(jif - req->start_jif));
#endif
#define RQ_HDR_4 "\tstate\n"
	seq_print_request_state(m, req);
	spin_unlock_irqrestore(&req->rq_lock, flags);
}
#define RQ_HDR RQ_HDR_1 RQ_HDR_2 RQ_HDR_3 RQ_HDR_4

static void seq_print_minor_vnr_req(struct seq_file *m, struct drbd_request *req, ktime_t now, unsigned long jif)
{
	seq_printf(m, "%u\t%u\t", req->device->minor, req->device->vnr);
	seq_print_one_request(m, req, now, jif);
}

static void seq_print_resource_pending_meta_io(struct seq_file *m, struct drbd_resource *resource, unsigned long jif)
{
	struct drbd_device *device;
	int i;

	seq_puts(m, "minor\tvnr\tstart\tsubmit\tintent\n");
	rcu_read_lock();
	idr_for_each_entry(&resource->devices, device, i) {
		struct drbd_md_io tmp;
		/* In theory this is racy,
		 * in the sense that there could have been a
		 * drbd_md_put_buffer(); drbd_md_get_buffer();
		 * between accessing these members here.  */
		tmp = device->md_io;
		if (atomic_read(&tmp.in_use)) {
			seq_printf(m, "%u\t%u\t%d\t",
				device->minor, device->vnr,
				jiffies_to_msecs(jif - tmp.start_jif));
			if (time_before(tmp.submit_jif, tmp.start_jif))
				seq_puts(m, "-\t");
			else
				seq_printf(m, "%d\t", jiffies_to_msecs(jif - tmp.submit_jif));
			seq_printf(m, "%s\n", tmp.current_use);
		}
	}
	rcu_read_unlock();
}

static void seq_print_waiting_for_AL(struct seq_file *m, struct drbd_resource *resource, ktime_t now, unsigned long jif)
{
	struct drbd_device *device;
	int i;

	seq_puts(m, "minor\tvnr\tage\t#waiting\n");
	rcu_read_lock();
	idr_for_each_entry(&resource->devices, device, i) {
		struct drbd_request *req;
		int n = atomic_read(&device->ap_actlog_cnt);
		if (n) {
			spin_lock_irq(&device->pending_completion_lock);
			req = list_first_entry_or_null(&device->pending_master_completion[1],
				struct drbd_request, req_pending_master_completion);
			/* if the oldest request does not wait for the activity log
			 * it is not interesting for us here */
			if (req && (req->local_rq_state & RQ_IN_ACT_LOG))
				req = NULL;
			spin_unlock_irq(&device->pending_completion_lock);
		}
		if (n) {
			seq_printf(m, "%u\t%u\t", device->minor, device->vnr);
			if (req) {
#ifdef CONFIG_DRBD_TIMING_STATS
				seq_printf(m, "%d\t", (int)ktime_to_ms(ktime_sub(now, req->start_kt)));
#else
				seq_printf(m, "%d\t", (int)jiffies_to_msecs(jif - req->start_jif));
#endif
			} else
				seq_puts(m, "-\t");
			seq_printf(m, "%u\n", n);
		}
	}
	rcu_read_unlock();
}

static void seq_print_device_bitmap_io(struct seq_file *m, struct drbd_device *device, unsigned long jif)
{
	struct drbd_bm_aio_ctx *ctx;
	unsigned long start_jif;
	unsigned int in_flight;
	unsigned int flags;
	spin_lock_irq(&device->pending_bmio_lock);
	ctx = list_first_entry_or_null(&device->pending_bitmap_io, struct drbd_bm_aio_ctx, list);
	if (ctx && ctx->done)
		ctx = NULL;
	if (ctx) {
		start_jif = ctx->start_jif;
		in_flight = atomic_read(&ctx->in_flight);
		flags = ctx->flags;
	}
	spin_unlock_irq(&device->pending_bmio_lock);
	if (ctx) {
		seq_printf(m, "%u\t%u\t%c\t%u\t%u\n",
			device->minor, device->vnr,
			(flags & BM_AIO_READ) ? 'R' : 'W',
			jiffies_to_msecs(jif - start_jif),
			in_flight);
	}
}

static void seq_print_resource_pending_bitmap_io(struct seq_file *m, struct drbd_resource *resource, unsigned long jif)
{
	struct drbd_device *device;
	int i;

	seq_puts(m, "minor\tvnr\trw\tage\t#in-flight\n");
	rcu_read_lock();
	idr_for_each_entry(&resource->devices, device, i) {
		seq_print_device_bitmap_io(m, device, jif);
	}
	rcu_read_unlock();
}

/* pretty print enum peer_req->flags */
static void seq_print_peer_request_flags(struct seq_file *m, struct drbd_peer_request *peer_req)
{
	unsigned long f = peer_req->flags;
	char sep = 0;

	seq_print_rq_state_bit(m, test_bit(INTERVAL_SUBMIT_CONFLICT_QUEUED, &peer_req->i.flags), &sep, "submit-conflict-queued");
	seq_print_rq_state_bit(m, test_bit(INTERVAL_SUBMITTED, &peer_req->i.flags), &sep, "submitted");
	seq_print_rq_state_bit(m, test_bit(INTERVAL_CONFLICT, &peer_req->i.flags), &sep, "conflict");
	seq_print_rq_state_bit(m, f & EE_IS_BARRIER, &sep, "barr");
	seq_print_rq_state_bit(m, f & EE_SEND_WRITE_ACK, &sep, "C");
	seq_print_rq_state_bit(m, f & EE_MAY_SET_IN_SYNC, &sep, "set-in-sync");
	seq_print_rq_state_bit(m, f & EE_SET_OUT_OF_SYNC, &sep, "set-out-of-sync");
	seq_print_rq_state_bit(m, peer_req->i.type == INTERVAL_PEER_WRITE && !(f & EE_IN_ACTLOG), &sep, "blocked-on-al");
	seq_print_rq_state_bit(m, f & EE_TRIM, &sep, "trim");
	seq_print_rq_state_bit(m, f & EE_ZEROOUT, &sep, "zero-out");
	seq_print_rq_state_bit(m, f & EE_WRITE_SAME, &sep, "write-same");
	seq_putc(m, '\n');
}

static void seq_print_peer_request(struct seq_file *m,
	struct drbd_connection *connection, struct list_head *lh,
	const char *list_name, unsigned long jif)
{
	bool reported_preparing = false;
	struct drbd_peer_request *peer_req;
	list_for_each_entry(peer_req, lh, w.list) {
		struct drbd_peer_device *peer_device = peer_req->peer_device;
		struct drbd_device *device = peer_device ? peer_device->device : NULL;

		if (reported_preparing && !test_bit(INTERVAL_SUBMITTED, &peer_req->i.flags))
			continue;

		seq_printf(m, "%s\t", list_name);

		if (device)
			seq_printf(m, "%u\t%u\t", device->minor, device->vnr);

		seq_printf(m, "%llu\t%u\t%s\t%u\t",
			(unsigned long long)peer_req->i.sector, peer_req->i.size >> 9,
			drbd_interval_type_str(&peer_req->i),
			jiffies_to_msecs(jif - peer_req->submit_jif));
		seq_print_peer_request_flags(m, peer_req);
		if (test_bit(INTERVAL_SUBMITTED, &peer_req->i.flags))
			break;
		else
			reported_preparing = true;
	}
}

static void seq_print_connection_peer_requests(struct seq_file *m,
	struct drbd_connection *connection, unsigned long jif)
{
	seq_printf(m, "list\t\tminor\tvnr\tsector\tsize\ttype\t\tage\tflags\n");
	spin_lock_irq(&connection->peer_reqs_lock);
	seq_print_peer_request(m, connection, &connection->resync_request_ee, "resync_request", jif);
	seq_print_peer_request(m, connection, &connection->active_ee, "active\t", jif);
	seq_print_peer_request(m, connection, &connection->sync_ee, "sync\t", jif);
	seq_print_peer_request(m, connection, &connection->done_ee, "done\t", jif);
	seq_print_peer_request(m, connection, &connection->dagtag_wait_ee, "dagtag_wait", jif);
	seq_print_peer_request(m, connection, &connection->read_ee, "read\t", jif);
	seq_print_peer_request(m, connection, &connection->resync_ack_ee, "resync_ack", jif);
	seq_print_peer_request(m, connection, &connection->net_ee, "net\t", jif);
	spin_unlock_irq(&connection->peer_reqs_lock);
}

static void seq_print_device_peer_flushes(struct seq_file *m,
	struct drbd_device *device, unsigned long jif)
{
	if (test_bit(FLUSH_PENDING, &device->flags)) {
		seq_printf(m, "%u\t%u\t-\t-\tF\t%u\tflush\n",
			device->minor, device->vnr,
			jiffies_to_msecs(jif - device->flush_jif));
	}
}

static void seq_print_resource_pending_peer_requests(struct seq_file *m,
	struct drbd_resource *resource, unsigned long jif)
{
	struct drbd_connection *connection;
	struct drbd_device *device;
	int i;

	rcu_read_lock();

	for_each_connection_rcu(connection, resource) {
		seq_printf(m, "oldest peer requests (peer: %s)\n",
			rcu_dereference(connection->transport.net_conf)->name);
		seq_print_connection_peer_requests(m, connection, jif);
		seq_putc(m, '\n');
	}

	seq_puts(m, "flushes\n");
	idr_for_each_entry(&resource->devices, device, i) {
		seq_print_device_peer_flushes(m, device, jif);
	}
	seq_putc(m, '\n');

	rcu_read_unlock();
}

static void seq_print_resource_transfer_log_summary(struct seq_file *m,
	struct drbd_resource *resource,
	struct drbd_connection *connection,
	ktime_t now, unsigned long jif)
{
	struct drbd_request *req;
	unsigned int count = 0;
	unsigned int show_state = 0;

	seq_puts(m, "n\tdevice\tvnr\t" RQ_HDR);
	rcu_read_lock();
	list_for_each_entry_rcu(req, &resource->transfer_log, tl_requests) {
		struct drbd_device *device = req->device;
		struct drbd_peer_device *peer_device;
		unsigned int tmp = 0;
		unsigned int s;

		/* don't disable preemption "forever" */
		if ((count & 0x1ff) == 0x1ff) {
			struct list_head *next_hdr;
			/* Only get if the request hasn't already been destroyed. */
			if (!kref_get_unless_zero(&req->kref))
				continue;
			rcu_read_unlock();
			cond_resched();
			rcu_read_lock();
			next_hdr = rcu_dereference(list_next_rcu(&req->tl_requests));
			if (kref_put(&req->kref, drbd_req_destroy_lock)) {
				if (next_hdr == &resource->transfer_log)
					break;
				req = list_entry_rcu(next_hdr,
						     struct drbd_request,
						     tl_requests);
			}
		}
		++count;

		spin_lock_irq(&req->rq_lock);
		s = req->local_rq_state;

		/* This is meant to summarize timing issues, to be able to tell
		 * local disk problems from network problems.
		 * Skip requests, if we have shown an even older request with
		 * similar aspects already.  */
		if (req->master_bio == NULL)
			tmp |= 1;
		if ((s & RQ_LOCAL_MASK) && (s & RQ_LOCAL_PENDING))
			tmp |= 2;

		for_each_peer_device_rcu(peer_device, device) {
			s = READ_ONCE(req->net_rq_state[peer_device->node_id]);
			if (s & RQ_NET_MASK) {
				if (!(s & RQ_NET_SENT))
					tmp |= 4;
				if (s & RQ_NET_PENDING)
					tmp |= 8;
				if (!(s & RQ_NET_DONE))
					tmp |= 16;
			}
		}
		spin_unlock_irq(&req->rq_lock);

		if ((tmp & show_state) == tmp)
			continue;
		show_state |= tmp;
		seq_printf(m, "%u\t", count);
		seq_print_minor_vnr_req(m, req, now, jif);
		if (show_state == 0x1f)
			break;
	}
	rcu_read_unlock();
	seq_printf(m, "%u total\n", count);
}

/* TODO: transfer_log and friends should be moved to resource */
static int resource_in_flight_summary_show(struct seq_file *m, void *pos)
{
	struct drbd_resource *resource = m->private;
	struct drbd_connection *connection;
	struct drbd_transport *transport;
	struct drbd_transport_stats transport_stats;
	ktime_t now = ktime_get();
	unsigned long jif = jiffies;

	connection = first_connection(resource);
	transport = &connection->transport;
	/* This does not happen, actually.
	 * But be robust and prepare for future code changes. */
	if (!connection || !kref_get_unless_zero(&connection->kref))
		return -ESTALE;

	/* BUMP me if you change the file format/content/presentation */
	seq_printf(m, "v: %u\n\n", 0);

	seq_puts(m, "oldest bitmap IO\n");
	seq_print_resource_pending_bitmap_io(m, resource, jif);
	seq_putc(m, '\n');

	seq_puts(m, "meta data IO\n");
	seq_print_resource_pending_meta_io(m, resource, jif);
	seq_putc(m, '\n');

	seq_puts(m, "transport buffer stats\n");
	/* for each connection ... once we have more than one */
	rcu_read_lock();
	if (transport->ops->stream_ok(transport, DATA_STREAM)) {
		transport->ops->stats(transport, &transport_stats);
		seq_printf(m, "unread receive buffer: %u Byte\n",
				transport_stats.unread_received);
		seq_printf(m, "unacked send buffer: %u Byte\n",
				transport_stats.unacked_send);
	}
	rcu_read_unlock();
	seq_putc(m, '\n');

	seq_print_resource_pending_peer_requests(m, resource, jif);

	seq_puts(m, "application requests waiting for activity log\n");
	seq_print_waiting_for_AL(m, resource, now, jif);
	seq_putc(m, '\n');

	seq_puts(m, "oldest application requests\n");
	seq_print_resource_transfer_log_summary(m, resource, connection, now, jif);
	seq_putc(m, '\n');

	jif = jiffies - jif;
	if (jif)
		seq_printf(m, "generated in %d ms\n", jiffies_to_msecs(jif));
	kref_put(&connection->kref, drbd_destroy_connection);
	return 0;
}

static int resource_state_twopc_show(struct seq_file *m, void *pos)
{
	struct drbd_resource *resource = m->private;
	struct twopc_reply twopc;
	bool active = false;
	unsigned long jif;

	read_lock_irq(&resource->state_rwlock);
	if (resource->remote_state_change) {
		twopc = resource->twopc_reply;
		active = true;
	}
	read_unlock_irq(&resource->state_rwlock);

	seq_printf(m, "v: %u\n\n", 1);
	if (active) {
		struct drbd_connection *connection;

		seq_printf(m,
			   "Executing tid: %u\n"
			   "  initiator_node_id: %d\n"
			   "  target_node_id: %d\n",
			   twopc.tid, twopc.initiator_node_id,
			   twopc.target_node_id);

		if (twopc.initiator_node_id != resource->res_opts.node_id) {
			u64 parents = 0;

			seq_puts(m, "  parent list: ");
			rcu_read_lock();
			read_lock_irq(&resource->state_rwlock);
			list_for_each_entry(connection, &resource->twopc_parents, twopc_parent_list) {
				char *name = rcu_dereference((connection)->transport.net_conf)->name;
				seq_printf(m, "%s, ", name);
				parents |= NODE_MASK(connection->peer_node_id);
			}
			read_unlock_irq(&resource->state_rwlock);
			seq_puts(m, "\n");
			seq_puts(m, "  parent node mask: ");
			for_each_connection_rcu(connection, resource) {
				if (NODE_MASK(connection->peer_node_id) & resource->twopc_parent_nodes) {
					char *name = rcu_dereference((connection)->transport.net_conf)->name;
					seq_printf(m, "%s, ", name);
				}
			}
			rcu_read_unlock();
			seq_puts(m, "\n");

			if (parents != resource->twopc_parent_nodes)
				seq_printf(m,
					   "  !ATT twopc_parent_nodes: %llX != %llX\n",
					   resource->twopc_parent_nodes,
					   parents);
			if (resource->twopc_prepare_reply_cmd)
				seq_printf(m,
					   "  Reply sent: %s\n",
					   resource->twopc_prepare_reply_cmd == P_TWOPC_YES ? "yes" :
					   resource->twopc_prepare_reply_cmd == P_TWOPC_NO ? "no" :
					   resource->twopc_prepare_reply_cmd == P_TWOPC_RETRY ? "retry" :
					   "else!?!");
		}

		seq_puts(m, "  received replies: ");
		rcu_read_lock();
		for_each_connection_rcu(connection, resource) {
			char *name = rcu_dereference((connection)->transport.net_conf)->name;

			if (!test_bit(TWOPC_PREPARED, &connection->flags))
				/* seq_printf(m, "%s n.p., ", name) * print nothing! */;
			else if (test_bit(TWOPC_NO, &connection->flags))
				seq_printf(m, "%s no, ", name);
			else if (test_bit(TWOPC_RETRY, &connection->flags))
				seq_printf(m, "%s ret, ", name);
			else if (test_bit(TWOPC_YES, &connection->flags))
				seq_printf(m, "%s yes, ", name);
			else seq_printf(m, "%s ___, ", name);
		}
		rcu_read_unlock();
		seq_puts(m, "\n");
		if (twopc.initiator_node_id != resource->res_opts.node_id) {
			/* The timer is only relevant for twopcs initiated by other nodes */
			jif = resource->twopc_timer.expires - jiffies;
			seq_printf(m, "  timer expires in: %d ms\n", jiffies_to_msecs(jif));
		}
	} else {
		seq_puts(m, "No ongoing two phase state transaction\n");
	}

	return 0;
}

static int resource_worker_pid_show(struct seq_file *m, void *pos)
{
	struct drbd_resource *resource = m->private;
	if (resource->worker.task)
		seq_printf(m, "%d\n", resource->worker.task->pid);
	return 0;
}

/* make sure at *open* time that the respective object won't go away. */
static int drbd_single_open(struct file *file, int (*show)(struct seq_file *, void *),
		                void *data, struct kref *kref,
				void (*release)(struct kref *))
{
	struct dentry *parent;
	int ret = -ESTALE;

	/* Are we still linked,
	 * or has debugfs_remove() already been called? */
	parent = file->f_path.dentry->d_parent;
	/* not sure if this can happen: */
	if (!parent || !parent->d_inode)
		goto out;
	/* serialize with d_delete() */
	inode_lock(d_inode(parent));
	/* Make sure the object is still alive */
	if (simple_positive(file->f_path.dentry)
	&& kref_get_unless_zero(kref))
		ret = 0;
	inode_unlock(d_inode(parent));
	if (!ret) {
		ret = single_open(file, show, data);
		if (ret)
			kref_put(kref, release);
	}
out:
	return ret;
}

static int resource_attr_release(struct inode *inode, struct file *file)
{
	struct drbd_resource *resource = inode->i_private;
	kref_put(&resource->kref, drbd_destroy_resource);
	return single_release(inode, file);
}

#define drbd_debugfs_resource_attr(name)				\
static int resource_ ## name ## _open(struct inode *inode, struct file *file) \
{									\
	struct drbd_resource *resource = inode->i_private;		\
	return drbd_single_open(file, resource_ ## name ## _show, resource, \
				&resource->kref, drbd_destroy_resource); \
}									\
static const struct file_operations resource_ ## name ## _fops = {	\
	.owner		= THIS_MODULE,					\
	.open		= resource_ ## name ## _open,			\
	.read		= seq_read,					\
	.llseek		= seq_lseek,					\
	.release	= resource_attr_release,			\
};

drbd_debugfs_resource_attr(in_flight_summary)
drbd_debugfs_resource_attr(state_twopc)
drbd_debugfs_resource_attr(worker_pid)

#define drbd_dcf(top, obj, attr, perm) do {			\
	dentry = debugfs_create_file(#attr, perm,		\
			top, obj, &obj ## _ ## attr ## _fops);	\
	top ## _ ## attr = dentry;				\
	} while (0)

#define res_dcf(attr) \
	drbd_dcf(resource->debugfs_res, resource, attr, 0400)

#define conn_dcf(attr) \
	drbd_dcf(connection->debugfs_conn, connection, attr, 0400)

#define vol_dcf(attr) \
	drbd_dcf(device->debugfs_vol, device, attr, 0400)

#define peer_dev_dcf(attr) \
	drbd_dcf(peer_device->debugfs_peer_dev, peer_device, attr, 0400)

void drbd_debugfs_resource_add(struct drbd_resource *resource)
{
	struct dentry *dentry;

	dentry = debugfs_create_dir(resource->name, drbd_debugfs_resources);
	resource->debugfs_res = dentry;

	dentry = debugfs_create_dir("volumes", resource->debugfs_res);
	resource->debugfs_res_volumes = dentry;

	dentry = debugfs_create_dir("connections", resource->debugfs_res);
	resource->debugfs_res_connections = dentry;

	/* debugfs create file */
	res_dcf(in_flight_summary);
	res_dcf(state_twopc);
	res_dcf(worker_pid);
}

static void drbd_debugfs_remove(struct dentry **dp)
{
	debugfs_remove(*dp);
	*dp = NULL;
}

void drbd_debugfs_resource_cleanup(struct drbd_resource *resource)
{
	/* Older kernels have a broken implementation of
	 * debugfs_remove_recursive (prior to upstream commit 776164c1f)
	 * That unfortunately includes a number of "enterprise" kernels.
	 * Even older kernels do not even have the _recursive() helper at all.
	 * For now, remember all debugfs nodes we created,
	 * and call debugfs_remove on all of them separately.
	 */
	/* it is ok to call debugfs_remove(NULL) */
	drbd_debugfs_remove(&resource->debugfs_res_worker_pid);
	drbd_debugfs_remove(&resource->debugfs_res_state_twopc);
	drbd_debugfs_remove(&resource->debugfs_res_in_flight_summary);
	drbd_debugfs_remove(&resource->debugfs_res_connections);
	drbd_debugfs_remove(&resource->debugfs_res_volumes);
	drbd_debugfs_remove(&resource->debugfs_res);
}

void drbd_debugfs_resource_rename(struct drbd_resource *resource, const char *new_name)
{
	struct dentry *new_d;

	new_d = debugfs_rename(drbd_debugfs_resources, resource->debugfs_res,
				drbd_debugfs_resources, new_name);
	if (IS_ERR(new_d)) {
		drbd_err(resource, "failed to rename debugfs entry for resource\n");
	} else {
		resource->debugfs_res = new_d;
	}
}

static void seq_print_one_timing_detail(struct seq_file *m,
	const struct drbd_thread_timing_details *tdp,
	unsigned long jif)
{
	struct drbd_thread_timing_details td;
	/* No locking...
	 * use temporary assignment to get at consistent data. */
	do {
		td = *tdp;
	} while (td.cb_nr != tdp->cb_nr);
	if (!td.cb_addr)
		return;
	seq_printf(m, "%u\t%d\t%s:%u\t%ps\n",
			td.cb_nr,
			jiffies_to_msecs(jif - td.start_jif),
			td.caller_fn, td.line,
			td.cb_addr);
}

static void seq_print_timing_details(struct seq_file *m,
		const char *title,
		unsigned int cb_nr, struct drbd_thread_timing_details *tdp, unsigned long jif)
{
	unsigned int start_idx;
	unsigned int i;

	seq_printf(m, "%s\n", title);
	/* If not much is going on, this will result in natural ordering.
	 * If it is very busy, we will possibly skip events, or even see wrap
	 * arounds, which could only be avoided with locking.
	 */
	start_idx = cb_nr % DRBD_THREAD_DETAILS_HIST;
	for (i = start_idx; i < DRBD_THREAD_DETAILS_HIST; i++)
		seq_print_one_timing_detail(m, tdp+i, jif);
	for (i = 0; i < start_idx; i++)
		seq_print_one_timing_detail(m, tdp+i, jif);
}

static int connection_callback_history_show(struct seq_file *m, void *ignored)
{
	struct drbd_connection *connection = m->private;
	struct drbd_resource *resource = connection->resource;
	unsigned long jif = jiffies;

	/* BUMP me if you change the file format/content/presentation */
	seq_printf(m, "v: %u\n\n", 0);

	seq_puts(m, "n\tage\tcallsite\tfn\n");
	seq_print_timing_details(m, "sender", connection->s_cb_nr, connection->s_timing_details, jif);
	seq_print_timing_details(m, "receiver", connection->r_cb_nr, connection->r_timing_details, jif);
	seq_print_timing_details(m, "worker", resource->w_cb_nr, resource->w_timing_details, jif);
	return 0;
}

static int connection_oldest_requests_show(struct seq_file *m, void *ignored)
{
	struct drbd_connection *connection = m->private;
	ktime_t now = ktime_get();
	unsigned long jif = jiffies;
	struct drbd_request *r1, *r2;

	/* BUMP me if you change the file format/content/presentation */
	seq_printf(m, "v: %u\n\n", 0);

	rcu_read_lock();
	r1 = READ_ONCE(connection->todo.req_next);
	if (r1)
		seq_print_minor_vnr_req(m, r1, now, jif);
	r2 = READ_ONCE(connection->req_ack_pending);
	if (r2 && r2 != r1) {
		r1 = r2;
		seq_print_minor_vnr_req(m, r1, now, jif);
	}
	r2 = READ_ONCE(connection->req_not_net_done);
	if (r2 && r2 != r1)
		seq_print_minor_vnr_req(m, r2, now, jif);
	rcu_read_unlock();
	return 0;
}

static int connection_transport_show(struct seq_file *m, void *ignored)
{
	struct drbd_connection *connection = m->private;
	struct drbd_transport *transport = &connection->transport;
	struct drbd_transport_ops *tr_ops = transport->ops;
	enum drbd_stream i;

	seq_printf(m, "v: %u\n\n", 0);

	for (i = DATA_STREAM; i <= CONTROL_STREAM; i++) {
		struct drbd_send_buffer *sbuf = &connection->send_buffer[i];
		seq_printf(m, "%s stream\n", i == DATA_STREAM ? "data" : "control");
		seq_printf(m, "  corked: %d\n", test_bit(CORKED + i, &connection->flags));
		seq_printf(m, "  unsent: %ld bytes\n", (long)(sbuf->pos - sbuf->unsent));
		seq_printf(m, "  allocated: %d bytes\n", sbuf->allocated_size);
	}

	seq_printf(m, "\ntransport_type: %s\n", transport->class->name);

	tr_ops->debugfs_show(transport, m);

	return 0;
}

static int connection_debug_show(struct seq_file *m, void *ignored)
{
	struct drbd_connection *connection = m->private;
	struct drbd_resource *resource = connection->resource;
	unsigned long flags = connection->flags;
	unsigned int u1, u2;
	unsigned long long ull1, ull2;
	int in_flight;
	char sep = ' ';

	seq_puts(m, "content and format of this will change without notice\n");

	seq_printf(m, "flags: 0x%04lx :", flags);
#define pretty_print_bit(n) \
	seq_print_rq_state_bit(m, test_bit(n, &flags), &sep, #n);
	pretty_print_bit(GOT_PING_ACK);
	pretty_print_bit(TWOPC_PREPARED);
	pretty_print_bit(TWOPC_YES);
	pretty_print_bit(TWOPC_NO);
	pretty_print_bit(TWOPC_RETRY);
	pretty_print_bit(CONN_DRY_RUN);
	pretty_print_bit(DISCONNECT_EXPECTED);
	pretty_print_bit(BARRIER_ACK_PENDING);
	pretty_print_bit(C_UNREGISTERED);
	pretty_print_bit(RECONNECT);
	pretty_print_bit(CONN_DISCARD_MY_DATA);
	pretty_print_bit(SEND_STATE_AFTER_AHEAD_C);
	pretty_print_bit(NOTIFY_PEERS_LOST_PRIMARY);
	pretty_print_bit(CHECKING_PEER);
	pretty_print_bit(CONN_CONGESTED);
	pretty_print_bit(CONN_HANDSHAKE_DISCONNECT);
	pretty_print_bit(CONN_HANDSHAKE_RETRY);
	pretty_print_bit(CONN_HANDSHAKE_READY);
#undef pretty_print_bit
	seq_putc(m, '\n');

	u1 = atomic_read(&resource->current_tle_nr);
	u2 = connection->send.current_epoch_nr;
	seq_printf(m, "resource->current_tle_nr: %u\n", u1);
	seq_printf(m, "   send.current_epoch_nr: %u (%d)\n", u2, (int)(u2 - u1));

	ull1 = resource->dagtag_sector;
	ull2 = resource->last_peer_acked_dagtag;
	seq_printf(m, " resource->dagtag_sector: %llu\n", ull1);
	seq_printf(m, "  last_peer_acked_dagtag: %llu (%lld)\n", ull2, (long long)(ull2 - ull1));
	ull2 = connection->send.current_dagtag_sector;
	seq_printf(m, " send.current_dagtag_sec: %llu (%lld)\n", ull2, (long long)(ull2 - ull1));
	ull2 = atomic64_read(&connection->last_dagtag_sector);
	seq_printf(m, "      last_dagtag_sector: %llu\n", ull2);

	in_flight = atomic_read(&connection->ap_in_flight);
	seq_printf(m, "            ap_in_flight: %d KiB (%d sectors)\n", in_flight / 2, in_flight);

	in_flight = atomic_read(&connection->rs_in_flight);
	seq_printf(m, "            rs_in_flight: %d KiB (%d sectors)\n", in_flight / 2, in_flight);

	seq_printf(m, "             done_ee_cnt: %d\n"
	              "           active_ee_cnt: %d\n",
		atomic_read(&connection->done_ee_cnt),
		atomic_read(&connection->active_ee_cnt));
	seq_printf(m, "      agreed_pro_version: %d\n", connection->agreed_pro_version);
	return 0;
}

static void pid_show(struct seq_file *m, struct drbd_thread *thi)
{
	struct task_struct *task = NULL;
	pid_t pid;

	spin_lock_irq(&thi->t_lock);
	task = thi->task;
	if (task)
		pid = task->pid;
	spin_unlock_irq(&thi->t_lock);
	if (task)
		seq_printf(m, "%d\n", pid);
}

static int connection_receiver_pid_show(struct seq_file *m, void *pos)
{
	struct drbd_connection *connection = m->private;
	pid_show(m, &connection->receiver);
	return 0;
}

<<<<<<< HEAD
=======
static int connection_ack_receiver_pid_show(struct seq_file *m, void *pos)
{
	struct drbd_connection *connection = m->private;
	pid_show(m, &connection->ack_receiver);
	return 0;
}

>>>>>>> a5ca98f7
static int connection_sender_pid_show(struct seq_file *m, void *pos)
{
	struct drbd_connection *connection = m->private;
	pid_show(m, &connection->sender);
	return 0;
}

static int connection_attr_release(struct inode *inode, struct file *file)
{
	struct drbd_connection *connection = inode->i_private;
	kref_put(&connection->kref, drbd_destroy_connection);
	return single_release(inode, file);
}

#define drbd_debugfs_connection_attr(name)				\
static int connection_ ## name ## _open(struct inode *inode, struct file *file) \
{									\
	struct drbd_connection *connection = inode->i_private;		\
	return drbd_single_open(file, connection_ ## name ## _show,	\
				connection, &connection->kref,		\
				drbd_destroy_connection);		\
}									\
static const struct file_operations connection_ ## name ## _fops = {	\
	.owner		= THIS_MODULE,				      	\
	.open		= connection_ ## name ##_open,			\
	.read		= seq_read,					\
	.llseek		= seq_lseek,					\
	.release	= connection_attr_release,			\
};

drbd_debugfs_connection_attr(oldest_requests)
drbd_debugfs_connection_attr(callback_history)
drbd_debugfs_connection_attr(transport)
drbd_debugfs_connection_attr(debug)
drbd_debugfs_connection_attr(receiver_pid)
drbd_debugfs_connection_attr(sender_pid)

void drbd_debugfs_connection_add(struct drbd_connection *connection)
{
	struct dentry *conns_dir = connection->resource->debugfs_res_connections;
	struct drbd_peer_device *peer_device;
	char conn_name[SHARED_SECRET_MAX];
	struct dentry *dentry;
	int vnr;

	rcu_read_lock();
	strcpy(conn_name, rcu_dereference(connection->transport.net_conf)->name);
	rcu_read_unlock();

	dentry = debugfs_create_dir(conn_name, conns_dir);
	connection->debugfs_conn = dentry;

	/* debugfs create file */
	conn_dcf(callback_history);
	conn_dcf(oldest_requests);
	conn_dcf(transport);
	conn_dcf(debug);
	conn_dcf(receiver_pid);
	conn_dcf(sender_pid);

	idr_for_each_entry(&connection->peer_devices, peer_device, vnr) {
		if (!peer_device->debugfs_peer_dev)
			drbd_debugfs_peer_device_add(peer_device);
	}
}

void drbd_debugfs_connection_cleanup(struct drbd_connection *connection)
{
	drbd_debugfs_remove(&connection->debugfs_conn_sender_pid);
	drbd_debugfs_remove(&connection->debugfs_conn_receiver_pid);
	drbd_debugfs_remove(&connection->debugfs_conn_debug);
	drbd_debugfs_remove(&connection->debugfs_conn_transport);
	drbd_debugfs_remove(&connection->debugfs_conn_callback_history);
	drbd_debugfs_remove(&connection->debugfs_conn_oldest_requests);
	drbd_debugfs_remove(&connection->debugfs_conn);
}

static void seq_printf_nice_histogram(struct seq_file *m, unsigned *hist, unsigned const n)
{
	unsigned i;
	unsigned max = 0;
	unsigned n_transactions = 0;
	unsigned long n_updates = 0;

	for (i = 1; i <= n; i++) {
		if (hist[i] > max)
			max = hist[i];
		n_updates += i * hist[i];
		n_transactions += hist[i];
	}

	seq_puts(m, "updates per activity log transaction\n");
	seq_printf(m, "avg: %lu\n", n_transactions == 0 ? 0 : n_updates / n_transactions);

	if (!max)
		return;

	for (i = 0; i <= n; i++) {
		unsigned v = (hist[i] * 60UL + max-1) / max;
		seq_printf(m, "%2u : %10u : %-60.*s\n", i, hist[i], v,
			"############################################################");
	}
}


static int device_act_log_histogram_show(struct seq_file *m, void *ignored)
{
	struct drbd_device *device = m->private;

	/* BUMP me if you change the file format/content/presentation */
	seq_printf(m, "v: %u\n\n", 0);

	if (get_ldev_if_state(device, D_FAILED)) {
		seq_printf_nice_histogram(m, device->al_histogram, AL_UPDATES_PER_TRANSACTION);
		put_ldev(device);
	}
	return 0;
}

static int device_act_log_extents_show(struct seq_file *m, void *ignored)
{
	struct drbd_device *device = m->private;

	/* BUMP me if you change the file format/content/presentation */
	seq_printf(m, "v: %u\n\n", 0);

	if (get_ldev_if_state(device, D_FAILED)) {
		lc_seq_printf_stats(m, device->act_log);
		lc_seq_dump_details(m, device->act_log, "", NULL);
		put_ldev(device);
	}
	return 0;
}

static int device_oldest_requests_show(struct seq_file *m, void *ignored)
{
	struct drbd_device *device = m->private;
	ktime_t now = ktime_get();
	unsigned long jif = jiffies;
	struct drbd_request *r1, *r2;
	int i;

	/* BUMP me if you change the file format/content/presentation */
	seq_printf(m, "v: %u\n\n", 0);

	seq_puts(m, RQ_HDR);
	spin_lock_irq(&device->pending_completion_lock);
	/* WRITE, then READ */
	for (i = 1; i >= 0; --i) {
		r1 = list_first_entry_or_null(&device->pending_master_completion[i],
			struct drbd_request, req_pending_master_completion);
		r2 = list_first_entry_or_null(&device->pending_completion[i],
			struct drbd_request, req_pending_local);
		if (r1)
			seq_print_one_request(m, r1, now, jif);
		if (r2 && r2 != r1)
			seq_print_one_request(m, r2, now, jif);
	}
	spin_unlock_irq(&device->pending_completion_lock);
	return 0;
}

static int device_openers_show(struct seq_file *m, void *ignored)
{
	struct drbd_device *device = m->private;
	ktime_t now = ktime_get_real();
	struct opener *tmp;

	spin_lock(&device->openers_lock);
	list_for_each_entry(tmp, &device->openers, list)
		seq_printf(m, "%s\t%d\t%lld\n", tmp->comm, tmp->pid,
			ktime_to_ms(ktime_sub(now, tmp->opened)));
	spin_unlock(&device->openers_lock);

	return 0;
}

static int device_md_io_show(struct seq_file *m, void *ignored)
{
	struct drbd_device *device = m->private;

	if (get_ldev_if_state(device, D_FAILED)) {
		seq_puts(m, drbd_md_dax_active(device->ldev) ? "dax-pmem\n" : "blk-bio\n");
		put_ldev(device);
	}

	return 0;
}

static void seq_printf_interval_tree(struct seq_file *m, struct rb_root *root)
{
	struct rb_node *node;

	node = rb_first(root);
	while (node) {
		struct drbd_interval *i = rb_entry(node, struct drbd_interval, rb);
		char sep = ' ';

		seq_printf(m, "%llus+%u %s", (unsigned long long) i->sector, i->size, drbd_interval_type_str(i));
		seq_print_rq_state_bit(m, test_bit(INTERVAL_SENT, &i->flags), &sep, "sent");
		seq_print_rq_state_bit(m, test_bit(INTERVAL_RECEIVED, &i->flags), &sep, "received");
		seq_print_rq_state_bit(m, test_bit(INTERVAL_SUBMIT_CONFLICT_QUEUED, &i->flags), &sep, "submit-conflict-queued");
		seq_print_rq_state_bit(m, test_bit(INTERVAL_SUBMITTED, &i->flags), &sep, "submitted");
		seq_print_rq_state_bit(m, test_bit(INTERVAL_BACKING_COMPLETED, &i->flags), &sep, "backing-completed");
		seq_print_rq_state_bit(m, test_bit(INTERVAL_COMPLETED, &i->flags), &sep, "completed");
		seq_putc(m, '\n');

		node = rb_next(node);
	}
}

static int device_interval_tree_show(struct seq_file *m, void *ignored)
{
	struct drbd_device *device = m->private;

	spin_lock_irq(&device->interval_lock);
	seq_puts(m, "Write requests:\n");
	seq_printf_interval_tree(m, &device->requests);
	seq_putc(m, '\n');
	seq_puts(m, "Read requests:\n");
	seq_printf_interval_tree(m, &device->read_requests);
	spin_unlock_irq(&device->interval_lock);

	return 0;
}

static int device_data_gen_id_show(struct seq_file *m, void *ignored)
{
	struct drbd_device *device = m->private;
	struct drbd_md *md;
	int node_id, i = 0;

	if (!get_ldev_if_state(device, D_FAILED))
		return -ENODEV;

	md = &device->ldev->md;

	spin_lock_irq(&md->uuid_lock);
	seq_printf(m, "0x%016llX\n", drbd_current_uuid(device));

	for (node_id = 0; node_id < DRBD_NODE_ID_MAX; node_id++) {
		if (!(md->peers[node_id].flags & MDF_HAVE_BITMAP))
			continue;
		seq_printf(m, "%s[%d]0x%016llX", i++ ? " " : "", node_id,
			   md->peers[node_id].bitmap_uuid);
	}
	seq_putc(m, '\n');

	for (i = 0; i < HISTORY_UUIDS; i++)
		seq_printf(m, "0x%016llX\n", drbd_history_uuid(device, i));
	spin_unlock_irq(&md->uuid_lock);
	put_ldev(device);
	return 0;
}

static int device_io_frozen_show(struct seq_file *m, void *ignored)
{
	struct drbd_device *device = m->private;

	if (!get_ldev_if_state(device, D_FAILED))
		return -ENODEV;

	/* BUMP me if you change the file format/content/presentation */
	seq_printf(m, "v: %u\n\n", 0);

	seq_printf(m, "drbd_suspended(): %d\n", drbd_suspended(device));
	seq_printf(m, "suspend_cnt: %d\n", atomic_read(&device->suspend_cnt));
	seq_printf(m, "!drbd_state_is_stable(): %d\n", device->cached_state_unstable);
	seq_printf(m, "ap_bio_cnt[READ]: %d\n", atomic_read(&device->ap_bio_cnt[READ]));
	seq_printf(m, "ap_bio_cnt[WRITE]: %d\n", atomic_read(&device->ap_bio_cnt[WRITE]));
	seq_printf(m, "device->pending_bitmap_work.n: %d\n", atomic_read(&device->pending_bitmap_work.n));
	seq_printf(m, "may_inc_ap_bio(): %d\n", may_inc_ap_bio(device));
	put_ldev(device);

	return 0;
}

static int device_ed_gen_id_show(struct seq_file *m, void *ignored)
{
	struct drbd_device *device = m->private;
	seq_printf(m, "0x%016llX\n", (unsigned long long)device->exposed_data_uuid);
	return 0;
}

#define show_per_peer(M)						\
	seq_printf(m, "%-16s", #M ":");					\
	for_each_peer_device(peer_device, device)			\
		seq_printf(m, " %12lld", ktime_to_ns(peer_device->M)); \
	seq_printf(m, "\n")

#define PRId64 "lld"

#ifdef CONFIG_DRBD_TIMING_STATS
static int device_req_timing_show(struct seq_file *m, void *ignored)
{
	struct drbd_device *device = m->private;
	struct drbd_peer_device *peer_device;

	seq_printf(m,
		   "timing values are nanoseconds; write an 'r' to reset all to 0\n\n"
		   "requests:        %12lu\n"
		   "before_queue:    %12" PRId64 "\n"
		   "before_al_begin  %12" PRId64 "\n"
		   "in_actlog:       %12" PRId64 "\n"
		   "pre_submit:      %12" PRId64 "\n\n"
		   "al_updates:      %12u\n"
		   "before_bm_write  %12" PRId64 "\n"
		   "mid              %12" PRId64 "\n"
		   "after_sync_page  %12" PRId64 "\n",
		   device->reqs,
		   ktime_to_ns(device->before_queue_kt),
		   ktime_to_ns(device->before_al_begin_io_kt),
		   ktime_to_ns(device->in_actlog_kt),
		   ktime_to_ns(device->pre_submit_kt),
		   device->al_writ_cnt,
		   ktime_to_ns(device->al_before_bm_write_hinted_kt),
		   ktime_to_ns(device->al_mid_kt),
		   ktime_to_ns(device->al_after_sync_page_kt));

	seq_puts(m, "\npeer:           ");
	for_each_peer_device(peer_device, device) {
		struct drbd_connection *connection = peer_device->connection;
		seq_printf(m, " %12.12s", rcu_dereference(connection->transport.net_conf)->name);
	}
	seq_puts(m, "\n");
	show_per_peer(pre_send_kt);
	show_per_peer(acked_kt);
	show_per_peer(net_done_kt);

	return 0;
}

static ssize_t device_req_timing_write(struct file *file, const char __user *ubuf,
				       size_t cnt, loff_t *ppos)
{
	struct drbd_device *device = file_inode(file)->i_private;
	char buffer;

	if (copy_from_user(&buffer, ubuf, 1))
		return -EFAULT;

	if (buffer == 'r' || buffer == 'R') {
		struct drbd_peer_device *peer_device;
		unsigned long flags;

		spin_lock_irqsave(&device->timing_lock, flags);
		device->reqs = 0;
		device->in_actlog_kt = ns_to_ktime(0);
		device->pre_submit_kt = ns_to_ktime(0);

		device->before_queue_kt = ns_to_ktime(0);
		device->before_al_begin_io_kt = ns_to_ktime(0);
		device->al_writ_cnt = 0;
		device->al_before_bm_write_hinted_kt = ns_to_ktime(0);
		device->al_mid_kt = ns_to_ktime(0);
		device->al_after_sync_page_kt = ns_to_ktime(0);

		for_each_peer_device(peer_device, device) {
			peer_device->pre_send_kt = ns_to_ktime(0);
			peer_device->acked_kt = ns_to_ktime(0);
			peer_device->net_done_kt = ns_to_ktime(0);
		}
		spin_unlock_irqrestore(&device->timing_lock, flags);
	}

	*ppos += cnt;
	return cnt;
}
#endif

static int device_attr_release(struct inode *inode, struct file *file)
{
	struct drbd_device *device = inode->i_private;
	kref_put(&device->kref, drbd_destroy_device);
	return single_release(inode, file);
}

#define __drbd_debugfs_device_attr(name, write_fn)				\
static int device_ ## name ## _open(struct inode *inode, struct file *file)	\
{										\
	struct drbd_device *device = inode->i_private;				\
	return drbd_single_open(file, device_ ## name ## _show, device,		\
				&device->kref, drbd_destroy_device);		\
}										\
static const struct file_operations device_ ## name ## _fops = {		\
	.owner		= THIS_MODULE,						\
	.open		= device_ ## name ## _open,				\
	.write          = write_fn,						\
	.read		= seq_read,						\
	.llseek		= seq_lseek,						\
	.release	= device_attr_release,					\
};
#define drbd_debugfs_device_attr(name) __drbd_debugfs_device_attr(name, NULL)

drbd_debugfs_device_attr(oldest_requests)
drbd_debugfs_device_attr(act_log_extents)
drbd_debugfs_device_attr(act_log_histogram)
drbd_debugfs_device_attr(data_gen_id)
drbd_debugfs_device_attr(io_frozen)
drbd_debugfs_device_attr(ed_gen_id)
drbd_debugfs_device_attr(openers)
drbd_debugfs_device_attr(md_io)
drbd_debugfs_device_attr(interval_tree)
#ifdef CONFIG_DRBD_TIMING_STATS
__drbd_debugfs_device_attr(req_timing, device_req_timing_write)
#endif

void drbd_debugfs_device_add(struct drbd_device *device)
{
	struct dentry *vols_dir = device->resource->debugfs_res_volumes;
	struct drbd_peer_device *peer_device;
	char minor_buf[8]; /* MINORMASK, MINORBITS == 20; */
	char vnr_buf[8];   /* volume number vnr is even 16 bit only; */
	char *slink_name = NULL;

	struct dentry *dentry;
	if (!vols_dir || !drbd_debugfs_minors)
		return;

	snprintf(vnr_buf, sizeof(vnr_buf), "%u", device->vnr);
	dentry = debugfs_create_dir(vnr_buf, vols_dir);
	device->debugfs_vol = dentry;

	snprintf(minor_buf, sizeof(minor_buf), "%u", device->minor);
	slink_name = kasprintf(GFP_KERNEL, "../resources/%s/volumes/%u",
			device->resource->name, device->vnr);
	if (!slink_name)
		goto fail;
	dentry = debugfs_create_symlink(minor_buf, drbd_debugfs_minors, slink_name);
	device->debugfs_minor = dentry;
	kfree(slink_name);
	slink_name = NULL;

	/* debugfs create file */
	vol_dcf(oldest_requests);
	vol_dcf(act_log_extents);
	vol_dcf(act_log_histogram);
	vol_dcf(data_gen_id);
	vol_dcf(io_frozen);
	vol_dcf(ed_gen_id);
	vol_dcf(openers);
	vol_dcf(md_io);
	vol_dcf(interval_tree);
#ifdef CONFIG_DRBD_TIMING_STATS
	drbd_dcf(device->debugfs_vol, device, req_timing, 0600);
#endif

	/* Caller holds conf_update */
	for_each_peer_device(peer_device, device) {
		if (!peer_device->debugfs_peer_dev)
			drbd_debugfs_peer_device_add(peer_device);
	}

	return;

fail:
	drbd_debugfs_device_cleanup(device);
	drbd_err(device, "failed to create debugfs entries\n");
}

void drbd_debugfs_device_cleanup(struct drbd_device *device)
{
	drbd_debugfs_remove(&device->debugfs_minor);
	drbd_debugfs_remove(&device->debugfs_vol_oldest_requests);
	drbd_debugfs_remove(&device->debugfs_vol_act_log_extents);
	drbd_debugfs_remove(&device->debugfs_vol_act_log_histogram);
	drbd_debugfs_remove(&device->debugfs_vol_data_gen_id);
	drbd_debugfs_remove(&device->debugfs_vol_io_frozen);
	drbd_debugfs_remove(&device->debugfs_vol_ed_gen_id);
	drbd_debugfs_remove(&device->debugfs_vol_openers);
	drbd_debugfs_remove(&device->debugfs_vol_md_io);
	drbd_debugfs_remove(&device->debugfs_vol_interval_tree);
#ifdef CONFIG_DRBD_TIMING_STATS
	drbd_debugfs_remove(&device->debugfs_vol_req_timing);
#endif
	drbd_debugfs_remove(&device->debugfs_vol);
}

static int drbd_single_open_peer_device(struct file *file,
					int (*show)(struct seq_file *, void *),
					struct drbd_peer_device *peer_device)
{
	struct drbd_device *device = peer_device->device;
	struct drbd_connection *connection = peer_device->connection;
	bool got_connection, got_device;
	struct dentry *parent;

	parent = file->f_path.dentry->d_parent;
	if (!parent || !parent->d_inode)
		goto out;
	inode_lock(d_inode(parent));
	if (!simple_positive(file->f_path.dentry))
		goto out_unlock;

	got_connection = kref_get_unless_zero(&connection->kref);
	got_device = kref_get_unless_zero(&device->kref);

	if (got_connection && got_device) {
		int ret;
		inode_unlock(d_inode(parent));
		ret = single_open(file, show, peer_device);
		if (ret) {
			kref_put(&connection->kref, drbd_destroy_connection);
			kref_put(&device->kref, drbd_destroy_device);
		}
		return ret;
	}

	if (got_connection)
		kref_put(&connection->kref, drbd_destroy_connection);
	if (got_device)
		kref_put(&device->kref, drbd_destroy_device);
out_unlock:
	inode_unlock(d_inode(parent));
out:
	return -ESTALE;
}

static void seq_printf_with_thousands_grouping(struct seq_file *seq, long v)
{
	/* v is in kB/sec. We don't expect TiByte/sec yet. */
	if (unlikely(v >= 1000000)) {
		/* cool: > GiByte/s */
		seq_printf(seq, "%ld,", v / 1000000);
		v %= 1000000;
		seq_printf(seq, "%03ld,%03ld", v/1000, v % 1000);
	} else if (likely(v >= 1000))
		seq_printf(seq, "%ld,%03ld", v/1000, v % 1000);
	else
		seq_printf(seq, "%ld", v);
}

static void drbd_get_syncer_progress(struct drbd_peer_device *pd,
		enum drbd_repl_state repl_state, unsigned long *rs_total,
		unsigned long *bits_left, unsigned int *per_mil_done)
{
	/* this is to break it at compile time when we change that, in case we
	 * want to support more than (1<<32) bits on a 32bit arch. */
	typecheck(unsigned long, pd->rs_total);
	*rs_total = pd->rs_total;

	/* note: both rs_total and rs_left are in bits, i.e. in
	 * units of BM_BLOCK_SIZE.
	 * for the percentage, we don't care. */

	if (repl_state == L_VERIFY_S || repl_state == L_VERIFY_T)
		*bits_left = atomic64_read(&pd->ov_left);
	else
		*bits_left = drbd_bm_total_weight(pd) - pd->rs_failed;
	/* >> 10 to prevent overflow,
	 * +1 to prevent division by zero */
	if (*bits_left > *rs_total) {
		/* D'oh. Maybe a logic bug somewhere.  More likely just a race
		 * between state change and reset of rs_total.
		 */
		*bits_left = *rs_total;
		*per_mil_done = *rs_total ? 0 : 1000;
	} else {
		/* Make sure the division happens in long context.
		 * We allow up to one petabyte storage right now,
		 * at a granularity of 4k per bit that is 2**38 bits.
		 * After shift right and multiplication by 1000,
		 * this should still fit easily into a 32bit long,
		 * so we don't need a 64bit division on 32bit arch.
		 * Note: currently we don't support such large bitmaps on 32bit
		 * arch anyways, but no harm done to be prepared for it here.
		 */
		unsigned int shift = *rs_total > UINT_MAX ? 16 : 10;
		unsigned long left = *bits_left >> shift;
		unsigned long total = 1UL + (*rs_total >> shift);
		unsigned long tmp = 1000UL - left * 1000UL/total;
		*per_mil_done = tmp;
	}
}

static void drbd_syncer_progress(struct drbd_peer_device *pd, struct seq_file *seq,
		enum drbd_repl_state repl_state)
{
	unsigned long db, dt, dbdt, rt, rs_total, rs_left;
	unsigned int res;
	int i, x, y;
	int stalled = 0;

	drbd_get_syncer_progress(pd, repl_state, &rs_total, &rs_left, &res);

	x = res/50;
	y = 20-x;
	seq_puts(seq, "\t[");
	for (i = 1; i < x; i++)
		seq_putc(seq, '=');
	seq_putc(seq, '>');
	for (i = 0; i < y; i++)
		seq_putc(seq, '.');
	seq_puts(seq, "] ");

	if (repl_state == L_VERIFY_S || repl_state == L_VERIFY_T)
		seq_puts(seq, "verified:");
	else
		seq_puts(seq, "sync'ed:");
	seq_printf(seq, "%3u.%u%% ", res / 10, res % 10);

	/* if more than a few GB, display in MB */
	if (rs_total > (4UL << (30 - BM_BLOCK_SHIFT)))
		seq_printf(seq, "(%lu/%lu)M",
			    (unsigned long) Bit2KB(rs_left >> 10),
			    (unsigned long) Bit2KB(rs_total >> 10));
	else
		seq_printf(seq, "(%lu/%lu)K",
			    (unsigned long) Bit2KB(rs_left),
			    (unsigned long) Bit2KB(rs_total));

	seq_puts(seq, "\n\t");

	/* see drivers/md/md.c
	 * We do not want to overflow, so the order of operands and
	 * the * 100 / 100 trick are important. We do a +1 to be
	 * safe against division by zero. We only estimate anyway.
	 *
	 * dt: time from mark until now
	 * db: blocks written from mark until now
	 * rt: remaining time
	 */
	/* Rolling marks. last_mark+1 may just now be modified.  last_mark+2 is
	 * at least (DRBD_SYNC_MARKS-2)*DRBD_SYNC_MARK_STEP old, and has at
	 * least DRBD_SYNC_MARK_STEP time before it will be modified. */
	/* ------------------------ ~18s average ------------------------ */
	i = (pd->rs_last_mark + 2) % DRBD_SYNC_MARKS;
	dt = (jiffies - pd->rs_mark_time[i]) / HZ;
	if (dt > 180)
		stalled = 1;

	if (!dt)
		dt++;
	db = pd->rs_mark_left[i] - rs_left;
	rt = (dt * (rs_left / (db/100+1)))/100; /* seconds */

	seq_printf(seq, "finish: %lu:%02lu:%02lu",
		rt / 3600, (rt % 3600) / 60, rt % 60);

	dbdt = Bit2KB(db/dt);
	seq_puts(seq, " speed: ");
	seq_printf_with_thousands_grouping(seq, dbdt);
	seq_puts(seq, " (");
	/* ------------------------- ~3s average ------------------------ */
	if (1) {
		/* this is what drbd_rs_should_slow_down() uses */
		i = (pd->rs_last_mark + DRBD_SYNC_MARKS-1) % DRBD_SYNC_MARKS;
		dt = (jiffies - pd->rs_mark_time[i]) / HZ;
		if (!dt)
			dt++;
		db = pd->rs_mark_left[i] - rs_left;
		dbdt = Bit2KB(db/dt);
		seq_printf_with_thousands_grouping(seq, dbdt);
		seq_puts(seq, " -- ");
	}

	/* --------------------- long term average ---------------------- */
	/* mean speed since syncer started
	 * we do account for PausedSync periods */
	dt = (jiffies - pd->rs_start - pd->rs_paused) / HZ;
	if (dt == 0)
		dt = 1;
	db = rs_total - rs_left;
	dbdt = Bit2KB(db/dt);
	seq_printf_with_thousands_grouping(seq, dbdt);
	seq_putc(seq, ')');

	if (repl_state == L_SYNC_TARGET ||
	    repl_state == L_VERIFY_S) {
		seq_puts(seq, " want: ");
		seq_printf_with_thousands_grouping(seq, pd->c_sync_rate);
	}
	seq_printf(seq, " K/sec%s\n", stalled ? " (stalled)" : "");

	{
		/* 64 bit:
		 * we convert to sectors in the display below. */
		unsigned long bm_bits = drbd_bm_bits(pd->device);
		unsigned long bit_pos;
		unsigned long long stop_sector = 0;
		if (repl_state == L_VERIFY_S ||
		    repl_state == L_VERIFY_T) {
			bit_pos = bm_bits - (unsigned long)atomic64_read(&pd->ov_left);
			if (verify_can_do_stop_sector(pd))
				stop_sector = pd->ov_stop_sector;
		} else
			bit_pos = pd->resync_next_bit;
		/* Total sectors may be slightly off for oddly
		 * sized devices. So what. */
		seq_printf(seq,
			"\t%3d%% sector pos: %llu/%llu",
			(int)(bit_pos / (bm_bits/100+1)),
			(unsigned long long)bit_pos * BM_SECT_PER_BIT,
			(unsigned long long)bm_bits * BM_SECT_PER_BIT);
		if (stop_sector != 0 && stop_sector != ULLONG_MAX)
			seq_printf(seq, " stop sector: %llu", stop_sector);
		seq_putc(seq, '\n');
	}
}

static int peer_device_proc_drbd_show(struct seq_file *m, void *ignored)
{
	struct drbd_peer_device *peer_device = m->private;
	struct drbd_device *device = peer_device->device;
	union drbd_state state;
	const char *sn;
	struct net_conf *nc;
	char wp;

	state.disk = device->disk_state[NOW];
	state.pdsk = peer_device->disk_state[NOW];
	state.conn = peer_device->repl_state[NOW];
	state.role = device->resource->role[NOW];
	state.peer = peer_device->connection->peer_role[NOW];

	state.user_isp = peer_device->resync_susp_user[NOW];
	state.peer_isp = peer_device->resync_susp_peer[NOW];
	state.aftr_isp = peer_device->resync_susp_dependency[NOW];

	sn = drbd_repl_str(state.conn);

	rcu_read_lock();
	{
		/* reset device->congestion_reason */

		nc = rcu_dereference(peer_device->connection->transport.net_conf);
		wp = nc ? nc->wire_protocol - DRBD_PROT_A + 'A' : ' ';
		seq_printf(m,
		   "%2d: cs:%s ro:%s/%s ds:%s/%s %c %c%c%c%c%c%c\n"
		   "    ns:%u nr:%u dw:%u dr:%u al:%u bm:%u "
		   "lo:%d pe:[%d;%d] ua:%d ap:[%d;%d] ep:%d wo:%d",
		   device->minor, sn,
		   drbd_role_str(state.role),
		   drbd_role_str(state.peer),
		   drbd_disk_str(state.disk),
		   drbd_disk_str(state.pdsk),
		   wp,
		   drbd_suspended(device) ? 's' : 'r',
		   state.aftr_isp ? 'a' : '-',
		   state.peer_isp ? 'p' : '-',
		   state.user_isp ? 'u' : '-',
		   '-' /* congestion reason... FIXME */,
		   test_bit(AL_SUSPENDED, &device->flags) ? 's' : '-',
		   peer_device->send_cnt/2,
		   peer_device->recv_cnt/2,
		   device->writ_cnt/2,
		   device->read_cnt/2,
		   device->al_writ_cnt,
		   device->bm_writ_cnt,
		   atomic_read(&device->local_cnt),
		   atomic_read(&peer_device->ap_pending_cnt),
		   atomic_read(&peer_device->rs_pending_cnt),
		   atomic_read(&peer_device->unacked_cnt),
		   atomic_read(&device->ap_bio_cnt[WRITE]),
		   atomic_read(&device->ap_bio_cnt[READ]),
		   peer_device->connection->epochs,
		   device->resource->write_ordering
		);
		seq_printf(m, " oos:%llu\n",
			   Bit2KB((unsigned long long)
				   drbd_bm_total_weight(peer_device)));
	}
	if (state.conn == L_SYNC_SOURCE ||
	    state.conn == L_SYNC_TARGET ||
	    state.conn == L_VERIFY_S ||
	    state.conn == L_VERIFY_T)
		drbd_syncer_progress(peer_device, m, state.conn);

	if (get_ldev_if_state(device, D_FAILED)) {
		lc_seq_printf_stats(m, device->act_log);
		put_ldev(device);
	}

	seq_printf(m, "\tblocked on activity log: %d/%d/%d\n",
		atomic_read(&device->ap_actlog_cnt),	/* requests */
		atomic_read(&device->wait_for_actlog),	/* peer_requests */
		/* nr extents needed to satisfy the above in the worst case */
		atomic_read(&device->wait_for_actlog_ecnt));

	rcu_read_unlock();

	return 0;
}

#define drbd_debugfs_peer_device_attr(name)					\
static int peer_device_ ## name ## _open(struct inode *inode, struct file *file)\
{										\
	struct drbd_peer_device *peer_device = inode->i_private;		\
	return drbd_single_open_peer_device(file,				\
					    peer_device_ ## name ## _show,	\
					    peer_device);			\
}										\
static int peer_device_ ## name ## _release(struct inode *inode, struct file *file)\
{										\
	struct drbd_peer_device *peer_device = inode->i_private;		\
	kref_put(&peer_device->connection->kref, drbd_destroy_connection);	\
	kref_put(&peer_device->device->kref, drbd_destroy_device);		\
	return single_release(inode, file);					\
}										\
static const struct file_operations peer_device_ ## name ## _fops = {		\
	.owner		= THIS_MODULE,						\
	.open		= peer_device_ ## name ## _open,			\
	.read		= seq_read,						\
	.llseek		= seq_lseek,						\
	.release	= peer_device_ ## name ## _release,			\
};

drbd_debugfs_peer_device_attr(proc_drbd)

void drbd_debugfs_peer_device_add(struct drbd_peer_device *peer_device)
{
	struct dentry *conn_dir = peer_device->connection->debugfs_conn;
	struct dentry *dentry;
	char vnr_buf[8];

	snprintf(vnr_buf, sizeof(vnr_buf), "%u", peer_device->device->vnr);
	dentry = debugfs_create_dir(vnr_buf, conn_dir);
	peer_device->debugfs_peer_dev = dentry;

	/* debugfs create file */
	peer_dev_dcf(proc_drbd);
}

void drbd_debugfs_peer_device_cleanup(struct drbd_peer_device *peer_device)
{
	drbd_debugfs_remove(&peer_device->debugfs_peer_dev_proc_drbd);
	drbd_debugfs_remove(&peer_device->debugfs_peer_dev);
}

static int drbd_version_show(struct seq_file *m, void *ignored)
{
	seq_printf(m, "# %s\n", drbd_buildtag());
	seq_printf(m, "VERSION=%s\n", REL_VERSION);
	seq_printf(m, "API_VERSION=%u\n", GENL_MAGIC_VERSION);
	seq_printf(m, "PRO_VERSION_MIN=%u\n", PRO_VERSION_MIN);
	seq_printf(m, "PRO_VERSION_MAX=%u\n", PRO_VERSION_MAX);
#ifdef UTS_RELEASE
	/* the UTS_RELEASE string of the prepared kernel source tree this
	 * module was built against */
	seq_printf(m, "UTS_RELEASE=%s\n", UTS_RELEASE);
#endif
	return 0;
}

static int drbd_version_open(struct inode *inode, struct file *file)
{
	return single_open(file, drbd_version_show, NULL);
}

static const struct file_operations drbd_version_fops = {
	.owner = THIS_MODULE,
	.open = drbd_version_open,
	.llseek = seq_lseek,
	.read = seq_read,
	.release = single_release,
};

static int drbd_refcounts_show(struct seq_file *m, void *ignored)
{
	seq_printf(m, "v: %u\n\n", 0);

	print_kref_debug_info(m);
	return 0;
}

static int drbd_refcounts_open(struct inode *inode, struct file *file)
{
	return single_open(file, drbd_refcounts_show, NULL);
}

static const struct file_operations drbd_refcounts_fops = {
	.owner = THIS_MODULE,
	.open = drbd_refcounts_open,
	.llseek = seq_lseek,
	.read = seq_read,
	.release = single_release,
};

static int drbd_compat_show(struct seq_file *m, void *ignored)
{
	return 0;
}

static int drbd_compat_open(struct inode *inode, struct file *file)
{
	return single_open(file, drbd_compat_show, NULL);
}

static const struct file_operations drbd_compat_fops = {
	.owner = THIS_MODULE,
	.open = drbd_compat_open,
	.llseek = seq_lseek,
	.read = seq_read,
	.release = single_release,
};

/* not __exit, may be indirectly called
 * from the module-load-failure path as well. */
void drbd_debugfs_cleanup(void)
{
	drbd_debugfs_remove(&drbd_debugfs_compat);
	drbd_debugfs_remove(&drbd_debugfs_resources);
	drbd_debugfs_remove(&drbd_debugfs_minors);
	drbd_debugfs_remove(&drbd_debugfs_version);
	drbd_debugfs_remove(&drbd_debugfs_refcounts);
	drbd_debugfs_remove(&drbd_debugfs_root);
}

void __init drbd_debugfs_init(void)
{
	struct dentry *dentry;

	dentry = debugfs_create_dir("drbd", NULL);
	drbd_debugfs_root = dentry;

	dentry = debugfs_create_file("version", 0444, drbd_debugfs_root, NULL, &drbd_version_fops);
	drbd_debugfs_version = dentry;

	dentry = debugfs_create_file("reference_counts", 0444, drbd_debugfs_root, NULL, &drbd_refcounts_fops);
	drbd_debugfs_refcounts = dentry;

	dentry = debugfs_create_dir("resources", drbd_debugfs_root);
	drbd_debugfs_resources = dentry;

	dentry = debugfs_create_dir("minors", drbd_debugfs_root);
	drbd_debugfs_minors = dentry;

	dentry = debugfs_create_file("compat", 0444, drbd_debugfs_root, NULL, &drbd_compat_fops);
	drbd_debugfs_compat = dentry;
}<|MERGE_RESOLUTION|>--- conflicted
+++ resolved
@@ -924,16 +924,6 @@
 	return 0;
 }
 
-<<<<<<< HEAD
-=======
-static int connection_ack_receiver_pid_show(struct seq_file *m, void *pos)
-{
-	struct drbd_connection *connection = m->private;
-	pid_show(m, &connection->ack_receiver);
-	return 0;
-}
-
->>>>>>> a5ca98f7
 static int connection_sender_pid_show(struct seq_file *m, void *pos)
 {
 	struct drbd_connection *connection = m->private;
