// SPDX-License-Identifier: GPL-2.0-or-later
/*
   drbd_req.c

   This file is part of DRBD by Philipp Reisner and Lars Ellenberg.

   Copyright (C) 2001-2008, LINBIT Information Technologies GmbH.
   Copyright (C) 1999-2008, Philipp Reisner <philipp.reisner@linbit.com>.
   Copyright (C) 2002-2008, Lars Ellenberg <lars.ellenberg@linbit.com>.


 */

#include <linux/module.h>

#include <linux/slab.h>
#include <linux/drbd.h>
#include "drbd_int.h"
#include "drbd_req.h"

static bool drbd_may_do_local_read(struct drbd_device *device, sector_t sector, int size);

static struct drbd_request *drbd_req_new(struct drbd_device *device, struct bio *bio_src)
{
	struct drbd_request *req;

	req = mempool_alloc(&drbd_request_mempool, GFP_NOIO);
	if (!req)
		return NULL;

	memset(req, 0, sizeof(*req));

	kref_get(&device->kref);
	kref_debug_get(&device->kref_debug, 6);

	req->device = device;
	req->master_bio = bio_src;
	req->epoch = 0;

	drbd_clear_interval(&req->i);
	req->i.sector = bio_src->bi_iter.bi_sector;
	req->i.size = bio_src->bi_iter.bi_size;
	req->i.type = bio_data_dir(bio_src) == WRITE ? INTERVAL_LOCAL_WRITE : INTERVAL_LOCAL_READ;

	INIT_LIST_HEAD(&req->tl_requests);
	INIT_LIST_HEAD(&req->list);
	INIT_LIST_HEAD(&req->req_pending_master_completion);
	INIT_LIST_HEAD(&req->req_pending_local);

	/* one reference to be put by __drbd_make_request */
	atomic_set(&req->completion_ref, 1);
	/* one kref as long as completion_ref > 0 */
	kref_init(&req->kref);
	spin_lock_init(&req->rq_lock);

	req->local_rq_state = (bio_data_dir(bio_src) == WRITE ? RQ_WRITE : 0)
	              | (bio_op(bio_src) == REQ_OP_WRITE_SAME ? RQ_WSAME : 0)
	              | (bio_op(bio_src) == REQ_OP_WRITE_ZEROES ? RQ_ZEROES : 0)
	              | (bio_op(bio_src) == REQ_OP_DISCARD ? RQ_UNMAP : 0);

	return req;
}

void drbd_reclaim_req(struct rcu_head *rp)
{
	struct drbd_request *req = container_of(rp, struct drbd_request, rcu);
	mempool_free(req, &drbd_request_mempool);
}

static u64 peer_ack_mask(struct drbd_request *req)
{
	struct drbd_resource *resource = req->device->resource;
	struct drbd_connection *connection;
	u64 mask = 0;

	spin_lock_irq(&req->rq_lock);
	if (req->local_rq_state & RQ_LOCAL_OK)
		mask |= NODE_MASK(resource->res_opts.node_id);

	rcu_read_lock();
	for_each_connection_rcu(connection, resource) {
		int node_id = connection->peer_node_id;

		if (req->net_rq_state[node_id] & RQ_NET_OK)
			mask |= NODE_MASK(node_id);
	}
	rcu_read_unlock();
	spin_unlock_irq(&req->rq_lock);

	return mask;
}

static void queue_peer_ack_send(struct drbd_resource *resource,
		struct drbd_request *req, struct drbd_peer_ack *peer_ack)
{
	struct drbd_connection *connection;

	rcu_read_lock();
	for_each_connection_rcu(connection, resource) {
		unsigned int node_id = connection->peer_node_id;
		if (connection->cstate[NOW] != C_CONNECTED ||
				!(req->net_rq_state[node_id] & RQ_NET_SENT))
			continue;

		peer_ack->pending_mask |= NODE_MASK(node_id);
		queue_work(connection->ack_sender, &connection->peer_ack_work);
	}
	rcu_read_unlock();
}

void drbd_destroy_peer_ack_if_done(struct drbd_peer_ack *peer_ack)
{
	struct drbd_resource *resource = peer_ack->resource;

	lockdep_assert_held(&resource->peer_ack_lock);

	if (peer_ack->pending_mask)
		return;

	list_del(&peer_ack->list);
	kfree(peer_ack);
}

int w_queue_peer_ack(struct drbd_work *w, int cancel)
{
	struct drbd_resource *resource =
		container_of(w, struct drbd_resource, peer_ack_work);
	LIST_HEAD(work_list);
	struct drbd_request *req, *tmp;

	spin_lock_irq(&resource->peer_ack_lock);
	list_splice_init(&resource->peer_ack_req_list, &work_list);
	spin_unlock_irq(&resource->peer_ack_lock);

	list_for_each_entry_safe(req, tmp, &work_list, list) {
		struct drbd_peer_ack *peer_ack =
			kzalloc(sizeof(struct drbd_peer_ack), GFP_KERNEL);

		peer_ack->resource = resource;
		INIT_LIST_HEAD(&peer_ack->list);
		peer_ack->mask = peer_ack_mask(req);
		peer_ack->dagtag_sector = req->dagtag_sector;

		spin_lock_irq(&resource->peer_ack_lock);
		list_add_tail(&peer_ack->list, &resource->peer_ack_list);
		queue_peer_ack_send(resource, req, peer_ack);
		drbd_destroy_peer_ack_if_done(peer_ack);
		spin_unlock_irq(&resource->peer_ack_lock);

		call_rcu(&req->rcu, drbd_reclaim_req);
	}
	return 0;
}

void drbd_queue_peer_ack(struct drbd_resource *resource, struct drbd_request *req)
{
	lockdep_assert_held(&resource->peer_ack_lock);

	list_add_tail(&req->list, &resource->peer_ack_req_list);
	drbd_queue_work_if_unqueued(&resource->work, &resource->peer_ack_work);
}

static bool peer_ack_differs(struct drbd_request *req1, struct drbd_request *req2)
{
	unsigned int max_node_id = req1->device->resource->max_node_id;
	unsigned int node_id;

	for (node_id = 0; node_id <= max_node_id; node_id++)
		if ((req1->net_rq_state[node_id] & RQ_NET_OK) !=
		    (req2->net_rq_state[node_id] & RQ_NET_OK))
			return true;
	return false;
}

static bool peer_ack_window_full(struct drbd_request *req)
{
	struct drbd_resource *resource = req->device->resource;
	u32 peer_ack_window = resource->res_opts.peer_ack_window;
	u64 last_dagtag = resource->last_peer_acked_dagtag + peer_ack_window;

	return dagtag_newer_eq(req->dagtag_sector, last_dagtag);
}

static void drbd_remove_request_interval(struct rb_root *root,
					 struct drbd_request *req)
{
	struct drbd_device *device = req->device;

	lockdep_assert_irqs_disabled();

	spin_lock(&device->interval_lock);
	drbd_remove_interval(root, &req->i);
	spin_unlock(&device->interval_lock);
}

void drbd_req_destroy(struct kref *kref)
{
	struct drbd_request *req = container_of(kref, struct drbd_request, kref);
	struct drbd_resource *resource = req->device->resource;
	struct drbd_request *destroy_next;
	struct drbd_device *device;
	struct drbd_peer_device *peer_device;
	unsigned int s;
	bool was_last_ref;

	lockdep_assert_held(&resource->state_rwlock);
	lockdep_assert_irqs_disabled();

 tail_recursion:
	was_last_ref = false;
	device = req->device;
	s = req->local_rq_state;

#ifdef CONFIG_DRBD_TIMING_STATS
	if (s & RQ_WRITE) {

		spin_lock(&device->timing_lock); /* local irq already disabled */
		device->reqs++;
		ktime_aggregate(device, req, in_actlog_kt);
		ktime_aggregate(device, req, pre_submit_kt);
		for_each_peer_device(peer_device, device) {
			int node_id = peer_device->node_id;
			unsigned ns = req->net_rq_state[node_id];
			if (!(ns & RQ_NET_MASK))
				continue;
			ktime_aggregate_pd(peer_device, node_id, req, pre_send_kt);
			ktime_aggregate_pd(peer_device, node_id, req, acked_kt);
			ktime_aggregate_pd(peer_device, node_id, req, net_done_kt);
		}
		spin_unlock(&device->timing_lock);
	}
#endif

	/* paranoia */
	for_each_peer_device(peer_device, device) {
		unsigned ns = req->net_rq_state[peer_device->node_id];
		if (!(ns & RQ_NET_MASK))
			continue;
		if (ns & RQ_NET_DONE)
			continue;

		drbd_err(device,
			"drbd_req_destroy: Logic BUG rq_state: (0:%x, %d:%x), completion_ref = %d\n",
			s, peer_device->node_id, ns, atomic_read(&req->completion_ref));
		return;
	}

	/* more paranoia */
	if ((req->master_bio && !(s & RQ_POSTPONED)) ||
		atomic_read(&req->completion_ref) || (s & RQ_LOCAL_PENDING)) {
		drbd_err(device, "drbd_req_destroy: Logic BUG rq_state: %x, completion_ref = %d\n",
				s, atomic_read(&req->completion_ref));
		return;
	}

	spin_lock(&resource->tl_update_lock); /* local irq already disabled */
	destroy_next = req->destroy_next;
	list_del_rcu(&req->tl_requests);
	if (resource->tl_previous_write == req)
		resource->tl_previous_write = NULL;
	spin_unlock(&resource->tl_update_lock);

	/* finally remove the request from the conflict detection
	 * respective block_id verification interval tree. */
	if (!drbd_interval_empty(&req->i)) {
		struct rb_root *root;

		if (s & RQ_WRITE)
			root = &device->requests;
		else
			root = &device->read_requests;
		drbd_remove_request_interval(root, req);
	} else if (s & (RQ_NET_MASK & ~RQ_NET_DONE) && req->i.size != 0)
		drbd_err(device, "drbd_req_destroy: Logic BUG: interval empty, but: rq_state=0x%x, sect=%llu, size=%u\n",
			s, (unsigned long long)req->i.sector, req->i.size);

	if (s & RQ_WRITE) {
		/* There is a special case:
		 * we may notice late that IO was suspended,
		 * and postpone, or schedule for retry, a write,
		 * before it even was submitted or sent.
		 * In that case we do not want to touch the bitmap at all.
		 */
		if ((s & (RQ_POSTPONED|RQ_LOCAL_MASK|RQ_NET_MASK)) != RQ_POSTPONED &&
		    req->i.size && get_ldev_if_state(device, D_DETACHING)) {
			struct drbd_peer_md *peer_md = device->ldev->md.peers;
			unsigned long bits = -1, mask = -1;
			int node_id, max_node_id = device->resource->max_node_id;

			for (node_id = 0; node_id <= max_node_id; node_id++) {
				unsigned int net_rq_state;

				net_rq_state = req->net_rq_state[node_id];
				if (net_rq_state & RQ_NET_OK) {
					int bitmap_index = peer_md[node_id].bitmap_index;

					if (bitmap_index == -1)
						continue;

					if (net_rq_state & RQ_NET_SIS)
						clear_bit(bitmap_index, &bits);
					else
						clear_bit(bitmap_index, &mask);
				}
			}
			drbd_set_sync(device, req->i.sector, req->i.size, bits, mask);
			put_ldev(device);
		}

		/* one might be tempted to move the drbd_al_complete_io
		 * to the local io completion callback drbd_request_endio.
		 * but, if this was a mirror write, we may only
		 * drbd_al_complete_io after this is RQ_NET_DONE,
		 * otherwise the extent could be dropped from the al
		 * before it has actually been written on the peer.
		 * if we crash before our peer knows about the request,
		 * but after the extent has been dropped from the al,
		 * we would forget to resync the corresponding extent.
		 */
		if (s & RQ_IN_ACT_LOG) {
			if (get_ldev_if_state(device, D_DETACHING)) {
				was_last_ref = drbd_al_complete_io(device, &req->i);
				put_ldev(device);
			} else if (drbd_ratelimit()) {
				drbd_warn(device, "Should have called drbd_al_complete_io(, %llu, %u), "
					  "but my Disk seems to have failed :(\n",
					  (unsigned long long) req->i.sector, req->i.size);

			}
		}
	}

	/* Notify any waiting threads that this request has been destroyed. */
	atomic64_set(&resource->last_destroyed_dagtag, req->dagtag_sector);
	wake_up(&resource->request_destroy_wait);

	if (s & RQ_WRITE && req->i.size) {
		struct drbd_resource *resource = device->resource;
		struct drbd_request *peer_ack_req;

		spin_lock(&resource->peer_ack_lock); /* local irq already disabled */
		peer_ack_req = resource->peer_ack_req;
		if (peer_ack_req) {
			if (peer_ack_differs(req, peer_ack_req) ||
			    (was_last_ref && atomic_read(&device->ap_actlog_cnt)) ||
			    peer_ack_window_full(req)) {
				drbd_queue_peer_ack(resource, peer_ack_req);
				peer_ack_req = NULL;
			} else
				call_rcu(&peer_ack_req->rcu, drbd_reclaim_req);
		}
		resource->peer_ack_req = req;

		if (!peer_ack_req)
			resource->last_peer_acked_dagtag = req->dagtag_sector;
		spin_unlock(&resource->peer_ack_lock);

		mod_timer(&resource->peer_ack_timer,
			  jiffies + resource->res_opts.peer_ack_delay * HZ / 1000);
	} else
		call_rcu(&req->rcu, drbd_reclaim_req);

	/* In both branches of the if above, the reference to device gets released */
	kref_debug_put(&device->kref_debug, 6);
	kref_put(&device->kref, drbd_destroy_device);

	/*
	 * Do the equivalent of:
	 *   kref_put(&req->kref, drbd_req_destroy)
	 * without recursing into the destructor.
	 */
	if (destroy_next) {
		req = destroy_next;
		if (refcount_dec_and_test(&req->kref.refcount))
			goto tail_recursion;
	}
}

static void wake_all_senders(struct drbd_resource *resource) {
	struct drbd_connection *connection;
	/* We need make sure any update is visible before we wake up the
	 * threads that may check the values in their wait_event() condition.
	 * Do we need smp_mb here? Or rather switch to atomic_t? */
	rcu_read_lock();
	for_each_connection_rcu(connection, resource)
		wake_up(&connection->sender_work.q_wait);
	rcu_read_unlock();
}

bool start_new_tl_epoch(struct drbd_resource *resource)
{
	unsigned long flags;
	bool new_epoch_started;

	spin_lock_irqsave(&resource->current_tle_lock, flags);
	/* no point closing an epoch, if it is empty, anyways. */
	if (resource->current_tle_writes == 0) {
		new_epoch_started = false;
	} else {
		resource->current_tle_writes = 0;
		atomic_inc(&resource->current_tle_nr);
		wake_all_senders(resource);
		new_epoch_started = true;
	}
	spin_unlock_irqrestore(&resource->current_tle_lock, flags);

	return new_epoch_started;
}

void complete_master_bio(struct drbd_device *device,
		struct bio_and_error *m)
{
	int rw = bio_data_dir(m->bio);
	if (unlikely(m->error))
		m->bio->bi_status = errno_to_blk_status(m->error);
	bio_endio(m->bio);
	dec_ap_bio(device, rw);
}

static void queue_conflicting_resync_write(
		struct conflict_worker *submit_conflict, struct drbd_interval *i)
{
	struct drbd_peer_request *peer_req = container_of(i, struct drbd_peer_request, i);

	list_add_tail(&peer_req->submit_list, &submit_conflict->resync_writes);
}

static void queue_conflicting_resync_read(
		struct conflict_worker *submit_conflict, struct drbd_interval *i)
{
	struct drbd_peer_request *peer_req = container_of(i, struct drbd_peer_request, i);

	list_add_tail(&peer_req->submit_list, &submit_conflict->resync_reads);
}

static void queue_conflicting_write(
		struct conflict_worker *submit_conflict, struct drbd_interval *i)
{
	struct drbd_request *req = container_of(i, struct drbd_request, i);

	list_add_tail(&req->list, &submit_conflict->writes);
}

static void queue_conflicting_peer_write(
		struct conflict_worker *submit_conflict, struct drbd_interval *i)
{
	struct drbd_peer_request *peer_req = container_of(i, struct drbd_peer_request, i);

	list_add_tail(&peer_req->submit_list, &submit_conflict->peer_writes);
}

/* Queue any conflicting requests in this interval to be submitted. */
void drbd_release_conflicts(struct drbd_device *device, struct drbd_interval *release_interval)
{
	struct conflict_worker *submit_conflict = &device->submit_conflict;
	struct drbd_interval *i;
	bool any_queued = false;

	lockdep_assert_held(&device->interval_lock);

	drbd_for_each_overlap(i, &device->requests, release_interval->sector, release_interval->size) {
		if (test_bit(INTERVAL_SUBMITTED, &i->flags))
			continue;

		dynamic_drbd_dbg(device,
				"%s %s request at %llus+%u after conflict with %llus+%u\n",
				test_bit(INTERVAL_SUBMIT_CONFLICT_QUEUED, &i->flags) ? "Already queued" : "Queue",
				drbd_interval_type_str(i),
				(unsigned long long) i->sector, i->size,
				(unsigned long long) release_interval->sector, release_interval->size);

		if (test_bit(INTERVAL_SUBMIT_CONFLICT_QUEUED, &i->flags))
			continue;

		/* Verify requests never wait for conflicting intervals. If
		 * there are no conflicts, they are marked direcly as
		 * submitted. Hence we should not see any here. */
		if (unlikely(drbd_interval_is_verify(i))) {
			if (drbd_ratelimit())
				drbd_err(device, "Found verify request that was not yet submitted\n");
			continue;
		}

		set_bit(INTERVAL_SUBMIT_CONFLICT_QUEUED, &i->flags);

		spin_lock(&submit_conflict->lock);
		/* Queue the request regardless of whether other conflicts
		 * remain. The conflict submitter will only actually submit the
		 * request if there are no conflicts. */
		switch (i->type) {
			case INTERVAL_LOCAL_WRITE:
				queue_conflicting_write(submit_conflict, i);
				break;
			case INTERVAL_PEER_WRITE:
				queue_conflicting_peer_write(submit_conflict, i);
				break;
			case INTERVAL_RESYNC_WRITE:
				queue_conflicting_resync_write(submit_conflict, i);
				break;
			case INTERVAL_RESYNC_READ:
				queue_conflicting_resync_read(submit_conflict, i);
				break;
			default:
				BUG();
		}
		spin_unlock(&submit_conflict->lock);

		any_queued = true;
	}

	if (any_queued)
		queue_work(submit_conflict->wq, &submit_conflict->worker);
}

/* Helper for __req_mod().
 * Set m->bio to the master bio, if it is fit to be completed,
 * or leave it alone (it is initialized to NULL in __req_mod),
 * if it has already been completed, or cannot be completed yet.
 * If m->bio is set, the error status to be returned is placed in m->error.
 */
static
void drbd_req_complete(struct drbd_request *req, struct bio_and_error *m)
{
	const unsigned s = req->local_rq_state;
	struct drbd_device *device = req->device;
	struct drbd_peer_device *peer_device;
	unsigned long flags;
	int error, ok = 0;

	/*
	 * figure out whether to report success or failure.
	 *
	 * report success when at least one of the operations succeeded.
	 * or, to put the other way,
	 * only report failure, when both operations failed.
	 *
	 * what to do about the failures is handled elsewhere.
	 * what we need to do here is just: complete the master_bio.
	 *
	 * local completion error, if any, has been stored as ERR_PTR
	 * in private_bio within drbd_request_endio.
	 */
	if (s & RQ_LOCAL_OK)
		++ok;
	error = PTR_ERR(req->private_bio);

	for_each_peer_device(peer_device, device) {
		unsigned ns = req->net_rq_state[peer_device->node_id];
		/* any net ok ok local ok is good enough to complete this bio as OK */
		if (ns & RQ_NET_OK)
			++ok;
		/* paranoia */
		/* we must not complete the master bio, while it is
		 *	still being processed by _drbd_send_zc_bio (drbd_send_dblock),
		 *	respectively still needed for the second drbd_csum_bio() there.
		 *	not yet acknowledged by the peer
		 *	not yet completed by the local io subsystem
		 * these flags may get cleared in any order by
		 *	the worker,
		 *	the sender,
		 *	the receiver,
		 *	the bio_endio completion callbacks.
		 */
		if (!(ns & RQ_NET_MASK))
			continue;
		if (!(ns & (RQ_NET_PENDING|RQ_NET_QUEUED)))
			continue;

		drbd_err(device,
			"drbd_req_complete: Logic BUG rq_state: (0:%x, %d:%x), completion_ref = %d\n",
			 s, peer_device->node_id, ns, atomic_read(&req->completion_ref));
		return;
	}

	/* more paranoia */
	if (atomic_read(&req->completion_ref) ||
	    ((s & RQ_LOCAL_PENDING) && !(s & RQ_LOCAL_ABORTED))) {
		drbd_err(device, "drbd_req_complete: Logic BUG rq_state: %x, completion_ref = %d\n",
				s, atomic_read(&req->completion_ref));
		return;
	}

	if (!req->master_bio) {
		drbd_err(device, "drbd_req_complete: Logic BUG, master_bio == NULL!\n");
		return;
	}

	/* Before we can signal completion to the upper layers,
	 * we may need to close the current transfer log epoch.
	 * We simply compare the request epoch number with the current
	 * transfer log epoch number.
	 * With very specific timing, this may cause unnecessary barriers
	 * to be sent, but that is harmless.
	 *
	 * There is no need to close the transfer log epoch for empty flushes.
	 * The completion of the previous requests had the required effect on
	 * the peers already.
	 */
	if (bio_data_dir(req->master_bio) == WRITE &&
	    likely(req->i.size != 0) &&
	    req->epoch == atomic_read(&device->resource->current_tle_nr))
		start_new_tl_epoch(device->resource);

	/* Update disk stats */
	bio_end_io_acct(req->master_bio, req->start_jif);

	if (device->cached_err_io) {
		ok = 0;
		req->local_rq_state &= ~RQ_POSTPONED;
	} else if (!ok &&
		   bio_op(req->master_bio) == REQ_OP_READ &&
		   !(req->master_bio->bi_opf & REQ_RAHEAD) &&
		   !list_empty(&req->tl_requests)) {
		/* If READ failed,
		 * have it be pushed back to the retry work queue,
		 * so it will re-enter __drbd_make_request(),
		 * and be re-assigned to a suitable local or remote path,
		 * or failed if we do not have access to good data anymore.
		 *
		 * Unless it was failed early by __drbd_make_request(),
		 * because no path was available, in which case
		 * it was not even added to the transfer_log.
		 *
		 * read-ahead may fail, and will not be retried.
		 *
		 * WRITE should have used all available paths already.
		 */
		req->local_rq_state |= RQ_POSTPONED;
	}

	if (!(req->local_rq_state & RQ_POSTPONED)) {
		struct drbd_resource *resource = device->resource;
		bool quorum =
			resource->res_opts.on_no_quorum == ONQ_IO_ERROR ?
			resource->cached_all_devices_have_quorum : true;

		m->error = ok && quorum ? 0 : (error ?: -EIO);
		m->bio = req->master_bio;
		req->master_bio = NULL;

		spin_lock_irqsave(&device->interval_lock, flags);
		/* We leave it in the tree, to be able to verify later
		 * write-acks in protocol != C during resync.
		 * But we mark it as "complete", so it won't be counted as
		 * conflict in a multi-primary setup. */
		set_bit(INTERVAL_COMPLETED, &req->i.flags);
		if (req->local_rq_state & RQ_WRITE)
			drbd_release_conflicts(device, &req->i);
		spin_unlock_irqrestore(&device->interval_lock, flags);
	}

	/* Either we are about to complete to upper layers,
	 * or we will restart this request.
	 * In either case, the request object will be destroyed soon,
	 * so better remove it from all lists. */
	spin_lock_irqsave(&device->pending_completion_lock, flags);
	list_del_init(&req->req_pending_master_completion);
	spin_unlock_irqrestore(&device->pending_completion_lock, flags);
}

static void drbd_req_put_completion_ref(struct drbd_request *req, struct bio_and_error *m, int put)
{
	D_ASSERT(req->device, m || (req->local_rq_state & RQ_POSTPONED));

	lockdep_assert_held(&req->device->resource->state_rwlock);

	if (!put)
		return;

	if (!atomic_sub_and_test(put, &req->completion_ref))
		return;

	drbd_req_complete(req, m);

	/* local completion may still come in later,
	 * we need to keep the req object around. */
	if (req->local_rq_state & RQ_LOCAL_ABORTED)
		return;

	if (req->local_rq_state & RQ_POSTPONED) {
		/* don't destroy the req object just yet,
		 * but queue it for retry */
		drbd_restart_request(req);
		return;
	}

	kref_put(&req->kref, drbd_req_destroy);
}

void drbd_flush_requests(struct drbd_device *device)
{
	struct drbd_resource *resource = device->resource;
	struct drbd_request *req, *last_req = NULL;
	u64 required_dagtag;
	u64 last_destroyed_dagtag = atomic64_read(&resource->last_destroyed_dagtag);

	rcu_read_lock();
	/* Find the most recent request. */
	list_for_each_entry_rcu(req, &resource->transfer_log, tl_requests)
		last_req = req;
	required_dagtag = last_req ? last_req->dagtag_sector : 0;
	rcu_read_unlock();

	if (last_destroyed_dagtag < required_dagtag) {
		drbd_info(device, "Flushing requests from dagtag %llu to dagtag %llu\n",
				(unsigned long long) last_destroyed_dagtag,
				(unsigned long long) required_dagtag);
	}

	wait_event(resource->request_destroy_wait,
			atomic64_read(&resource->last_destroyed_dagtag) >= required_dagtag);
}

static void advance_conn_req_next(struct drbd_connection *connection, struct drbd_request *req)
{
	struct drbd_request *found_req = NULL;
	/* Only the sender thread comes here. No other caller context of req_mod() ever arrives here */
	if (connection->todo.req_next != req)
		return;
	rcu_read_lock();
	list_for_each_entry_continue_rcu(req, &connection->resource->transfer_log, tl_requests) {
		const unsigned s = req->net_rq_state[connection->peer_node_id];
		connection->send.seen_dagtag_sector = req->dagtag_sector;
		if (s & RQ_NET_QUEUED) {
			found_req = req;
			break;
		}
	}
	rcu_read_unlock();
	connection->todo.req_next = found_req;
}

static void set_cache_ptr_if_null(struct drbd_request **cache_ptr, struct drbd_request *req)
{
	struct drbd_request *prev_req, *old_req = NULL;

	rcu_read_lock();
	prev_req = cmpxchg(cache_ptr, old_req, req);
	while (prev_req != old_req) {
		if (prev_req && req->dagtag_sector > prev_req->dagtag_sector)
			break;
		old_req = prev_req;
		prev_req = cmpxchg(cache_ptr, old_req, req);
	}
	rcu_read_unlock();
}

static void advance_cache_ptr(struct drbd_connection *connection,
			      struct drbd_request **cache_ptr, struct drbd_request *req,
			      unsigned int is_set, unsigned int is_clear)
{
	struct drbd_request *old_req;
	struct drbd_request *found_req = NULL;

	rcu_read_lock();
	old_req = rcu_dereference(*cache_ptr);
	if (old_req != req) {
		rcu_read_unlock();
		return;
	}
	list_for_each_entry_continue_rcu(req, &connection->resource->transfer_log, tl_requests) {
		const unsigned s = READ_ONCE(req->net_rq_state[connection->peer_node_id]);
		if (!(s & RQ_NET_MASK))
			continue;
		if (((s & is_set) == is_set) && !(s & is_clear)) {
			found_req = req;
			break;
		}
	}

	cmpxchg(cache_ptr, old_req, found_req);
	rcu_read_unlock();
}

/* for wsame, discard, and zero-out requests, the payload (amount of data we
 * need to send) is much smaller than the number of storage sectors affected */
static unsigned int req_payload_sectors(struct drbd_request *req)
{
	/* actually: physical_block_size,
	 * but lets just hardcode 4k in sectors: */
	if (unlikely(req->local_rq_state & RQ_WSAME))
		return 8;
	/* really only a few bytes, but let's pretend one sector */
	if (unlikely(req->local_rq_state & (RQ_UNMAP|RQ_ZEROES)))
		return 1;
	/* other have all the data as payload on the wire */
	return req->i.size >> 9;
}

/* I'd like this to be the only place that manipulates
 * req->completion_ref and req->kref. */
static void mod_rq_state(struct drbd_request *req, struct bio_and_error *m,
		struct drbd_peer_device *peer_device,
		int clear, int set)
{
	unsigned old_local, old_net = 0;
	unsigned set_local = set & RQ_STATE_0_MASK;
	unsigned clear_local = clear & RQ_STATE_0_MASK;
	int c_put = 0;
	const int idx = peer_device ? peer_device->node_id : -1;
	struct drbd_connection *connection = NULL;
	bool unchanged;

	set &= ~RQ_STATE_0_MASK;
	clear &= ~RQ_STATE_0_MASK;

	if (idx == -1) {
		/* do not try to manipulate net state bits
		 * without an associated state slot! */
		BUG_ON(set);
		BUG_ON(clear);
	}

	/* apply */
	spin_lock(&req->rq_lock); /* local IRQ already disabled */

	old_local = req->local_rq_state;
	req->local_rq_state &= ~clear_local;
	req->local_rq_state |= set_local;

	if (idx != -1) {
		old_net = req->net_rq_state[idx];
		req->net_rq_state[idx] &= ~clear;
		req->net_rq_state[idx] |= set;
		connection = peer_device->connection;
	}

	/* no change? */
	unchanged = req->local_rq_state == old_local &&
	  (idx == -1 || req->net_rq_state[idx] == old_net);

	spin_unlock(&req->rq_lock);

	if (unchanged)
		return;

	/* intent: get references */

	kref_get(&req->kref);

	if (!(old_local & RQ_LOCAL_PENDING) && (set_local & RQ_LOCAL_PENDING))
		atomic_inc(&req->completion_ref);

	if (!(old_net & RQ_NET_PENDING) && (set & RQ_NET_PENDING)) {
		inc_ap_pending(peer_device);
		atomic_inc(&req->completion_ref);
	}

	if (!(old_net & RQ_NET_QUEUED) && (set & RQ_NET_QUEUED)) {
		set_cache_ptr_if_null(&connection->req_not_net_done, req);
		atomic_inc(&req->completion_ref);
	}

	if (!(old_net & RQ_EXP_BARR_ACK) && (set & RQ_EXP_BARR_ACK))
		kref_get(&req->kref); /* wait for the DONE */

	if (!(old_net & RQ_NET_SENT) && (set & RQ_NET_SENT)) {
		/* potentially already completed in the ack_receiver thread */
		if (!(old_net & RQ_NET_DONE))
			atomic_add(req_payload_sectors(req), &peer_device->connection->ap_in_flight);
		if (req->net_rq_state[idx] & RQ_NET_PENDING)
			set_cache_ptr_if_null(&connection->req_ack_pending, req);
	}

	if (!(old_local & RQ_COMPLETION_SUSP) && (set_local & RQ_COMPLETION_SUSP))
		atomic_inc(&req->completion_ref);

	/* progress: put references */

	if ((old_local & RQ_COMPLETION_SUSP) && (clear_local & RQ_COMPLETION_SUSP))
		++c_put;

	if (!(old_local & RQ_LOCAL_ABORTED) && (set_local & RQ_LOCAL_ABORTED)) {
		D_ASSERT(req->device, req->local_rq_state & RQ_LOCAL_PENDING);
		++c_put;
	}

	if ((old_local & RQ_LOCAL_PENDING) && (clear_local & RQ_LOCAL_PENDING)) {
		struct drbd_device *device = req->device;

		if (req->local_rq_state & RQ_LOCAL_ABORTED)
			kref_put(&req->kref, drbd_req_destroy);
		else
			++c_put;
		spin_lock(&device->pending_completion_lock); /* local irq already disabled */
		list_del_init(&req->req_pending_local);
		spin_unlock(&device->pending_completion_lock);
	}

	if ((old_net & RQ_NET_PENDING) && (clear & RQ_NET_PENDING)) {
		dec_ap_pending(peer_device);
		++c_put;
		ktime_get_accounting(req->acked_kt[peer_device->node_id]);
		advance_cache_ptr(connection, &connection->req_ack_pending,
				  req, RQ_NET_SENT | RQ_NET_PENDING, 0);
	}

	if ((old_net & RQ_NET_QUEUED) && (clear & RQ_NET_QUEUED)) {
		++c_put;
		advance_conn_req_next(connection, req);
	}

	if (!(old_net & RQ_NET_DONE) && (set & RQ_NET_DONE)) {
		atomic_t *ap_in_flight = &peer_device->connection->ap_in_flight;

		if (old_net & RQ_NET_SENT)
			atomic_sub(req_payload_sectors(req), ap_in_flight);
		if (old_net & RQ_EXP_BARR_ACK)
			kref_put(&req->kref, drbd_req_destroy);
		ktime_get_accounting(req->net_done_kt[peer_device->node_id]);

		if (peer_device->repl_state[NOW] == L_AHEAD &&
		    atomic_read(ap_in_flight) == 0) {
			struct drbd_peer_device *pd;
			int vnr;
			/* The first peer device to notice that it is time to
			 * go Ahead -> SyncSource tries to trigger that
			 * transition for *all* peer devices currently in
			 * L_AHEAD for this connection. */
			idr_for_each_entry(&peer_device->connection->peer_devices, pd, vnr) {
				if (pd->repl_state[NOW] != L_AHEAD)
					continue;
				if (test_and_set_bit(AHEAD_TO_SYNC_SOURCE, &pd->flags))
					continue; /* already done */
				pd->start_resync_side = L_SYNC_SOURCE;
				pd->start_resync_timer.expires = jiffies + HZ;
				add_timer(&pd->start_resync_timer);
			}
		}

		/* in ahead/behind mode, or just in case,
		 * before we finally destroy this request,
		 * the caching pointers must not reference it anymore */
		advance_conn_req_next(connection, req);
		advance_cache_ptr(connection, &connection->req_ack_pending,
				  req, RQ_NET_SENT | RQ_NET_PENDING, 0);
		advance_cache_ptr(connection, &connection->req_not_net_done,
				  req, 0, RQ_NET_DONE);
	}

	/* potentially complete and destroy */
	drbd_req_put_completion_ref(req, m, c_put);
	kref_put(&req->kref, drbd_req_destroy);
}

static void drbd_report_io_error(struct drbd_device *device, struct drbd_request *req)
{
        char b[BDEVNAME_SIZE];

	if (!drbd_ratelimit())
		return;

	drbd_warn(device, "local %s IO error sector %llu+%u on %s\n",
		  (req->local_rq_state & RQ_WRITE) ? "WRITE" : "READ",
		  (unsigned long long)req->i.sector,
		  req->i.size >> 9,
		  bdevname(device->ldev->backing_bdev, b));
}

static int drbd_protocol_state_bits(struct drbd_connection *connection)
{
	struct net_conf *nc;
	int p;

	rcu_read_lock();
	nc = rcu_dereference(connection->transport.net_conf);
	p = nc->wire_protocol;
	rcu_read_unlock();

	return p == DRBD_PROT_C ? RQ_EXP_WRITE_ACK :
		p == DRBD_PROT_B ? RQ_EXP_RECEIVE_ACK : 0;

}

/* Helper for HANDED_OVER_TO_NETWORK.
 * Is this a protocol A write (neither WRITE_ACK nor RECEIVE_ACK expected)?
 * Is it also still "PENDING"?
 * --> If so, clear PENDING and set NET_OK below.
 * If it is a protocol A write, but not RQ_PENDING anymore, neg-ack was faster
 * (and we must not set RQ_NET_OK) */
static inline bool is_pending_write_protocol_A(struct drbd_request *req, int idx)
{
	return (req->local_rq_state & RQ_WRITE) == 0 ? 0 :
		(req->net_rq_state[idx] &
		   (RQ_NET_PENDING|RQ_EXP_WRITE_ACK|RQ_EXP_RECEIVE_ACK))
		==  RQ_NET_PENDING;
}

/* obviously this could be coded as many single functions
 * instead of one huge switch,
 * or by putting the code directly in the respective locations
 * (as it has been before).
 *
 * but having it this way
 *  enforces that it is all in this one place, where it is easier to audit,
 *  it makes it obvious that whatever "event" "happens" to a request should
 *  happen with the state_rwlock read lock held,
 *  and it enforces that we have to think in a very structured manner
 *  about the "events" that may happen to a request during its life time ...
 *
 *
 * peer_device == NULL means local disk
 */
void __req_mod(struct drbd_request *req, enum drbd_req_event what,
		struct drbd_peer_device *peer_device,
		struct bio_and_error *m)
{
	struct drbd_device *device = req->device;
	struct net_conf *nc;
	unsigned long flags;
	int p;
	int idx;

	lockdep_assert_held(&device->resource->state_rwlock);

	if (m)
		m->bio = NULL;

	idx = peer_device ? peer_device->node_id : -1;

	switch (what) {
	default:
		drbd_err(device, "LOGIC BUG in %s:%u\n", __FILE__ , __LINE__);
		break;

	case TO_BE_SUBMITTED: /* locally */
		/* reached via __drbd_make_request */
		D_ASSERT(device, !(req->local_rq_state & RQ_LOCAL_MASK));
		mod_rq_state(req, m, peer_device, 0, RQ_LOCAL_PENDING);
		break;

	case COMPLETED_OK:
		if (req->local_rq_state & RQ_WRITE)
			device->writ_cnt += req->i.size >> 9;
		else
			device->read_cnt += req->i.size >> 9;

		mod_rq_state(req, m, peer_device, RQ_LOCAL_PENDING,
				RQ_LOCAL_COMPLETED|RQ_LOCAL_OK);
		break;

	case ABORT_DISK_IO:
		mod_rq_state(req, m, peer_device, 0, RQ_LOCAL_ABORTED);
		break;

	case WRITE_COMPLETED_WITH_ERROR:
		drbd_report_io_error(device, req);
		mod_rq_state(req, m, peer_device, RQ_LOCAL_PENDING, RQ_LOCAL_COMPLETED);
		break;

	case READ_COMPLETED_WITH_ERROR:
		drbd_set_all_out_of_sync(device, req->i.sector, req->i.size);
		drbd_report_io_error(device, req);
		fallthrough;
	case READ_AHEAD_COMPLETED_WITH_ERROR:
		mod_rq_state(req, m, peer_device, RQ_LOCAL_PENDING, RQ_LOCAL_COMPLETED);
		break;

	case DISCARD_COMPLETED_NOTSUPP:
	case DISCARD_COMPLETED_WITH_ERROR:
		/* I'd rather not detach from local disk just because it
		 * failed a REQ_OP_DISCARD. */
		mod_rq_state(req, m, peer_device, RQ_LOCAL_PENDING, RQ_LOCAL_COMPLETED);
		break;

	case QUEUE_FOR_NET_READ:
		/* READ, and
		 * no local disk,
		 * or target area marked as invalid,
		 * or just got an io-error. */
		/* from __drbd_make_request
		 * or from bio_endio during read io-error recovery */

		/* So we can verify the handle in the answer packet.
		 * Corresponding drbd_remove_request_interval is in
		 * drbd_req_complete() */
		D_ASSERT(device, drbd_interval_empty(&req->i));
		spin_lock_irqsave(&device->interval_lock, flags);
		drbd_insert_interval(&device->read_requests, &req->i);
		spin_unlock_irqrestore(&device->interval_lock, flags);

		D_ASSERT(device, !(req->net_rq_state[idx] & RQ_NET_MASK));
		D_ASSERT(device, !(req->local_rq_state & RQ_LOCAL_MASK));
		mod_rq_state(req, m, peer_device, 0, RQ_NET_PENDING|RQ_NET_QUEUED);
		break;

	case QUEUE_FOR_NET_WRITE:
		/* assert something? */
		/* from __drbd_make_request only */

		/* NOTE
		 * In case the req ended up on the transfer log before being
		 * queued on the worker, it could lead to this request being
		 * missed during cleanup after connection loss.
		 * So we have to do both operations here,
		 * within the same lock that protects the transfer log.
		 *
		 * _req_add_to_epoch(req); this has to be after the
		 * _maybe_start_new_epoch(req); which happened in
		 * __drbd_make_request, because we now may set the bit
		 * again ourselves to close the current epoch.
		 *
		 * Add req to the (now) current epoch (barrier). */

		D_ASSERT(device, !(req->net_rq_state[idx] & RQ_NET_MASK));

		/* queue work item to send data */
		mod_rq_state(req, m, peer_device, 0, RQ_NET_PENDING|RQ_NET_QUEUED|RQ_EXP_BARR_ACK|
				drbd_protocol_state_bits(peer_device->connection));

		/* Close the epoch, in case it outgrew the limit.
		 * Or if this is a "batch bio", and some of our peers is "old",
		 * because a batch bio "storm" (like, large scale discarding
		 * during mkfs time) would be likely to starve out the peers
		 * activity log, if it is smaller than ours (or we don't have
		 * any).  And a fix for the resulting potential distributed
		 * deadlock was only implemented with P_CONFIRM_STABLE with
		 * protocol version 114.
		 */
		if (device->resource->cached_min_aggreed_protocol_version < 114 &&
		    (req->local_rq_state & (RQ_UNMAP|RQ_WSAME|RQ_ZEROES)))
			p = 1;
		else {
			rcu_read_lock();
			nc = rcu_dereference(peer_device->connection->transport.net_conf);
			p = nc->max_epoch_size;
			rcu_read_unlock();
		}
		if (device->resource->current_tle_writes >= p)
			start_new_tl_epoch(device->resource);
		break;

	case QUEUE_FOR_SEND_OOS:
		mod_rq_state(req, m, peer_device, 0, RQ_NET_QUEUED);
		break;

	case SEND_CANCELED:
	case SEND_FAILED:
		/* Just update flags so it is no longer marked as on the sender
		 * queue; real cleanup will be done from
		 * tl_walk(,CONNECTION_LOST*). */
		mod_rq_state(req, m, peer_device, RQ_NET_QUEUED, 0);
		break;

	case HANDED_OVER_TO_NETWORK:
		/* assert something? */
		if (is_pending_write_protocol_A(req, idx))
			/* this is what is dangerous about protocol A:
			 * pretend it was successfully written on the peer. */
			mod_rq_state(req, m, peer_device, RQ_NET_QUEUED|RQ_NET_PENDING,
				     RQ_NET_SENT|RQ_NET_OK);
		else
			mod_rq_state(req, m, peer_device, RQ_NET_QUEUED, RQ_NET_SENT);
		/* It is still not yet RQ_NET_DONE until the
		 * corresponding epoch barrier got acked as well,
		 * so we know what to dirty on connection loss. */
		break;

	case OOS_HANDED_TO_NETWORK:
		/* Was not set PENDING, no longer QUEUED, so is now DONE
		 * as far as this connection is concerned. */
		mod_rq_state(req, m, peer_device, RQ_NET_QUEUED, RQ_NET_DONE);
		break;

	case CONNECTION_LOST:
	case CONNECTION_LOST_WHILE_SUSPENDED:
		/* Only apply to requests that were for this peer but not done. */
		if (!(req->net_rq_state[idx] & RQ_NET_MASK) || req->net_rq_state[idx] & RQ_NET_DONE)
			break;

		/* For protocol A, or when not suspended, we consider the
		 * request to be lost towards this peer.
		 *
		 * Protocol B&C requests are kept while suspended because
		 * resending is allowed. If such a request is pending to this
		 * peer, we suspend its completion until IO is resumed. This is
		 * a conservative simplification. We could complete it while
		 * suspended once we know it has been received by "enough"
		 * peers. However, we do not track that.
		 *
		 * If the request is no longer pending to this peer, then we
		 * have already received the corresponding ack. The request may
		 * complete as far as this peer is concerned. */
		if (what == CONNECTION_LOST ||
				!(req->net_rq_state[idx] & (RQ_EXP_RECEIVE_ACK|RQ_EXP_WRITE_ACK)))
			mod_rq_state(req, m, peer_device, RQ_NET_PENDING|RQ_NET_OK, RQ_NET_DONE);
		else if (req->net_rq_state[idx] & RQ_NET_PENDING)
			mod_rq_state(req, m, peer_device, 0, RQ_COMPLETION_SUSP);
		break;

	case WRITE_ACKED_BY_PEER_AND_SIS:
		spin_lock_irqsave(&req->rq_lock, flags);
		req->net_rq_state[idx] |= RQ_NET_SIS;
		spin_unlock_irqrestore(&req->rq_lock, flags);
	case WRITE_ACKED_BY_PEER:
		/* Normal operation protocol C: successfully written on peer.
		 * During resync, even in protocol != C,
		 * we requested an explicit write ack anyways.
		 * Which means we cannot even assert anything here.
		 * Nothing more to do here.
		 * We want to keep the tl in place for all protocols, to cater
		 * for volatile write-back caches on lower level devices. */
		goto ack_common;
	case RECV_ACKED_BY_PEER:
		D_ASSERT(device, req->net_rq_state[idx] & RQ_EXP_RECEIVE_ACK);
		/* protocol B; pretends to be successfully written on peer.
		 * see also notes above in HANDED_OVER_TO_NETWORK about
		 * protocol != C */
	ack_common:
		mod_rq_state(req, m, peer_device, RQ_NET_PENDING, RQ_NET_OK);
		break;

	case NEG_ACKED:
		mod_rq_state(req, m, peer_device, RQ_NET_OK|RQ_NET_PENDING,
			     (req->local_rq_state & RQ_WRITE) ? 0 : RQ_NET_DONE);
		break;

	case COMPLETION_RESUMED:
		mod_rq_state(req, m, peer_device, RQ_COMPLETION_SUSP, 0);
		break;

	case CANCEL_SUSPENDED_IO:
		/* Only apply to requests that were for this peer but not done. */
		if (!(req->net_rq_state[idx] & RQ_NET_MASK) || req->net_rq_state[idx] & RQ_NET_DONE)
			break;

		/* CONNECTION_LOST_WHILE_SUSPENDED followed by
		 * CANCEL_SUSPENDED_IO should be essentially the same as
		 * CONNECTION_LOST. Make the corresponding changes. The
		 * RQ_COMPLETION_SUSP flag is handled by COMPLETION_RESUMED. */
		mod_rq_state(req, m, peer_device, RQ_NET_PENDING|RQ_NET_OK, RQ_NET_DONE);
		break;

	case RESEND:
		/* If RQ_NET_OK is already set, we got a P_WRITE_ACK or P_RECV_ACK
		   before the connection loss (B&C only); only P_BARRIER_ACK
		   (or the local completion?) was missing when we suspended.
		   Throwing them out of the TL here by pretending we got a BARRIER_ACK.
		   During connection handshake, we ensure that the peer was not rebooted.

		   Protocol A requests always have RQ_NET_OK removed when the
		   connection is lost, so this will never apply to them.

		   Resending is only allowed on synchronous connections,
		   where all requests not yet completed to upper layers would
		   be in the same "reorder-domain", there can not possibly be
		   any dependency between incomplete requests, and we are
		   allowed to complete this one "out-of-sequence".
		 */
		if (req->net_rq_state[idx] & RQ_NET_OK)
			goto barrier_acked;

		/* Only apply to requests that are pending a response from
		 * this peer. */
		if (!(req->net_rq_state[idx] & RQ_NET_PENDING))
			break;

		D_ASSERT(device, !(req->net_rq_state[idx] & RQ_NET_QUEUED));
		mod_rq_state(req, m, peer_device, RQ_NET_SENT, RQ_NET_QUEUED);
		break;

	case BARRIER_ACKED:
barrier_acked:
		/* barrier ack for READ requests does not make sense */
		if (!(req->local_rq_state & RQ_WRITE))
			break;

		if (req->net_rq_state[idx] & RQ_NET_PENDING) {
			/* barrier came in before all requests were acked.
			 * this is bad, because if the connection is lost now,
			 * we won't be able to clean them up... */
			drbd_err(device, "FIXME (BARRIER_ACKED but pending)\n");
			mod_rq_state(req, m, peer_device, RQ_NET_PENDING, RQ_NET_OK);
		}
		/* As this is called for all requests within a matching epoch,
		 * we need to filter, and only set RQ_NET_DONE for those that
		 * have actually been on the wire. */
		if (req->net_rq_state[idx] & RQ_NET_MASK)
			mod_rq_state(req, m, peer_device, 0, RQ_NET_DONE);
		break;

	case DATA_RECEIVED:
		D_ASSERT(device, req->net_rq_state[idx] & RQ_NET_PENDING);
		mod_rq_state(req, m, peer_device, RQ_NET_PENDING, RQ_NET_OK|RQ_NET_DONE);
		break;

	case BARRIER_SENT:
		mod_rq_state(req, m, peer_device, 0, RQ_NET_OK|RQ_NET_DONE);
		break;
	};
}

/* we may do a local read if:
 * - we are consistent (of course),
 * - or we are generally inconsistent,
 *   BUT we are still/already IN SYNC with all peers for this area.
 *   since size may be bigger than BM_BLOCK_SIZE,
 *   we may need to check several bits.
 */
static bool drbd_may_do_local_read(struct drbd_device *device, sector_t sector, int size)
{
	struct drbd_md *md = &device->ldev->md;
	unsigned int node_id;
	unsigned int n_checked = 0;

	unsigned long sbnr, ebnr;
	sector_t esector, nr_sectors;

	if (device->disk_state[NOW] == D_UP_TO_DATE)
		return true;
	if (device->disk_state[NOW] != D_INCONSISTENT)
		return false;
	esector = sector + (size >> 9) - 1;
	nr_sectors = get_capacity(device->vdisk);
	D_ASSERT(device, sector  < nr_sectors);
	D_ASSERT(device, esector < nr_sectors);

	sbnr = BM_SECT_TO_BIT(sector);
	ebnr = BM_SECT_TO_BIT(esector);

	for (node_id = 0; node_id < DRBD_NODE_ID_MAX; node_id++) {
		struct drbd_peer_md *peer_md = &md->peers[node_id];

		/* Skip bitmap indexes which are not assigned to a peer. */
		if (!(peer_md->flags & MDF_HAVE_BITMAP))
			continue;

		if (drbd_bm_count_bits(device, peer_md->bitmap_index, sbnr, ebnr))
			return false;
		++n_checked;
	}
	if (n_checked == 0) {
		if (drbd_ratelimit()) {
			drbd_err(device, "No valid bitmap slots found to check!\n");
		}
		return false;
	}
	return true;
}

/* TODO improve for more than one peer.
 * also take into account the drbd protocol. */
static bool remote_due_to_read_balancing(struct drbd_device *device,
		struct drbd_peer_device *peer_device, sector_t sector,
		enum drbd_read_balancing rbm)
{
	int stripe_shift;

	switch (rbm) {
	case RB_CONGESTED_REMOTE:
		return bdi_read_congested(
			device->ldev->backing_bdev->bd_disk->bdi);
	case RB_LEAST_PENDING:
		return atomic_read(&device->local_cnt) >
			atomic_read(&peer_device->ap_pending_cnt) + atomic_read(&peer_device->rs_pending_cnt);
	case RB_32K_STRIPING:  /* stripe_shift = 15 */
	case RB_64K_STRIPING:
	case RB_128K_STRIPING:
	case RB_256K_STRIPING:
	case RB_512K_STRIPING:
	case RB_1M_STRIPING:   /* stripe_shift = 20 */
		stripe_shift = (rbm - RB_32K_STRIPING + 15);
		return (sector >> (stripe_shift - 9)) & 1;
	case RB_ROUND_ROBIN:
		return test_and_change_bit(READ_BALANCE_RR, &device->flags);
	case RB_PREFER_REMOTE:
		return true;
	case RB_PREFER_LOCAL:
	default:
		return false;
	}
}

static void __maybe_pull_ahead(struct drbd_device *device, struct drbd_connection *connection)
{
	struct net_conf *nc;
	bool congested = false;
	enum drbd_on_congestion on_congestion;
	u32 cong_fill = 0, cong_extents = 0;
	struct drbd_peer_device *peer_device = conn_peer_device(connection, device->vnr);

	lockdep_assert_held(&device->resource->state_rwlock);

	nc = rcu_dereference(connection->transport.net_conf);
	if (nc) {
		on_congestion = nc->on_congestion;
		cong_fill = nc->cong_fill;
		cong_extents = nc->cong_extents;
	} else {
		on_congestion = OC_BLOCK;
	}
	if (on_congestion == OC_BLOCK)
		return;

	if (on_congestion == OC_PULL_AHEAD && peer_device->repl_state[NOW] == L_AHEAD)
		return; /* nothing to do ... */

	/* If I don't even have good local storage, we can not reasonably try
	 * to pull ahead of the peer. We also need the local reference to make
	 * sure device->act_log is there.
	 */
	if (!get_ldev_if_state(device, D_UP_TO_DATE))
		return;

	if (test_and_set_bit(HANDLING_CONGESTION, &peer_device->flags))
		goto out;

	/* if an other volume already found that we are congested, short circuit. */
	congested = test_bit(CONN_CONGESTED, &connection->flags);

	if (!congested && cong_fill) {
		int n = atomic_read(&connection->ap_in_flight) +
			atomic_read(&connection->rs_in_flight);
		if (n >= cong_fill) {
			drbd_info(device, "Congestion-fill threshold reached (%d >= %d)\n", n, cong_fill);
			congested = true;
		}
	}

	if (!congested && device->act_log->used >= cong_extents) {
		drbd_info(device, "Congestion-extents threshold reached (%d >= %d)\n",
			device->act_log->used, cong_extents);
		congested = true;
	}

	if (congested) {
		set_bit(CONN_CONGESTED, &connection->flags);
		drbd_peer_device_post_work(peer_device, HANDLE_CONGESTION);
	} else {
		clear_bit(HANDLING_CONGESTION, &peer_device->flags);
	}
out:
	put_ldev(device);
}

static void maybe_pull_ahead(struct drbd_device *device)
{
	struct drbd_connection *connection;

	rcu_read_lock();
	for_each_connection_rcu(connection, device->resource)
		if (connection->cstate[NOW] == C_CONNECTED)
			__maybe_pull_ahead(device, connection);
	rcu_read_unlock();
}

bool drbd_should_do_remote(struct drbd_peer_device *peer_device, enum which_state which)
{
	enum drbd_disk_state peer_disk_state = peer_device->disk_state[which];
	enum drbd_repl_state repl_state = peer_device->repl_state[which];

	return peer_disk_state == D_UP_TO_DATE ||
		(peer_disk_state == D_INCONSISTENT &&
		 (repl_state == L_ESTABLISHED ||
		  (repl_state >= L_WF_BITMAP_T && repl_state < L_AHEAD)));
	/* Before proto 96 that was >= CONNECTED instead of >= L_WF_BITMAP_T.
	   That is equivalent since before 96 IO was frozen in the L_WF_BITMAP*
	   states. */
}

static bool drbd_should_send_out_of_sync(struct drbd_peer_device *peer_device)
{
	return peer_device->repl_state[NOW] == L_AHEAD || peer_device->repl_state[NOW] == L_WF_BITMAP_S;
	/* pdsk = D_INCONSISTENT as a consequence. Protocol 96 check not necessary
	   since we enter state L_AHEAD only if proto >= 96 */
}

/* Prefer to read from protcol C peers, then B, last A */
static u64 calc_nodes_to_read_from(struct drbd_device *device)
{
	struct drbd_peer_device *peer_device;
	u64 candidates[DRBD_PROT_C] = {};
	int wp;

	rcu_read_lock();
	for_each_peer_device_rcu(peer_device, device) {
		struct net_conf *nc;

		if (peer_device->disk_state[NOW] != D_UP_TO_DATE)
			continue;
		nc = rcu_dereference(peer_device->connection->transport.net_conf);
		if (!nc || !nc->allow_remote_read)
			continue;
		wp = nc->wire_protocol;
		candidates[wp - 1] |= NODE_MASK(peer_device->node_id);
	}
	rcu_read_unlock();

	for (wp = DRBD_PROT_C; wp >= DRBD_PROT_A; wp--) {
		if (candidates[wp - 1])
			return candidates[wp - 1];
	}
	return 0;
}

/* If this returns NULL, and req->private_bio is still set,
 * the request should be submitted locally.
 *
 * If it returns NULL, but req->private_bio is not set,
 * we do not have access to good data :(
 *
 * Otherwise, this destroys req->private_bio, if any,
 * and returns the peer device which should be asked for data.
 */
static struct drbd_peer_device *find_peer_device_for_read(struct drbd_request *req)
{
	struct drbd_peer_device *peer_device;
	struct drbd_device *device = req->device;
	enum drbd_read_balancing rbm = RB_PREFER_REMOTE;

	if (req->private_bio) {
		if (!drbd_may_do_local_read(device,
					req->i.sector, req->i.size)) {
			bio_put(req->private_bio);
			req->private_bio = NULL;
			put_ldev(device);
		}
	}

	if (device->disk_state[NOW] > D_DISKLESS) {
		rcu_read_lock();
		rbm = rcu_dereference(device->ldev->disk_conf)->read_balancing;
		rcu_read_unlock();
		if (rbm == RB_PREFER_LOCAL && req->private_bio) {
			return NULL; /* submit locally */
		}
	}

	/* TODO: improve read balancing decisions, allow user to configure node weights */
	while (true) {
		if (!device->read_nodes)
			device->read_nodes = calc_nodes_to_read_from(device);
		if (device->read_nodes) {
			int peer_node_id = __ffs64(device->read_nodes);
			device->read_nodes &= ~NODE_MASK(peer_node_id);
			peer_device = peer_device_by_node_id(device, peer_node_id);
			if (!peer_device)
				continue;
			if (peer_device->disk_state[NOW] != D_UP_TO_DATE)
				continue;
			if (req->private_bio &&
			    !remote_due_to_read_balancing(device, peer_device, req->i.sector, rbm))
				peer_device = NULL;
		} else {
			peer_device = NULL;
		}
		break;
	}

	if (peer_device && req->private_bio) {
		bio_put(req->private_bio);
		req->private_bio = NULL;
		put_ldev(device);
	}
	return peer_device;
}

static int drbd_process_empty_flush(struct drbd_request *req)
{
	struct drbd_device *device = req->device;
	struct drbd_peer_device *peer_device;
	int count = 0;

	for_each_peer_device(peer_device, device) {
		/* When a flush is submitted, the expectation is that the data
		 * is written somewhere in a usable form. Hence only
		 * D_UP_TO_DATE peers are included and not all peers that
		 * receive the data. */
		if (peer_device->disk_state[NOW] == D_UP_TO_DATE) {
			++count;

			/* An empty flush indicates that all previously
			 * completed requests should be written out to stable
			 * storage. Request completion already triggers a
			 * barrier to be sent and the current epoch closed. The
			 * barrier causes the data to be written out unless
			 * that is configured not to be necessary.
			 *
			 * Hence there is nothing more to be done to cause the
			 * writing out to persistent storage which was
			 * requested. We just mark the request so that we know
			 * that a flush has effectively occurred on this peer
			 * so that we can complete it successfully.
			 *
			 * We _should_ wait for any outstanding barriers to
			 * protocol C peers to be acked before completing this
			 * request, so that we are sure that the previously
			 * completed requests have really been written out
			 * there too. However, DRBD has never yet implemented
			 * this. */
			_req_mod(req, BARRIER_SENT, peer_device);
		}
	}

	return count;
}

/* returns the number of connections expected to actually write this data,
 * which does NOT include those that we are L_AHEAD for. */
static int drbd_process_write_request(struct drbd_request *req)
{
	struct drbd_device *device = req->device;
	struct drbd_peer_device *peer_device;
	int remote, send_oos;
	int count = 0;

	for_each_peer_device(peer_device, device) {
		remote = drbd_should_do_remote(peer_device, NOW);
		send_oos = drbd_should_send_out_of_sync(peer_device);

		if (!remote && !send_oos)
			continue;

		D_ASSERT(device, !(remote && send_oos));

		if (remote) {
			++count;
			_req_mod(req, QUEUE_FOR_NET_WRITE, peer_device);
		} else
			_req_mod(req, QUEUE_FOR_SEND_OOS, peer_device);
	}

	return count;
}

static void drbd_process_discard_or_zeroes_req(struct drbd_request *req, int flags)
{
	int err = drbd_issue_discard_or_zero_out(req->device,
				req->i.sector, req->i.size >> 9, flags);
	if (err)
		req->private_bio->bi_status = BLK_STS_IOERR;
	bio_endio(req->private_bio);
}

static void
drbd_submit_req_private_bio(struct drbd_request *req)
{
	struct drbd_device *device = req->device;
	struct bio *bio = req->private_bio;
	unsigned int type;

	if (bio_op(bio) != REQ_OP_READ)
		type = DRBD_FAULT_DT_WR;
	else if (bio->bi_opf & REQ_RAHEAD)
		type = DRBD_FAULT_DT_RA;
	else
		type = DRBD_FAULT_DT_RD;

	bio_set_dev(bio, device->ldev->backing_bdev);

	/* State may have changed since we grabbed our reference on the
	 * device->ldev member. Double check, and short-circuit to endio.
	 * In case the last activity log transaction failed to get on
	 * stable storage, and this is a WRITE, we may not even submit
	 * this bio. */
	if (get_ldev(device)) {
		if (drbd_insert_fault(device, type)) {
			bio->bi_status = BLK_STS_IOERR;
			bio_endio(bio);
		} else if (bio_op(bio) == REQ_OP_WRITE_ZEROES) {
			drbd_process_discard_or_zeroes_req(req, EE_ZEROOUT |
			    ((bio->bi_opf & REQ_NOUNMAP) ? 0 : EE_TRIM));
		} else if (bio_op(bio) == REQ_OP_DISCARD) {
			drbd_process_discard_or_zeroes_req(req, EE_TRIM);
		} else {
			submit_bio_noacct(bio);
		}
		put_ldev(device);
	} else {
		bio->bi_status = BLK_STS_IOERR;
		bio_endio(bio);
	}
 }

static void drbd_queue_write(struct drbd_device *device, struct drbd_request *req)
{
	if (req->private_bio)
		atomic_inc(&device->ap_actlog_cnt);
	spin_lock_irq(&device->pending_completion_lock);
	list_add_tail(&req->req_pending_master_completion,
			&device->pending_master_completion[1 /* WRITE */]);
	spin_unlock_irq(&device->pending_completion_lock);
	spin_lock(&device->submit.lock);
	list_add_tail(&req->list, &device->submit.writes);
	spin_unlock(&device->submit.lock);
	queue_work(device->submit.wq, &device->submit.worker);
	/* do_submit() may sleep internally on al_wait, too */
	wake_up(&device->al_wait);
}

static void drbd_req_in_actlog(struct drbd_request *req)
{
	req->local_rq_state |= RQ_IN_ACT_LOG;
	ktime_get_accounting(req->in_actlog_kt);
	atomic_sub(interval_to_al_extents(&req->i), &req->device->wait_for_actlog_ecnt);
}

/* returns the new drbd_request pointer, if the caller is expected to submit it
 * (to save latency), or NULL if we queued the request on the submitter thread.
 * Returns ERR_PTR(-ENOMEM) if we cannot allocate a drbd_request.
 */
#ifndef CONFIG_DRBD_TIMING_STATS
#define drbd_request_prepare(d,b,k,j) drbd_request_prepare(d,b,j)
#endif
static struct drbd_request *
drbd_request_prepare(struct drbd_device *device, struct bio *bio,
		ktime_t start_kt,
		unsigned long start_jif)
{
	const int rw = bio_data_dir(bio);
	struct drbd_request *req;

	/* allocate outside of all locks; */
	req = drbd_req_new(device, bio);
	if (!req) {
		dec_ap_bio(device, rw);
		/* only pass the error to the upper layers.
		 * if user cannot handle io errors, that's not our business. */
		drbd_err(device, "could not kmalloc() req\n");
		bio->bi_status = BLK_STS_RESOURCE;
		bio_endio(bio);
		return ERR_PTR(-ENOMEM);
	}

	/* Update disk stats */
	req->start_jif = bio_start_io_acct(req->master_bio);

	if (get_ldev(device)) {
		req->private_bio  = bio_clone_fast(bio, GFP_NOIO, &drbd_io_bio_set);
		req->private_bio->bi_private = req;
		req->private_bio->bi_end_io = drbd_request_endio;
	}

	ktime_get_accounting_assign(req->start_kt, start_kt);

	if (rw != WRITE || req->i.size == 0)
		return req;

	/* Let the activity log know we are about to use it...
	 * FIXME
	 * Needs to slow down to not congest on the activity log, in case we
	 * have multiple primaries and the peer sends huge scattered epochs.
	 * See also how peer_requests are handled
	 * in receive_Data() { ... prepare_activity_log(); ... }
	 */
	if (req->private_bio)
		atomic_add(interval_to_al_extents(&req->i), &device->wait_for_actlog_ecnt);

	/* process discards always from our submitter thread */
	if ((bio_op(bio) == REQ_OP_WRITE_ZEROES) ||
	    (bio_op(bio) == REQ_OP_DISCARD))
		goto queue_for_submitter_thread;

	if (req->private_bio && !test_bit(AL_SUSPENDED, &device->flags)) {
		if (!drbd_al_begin_io_fastpath(device, &req->i))
			goto queue_for_submitter_thread;
		drbd_req_in_actlog(req);
	}
	return req;

 queue_for_submitter_thread:
	ktime_aggregate_delta(device, req->start_kt, before_queue_kt);
	drbd_queue_write(device, req);
	return NULL;
}

/* Require at least one path to current data.
 * We don't want to allow writes on C_STANDALONE D_INCONSISTENT:
 * We would not allow to read what was written,
 * we would not have bumped the data generation uuids,
 * we would cause data divergence for all the wrong reasons.
 *
 * If we don't see at least one D_UP_TO_DATE, we will fail this request,
 * which either returns EIO, or, if OND_SUSPEND_IO is set, suspends IO,
 * and queues for retry later.
 */
static bool may_do_writes(struct drbd_device *device)
{
	struct drbd_peer_device *peer_device;

	if (device->disk_state[NOW] == D_UP_TO_DATE)
		return true;

	for_each_peer_device(peer_device, device) {
		if (peer_device->disk_state[NOW] == D_UP_TO_DATE)
		    return true;
	}

	return false;
}

struct drbd_plug_cb {
	struct blk_plug_cb cb;
	struct drbd_request *most_recent_req;
	/* do we need more? */
};

static void drbd_unplug(struct blk_plug_cb *cb, bool from_schedule)
{
	struct drbd_plug_cb *plug = container_of(cb, struct drbd_plug_cb, cb);
	struct drbd_request *req = plug->most_recent_req;
	struct drbd_resource *resource = req->device->resource;

	kfree(cb);
	if (!req)
		return;

	read_lock_irq(&resource->state_rwlock);
	/* In case the sender did not process it yet, raise the flag to
	 * have it followed with P_UNPLUG_REMOTE just after. */
	spin_lock(&req->rq_lock);
	req->local_rq_state |= RQ_UNPLUG;
	spin_unlock(&req->rq_lock);
	/* but also queue a generic unplug */
	drbd_queue_unplug(req->device);
	kref_put(&req->kref, drbd_req_destroy);
	read_unlock_irq(&resource->state_rwlock);
}

static struct drbd_plug_cb* drbd_check_plugged(struct drbd_resource *resource)
{
	/* A lot of text to say
	 * return (struct drbd_plug_cb*)blk_check_plugged(); */
	struct drbd_plug_cb *plug;
	struct blk_plug_cb *cb = blk_check_plugged(drbd_unplug, resource, sizeof(*plug));

	if (cb)
		plug = container_of(cb, struct drbd_plug_cb, cb);
	else
		plug = NULL;
	return plug;
}

static void drbd_update_plug(struct drbd_plug_cb *plug, struct drbd_request *req)
{
	struct drbd_request *tmp = plug->most_recent_req;
	/* Will be sent to some peer. */
	kref_get(&req->kref);
	plug->most_recent_req = req;
	if (tmp)
		kref_put(&tmp->kref, drbd_req_destroy);
}

static void drbd_send_and_submit(struct drbd_request *req)
{
	struct drbd_device *device = req->device;
	struct drbd_resource *resource = device->resource;
	struct drbd_peer_device *peer_device = NULL; /* for read */
	const int rw = bio_data_dir(req->master_bio);
	struct bio_and_error m = { NULL, };
	bool no_remote = false;
	bool submit_private_bio = false;

	read_lock_irq(&resource->state_rwlock);

	if (rw == WRITE) {
		/* check for congestion, and potentially stop sending
		 * full data updates, but start sending "dirty bits" only. */
		maybe_pull_ahead(device);
	}

	if (drbd_suspended(device)) {
		/* push back and retry: */
		req->local_rq_state |= RQ_POSTPONED;
		if (req->private_bio) {
			bio_put(req->private_bio);
			req->private_bio = NULL;
			put_ldev(device);
		}
		goto out;
	}

	if (rw == WRITE) {
		if (!may_do_writes(device)) {
			if (req->private_bio) {
				bio_put(req->private_bio);
				req->private_bio = NULL;
				put_ldev(device);
			}
			goto nodata;
		}
	} else {
		/* We fail READ early, if we can not serve it.
		 * We must do this before req is registered on any lists.
		 * Otherwise, drbd_req_complete() will queue failed READ for retry. */
		peer_device = find_peer_device_for_read(req);
		if (!peer_device && !req->private_bio)
			goto nodata;
	}

	spin_lock(&resource->tl_update_lock); /* local irq already disabled */
	if (rw == WRITE) {
		/* Update dagtag_sector before determining current_tle_nr so
		 * that senders can detect if there are requests currently
		 * being submitted. Updates are protected by tl_update_lock,
		 * but reads are not, so WRITE_ONCE(). */
		WRITE_ONCE(resource->dagtag_sector, resource->dagtag_sector + (req->i.size >> 9));
		/* Ensure that the written value is visible to the senders. */
		smp_wmb();
	}
	req->dagtag_sector = resource->dagtag_sector;

	spin_lock(&resource->current_tle_lock);
	/* which transfer log epoch does this belong to? */
	req->epoch = atomic_read(&resource->current_tle_nr);
	if (rw == WRITE && likely(req->i.size != 0))
		resource->current_tle_writes++;
	spin_unlock(&resource->current_tle_lock);

	/* A size==0 bio can only be an empty flush, which is mapped to a DRBD
	 * P_BARRIER packet. */
	if (unlikely(req->i.size == 0)) {
		/* The only size==0 bios we expect are empty flushes. */
		D_ASSERT(device, req->master_bio->bi_opf & REQ_PREFLUSH);

		if (!drbd_process_empty_flush(req))
			no_remote = true;
	} else {
		if (rw == WRITE) {
			struct drbd_request *prev_write = resource->tl_previous_write;
			resource->tl_previous_write = req;

			if (prev_write) {
				kref_get(&req->kref);
				prev_write->destroy_next = req;
			}

			if (!drbd_process_write_request(req))
				no_remote = true;
		} else {
			if (peer_device)
				_req_mod(req, QUEUE_FOR_NET_READ, peer_device);
			else
				no_remote = true;
		}

		/* req may now be accessed by other threads - do not modify
		 * "immutable" fields after this point */
		list_add_tail_rcu(&req->tl_requests, &resource->transfer_log);
	}
	spin_unlock(&resource->tl_update_lock);

	if (rw == WRITE)
		wake_all_senders(resource);
	else if (peer_device)
		wake_up(&peer_device->connection->sender_work.q_wait);

	if (no_remote == false) {
		struct drbd_plug_cb *plug = drbd_check_plugged(resource);
		if (plug)
			drbd_update_plug(plug, req);
	}

	/* If it took the fast path in drbd_request_prepare, add it here.
	 * The slow path has added it already. */
	spin_lock(&device->pending_completion_lock); /* local irq already disabled */
	if (list_empty(&req->req_pending_master_completion))
		list_add_tail(&req->req_pending_master_completion,
			&device->pending_master_completion[rw == WRITE]);
	if (req->private_bio) {
		/* pre_submit_jif is used in request_timer_fn() */
		req->pre_submit_jif = jiffies;
		ktime_get_accounting(req->pre_submit_kt);
		list_add_tail(&req->req_pending_local,
			&device->pending_completion[rw == WRITE]);
		_req_mod(req, TO_BE_SUBMITTED, NULL);
		/* needs to be marked within the same spinlock
		 * but we need to give up the spinlock to submit */
		submit_private_bio = true;
		spin_unlock(&device->pending_completion_lock);
	} else {
		spin_unlock(&device->pending_completion_lock);
		if (no_remote) {
nodata:
			if (drbd_ratelimit())
				drbd_err(req->device, "IO ERROR: neither local nor remote data, sector %llu+%u\n",
					 (unsigned long long)req->i.sector, req->i.size >> 9);
			/* A write may have been queued for send_oos, however.
			 * So we can not simply free it, we must go through drbd_req_put_completion_ref() */
		}
	}

out:
	drbd_req_put_completion_ref(req, &m, 1);
	read_unlock_irq(&resource->state_rwlock);

	/* Even though above is a kref_put(), this is safe.
	 * As long as we still need to submit our private bio,
	 * we hold a completion ref, and the request cannot disappear.
	 * If however this request did not even have a private bio to submit
	 * (e.g. remote read), req may already be invalid now.
	 * That's why we cannot check on req->private_bio. */
	if (submit_private_bio)
		drbd_submit_req_private_bio(req);

	if (m.bio)
		complete_master_bio(device, &m);
}

/* Insert the request into the tree of writes. Pass it through to be submitted
 * if possible. Otherwise it will be submitted asynchronously via
 * drbd_release_conflicts once the conflict has been resolved. */
static void drbd_conflict_submit_write(struct drbd_request *req)
{
	struct drbd_device *device = req->device;
	bool conflict = false;

	spin_lock_irq(&device->interval_lock);
	clear_bit(INTERVAL_SUBMIT_CONFLICT_QUEUED, &req->i.flags);
	conflict = drbd_find_conflict(device, &req->i,
			CONFLICT_FLAG_WRITE |
			CONFLICT_FLAG_DEFER_TO_RESYNC |
			CONFLICT_FLAG_EXCLUSIVE_UNTIL_COMPLETED);
	if (drbd_interval_empty(&req->i))
		drbd_insert_interval(&device->requests, &req->i);
	if (!conflict)
		set_bit(INTERVAL_SUBMITTED, &req->i.flags);
	spin_unlock_irq(&device->interval_lock);

	/* If there is a conflict, the request will be submitted once the
	 * conflict has cleared. */
	if (!conflict)
		drbd_send_and_submit(req);
}

static bool inc_ap_bio_cond(struct drbd_device *device, int rw)
{
	int ap_bio_cnt;
	bool rv;

	read_lock_irq(&device->resource->state_rwlock);
	rv = may_inc_ap_bio(device);
	read_unlock_irq(&device->resource->state_rwlock);
	if (!rv)
		return false;

	/* check need for new current uuid _AFTER_ ensuring IO is not suspended via may_inc_ap_bio */
	if (test_bit(NEW_CUR_UUID, &device->flags)) {
		if (!test_and_set_bit(WRITING_NEW_CUR_UUID, &device->flags))
			drbd_device_post_work(device, MAKE_NEW_CUR_UUID);

		return false;
	}

	do {
		unsigned int nr_requests = device->resource->res_opts.nr_requests;

		ap_bio_cnt = atomic_read(&device->ap_bio_cnt[rw]);
		if (ap_bio_cnt >= nr_requests)
			return false;
	} while (atomic_cmpxchg(&device->ap_bio_cnt[rw], ap_bio_cnt, ap_bio_cnt + 1) != ap_bio_cnt);

	return true;
}

static void inc_ap_bio(struct drbd_device *device, int rw)
{
	/* we wait here
	 *    as long as the device is suspended
	 *    until the bitmap is no longer on the fly during connection
	 *    handshake as long as we would exceed the max_buffer limit.
	 *
	 * to avoid races with the reconnect code,
	 * we need to atomic_inc within the spinlock. */

	wait_event(device->misc_wait, inc_ap_bio_cond(device, rw));
}

void __drbd_make_request(struct drbd_device *device, struct bio *bio,
		ktime_t start_kt,
		unsigned long start_jif)
{
	const int rw = bio_data_dir(bio);
	struct drbd_request *req;

	inc_ap_bio(device, bio_data_dir(bio));
	req = drbd_request_prepare(device, bio, start_kt, start_jif);
	if (IS_ERR_OR_NULL(req))
		return;

	if (rw == WRITE)
		drbd_conflict_submit_write(req);
	else
		drbd_send_and_submit(req);
}

/* Work function to submit requests once they are released after conflicts. The
 * queued requests are processed and, if no other conflict is found, submitted. */
void drbd_do_submit_conflict(struct work_struct *ws)
{
	struct drbd_device *device = container_of(ws, struct drbd_device, submit_conflict.worker);
	struct drbd_peer_request *peer_req, *peer_req_tmp;
	struct drbd_request *req, *tmp;
	LIST_HEAD(resync_writes);
	LIST_HEAD(resync_reads);
	LIST_HEAD(writes);
	LIST_HEAD(peer_writes);

	spin_lock_irq(&device->submit_conflict.lock);
	list_splice_init(&device->submit_conflict.resync_writes, &resync_writes);
	list_splice_init(&device->submit_conflict.resync_reads, &resync_reads);
	list_splice_init(&device->submit_conflict.writes, &writes);
	list_splice_init(&device->submit_conflict.peer_writes, &peer_writes);
	spin_unlock_irq(&device->submit_conflict.lock);

	/* Delete the list entries when iterating them so that they can be re-used
	 * for adding them to the conflict lists again once the
	 * submit_conflict_queued flag has been cleared. */

	list_for_each_entry_safe(peer_req, peer_req_tmp, &resync_writes, submit_list) {
		list_del_init(&peer_req->submit_list);
		drbd_conflict_submit_resync_request(peer_req);
	}

	list_for_each_entry_safe(peer_req, peer_req_tmp, &resync_reads, submit_list) {
		list_del_init(&peer_req->submit_list);
		drbd_conflict_submit_peer_read(peer_req);
	}

	list_for_each_entry_safe(req, tmp, &writes, list) {
		list_del_init(&req->list);
		drbd_conflict_submit_write(req);
	}

	list_for_each_entry_safe(peer_req, peer_req_tmp, &peer_writes, submit_list) {
		list_del_init(&peer_req->submit_list);
		drbd_conflict_submit_peer_write(peer_req);
	}
}

/* helpers for do_submit */

struct incoming_pending {
	/* from drbd_submit_bio() or receive_Data() */
	struct list_head incoming;
	/* for non-blocking fill-up # of updates in the transaction */
	struct list_head more_incoming;
	/* to be submitted after next AL-transaction commit */
	struct list_head pending;
	/* need cleanup */
	struct list_head cleanup;
};

struct waiting_for_act_log {
	struct incoming_pending requests;
	struct incoming_pending peer_requests;
};

static void ipb_init(struct incoming_pending *ipb)
{
	INIT_LIST_HEAD(&ipb->incoming);
	INIT_LIST_HEAD(&ipb->more_incoming);
	INIT_LIST_HEAD(&ipb->pending);
	INIT_LIST_HEAD(&ipb->cleanup);
}

static void wfa_init(struct waiting_for_act_log *wfa)
{
	ipb_init(&wfa->requests);
	ipb_init(&wfa->peer_requests);
}

#define wfa_lists_empty(_wfa, name)	\
	(list_empty(&(_wfa)->requests.name) && list_empty(&(_wfa)->peer_requests.name))
#define wfa_splice_init(_wfa, from, to) do { \
	list_splice_init(&(_wfa)->requests.from, &(_wfa)->requests.to); \
	list_splice_init(&(_wfa)->peer_requests.from, &(_wfa)->peer_requests.to); \
	} while (0)
#define wfa_splice_tail_init(_wfa, from, to) do { \
	list_splice_tail_init(&(_wfa)->requests.from, &(_wfa)->requests.to); \
	list_splice_tail_init(&(_wfa)->peer_requests.from, &(_wfa)->peer_requests.to); \
	} while (0)

static void __drbd_submit_peer_request(struct drbd_peer_request *peer_req)
{
	struct drbd_peer_device *peer_device = peer_req->peer_device;
	struct drbd_device *device = peer_device->device;
	int err;

	peer_req->flags |= EE_IN_ACTLOG;
	atomic_sub(interval_to_al_extents(&peer_req->i), &device->wait_for_actlog_ecnt);
	atomic_dec(&device->wait_for_actlog);
	list_del_init(&peer_req->submit_list);

	err = drbd_submit_peer_request(peer_req);

	if (err)
		drbd_cleanup_after_failed_submit_peer_write(peer_req);
}

static void submit_fast_path(struct drbd_device *device, struct waiting_for_act_log *wfa)
{
	struct blk_plug plug;
	struct drbd_request *req, *tmp;
	struct drbd_peer_request *pr, *pr_tmp;

	blk_start_plug(&plug);
	list_for_each_entry_safe(pr, pr_tmp, &wfa->peer_requests.incoming, submit_list) {
		if (!drbd_al_begin_io_fastpath(pr->peer_device->device, &pr->i))
			continue;

		__drbd_submit_peer_request(pr);
	}
	list_for_each_entry_safe(req, tmp, &wfa->requests.incoming, list) {
		const int rw = bio_data_dir(req->master_bio);

		if (rw == WRITE && req->private_bio && req->i.size
				&& !test_bit(AL_SUSPENDED, &device->flags)) {
			if (!drbd_al_begin_io_fastpath(device, &req->i))
				continue;

			drbd_req_in_actlog(req);
			atomic_dec(&device->ap_actlog_cnt);
		}

		list_del_init(&req->list);
		drbd_conflict_submit_write(req);
	}
	blk_finish_plug(&plug);
}

static struct drbd_request *wfa_next_request(struct waiting_for_act_log *wfa)
{
	struct list_head *lh = !list_empty(&wfa->requests.more_incoming) ?
			&wfa->requests.more_incoming: &wfa->requests.incoming;
	return list_first_entry_or_null(lh, struct drbd_request, list);
}

static struct drbd_peer_request *wfa_next_peer_request(struct waiting_for_act_log *wfa)
{
	struct list_head *lh = !list_empty(&wfa->peer_requests.more_incoming) ?
			&wfa->peer_requests.more_incoming: &wfa->peer_requests.incoming;
	return list_first_entry_or_null(lh, struct drbd_peer_request, submit_list);
}

static bool prepare_al_transaction_nonblock(struct drbd_device *device,
					    struct waiting_for_act_log *wfa)
{
	struct drbd_peer_request *peer_req;
	struct drbd_request *req;
	bool made_progress = false;
	int err;

	spin_lock_irq(&device->al_lock);

	/* Don't even try, if someone has it locked right now. */
	if (test_bit(__LC_LOCKED, &device->act_log->flags))
		goto out;

	while ((peer_req = wfa_next_peer_request(wfa))) {
		if (peer_req->peer_device->connection->cstate[NOW] < C_CONNECTED) {
			list_move_tail(&peer_req->submit_list, &wfa->peer_requests.cleanup);
			made_progress = true;
			continue;
		}
		err = drbd_al_begin_io_nonblock(device, &peer_req->i);
		if (err) {
			if (err != -ENOBUFS && drbd_ratelimit())
				drbd_err(device, "Unexpected error %d from drbd_al_begin_io_nonblock\n", err);
			break;
		}
		list_move_tail(&peer_req->submit_list, &wfa->peer_requests.pending);
		made_progress = true;
	}
	while ((req = wfa_next_request(wfa))) {
		ktime_aggregate_delta(device, req->start_kt, before_al_begin_io_kt);
		err = drbd_al_begin_io_nonblock(device, &req->i);
		if (err) {
			if (err != -ENOBUFS && drbd_ratelimit())
				drbd_err(device, "Unexpected error %d from drbd_al_begin_io_nonblock\n", err);
			break;
		}
		list_move_tail(&req->list, &wfa->requests.pending);
		made_progress = true;
	}
 out:
	spin_unlock_irq(&device->al_lock);
	return made_progress;
}

static void send_and_submit_pending(struct drbd_device *device, struct waiting_for_act_log *wfa)
{
	struct blk_plug plug;
	struct drbd_request *req, *tmp;
	struct drbd_peer_request *pr, *pr_tmp;

	blk_start_plug(&plug);
	list_for_each_entry_safe(pr, pr_tmp, &wfa->peer_requests.pending, submit_list) {
		__drbd_submit_peer_request(pr);
	}
	list_for_each_entry_safe(req, tmp, &wfa->requests.pending, list) {
		drbd_req_in_actlog(req);
		atomic_dec(&device->ap_actlog_cnt);
		list_del_init(&req->list);
		drbd_conflict_submit_write(req);
	}
	blk_finish_plug(&plug);
}

/* more: for non-blocking fill-up # of updates in the transaction */
static bool grab_new_incoming_requests(struct drbd_device *device, struct waiting_for_act_log *wfa, bool more)
{
	/* grab new incoming requests */
	struct list_head *reqs = more ? &wfa->requests.more_incoming : &wfa->requests.incoming;
	struct list_head *peer_reqs = more ? &wfa->peer_requests.more_incoming : &wfa->peer_requests.incoming;
	bool found_new = false;

	spin_lock(&device->submit.lock);
	found_new = !list_empty(&device->submit.writes);
	list_splice_tail_init(&device->submit.writes, reqs);
	found_new |= !list_empty(&device->submit.peer_writes);
	list_splice_tail_init(&device->submit.peer_writes, peer_reqs);
	spin_unlock(&device->submit.lock);

	return found_new;
}

void do_submit(struct work_struct *ws)
{
	struct drbd_device *device = container_of(ws, struct drbd_device, submit.worker);
	struct waiting_for_act_log wfa;
	bool made_progress;

	wfa_init(&wfa);

	grab_new_incoming_requests(device, &wfa, false);

	for (;;) {
		DEFINE_WAIT(wait);

		submit_fast_path(device, &wfa);
		if (wfa_lists_empty(&wfa, incoming))
			break;

		for (;;) {
			/*
			 * We put ourselves on device->al_wait, then check if
			 * we can need to actually sleep and wait for someone
			 * else to make progress.
			 *
			 * We need to sleep if we cannot activate enough
			 * activity log extents for even one single request.
			 * That would mean that all (peer-)requests in our
			 * incoming lists target "cold" activity log extents,
			 * all activity log extent slots are have on-going
			 * in-flight IO (are "hot"), and no idle or free slot
			 * is available.
			 *
			 * prepare_to_wait() can internally cause a wake_up()
			 * as well, though, so this may appear to busy-loop
			 * a couple times, but should settle down quickly.
			 *
			 * When application requests make sufficient progress,
			 * some refcount on some extent will eventually drop to
			 * zero, we will be woken up, and can try to move that
			 * now idle extent to "cold", and recycle its slot for
			 * one of the extents we'd like to become hot.
			 */
			prepare_to_wait(&device->al_wait, &wait, TASK_UNINTERRUPTIBLE);

			made_progress = prepare_al_transaction_nonblock(device, &wfa);
			if (made_progress)
				break;

			schedule();

			/* If all currently "hot" activity log extents are kept busy by
			 * incoming requests, we still must not totally starve new
			 * requests to "cold" extents.
			 * Something left on &incoming means there had not been
			 * enough update slots available, and the activity log
			 * has been marked as "starving".
			 *
			 * Try again now, without looking for new requests,
			 * effectively blocking all new requests until we made
			 * at least _some_ progress with what we currently have.
			 */
			if (!wfa_lists_empty(&wfa, incoming))
				continue;

			/* Nothing moved to pending, but nothing left on
			 * incoming. Grab new and iterate. */
			grab_new_incoming_requests(device, &wfa, false);
		}
		finish_wait(&device->al_wait, &wait);

		/* If the transaction was full, before all incoming requests
		 * had been processed, skip ahead to commit, and iterate
		 * without splicing in more incoming requests from upper layers.
		 *
		 * Else, if all incoming have been processed, they have become
		 * "pending" (to be submitted after next transaction commit).
		 *
		 * Maybe more was queued, while we prepared the transaction?
		 * Try to stuff those into this transaction as well.
		 * Be strictly non-blocking here,
		 * we already have something to commit.
		 *
		 * Commit as soon as we don't make any more progress.
		 */

		while (wfa_lists_empty(&wfa, incoming)) {
			/* It is ok to look outside the lock,
			 * it's only an optimization anyways */
			if (list_empty(&device->submit.writes) &&
			    list_empty(&device->submit.peer_writes))
				break;

			if (!grab_new_incoming_requests(device, &wfa, true))
				break;

			made_progress = prepare_al_transaction_nonblock(device, &wfa);

			wfa_splice_tail_init(&wfa, more_incoming, incoming);
			if (!made_progress)
				break;
		}
		if (!list_empty(&wfa.peer_requests.cleanup))
			drbd_cleanup_peer_requests_wfa(device, &wfa.peer_requests.cleanup);

		drbd_al_begin_io_commit(device);

		send_and_submit_pending(device, &wfa);
	}
}

static bool drbd_fail_request_early(struct drbd_device *device, struct bio *bio)
{
	struct drbd_resource *resource = device->resource;

	/* If you "mount -o ro", then later "mount -o remount,rw", you can end
	 * up with a DRBD "Secondary" receiving WRITE requests from the VFS.
	 * We cannot have that. */
	if (resource->role[NOW] != R_PRIMARY && bio_data_dir(bio) == WRITE) {
		if (drbd_ratelimit())
		       drbd_err(device, "Rejected WRITE request, not in Primary role.\n");
		return true;
	}
	return false;
}

<<<<<<< HEAD
/* drbd_submit_bio() - entry point for data into DRBD
 *
 * Request handling flow:
 *
 *                                    drbd_submit_bio
 *                                           |
 *                                           v          wait for AL
 * do_retry -----------------------> __drbd_make_request --------> drbd_queue_write
 *     ^                                     |                          |
 *     |                                     |                         ...
 *     |                                     |                          |
 *     |                                     |                          v    AL extent active
 *     |     drbd_do_submit_conflict --------+                     do_submit ----------------+
 *     |                ^                    |                          |                    |
 *    ...               |                    |                          v                    v
 *     |               ...                   |               send_and_submit_pending   submit_fast_path
 *     |                |                    v                          |                    |
 *     |                +----------- drbd_conflict_submit_write <-------+--------------------+
 *     |                  conflict           |
 *     |                                     v
 * drbd_restart_request <----------- drbd_send_and_submit
 *                      RQ_POSTPONED         |
 *                                           v
 *                                   Request state machine
 */
blk_qc_t drbd_submit_bio(struct bio *bio)
=======
void drbd_submit_bio(struct bio *bio)
>>>>>>> 8dbcc388
{
	struct drbd_device *device = bio->bi_bdev->bd_disk->private_data;
#ifdef CONFIG_DRBD_TIMING_STATS
	ktime_t start_kt;
#endif
	unsigned long start_jif;

	if (drbd_fail_request_early(device, bio)) {
		bio->bi_status = BLK_STS_IOERR;
		bio_endio(bio);
		return;
	}

	blk_queue_split(&bio);

	if (device->cached_err_io) {
		bio->bi_status = BLK_STS_IOERR;
		bio_endio(bio);
		return;
	}

	/* This is both an optimization: READ of size 0, nothing to do
	 * and a workaround: (older) ZFS explodes on size zero reads, see
	 * https://github.com/zfsonlinux/zfs/issues/8379
	 * Actually don't do anything for size zero bios.
	 * Add a "WARN_ONCE", so we can tell the caller to stop doing this.
	 */
	if (bio_op(bio) == REQ_OP_READ && bio->bi_iter.bi_size == 0) {
		WARN_ONCE(1, "size zero read from upper layers");
		bio_endio(bio);
		return;
	}

	ktime_get_accounting(start_kt);
	start_jif = jiffies;

	__drbd_make_request(device, bio, start_kt, start_jif);
}

static unsigned long time_min_in_future(unsigned long now,
		unsigned long t1, unsigned long t2)
{
	bool t1_in_future = time_after(t1, now);
	bool t2_in_future = time_after(t2, now);

	/* Ensure that we never return a time in the past. */
	t1 = t1_in_future ? t1 : now;
	t2 = t2_in_future ? t2 : now;

	if (!t1_in_future)
		return t2;

	if (!t2_in_future)
		return t1;

	return time_after(t1, t2) ? t2 : t1;
}

static bool net_timeout_reached(struct drbd_request *net_req,
		struct drbd_peer_device *peer_device,
		unsigned long now, unsigned long ent,
		unsigned int ko_count, unsigned int timeout)
{
	struct drbd_connection *connection = peer_device->connection;
	int peer_node_id = peer_device->node_id;
	unsigned long pre_send_jif = net_req->pre_send_jif[peer_node_id];

	if (!time_after(now, pre_send_jif + ent))
		return false;

	if (time_in_range(now, connection->last_reconnect_jif, connection->last_reconnect_jif + ent))
		return false;

	/* We should not blame the peer for being unresponsive, if we did not
	 * send the request yet. */
	if (!(net_req->net_rq_state[peer_node_id] & RQ_NET_SENT)) {
		drbd_warn(peer_device,
			"We did not send a request for %ums > ko-count (%u) * timeout (%u * 0.1s)\n",
			jiffies_to_msecs(now - pre_send_jif), ko_count, timeout);
		return false;
	}

	if (net_req->net_rq_state[peer_node_id] & RQ_NET_PENDING) {
		drbd_warn(peer_device, "Remote failed to finish a request within %ums > ko-count (%u) * timeout (%u * 0.1s)\n",
			jiffies_to_msecs(now - pre_send_jif), ko_count, timeout);
		return true;
	}

	/* We received an ACK already (or are using protocol A),
	 * but are waiting for the epoch closing barrier ack.
	 * Check if we sent the barrier already.  We should not blame the peer
	 * for being unresponsive, if we did not even ask it yet. */
	if (net_req->epoch == connection->send.current_epoch_nr) {
		/* It is OK for the barrier to be delayed for a long time for a
		 * suspended request. */
		if (!(net_req->local_rq_state & RQ_COMPLETION_SUSP))
			drbd_warn(peer_device,
					"We did not send a P_BARRIER for %ums > ko-count (%u) * timeout (%u * 0.1s); drbd kernel thread blocked?\n",
					jiffies_to_msecs(now - pre_send_jif), ko_count, timeout);
		return false;
	}

	/* Worst case: we may have been blocked for whatever reason, then
	 * suddenly are able to send a lot of requests (and epoch separating
	 * barriers) in quick succession.
	 * The timestamp of the net_req may be much too old and not correspond
	 * to the sending time of the relevant unack'ed barrier packet, so
	 * would trigger a spurious timeout.  The latest barrier packet may
	 * have a too recent timestamp to trigger the timeout, potentially miss
	 * a timeout.  Right now we don't have a place to conveniently store
	 * these timestamps.
	 * But in this particular situation, the application requests are still
	 * completed to upper layers, DRBD should still "feel" responsive.
	 * No need yet to kill this connection, it may still recover.
	 * If not, eventually we will have queued enough into the network for
	 * us to block. From that point of view, the timestamp of the last sent
	 * barrier packet is relevant enough.
	 */
	if (time_after(now, connection->send.last_sent_barrier_jif + ent)) {
		drbd_warn(peer_device, "Remote failed to answer a P_BARRIER (sent at %lu jif; now=%lu jif) within %ums > ko-count (%u) * timeout (%u * 0.1s)\n",
			connection->send.last_sent_barrier_jif, now,
			jiffies_to_msecs(now - connection->send.last_sent_barrier_jif), ko_count, timeout);
		return true;
	}
	return false;
}

/* A request is considered timed out, if
 * - we have some effective timeout from the configuration,
 *   with some state restrictions applied,
 * - the oldest request is waiting for a response from the network
 *   resp. the local disk,
 * - the oldest request is in fact older than the effective timeout,
 * - the connection was established (resp. disk was attached)
 *   for longer than the timeout already.
 * Note that for 32bit jiffies and very stable connections/disks,
 * we may have a wrap around, which is caught by
 *   !time_in_range(now, last_..._jif, last_..._jif + timeout).
 *
 * Side effect: once per 32bit wrap-around interval, which means every
 * ~198 days with 250 HZ, we have a window where the timeout would need
 * to expire twice (worst case) to become effective. Good enough.
 */

void request_timer_fn(struct timer_list *t)
{
	struct drbd_device *device = from_timer(device, t, request_timer);
	struct drbd_resource *resource = device->resource;
	struct drbd_connection *connection;
	struct drbd_request *req_read, *req_write;
	unsigned long oldest_submit_jif, irq_flags;
	unsigned long disk_timeout = 0, effective_timeout = 0, now = jiffies, next_trigger_time = now;
	bool restart_timer = false, io_error = false;
	unsigned long timeout_peers = 0;
	int node_id;

	rcu_read_lock();
	if (get_ldev(device)) { /* implicit state.disk >= D_INCONSISTENT */
		disk_timeout = rcu_dereference(device->ldev->disk_conf)->disk_timeout * HZ / 10;
		put_ldev(device);
	}
	rcu_read_unlock();

	/* FIXME right now, this basically does a full transfer log walk *every time* */
	read_lock_irq(&resource->state_rwlock);
	if (disk_timeout) {
		unsigned long write_pre_submit_jif = 0, read_pre_submit_jif = 0;

		spin_lock(&device->pending_completion_lock); /* local irq already disabled */
		req_read = list_first_entry_or_null(&device->pending_completion[0], struct drbd_request, req_pending_local);
		req_write = list_first_entry_or_null(&device->pending_completion[1], struct drbd_request, req_pending_local);
		spin_unlock(&device->pending_completion_lock);

		if (req_write)
			write_pre_submit_jif = req_write->pre_submit_jif;
		if (req_read)
			read_pre_submit_jif = req_read->pre_submit_jif;
		oldest_submit_jif =
			(req_write && req_read)
			? ( time_before(write_pre_submit_jif, read_pre_submit_jif)
			  ? write_pre_submit_jif : read_pre_submit_jif )
			: req_write ? write_pre_submit_jif
			: req_read ? read_pre_submit_jif : now;

		if (device->disk_state[NOW] > D_FAILED) {
			effective_timeout = min_not_zero(effective_timeout, disk_timeout);
			next_trigger_time = time_min_in_future(now,
					next_trigger_time, oldest_submit_jif + disk_timeout);
			restart_timer = true;
		}

		if (time_after(now, oldest_submit_jif + disk_timeout) &&
		    !time_in_range(now, device->last_reattach_jif, device->last_reattach_jif + disk_timeout))
			io_error = true;
	}
	for_each_connection(connection, resource) {
		struct drbd_peer_device *peer_device = conn_peer_device(connection, device->vnr);
		struct net_conf *nc;
		struct drbd_request *req;
		unsigned long effective_net_timeout = 0;
		unsigned long pre_send_jif = now;
		unsigned int ko_count = 0, timeout = 0;

		rcu_read_lock();
		nc = rcu_dereference(connection->transport.net_conf);
		if (nc) {
			/* effective timeout = ko_count * timeout */
			if (connection->cstate[NOW] == C_CONNECTED) {
				ko_count = nc->ko_count;
				timeout = nc->timeout;
				effective_net_timeout = timeout * HZ/10 * ko_count;
			}
		}
		rcu_read_unlock();

		/* This connection is not established,
		 * or has the effective timeout disabled.
		 * no timer restart needed (for this connection). */
		if (!effective_net_timeout)
			continue;

		/* maybe the oldest request waiting for the peer is in fact still
		 * blocking in tcp sendmsg.  That's ok, though, that's handled via the
		 * socket send timeout, requesting a ping, and bumping ko-count in
		 * we_should_drop_the_connection().
		 */

		/* check the oldest request we did successfully sent,
		 * but which is still waiting for an ACK. */
		req = connection->req_ack_pending;

		/* If we don't have such request (e.g. protocol A)
		 * check the oldest request which is still waiting on its epoch
		 * closing barrier ack. */
		if (!req)
			req = connection->req_not_net_done;
		if (req)
			pre_send_jif = req->pre_send_jif[connection->peer_node_id];

		effective_timeout = min_not_zero(effective_timeout, effective_net_timeout);
		next_trigger_time = time_min_in_future(now,
				next_trigger_time, pre_send_jif + effective_net_timeout);
		/* Restart the timer, even if there are no pending requests at all.
		 * We currently do not re-arm from the submit path. */
		restart_timer = true;

		/* We have one timer per "device",
		 * but the "oldest" request is per "connection".
		 * Evaluate the oldest peer request only in one timer! */
		if (req == NULL || req->device != device)
			continue;

		if (net_timeout_reached(req, peer_device, now, effective_net_timeout, ko_count, timeout)) {
			dynamic_drbd_dbg(peer_device, "Request at %llus+%u timed out\n",
					(unsigned long long) req->i.sector,
					req->i.size);
			timeout_peers |= NODE_MASK(connection->peer_node_id);
		}
	}
	read_unlock_irq(&resource->state_rwlock);

	if (io_error) {
		drbd_warn(device, "Local backing device failed to meet the disk-timeout\n");
		drbd_handle_io_error(device, DRBD_FORCE_DETACH);
	}

	BUILD_BUG_ON(sizeof(timeout_peers) * 8 < DRBD_NODE_ID_MAX);
	for_each_set_bit(node_id, &timeout_peers, DRBD_NODE_ID_MAX) {
		connection = drbd_get_connection_by_node_id(resource, node_id);
		if (!connection)
			continue;
		begin_state_change(resource, &irq_flags, CS_VERBOSE | CS_HARD);
		__change_cstate(connection, C_TIMEOUT);
		end_state_change(resource, &irq_flags);
		kref_put(&connection->kref, drbd_destroy_connection);
	}

	if (restart_timer) {
		next_trigger_time = time_min_in_future(now, next_trigger_time, now + effective_timeout);
		mod_timer(&device->request_timer, next_trigger_time);
	}
}

/**
 * drbd_handle_io_error_: Handle the on_io_error setting, should be called from all io completion handlers
 * @device: DRBD device.
 * @df:     Detach flags indicating the kind of IO that failed.
 * @where:  Calling function name.
 */
void drbd_handle_io_error_(struct drbd_device *device,
	enum drbd_force_detach_flags df, const char *where)
{
	unsigned long flags;
	enum drbd_io_error_p ep;

	write_lock_irqsave(&device->resource->state_rwlock, flags);

	rcu_read_lock();
	ep = rcu_dereference(device->ldev->disk_conf)->on_io_error;
	rcu_read_unlock();
	switch (ep) {
	case EP_PASS_ON: /* FIXME would this be better named "Ignore"? */
		if (df == DRBD_READ_ERROR ||  df == DRBD_WRITE_ERROR) {
			if (drbd_ratelimit())
				drbd_err(device, "Local IO failed in %s.\n", where);
			if (device->disk_state[NOW] > D_INCONSISTENT) {
				begin_state_change_locked(device->resource, CS_HARD);
				__change_disk_state(device, D_INCONSISTENT);
				end_state_change_locked(device->resource);
			}
			break;
		}
		fallthrough;	/* for DRBD_META_IO_ERROR or DRBD_FORCE_DETACH */
	case EP_DETACH:
	case EP_CALL_HELPER:
		/* Force-detach is not really an IO error, but rather a
		 * desperate measure to try to deal with a completely
		 * unresponsive lower level IO stack.
		 * Still it should be treated as a WRITE error.
		 */
		if (df == DRBD_FORCE_DETACH)
			set_bit(FORCE_DETACH, &device->flags);
		if (device->disk_state[NOW] > D_FAILED) {
			begin_state_change_locked(device->resource, CS_HARD);
			__change_disk_state(device, D_FAILED);
			end_state_change_locked(device->resource);
			drbd_err(device,
				"Local IO failed in %s. Detaching...\n", where);
		}
		break;
	}

	write_unlock_irqrestore(&device->resource->state_rwlock, flags);
}<|MERGE_RESOLUTION|>--- conflicted
+++ resolved
@@ -2439,7 +2439,6 @@
 	return false;
 }
 
-<<<<<<< HEAD
 /* drbd_submit_bio() - entry point for data into DRBD
  *
  * Request handling flow:
@@ -2465,10 +2464,7 @@
  *                                           v
  *                                   Request state machine
  */
-blk_qc_t drbd_submit_bio(struct bio *bio)
-=======
 void drbd_submit_bio(struct bio *bio)
->>>>>>> 8dbcc388
 {
 	struct drbd_device *device = bio->bi_bdev->bd_disk->private_data;
 #ifdef CONFIG_DRBD_TIMING_STATS
