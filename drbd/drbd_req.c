/*
   drbd_req.c

   This file is part of DRBD by Philipp Reisner and Lars Ellenberg.

   Copyright (C) 2001-2008, LINBIT Information Technologies GmbH.
   Copyright (C) 1999-2008, Philipp Reisner <philipp.reisner@linbit.com>.
   Copyright (C) 2002-2008, Lars Ellenberg <lars.ellenberg@linbit.com>.

   drbd is free software; you can redistribute it and/or modify
   it under the terms of the GNU General Public License as published by
   the Free Software Foundation; either version 2, or (at your option)
   any later version.

   drbd is distributed in the hope that it will be useful,
   but WITHOUT ANY WARRANTY; without even the implied warranty of
   MERCHANTABILITY or FITNESS FOR A PARTICULAR PURPOSE.  See the
   GNU General Public License for more details.

   You should have received a copy of the GNU General Public License
   along with drbd; see the file COPYING.  If not, write to
   the Free Software Foundation, 675 Mass Ave, Cambridge, MA 02139, USA.

 */

#include <linux/module.h>

#include <linux/slab.h>
#include <linux/drbd.h>
#include "drbd_int.h"
#include "drbd_req.h"


/* We only support diskstats for 2.6.16 and up.
 * see also commit commit a362357b6cd62643d4dda3b152639303d78473da
 * Author: Jens Axboe <axboe@suse.de>
 * Date:   Tue Nov 1 09:26:16 2005 +0100
 *     [BLOCK] Unify the separate read/write io stat fields into arrays */
#if LINUX_VERSION_CODE < KERNEL_VERSION(2,6,16)
#define _drbd_start_io_acct(...) do {} while (0)
#define _drbd_end_io_acct(...)   do {} while (0)
#else

static bool drbd_may_do_local_read(struct drbd_device *device, sector_t sector, int size);

/* Update disk stats at start of I/O request */
static void _drbd_start_io_acct(struct drbd_device *device, struct drbd_request *req)
{
	const int rw = bio_data_dir(req->master_bio);
#ifndef __disk_stat_inc
	int cpu;
#endif

#ifndef COMPAT_HAVE_ATOMIC_IN_FLIGHT
	spin_lock_irq(&device->resource->req_lock);
#endif

#ifdef __disk_stat_inc
	__disk_stat_inc(device->vdisk, ios[rw]);
	__disk_stat_add(device->vdisk, sectors[rw], req->i.size >> 9);
	disk_round_stats(device->vdisk);
	device->vdisk->in_flight++;
#else
	cpu = part_stat_lock();
	part_round_stats(cpu, &device->vdisk->part0);
	part_stat_inc(cpu, &device->vdisk->part0, ios[rw]);
	part_stat_add(cpu, &device->vdisk->part0, sectors[rw], req->i.size >> 9);
	(void) cpu; /* The macro invocations above want the cpu argument, I do not like
		       the compiler warning about cpu only assigned but never used... */
	part_inc_in_flight(&device->vdisk->part0, rw);
	part_stat_unlock();
#endif

#ifndef COMPAT_HAVE_ATOMIC_IN_FLIGHT
	spin_unlock_irq(&device->resource->req_lock);
#endif
}

/* Update disk stats when completing request upwards */
static void _drbd_end_io_acct(struct drbd_device *device, struct drbd_request *req)
{
	int rw = bio_data_dir(req->master_bio);
	unsigned long duration = jiffies - req->start_jif;
#ifndef __disk_stat_inc
	int cpu;
#endif

#ifdef __disk_stat_add
	__disk_stat_add(device->vdisk, ticks[rw], duration);
	disk_round_stats(device->vdisk);
	device->vdisk->in_flight--;
#else
	cpu = part_stat_lock();
	part_stat_add(cpu, &device->vdisk->part0, ticks[rw], duration);
	part_round_stats(cpu, &device->vdisk->part0);
	part_dec_in_flight(&device->vdisk->part0, rw);
	part_stat_unlock();
#endif
}

#endif

static struct drbd_request *drbd_req_new(struct drbd_device *device,
					       struct bio *bio_src)
{
	struct drbd_request *req;
	int i;

	req = mempool_alloc(drbd_request_mempool, GFP_NOIO | __GFP_ZERO);
	if (!req)
		return NULL;

	drbd_req_make_private_bio(req, bio_src);
	req->device      = device;
	req->master_bio  = bio_src;
	req->epoch       = 0;

	drbd_clear_interval(&req->i);
	req->i.sector     = bio_src->bi_sector;
	req->i.size      = bio_src->bi_size;
	req->i.local = true;
	req->i.waiting = false;

	INIT_LIST_HEAD(&req->tl_requests);
<<<<<<< HEAD
=======
	INIT_LIST_HEAD(&req->w.list);
	INIT_LIST_HEAD(&req->req_pending_master_completion);
	INIT_LIST_HEAD(&req->req_pending_local);
>>>>>>> c8472ef8

	/* one reference to be put by __drbd_make_request */
	atomic_set(&req->completion_ref, 1);
	/* one kref as long as completion_ref > 0 */
	kref_init(&req->kref);

	for (i = 0; i < ARRAY_SIZE(req->rq_state); i++)
		req->rq_state[i] = 0;
	if (bio_data_dir(bio_src) == WRITE)
		req->rq_state[0] |= RQ_WRITE;

	return req;
}

void drbd_queue_peer_ack(struct drbd_request *req)
{
	struct drbd_resource *resource = req->device->resource;
	struct drbd_connection *connection;
	bool queued = false;

	rcu_read_lock();
	for_each_connection_rcu(connection, resource) {
		unsigned int node_id = connection->net_conf->peer_node_id;
		if (connection->agreed_pro_version < 110 ||
		    connection->cstate[NOW] != C_CONNECTED ||
		    !(req->rq_state[1 + node_id] & RQ_NET_SENT))
			continue;
		atomic_inc(&req->kref.refcount); /* was 0, instead of kref_get() */
		req->rq_state[1 + node_id] |= RQ_PEER_ACK;
		if (!queued) {
			list_add_tail(&req->tl_requests, &resource->peer_ack_list);
			queued = true;
		}
		wake_asender(connection);
	}
	rcu_read_unlock();

	if (!queued)
		mempool_free(req, drbd_request_mempool);
}

static bool peer_ack_differs(struct drbd_request *req1, struct drbd_request *req2)
{
	unsigned int max_node_id = req1->device->resource->max_node_id;
	unsigned int node_id;

	for (node_id = 0; node_id <= max_node_id; node_id++)
		if ((req1->rq_state[1 + node_id] & RQ_NET_OK) !=
		    (req2->rq_state[1 + node_id] & RQ_NET_OK))
			return true;
	return false;
}

static bool peer_ack_window_full(struct drbd_request *req)
{
	struct drbd_resource *resource = req->device->resource;
	u32 peer_ack_window = resource->res_opts.peer_ack_window;
	u64 last_dagtag = resource->last_peer_acked_dagtag + peer_ack_window;

	return dagtag_newer_eq(req->dagtag_sector, last_dagtag);
}

void drbd_req_destroy(struct kref *kref)
{
	struct drbd_request *req = container_of(kref, struct drbd_request, kref);
	struct drbd_device *device;
	struct drbd_peer_device *peer_device;
	unsigned int req_size, s;

tail_recursion:
	device = req->device;
	s = req->rq_state[0];
	req_size = req->i.size;

	/* paranoia */
	rcu_read_lock();
	for_each_peer_device(peer_device, device) {
		unsigned ns = drbd_req_state_by_peer_device(req, peer_device);
		if (!(ns & RQ_NET_MASK))
			continue;
		if (ns & RQ_NET_DONE)
			continue;

		drbd_err(device,
			"drbd_req_destroy: Logic BUG rq_state: (0:%x, %d:%x), completion_ref = %d\n",
			s, 1 + peer_device->node_id, ns, atomic_read(&req->completion_ref));
		rcu_read_unlock();
		return;
	}
	rcu_read_unlock();

	/* more paranoia */
	if ((req->master_bio && !(s & RQ_POSTPONED)) ||
		atomic_read(&req->completion_ref) || (s & RQ_LOCAL_PENDING)) {
		drbd_err(device, "drbd_req_destroy: Logic BUG rq_state: %x, completion_ref = %d\n",
				s, atomic_read(&req->completion_ref));
		return;
	}

	/* remove it from the transfer log.
	 * well, only if it had been there in the first
	 * place... if it had not (local only or conflicting
	 * and never sent), it should still be "empty" as
	 * initialized in drbd_req_new(), so we can list_del() it
	 * here unconditionally */
	list_del_init(&req->tl_requests);

	if (s & RQ_WRITE) {
		/* There is a special case:
		 * we may notice late that IO was suspended,
		 * and postpone, or schedule for retry, a write,
		 * before it even was submitted or sent.
		 * In that case we do not want to touch the bitmap at all.
		 */
		if ((s & (RQ_POSTPONED|RQ_LOCAL_MASK|RQ_NET_MASK)) != RQ_POSTPONED &&
		    req->i.size && get_ldev_if_state(device, D_FAILED)) {
			char *id_to_bit = device->ldev->id_to_bit;
			unsigned long bits = -1, mask = -1;
			int node_id, max_node_id = device->resource->max_node_id;

			for (node_id = 0; node_id <= max_node_id; node_id++) {
				unsigned int rq_state;

				rq_state = req->rq_state[1 + node_id];
				if (rq_state & RQ_NET_OK) {
					int bitmap_index = id_to_bit[node_id];

					if (rq_state & RQ_NET_SIS)
						clear_bit(bitmap_index, &bits);
					else
						clear_bit(bitmap_index, &mask);
				}
			}
			drbd_set_sync(device, req->i.sector, req->i.size, bits, mask);
			put_ldev(device);
		}

		/* one might be tempted to move the drbd_al_complete_io
		 * to the local io completion callback drbd_request_endio.
		 * but, if this was a mirror write, we may only
		 * drbd_al_complete_io after this is RQ_NET_DONE,
		 * otherwise the extent could be dropped from the al
		 * before it has actually been written on the peer.
		 * if we crash before our peer knows about the request,
		 * but after the extent has been dropped from the al,
		 * we would forget to resync the corresponding extent.
		 */
		if (s & RQ_IN_ACT_LOG) {
			if (get_ldev_if_state(device, D_FAILED)) {
				drbd_al_complete_io(device, &req->i);
				put_ldev(device);
			} else if (drbd_ratelimit()) {
				drbd_warn(device, "Should have called drbd_al_complete_io(, %llu, %u), "
					  "but my Disk seems to have failed :(\n",
					  (unsigned long long) req->i.sector, req->i.size);

			}
		}
	}

	if (s & RQ_WRITE && req->i.size) {
		struct drbd_resource *resource = device->resource;
		struct drbd_request *peer_ack_req = resource->peer_ack_req;

		if (peer_ack_req) {
			if (peer_ack_differs(req, peer_ack_req) ||
			    peer_ack_window_full(req)) {
				drbd_queue_peer_ack(peer_ack_req);
				peer_ack_req = NULL;
			} else {
				mempool_free(peer_ack_req, drbd_request_mempool);
				mod_timer(&resource->peer_ack_timer,
					  jiffies + resource->res_opts.peer_ack_delay * HZ / 1000);
			}
		}
		resource->peer_ack_req = req;
		if (!peer_ack_req)
			resource->last_peer_acked_dagtag = req->dagtag_sector;
	} else
		mempool_free(req, drbd_request_mempool);

	if (s & RQ_WRITE && req_size) {
		list_for_each_entry(req, &device->resource->transfer_log, tl_requests) {
			if (req->rq_state[0] & RQ_WRITE) {
				/*
				 * Do the equivalent of:
				 *   kref_put(&req->kref, drbd_req_destroy)
				 * without recursing into the destructor.
				 */
				if (atomic_dec_and_test(&req->kref.refcount))
					goto tail_recursion;
				break;
			}
		}
	}
}

static void wake_all_senders(struct drbd_resource *resource) {
	struct drbd_connection *connection;
	/* We need make sure any update is visible before we wake up the
	 * threads that may check the values in their wait_event() condition.
	 * Do we need smp_mb here? Or rather switch to atomic_t? */
	rcu_read_lock();
	for_each_connection_rcu(connection, resource)
		wake_up(&connection->sender_work.q_wait);
	rcu_read_unlock();
}

/* must hold resource->req_lock */
void start_new_tl_epoch(struct drbd_resource *resource)
{
	/* no point closing an epoch, if it is empty, anyways. */
	if (resource->current_tle_writes == 0)
		return;

	resource->current_tle_writes = 0;
	atomic_inc(&resource->current_tle_nr);
	wake_all_senders(resource);
}

void complete_master_bio(struct drbd_device *device,
		struct bio_and_error *m)
{
	bio_endio(m->bio, m->error);
	dec_ap_bio(device);
}


static void drbd_remove_request_interval(struct rb_root *root,
					 struct drbd_request *req)
{
	struct drbd_device *device = req->device;
	struct drbd_interval *i = &req->i;

	drbd_remove_interval(root, i);

	/* Wake up any processes waiting for this request to complete.  */
	if (i->waiting)
		wake_up(&device->misc_wait);
}

/* Helper for __req_mod().
 * Set m->bio to the master bio, if it is fit to be completed,
 * or leave it alone (it is initialized to NULL in __req_mod),
 * if it has already been completed, or cannot be completed yet.
 * If m->bio is set, the error status to be returned is placed in m->error.
 */
static
void drbd_req_complete(struct drbd_request *req, struct bio_and_error *m)
{
	const unsigned s = req->rq_state[0];
	struct drbd_device *device = req->device;
	struct drbd_peer_device *peer_device;
	int rw;
	int error, ok = 0;

	/*
	 * figure out whether to report success or failure.
	 *
	 * report success when at least one of the operations succeeded.
	 * or, to put the other way,
	 * only report failure, when both operations failed.
	 *
	 * what to do about the failures is handled elsewhere.
	 * what we need to do here is just: complete the master_bio.
	 *
	 * local completion error, if any, has been stored as ERR_PTR
	 * in private_bio within drbd_request_endio.
	 */
	if (s & RQ_LOCAL_OK)
		++ok;
	error = PTR_ERR(req->private_bio);

	rcu_read_lock();
	for_each_peer_device(peer_device, device) {
		unsigned ns = drbd_req_state_by_peer_device(req, peer_device);
		/* any net ok ok local ok is good enough to complete this bio as OK */
		if (ns & RQ_NET_OK)
			++ok;
		/* paranoia */
		/* we must not complete the master bio, while it is
		 *	still being processed by _drbd_send_zc_bio (drbd_send_dblock),
		 *	respectively still needed for the second drbd_csum_bio() there.
		 *	not yet acknowledged by the peer
		 *	not yet completed by the local io subsystem
		 * these flags may get cleared in any order by
		 *	the worker,
		 *	the sender,
		 *	the receiver,
		 *	the bio_endio completion callbacks.
		 */
		if (!(ns & RQ_NET_MASK))
			continue;
		if (!(ns & (RQ_NET_PENDING|RQ_NET_QUEUED)))
			continue;

		drbd_err(device,
			"drbd_req_complete: Logic BUG rq_state: (0:%x, %d:%x), completion_ref = %d\n",
			s, 1 + peer_device->bitmap_index, ns, atomic_read(&req->completion_ref));
		rcu_read_unlock();
		return;
	}
	rcu_read_unlock();

	/* more paranoia */
	if (atomic_read(&req->completion_ref) ||
	    ((s & RQ_LOCAL_PENDING) && !(s & RQ_LOCAL_ABORTED))) {
		drbd_err(device, "drbd_req_complete: Logic BUG rq_state: %x, completion_ref = %d\n",
				s, atomic_read(&req->completion_ref));
		return;
	}

	if (!req->master_bio) {
		drbd_err(device, "drbd_req_complete: Logic BUG, master_bio == NULL!\n");
		return;
	}

	rw = bio_rw(req->master_bio);

	/* remove the request from the conflict detection
	 * respective block_id verification hash */
	if (!drbd_interval_empty(&req->i)) {
		struct rb_root *root;

		if (rw == WRITE)
			root = &device->write_requests;
		else
			root = &device->read_requests;
		drbd_remove_request_interval(root, req);
	}

	/* Before we can signal completion to the upper layers,
	 * we may need to close the current transfer log epoch.
	 * We are within the request lock, so we can simply compare
	 * the request epoch number with the current transfer log
	 * epoch number.  If they match, increase the current_tle_nr,
	 * and reset the transfer log epoch write_cnt.
	 */
	if (rw == WRITE &&
	    req->epoch == atomic_read(&device->resource->current_tle_nr))
		start_new_tl_epoch(device->resource);

	/* Update disk stats */
	_drbd_end_io_acct(device, req);

	/* If READ failed,
	 * have it be pushed back to the retry work queue,
	 * so it will re-enter __drbd_make_request(),
	 * and be re-assigned to a suitable local or remote path,
	 * or failed if we do not have access to good data anymore.
	 *
	 * Unless it was failed early by __drbd_make_request(),
	 * because no path was available, in which case
	 * it was not even added to the transfer_log.
	 *
	 * READA may fail, and will not be retried.
	 *
	 * WRITE should have used all available paths already.
	 */
	if (!ok && rw == READ && !list_empty(&req->tl_requests))
		req->rq_state[0] |= RQ_POSTPONED;

	if (!(req->rq_state[0] & RQ_POSTPONED)) {
		m->error = ok ? 0 : (error ?: -EIO);
		m->bio = req->master_bio;
		req->master_bio = NULL;
		list_del_init(&req->req_pending_master_completion);
	}
}

static int drbd_req_put_completion_ref(struct drbd_request *req, struct bio_and_error *m, int put)
{
	D_ASSERT(req->device, m || (req->rq_state[0] & RQ_POSTPONED));

	if (!atomic_sub_and_test(put, &req->completion_ref))
		return 0;

	drbd_req_complete(req, m);

	if (req->rq_state[0] & RQ_POSTPONED) {
		/* don't destroy the req object just yet,
		 * but queue it for retry */
		drbd_restart_request(req);
		return 0;
	}

	return 1;
}

/* I'd like this to be the only place that manipulates
 * req->completion_ref and req->kref. */
static void mod_rq_state(struct drbd_request *req, struct bio_and_error *m,
		struct drbd_peer_device *peer_device,
		int clear, int set)
{
	unsigned old_net;
	unsigned old_local = req->rq_state[0];
	unsigned set_local = set & RQ_STATE_0_MASK;
	unsigned clear_local = clear & RQ_STATE_0_MASK;
	int c_put = 0;
	int k_put = 0;
	const int idx = peer_device ? 1 + peer_device->node_id : 0;

	/* FIXME n_connections, when this request was created/scheduled. */
	BUG_ON(idx > MAX_PEERS);
	BUG_ON(idx < 0);

	old_net = req->rq_state[idx];

	set &= ~RQ_STATE_0_MASK;
	clear &= ~RQ_STATE_0_MASK;

	if (!idx) {
		/* do not try to manipulate net state bits
		 * without an associated state slot! */
		BUG_ON(set);
		BUG_ON(clear);
	}

	if (drbd_suspended(req->device) && !((old_local | clear_local) & RQ_COMPLETION_SUSP))
		set_local |= RQ_COMPLETION_SUSP;

	/* apply */

	req->rq_state[0] &= ~clear_local;
	req->rq_state[0] |= set_local;

	req->rq_state[idx] &= ~clear;
	req->rq_state[idx] |= set;


	/* no change? */
	if (req->rq_state[0] == old_local && req->rq_state[idx] == old_net)
		return;

	/* intent: get references */

	if (!(old_local & RQ_LOCAL_PENDING) && (set_local & RQ_LOCAL_PENDING))
		atomic_inc(&req->completion_ref);

	if (!(old_net & RQ_NET_PENDING) && (set & RQ_NET_PENDING)) {
		inc_ap_pending(peer_device);
		atomic_inc(&req->completion_ref);
	}

	if (!(old_net & RQ_NET_QUEUED) && (set & RQ_NET_QUEUED)) {
		atomic_inc(&req->completion_ref);
	}

	if (!(old_net & RQ_EXP_BARR_ACK) && (set & RQ_EXP_BARR_ACK))
		kref_get(&req->kref); /* wait for the DONE */

	if (!(old_net & RQ_NET_SENT) && (set & RQ_NET_SENT)) {
		/* potentially already completed in the asender thread */
		if (!(old_net & RQ_NET_DONE))
			atomic_add(req->i.size >> 9, &peer_device->connection->ap_in_flight);
	}

	if (!(old_local & RQ_COMPLETION_SUSP) && (set_local & RQ_COMPLETION_SUSP))
		atomic_inc(&req->completion_ref);

	/* progress: put references */

	if ((old_local & RQ_COMPLETION_SUSP) && (clear_local & RQ_COMPLETION_SUSP))
		++c_put;

	if (!(old_local & RQ_LOCAL_ABORTED) && (set_local & RQ_LOCAL_ABORTED)) {
		D_ASSERT(req->device, req->rq_state[0] & RQ_LOCAL_PENDING);
		/* local completion may still come in later,
		 * we need to keep the req object around. */
		kref_get(&req->kref);
		++c_put;
	}

	if ((old_local & RQ_LOCAL_PENDING) && (clear_local & RQ_LOCAL_PENDING)) {
		if (req->rq_state[0] & RQ_LOCAL_ABORTED)
			++k_put;
		else
			++c_put;
		list_del_init(&req->req_pending_local);
	}

	if ((old_net & RQ_NET_PENDING) && (clear & RQ_NET_PENDING)) {
		dec_ap_pending(peer_device);
		++c_put;
		req->acked_jif[peer_device->node_id] = jiffies;
	}

	if ((old_net & RQ_NET_QUEUED) && (clear & RQ_NET_QUEUED))
		++c_put;

	if (!(old_net & RQ_NET_DONE) && (set & RQ_NET_DONE)) {
		if (old_net & RQ_NET_SENT)
			atomic_sub(req->i.size >> 9, &peer_device->connection->ap_in_flight);
		if (old_net & RQ_EXP_BARR_ACK)
			++k_put;
		req->net_done_jif[peer_device->node_id] = jiffies;
	}

	/* potentially complete and destroy */

	if (k_put || c_put) {
		/* Completion does it's own kref_put.  If we are going to
		 * kref_sub below, we need req to be still around then. */
		int at_least = k_put + !!c_put;
		int refcount = atomic_read(&req->kref.refcount);
		if (refcount < at_least)
			drbd_err(req->device,
				"mod_rq_state: Logic BUG: 0: %x -> %x, %d: %x -> %x: refcount = %d, should be >= %d\n",
				old_local, req->rq_state[0],
				idx, old_net, req->rq_state[idx],
				refcount, at_least);
	}

	/* If we made progress, retry conflicting peer requests, if any. */
	if (req->i.waiting)
		wake_up(&req->device->misc_wait);

	if (c_put)
		k_put += drbd_req_put_completion_ref(req, m, c_put);
	if (k_put)
		kref_sub(&req->kref, k_put, drbd_req_destroy);
}

static void drbd_report_io_error(struct drbd_device *device, struct drbd_request *req)
{
        char b[BDEVNAME_SIZE];

	if (!drbd_ratelimit())
		return;

	drbd_warn(device, "local %s IO error sector %llu+%u on %s\n",
		  (req->rq_state[0] & RQ_WRITE) ? "WRITE" : "READ",
		  (unsigned long long)req->i.sector,
		  req->i.size >> 9,
		  bdevname(device->ldev->backing_bdev, b));
}

/* obviously this could be coded as many single functions
 * instead of one huge switch,
 * or by putting the code directly in the respective locations
 * (as it has been before).
 *
 * but having it this way
 *  enforces that it is all in this one place, where it is easier to audit,
 *  it makes it obvious that whatever "event" "happens" to a request should
 *  happen "atomically" within the req_lock,
 *  and it enforces that we have to think in a very structured manner
 *  about the "events" that may happen to a request during its life time ...
 *
 *
 * peer_device == NULL means local disk
 */
int __req_mod(struct drbd_request *req, enum drbd_req_event what,
		struct drbd_peer_device *peer_device,
		struct bio_and_error *m)
{
	struct drbd_device *device = req->device;
	struct net_conf *nc;
	int p, rv = 0;
	int idx;

	if (m)
		m->bio = NULL;

	idx = peer_device ? 1 + peer_device->node_id : 0;

	switch (what) {
	default:
		drbd_err(device, "LOGIC BUG in %s:%u\n", __FILE__ , __LINE__);
		break;

	/* does not happen...
	 * initialization done in drbd_req_new
	case CREATED:
		break;
		*/

	case TO_BE_SENT: /* via network */
		/* reached via __drbd_make_request
		 * and from w_read_retry_remote */
		D_ASSERT(device, idx && !(req->rq_state[idx] & RQ_NET_MASK));
		rcu_read_lock();
		nc = rcu_dereference(peer_device->connection->net_conf);
		p = nc->wire_protocol;
		rcu_read_unlock();
		req->rq_state[idx] |=
			p == DRBD_PROT_C ? RQ_EXP_WRITE_ACK :
			p == DRBD_PROT_B ? RQ_EXP_RECEIVE_ACK : 0;
		mod_rq_state(req, m, peer_device, 0, RQ_NET_PENDING);
		break;

	case TO_BE_SUBMITTED: /* locally */
		/* reached via __drbd_make_request */
		D_ASSERT(device, !(req->rq_state[0] & RQ_LOCAL_MASK));
		mod_rq_state(req, m, peer_device, 0, RQ_LOCAL_PENDING);
		break;

	case COMPLETED_OK:
		if (req->rq_state[0] & RQ_WRITE)
			device->writ_cnt += req->i.size >> 9;
		else
			device->read_cnt += req->i.size >> 9;

		mod_rq_state(req, m, peer_device, RQ_LOCAL_PENDING,
				RQ_LOCAL_COMPLETED|RQ_LOCAL_OK);
		break;

	case ABORT_DISK_IO:
		mod_rq_state(req, m, peer_device, 0, RQ_LOCAL_ABORTED);
		break;

	case WRITE_COMPLETED_WITH_ERROR:
		drbd_report_io_error(device, req);
		__drbd_chk_io_error(device, DRBD_WRITE_ERROR);
		mod_rq_state(req, m, peer_device, RQ_LOCAL_PENDING, RQ_LOCAL_COMPLETED);
		break;

	case READ_COMPLETED_WITH_ERROR:
		drbd_set_out_of_sync(peer_device, req->i.sector, req->i.size);
		drbd_report_io_error(device, req);
		__drbd_chk_io_error(device, DRBD_READ_ERROR);
		/* fall through. */
	case READ_AHEAD_COMPLETED_WITH_ERROR:
		/* it is legal to fail READA, no __drbd_chk_io_error in that case. */
		mod_rq_state(req, m, peer_device, RQ_LOCAL_PENDING, RQ_LOCAL_COMPLETED);
		break;

	case DISCARD_COMPLETED_NOTSUPP:
	case DISCARD_COMPLETED_WITH_ERROR:
		/* I'd rather not detach from local disk just because it
		 * failed a REQ_DISCARD. */
		mod_rq_state(req, m, peer_device, RQ_LOCAL_PENDING, RQ_LOCAL_COMPLETED);
		break;

	case QUEUE_FOR_NET_READ:
		/* READ or READA, and
		 * no local disk,
		 * or target area marked as invalid,
		 * or just got an io-error. */
		/* from __drbd_make_request
		 * or from bio_endio during read io-error recovery */

		/* So we can verify the handle in the answer packet.
		 * Corresponding drbd_remove_request_interval is in
		 * drbd_req_complete() */
		D_ASSERT(device, drbd_interval_empty(&req->i));
		drbd_insert_interval(&device->read_requests, &req->i);

		set_bit(UNPLUG_REMOTE, &device->flags);

		D_ASSERT(device, req->rq_state[idx] & RQ_NET_PENDING);
		D_ASSERT(device, (req->rq_state[0] & RQ_LOCAL_MASK) == 0);
		mod_rq_state(req, m, peer_device, 0, RQ_NET_QUEUED);
		if (!peer_device->connection->todo.req_next)
			peer_device->connection->todo.req_next = req;
		break;

	case QUEUE_FOR_NET_WRITE:
		/* assert something? */
		/* from __drbd_make_request only */

		/* NOTE
		 * In case the req ended up on the transfer log before being
		 * queued on the worker, it could lead to this request being
		 * missed during cleanup after connection loss.
		 * So we have to do both operations here,
		 * within the same lock that protects the transfer log.
		 *
		 * _req_add_to_epoch(req); this has to be after the
		 * _maybe_start_new_epoch(req); which happened in
		 * __drbd_make_request, because we now may set the bit
		 * again ourselves to close the current epoch.
		 *
		 * Add req to the (now) current epoch (barrier). */

		/* otherwise we may lose an unplug, which may cause some remote
		 * io-scheduler timeout to expire, increasing maximum latency,
		 * hurting performance. */
		set_bit(UNPLUG_REMOTE, &device->flags);

		/* queue work item to send data */
		D_ASSERT(device, req->rq_state[idx] & RQ_NET_PENDING);
		mod_rq_state(req, m, peer_device, 0, RQ_NET_QUEUED|RQ_EXP_BARR_ACK);

		/* close the epoch, in case it outgrew the limit */
		rcu_read_lock();
		nc = rcu_dereference(peer_device->connection->net_conf);
		p = nc->max_epoch_size;
		rcu_read_unlock();
		if (device->resource->current_tle_writes >= p)
			start_new_tl_epoch(device->resource);
		if (!peer_device->connection->todo.req_next)
			peer_device->connection->todo.req_next = req;
		break;

	case QUEUE_FOR_SEND_OOS:
		mod_rq_state(req, m, peer_device, 0, RQ_NET_QUEUED);
		if (!peer_device->connection->todo.req_next)
			peer_device->connection->todo.req_next = req;
		break;

	case READ_RETRY_REMOTE_CANCELED:
	case SEND_CANCELED:
	case SEND_FAILED:
		/* real cleanup will be done from tl_clear.  just update flags
		 * so it is no longer marked as on the sender queue */
		mod_rq_state(req, m, peer_device, RQ_NET_QUEUED, 0);
		break;

	case HANDED_OVER_TO_NETWORK:
		/* assert something? */
		mod_rq_state(req, m, peer_device, RQ_NET_QUEUED, RQ_NET_SENT);
		if (bio_data_dir(req->master_bio) == WRITE &&
		    !(req->rq_state[idx] & (RQ_EXP_RECEIVE_ACK | RQ_EXP_WRITE_ACK))) {
			/* this is what is dangerous about protocol A:
			 * pretend it was successfully written on the peer. */
			if (req->rq_state[idx] & RQ_NET_PENDING)
				mod_rq_state(req, m, peer_device, RQ_NET_PENDING, RQ_NET_OK);
			/* else: neg-ack was faster... */
			/* it is still not yet RQ_NET_DONE until the
			 * corresponding epoch barrier got acked as well,
			 * so we know what to dirty on connection loss */
		}
		break;

	case OOS_HANDED_TO_NETWORK:
		/* Was not set PENDING, no longer QUEUED, so is now DONE
		 * as far as this connection is concerned. */
		mod_rq_state(req, m, peer_device, RQ_NET_QUEUED, RQ_NET_DONE);
		break;

	case CONNECTION_LOST_WHILE_PENDING:
		/* transfer log cleanup after connection loss */
		mod_rq_state(req, m, peer_device,
				RQ_NET_OK|RQ_NET_PENDING|RQ_COMPLETION_SUSP,
				RQ_NET_DONE);
		break;

	case DISCARD_WRITE:
		/* for discarded conflicting writes of multiple primaries,
		 * there is no need to keep anything in the tl, potential
		 * node crashes are covered by the activity log.
		 *
		 * If this request had been marked as RQ_POSTPONED before,
		 * it will actually not be discarded, but "restarted",
		 * resubmitted from the retry worker context. */
		D_ASSERT(device, req->rq_state[idx] & RQ_NET_PENDING);
		D_ASSERT(device, req->rq_state[idx] & RQ_EXP_WRITE_ACK);
		mod_rq_state(req, m, peer_device, RQ_NET_PENDING, RQ_NET_DONE|RQ_NET_OK);
		break;

	case WRITE_ACKED_BY_PEER_AND_SIS:
		req->rq_state[idx] |= RQ_NET_SIS;
	case WRITE_ACKED_BY_PEER:
		D_ASSERT(device, req->rq_state[idx] & RQ_EXP_WRITE_ACK);
		/* protocol C; successfully written on peer.
		 * Nothing more to do here.
		 * We want to keep the tl in place for all protocols, to cater
		 * for volatile write-back caches on lower level devices. */

		goto ack_common;
	case RECV_ACKED_BY_PEER:
		D_ASSERT(device, req->rq_state[idx] & RQ_EXP_RECEIVE_ACK);
		/* protocol B; pretends to be successfully written on peer.
		 * see also notes above in HANDED_OVER_TO_NETWORK about
		 * protocol != C */
	ack_common:
		D_ASSERT(device, req->rq_state[idx] & RQ_NET_PENDING);
		mod_rq_state(req, m, peer_device, RQ_NET_PENDING, RQ_NET_OK);
		break;

	case POSTPONE_WRITE:
		D_ASSERT(device, req->rq_state[idx] & RQ_EXP_WRITE_ACK);
		/* If this node has already detected the write conflict, the
		 * worker will be waiting on misc_wait.  Wake it up once this
		 * request has completed locally.
		 */
		D_ASSERT(device, req->rq_state[idx] & RQ_NET_PENDING);
		req->rq_state[0] |= RQ_POSTPONED;
		if (req->i.waiting)
			wake_up(&req->device->misc_wait);
		/* Do not clear RQ_NET_PENDING. This request will make further
		 * progress via restart_conflicting_writes() or
		 * fail_postponed_requests(). Hopefully. */
		break;

	case NEG_ACKED:
		mod_rq_state(req, m, peer_device, RQ_NET_OK|RQ_NET_PENDING, 0);
		break;

	case FAIL_FROZEN_DISK_IO:
		if (!(req->rq_state[0] & RQ_LOCAL_COMPLETED))
			break;
		mod_rq_state(req, m, peer_device, RQ_COMPLETION_SUSP, 0);
		break;

	case RESTART_FROZEN_DISK_IO:
#if 0
		/* FIXME; do we need a (temporary) dedicated thread for this? */
		if (!(req->rq_state[0] & RQ_LOCAL_COMPLETED))
			break;

		mod_rq_state(req, m, peer_device,
				RQ_COMPLETION_SUSP|RQ_LOCAL_COMPLETED,
				RQ_LOCAL_PENDING);

		rv = MR_READ;
		if (bio_data_dir(req->master_bio) == WRITE)
			rv = MR_WRITE;

		get_ldev(device); /* always succeeds in this call path */
		req->w.cb = w_restart_disk_io;
		drbd_queue_work(&device->resource->work, &req->w);
		break;
#else
		BUG(); /* FIXME */
		break;
#endif

	case RESEND:
		/* Simply complete (local only) READs. */
		if (!(req->rq_state[0] & RQ_WRITE) && !(req->rq_state[idx] & RQ_NET_MASK)) {
			mod_rq_state(req, m, peer_device, RQ_COMPLETION_SUSP, 0);
			break;
		}

		/* If RQ_NET_OK is already set, we got a P_WRITE_ACK or P_RECV_ACK
		   before the connection loss (B&C only); only P_BARRIER_ACK
		   (or the local completion?) was missing when we suspended.
		   Throwing them out of the TL here by pretending we got a BARRIER_ACK.
		   During connection handshake, we ensure that the peer was not rebooted.

		   Resending is only allowed on synchronous connections,
		   where all requests not yet completed to upper layers whould
		   be in the same "reorder-domain", there can not possibly be
		   any dependency between incomplete requests, and we are
		   allowed to complete this one "out-of-sequence".
		 */
		if (!(req->rq_state[idx] & RQ_NET_OK)) {
			mod_rq_state(req, m, peer_device, RQ_COMPLETION_SUSP,
					RQ_NET_QUEUED|RQ_NET_PENDING);
			break;
		}
		/* else, fall through to BARRIER_ACKED */

	case BARRIER_ACKED:
		/* barrier ack for READ requests does not make sense */
		if (!(req->rq_state[0] & RQ_WRITE))
			break;

		if (req->rq_state[idx] & RQ_NET_PENDING) {
			/* barrier came in before all requests were acked.
			 * this is bad, because if the connection is lost now,
			 * we won't be able to clean them up... */
			drbd_err(device, "FIXME (BARRIER_ACKED but pending)\n");
		}
		/* Allowed to complete requests, even while suspended.
		 * As this is called for all requests within a matching epoch,
		 * we need to filter, and only set RQ_NET_DONE for those that
		 * have actually been on the wire. */
		mod_rq_state(req, m, peer_device, RQ_COMPLETION_SUSP,
				(req->rq_state[idx] & RQ_NET_MASK) ? RQ_NET_DONE : 0);
		break;

	case DATA_RECEIVED:
		D_ASSERT(device, req->rq_state[idx] & RQ_NET_PENDING);
		mod_rq_state(req, m, peer_device, RQ_NET_PENDING, RQ_NET_OK|RQ_NET_DONE);
		break;

	case QUEUE_AS_DRBD_BARRIER:
		start_new_tl_epoch(device->resource);
		for_each_peer_device(peer_device, device)
			mod_rq_state(req, m, peer_device, 0, RQ_NET_OK|RQ_NET_DONE);
		break;
	};

	return rv;
}

/* we may do a local read if:
 * - we are consistent (of course),
 * - or we are generally inconsistent,
 *   BUT we are still/already IN SYNC with all peers for this area.
 *   since size may be bigger than BM_BLOCK_SIZE,
 *   we may need to check several bits.
 */
static bool drbd_may_do_local_read(struct drbd_device *device, sector_t sector, int size)
{
	struct drbd_md *md = &device->ldev->md;
	unsigned int bitmap_index;

	unsigned long sbnr, ebnr;
	sector_t esector, nr_sectors;

	if (device->disk_state[NOW] == D_UP_TO_DATE)
		return true;
	if (device->disk_state[NOW] != D_INCONSISTENT)
		return false;
	esector = sector + (size >> 9) - 1;
	nr_sectors = drbd_get_capacity(device->this_bdev);
	D_ASSERT(device, sector  < nr_sectors);
	D_ASSERT(device, esector < nr_sectors);

	sbnr = BM_SECT_TO_BIT(sector);
	ebnr = BM_SECT_TO_BIT(esector);

	for (bitmap_index = 0; bitmap_index < device->bitmap->bm_max_peers; bitmap_index++) {
		struct drbd_peer_md *peer_md = &md->peers[bitmap_index];

		/* Skip bitmap indexes which are not assigned to a peer. */
		if (peer_md->node_id == -1)
			continue;

		if (drbd_bm_count_bits(device, bitmap_index, sbnr, ebnr))
			return false;
	}
	return true;
}

/* TODO improve for more than one peer.
 * also take into account the drbd protocol. */
static bool remote_due_to_read_balancing(struct drbd_device *device,
		struct drbd_peer_device *peer_device, sector_t sector,
		enum drbd_read_balancing rbm)
{
	struct backing_dev_info *bdi;
	int stripe_shift;

	switch (rbm) {
	case RB_CONGESTED_REMOTE:
		bdi = &device->ldev->backing_bdev->bd_disk->queue->backing_dev_info;
		return bdi_read_congested(bdi);
	case RB_LEAST_PENDING:
		return atomic_read(&device->local_cnt) >
			atomic_read(&peer_device->ap_pending_cnt) + atomic_read(&peer_device->rs_pending_cnt);
	case RB_32K_STRIPING:  /* stripe_shift = 15 */
	case RB_64K_STRIPING:
	case RB_128K_STRIPING:
	case RB_256K_STRIPING:
	case RB_512K_STRIPING:
	case RB_1M_STRIPING:   /* stripe_shift = 20 */
		stripe_shift = (rbm - RB_32K_STRIPING + 15);
		return (sector >> (stripe_shift - 9)) & 1;
	case RB_ROUND_ROBIN:
		return test_and_change_bit(READ_BALANCE_RR, &device->flags);
	case RB_PREFER_REMOTE:
		return true;
	case RB_PREFER_LOCAL:
	default:
		return false;
	}
}

/*
 * complete_conflicting_writes  -  wait for any conflicting write requests
 *
 * The write_requests tree contains all active write requests which we
 * currently know about.  Wait for any requests to complete which conflict with
 * the new one.
 *
 * Only way out: remove the conflicting intervals from the tree.
 */
static void complete_conflicting_writes(struct drbd_request *req)
{
	DEFINE_WAIT(wait);
	struct drbd_device *device = req->device;
	struct drbd_interval *i;
	sector_t sector = req->i.sector;
	int size = req->i.size;

	i = drbd_find_overlap(&device->write_requests, sector, size);
	if (!i)
		return;

	for (;;) {
		prepare_to_wait(&device->misc_wait, &wait, TASK_UNINTERRUPTIBLE);
		i = drbd_find_overlap(&device->write_requests, sector, size);
		if (!i)
			break;
		/* Indicate to wake up device->misc_wait on progress.  */
		i->waiting = true;
		spin_unlock_irq(&device->resource->req_lock);
		schedule();
		spin_lock_irq(&device->resource->req_lock);
	}
	finish_wait(&device->misc_wait, &wait);
}

/* called within req_lock and rcu_read_lock() */
static void __maybe_pull_ahead(struct drbd_device *device, struct drbd_connection *connection)
{
	struct net_conf *nc;
	bool congested = false;
	enum drbd_on_congestion on_congestion;

	rcu_read_lock();
	nc = rcu_dereference(connection->net_conf);
	on_congestion = nc ? nc->on_congestion : OC_BLOCK;
	rcu_read_unlock();
	if (on_congestion == OC_BLOCK ||
	    connection->agreed_pro_version < 96)
		return;

	/* If I don't even have good local storage, we can not reasonably try
	 * to pull ahead of the peer. We also need the local reference to make
	 * sure device->act_log is there.
	 */
	if (!get_ldev_if_state(device, D_UP_TO_DATE))
		return;

	if (nc->cong_fill &&
	    atomic_read(&connection->ap_in_flight) >= nc->cong_fill) {
		drbd_info(device, "Congestion-fill threshold reached\n");
		congested = true;
	}

	if (device->act_log->used >= nc->cong_extents) {
		drbd_info(device, "Congestion-extents threshold reached\n");
		congested = true;
	}

	if (congested) {
		struct drbd_peer_device *peer_device = conn_peer_device(connection, device->vnr);
		/* start a new epoch for non-mirrored writes */
		start_new_tl_epoch(device->resource);

		if (on_congestion == OC_PULL_AHEAD)
			change_repl_state(peer_device, L_AHEAD, 0);
		else			/* on_congestion == OC_DISCONNECT */
			change_cstate(peer_device->connection, C_DISCONNECTING, 0);
	}
	put_ldev(device);
}

/* called within req_lock and rcu_read_lock() */
static void maybe_pull_ahead(struct drbd_device *device)
{
	struct drbd_connection *connection;

	for_each_connection(connection, device->resource)
		__maybe_pull_ahead(device, connection);
}

bool drbd_should_do_remote(struct drbd_peer_device *peer_device, enum which_state which)
{
	enum drbd_disk_state peer_disk_state = peer_device->disk_state[which];

	return peer_disk_state == D_UP_TO_DATE ||
		(peer_disk_state == D_INCONSISTENT &&
		 peer_device->repl_state[which] >= L_WF_BITMAP_T &&
		 peer_device->repl_state[which] < L_AHEAD);
	/* Before proto 96 that was >= CONNECTED instead of >= L_WF_BITMAP_T.
	   That is equivalent since before 96 IO was frozen in the L_WF_BITMAP*
	   states. */
}

static bool drbd_should_send_out_of_sync(struct drbd_peer_device *peer_device)
{
	return peer_device->repl_state[NOW] == L_AHEAD || peer_device->repl_state[NOW] == L_WF_BITMAP_S;
	/* pdsk = D_INCONSISTENT as a consequence. Protocol 96 check not necessary
	   since we enter state L_AHEAD only if proto >= 96 */
}

/* If this returns NULL, and req->private_bio is still set,
 * this should be submitted locally.
 *
 * If it returns NULL, but req->private_bio is not set,
 * we do not have access to good data :(
 *
 * Otherwise, this destroys req->private_bio, if any,
 * and returns the peer device which should be asked for data.
 */
static struct drbd_peer_device *find_peer_device_for_read(struct drbd_request *req)
{
	struct drbd_peer_device *peer_device;
	struct drbd_device *device = req->device;
	enum drbd_read_balancing rbm = RB_PREFER_REMOTE;

	if (req->private_bio) {
		if (!drbd_may_do_local_read(device,
					req->i.sector, req->i.size)) {
			bio_put(req->private_bio);
			req->private_bio = NULL;
			put_ldev(device);
		}
	}

	if (device->disk_state[NOW] > D_DISKLESS) {
		rcu_read_lock();
		rbm = rcu_dereference(device->ldev->disk_conf)->read_balancing;
		rcu_read_unlock();
		if (rbm == RB_PREFER_LOCAL && req->private_bio) {
			return NULL; /* submit locally */
		}
	}

	/* TODO: improve read balancing decisions, take into account drbd
	 * protocol, all peers, pending requests etc. */

	for_each_peer_device(peer_device, device) {
		if (peer_device->disk_state[NOW] != D_UP_TO_DATE)
			continue;
		if (req->private_bio == NULL ||
		    remote_due_to_read_balancing(device, peer_device,
						 req->i.sector, rbm)) {
			break;
		}
	}
	if (peer_device && &peer_device->peer_devices == &device->peer_devices)
		peer_device = NULL;
	if (peer_device && req->private_bio) {
		bio_put(req->private_bio);
		req->private_bio = NULL;
		put_ldev(device);
	}
	return peer_device;
}

/* returns the number of connections expected to actually write this data,
 * which does NOT include those that we are L_AHEAD for. */
static int drbd_process_write_request(struct drbd_request *req)
{
	struct drbd_device *device = req->device;
	struct drbd_peer_device *peer_device;
	bool in_tree = false;
	int remote, send_oos;
	int count = 0;

	/* Need to replicate writes.  Unless it is an empty flush,
	 * which is better mapped to a DRBD P_BARRIER packet,
	 * also for drbd wire protocol compatibility reasons.
	 * If this was a flush, just start a new epoch.
	 * Unless the current epoch was empty anyways, or we are not currently
	 * replicating, in which case there is no point. */
	if (unlikely(req->i.size == 0)) {
		/* The only size==0 bios we expect are empty flushes. */
		D_ASSERT(device, req->master_bio->bi_rw & DRBD_REQ_FLUSH);
		_req_mod(req, QUEUE_AS_DRBD_BARRIER, NULL);
		return 0;
	}

	rcu_read_lock();
	for_each_peer_device(peer_device, device) {
		remote = drbd_should_do_remote(peer_device, NOW);
		send_oos = drbd_should_send_out_of_sync(peer_device);

		if (!remote && !send_oos)
			continue;

		D_ASSERT(device, !(remote && send_oos));

		if (remote) {
			++count;
			_req_mod(req, TO_BE_SENT, peer_device);
			if (!in_tree) {
				/* Corresponding drbd_remove_request_interval is in
				 * drbd_req_complete() */
				drbd_insert_interval(&device->write_requests, &req->i);
				in_tree = true;
			}
			_req_mod(req, QUEUE_FOR_NET_WRITE, peer_device);
		} else if (drbd_set_out_of_sync(peer_device, req->i.sector, req->i.size))
			_req_mod(req, QUEUE_FOR_SEND_OOS, peer_device);
	}
	rcu_read_unlock();

	return count;
}

static void
drbd_submit_req_private_bio(struct drbd_request *req)
{
	struct drbd_device *device = req->device;
	struct bio *bio = req->private_bio;
	const int rw = bio_rw(bio);

	bio->bi_bdev = device->ldev->backing_bdev;

	/* State may have changed since we grabbed our reference on the
	 * device->ldev member. Double check, and short-circuit to endio.
	 * In case the last activity log transaction failed to get on
	 * stable storage, and this is a WRITE, we may not even submit
	 * this bio. */
	if (get_ldev(device)) {
		req->pre_submit_jif = jiffies;
		if (drbd_insert_fault(device,
				      rw == WRITE ? DRBD_FAULT_DT_WR
				    : rw == READ  ? DRBD_FAULT_DT_RD
				    :               DRBD_FAULT_DT_RA))
			bio_endio(bio, -EIO);
		else
			generic_make_request(bio);
		put_ldev(device);
	} else
		bio_endio(bio, -EIO);
}

static void drbd_queue_write(struct drbd_device *device, struct drbd_request *req)
{
	spin_lock_irq(&device->resource->req_lock);
	list_add_tail(&req->tl_requests, &device->submit.writes);
	list_add_tail(&req->req_pending_master_completion,
			&device->pending_master_completion[1 /* WRITE */]);
	spin_unlock_irq(&device->resource->req_lock);
	queue_work(device->submit.wq, &device->submit.worker);
}

/* returns the new drbd_request pointer, if the caller is expected to
 * drbd_send_and_submit() it (to save latency), or NULL if we queued the
 * request on the submitter thread.
 * Returns ERR_PTR(-ENOMEM) if we cannot allocate a drbd_request.
 */
struct drbd_request *
drbd_request_prepare(struct drbd_device *device, struct bio *bio, unsigned long start_jif)
{
	const int rw = bio_data_dir(bio);
	struct drbd_request *req;

	/* allocate outside of all locks; */
	req = drbd_req_new(device, bio);
	if (!req) {
		dec_ap_bio(device);
		/* only pass the error to the upper layers.
		 * if user cannot handle io errors, that's not our business. */
		drbd_err(device, "could not kmalloc() req\n");
		bio_endio(bio, -ENOMEM);
		return ERR_PTR(-ENOMEM);
	}
	req->start_jif = start_jif;

	if (!get_ldev(device)) {
		bio_put(req->private_bio);
		req->private_bio = NULL;
	}

	/* Update disk stats */
	_drbd_start_io_acct(device, req);

	if (rw == WRITE && req->private_bio && req->i.size &&
	    !test_bit(AL_SUSPENDED, &device->flags)) {
		if (!drbd_al_begin_io_fastpath(device, &req->i)) {
			drbd_queue_write(device, req);
			return NULL;
		}
		req->rq_state[0] |= RQ_IN_ACT_LOG;
		req->in_actlog_jif = jiffies;
	}

	return req;
}

static void drbd_send_and_submit(struct drbd_device *device, struct drbd_request *req)
{
	struct drbd_resource *resource = device->resource;
	struct drbd_peer_device *peer_device = NULL; /* for read */
	const int rw = bio_data_dir(req->master_bio);
	struct bio_and_error m = { NULL, };
	bool no_remote = false;
	bool submit_private_bio = false;

	spin_lock_irq(&resource->req_lock);
	if (rw == WRITE) {
		/* This may temporarily give up the req_lock,
		 * but will re-aquire it before it returns here.
		 * Needs to be before the check on drbd_suspended() */
		complete_conflicting_writes(req);
		/* no more giving up req_lock from now on! */

		/* check for congestion, and potentially stop sending
		 * full data updates, but start sending "dirty bits" only. */
		maybe_pull_ahead(device);
	}


	if (drbd_suspended(device)) {
		/* push back and retry: */
		req->rq_state[0] |= RQ_POSTPONED;
		if (req->private_bio) {
			bio_put(req->private_bio);
			req->private_bio = NULL;
			put_ldev(device);
		}
		goto out;
	}

	/* We fail READ/READA early, if we can not serve it.
	 * We must do this before req is registered on any lists.
	 * Otherwise, drbd_req_complete() will queue failed READ for retry. */
	if (rw != WRITE) {
		peer_device = find_peer_device_for_read(req);
		if (!peer_device && !req->private_bio)
			goto nodata;
	}

	/* which transfer log epoch does this belong to? */
	req->epoch = atomic_read(&resource->current_tle_nr);

	if (rw == WRITE)
		resource->dagtag_sector += req->i.size >> 9;
	req->dagtag_sector = resource->dagtag_sector;
	/* no point in adding empty flushes to the transfer log,
	 * they are mapped to drbd barriers already. */
	if (likely(req->i.size != 0)) {
		if (rw == WRITE) {
			struct drbd_request *req2;

			resource->current_tle_writes++;
			list_for_each_entry_reverse(req2, &resource->transfer_log, tl_requests) {
				if (req2->rq_state[0] & RQ_WRITE) {
					/* Make the new write request depend on
					 * the previous one. */
					kref_get(&req->kref);
					break;
				}
			}
		}
		list_add_tail(&req->tl_requests, &resource->transfer_log);
	}

	if (rw == WRITE) {
		if (!drbd_process_write_request(req))
			no_remote = true;
		else
			wake_all_senders(resource);
	} else {
		if (peer_device) {
			_req_mod(req, TO_BE_SENT, peer_device);
			_req_mod(req, QUEUE_FOR_NET_READ, peer_device);
			wake_up(&peer_device->connection->sender_work.q_wait);
		} else
			no_remote = true;
	}

	/* If it took the fast path in drbd_request_prepare, add it here.
	 * The slow path has added it already. */
	if (list_empty(&req->req_pending_master_completion))
		list_add_tail(&req->req_pending_master_completion,
			&device->pending_master_completion[rw == WRITE]);
	if (req->private_bio) {
		/* needs to be marked within the same spinlock */
<<<<<<< HEAD
		_req_mod(req, TO_BE_SUBMITTED, NULL);
=======
		list_add_tail(&req->req_pending_local,
			&device->pending_completion[rw == WRITE]);
		_req_mod(req, TO_BE_SUBMITTED);
>>>>>>> c8472ef8
		/* but we need to give up the spinlock to submit */
		submit_private_bio = true;
	} else if (no_remote) {
nodata:
		if (drbd_ratelimit())
			drbd_err(req->device, "IO ERROR: neither local nor remote data, sector %llu+%u\n",
					(unsigned long long)req->i.sector, req->i.size >> 9);
		/* A write may have been queued for send_oos, however.
		 * So we can not simply free it, we must go through drbd_req_put_completion_ref() */
	}

out:
	if (drbd_req_put_completion_ref(req, &m, 1))
		kref_put(&req->kref, drbd_req_destroy);
	spin_unlock_irq(&resource->req_lock);

	/* Even though above is a kref_put(), this is safe.
	 * As long as we still need to submit our private bio,
	 * we hold a completion ref, and the request cannot disappear.
	 * If however this request did not even have a private bio to submit
	 * (e.g. remote read), req may already be invalid now.
	 * That's why we cannot check on req->private_bio. */
	if (submit_private_bio)
		drbd_submit_req_private_bio(req);

	/* we need to plug ALWAYS since we possibly need to kick lo_dev.
	 * we plug after submit, so we won't miss an unplug event */
	drbd_plug_device(bdev_get_queue(device->this_bdev));

	if (m.bio)
		complete_master_bio(device, &m);
}

void __drbd_make_request(struct drbd_device *device, struct bio *bio, unsigned long start_jif)
{
	struct drbd_request *req = drbd_request_prepare(device, bio, start_jif);
	if (IS_ERR_OR_NULL(req))
		return;
	drbd_send_and_submit(device, req);
}

static void submit_fast_path(struct drbd_device *device, struct list_head *incoming)
{
	struct drbd_request *req, *tmp;
	list_for_each_entry_safe(req, tmp, incoming, tl_requests) {
		const int rw = bio_data_dir(req->master_bio);

		if (rw == WRITE && req->private_bio && req->i.size
		&& !test_bit(AL_SUSPENDED, &device->flags)) {
			if (!drbd_al_begin_io_fastpath(device, &req->i))
				continue;

			req->rq_state[0] |= RQ_IN_ACT_LOG;
			req->in_actlog_jif = jiffies;
		}

		list_del_init(&req->tl_requests);
		drbd_send_and_submit(device, req);
	}
}

static bool prepare_al_transaction_nonblock(struct drbd_device *device,
					    struct list_head *incoming,
					    struct list_head *pending)
{
	struct drbd_request *req, *tmp;
	int wake = 0;
	int err;

	spin_lock_irq(&device->al_lock);
	list_for_each_entry_safe(req, tmp, incoming, tl_requests) {
		err = drbd_al_begin_io_nonblock(device, &req->i);
		if (err == -EBUSY)
			wake = 1;
		if (err)
			continue;
		req->rq_state[0] |= RQ_IN_ACT_LOG;
		req->in_actlog_jif = jiffies;
		list_move_tail(&req->tl_requests, pending);
	}
	spin_unlock_irq(&device->al_lock);
	if (wake)
		wake_up(&device->al_wait);

	return !list_empty(pending);
}

void do_submit(struct work_struct *ws)
{
	struct drbd_device *device = container_of(ws, struct drbd_device, submit.worker);
	LIST_HEAD(incoming);
	LIST_HEAD(pending);
	struct drbd_request *req, *tmp;

	for (;;) {
		spin_lock_irq(&device->resource->req_lock);
		list_splice_tail_init(&device->submit.writes, &incoming);
		spin_unlock_irq(&device->resource->req_lock);

		submit_fast_path(device, &incoming);
		if (list_empty(&incoming))
			break;

skip_fast_path:
		wait_event(device->al_wait, prepare_al_transaction_nonblock(device, &incoming, &pending));
		/* Maybe more was queued, while we prepared the transaction?
		 * Try to stuff them into this transaction as well.
		 * Be strictly non-blocking here, no wait_event, we already
		 * have something to commit.
		 * Stop if we don't make any more progres.
		 */
		for (;;) {
			LIST_HEAD(more_pending);
			LIST_HEAD(more_incoming);
			bool made_progress;

			/* It is ok to look outside the lock,
			 * it's only an optimization anyways */
			if (list_empty(&device->submit.writes))
				break;

			spin_lock_irq(&device->resource->req_lock);
			list_splice_tail_init(&device->submit.writes, &more_incoming);
			spin_unlock_irq(&device->resource->req_lock);

			if (list_empty(&more_incoming))
				break;

			made_progress = prepare_al_transaction_nonblock(device, &more_incoming, &more_pending);

			list_splice_tail_init(&more_pending, &pending);
			list_splice_tail_init(&more_incoming, &incoming);

			if (!made_progress)
				break;
		}
		drbd_al_begin_io_commit(device, false);

		list_for_each_entry_safe(req, tmp, &pending, tl_requests) {
			list_del_init(&req->tl_requests);
			drbd_send_and_submit(device, req);
		}

		/* If all currently hot activity log extents are kept busy by
		 * incoming requests, we still must not totally starve new
		 * requests to cold extents. In that case, prepare one request
		 * in blocking mode. */
		list_for_each_entry_safe(req, tmp, &incoming, tl_requests) {
			bool was_cold;
			list_del_init(&req->tl_requests);
			was_cold = drbd_al_begin_io_prepare(device, &req->i);
			req->rq_state[0] |= RQ_IN_ACT_LOG;
			req->in_actlog_jif = jiffies;
			if (!was_cold) {
				/* Corresponding extent was hot after all? */
				drbd_send_and_submit(device, req);
			} else {
				/* Found a request to a cold extent.
				 * Put on "pending" list,
				 * and try to cumulate with more. */
				list_add(&req->tl_requests, &pending);
				goto skip_fast_path;
			}
		}
	}
}

MAKE_REQUEST_TYPE drbd_make_request(struct request_queue *q, struct bio *bio)
{
	struct drbd_device *device = (struct drbd_device *) q->queuedata;
	unsigned long start_jif;

	/* We never supported BIO_RW_BARRIER.
	 * We don't need to, anymore, either: starting with kernel 2.6.36,
	 * we have REQ_FUA and REQ_FLUSH, which will be handled transparently
	 * by the block layer. */
	if (unlikely(bio->bi_rw & DRBD_REQ_HARDBARRIER)) {
		bio_endio(bio, -EOPNOTSUPP);
		MAKE_REQUEST_RETURN;
	}

	start_jif = jiffies;

	/*
	 * what we "blindly" assume:
	 */
	D_ASSERT(device, IS_ALIGNED(bio->bi_size, 512));

	inc_ap_bio(device);
	__drbd_make_request(device, bio, start_jif);

	MAKE_REQUEST_RETURN;
}

/* This is called by bio_add_page().
 *
 * q->max_hw_sectors and other global limits are already enforced there.
 *
 * We need to call down to our lower level device,
 * in case it has special restrictions.
 *
 * As long as the BIO is empty we have to allow at least one bvec,
 * regardless of size and offset, so no need to ask lower levels.
 */
int drbd_merge_bvec(struct request_queue *q,
#ifdef HAVE_bvec_merge_data
		struct bvec_merge_data *bvm,
#else
		struct bio *bvm,
#endif
		struct bio_vec *bvec)
{
	struct drbd_device *device = (struct drbd_device *) q->queuedata;
	unsigned int bio_size = bvm->bi_size;
	int limit = DRBD_MAX_BIO_SIZE;
	int backing_limit;

	if (bio_size && get_ldev(device)) {
		unsigned int max_hw_sectors = queue_max_hw_sectors(q);
		struct request_queue * const b =
			device->ldev->backing_bdev->bd_disk->queue;
		if (b->merge_bvec_fn) {
			backing_limit = b->merge_bvec_fn(b, bvm, bvec);
			limit = min(limit, backing_limit);
		}
		put_ldev(device);
		if ((limit >> 9) > max_hw_sectors)
			limit = max_hw_sectors << 9;
	}
	return limit;
}

/* device: only check for pending local disk completion, if req->device == device
 * oldest_req:
 *   input: NULL, or a request cursor from where to continue the list walk
 *   output: the oldest request we found
 *           if NULL on return, we have scanned all requests.
 * check: output: bitmap index indicating what this oldest request is waiting for
 * ignore: input: bitmap index indicating which connections/local disk to
 *                ignore for this list walk.
 * these bitmap indices are 0/1: localdisk, (1 << (node_id + 1)) for the connections.
 */
#if ((MAX_PEERS + 1) > 64)
# error "think it over, indices too small"
#endif
void find_oldest_requests(struct drbd_device *device,
		struct drbd_request **oldest_req,
		u64 *check,
		u64 ignore)
{
	struct drbd_resource *resource = device->resource;
	struct drbd_request *r;
	struct drbd_peer_device *peer_device;

	r = list_prepare_entry(*oldest_req, &resource->transfer_log, tl_requests);
	*oldest_req = NULL;
	list_for_each_entry_continue(r, &resource->transfer_log, tl_requests) {
		if (!(ignore & 1)) {
			const unsigned s = r->rq_state[0];
			if ((s & RQ_LOCAL_PENDING) && r->device == device) {
				*oldest_req = r;
				*check |= 1;
			}
		}
		for_each_peer_device(peer_device, device) {
			const int idx = 1 + peer_device->node_id;
			const unsigned s = r->rq_state[idx];
			if (ignore & (1ULL << idx))
				continue;

			if ((s & RQ_NET_MASK) && !(s & RQ_NET_DONE)) {
				*oldest_req = r;
				*check |= 1ULL << idx;
			}
		}
		if (*oldest_req)
			break;
	}
}

static unsigned long time_min_in_future(unsigned long now,
		unsigned long t1, unsigned long t2)
{
	t1 = time_after(now, t1) ? now : t1;
	t2 = time_after(now, t2) ? now : t2;
	return time_after(t1, t2) ? t2 : t1;
}

void request_timer_fn(unsigned long data)
{
	struct drbd_device *device = (struct drbd_device *) data;
	struct drbd_connection *connection;
	struct drbd_request *req = NULL; /* oldest request */
	u64 ignore = 0;
	u64 check = 0;
	unsigned long dt = 0;
	unsigned long et = 0;
	unsigned long now = jiffies;
	unsigned long next_trigger_time = now;
	bool restart_timer = false;

	rcu_read_lock();
	if (get_ldev(device)) { /* implicit state.disk >= D_INCONSISTENT */
		dt = rcu_dereference(device->ldev->disk_conf)->disk_timeout * HZ / 10;
		put_ldev(device);
	}
	rcu_read_unlock();

	/* The request is considered timed out, if
	 * - we have some effective timeout from the configuration,
	 *   with above state restrictions applied,
	 * - the oldest request is waiting for a response from the network
	 *   resp. the local disk,
	 * - the oldest request is in fact older than the effective timeout,
	 * - the connection was established (resp. disk was attached)
	 *   for longer than the timeout already.
	 * Note that for 32bit jiffies and very stable connections/disks,
	 * we may have a wrap around, which is catched by
	 *   !time_in_range(now, last_..._jif, last_..._jif + timeout).
	 *
	 * Side effect: once per 32bit wrap-around interval, which means every
	 * ~198 days with 250 HZ, we have a window where the timeout would need
	 * to expire twice (worst case) to become effective. Good enough.
	 */

	/* FIXME right now, this basically does a full transfer log walk *every time* */
	spin_lock_irq(&device->resource->req_lock);
	for (;;) {
		ignore |= check;
		check = 0;
		find_oldest_requests(device, &req, &check, ignore);
		if (!check)
			break;

		if ((check & 1) && dt) {
			if (device->disk_state[NOW] > D_FAILED) {
				et = min_not_zero(et, dt);
				next_trigger_time = time_min_in_future(now,
						next_trigger_time, req->start_jif + dt);
				restart_timer = true;
			}

			if (time_after(now, req->start_jif + dt) &&
			    !time_in_range(now, device->last_reattach_jif, device->last_reattach_jif + dt)) {
				drbd_warn(device, "Local backing device failed to meet the disk-timeout\n");
				__drbd_chk_io_error(device, DRBD_FORCE_DETACH);
			}
		}
		if ((check & ~1UL) == 0)
			continue;
		for_each_connection(connection, device->resource) {
			struct net_conf *nc;
			unsigned long ent = 0;
			int idx = 0;

			rcu_read_lock();
			nc = rcu_dereference(connection->net_conf);
			if (nc) {
				/* effective timeout = ko_count * timeout */
				if (connection->cstate[NOW] == C_CONNECTED)
					ent = nc->timeout * HZ/10 * nc->ko_count;
				idx = 1 + nc->peer_node_id;
			}
			rcu_read_unlock();

			if (!ent || !idx)
				continue;

			et = min_not_zero(et, ent);
			next_trigger_time = time_min_in_future(now,
					next_trigger_time, req->start_jif + ent);
			restart_timer = true;

			if (!(check & (1UL << idx)))
				continue;

			if (time_after(now, req->start_jif + ent) &&
			    !time_in_range(now, connection->last_reconnect_jif, connection->last_reconnect_jif + ent)) {
				drbd_warn(device, "Remote failed to finish a request within ko-count * timeout\n");
				begin_state_change_locked(device->resource, CS_VERBOSE | CS_HARD);
				__change_cstate(connection, C_TIMEOUT);
				end_state_change_locked(device->resource);
			}
		}
	}
	spin_unlock_irq(&device->resource->req_lock);

	if (restart_timer) {
		next_trigger_time = time_min_in_future(now, next_trigger_time, now + et);
		mod_timer(&device->request_timer, next_trigger_time);
	}
}<|MERGE_RESOLUTION|>--- conflicted
+++ resolved
@@ -122,12 +122,8 @@
 	req->i.waiting = false;
 
 	INIT_LIST_HEAD(&req->tl_requests);
-<<<<<<< HEAD
-=======
-	INIT_LIST_HEAD(&req->w.list);
 	INIT_LIST_HEAD(&req->req_pending_master_completion);
 	INIT_LIST_HEAD(&req->req_pending_local);
->>>>>>> c8472ef8
 
 	/* one reference to be put by __drbd_make_request */
 	atomic_set(&req->completion_ref, 1);
@@ -1469,13 +1465,9 @@
 			&device->pending_master_completion[rw == WRITE]);
 	if (req->private_bio) {
 		/* needs to be marked within the same spinlock */
-<<<<<<< HEAD
-		_req_mod(req, TO_BE_SUBMITTED, NULL);
-=======
 		list_add_tail(&req->req_pending_local,
 			&device->pending_completion[rw == WRITE]);
-		_req_mod(req, TO_BE_SUBMITTED);
->>>>>>> c8472ef8
+		_req_mod(req, TO_BE_SUBMITTED, NULL);
 		/* but we need to give up the spinlock to submit */
 		submit_private_bio = true;
 	} else if (no_remote) {
