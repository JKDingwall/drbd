/*
   drbd_req.c

   This file is part of DRBD by Philipp Reisner and Lars Ellenberg.

   Copyright (C) 2001-2008, LINBIT Information Technologies GmbH.
   Copyright (C) 1999-2008, Philipp Reisner <philipp.reisner@linbit.com>.
   Copyright (C) 2002-2008, Lars Ellenberg <lars.ellenberg@linbit.com>.

   drbd is free software; you can redistribute it and/or modify
   it under the terms of the GNU General Public License as published by
   the Free Software Foundation; either version 2, or (at your option)
   any later version.

   drbd is distributed in the hope that it will be useful,
   but WITHOUT ANY WARRANTY; without even the implied warranty of
   MERCHANTABILITY or FITNESS FOR A PARTICULAR PURPOSE.  See the
   GNU General Public License for more details.

   You should have received a copy of the GNU General Public License
   along with drbd; see the file COPYING.  If not, write to
   the Free Software Foundation, 675 Mass Ave, Cambridge, MA 02139, USA.

 */

#include <linux/module.h>

#include <linux/slab.h>
#include <linux/drbd.h>
#include "drbd_int.h"
#include "drbd_req.h"


/* We only support diskstats for 2.6.16 and up.
 * see also commit commit a362357b6cd62643d4dda3b152639303d78473da
 * Author: Jens Axboe <axboe@suse.de>
 * Date:   Tue Nov 1 09:26:16 2005 +0100
 *     [BLOCK] Unify the separate read/write io stat fields into arrays */
#if LINUX_VERSION_CODE < KERNEL_VERSION(2,6,16)
#define _drbd_start_io_acct(...) do {} while (0)
#define _drbd_end_io_acct(...)   do {} while (0)
#else

STATIC bool drbd_may_do_local_read(struct drbd_conf *mdev, sector_t sector, int size);

/* Update disk stats at start of I/O request */
static void _drbd_start_io_acct(struct drbd_conf *mdev, struct drbd_request *req, struct bio *bio)
{
	const int rw = bio_data_dir(bio);
#ifndef __disk_stat_inc
	int cpu;
#endif

#ifdef __disk_stat_inc
	__disk_stat_inc(mdev->vdisk, ios[rw]);
	__disk_stat_add(mdev->vdisk, sectors[rw], bio_sectors(bio));
	disk_round_stats(mdev->vdisk);
	mdev->vdisk->in_flight++;
#else
	cpu = part_stat_lock();
	part_round_stats(cpu, &mdev->vdisk->part0);
	part_stat_inc(cpu, &mdev->vdisk->part0, ios[rw]);
	part_stat_add(cpu, &mdev->vdisk->part0, sectors[rw], bio_sectors(bio));
	(void) cpu; /* The macro invocations above want the cpu argument, I do not like
		       the compiler warning about cpu only assigned but never used... */
	part_inc_in_flight(&mdev->vdisk->part0, rw);
	part_stat_unlock();
#endif
}

/* Update disk stats when completing request upwards */
static void _drbd_end_io_acct(struct drbd_conf *mdev, struct drbd_request *req)
{
	int rw = bio_data_dir(req->master_bio);
	unsigned long duration = jiffies - req->start_time;
#ifndef __disk_stat_inc
	int cpu;
#endif

#ifdef __disk_stat_add
	__disk_stat_add(mdev->vdisk, ticks[rw], duration);
	disk_round_stats(mdev->vdisk);
	mdev->vdisk->in_flight--;
#else
	cpu = part_stat_lock();
	part_stat_add(cpu, &mdev->vdisk->part0, ticks[rw], duration);
	part_round_stats(cpu, &mdev->vdisk->part0);
	part_dec_in_flight(&mdev->vdisk->part0, rw);
	part_stat_unlock();
#endif
}

#endif

static struct drbd_request *drbd_req_new(struct drbd_conf *mdev,
					       struct bio *bio_src)
{
	struct drbd_request *req;

	req = mempool_alloc(drbd_request_mempool, GFP_NOIO);
	if (!req)
		return NULL;

	drbd_req_make_private_bio(req, bio_src);
	req->rq_state    = bio_data_dir(bio_src) == WRITE ? RQ_WRITE : 0;
	req->w.mdev      = mdev;
	req->master_bio  = bio_src;
	req->epoch       = 0;

	drbd_clear_interval(&req->i);
	req->i.sector     = bio_src->bi_sector;
	req->i.size      = bio_src->bi_size;
	req->i.local = true;
	req->i.waiting = false;

	INIT_LIST_HEAD(&req->tl_requests);
	INIT_LIST_HEAD(&req->w.list);

	/* one reference to be put by __drbd_make_request */
	atomic_set(&req->completion_ref, 1);
	/* one kref as long as completion_ref > 0 */
	kref_init(&req->kref);
	return req;
}

void drbd_req_destroy(struct kref *kref)
{
	struct drbd_request *req = container_of(kref, struct drbd_request, kref);
	struct drbd_conf *mdev = req->w.mdev;
	const unsigned s = req->rq_state;

	if ((req->master_bio && !(s & RQ_POSTPONED)) ||
		atomic_read(&req->completion_ref) ||
		(s & RQ_LOCAL_PENDING) ||
		((s & RQ_NET_MASK) && !(s & RQ_NET_DONE))) {
		dev_err(DEV, "drbd_req_destroy: Logic BUG rq_state = 0x%x, completion_ref = %d\n",
				s, atomic_read(&req->completion_ref));
		return;
	}

	/* remove it from the transfer log.
	 * well, only if it had been there in the first
	 * place... if it had not (local only or conflicting
	 * and never sent), it should still be "empty" as
	 * initialized in drbd_req_new(), so we can list_del() it
	 * here unconditionally */
	list_del_init(&req->tl_requests);

	/* if it was a write, we may have to set the corresponding
	 * bit(s) out-of-sync first. If it had a local part, we need to
	 * release the reference to the activity log. */
	if (s & RQ_WRITE) {
		/* Set out-of-sync unless both OK flags are set
		 * (local only or remote failed).
		 * Other places where we set out-of-sync:
		 * READ with local io-error */

		/* There is a special case:
		 * we may notice late that IO was suspended,
		 * and postpone, or schedule for retry, a write,
		 * before it even was submitted or sent.
		 * In that case we do not want to touch the bitmap at all.
		 */
		if ((s & (RQ_POSTPONED|RQ_LOCAL_MASK|RQ_NET_MASK)) != RQ_POSTPONED) {
			if (!(s & RQ_NET_OK) || !(s & RQ_LOCAL_OK))
				drbd_set_out_of_sync(mdev, req->i.sector, req->i.size);

			if ((s & RQ_NET_OK) && (s & RQ_LOCAL_OK) && (s & RQ_NET_SIS))
				drbd_set_in_sync(mdev, req->i.sector, req->i.size);
		}

		/* one might be tempted to move the drbd_al_complete_io
		 * to the local io completion callback drbd_request_endio.
		 * but, if this was a mirror write, we may only
		 * drbd_al_complete_io after this is RQ_NET_DONE,
		 * otherwise the extent could be dropped from the al
		 * before it has actually been written on the peer.
		 * if we crash before our peer knows about the request,
		 * but after the extent has been dropped from the al,
		 * we would forget to resync the corresponding extent.
		 */
		if (s & RQ_IN_ACT_LOG) {
			if (get_ldev_if_state(mdev, D_FAILED)) {
				drbd_al_complete_io(mdev, &req->i);
				put_ldev(mdev);
			} else if (DRBD_ratelimit(5*HZ, 3)) {
				dev_warn(DEV, "Should have called drbd_al_complete_io(, %llu, %u), "
					 "but my Disk seems to have failed :(\n",
					 (unsigned long long) req->i.sector, req->i.size);
			}
		}
	}

	mempool_free(req, drbd_request_mempool);
}

static void wake_all_senders(struct drbd_tconn *tconn) {
	wake_up(&tconn->sender_work.q_wait);
}

/* must hold resource->req_lock */
static void start_new_tl_epoch(struct drbd_tconn *tconn)
{
	/* no point closing an epoch, if it is empty, anyways. */
	if (tconn->current_tle_writes == 0)
		return;

	tconn->current_tle_writes = 0;
	atomic_inc(&tconn->current_tle_nr);
	wake_all_senders(tconn);
}

void complete_master_bio(struct drbd_conf *mdev,
		struct bio_and_error *m)
{
	bio_endio(m->bio, m->error);
	dec_ap_bio(mdev);
}


static void drbd_remove_request_interval(struct rb_root *root,
					 struct drbd_request *req)
{
	struct drbd_conf *mdev = req->w.mdev;
	struct drbd_interval *i = &req->i;

	drbd_remove_interval(root, i);

	/* Wake up any processes waiting for this request to complete.  */
	if (i->waiting)
		wake_up(&mdev->misc_wait);
}

/* Helper for __req_mod().
 * Set m->bio to the master bio, if it is fit to be completed,
 * or leave it alone (it is initialized to NULL in __req_mod),
 * if it has already been completed, or cannot be completed yet.
 * If m->bio is set, the error status to be returned is placed in m->error.
 */
static
void drbd_req_complete(struct drbd_request *req, struct bio_and_error *m)
{
	const unsigned s = req->rq_state;
	struct drbd_conf *mdev = req->w.mdev;
	int rw;
	int error, ok;

	/* we must not complete the master bio, while it is
	 *	still being processed by _drbd_send_zc_bio (drbd_send_dblock)
	 *	not yet acknowledged by the peer
	 *	not yet completed by the local io subsystem
	 * these flags may get cleared in any order by
	 *	the worker,
	 *	the receiver,
	 *	the bio_endio completion callbacks.
	 */
	if ((s & RQ_LOCAL_PENDING && !(s & RQ_LOCAL_ABORTED)) ||
	    (s & RQ_NET_QUEUED) || (s & RQ_NET_PENDING) ||
	    (s & RQ_COMPLETION_SUSP)) {
		dev_err(DEV, "drbd_req_complete: Logic BUG rq_state = 0x%x\n", s);
		return;
	}

	if (!req->master_bio) {
		dev_err(DEV, "drbd_req_complete: Logic BUG, master_bio == NULL!\n");
		return;
	}

	rw = bio_rw(req->master_bio);

	/*
	 * figure out whether to report success or failure.
	 *
	 * report success when at least one of the operations succeeded.
	 * or, to put the other way,
	 * only report failure, when both operations failed.
	 *
	 * what to do about the failures is handled elsewhere.
	 * what we need to do here is just: complete the master_bio.
	 *
	 * local completion error, if any, has been stored as ERR_PTR
	 * in private_bio within drbd_request_endio.
	 */
	ok = (s & RQ_LOCAL_OK) || (s & RQ_NET_OK);
	error = PTR_ERR(req->private_bio);

	/* remove the request from the conflict detection
	 * respective block_id verification hash */
	if (!drbd_interval_empty(&req->i)) {
		struct rb_root *root;

		if (rw == WRITE)
			root = &mdev->write_requests;
		else
			root = &mdev->read_requests;
		drbd_remove_request_interval(root, req);
	} else if (!(s & RQ_POSTPONED))
		D_ASSERT((s & (RQ_NET_MASK & ~RQ_NET_DONE)) == 0);

	/* Before we can signal completion to the upper layers,
	 * we may need to close the current transfer log epoch.
	 * We are within the request lock, so we can simply compare
	 * the request epoch number with the current transfer log
	 * epoch number.  If they match, increase the current_tle_nr,
	 * and reset the transfer log epoch write_cnt.
	 */
	if (rw == WRITE &&
	    req->epoch == atomic_read(&mdev->tconn->current_tle_nr))
		start_new_tl_epoch(mdev->tconn);

	/* Update disk stats */
	_drbd_end_io_acct(mdev, req);

	/* If READ failed,
	 * have it be pushed back to the retry work queue,
	 * so it will re-enter __drbd_make_request(),
	 * and be re-assigned to a suitable local or remote path,
	 * or failed if we do not have access to good data anymore.
	 *
	 * Unless it was failed early by __drbd_make_request(),
	 * because no path was available, in which case
	 * it was not even added to the transfer_log.
	 *
	 * READA may fail, and will not be retried.
	 *
	 * WRITE should have used all available paths already.
	 */
	if (!ok && rw == READ && !list_empty(&req->tl_requests))
		req->rq_state |= RQ_POSTPONED;

	if (!(req->rq_state & RQ_POSTPONED)) {
		m->error = ok ? 0 : (error ?: -EIO);
		m->bio = req->master_bio;
		req->master_bio = NULL;
	}
}

static int drbd_req_put_completion_ref(struct drbd_request *req, struct bio_and_error *m, int put)
{
	struct drbd_conf *mdev = req->w.mdev;
	D_ASSERT(m || (req->rq_state & RQ_POSTPONED));

	if (!atomic_sub_and_test(put, &req->completion_ref))
		return 0;

	drbd_req_complete(req, m);

	if (req->rq_state & RQ_POSTPONED) {
		/* don't destroy the req object just yet,
		 * but queue it for retry */
		drbd_restart_request(req);
		return 0;
	}

	return 1;
}

/* I'd like this to be the only place that manipulates
 * req->completion_ref and req->kref. */
static void mod_rq_state(struct drbd_request *req, struct bio_and_error *m,
		int clear, int set)
{
	struct drbd_conf *mdev = req->w.mdev;
	unsigned s = req->rq_state;
	int c_put = 0;
	int k_put = 0;

	if (drbd_suspended(mdev) && !((s | clear) & RQ_COMPLETION_SUSP))
		set |= RQ_COMPLETION_SUSP;

	/* apply */

	req->rq_state &= ~clear;
	req->rq_state |= set;

	/* no change? */
	if (req->rq_state == s)
		return;

	/* intent: get references */

	if (!(s & RQ_LOCAL_PENDING) && (set & RQ_LOCAL_PENDING))
		atomic_inc(&req->completion_ref);

	if (!(s & RQ_NET_PENDING) && (set & RQ_NET_PENDING)) {
		inc_ap_pending(mdev);
		atomic_inc(&req->completion_ref);
	}

	if (!(s & RQ_NET_QUEUED) && (set & RQ_NET_QUEUED))
		atomic_inc(&req->completion_ref);

	if (!(s & RQ_EXP_BARR_ACK) && (set & RQ_EXP_BARR_ACK))
		kref_get(&req->kref); /* wait for the DONE */

	if (!(s & RQ_NET_SENT) && (set & RQ_NET_SENT))
		atomic_add(req->i.size >> 9, &mdev->ap_in_flight);

	if (!(s & RQ_COMPLETION_SUSP) && (set & RQ_COMPLETION_SUSP))
		atomic_inc(&req->completion_ref);

	/* progress: put references */

	if ((s & RQ_COMPLETION_SUSP) && (clear & RQ_COMPLETION_SUSP))
		++c_put;

	if (!(s & RQ_LOCAL_ABORTED) && (set & RQ_LOCAL_ABORTED)) {
		D_ASSERT(req->rq_state & RQ_LOCAL_PENDING);
		/* local completion may still come in later,
		 * we need to keep the req object around. */
		kref_get(&req->kref);
		++c_put;
	}

	if ((s & RQ_LOCAL_PENDING) && (clear & RQ_LOCAL_PENDING)) {
		if (req->rq_state & RQ_LOCAL_ABORTED)
			++k_put;
		else
			++c_put;
	}

	if ((s & RQ_NET_PENDING) && (clear & RQ_NET_PENDING)) {
		dec_ap_pending(mdev);
		++c_put;
	}

	if ((s & RQ_NET_QUEUED) && (clear & RQ_NET_QUEUED))
		++c_put;

	if ((s & RQ_EXP_BARR_ACK) && !(s & RQ_NET_DONE) && (set & RQ_NET_DONE)) {
		if (req->rq_state & RQ_NET_SENT)
			atomic_sub(req->i.size >> 9, &mdev->ap_in_flight);
		++k_put;
	}

	/* potentially complete and destroy */

	if (k_put || c_put) {
		/* Completion does it's own kref_put.  If we are going to
		 * kref_sub below, we need req to be still around then. */
		int at_least = k_put + !!c_put;
		int refcount = atomic_read(&req->kref.refcount);
		if (refcount < at_least)
			dev_err(DEV,
				"mod_rq_state: Logic BUG: %x -> %x: refcount = %d, should be >= %d\n",
				s, req->rq_state, refcount, at_least);
	}

	/* If we made progress, retry conflicting peer requests, if any. */
	if (req->i.waiting)
		wake_up(&mdev->misc_wait);

	if (c_put)
		k_put += drbd_req_put_completion_ref(req, m, c_put);
	if (k_put)
		kref_sub(&req->kref, k_put, drbd_req_destroy);
}

static void drbd_report_io_error(struct drbd_conf *mdev, struct drbd_request *req)
{
        char b[BDEVNAME_SIZE];

	if (!DRBD_ratelimit(5*HZ, 3))
		return;

	dev_warn(DEV, "local %s IO error sector %llu+%u on %s\n",
			(req->rq_state & RQ_WRITE) ? "WRITE" : "READ",
			(unsigned long long)req->sector,
			req->size >> 9,
			bdevname(mdev->ldev->backing_bdev, b));
}

/* obviously this could be coded as many single functions
 * instead of one huge switch,
 * or by putting the code directly in the respective locations
 * (as it has been before).
 *
 * but having it this way
 *  enforces that it is all in this one place, where it is easier to audit,
 *  it makes it obvious that whatever "event" "happens" to a request should
 *  happen "atomically" within the req_lock,
 *  and it enforces that we have to think in a very structured manner
 *  about the "events" that may happen to a request during its life time ...
 */
int __req_mod(struct drbd_request *req, enum drbd_req_event what,
		struct bio_and_error *m)
{
	struct drbd_conf *mdev = req->w.mdev;
	struct net_conf *nc;
	int p, rv = 0;

	if (m)
		m->bio = NULL;

	switch (what) {
	default:
		dev_err(DEV, "LOGIC BUG in %s:%u\n", __FILE__ , __LINE__);
		break;

	/* does not happen...
	 * initialization done in drbd_req_new
	case CREATED:
		break;
		*/

	case TO_BE_SENT: /* via network */
		/* reached via __drbd_make_request
		 * and from w_read_retry_remote */
		D_ASSERT(!(req->rq_state & RQ_NET_MASK));
		rcu_read_lock();
		nc = rcu_dereference(mdev->tconn->net_conf);
		p = nc->wire_protocol;
		rcu_read_unlock();
		req->rq_state |=
			p == DRBD_PROT_C ? RQ_EXP_WRITE_ACK :
			p == DRBD_PROT_B ? RQ_EXP_RECEIVE_ACK : 0;
		mod_rq_state(req, m, 0, RQ_NET_PENDING);
		break;

	case TO_BE_SUBMITTED: /* locally */
		/* reached via __drbd_make_request */
		D_ASSERT(!(req->rq_state & RQ_LOCAL_MASK));
		mod_rq_state(req, m, 0, RQ_LOCAL_PENDING);
		break;

	case COMPLETED_OK:
		if (req->rq_state & RQ_WRITE)
			mdev->writ_cnt += req->i.size >> 9;
		else
			mdev->read_cnt += req->i.size >> 9;

		mod_rq_state(req, m, RQ_LOCAL_PENDING,
				RQ_LOCAL_COMPLETED|RQ_LOCAL_OK);
		break;

	case ABORT_DISK_IO:
		mod_rq_state(req, m, 0, RQ_LOCAL_ABORTED);
		break;

<<<<<<< HEAD
	case WRITE_COMPLETED_WITH_ERROR:
=======
	case write_completed_with_error:
		req->rq_state |= RQ_LOCAL_COMPLETED;
		req->rq_state &= ~RQ_LOCAL_PENDING;

		drbd_report_io_error(mdev, req);
>>>>>>> 36f3b987
		__drbd_chk_io_error(mdev, DRBD_WRITE_ERROR);
		mod_rq_state(req, m, RQ_LOCAL_PENDING, RQ_LOCAL_COMPLETED);
		break;

<<<<<<< HEAD
	case READ_COMPLETED_WITH_ERROR:
		drbd_set_out_of_sync(mdev, req->i.sector, req->i.size);
=======
	case read_completed_with_error:
		drbd_set_out_of_sync(mdev, req->sector, req->size);

		req->rq_state |= RQ_LOCAL_COMPLETED;
		req->rq_state &= ~RQ_LOCAL_PENDING;

		if (req->rq_state & RQ_LOCAL_ABORTED) {
			_req_may_be_done(req, m);
			break;
		}

		drbd_report_io_error(mdev, req);
>>>>>>> 36f3b987
		__drbd_chk_io_error(mdev, DRBD_READ_ERROR);
		/* fall through. */
	case READ_AHEAD_COMPLETED_WITH_ERROR:
		/* it is legal to fail READA, no __drbd_chk_io_error in that case. */
		mod_rq_state(req, m, RQ_LOCAL_PENDING, RQ_LOCAL_COMPLETED);
		break;

	case QUEUE_FOR_NET_READ:
		/* READ or READA, and
		 * no local disk,
		 * or target area marked as invalid,
		 * or just got an io-error. */
		/* from __drbd_make_request
		 * or from bio_endio during read io-error recovery */

		/* So we can verify the handle in the answer packet.
		 * Corresponding drbd_remove_request_interval is in
		 * drbd_req_complete() */
		D_ASSERT(drbd_interval_empty(&req->i));
		drbd_insert_interval(&mdev->read_requests, &req->i);

		drbd_set_flag(mdev, UNPLUG_REMOTE);

		D_ASSERT(req->rq_state & RQ_NET_PENDING);
		D_ASSERT((req->rq_state & RQ_LOCAL_MASK) == 0);
		mod_rq_state(req, m, 0, RQ_NET_QUEUED);
		req->w.cb = w_send_read_req;
		drbd_queue_work(&mdev->tconn->sender_work, &req->w);
		break;

	case QUEUE_FOR_NET_WRITE:
		/* assert something? */
		/* from __drbd_make_request only */

		/* Corresponding drbd_remove_request_interval is in
		 * drbd_req_complete() */
		D_ASSERT(drbd_interval_empty(&req->i));
		drbd_insert_interval(&mdev->write_requests, &req->i);

		/* NOTE
		 * In case the req ended up on the transfer log before being
		 * queued on the worker, it could lead to this request being
		 * missed during cleanup after connection loss.
		 * So we have to do both operations here,
		 * within the same lock that protects the transfer log.
		 *
		 * _req_add_to_epoch(req); this has to be after the
		 * _maybe_start_new_epoch(req); which happened in
		 * __drbd_make_request, because we now may set the bit
		 * again ourselves to close the current epoch.
		 *
		 * Add req to the (now) current epoch (barrier). */

		/* otherwise we may lose an unplug, which may cause some remote
		 * io-scheduler timeout to expire, increasing maximum latency,
		 * hurting performance. */
		drbd_set_flag(mdev, UNPLUG_REMOTE);

		/* queue work item to send data */
		D_ASSERT(req->rq_state & RQ_NET_PENDING);
		mod_rq_state(req, m, 0, RQ_NET_QUEUED|RQ_EXP_BARR_ACK);
		req->w.cb =  w_send_dblock;
		drbd_queue_work(&mdev->tconn->sender_work, &req->w);

		/* close the epoch, in case it outgrew the limit */
		rcu_read_lock();
		nc = rcu_dereference(mdev->tconn->net_conf);
		p = nc->max_epoch_size;
		rcu_read_unlock();
		if (mdev->tconn->current_tle_writes >= p)
			start_new_tl_epoch(mdev->tconn);

		break;

	case QUEUE_FOR_SEND_OOS:
		mod_rq_state(req, m, 0, RQ_NET_QUEUED);
		req->w.cb =  w_send_out_of_sync;
		drbd_queue_work(&mdev->tconn->sender_work, &req->w);
		break;

	case READ_RETRY_REMOTE_CANCELED:
	case SEND_CANCELED:
	case SEND_FAILED:
		/* real cleanup will be done from tl_clear.  just update flags
		 * so it is no longer marked as on the worker queue */
		mod_rq_state(req, m, RQ_NET_QUEUED, 0);
		break;

	case HANDED_OVER_TO_NETWORK:
		/* assert something? */
		if (bio_data_dir(req->master_bio) == WRITE &&
		    !(req->rq_state & (RQ_EXP_RECEIVE_ACK | RQ_EXP_WRITE_ACK))) {
			/* this is what is dangerous about protocol A:
			 * pretend it was successfully written on the peer. */
			if (req->rq_state & RQ_NET_PENDING)
				mod_rq_state(req, m, RQ_NET_PENDING, RQ_NET_OK);
			/* else: neg-ack was faster... */
			/* it is still not yet RQ_NET_DONE until the
			 * corresponding epoch barrier got acked as well,
			 * so we know what to dirty on connection loss */
		}
		mod_rq_state(req, m, RQ_NET_QUEUED, RQ_NET_SENT);
		break;

	case OOS_HANDED_TO_NETWORK:
		/* Was not set PENDING, no longer QUEUED, so is now DONE
		 * as far as this connection is concerned. */
		mod_rq_state(req, m, RQ_NET_QUEUED, RQ_NET_DONE);
		break;

	case CONNECTION_LOST_WHILE_PENDING:
		/* transfer log cleanup after connection loss */
		mod_rq_state(req, m,
				RQ_NET_OK|RQ_NET_PENDING|RQ_COMPLETION_SUSP,
				RQ_NET_DONE);
		break;

	case CONFLICT_RESOLVED:
		/* for superseded conflicting writes of multiple primaries,
		 * there is no need to keep anything in the tl, potential
		 * node crashes are covered by the activity log.
		 *
		 * If this request had been marked as RQ_POSTPONED before,
		 * it will actually not be completed, but "restarted",
		 * resubmitted from the retry worker context. */
		D_ASSERT(req->rq_state & RQ_NET_PENDING);
		D_ASSERT(req->rq_state & RQ_EXP_WRITE_ACK);
		mod_rq_state(req, m, RQ_NET_PENDING, RQ_NET_DONE|RQ_NET_OK);
		break;

	case WRITE_ACKED_BY_PEER_AND_SIS:
		req->rq_state |= RQ_NET_SIS;
	case WRITE_ACKED_BY_PEER:
		D_ASSERT(req->rq_state & RQ_EXP_WRITE_ACK);
		/* protocol C; successfully written on peer.
		 * Nothing more to do here.
		 * We want to keep the tl in place for all protocols, to cater
		 * for volatile write-back caches on lower level devices. */

		goto ack_common;
	case RECV_ACKED_BY_PEER:
		D_ASSERT(req->rq_state & RQ_EXP_RECEIVE_ACK);
		/* protocol B; pretends to be successfully written on peer.
		 * see also notes above in HANDED_OVER_TO_NETWORK about
		 * protocol != C */
	ack_common:
		D_ASSERT(req->rq_state & RQ_NET_PENDING);
		mod_rq_state(req, m, RQ_NET_PENDING, RQ_NET_OK);
		break;

	case POSTPONE_WRITE:
		D_ASSERT(req->rq_state & RQ_EXP_WRITE_ACK);
		/* If this node has already detected the write conflict, the
		 * worker will be waiting on misc_wait.  Wake it up once this
		 * request has completed locally.
		 */
		D_ASSERT(req->rq_state & RQ_NET_PENDING);
		req->rq_state |= RQ_POSTPONED;
		if (req->i.waiting)
			wake_up(&mdev->misc_wait);
		/* Do not clear RQ_NET_PENDING. This request will make further
		 * progress via restart_conflicting_writes() or
		 * fail_postponed_requests(). Hopefully. */
		break;

	case NEG_ACKED:
		mod_rq_state(req, m, RQ_NET_OK|RQ_NET_PENDING, 0);
		break;

	case FAIL_FROZEN_DISK_IO:
		if (!(req->rq_state & RQ_LOCAL_COMPLETED))
			break;
		mod_rq_state(req, m, RQ_COMPLETION_SUSP, 0);
		break;

	case RESTART_FROZEN_DISK_IO:
		if (!(req->rq_state & RQ_LOCAL_COMPLETED))
			break;

		mod_rq_state(req, m,
				RQ_COMPLETION_SUSP|RQ_LOCAL_COMPLETED,
				RQ_LOCAL_PENDING);

		rv = MR_READ;
		if (bio_data_dir(req->master_bio) == WRITE)
			rv = MR_WRITE;

		get_ldev(mdev); /* always succeeds in this call path */
		req->w.cb = w_restart_disk_io;
		drbd_queue_work(&mdev->tconn->sender_work, &req->w);
		break;

	case RESEND:
		/* Simply complete (local only) READs. */
		if (!(req->rq_state & RQ_WRITE) && !req->w.cb) {
			mod_rq_state(req, m, RQ_COMPLETION_SUSP, 0);
			break;
		}

		/* If RQ_NET_OK is already set, we got a P_WRITE_ACK or P_RECV_ACK
		   before the connection loss (B&C only); only P_BARRIER_ACK
		   (or the local completion?) was missing when we suspended.
		   Throwing them out of the TL here by pretending we got a BARRIER_ACK.
		   During connection handshake, we ensure that the peer was not rebooted. */
		if (!(req->rq_state & RQ_NET_OK)) {
			/* FIXME could this possibly be a req->w.cb == w_send_out_of_sync?
			 * in that case we must not set RQ_NET_PENDING. */

			mod_rq_state(req, m, RQ_COMPLETION_SUSP, RQ_NET_QUEUED|RQ_NET_PENDING);
			if (req->w.cb) {
				drbd_queue_work(&mdev->tconn->sender_work, &req->w);
				rv = req->rq_state & RQ_WRITE ? MR_WRITE : MR_READ;
			} /* else: FIXME can this happen? */
			break;
		}
		/* else, fall through to BARRIER_ACKED */

	case BARRIER_ACKED:
		/* barrier ack for READ requests does not make sense */
		if (!(req->rq_state & RQ_WRITE))
			break;

		if (req->rq_state & RQ_NET_PENDING) {
			/* barrier came in before all requests were acked.
			 * this is bad, because if the connection is lost now,
			 * we won't be able to clean them up... */
			dev_err(DEV, "FIXME (BARRIER_ACKED but pending)\n");
		}
		/* Allowed to complete requests, even while suspended.
		 * As this is called for all requests within a matching epoch,
		 * we need to filter, and only set RQ_NET_DONE for those that
		 * have actually been on the wire. */
		mod_rq_state(req, m, RQ_COMPLETION_SUSP,
				(req->rq_state & RQ_NET_MASK) ? RQ_NET_DONE : 0);
		break;

	case DATA_RECEIVED:
		D_ASSERT(req->rq_state & RQ_NET_PENDING);
		mod_rq_state(req, m, RQ_NET_PENDING, RQ_NET_OK|RQ_NET_DONE);
		break;
	};

	return rv;
}

/* we may do a local read if:
 * - we are consistent (of course),
 * - or we are generally inconsistent,
 *   BUT we are still/already IN SYNC for this area.
 *   since size may be bigger than BM_BLOCK_SIZE,
 *   we may need to check several bits.
 */
STATIC bool drbd_may_do_local_read(struct drbd_conf *mdev, sector_t sector, int size)
{
	unsigned long sbnr, ebnr;
	sector_t esector, nr_sectors;

	if (mdev->state.disk == D_UP_TO_DATE)
		return true;
	if (mdev->state.disk != D_INCONSISTENT)
		return false;
	esector = sector + (size >> 9) - 1;
	nr_sectors = drbd_get_capacity(mdev->this_bdev);
	D_ASSERT(sector  < nr_sectors);
	D_ASSERT(esector < nr_sectors);

	sbnr = BM_SECT_TO_BIT(sector);
	ebnr = BM_SECT_TO_BIT(esector);

	return drbd_bm_count_bits(mdev, sbnr, ebnr) == 0;
}

static bool remote_due_to_read_balancing(struct drbd_conf *mdev, sector_t sector,
		enum drbd_read_balancing rbm)
{
	struct backing_dev_info *bdi;
	int stripe_shift;

	switch (rbm) {
	case RB_CONGESTED_REMOTE:
		bdi = &mdev->ldev->backing_bdev->bd_disk->queue->backing_dev_info;
		return bdi_read_congested(bdi);
	case RB_LEAST_PENDING:
		return atomic_read(&mdev->local_cnt) >
			atomic_read(&mdev->ap_pending_cnt) + atomic_read(&mdev->rs_pending_cnt);
	case RB_32K_STRIPING:  /* stripe_shift = 15 */
	case RB_64K_STRIPING:
	case RB_128K_STRIPING:
	case RB_256K_STRIPING:
	case RB_512K_STRIPING:
	case RB_1M_STRIPING:   /* stripe_shift = 20 */
		stripe_shift = (rbm - RB_32K_STRIPING + 15);
		return (sector >> (stripe_shift - 9)) & 1;
	case RB_ROUND_ROBIN:
		return drbd_test_and_change_flag(mdev, READ_BALANCE_RR);
	case RB_PREFER_REMOTE:
		return true;
	case RB_PREFER_LOCAL:
	default:
		return false;
	}
}

/*
 * complete_conflicting_writes  -  wait for any conflicting write requests
 *
 * The write_requests tree contains all active write requests which we
 * currently know about.  Wait for any requests to complete which conflict with
 * the new one.
 *
 * Only way out: remove the conflicting intervals from the tree.
 */
static void complete_conflicting_writes(struct drbd_request *req)
{
	DEFINE_WAIT(wait);
	struct drbd_conf *mdev = req->w.mdev;
	struct drbd_interval *i;
	sector_t sector = req->i.sector;
	int size = req->i.size;

	i = drbd_find_overlap(&mdev->write_requests, sector, size);
	if (!i)
		return;

	for (;;) {
		prepare_to_wait(&mdev->misc_wait, &wait, TASK_UNINTERRUPTIBLE);
		i = drbd_find_overlap(&mdev->write_requests, sector, size);
		if (!i)
			break;
		/* Indicate to wake up device->misc_wait on progress.  */
		i->waiting = true;
		spin_unlock_irq(&mdev->tconn->req_lock);
		schedule();
		spin_lock_irq(&mdev->tconn->req_lock);
	}
	finish_wait(&mdev->misc_wait, &wait);
}

/* called within req_lock and rcu_read_lock() */
static void maybe_pull_ahead(struct drbd_conf *mdev)
{
	struct drbd_tconn *tconn = mdev->tconn;
	struct net_conf *nc;
	bool congested = false;
	enum drbd_on_congestion on_congestion;

	nc = rcu_dereference(tconn->net_conf);
	on_congestion = nc ? nc->on_congestion : OC_BLOCK;
	if (on_congestion == OC_BLOCK ||
	    tconn->agreed_pro_version < 96)
		return;

	/* If I don't even have good local storage, we can not reasonably try
	 * to pull ahead of the peer. We also need the local reference to make
	 * sure mdev->act_log is there.
	 */
	if (!get_ldev_if_state(mdev, D_UP_TO_DATE))
		return;

	if (nc->cong_fill &&
	    atomic_read(&mdev->ap_in_flight) >= nc->cong_fill) {
		dev_info(DEV, "Congestion-fill threshold reached\n");
		congested = true;
	}

	if (mdev->act_log->used >= nc->cong_extents) {
		dev_info(DEV, "Congestion-extents threshold reached\n");
		congested = true;
	}

	if (congested) {
		/* start a new epoch for non-mirrored writes */
		start_new_tl_epoch(mdev->tconn);

		if (on_congestion == OC_PULL_AHEAD)
			_drbd_set_state(_NS(mdev, conn, C_AHEAD), 0, NULL);
		else  /*nc->on_congestion == OC_DISCONNECT */
			_drbd_set_state(_NS(mdev, conn, C_DISCONNECTING), 0, NULL);
	}
	put_ldev(mdev);
}

/* If this returns false, and req->private_bio is still set,
 * this should be submitted locally.
 *
 * If it returns false, but req->private_bio is not set,
 * we do not have access to good data :(
 *
 * Otherwise, this destroys req->private_bio, if any,
 * and returns true.
 */
static bool do_remote_read(struct drbd_request *req)
{
	struct drbd_conf *mdev = req->w.mdev;
	enum drbd_read_balancing rbm;

	if (req->private_bio) {
		if (!drbd_may_do_local_read(mdev,
					req->i.sector, req->i.size)) {
			bio_put(req->private_bio);
			req->private_bio = NULL;
			put_ldev(mdev);
		}
	}

	if (mdev->state.pdsk != D_UP_TO_DATE)
		return false;

	if (req->private_bio == NULL)
		return true;

	/* TODO: improve read balancing decisions, take into account drbd
	 * protocol, pending requests etc. */

	rcu_read_lock();
	rbm = rcu_dereference(mdev->ldev->disk_conf)->read_balancing;
	rcu_read_unlock();

	if (rbm == RB_PREFER_LOCAL && req->private_bio)
		return false; /* submit locally */

	if (remote_due_to_read_balancing(mdev, req->i.sector, rbm)) {
		if (req->private_bio) {
			bio_put(req->private_bio);
			req->private_bio = NULL;
			put_ldev(mdev);
		}
		return true;
	}

	return false;
}

/* returns number of connections (== 1, for drbd 8.4)
 * expected to actually write this data,
 * which does NOT include those that we are L_AHEAD for. */
static int drbd_process_write_request(struct drbd_request *req)
{
	struct drbd_conf *mdev = req->w.mdev;
	int remote, send_oos;

	rcu_read_lock();
	remote = drbd_should_do_remote(mdev->state);
	if (remote) {
		maybe_pull_ahead(mdev);
		remote = drbd_should_do_remote(mdev->state);
	}
	send_oos = drbd_should_send_out_of_sync(mdev->state);
	rcu_read_unlock();

	/* Need to replicate writes.  Unless it is an empty flush,
	 * which is better mapped to a DRBD P_BARRIER packet,
	 * also for drbd wire protocol compatibility reasons.
	 * If this was a flush, just start a new epoch.
	 * Unless the current epoch was empty anyways, or we are not currently
	 * replicating, in which case there is no point. */
	if (unlikely(req->i.size == 0)) {
		/* The only size==0 bios we expect are empty flushes. */
		D_ASSERT(req->master_bio->bi_rw & DRBD_REQ_FLUSH);
		if (remote)
			start_new_tl_epoch(mdev->tconn);
		return 0;
	}

	if (!remote && !send_oos)
		return 0;

	D_ASSERT(!(remote && send_oos));

	if (remote) {
		_req_mod(req, TO_BE_SENT);
		_req_mod(req, QUEUE_FOR_NET_WRITE);
	} else if (drbd_set_out_of_sync(mdev, req->i.sector, req->i.size))
		_req_mod(req, QUEUE_FOR_SEND_OOS);

	return remote;
}

static void
drbd_submit_req_private_bio(struct drbd_request *req)
{
	struct drbd_conf *mdev = req->w.mdev;
	struct bio *bio = req->private_bio;
	const int rw = bio_rw(bio);

	bio->bi_bdev = mdev->ldev->backing_bdev;

	/* State may have changed since we grabbed our reference on the
	 * ->ldev member. Double check, and short-circuit to endio.
	 * In case the last activity log transaction failed to get on
	 * stable storage, and this is a WRITE, we may not even submit
	 * this bio. */
	if (get_ldev(mdev)) {
		if (drbd_insert_fault(mdev,
				      rw == WRITE ? DRBD_FAULT_DT_WR
				    : rw == READ  ? DRBD_FAULT_DT_RD
				    :               DRBD_FAULT_DT_RA))
			bio_endio(bio, -EIO);
		else
			generic_make_request(bio);
		put_ldev(mdev);
	} else
		bio_endio(bio, -EIO);
}

void __drbd_make_request(struct drbd_conf *mdev, struct bio *bio, unsigned long start_time)
{
	const int rw = bio_rw(bio);
	struct bio_and_error m = { NULL, };
	struct drbd_request *req;
	bool no_remote = false;

	/* allocate outside of all locks; */
	req = drbd_req_new(mdev, bio);
	if (!req) {
		dec_ap_bio(mdev);
		/* only pass the error to the upper layers.
		 * if user cannot handle io errors, that's not our business. */
		dev_err(DEV, "could not kmalloc() req\n");
		bio_endio(bio, -ENOMEM);
		return;
	}
	req->start_time = start_time;

	if (!get_ldev(mdev)) {
		bio_put(req->private_bio);
		req->private_bio = NULL;
	}

	/* For WRITES going to the local disk, grab a reference on the target
	 * extent.  This waits for any resync activity in the corresponding
	 * resync extent to finish, and, if necessary, pulls in the target
	 * extent into the activity log, which involves further disk io because
	 * of transactional on-disk meta data updates.
	 * Empty flushes don't need to go into the activity log, they can only
	 * flush data for pending writes which are already in there. */
	if (rw == WRITE && req->private_bio && req->i.size
	&& !drbd_test_flag(mdev, AL_SUSPENDED)) {
		req->rq_state |= RQ_IN_ACT_LOG;
<<<<<<< HEAD
		drbd_al_begin_io(mdev, &req->i);
=======
		drbd_al_begin_io(mdev, sector);
	}

	s = mdev->state;
	remote = remote && drbd_should_do_remote(s);
	send_oos = rw == WRITE && drbd_should_send_oos(s);
	D_ASSERT(!(remote && send_oos));

	if (!(local || remote) && !is_susp(mdev->state)) {
		if (DRBD_ratelimit(5*HZ, 3))
			dev_err(DEV, "IO ERROR: neither local nor remote data, sector %llu+%u\n",
					(unsigned long long)req->sector, req->size >> 9);
		goto fail_free_complete;
	}

	/* For WRITE request, we have to make sure that we have an
	 * unused_spare_tle, in case we need to start a new epoch.
	 * I try to be smart and avoid to pre-allocate always "just in case",
	 * but there is a race between testing the bit and pointer outside the
	 * spinlock, and grabbing the spinlock.
	 * if we lost that race, we retry.  */
	if (rw == WRITE && (remote || send_oos) &&
	    mdev->unused_spare_tle == NULL &&
	    drbd_test_flag(mdev, CREATE_BARRIER)) {
allocate_barrier:
		b = kmalloc(sizeof(struct drbd_tl_epoch), GFP_NOIO);
		if (!b) {
			dev_err(DEV, "Failed to alloc barrier.\n");
			err = -ENOMEM;
			goto fail_free_complete;
		}
>>>>>>> 36f3b987
	}

	spin_lock_irq(&mdev->tconn->req_lock);
	if (rw == WRITE) {
		/* This may temporarily give up the req_lock,
		 * but will re-aquire it before it returns here.
		 * Needs to be before the check on drbd_suspended() */
		complete_conflicting_writes(req);
	}

	/* no more giving up req_lock from now on! */

	if (drbd_suspended(mdev)) {
		/* push back and retry: */
		req->rq_state |= RQ_POSTPONED;
		if (req->private_bio) {
			bio_put(req->private_bio);
			req->private_bio = NULL;
			put_ldev(mdev);
		}
		goto out;
	}

	/* Update disk stats */
	_drbd_start_io_acct(mdev, req, bio);

	/* We fail READ/READA early, if we can not serve it.
	 * We must do this before req is registered on any lists.
	 * Otherwise, drbd_req_complete() will queue failed READ for retry. */
	if (rw != WRITE) {
		if (!do_remote_read(req) && !req->private_bio)
			goto nodata;
	}

	/* which transfer log epoch does this belong to? */
	req->epoch = atomic_read(&mdev->tconn->current_tle_nr);

	/* no point in adding empty flushes to the transfer log,
	 * they are mapped to drbd barriers already. */
	if (likely(req->i.size!=0)) {
		if (rw == WRITE)
			mdev->tconn->current_tle_writes++;

		list_add_tail(&req->tl_requests, &mdev->tconn->transfer_log);
	}

	if (rw == WRITE) {
		if (!drbd_process_write_request(req))
			no_remote = true;
	} else {
		/* We either have a private_bio, or we can read from remote.
		 * Otherwise we had done the goto nodata above. */
		if (req->private_bio == NULL) {
			_req_mod(req, TO_BE_SENT);
			_req_mod(req, QUEUE_FOR_NET_READ);
		} else
			no_remote = true;
	}

	if (req->private_bio) {
		/* needs to be marked within the same spinlock */
		_req_mod(req, TO_BE_SUBMITTED);
		/* but we need to give up the spinlock to submit */
		spin_unlock_irq(&mdev->tconn->req_lock);
		drbd_submit_req_private_bio(req);
		spin_lock_irq(&mdev->tconn->req_lock);
	} else if (no_remote) {
nodata:
		if (DRBD_ratelimit(5*HZ, 5))
			dev_err(DEV, "IO ERROR: neither local nor remote disk\n");
		/* A write may have been queued for send_oos, however.
		 * So we can not simply free it, we must go through drbd_req_put_completion_ref() */
	}

out:
	if (drbd_req_put_completion_ref(req, &m, 1))
		kref_put(&req->kref, drbd_req_destroy);
	spin_unlock_irq(&mdev->tconn->req_lock);

	if (m.bio)
		complete_master_bio(mdev, &m);
	return;
}

MAKE_REQUEST_TYPE drbd_make_request(struct request_queue *q, struct bio *bio)
{
	struct drbd_conf *mdev = (struct drbd_conf *) q->queuedata;
	unsigned long start_time;

	/* We never supported BIO_RW_BARRIER.
	 * We don't need to, anymore, either: starting with kernel 2.6.36,
	 * we have REQ_FUA and REQ_FLUSH, which will be handled transparently
	 * by the block layer. */
	if (unlikely(bio->bi_rw & DRBD_REQ_HARDBARRIER)) {
		bio_endio(bio, -EOPNOTSUPP);
		MAKE_REQUEST_RETURN;
	}

	start_time = jiffies;

	/*
	 * what we "blindly" assume:
	 */
	D_ASSERT(IS_ALIGNED(bio->bi_size, 512));

	inc_ap_bio(mdev);
	__drbd_make_request(mdev, bio, start_time);

	MAKE_REQUEST_RETURN;
}

/* This is called by bio_add_page().
 *
 * q->max_hw_sectors and other global limits are already enforced there.
 *
 * We need to call down to our lower level device,
 * in case it has special restrictions.
 *
 * We also may need to enforce configured max-bio-bvecs limits.
 *
 * As long as the BIO is empty we have to allow at least one bvec,
 * regardless of size and offset, so no need to ask lower levels.
 */
int drbd_merge_bvec(struct request_queue *q,
#ifdef HAVE_bvec_merge_data
		struct bvec_merge_data *bvm,
#else
		struct bio *bvm,
#endif
		struct bio_vec *bvec)
{
	struct drbd_conf *mdev = (struct drbd_conf *) q->queuedata;
	unsigned int bio_size = bvm->bi_size;
	int limit = DRBD_MAX_BIO_SIZE;
	int backing_limit;

	if (bio_size && get_ldev(mdev)) {
		struct request_queue * const b =
			mdev->ldev->backing_bdev->bd_disk->queue;
		if (b->merge_bvec_fn) {
			backing_limit = b->merge_bvec_fn(b, bvm, bvec);
			limit = min(limit, backing_limit);
		}
		put_ldev(mdev);
	}
	return limit;
}

struct drbd_request *find_oldest_request(struct drbd_tconn *tconn)
{
	/* Walk the transfer log,
	 * and find the oldest not yet completed request */
	struct drbd_request *r;
	list_for_each_entry(r, &tconn->transfer_log, tl_requests) {
		if (atomic_read(&r->completion_ref))
			return r;
	}
	return NULL;
}

void request_timer_fn(unsigned long data)
{
	struct drbd_conf *mdev = (struct drbd_conf *) data;
	struct drbd_tconn *tconn = mdev->tconn;
	struct drbd_request *req; /* oldest request */
	struct net_conf *nc;
	unsigned long ent = 0, dt = 0, et, nt; /* effective timeout = ko_count * timeout */
	unsigned long now;

	rcu_read_lock();
	nc = rcu_dereference(tconn->net_conf);
	if (nc && mdev->state.conn >= C_WF_REPORT_PARAMS)
		ent = nc->timeout * HZ/10 * nc->ko_count;

	if (get_ldev(mdev)) { /* implicit state.disk >= D_INCONSISTENT */
		dt = rcu_dereference(mdev->ldev->disk_conf)->disk_timeout * HZ / 10;
		put_ldev(mdev);
	}
	rcu_read_unlock();

	et = min_not_zero(dt, ent);

	if (!et)
		return; /* Recurring timer stopped */

	now = jiffies;

	spin_lock_irq(&tconn->req_lock);
	req = find_oldest_request(tconn);
	if (!req) {
		spin_unlock_irq(&tconn->req_lock);
		mod_timer(&mdev->request_timer, now + et);
		return;
	}

	/* The request is considered timed out, if
	 * - we have some effective timeout from the configuration,
	 *   with above state restrictions applied,
	 * - the oldest request is waiting for a response from the network
	 *   resp. the local disk,
	 * - the oldest request is in fact older than the effective timeout,
	 * - the connection was established (resp. disk was attached)
	 *   for longer than the timeout already.
	 * Note that for 32bit jiffies and very stable connections/disks,
	 * we may have a wrap around, which is catched by
	 *   !time_in_range(now, last_..._jif, last_..._jif + timeout).
	 *
	 * Side effect: once per 32bit wrap-around interval, which means every
	 * ~198 days with 250 HZ, we have a window where the timeout would need
	 * to expire twice (worst case) to become effective. Good enough.
	 */
	if (ent && req->rq_state & RQ_NET_PENDING &&
		 time_after(now, req->start_time + ent) &&
		!time_in_range(now, tconn->last_reconnect_jif, tconn->last_reconnect_jif + ent)) {
		dev_warn(DEV, "Remote failed to finish a request within ko-count * timeout\n");
		_drbd_set_state(_NS(mdev, conn, C_TIMEOUT), CS_VERBOSE | CS_HARD, NULL);
	}
	if (dt && req->rq_state & RQ_LOCAL_PENDING && req->w.mdev == mdev &&
		 time_after(now, req->start_time + dt) &&
		!time_in_range(now, mdev->last_reattach_jif, mdev->last_reattach_jif + dt)) {
		dev_warn(DEV, "Local backing device failed to meet the disk-timeout\n");
		__drbd_chk_io_error(mdev, DRBD_FORCE_DETACH);
	}
	nt = (time_after(now, req->start_time + et) ? now : req->start_time) + et;
	spin_unlock_irq(&tconn->req_lock);
	mod_timer(&mdev->request_timer, nt);
}<|MERGE_RESOLUTION|>--- conflicted
+++ resolved
@@ -465,8 +465,8 @@
 
 	dev_warn(DEV, "local %s IO error sector %llu+%u on %s\n",
 			(req->rq_state & RQ_WRITE) ? "WRITE" : "READ",
-			(unsigned long long)req->sector,
-			req->size >> 9,
+			(unsigned long long)req->i.sector,
+			req->i.size >> 9,
 			bdevname(mdev->ldev->backing_bdev, b));
 }
 
@@ -537,36 +537,15 @@
 		mod_rq_state(req, m, 0, RQ_LOCAL_ABORTED);
 		break;
 
-<<<<<<< HEAD
 	case WRITE_COMPLETED_WITH_ERROR:
-=======
-	case write_completed_with_error:
-		req->rq_state |= RQ_LOCAL_COMPLETED;
-		req->rq_state &= ~RQ_LOCAL_PENDING;
-
 		drbd_report_io_error(mdev, req);
->>>>>>> 36f3b987
 		__drbd_chk_io_error(mdev, DRBD_WRITE_ERROR);
 		mod_rq_state(req, m, RQ_LOCAL_PENDING, RQ_LOCAL_COMPLETED);
 		break;
 
-<<<<<<< HEAD
 	case READ_COMPLETED_WITH_ERROR:
 		drbd_set_out_of_sync(mdev, req->i.sector, req->i.size);
-=======
-	case read_completed_with_error:
-		drbd_set_out_of_sync(mdev, req->sector, req->size);
-
-		req->rq_state |= RQ_LOCAL_COMPLETED;
-		req->rq_state &= ~RQ_LOCAL_PENDING;
-
-		if (req->rq_state & RQ_LOCAL_ABORTED) {
-			_req_may_be_done(req, m);
-			break;
-		}
-
 		drbd_report_io_error(mdev, req);
->>>>>>> 36f3b987
 		__drbd_chk_io_error(mdev, DRBD_READ_ERROR);
 		/* fall through. */
 	case READ_AHEAD_COMPLETED_WITH_ERROR:
@@ -1106,41 +1085,7 @@
 	if (rw == WRITE && req->private_bio && req->i.size
 	&& !drbd_test_flag(mdev, AL_SUSPENDED)) {
 		req->rq_state |= RQ_IN_ACT_LOG;
-<<<<<<< HEAD
 		drbd_al_begin_io(mdev, &req->i);
-=======
-		drbd_al_begin_io(mdev, sector);
-	}
-
-	s = mdev->state;
-	remote = remote && drbd_should_do_remote(s);
-	send_oos = rw == WRITE && drbd_should_send_oos(s);
-	D_ASSERT(!(remote && send_oos));
-
-	if (!(local || remote) && !is_susp(mdev->state)) {
-		if (DRBD_ratelimit(5*HZ, 3))
-			dev_err(DEV, "IO ERROR: neither local nor remote data, sector %llu+%u\n",
-					(unsigned long long)req->sector, req->size >> 9);
-		goto fail_free_complete;
-	}
-
-	/* For WRITE request, we have to make sure that we have an
-	 * unused_spare_tle, in case we need to start a new epoch.
-	 * I try to be smart and avoid to pre-allocate always "just in case",
-	 * but there is a race between testing the bit and pointer outside the
-	 * spinlock, and grabbing the spinlock.
-	 * if we lost that race, we retry.  */
-	if (rw == WRITE && (remote || send_oos) &&
-	    mdev->unused_spare_tle == NULL &&
-	    drbd_test_flag(mdev, CREATE_BARRIER)) {
-allocate_barrier:
-		b = kmalloc(sizeof(struct drbd_tl_epoch), GFP_NOIO);
-		if (!b) {
-			dev_err(DEV, "Failed to alloc barrier.\n");
-			err = -ENOMEM;
-			goto fail_free_complete;
-		}
->>>>>>> 36f3b987
 	}
 
 	spin_lock_irq(&mdev->tconn->req_lock);
@@ -1210,7 +1155,8 @@
 	} else if (no_remote) {
 nodata:
 		if (DRBD_ratelimit(5*HZ, 5))
-			dev_err(DEV, "IO ERROR: neither local nor remote disk\n");
+			dev_err(DEV, "IO ERROR: neither local nor remote data, sector %llu+%u\n",
+					(unsigned long long)req->i.sector, req->i.size >> 9);
 		/* A write may have been queued for send_oos, however.
 		 * So we can not simply free it, we must go through drbd_req_put_completion_ref() */
 	}
