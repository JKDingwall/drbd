/*
   drbd_req.c

   This file is part of DRBD by Philipp Reisner and Lars Ellenberg.

   Copyright (C) 2001-2008, LINBIT Information Technologies GmbH.
   Copyright (C) 1999-2008, Philipp Reisner <philipp.reisner@linbit.com>.
   Copyright (C) 2002-2008, Lars Ellenberg <lars.ellenberg@linbit.com>.

   drbd is free software; you can redistribute it and/or modify
   it under the terms of the GNU General Public License as published by
   the Free Software Foundation; either version 2, or (at your option)
   any later version.

   drbd is distributed in the hope that it will be useful,
   but WITHOUT ANY WARRANTY; without even the implied warranty of
   MERCHANTABILITY or FITNESS FOR A PARTICULAR PURPOSE.  See the
   GNU General Public License for more details.

   You should have received a copy of the GNU General Public License
   along with drbd; see the file COPYING.  If not, write to
   the Free Software Foundation, 675 Mass Ave, Cambridge, MA 02139, USA.

 */

#include <linux/module.h>

#include <linux/slab.h>
#include <linux/drbd.h>
#include "drbd_int.h"
#include "drbd_req.h"


/* We only support diskstats for 2.6.16 and up.
 * see also commit commit a362357b6cd62643d4dda3b152639303d78473da
 * Author: Jens Axboe <axboe@suse.de>
 * Date:   Tue Nov 1 09:26:16 2005 +0100
 *     [BLOCK] Unify the separate read/write io stat fields into arrays */
#if LINUX_VERSION_CODE < KERNEL_VERSION(2,6,16)
#define _drbd_start_io_acct(...) do {} while (0)
#define _drbd_end_io_acct(...)   do {} while (0)
#else

<<<<<<< HEAD
STATIC bool drbd_may_do_local_read(struct drbd_device *device, sector_t sector, int size);
=======
static bool drbd_may_do_local_read(struct drbd_conf *mdev, sector_t sector, int size);
>>>>>>> fb912718

/* Update disk stats at start of I/O request */
static void _drbd_start_io_acct(struct drbd_device *device, struct drbd_request *req)
{
	const int rw = bio_data_dir(req->master_bio);
#ifndef __disk_stat_inc
	int cpu;
#endif

#ifndef COMPAT_HAVE_ATOMIC_IN_FLIGHT
	spin_lock_irq(&device->resource->req_lock);
#endif

#ifdef __disk_stat_inc
	__disk_stat_inc(device->vdisk, ios[rw]);
	__disk_stat_add(device->vdisk, sectors[rw], req->i.size >> 9);
	disk_round_stats(device->vdisk);
	device->vdisk->in_flight++;
#else
	cpu = part_stat_lock();
	part_round_stats(cpu, &device->vdisk->part0);
	part_stat_inc(cpu, &device->vdisk->part0, ios[rw]);
	part_stat_add(cpu, &device->vdisk->part0, sectors[rw], req->i.size >> 9);
	(void) cpu; /* The macro invocations above want the cpu argument, I do not like
		       the compiler warning about cpu only assigned but never used... */
	part_inc_in_flight(&device->vdisk->part0, rw);
	part_stat_unlock();
#endif

#ifndef COMPAT_HAVE_ATOMIC_IN_FLIGHT
	spin_unlock_irq(&device->resource->req_lock);
#endif
}

/* Update disk stats when completing request upwards */
static void _drbd_end_io_acct(struct drbd_device *device, struct drbd_request *req)
{
	int rw = bio_data_dir(req->master_bio);
	unsigned long duration = jiffies - req->start_time;
#ifndef __disk_stat_inc
	int cpu;
#endif

#ifdef __disk_stat_add
	__disk_stat_add(device->vdisk, ticks[rw], duration);
	disk_round_stats(device->vdisk);
	device->vdisk->in_flight--;
#else
	cpu = part_stat_lock();
	part_stat_add(cpu, &device->vdisk->part0, ticks[rw], duration);
	part_round_stats(cpu, &device->vdisk->part0);
	part_dec_in_flight(&device->vdisk->part0, rw);
	part_stat_unlock();
#endif
}

#endif

static struct drbd_request *drbd_req_new(struct drbd_device *device,
					       struct bio *bio_src)
{
	struct drbd_request *req;
	int i;

	req = mempool_alloc(drbd_request_mempool, GFP_NOIO | __GFP_ZERO);
	if (!req)
		return NULL;

	drbd_req_make_private_bio(req, bio_src);
	req->device      = device;
	req->master_bio  = bio_src;
	req->epoch       = 0;

	drbd_clear_interval(&req->i);
	req->i.sector     = bio_src->bi_sector;
	req->i.size      = bio_src->bi_size;
	req->i.local = true;
	req->i.waiting = false;

	INIT_LIST_HEAD(&req->tl_requests);

	/* one reference to be put by __drbd_make_request */
	atomic_set(&req->completion_ref, 1);
	/* one kref as long as completion_ref > 0 */
	kref_init(&req->kref);

	for (i = 0; i < ARRAY_SIZE(req->rq_state); i++)
		req->rq_state[i] = 0;
	if (bio_data_dir(bio_src) == WRITE)
		req->rq_state[0] |= RQ_WRITE;

	return req;
}

void drbd_queue_peer_ack(struct drbd_request *req)
{
	struct drbd_resource *resource = req->device->resource;
	struct drbd_connection *connection;
	bool queued = false;

	rcu_read_lock();
	for_each_connection_rcu(connection, resource) {
		unsigned int node_id = connection->net_conf->peer_node_id;
		if (connection->agreed_pro_version < 110 ||
		    connection->cstate[NOW] != C_CONNECTED ||
		    !(req->rq_state[1 + node_id] & RQ_NET_SENT))
			continue;
		atomic_inc(&req->kref.refcount); /* was 0, instead of kref_get() */
		req->rq_state[1 + node_id] |= RQ_PEER_ACK;
		if (!queued) {
			list_add_tail(&req->tl_requests, &resource->peer_ack_list);
			queued = true;
		}
		wake_asender(connection);
	}
	rcu_read_unlock();

	if (!queued)
		mempool_free(req, drbd_request_mempool);
}

static bool peer_ack_differs(struct drbd_request *req1, struct drbd_request *req2)
{
	unsigned int max_node_id = req1->device->resource->max_node_id;
	unsigned int node_id;

	for (node_id = 0; node_id <= max_node_id; node_id++)
		if ((req1->rq_state[1 + node_id] & RQ_NET_OK) !=
		    (req2->rq_state[1 + node_id] & RQ_NET_OK))
			return true;
	return false;
}

static bool peer_ack_window_full(struct drbd_request *req)
{
	struct drbd_resource *resource = req->device->resource;
	u32 peer_ack_window = resource->res_opts.peer_ack_window;
	u64 last_dagtag = resource->last_peer_acked_dagtag + peer_ack_window;

	return dagtag_newer_eq(req->dagtag_sector, last_dagtag);
}

void drbd_req_destroy(struct kref *kref)
{
	struct drbd_request *req = container_of(kref, struct drbd_request, kref);
	struct drbd_device *device;
	struct drbd_peer_device *peer_device;
	unsigned int req_size, s;

tail_recursion:
	device = req->device;
	s = req->rq_state[0];
	req_size = req->i.size;

	/* paranoia */
	rcu_read_lock();
	for_each_peer_device(peer_device, device) {
		unsigned ns = drbd_req_state_by_peer_device(req, peer_device);
		if (!(ns & RQ_NET_MASK))
			continue;
		if (ns & RQ_NET_DONE)
			continue;

		drbd_err(device,
			"drbd_req_destroy: Logic BUG rq_state: (0:%x, %d:%x), completion_ref = %d\n",
			s, 1 + peer_device->node_id, ns, atomic_read(&req->completion_ref));
		rcu_read_unlock();
		return;
	}
	rcu_read_unlock();

	/* more paranoia */
	if ((req->master_bio && !(s & RQ_POSTPONED)) ||
		atomic_read(&req->completion_ref) || (s & RQ_LOCAL_PENDING)) {
		drbd_err(device, "drbd_req_destroy: Logic BUG rq_state: %x, completion_ref = %d\n",
				s, atomic_read(&req->completion_ref));
		return;
	}

	/* remove it from the transfer log.
	 * well, only if it had been there in the first
	 * place... if it had not (local only or conflicting
	 * and never sent), it should still be "empty" as
	 * initialized in drbd_req_new(), so we can list_del() it
	 * here unconditionally */
	list_del_init(&req->tl_requests);

	if (s & RQ_WRITE) {
		/* There is a special case:
		 * we may notice late that IO was suspended,
		 * and postpone, or schedule for retry, a write,
		 * before it even was submitted or sent.
		 * In that case we do not want to touch the bitmap at all.
		 */
		if ((s & (RQ_POSTPONED|RQ_LOCAL_MASK|RQ_NET_MASK)) != RQ_POSTPONED &&
		    get_ldev_if_state(device, D_FAILED)) {
			char *id_to_bit = device->ldev->id_to_bit;
			unsigned long bits = -1, mask = -1;
			int node_id, max_node_id = device->resource->max_node_id;

			for (node_id = 0; node_id <= max_node_id; node_id++) {
				unsigned int rq_state;

				rq_state = req->rq_state[1 + node_id];
				if (rq_state & RQ_NET_OK) {
					int bitmap_index = id_to_bit[node_id];

					if (rq_state & RQ_NET_SIS)
						clear_bit(bitmap_index, &bits);
					else
						clear_bit(bitmap_index, &mask);
				}
			}
			drbd_set_sync(device, req->i.sector, req->i.size, bits, mask);
			put_ldev(device);
		}

		/* one might be tempted to move the drbd_al_complete_io
		 * to the local io completion callback drbd_request_endio.
		 * but, if this was a mirror write, we may only
		 * drbd_al_complete_io after this is RQ_NET_DONE,
		 * otherwise the extent could be dropped from the al
		 * before it has actually been written on the peer.
		 * if we crash before our peer knows about the request,
		 * but after the extent has been dropped from the al,
		 * we would forget to resync the corresponding extent.
		 */
		if (s & RQ_IN_ACT_LOG) {
			if (get_ldev_if_state(device, D_FAILED)) {
				drbd_al_complete_io(device, &req->i);
				put_ldev(device);
			} else if (drbd_ratelimit()) {
				drbd_warn(device, "Should have called drbd_al_complete_io(, %llu, %u), "
					  "but my Disk seems to have failed :(\n",
					  (unsigned long long) req->i.sector, req->i.size);

			}
		}
	}

	if (s & RQ_WRITE && req->i.size) {
		struct drbd_resource *resource = device->resource;
		struct drbd_request *peer_ack_req = resource->peer_ack_req;

		if (peer_ack_req) {
			if (peer_ack_differs(req, peer_ack_req) ||
			    peer_ack_window_full(req)) {
				drbd_queue_peer_ack(peer_ack_req);
				peer_ack_req = NULL;
			} else {
				mempool_free(peer_ack_req, drbd_request_mempool);
				mod_timer(&resource->peer_ack_timer,
					  jiffies + resource->res_opts.peer_ack_delay * HZ / 1000);
			}
		}
		resource->peer_ack_req = req;
		if (!peer_ack_req)
			resource->last_peer_acked_dagtag = req->dagtag_sector;
	} else
		mempool_free(req, drbd_request_mempool);

	if (s & RQ_WRITE && req_size) {
		list_for_each_entry(req, &device->resource->transfer_log, tl_requests) {
			if (req->rq_state[0] & RQ_WRITE) {
				/*
				 * Do the equivalent of:
				 *   kref_put(&req->kref, drbd_req_destroy)
				 * without recursing into the destructor.
				 */
				if (atomic_dec_and_test(&req->kref.refcount))
					goto tail_recursion;
				break;
			}
		}
	}
}

static void wake_all_senders(struct drbd_resource *resource) {
	struct drbd_connection *connection;
	/* We need make sure any update is visible before we wake up the
	 * threads that may check the values in their wait_event() condition.
	 * Do we need smp_mb here? Or rather switch to atomic_t? */
	rcu_read_lock();
	for_each_connection_rcu(connection, resource)
		wake_up(&connection->sender_work.q_wait);
	rcu_read_unlock();
}

/* must hold resource->req_lock */
void start_new_tl_epoch(struct drbd_resource *resource)
{
	/* no point closing an epoch, if it is empty, anyways. */
	if (resource->current_tle_writes == 0)
		return;

	resource->current_tle_writes = 0;
	atomic_inc(&resource->current_tle_nr);
	wake_all_senders(resource);
}

void complete_master_bio(struct drbd_device *device,
		struct bio_and_error *m)
{
	bio_endio(m->bio, m->error);
	dec_ap_bio(device);
}


static void drbd_remove_request_interval(struct rb_root *root,
					 struct drbd_request *req)
{
	struct drbd_device *device = req->device;
	struct drbd_interval *i = &req->i;

	drbd_remove_interval(root, i);

	/* Wake up any processes waiting for this request to complete.  */
	if (i->waiting)
		wake_up(&device->misc_wait);
}

/* Helper for __req_mod().
 * Set m->bio to the master bio, if it is fit to be completed,
 * or leave it alone (it is initialized to NULL in __req_mod),
 * if it has already been completed, or cannot be completed yet.
 * If m->bio is set, the error status to be returned is placed in m->error.
 */
static
void drbd_req_complete(struct drbd_request *req, struct bio_and_error *m)
{
	const unsigned s = req->rq_state[0];
	struct drbd_device *device = req->device;
	struct drbd_peer_device *peer_device;
	int rw;
	int error, ok = 0;

	/*
	 * figure out whether to report success or failure.
	 *
	 * report success when at least one of the operations succeeded.
	 * or, to put the other way,
	 * only report failure, when both operations failed.
	 *
	 * what to do about the failures is handled elsewhere.
	 * what we need to do here is just: complete the master_bio.
	 *
	 * local completion error, if any, has been stored as ERR_PTR
	 * in private_bio within drbd_request_endio.
	 */
	if (s & RQ_LOCAL_OK)
		++ok;
	error = PTR_ERR(req->private_bio);

	rcu_read_lock();
	for_each_peer_device(peer_device, device) {
		unsigned ns = drbd_req_state_by_peer_device(req, peer_device);
		/* any net ok ok local ok is good enough to complete this bio as OK */
		if (ns & RQ_NET_OK)
			++ok;
		/* paranoia */
		/* we must not complete the master bio, while it is
		 *	still being processed by _drbd_send_zc_bio (drbd_send_dblock),
		 *	respectively still needed for the second drbd_csum_bio() there.
		 *	not yet acknowledged by the peer
		 *	not yet completed by the local io subsystem
		 * these flags may get cleared in any order by
		 *	the worker,
		 *	the sender,
		 *	the receiver,
		 *	the bio_endio completion callbacks.
		 */
		if (!(ns & RQ_NET_MASK))
			continue;
		if (!(ns & (RQ_NET_PENDING|RQ_NET_QUEUED)))
			continue;

		drbd_err(device,
			"drbd_req_complete: Logic BUG rq_state: (0:%x, %d:%x), completion_ref = %d\n",
			s, 1 + peer_device->bitmap_index, ns, atomic_read(&req->completion_ref));
		rcu_read_unlock();
		return;
	}
	rcu_read_unlock();

	/* more paranoia */
	if (atomic_read(&req->completion_ref) ||
	    ((s & RQ_LOCAL_PENDING) && !(s & RQ_LOCAL_ABORTED))) {
		drbd_err(device, "drbd_req_complete: Logic BUG rq_state: %x, completion_ref = %d\n",
				s, atomic_read(&req->completion_ref));
		return;
	}

	if (!req->master_bio) {
		drbd_err(device, "drbd_req_complete: Logic BUG, master_bio == NULL!\n");
		return;
	}

	rw = bio_rw(req->master_bio);

	/* remove the request from the conflict detection
	 * respective block_id verification hash */
	if (!drbd_interval_empty(&req->i)) {
		struct rb_root *root;

		if (rw == WRITE)
			root = &device->write_requests;
		else
			root = &device->read_requests;
		drbd_remove_request_interval(root, req);
	}

	/* Before we can signal completion to the upper layers,
	 * we may need to close the current transfer log epoch.
	 * We are within the request lock, so we can simply compare
	 * the request epoch number with the current transfer log
	 * epoch number.  If they match, increase the current_tle_nr,
	 * and reset the transfer log epoch write_cnt.
	 */
	if (rw == WRITE &&
	    req->epoch == atomic_read(&device->resource->current_tle_nr))
		start_new_tl_epoch(device->resource);

	/* Update disk stats */
	_drbd_end_io_acct(device, req);

	/* If READ failed,
	 * have it be pushed back to the retry work queue,
	 * so it will re-enter __drbd_make_request(),
	 * and be re-assigned to a suitable local or remote path,
	 * or failed if we do not have access to good data anymore.
	 *
	 * Unless it was failed early by __drbd_make_request(),
	 * because no path was available, in which case
	 * it was not even added to the transfer_log.
	 *
	 * READA may fail, and will not be retried.
	 *
	 * WRITE should have used all available paths already.
	 */
	if (!ok && rw == READ && !list_empty(&req->tl_requests))
		req->rq_state[0] |= RQ_POSTPONED;

	if (!(req->rq_state[0] & RQ_POSTPONED)) {
		m->error = ok ? 0 : (error ?: -EIO);
		m->bio = req->master_bio;
		req->master_bio = NULL;
	}
}

static int drbd_req_put_completion_ref(struct drbd_request *req, struct bio_and_error *m, int put)
{
	D_ASSERT(req->device, m || (req->rq_state[0] & RQ_POSTPONED));

	if (!atomic_sub_and_test(put, &req->completion_ref))
		return 0;

	drbd_req_complete(req, m);

	if (req->rq_state[0] & RQ_POSTPONED) {
		/* don't destroy the req object just yet,
		 * but queue it for retry */
		drbd_restart_request(req);
		return 0;
	}

	return 1;
}

/* I'd like this to be the only place that manipulates
 * req->completion_ref and req->kref. */
static void mod_rq_state(struct drbd_request *req, struct bio_and_error *m,
		struct drbd_peer_device *peer_device,
		int clear, int set)
{
	unsigned old_net;
	unsigned old_local = req->rq_state[0];
	unsigned set_local = set & RQ_STATE_0_MASK;
	unsigned clear_local = clear & RQ_STATE_0_MASK;
	int c_put = 0;
	int k_put = 0;
	const int idx = peer_device ? 1 + peer_device->node_id : 0;

	/* FIXME n_connections, when this request was created/scheduled. */
	BUG_ON(idx > MAX_PEERS);
	BUG_ON(idx < 0);

	old_net = req->rq_state[idx];

	set &= ~RQ_STATE_0_MASK;
	clear &= ~RQ_STATE_0_MASK;

	if (!idx) {
		/* do not try to manipulate net state bits
		 * without an associated state slot! */
		BUG_ON(set);
		BUG_ON(clear);
	}

	if (drbd_suspended(req->device) && !((old_local | clear_local) & RQ_COMPLETION_SUSP))
		set_local |= RQ_COMPLETION_SUSP;

	/* apply */

	req->rq_state[0] &= ~clear_local;
	req->rq_state[0] |= set_local;

	req->rq_state[idx] &= ~clear;
	req->rq_state[idx] |= set;


	/* no change? */
	if (req->rq_state[0] == old_local && req->rq_state[idx] == old_net)
		return;

	/* intent: get references */

	if (!(old_local & RQ_LOCAL_PENDING) && (set_local & RQ_LOCAL_PENDING))
		atomic_inc(&req->completion_ref);

	if (!(old_net & RQ_NET_PENDING) && (set & RQ_NET_PENDING)) {
		inc_ap_pending(peer_device);
		atomic_inc(&req->completion_ref);
	}

	if (!(old_net & RQ_NET_QUEUED) && (set & RQ_NET_QUEUED))
		atomic_inc(&req->completion_ref);

	if (!(old_net & RQ_EXP_BARR_ACK) && (set & RQ_EXP_BARR_ACK))
		kref_get(&req->kref); /* wait for the DONE */

	if (!(old_net & RQ_NET_SENT) && (set & RQ_NET_SENT))
		atomic_add(req->i.size >> 9, &peer_device->connection->ap_in_flight);

	if (!(old_local & RQ_COMPLETION_SUSP) && (set_local & RQ_COMPLETION_SUSP))
		atomic_inc(&req->completion_ref);

	/* progress: put references */

	if ((old_local & RQ_COMPLETION_SUSP) && (clear_local & RQ_COMPLETION_SUSP))
		++c_put;

	if (!(old_local & RQ_LOCAL_ABORTED) && (set_local & RQ_LOCAL_ABORTED)) {
		D_ASSERT(req->device, req->rq_state[0] & RQ_LOCAL_PENDING);
		/* local completion may still come in later,
		 * we need to keep the req object around. */
		kref_get(&req->kref);
		++c_put;
	}

	if ((old_local & RQ_LOCAL_PENDING) && (clear_local & RQ_LOCAL_PENDING)) {
		if (req->rq_state[0] & RQ_LOCAL_ABORTED)
			++k_put;
		else
			++c_put;
	}

	if ((old_net & RQ_NET_PENDING) && (clear & RQ_NET_PENDING)) {
		dec_ap_pending(peer_device);
		++c_put;
	}

	if ((old_net & RQ_NET_QUEUED) && (clear & RQ_NET_QUEUED))
		++c_put;

	if ((old_net & RQ_EXP_BARR_ACK) && !(old_net & RQ_NET_DONE) && (set & RQ_NET_DONE)) {
		if (req->rq_state[idx] & RQ_NET_SENT)
			atomic_sub(req->i.size >> 9, &peer_device->connection->ap_in_flight);
		++k_put;
	}

	/* potentially complete and destroy */

	if (k_put || c_put) {
		/* Completion does it's own kref_put.  If we are going to
		 * kref_sub below, we need req to be still around then. */
		int at_least = k_put + !!c_put;
		int refcount = atomic_read(&req->kref.refcount);
		if (refcount < at_least)
			drbd_err(req->device,
				"mod_rq_state: Logic BUG: 0: %x -> %x, %d: %x -> %x: refcount = %d, should be >= %d\n",
				old_local, req->rq_state[0],
				idx, old_net, req->rq_state[idx],
				refcount, at_least);
	}

	/* If we made progress, retry conflicting peer requests, if any. */
	if (req->i.waiting)
		wake_up(&req->device->misc_wait);

	if (c_put)
		k_put += drbd_req_put_completion_ref(req, m, c_put);
	if (k_put)
		kref_sub(&req->kref, k_put, drbd_req_destroy);
}

static void drbd_report_io_error(struct drbd_device *device, struct drbd_request *req)
{
        char b[BDEVNAME_SIZE];

	if (!drbd_ratelimit())
		return;

	drbd_warn(device, "local %s IO error sector %llu+%u on %s\n",
		  (req->rq_state[0] & RQ_WRITE) ? "WRITE" : "READ",
		  (unsigned long long)req->i.sector,
		  req->i.size >> 9,
		  bdevname(device->ldev->backing_bdev, b));
}

/* obviously this could be coded as many single functions
 * instead of one huge switch,
 * or by putting the code directly in the respective locations
 * (as it has been before).
 *
 * but having it this way
 *  enforces that it is all in this one place, where it is easier to audit,
 *  it makes it obvious that whatever "event" "happens" to a request should
 *  happen "atomically" within the req_lock,
 *  and it enforces that we have to think in a very structured manner
 *  about the "events" that may happen to a request during its life time ...
 *
 *
 * peer_device == NULL means local disk
 */
int __req_mod(struct drbd_request *req, enum drbd_req_event what,
		struct drbd_peer_device *peer_device,
		struct bio_and_error *m)
{
	struct drbd_device *device = req->device;
	struct net_conf *nc;
	int p, rv = 0;
	int idx;

	if (m)
		m->bio = NULL;

	idx = peer_device ? 1 + peer_device->node_id : 0;

	switch (what) {
	default:
		drbd_err(device, "LOGIC BUG in %s:%u\n", __FILE__ , __LINE__);
		break;

	/* does not happen...
	 * initialization done in drbd_req_new
	case CREATED:
		break;
		*/

	case TO_BE_SENT: /* via network */
		/* reached via __drbd_make_request
		 * and from w_read_retry_remote */
		D_ASSERT(device, idx && !(req->rq_state[idx] & RQ_NET_MASK));
		rcu_read_lock();
		nc = rcu_dereference(peer_device->connection->net_conf);
		p = nc->wire_protocol;
		rcu_read_unlock();
		req->rq_state[idx] |=
			p == DRBD_PROT_C ? RQ_EXP_WRITE_ACK :
			p == DRBD_PROT_B ? RQ_EXP_RECEIVE_ACK : 0;
		mod_rq_state(req, m, peer_device, 0, RQ_NET_PENDING);
		break;

	case TO_BE_SUBMITTED: /* locally */
		/* reached via __drbd_make_request */
		D_ASSERT(device, !(req->rq_state[0] & RQ_LOCAL_MASK));
		mod_rq_state(req, m, peer_device, 0, RQ_LOCAL_PENDING);
		break;

	case COMPLETED_OK:
		if (req->rq_state[0] & RQ_WRITE)
			device->writ_cnt += req->i.size >> 9;
		else
			device->read_cnt += req->i.size >> 9;

		mod_rq_state(req, m, peer_device, RQ_LOCAL_PENDING,
				RQ_LOCAL_COMPLETED|RQ_LOCAL_OK);
		break;

	case ABORT_DISK_IO:
		mod_rq_state(req, m, peer_device, 0, RQ_LOCAL_ABORTED);
		break;

	case WRITE_COMPLETED_WITH_ERROR:
		drbd_report_io_error(device, req);
		__drbd_chk_io_error(device, DRBD_WRITE_ERROR);
		mod_rq_state(req, m, peer_device, RQ_LOCAL_PENDING, RQ_LOCAL_COMPLETED);
		break;

	case READ_COMPLETED_WITH_ERROR:
		drbd_set_out_of_sync(peer_device, req->i.sector, req->i.size);
		drbd_report_io_error(device, req);
		__drbd_chk_io_error(device, DRBD_READ_ERROR);
		/* fall through. */
	case READ_AHEAD_COMPLETED_WITH_ERROR:
		/* it is legal to fail READA, no __drbd_chk_io_error in that case. */
		mod_rq_state(req, m, peer_device, RQ_LOCAL_PENDING, RQ_LOCAL_COMPLETED);
		break;

	case QUEUE_FOR_NET_READ:
		/* READ or READA, and
		 * no local disk,
		 * or target area marked as invalid,
		 * or just got an io-error. */
		/* from __drbd_make_request
		 * or from bio_endio during read io-error recovery */

		/* So we can verify the handle in the answer packet.
		 * Corresponding drbd_remove_request_interval is in
		 * drbd_req_complete() */
		D_ASSERT(device, drbd_interval_empty(&req->i));
		drbd_insert_interval(&device->read_requests, &req->i);

		set_bit(UNPLUG_REMOTE, &device->flags);

		D_ASSERT(device, req->rq_state[idx] & RQ_NET_PENDING);
		D_ASSERT(device, (req->rq_state[0] & RQ_LOCAL_MASK) == 0);
		mod_rq_state(req, m, peer_device, 0, RQ_NET_QUEUED);
		if (!peer_device->connection->todo.req_next)
			peer_device->connection->todo.req_next = req;
		break;

	case QUEUE_FOR_NET_WRITE:
		/* assert something? */
		/* from __drbd_make_request only */

		/* NOTE
		 * In case the req ended up on the transfer log before being
		 * queued on the worker, it could lead to this request being
		 * missed during cleanup after connection loss.
		 * So we have to do both operations here,
		 * within the same lock that protects the transfer log.
		 *
		 * _req_add_to_epoch(req); this has to be after the
		 * _maybe_start_new_epoch(req); which happened in
		 * __drbd_make_request, because we now may set the bit
		 * again ourselves to close the current epoch.
		 *
		 * Add req to the (now) current epoch (barrier). */

		/* otherwise we may lose an unplug, which may cause some remote
		 * io-scheduler timeout to expire, increasing maximum latency,
		 * hurting performance. */
		set_bit(UNPLUG_REMOTE, &device->flags);

		/* queue work item to send data */
		D_ASSERT(device, req->rq_state[idx] & RQ_NET_PENDING);
		mod_rq_state(req, m, peer_device, 0, RQ_NET_QUEUED|RQ_EXP_BARR_ACK);

		/* close the epoch, in case it outgrew the limit */
		rcu_read_lock();
		nc = rcu_dereference(peer_device->connection->net_conf);
		p = nc->max_epoch_size;
		rcu_read_unlock();
		if (device->resource->current_tle_writes >= p)
			start_new_tl_epoch(device->resource);
		if (!peer_device->connection->todo.req_next)
			peer_device->connection->todo.req_next = req;
		break;

	case QUEUE_FOR_SEND_OOS:
		mod_rq_state(req, m, peer_device, 0, RQ_NET_QUEUED);
		if (!peer_device->connection->todo.req_next)
			peer_device->connection->todo.req_next = req;
		break;

	case READ_RETRY_REMOTE_CANCELED:
	case SEND_CANCELED:
	case SEND_FAILED:
		/* real cleanup will be done from tl_clear.  just update flags
		 * so it is no longer marked as on the sender queue */
		mod_rq_state(req, m, peer_device, RQ_NET_QUEUED, 0);
		break;

	case HANDED_OVER_TO_NETWORK:
		/* assert something? */
		if (bio_data_dir(req->master_bio) == WRITE)

		if (bio_data_dir(req->master_bio) == WRITE &&
		    !(req->rq_state[idx] & (RQ_EXP_RECEIVE_ACK | RQ_EXP_WRITE_ACK))) {
			/* this is what is dangerous about protocol A:
			 * pretend it was successfully written on the peer. */
			if (req->rq_state[idx] & RQ_NET_PENDING)
				mod_rq_state(req, m, peer_device, RQ_NET_PENDING, RQ_NET_OK);
			/* else: neg-ack was faster... */
			/* it is still not yet RQ_NET_DONE until the
			 * corresponding epoch barrier got acked as well,
			 * so we know what to dirty on connection loss */
		}
		mod_rq_state(req, m, peer_device, RQ_NET_QUEUED, RQ_NET_SENT);
		break;

	case OOS_HANDED_TO_NETWORK:
		/* Was not set PENDING, no longer QUEUED, so is now DONE
		 * as far as this connection is concerned. */
		mod_rq_state(req, m, peer_device, RQ_NET_QUEUED, RQ_NET_DONE);
		break;

	case CONNECTION_LOST_WHILE_PENDING:
		/* transfer log cleanup after connection loss */
		mod_rq_state(req, m, peer_device,
				RQ_NET_OK|RQ_NET_PENDING|RQ_COMPLETION_SUSP,
				RQ_NET_DONE);
		break;

	case DISCARD_WRITE:
		/* for discarded conflicting writes of multiple primaries,
		 * there is no need to keep anything in the tl, potential
		 * node crashes are covered by the activity log.
		 *
		 * If this request had been marked as RQ_POSTPONED before,
		 * it will actually not be discarded, but "restarted",
		 * resubmitted from the retry worker context. */
		D_ASSERT(device, req->rq_state[idx] & RQ_NET_PENDING);
		D_ASSERT(device, req->rq_state[idx] & RQ_EXP_WRITE_ACK);
		mod_rq_state(req, m, peer_device, RQ_NET_PENDING, RQ_NET_DONE|RQ_NET_OK);
		break;

	case WRITE_ACKED_BY_PEER_AND_SIS:
		req->rq_state[idx] |= RQ_NET_SIS;
	case WRITE_ACKED_BY_PEER:
		D_ASSERT(device, req->rq_state[idx] & RQ_EXP_WRITE_ACK);
		/* protocol C; successfully written on peer.
		 * Nothing more to do here.
		 * We want to keep the tl in place for all protocols, to cater
		 * for volatile write-back caches on lower level devices. */

		goto ack_common;
	case RECV_ACKED_BY_PEER:
		D_ASSERT(device, req->rq_state[idx] & RQ_EXP_RECEIVE_ACK);
		/* protocol B; pretends to be successfully written on peer.
		 * see also notes above in HANDED_OVER_TO_NETWORK about
		 * protocol != C */
	ack_common:
		D_ASSERT(device, req->rq_state[idx] & RQ_NET_PENDING);
		mod_rq_state(req, m, peer_device, RQ_NET_PENDING, RQ_NET_OK);
		break;

	case POSTPONE_WRITE:
		D_ASSERT(device, req->rq_state[idx] & RQ_EXP_WRITE_ACK);
		/* If this node has already detected the write conflict, the
		 * worker will be waiting on misc_wait.  Wake it up once this
		 * request has completed locally.
		 */
		D_ASSERT(device, req->rq_state[idx] & RQ_NET_PENDING);
		req->rq_state[0] |= RQ_POSTPONED;
		if (req->i.waiting)
			wake_up(&req->device->misc_wait);
		/* Do not clear RQ_NET_PENDING. This request will make further
		 * progress via restart_conflicting_writes() or
		 * fail_postponed_requests(). Hopefully. */
		break;

	case NEG_ACKED:
		mod_rq_state(req, m, peer_device, RQ_NET_OK|RQ_NET_PENDING, 0);
		break;

	case FAIL_FROZEN_DISK_IO:
		if (!(req->rq_state[0] & RQ_LOCAL_COMPLETED))
			break;
		mod_rq_state(req, m, peer_device, RQ_COMPLETION_SUSP, 0);
		break;

	case RESTART_FROZEN_DISK_IO:
#if 0
		/* FIXME; do we need a (temporary) dedicated thread for this? */
		if (!(req->rq_state[0] & RQ_LOCAL_COMPLETED))
			break;

		mod_rq_state(req, m, peer_device,
				RQ_COMPLETION_SUSP|RQ_LOCAL_COMPLETED,
				RQ_LOCAL_PENDING);

		rv = MR_READ;
		if (bio_data_dir(req->master_bio) == WRITE)
			rv = MR_WRITE;

		get_ldev(device); /* always succeeds in this call path */
		req->w.cb = w_restart_disk_io;
		drbd_queue_work(&device->resource->work, &req->w);
		break;
#else
		BUG(); /* FIXME */
		break;
#endif

	case RESEND:
		/* Simply complete (local only) READs. */
		if (!(req->rq_state[0] & RQ_WRITE) && !(req->rq_state[idx] & RQ_NET_MASK)) {
			mod_rq_state(req, m, peer_device, RQ_COMPLETION_SUSP, 0);
			break;
		}

		/* If RQ_NET_OK is already set, we got a P_WRITE_ACK or P_RECV_ACK
		   before the connection loss (B&C only); only P_BARRIER_ACK
		   (or the local completion?) was missing when we suspended.
		   Throwing them out of the TL here by pretending we got a BARRIER_ACK.
		   During connection handshake, we ensure that the peer was not rebooted.

		   Resending is only allowed on synchronous connections,
		   where all requests not yet completed to upper layers whould
		   be in the same "reorder-domain", there can not possibly be
		   any dependency between incomplete requests, and we are
		   allowed to complete this one "out-of-sequence".
		 */
		if (!(req->rq_state[idx] & RQ_NET_OK)) {
			mod_rq_state(req, m, peer_device, RQ_COMPLETION_SUSP,
					RQ_NET_QUEUED|RQ_NET_PENDING);
			break;
		}
		/* else, fall through to BARRIER_ACKED */

	case BARRIER_ACKED:
		/* barrier ack for READ requests does not make sense */
		if (!(req->rq_state[0] & RQ_WRITE))
			break;

		if (req->rq_state[idx] & RQ_NET_PENDING) {
			/* barrier came in before all requests were acked.
			 * this is bad, because if the connection is lost now,
			 * we won't be able to clean them up... */
			drbd_err(device, "FIXME (BARRIER_ACKED but pending)\n");
		}
		/* Allowed to complete requests, even while suspended.
		 * As this is called for all requests within a matching epoch,
		 * we need to filter, and only set RQ_NET_DONE for those that
		 * have actually been on the wire. */
		mod_rq_state(req, m, peer_device, RQ_COMPLETION_SUSP,
				(req->rq_state[idx] & RQ_NET_MASK) ? RQ_NET_DONE : 0);
		break;

	case DATA_RECEIVED:
		D_ASSERT(device, req->rq_state[idx] & RQ_NET_PENDING);
		mod_rq_state(req, m, peer_device, RQ_NET_PENDING, RQ_NET_OK|RQ_NET_DONE);
		break;

	case QUEUE_AS_DRBD_BARRIER:
		start_new_tl_epoch(device->resource);
		for_each_peer_device(peer_device, device)
			mod_rq_state(req, m, peer_device, 0, RQ_NET_OK|RQ_NET_DONE);
		break;
	};

	return rv;
}

/* we may do a local read if:
 * - we are consistent (of course),
 * - or we are generally inconsistent,
 *   BUT we are still/already IN SYNC with all peers for this area.
 *   since size may be bigger than BM_BLOCK_SIZE,
 *   we may need to check several bits.
 */
<<<<<<< HEAD
STATIC bool drbd_may_do_local_read(struct drbd_device *device, sector_t sector, int size)
=======
static bool drbd_may_do_local_read(struct drbd_conf *mdev, sector_t sector, int size)
>>>>>>> fb912718
{
	struct drbd_md *md = &device->ldev->md;
	unsigned int bitmap_index;

	unsigned long sbnr, ebnr;
	sector_t esector, nr_sectors;

	if (device->disk_state[NOW] == D_UP_TO_DATE)
		return true;
	if (device->disk_state[NOW] != D_INCONSISTENT)
		return false;
	esector = sector + (size >> 9) - 1;
	nr_sectors = drbd_get_capacity(device->this_bdev);
	D_ASSERT(device, sector  < nr_sectors);
	D_ASSERT(device, esector < nr_sectors);

	sbnr = BM_SECT_TO_BIT(sector);
	ebnr = BM_SECT_TO_BIT(esector);

	for (bitmap_index = 0; bitmap_index < device->bitmap->bm_max_peers; bitmap_index++) {
		struct drbd_peer_md *peer_md = &md->peers[bitmap_index];

		/* Skip bitmap indexes which are not assigned to a peer. */
		if (peer_md->node_id == -1)
			continue;

		if (drbd_bm_count_bits(device, bitmap_index, sbnr, ebnr))
			return false;
	}
	return true;
}

/* TODO improve for more than one peer.
 * also take into account the drbd protocol. */
static bool remote_due_to_read_balancing(struct drbd_device *device,
		struct drbd_peer_device *peer_device, sector_t sector,
		enum drbd_read_balancing rbm)
{
	struct backing_dev_info *bdi;
	int stripe_shift;

	switch (rbm) {
	case RB_CONGESTED_REMOTE:
		bdi = &device->ldev->backing_bdev->bd_disk->queue->backing_dev_info;
		return bdi_read_congested(bdi);
	case RB_LEAST_PENDING:
		return atomic_read(&device->local_cnt) >
			atomic_read(&peer_device->ap_pending_cnt) + atomic_read(&peer_device->rs_pending_cnt);
	case RB_32K_STRIPING:  /* stripe_shift = 15 */
	case RB_64K_STRIPING:
	case RB_128K_STRIPING:
	case RB_256K_STRIPING:
	case RB_512K_STRIPING:
	case RB_1M_STRIPING:   /* stripe_shift = 20 */
		stripe_shift = (rbm - RB_32K_STRIPING + 15);
		return (sector >> (stripe_shift - 9)) & 1;
	case RB_ROUND_ROBIN:
		return test_and_change_bit(READ_BALANCE_RR, &device->flags);
	case RB_PREFER_REMOTE:
		return true;
	case RB_PREFER_LOCAL:
	default:
		return false;
	}
}

/*
 * complete_conflicting_writes  -  wait for any conflicting write requests
 *
 * The write_requests tree contains all active write requests which we
 * currently know about.  Wait for any requests to complete which conflict with
 * the new one.
 *
 * Only way out: remove the conflicting intervals from the tree.
 */
static void complete_conflicting_writes(struct drbd_request *req)
{
	DEFINE_WAIT(wait);
	struct drbd_device *device = req->device;
	struct drbd_interval *i;
	sector_t sector = req->i.sector;
	int size = req->i.size;

	i = drbd_find_overlap(&device->write_requests, sector, size);
	if (!i)
		return;

	for (;;) {
		prepare_to_wait(&device->misc_wait, &wait, TASK_UNINTERRUPTIBLE);
		i = drbd_find_overlap(&device->write_requests, sector, size);
		if (!i)
			break;
		/* Indicate to wake up device->misc_wait on progress.  */
		i->waiting = true;
		spin_unlock_irq(&device->resource->req_lock);
		schedule();
		spin_lock_irq(&device->resource->req_lock);
	}
	finish_wait(&device->misc_wait, &wait);
}

/* called within req_lock and rcu_read_lock() */
static void __maybe_pull_ahead(struct drbd_device *device, struct drbd_connection *connection)
{
	struct net_conf *nc;
	bool congested = false;
	enum drbd_on_congestion on_congestion;

	rcu_read_lock();
	nc = rcu_dereference(connection->net_conf);
	on_congestion = nc ? nc->on_congestion : OC_BLOCK;
	rcu_read_unlock();
	if (on_congestion == OC_BLOCK ||
	    connection->agreed_pro_version < 96)
		return;

	/* If I don't even have good local storage, we can not reasonably try
	 * to pull ahead of the peer. We also need the local reference to make
	 * sure device->act_log is there.
	 */
	if (!get_ldev_if_state(device, D_UP_TO_DATE))
		return;

	if (nc->cong_fill &&
	    atomic_read(&connection->ap_in_flight) >= nc->cong_fill) {
		drbd_info(device, "Congestion-fill threshold reached\n");
		congested = true;
	}

	if (device->act_log->used >= nc->cong_extents) {
		drbd_info(device, "Congestion-extents threshold reached\n");
		congested = true;
	}

	if (congested) {
		struct drbd_peer_device *peer_device = conn_peer_device(connection, device->vnr);
		/* start a new epoch for non-mirrored writes */
		start_new_tl_epoch(device->resource);

		if (on_congestion == OC_PULL_AHEAD)
			change_repl_state(peer_device, L_AHEAD, 0);
		else			/* on_congestion == OC_DISCONNECT */
			change_cstate(peer_device->connection, C_DISCONNECTING, 0);
	}
	put_ldev(device);
}

/* called within req_lock and rcu_read_lock() */
static void maybe_pull_ahead(struct drbd_device *device)
{
	struct drbd_connection *connection;

	for_each_connection(connection, device->resource)
		__maybe_pull_ahead(device, connection);
}

bool drbd_should_do_remote(struct drbd_peer_device *peer_device, enum which_state which)
{
	enum drbd_disk_state peer_disk_state = peer_device->disk_state[which];

	return peer_disk_state == D_UP_TO_DATE ||
		(peer_disk_state == D_INCONSISTENT &&
		 peer_device->repl_state[which] >= L_WF_BITMAP_T &&
		 peer_device->repl_state[which] < L_AHEAD);
	/* Before proto 96 that was >= CONNECTED instead of >= L_WF_BITMAP_T.
	   That is equivalent since before 96 IO was frozen in the L_WF_BITMAP*
	   states. */
}

static bool drbd_should_send_out_of_sync(struct drbd_peer_device *peer_device)
{
	return peer_device->repl_state[NOW] == L_AHEAD || peer_device->repl_state[NOW] == L_WF_BITMAP_S;
	/* pdsk = D_INCONSISTENT as a consequence. Protocol 96 check not necessary
	   since we enter state L_AHEAD only if proto >= 96 */
}

/* If this returns NULL, and req->private_bio is still set,
 * this should be submitted locally.
 *
 * If it returns NULL, but req->private_bio is not set,
 * we do not have access to good data :(
 *
 * Otherwise, this destroys req->private_bio, if any,
 * and returns the peer device which should be asked for data.
 */
static struct drbd_peer_device *find_peer_device_for_read(struct drbd_request *req)
{
	struct drbd_peer_device *peer_device;
	struct drbd_device *device = req->device;
	enum drbd_read_balancing rbm = RB_PREFER_REMOTE;

	if (req->private_bio) {
		if (!drbd_may_do_local_read(device,
					req->i.sector, req->i.size)) {
			bio_put(req->private_bio);
			req->private_bio = NULL;
			put_ldev(device);
		}
	}

	if (device->disk_state[NOW] > D_DISKLESS) {
		rcu_read_lock();
		rbm = rcu_dereference(device->ldev->disk_conf)->read_balancing;
		rcu_read_unlock();
		if (rbm == RB_PREFER_LOCAL && req->private_bio) {
			return NULL; /* submit locally */
		}
	}

	/* TODO: improve read balancing decisions, take into account drbd
	 * protocol, all peers, pending requests etc. */

	for_each_peer_device(peer_device, device) {
		if (peer_device->disk_state[NOW] != D_UP_TO_DATE)
			continue;
		if (req->private_bio == NULL ||
		    remote_due_to_read_balancing(device, peer_device,
						 req->i.sector, rbm)) {
			return peer_device;
		}
	}

	return NULL;
}

/* returns the number of connections expected to actually write this data,
 * which does NOT include those that we are L_AHEAD for. */
static int drbd_process_write_request(struct drbd_request *req)
{
	struct drbd_device *device = req->device;
	struct drbd_peer_device *peer_device;
	bool in_tree = false;
	int remote, send_oos;
	int count = 0;

	/* Need to replicate writes.  Unless it is an empty flush,
	 * which is better mapped to a DRBD P_BARRIER packet,
	 * also for drbd wire protocol compatibility reasons.
	 * If this was a flush, just start a new epoch.
	 * Unless the current epoch was empty anyways, or we are not currently
	 * replicating, in which case there is no point. */
	if (unlikely(req->i.size == 0)) {
		/* The only size==0 bios we expect are empty flushes. */
		D_ASSERT(device, req->master_bio->bi_rw & DRBD_REQ_FLUSH);
		_req_mod(req, QUEUE_AS_DRBD_BARRIER, NULL);
		return 0;
	}

	rcu_read_lock();
	for_each_peer_device(peer_device, device) {
		remote = drbd_should_do_remote(peer_device, NOW);
		send_oos = drbd_should_send_out_of_sync(peer_device);

		if (!remote && !send_oos)
			continue;

		D_ASSERT(device, !(remote && send_oos));

		if (remote) {
			++count;
			_req_mod(req, TO_BE_SENT, peer_device);
			if (!in_tree) {
				/* Corresponding drbd_remove_request_interval is in
				 * drbd_req_complete() */
				drbd_insert_interval(&device->write_requests, &req->i);
				in_tree = true;
			}
			_req_mod(req, QUEUE_FOR_NET_WRITE, peer_device);
		} else if (drbd_set_out_of_sync(peer_device, req->i.sector, req->i.size))
			_req_mod(req, QUEUE_FOR_SEND_OOS, peer_device);
	}
	rcu_read_unlock();

	return count;
}

static void
drbd_submit_req_private_bio(struct drbd_request *req)
{
	struct drbd_device *device = req->device;
	struct bio *bio = req->private_bio;
	const int rw = bio_rw(bio);

	bio->bi_bdev = device->ldev->backing_bdev;

	/* State may have changed since we grabbed our reference on the
	 * device->ldev member. Double check, and short-circuit to endio.
	 * In case the last activity log transaction failed to get on
	 * stable storage, and this is a WRITE, we may not even submit
	 * this bio. */
	if (get_ldev(device)) {
		if (drbd_insert_fault(device,
				      rw == WRITE ? DRBD_FAULT_DT_WR
				    : rw == READ  ? DRBD_FAULT_DT_RD
				    :               DRBD_FAULT_DT_RA))
			bio_endio(bio, -EIO);
		else
			generic_make_request(bio);
		put_ldev(device);
	} else
		bio_endio(bio, -EIO);
}

static void drbd_queue_write(struct drbd_device *device, struct drbd_request *req)
{
	spin_lock(&device->submit.lock);
	list_add_tail(&req->tl_requests, &device->submit.writes);
	spin_unlock(&device->submit.lock);
	queue_work(device->submit.wq, &device->submit.worker);
}

/* returns the new drbd_request pointer, if the caller is expected to
 * drbd_send_and_submit() it (to save latency), or NULL if we queued the
 * request on the submitter thread.
 * Returns ERR_PTR(-ENOMEM) if we cannot allocate a drbd_request.
 */
struct drbd_request *
drbd_request_prepare(struct drbd_device *device, struct bio *bio, unsigned long start_time)
{
	const int rw = bio_data_dir(bio);
	struct drbd_request *req;

	/* allocate outside of all locks; */
	req = drbd_req_new(device, bio);
	if (!req) {
		dec_ap_bio(device);
		/* only pass the error to the upper layers.
		 * if user cannot handle io errors, that's not our business. */
		drbd_err(device, "could not kmalloc() req\n");
		bio_endio(bio, -ENOMEM);
		return ERR_PTR(-ENOMEM);
	}
	req->start_time = start_time;

	if (!get_ldev(device)) {
		bio_put(req->private_bio);
		req->private_bio = NULL;
	}

	/* Update disk stats */
	_drbd_start_io_acct(device, req);

	if (rw == WRITE && req->private_bio && req->i.size &&
	    !test_bit(AL_SUSPENDED, &device->flags)) {
		if (!drbd_al_begin_io_fastpath(device, &req->i)) {
			drbd_queue_write(device, req);
			return NULL;
		}
		req->rq_state[0] |= RQ_IN_ACT_LOG;
	}

	return req;
}

static void drbd_send_and_submit(struct drbd_device *device, struct drbd_request *req)
{
	struct drbd_resource *resource = device->resource;
	struct drbd_peer_device *peer_device = NULL; /* for read */
	const int rw = bio_data_dir(req->master_bio);
	struct bio_and_error m = { NULL, };
	bool no_remote = false;

	spin_lock_irq(&resource->req_lock);
	if (rw == WRITE) {
		/* This may temporarily give up the req_lock,
		 * but will re-aquire it before it returns here.
		 * Needs to be before the check on drbd_suspended() */
		complete_conflicting_writes(req);
		/* no more giving up req_lock from now on! */

		/* check for congestion, and potentially stop sending
		 * full data updates, but start sending "dirty bits" only. */
		maybe_pull_ahead(device);
	}


	if (drbd_suspended(device)) {
		/* push back and retry: */
		req->rq_state[0] |= RQ_POSTPONED;
		if (req->private_bio) {
			bio_put(req->private_bio);
			req->private_bio = NULL;
			put_ldev(device);
		}
		goto out;
	}

	/* We fail READ/READA early, if we can not serve it.
	 * We must do this before req is registered on any lists.
	 * Otherwise, drbd_req_complete() will queue failed READ for retry. */
	if (rw != WRITE) {
		peer_device = find_peer_device_for_read(req);
		if (!peer_device && !req->private_bio)
			goto nodata;
	}

	/* which transfer log epoch does this belong to? */
	req->epoch = atomic_read(&resource->current_tle_nr);

	if (rw == WRITE)
		resource->dagtag_sector += req->i.size >> 9;
	req->dagtag_sector = resource->dagtag_sector;
	/* no point in adding empty flushes to the transfer log,
	 * they are mapped to drbd barriers already. */
	if (likely(req->i.size != 0)) {
		if (rw == WRITE) {
			struct drbd_request *req2;

			resource->current_tle_writes++;
			list_for_each_entry_reverse(req2, &resource->transfer_log, tl_requests) {
				if (req2->rq_state[0] & RQ_WRITE) {
					/* Make the new write request depend on
					 * the previous one. */
					kref_get(&req->kref);
					break;
				}
			}
		}
		list_add_tail(&req->tl_requests, &resource->transfer_log);
	}

	if (rw == WRITE) {
		if (!drbd_process_write_request(req))
			no_remote = true;
		else
			wake_all_senders(resource);
	} else {
		if (peer_device) {
			_req_mod(req, TO_BE_SENT, peer_device);
			_req_mod(req, QUEUE_FOR_NET_READ, peer_device);
			wake_up(&peer_device->connection->sender_work.q_wait);
		} else
			no_remote = true;
	}

	if (req->private_bio) {
		/* needs to be marked within the same spinlock */
		_req_mod(req, TO_BE_SUBMITTED, NULL);
		/* but we need to give up the spinlock to submit */
		spin_unlock_irq(&resource->req_lock);
		drbd_submit_req_private_bio(req);
		spin_lock_irq(&resource->req_lock);
	} else if (no_remote) {
nodata:
		if (drbd_ratelimit())
			drbd_err(req->device, "IO ERROR: neither local nor remote data, sector %llu+%u\n",
					(unsigned long long)req->i.sector, req->i.size >> 9);
		/* A write may have been queued for send_oos, however.
		 * So we can not simply free it, we must go through drbd_req_put_completion_ref() */
	}

out:
	if (drbd_req_put_completion_ref(req, &m, 1))
		kref_put(&req->kref, drbd_req_destroy);
	spin_unlock_irq(&resource->req_lock);

	/* we need to plug ALWAYS since we possibly need to kick lo_dev.
	 * we plug after submit, so we won't miss an unplug event */
	drbd_plug_device(device);

	if (m.bio)
		complete_master_bio(device, &m);
}

void __drbd_make_request(struct drbd_device *device, struct bio *bio, unsigned long start_time)
{
	struct drbd_request *req = drbd_request_prepare(device, bio, start_time);
	if (IS_ERR_OR_NULL(req))
		return;
	drbd_send_and_submit(device, req);
}

static void submit_fast_path(struct drbd_device *device, struct list_head *incoming)
{
	struct drbd_request *req, *tmp;
	list_for_each_entry_safe(req, tmp, incoming, tl_requests) {
		const int rw = bio_data_dir(req->master_bio);

		if (rw == WRITE && req->private_bio && req->i.size
		&& !test_bit(AL_SUSPENDED, &device->flags)) {
			if (!drbd_al_begin_io_fastpath(device, &req->i))
				continue;

			req->rq_state[0] |= RQ_IN_ACT_LOG;
		}

		list_del_init(&req->tl_requests);
		drbd_send_and_submit(device, req);
	}
}

static bool prepare_al_transaction_nonblock(struct drbd_device *device,
					    struct list_head *incoming,
					    struct list_head *pending)
{
	struct drbd_request *req, *tmp;
	int wake = 0;
	int err;

	spin_lock_irq(&device->al_lock);
	list_for_each_entry_safe(req, tmp, incoming, tl_requests) {
		err = drbd_al_begin_io_nonblock(device, &req->i);
		if (err == -EBUSY)
			wake = 1;
		if (err)
			continue;
		req->rq_state[0] |= RQ_IN_ACT_LOG;
		list_move_tail(&req->tl_requests, pending);
	}
	spin_unlock_irq(&device->al_lock);
	if (wake)
		wake_up(&device->al_wait);

	return !list_empty(pending);
}

void do_submit(struct work_struct *ws)
{
	struct drbd_device *device = container_of(ws, struct drbd_device, submit.worker);
	LIST_HEAD(incoming);
	LIST_HEAD(pending);
	struct drbd_request *req, *tmp;

	for (;;) {
		spin_lock(&device->submit.lock);
		list_splice_tail_init(&device->submit.writes, &incoming);
		spin_unlock(&device->submit.lock);

		submit_fast_path(device, &incoming);
		if (list_empty(&incoming))
			break;

		wait_event(device->al_wait, prepare_al_transaction_nonblock(device, &incoming, &pending));
		/* Maybe more was queued, while we prepared the transaction?
		 * Try to stuff them into this transaction as well.
		 * Be strictly non-blocking here, no wait_event, we already
		 * have something to commit.
		 * Stop if we don't make any more progres.
		 */
		for (;;) {
			LIST_HEAD(more_pending);
			LIST_HEAD(more_incoming);
			bool made_progress;

			/* It is ok to look outside the lock,
			 * it's only an optimization anyways */
			if (list_empty(&device->submit.writes))
				break;

			spin_lock(&device->submit.lock);
			list_splice_tail_init(&device->submit.writes, &more_incoming);
			spin_unlock(&device->submit.lock);

			if (list_empty(&more_incoming))
				break;

			made_progress = prepare_al_transaction_nonblock(device, &more_incoming, &more_pending);

			list_splice_tail_init(&more_pending, &pending);
			list_splice_tail_init(&more_incoming, &incoming);

			if (!made_progress)
				break;
		}
		drbd_al_begin_io_commit(device, false);

		list_for_each_entry_safe(req, tmp, &pending, tl_requests) {
			list_del_init(&req->tl_requests);
			drbd_send_and_submit(device, req);
		}
	}
}

MAKE_REQUEST_TYPE drbd_make_request(struct request_queue *q, struct bio *bio)
{
	struct drbd_device *device = (struct drbd_device *) q->queuedata;
	unsigned long start_time;

	/* We never supported BIO_RW_BARRIER.
	 * We don't need to, anymore, either: starting with kernel 2.6.36,
	 * we have REQ_FUA and REQ_FLUSH, which will be handled transparently
	 * by the block layer. */
	if (unlikely(bio->bi_rw & DRBD_REQ_HARDBARRIER)) {
		bio_endio(bio, -EOPNOTSUPP);
		MAKE_REQUEST_RETURN;
	}

	start_time = jiffies;

	/*
	 * what we "blindly" assume:
	 */
	D_ASSERT(device, IS_ALIGNED(bio->bi_size, 512));

	inc_ap_bio(device);
	__drbd_make_request(device, bio, start_time);
	MAKE_REQUEST_RETURN;
}

/* This is called by bio_add_page().
 *
 * q->max_hw_sectors and other global limits are already enforced there.
 *
 * We need to call down to our lower level device,
 * in case it has special restrictions.
 *
 * As long as the BIO is empty we have to allow at least one bvec,
 * regardless of size and offset, so no need to ask lower levels.
 */
int drbd_merge_bvec(struct request_queue *q,
#ifdef HAVE_bvec_merge_data
		struct bvec_merge_data *bvm,
#else
		struct bio *bvm,
#endif
		struct bio_vec *bvec)
{
	struct drbd_device *device = (struct drbd_device *) q->queuedata;
	unsigned int bio_size = bvm->bi_size;
	int limit = DRBD_MAX_BIO_SIZE;
	int backing_limit;

	if (bio_size && get_ldev(device)) {
		struct request_queue * const b =
			device->ldev->backing_bdev->bd_disk->queue;
		if (b->merge_bvec_fn) {
			backing_limit = b->merge_bvec_fn(b, bvm, bvec);
			limit = min(limit, backing_limit);
		}
		put_ldev(device);
	}
	return limit;
}

struct drbd_request *find_oldest_request(struct drbd_resource *resource)
{
	/* Walk the transfer log,
	 * and find the oldest not yet completed request */
	struct drbd_request *r;
	list_for_each_entry(r, &resource->transfer_log, tl_requests) {
		if (atomic_read(&r->completion_ref))
			return r;
	}
	return NULL;
}

void request_timer_fn(unsigned long data)
{
	struct drbd_device *device = (struct drbd_device *) data;
	struct drbd_connection *connection;
	struct drbd_request *req; /* oldest request */
	unsigned long dt = 0, et = 0, nt; /* effective timeout = ko_count * timeout */
	bool restart_timer = false;
	unsigned long now = jiffies;

	rcu_read_lock();
	if (get_ldev(device)) { /* implicit state.disk >= D_INCONSISTENT */
		dt = rcu_dereference(device->ldev->disk_conf)->disk_timeout * HZ / 10;
		put_ldev(device);
	}
	rcu_read_unlock();

	spin_lock_irq(&device->resource->req_lock);
	req = find_oldest_request(device->resource);
	if (dt) {
		if (device->disk_state[NOW] > D_FAILED) {
			restart_timer = true;
			et = dt;
		}

		if (req && req->rq_state[0] & RQ_LOCAL_PENDING && req->device == device &&
		    time_after(now, req->start_time + dt) &&
		    !time_in_range(now, device->last_reattach_jif, device->last_reattach_jif + dt)) {
			drbd_warn(device, "Local backing device failed to meet the disk-timeout\n");
			__drbd_chk_io_error(device, DRBD_FORCE_DETACH);
		}
	}
	for_each_connection(connection, device->resource) {
		struct drbd_peer_device *peer_device;
		struct net_conf *nc;
		unsigned long ent = 0;
		int idx;

		rcu_read_lock();
		nc = rcu_dereference(connection->net_conf);
		if (nc && connection->cstate[NOW] == C_CONNECTED)
			ent = nc->timeout * HZ/10 * nc->ko_count;
		rcu_read_unlock();

		et = min_not_zero(et, ent);

		if (!ent)
			continue;

		restart_timer = true;
		peer_device = conn_peer_device(connection, device->vnr);
		idx = peer_device->node_id;

		/* The request is considered timed out, if
		 * - we have some effective timeout from the configuration,
		 *   with above state restrictions applied,
		 * - the oldest request is waiting for a response from the network
		 *   resp. the local disk,
		 * - the oldest request is in fact older than the effective timeout,
		 * - the connection was established (resp. disk was attached)
		 *   for longer than the timeout already.
		 * Note that for 32bit jiffies and very stable connections/disks,
		 * we may have a wrap around, which is catched by
		 *   !time_in_range(now, last_..._jif, last_..._jif + timeout).
		 *
		 * Side effect: once per 32bit wrap-around interval, which means every
		 * ~198 days with 250 HZ, we have a window where the timeout would need
		 * to expire twice (worst case) to become effective. Good enough.
		 */

		if (req && req->rq_state[idx] & RQ_NET_PENDING &&
		    time_after(now, req->start_time + ent) &&
		    !time_in_range(now, connection->last_reconnect_jif, connection->last_reconnect_jif + ent)) {
			drbd_warn(device, "Remote failed to finish a request within ko-count * timeout\n");
			begin_state_change_locked(device->resource, CS_VERBOSE | CS_HARD);
			__change_cstate(connection, C_TIMEOUT);
			end_state_change_locked(device->resource);
		}
	}
	spin_unlock_irq(&device->resource->req_lock);

	if (restart_timer) {
		if (req)
			nt = (time_after(now, req->start_time + et) ? now : req->start_time) + et;
		else
			nt = now + et;
		mod_timer(&device->request_timer, nt);
	}
}<|MERGE_RESOLUTION|>--- conflicted
+++ resolved
@@ -41,11 +41,7 @@
 #define _drbd_end_io_acct(...)   do {} while (0)
 #else
 
-<<<<<<< HEAD
-STATIC bool drbd_may_do_local_read(struct drbd_device *device, sector_t sector, int size);
-=======
-static bool drbd_may_do_local_read(struct drbd_conf *mdev, sector_t sector, int size);
->>>>>>> fb912718
+static bool drbd_may_do_local_read(struct drbd_device *device, sector_t sector, int size);
 
 /* Update disk stats at start of I/O request */
 static void _drbd_start_io_acct(struct drbd_device *device, struct drbd_request *req)
@@ -999,11 +995,7 @@
  *   since size may be bigger than BM_BLOCK_SIZE,
  *   we may need to check several bits.
  */
-<<<<<<< HEAD
-STATIC bool drbd_may_do_local_read(struct drbd_device *device, sector_t sector, int size)
-=======
-static bool drbd_may_do_local_read(struct drbd_conf *mdev, sector_t sector, int size)
->>>>>>> fb912718
+static bool drbd_may_do_local_read(struct drbd_device *device, sector_t sector, int size)
 {
 	struct drbd_md *md = &device->ldev->md;
 	unsigned int bitmap_index;
