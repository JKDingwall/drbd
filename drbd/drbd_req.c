/*
   drbd_req.c

   This file is part of DRBD by Philipp Reisner and Lars Ellenberg.

   Copyright (C) 2001-2008, LINBIT Information Technologies GmbH.
   Copyright (C) 1999-2008, Philipp Reisner <philipp.reisner@linbit.com>.
   Copyright (C) 2002-2008, Lars Ellenberg <lars.ellenberg@linbit.com>.

   drbd is free software; you can redistribute it and/or modify
   it under the terms of the GNU General Public License as published by
   the Free Software Foundation; either version 2, or (at your option)
   any later version.

   drbd is distributed in the hope that it will be useful,
   but WITHOUT ANY WARRANTY; without even the implied warranty of
   MERCHANTABILITY or FITNESS FOR A PARTICULAR PURPOSE.  See the
   GNU General Public License for more details.

   You should have received a copy of the GNU General Public License
   along with drbd; see the file COPYING.  If not, write to
   the Free Software Foundation, 675 Mass Ave, Cambridge, MA 02139, USA.

 */

#include <linux/autoconf.h>
#include <linux/module.h>

#include <linux/slab.h>
#include <linux/drbd.h>
#include "drbd_int.h"
#include "drbd_req.h"


/* We only support diskstats for 2.6.16 and up.
 * see also commit commit a362357b6cd62643d4dda3b152639303d78473da
 * Author: Jens Axboe <axboe@suse.de>
 * Date:   Tue Nov 1 09:26:16 2005 +0100
 *     [BLOCK] Unify the separate read/write io stat fields into arrays */
#if LINUX_VERSION_CODE < KERNEL_VERSION(2,6,16)
#define _drbd_start_io_acct(...) do {} while (0)
#define _drbd_end_io_acct(...)   do {} while (0)
#else

STATIC bool drbd_may_do_local_read(struct drbd_device *device, sector_t sector, int size);

/* Update disk stats at start of I/O request */
static void _drbd_start_io_acct(struct drbd_device *device, struct drbd_request *req, struct bio *bio)
{
	const int rw = bio_data_dir(bio);
#ifndef __disk_stat_inc
	int cpu;
#endif

#ifdef __disk_stat_inc
	__disk_stat_inc(device->vdisk, ios[rw]);
	__disk_stat_add(device->vdisk, sectors[rw], bio_sectors(bio));
	disk_round_stats(device->vdisk);
	device->vdisk->in_flight++;
#else
	cpu = part_stat_lock();
	part_round_stats(cpu, &device->vdisk->part0);
	part_stat_inc(cpu, &device->vdisk->part0, ios[rw]);
	part_stat_add(cpu, &device->vdisk->part0, sectors[rw], bio_sectors(bio));
	(void) cpu; /* The macro invocations above want the cpu argument, I do not like
		       the compiler warning about cpu only assigned but never used... */
	part_inc_in_flight(&device->vdisk->part0, rw);
	part_stat_unlock();
#endif
}

/* Update disk stats when completing request upwards */
static void _drbd_end_io_acct(struct drbd_device *device, struct drbd_request *req)
{
	int rw = bio_data_dir(req->master_bio);
	unsigned long duration = jiffies - req->start_time;
#ifndef __disk_stat_inc
	int cpu;
#endif

#ifdef __disk_stat_add
	__disk_stat_add(device->vdisk, ticks[rw], duration);
	disk_round_stats(device->vdisk);
	device->vdisk->in_flight--;
#else
	cpu = part_stat_lock();
	part_stat_add(cpu, &device->vdisk->part0, ticks[rw], duration);
	part_round_stats(cpu, &device->vdisk->part0);
	part_dec_in_flight(&device->vdisk->part0, rw);
	part_stat_unlock();
#endif
}

#endif

static struct drbd_request *drbd_req_new(struct drbd_device *device,
					       struct bio *bio_src)
{
	struct drbd_request *req;

	req = mempool_alloc(drbd_request_mempool, GFP_NOIO);
	if (!req)
		return NULL;

	drbd_req_make_private_bio(req, bio_src);
	req->rq_state    = bio_data_dir(bio_src) == WRITE ? RQ_WRITE : 0;
	req->device      = device;
	req->master_bio  = bio_src;
	req->epoch       = 0;

	drbd_clear_interval(&req->i);
	req->i.sector     = bio_src->bi_sector;
	req->i.size      = bio_src->bi_size;
	req->i.local = true;
	req->i.waiting = false;

	INIT_LIST_HEAD(&req->tl_requests);
	INIT_LIST_HEAD(&req->w.list);

	return req;
}

static void drbd_req_free(struct drbd_request *req)
{
	mempool_free(req, drbd_request_mempool);
}

/* rw is bio_data_dir(), only READ or WRITE */
static void _req_is_done(struct drbd_device *device, struct drbd_request *req, const int rw)
{
	const unsigned long s = req->rq_state;

	/* remove it from the transfer log.
	 * well, only if it had been there in the first
	 * place... if it had not (local only or conflicting
	 * and never sent), it should still be "empty" as
	 * initialized in drbd_req_new(), so we can list_del() it
	 * here unconditionally */
	list_del_init(&req->tl_requests);

	/* if it was a write, we may have to set the corresponding
	 * bit(s) out-of-sync first. If it had a local part, we need to
	 * release the reference to the activity log. */
	if (rw == WRITE) {
		/* Set out-of-sync unless both OK flags are set
		 * (local only or remote failed).
		 * Other places where we set out-of-sync:
		 * READ with local io-error */
		if (!(s & RQ_NET_OK) || !(s & RQ_LOCAL_OK))
			drbd_set_all_out_of_sync(device, req->i.sector, req->i.size);

		if ((s & RQ_NET_OK) && (s & RQ_LOCAL_OK) && (s & RQ_NET_SIS))
			drbd_set_all_in_sync(device, req->i.sector, req->i.size);

		/* one might be tempted to move the drbd_al_complete_io
		 * to the local io completion callback drbd_request_endio.
		 * but, if this was a mirror write, we may only
		 * drbd_al_complete_io after this is RQ_NET_DONE,
		 * otherwise the extent could be dropped from the al
		 * before it has actually been written on the peer.
		 * if we crash before our peer knows about the request,
		 * but after the extent has been dropped from the al,
		 * we would forget to resync the corresponding extent.
		 */
		if (s & RQ_LOCAL_MASK) {
			if (get_ldev_if_state(device, D_FAILED)) {
				if (s & RQ_IN_ACT_LOG)
					drbd_al_complete_io(device, &req->i);
				put_ldev(device);
			} else if (drbd_ratelimit()) {
				drbd_warn(device, "Should have called drbd_al_complete_io(, %llu, %u), "
				     "but my Disk seems to have failed :(\n",
				     (unsigned long long) req->i.sector, req->i.size);
			}
		}
	}

	if (s & RQ_POSTPONED)
		drbd_restart_write(req);
	else
		drbd_req_free(req);
}

static void queue_barrier(struct drbd_device *device)
{
	struct drbd_tl_epoch *b;
	struct drbd_connection *connection = first_peer_device(device)->connection;

	/* We are within the req_lock. Once we queued the barrier for sending,
	 * we set the CREATE_BARRIER bit. It is cleared as soon as a new
	 * barrier/epoch object is added. This is the only place this bit is
	 * set. It indicates that the barrier for this epoch is already queued,
	 * and no new epoch has been created yet. */
	if (test_bit(CREATE_BARRIER, &connection->flags))
		return;

	b = connection->newest_tle;
	b->w.cb = w_send_barrier;
	b->device = device;
	/* inc_ap_pending done here, so we won't
	 * get imbalanced on connection loss.
	 * dec_ap_pending will be done in got_BarrierAck
	 * or (on connection loss) in tl_clear.  */
	inc_ap_pending(first_peer_device(device));
	drbd_queue_work(&connection->sender_work, &b->w);
	set_bit(CREATE_BARRIER, &connection->flags);
}

static void _about_to_complete_local_write(struct drbd_device *device,
	struct drbd_request *req)
{
	const unsigned long s = req->rq_state;

	/* Before we can signal completion to the upper layers,
	 * we may need to close the current epoch.
	 * We can skip this, if this request has not even been sent, because we
	 * did not have a fully established connection yet/anymore, during
	 * bitmap exchange, or while we are L_AHEAD due to congestion policy.
	 */
	if (first_peer_device(device)->repl_state[NOW] >= L_CONNECTED &&
	    (s & RQ_NET_SENT) != 0 &&
	    req->epoch == atomic_read(&device->resource->current_tle_nr))
		queue_barrier(device);
}

void complete_master_bio(struct drbd_device *device,
		struct bio_and_error *m)
{
	bio_endio(m->bio, m->error);
	dec_ap_bio(device);
}


static void drbd_remove_request_interval(struct rb_root *root,
					 struct drbd_request *req)
{
	struct drbd_device *device = req->device;
	struct drbd_interval *i = &req->i;

	drbd_remove_interval(root, i);

	/* Wake up any processes waiting for this request to complete.  */
	if (i->waiting)
		wake_up(&device->misc_wait);
}

static void maybe_wakeup_conflicting_requests(struct drbd_request *req)
{
	const unsigned long s = req->rq_state;
	if (s & RQ_LOCAL_PENDING && !(s & RQ_LOCAL_ABORTED))
		return;
	if (req->i.waiting)
		/* Retry all conflicting peer requests.  */
		wake_up(&req->device->misc_wait);
}

static
void req_may_be_done(struct drbd_request *req)
{
	const unsigned long s = req->rq_state;
	struct drbd_device *device = req->device;
	int rw = req->rq_state & RQ_WRITE ? WRITE : READ;

	/* req->master_bio still present means: Not yet completed.
	 *
	 * Unless this is RQ_POSTPONED, which will cause _req_is_done() to
	 * queue it on the retry workqueue instead of destroying it.
	 */
	if (req->master_bio && !(s & RQ_POSTPONED))
		return;

	/* Local still pending, even though master_bio is already completed?
	 * may happen for RQ_LOCAL_ABORTED requests. */
	if (s & RQ_LOCAL_PENDING)
		return;

	if ((s & RQ_NET_MASK) == 0 || (s & RQ_NET_DONE)) {
		/* this is disconnected (local only) operation,
		 * or protocol A, B, or C P_BARRIER_ACK,
		 * or killed from the transfer log due to connection loss. */
		_req_is_done(device, req, rw);
	}
	/* else: network part and not DONE yet. that is
	 * protocol A, B, or C, barrier ack still pending... */
}

/* Helper for __req_mod().
 * Set m->bio to the master bio, if it is fit to be completed,
 * or leave it alone (it is initialized to NULL in __req_mod),
 * if it has already been completed, or cannot be completed yet.
 * If m->bio is set, the error status to be returned is placed in m->error.
 */
static
void req_may_be_completed(struct drbd_request *req, struct bio_and_error *m)
{
	const unsigned long s = req->rq_state;
<<<<<<< HEAD
	struct drbd_device *device = req->device;
	int rw = req->rq_state & RQ_WRITE ? WRITE : READ;
=======
	struct drbd_conf *mdev = req->w.mdev;
>>>>>>> c5bbf755

	/* we must not complete the master bio, while it is
	 *	still being processed by _drbd_send_zc_bio (drbd_send_dblock)
	 *	not yet acknowledged by the peer
	 *	not yet completed by the local io subsystem
	 * these flags may get cleared in any order by
	 *	the worker,
	 *	the sender,
	 *	the receiver,
	 *	the bio_endio completion callbacks.
	 */
	if (s & RQ_LOCAL_PENDING && !(s & RQ_LOCAL_ABORTED))
		return;
	if (s & RQ_NET_QUEUED)
		return;
	if (s & RQ_NET_PENDING)
		return;

	if (req->master_bio) {
		int rw = bio_rw(req->master_bio);

		/* this is DATA_RECEIVED (remote read)
		 * or protocol C P_WRITE_ACK
		 * or protocol B P_RECV_ACK
		 * or protocol A "HANDED_OVER_TO_NETWORK" (SendAck)
		 * or canceled or failed,
		 * or killed from the transfer log due to connection loss.
		 */

		/*
		 * figure out whether to report success or failure.
		 *
		 * report success when at least one of the operations succeeded.
		 * or, to put the other way,
		 * only report failure, when both operations failed.
		 *
		 * what to do about the failures is handled elsewhere.
		 * what we need to do here is just: complete the master_bio.
		 *
		 * local completion error, if any, has been stored as ERR_PTR
		 * in private_bio within drbd_request_endio.
		 */
		int ok = (s & RQ_LOCAL_OK) || (s & RQ_NET_OK);
		int error = PTR_ERR(req->private_bio);

		/* remove the request from the conflict detection
		 * respective block_id verification hash */
		if (!drbd_interval_empty(&req->i)) {
			struct rb_root *root;

			if (rw == WRITE)
				root = &device->write_requests;
			else
				root = &device->read_requests;
			drbd_remove_request_interval(root, req);
		} else if (!(s & RQ_POSTPONED))
			D_ASSERT(device, (s & (RQ_NET_MASK & ~RQ_NET_DONE)) == 0);

		/* for writes we need to do some extra housekeeping */
		if (rw == WRITE)
			_about_to_complete_local_write(device, req);

		/* Update disk stats */
		_drbd_end_io_acct(device, req);

		/* if READ failed,
		 * have it be pushed back to the retry work queue,
		 * so it will re-enter __drbd_make_request,
		 * and be re-assigned to a suitable local or remote path,
		 * or failed if we do not have access to good data anymore.
		 * READA may fail.
		 * WRITE should have used all available paths already.
		 */
		if (!ok && rw == READ)
			req->rq_state |= RQ_POSTPONED;

		if (!(req->rq_state & RQ_POSTPONED)) {
			m->error = ok ? 0 : (error ?: -EIO);
			m->bio = req->master_bio;
			req->master_bio = NULL;
		} else {
			/* Assert that this will be _req_is_done()
			 * with this very invokation. */
			/* FIXME:
			 * what about (RQ_LOCAL_PENDING | RQ_LOCAL_ABORTED)?
			 */
			D_ASSERT(device, !(s & RQ_LOCAL_PENDING));
			D_ASSERT(device, (s & RQ_NET_DONE));
		}
	}
	req_may_be_done(req);
}

static void req_may_be_completed_not_susp(struct drbd_request *req, struct bio_and_error *m)
{
	struct drbd_device *device = req->device;

	if (!drbd_suspended(device))
		req_may_be_completed(req, m);
}

/* obviously this could be coded as many single functions
 * instead of one huge switch,
 * or by putting the code directly in the respective locations
 * (as it has been before).
 *
 * but having it this way
 *  enforces that it is all in this one place, where it is easier to audit,
 *  it makes it obvious that whatever "event" "happens" to a request should
 *  happen "atomically" within the req_lock,
 *  and it enforces that we have to think in a very structured manner
 *  about the "events" that may happen to a request during its life time ...
 */
int __req_mod(struct drbd_request *req, enum drbd_req_event what,
		struct bio_and_error *m)
{
	struct drbd_device *device = req->device;
	struct net_conf *nc;
	int p, rv = 0;

	if (m)
		m->bio = NULL;

	switch (what) {
	default:
		drbd_err(device, "LOGIC BUG in %s:%u\n", __FILE__ , __LINE__);
		break;

	/* does not happen...
	 * initialization done in drbd_req_new
	case CREATED:
		break;
		*/

	case TO_BE_SENT: /* via network */
		/* reached via __drbd_make_request
		 * and from w_read_retry_remote */
		D_ASSERT(device, !(req->rq_state & RQ_NET_MASK));
		req->rq_state |= RQ_NET_PENDING;
		rcu_read_lock();
		nc = rcu_dereference(first_peer_device(device)->connection->net_conf);
		p = nc->wire_protocol;
		rcu_read_unlock();
		req->rq_state |=
			p == DRBD_PROT_C ? RQ_EXP_WRITE_ACK :
			p == DRBD_PROT_B ? RQ_EXP_RECEIVE_ACK : 0;
		inc_ap_pending(first_peer_device(device));
		break;

	case TO_BE_SUBMITTED: /* locally */
		/* reached via __drbd_make_request */
		D_ASSERT(device, !(req->rq_state & RQ_LOCAL_MASK));
		req->rq_state |= RQ_LOCAL_PENDING;
		break;

	case COMPLETED_OK:
		if (req->rq_state & RQ_WRITE)
			device->writ_cnt += req->i.size >> 9;
		else
			device->read_cnt += req->i.size >> 9;

		req->rq_state |= (RQ_LOCAL_COMPLETED|RQ_LOCAL_OK);
		req->rq_state &= ~RQ_LOCAL_PENDING;

		maybe_wakeup_conflicting_requests(req);
		req_may_be_completed_not_susp(req, m);
		break;

	case ABORT_DISK_IO:
		req->rq_state |= RQ_LOCAL_ABORTED;
		req_may_be_completed_not_susp(req, m);
		break;

	case WRITE_COMPLETED_WITH_ERROR:
		req->rq_state |= RQ_LOCAL_COMPLETED;
		req->rq_state &= ~RQ_LOCAL_PENDING;

		__drbd_chk_io_error(device, false);
		maybe_wakeup_conflicting_requests(req);
		req_may_be_completed_not_susp(req, m);
		break;

	case READ_AHEAD_COMPLETED_WITH_ERROR:
		/* it is legal to fail READA */
		req->rq_state |= RQ_LOCAL_COMPLETED;
		req->rq_state &= ~RQ_LOCAL_PENDING;
		req_may_be_completed_not_susp(req, m);
		break;

	case READ_COMPLETED_WITH_ERROR:
		/* FIXME: Which peers do we want to become out of sync here? */
		drbd_set_out_of_sync(first_peer_device(device), req->i.sector, req->i.size);

		req->rq_state |= RQ_LOCAL_COMPLETED;
		req->rq_state &= ~RQ_LOCAL_PENDING;

		D_ASSERT(device, !(req->rq_state & RQ_NET_MASK));

<<<<<<< HEAD
		__drbd_chk_io_error(device, false);

	goto_queue_for_net_read:

		/* no point in retrying if there is no good remote data,
		 * or we have no connection. */
		if (first_peer_device(device)->disk_state[NOW] != D_UP_TO_DATE) {
			req_may_be_completed_not_susp(req, m);
			break;
		}

		/* _req_mod(req,TO_BE_SENT); oops, recursion... */
		req->rq_state |= RQ_NET_PENDING;
		inc_ap_pending(first_peer_device(device));
		/* fall through: _req_mod(req,QUEUE_FOR_NET_READ); */
=======
		__drbd_chk_io_error(mdev, false);
		break;
>>>>>>> c5bbf755

	case QUEUE_FOR_NET_READ:
		/* READ or READA, and
		 * no local disk,
		 * or target area marked as invalid,
		 * or just got an io-error. */
		/* from __drbd_make_request
		 * or from bio_endio during read io-error recovery */

		/* So we can verify the handle in the answer packet.
		 * Corresponding drbd_remove_request_interval is in
		 * req_may_be_completed() */
		D_ASSERT(device, drbd_interval_empty(&req->i));
		drbd_insert_interval(&device->read_requests, &req->i);

		set_bit(UNPLUG_REMOTE, &device->flags);

<<<<<<< HEAD
		D_ASSERT(device, req->rq_state & RQ_NET_PENDING);
		req->rq_state |= RQ_NET_QUEUED;
		req->w.cb = (req->rq_state & RQ_LOCAL_MASK)
			? w_read_retry_remote
			: w_send_read_req;
		drbd_queue_work(&first_peer_device(device)->connection->sender_work,
				&req->w);
=======
		D_ASSERT(req->rq_state & RQ_NET_PENDING);
		D_ASSERT((req->rq_state & RQ_LOCAL_MASK) == 0);
		req->rq_state |= RQ_NET_QUEUED;
		req->w.cb = w_send_read_req;
		drbd_queue_work(&mdev->tconn->data.work, &req->w);
>>>>>>> c5bbf755
		break;

	case QUEUE_FOR_NET_WRITE:
		/* assert something? */
		/* from __drbd_make_request only */

		/* Corresponding drbd_remove_request_interval is in
		 * req_may_be_completed() */
		D_ASSERT(device, drbd_interval_empty(&req->i));
		drbd_insert_interval(&device->write_requests, &req->i);

		/* NOTE
		 * In case the req ended up on the transfer log before being
		 * queued on the worker, it could lead to this request being
		 * missed during cleanup after connection loss.
		 * So we have to do both operations here,
		 * within the same lock that protects the transfer log.
		 *
		 * _req_add_to_epoch(req); this has to be after the
		 * _maybe_start_new_epoch(req); which happened in
		 * __drbd_make_request, because we now may set the bit
		 * again ourselves to close the current epoch.
		 *
		 * Add req to the (now) current epoch (barrier). */

		/* otherwise we may lose an unplug, which may cause some remote
		 * io-scheduler timeout to expire, increasing maximum latency,
		 * hurting performance. */
		set_bit(UNPLUG_REMOTE, &device->flags);

		/* see __drbd_make_request,
		 * just after it grabs the req_lock */
		/* FIXME: CREATE_BARRIER flag will become a resource flag soon.
		 * re-enable this assert then.
		D_ASSERT(device, test_bit(CREATE_BARRIER, &device->flags) == 0);
		 */

		req->epoch = atomic_read(&device->resource->current_tle_nr);

		/* increment size of current epoch */
		first_peer_device(device)->connection->newest_tle->n_writes++;

		/* queue work item to send data */
		D_ASSERT(device, req->rq_state & RQ_NET_PENDING);
		req->rq_state |= RQ_NET_QUEUED;
		req->w.cb =  w_send_dblock;
		drbd_queue_work(&first_peer_device(device)->connection->sender_work,
				&req->w);

		/* close the epoch, in case it outgrew the limit */
		rcu_read_lock();
		nc = rcu_dereference(first_peer_device(device)->connection->net_conf);
		p = nc->max_epoch_size;
		rcu_read_unlock();
		if (first_peer_device(device)->connection->newest_tle->n_writes >= p)
			queue_barrier(device);

		break;

	case QUEUE_FOR_SEND_OOS:
		req->rq_state |= RQ_NET_QUEUED;
		req->w.cb =  w_send_out_of_sync;
		drbd_queue_work(&first_peer_device(device)->connection->sender_work,
				&req->w);
		break;

	case READ_RETRY_REMOTE_CANCELED:
	case SEND_CANCELED:
	case SEND_FAILED:
		/* real cleanup will be done from tl_clear.  just update flags
		 * so it is no longer marked as on the sender queue */
		req->rq_state &= ~RQ_NET_QUEUED;
		/* if we did it right, tl_clear should be scheduled only after
		 * this, so this should not be necessary! */
		req_may_be_completed_not_susp(req, m);
		break;

	case HANDED_OVER_TO_NETWORK:
		/* assert something? */
		if (bio_data_dir(req->master_bio) == WRITE)
			atomic_add(req->i.size >> 9, &device->ap_in_flight);

		if (bio_data_dir(req->master_bio) == WRITE &&
		    !(req->rq_state & (RQ_EXP_RECEIVE_ACK | RQ_EXP_WRITE_ACK))) {
			/* this is what is dangerous about protocol A:
			 * pretend it was successfully written on the peer. */
			if (req->rq_state & RQ_NET_PENDING) {
				dec_ap_pending(first_peer_device(device));
				req->rq_state &= ~RQ_NET_PENDING;
				req->rq_state |= RQ_NET_OK;
			} /* else: neg-ack was faster... */
			/* it is still not yet RQ_NET_DONE until the
			 * corresponding epoch barrier got acked as well,
			 * so we know what to dirty on connection loss */
		}
		req->rq_state &= ~RQ_NET_QUEUED;
		req->rq_state |= RQ_NET_SENT;
		req_may_be_completed_not_susp(req, m);
		break;

	case OOS_HANDED_TO_NETWORK:
		/* Was not set PENDING, no longer QUEUED, so is now DONE
		 * as far as this connection is concerned. */
		req->rq_state &= ~RQ_NET_QUEUED;
		req->rq_state |= RQ_NET_DONE;
		req_may_be_completed_not_susp(req, m);
		break;

	case CONNECTION_LOST_WHILE_PENDING:
		/* transfer log cleanup after connection loss */
		/* assert something? */
		if (req->rq_state & RQ_NET_PENDING)
			dec_ap_pending(first_peer_device(device));

		p = !(req->rq_state & RQ_WRITE) && req->rq_state & RQ_NET_PENDING;

		req->rq_state &= ~(RQ_NET_OK|RQ_NET_PENDING);
		req->rq_state |= RQ_NET_DONE;
		if (req->rq_state & RQ_NET_SENT && req->rq_state & RQ_WRITE)
			atomic_sub(req->i.size >> 9, &device->ap_in_flight);

		req_may_be_completed(req, m); /* Allowed while state.susp */
		break;

	case DISCARD_WRITE:
		/* for discarded conflicting writes of multiple primaries,
		 * there is no need to keep anything in the tl, potential
		 * node crashes are covered by the activity log. */
		req->rq_state |= RQ_NET_DONE;
		/* fall through */
	case WRITE_ACKED_BY_PEER_AND_SIS:
	case WRITE_ACKED_BY_PEER:
		if (what == WRITE_ACKED_BY_PEER_AND_SIS)
			req->rq_state |= RQ_NET_SIS;
		D_ASSERT(device, req->rq_state & RQ_EXP_WRITE_ACK);
		/* protocol C; successfully written on peer.
		 * Nothing more to do here.
		 * We want to keep the tl in place for all protocols, to cater
		 * for volatile write-back caches on lower level devices. */

		goto ack_common;
	case RECV_ACKED_BY_PEER:
		D_ASSERT(device, req->rq_state & RQ_EXP_RECEIVE_ACK);
		/* protocol B; pretends to be successfully written on peer.
		 * see also notes above in HANDED_OVER_TO_NETWORK about
		 * protocol != C */
	ack_common:
		req->rq_state |= RQ_NET_OK;
		D_ASSERT(device, req->rq_state & RQ_NET_PENDING);
		dec_ap_pending(first_peer_device(device));
		atomic_sub(req->i.size >> 9, &device->ap_in_flight);
		req->rq_state &= ~RQ_NET_PENDING;
		maybe_wakeup_conflicting_requests(req);
		req_may_be_completed_not_susp(req, m);
		break;

	case POSTPONE_WRITE:
		D_ASSERT(device, req->rq_state & RQ_EXP_WRITE_ACK);
		/* If this node has already detected the write conflict, the
		 * worker will be waiting on misc_wait.  Wake it up once this
		 * request has completed locally.
		 */
		D_ASSERT(device, req->rq_state & RQ_NET_PENDING);
		req->rq_state |= RQ_POSTPONED;
		maybe_wakeup_conflicting_requests(req);
		req_may_be_completed_not_susp(req, m);
		break;

	case NEG_ACKED:
		/* assert something? */
		if (req->rq_state & RQ_NET_PENDING) {
			dec_ap_pending(first_peer_device(device));
			if (req->rq_state & RQ_WRITE)
				atomic_sub(req->i.size >> 9, &device->ap_in_flight);
		}
		req->rq_state &= ~(RQ_NET_OK|RQ_NET_PENDING);

		req->rq_state |= RQ_NET_DONE;

		maybe_wakeup_conflicting_requests(req);
		req_may_be_completed_not_susp(req, m);
		/* else: done by HANDED_OVER_TO_NETWORK */
		break;

<<<<<<< HEAD
	goto_read_retry_local:
		if (!drbd_may_do_local_read(device, req->i.sector, req->i.size)) {
			req_may_be_completed_not_susp(req, m);
			break;
		}
		D_ASSERT(device, !(req->rq_state & RQ_LOCAL_PENDING));
		req->rq_state |= RQ_LOCAL_PENDING;

		get_ldev(device);
		req->w.cb = w_restart_disk_io;
		drbd_queue_work(&first_peer_device(device)->connection->sender_work, &req->w);
		break;

=======
>>>>>>> c5bbf755
	case FAIL_FROZEN_DISK_IO:
		if (!(req->rq_state & RQ_LOCAL_COMPLETED))
			break;

		req_may_be_completed(req, m); /* Allowed while state.susp */
		break;

	case RESTART_FROZEN_DISK_IO:
		if (!(req->rq_state & RQ_LOCAL_COMPLETED))
			break;

		req->rq_state &= ~RQ_LOCAL_COMPLETED;

		rv = MR_READ;
		if (bio_data_dir(req->master_bio) == WRITE)
			rv = MR_WRITE;

		get_ldev(device);
		req->w.cb = w_restart_disk_io;
		drbd_queue_work(&device->resource->work, &req->w);
		break;

	case RESEND:
		/* If RQ_NET_OK is already set, we got a P_WRITE_ACK or P_RECV_ACK
		   before the connection loss (B&C only); only P_BARRIER_ACK was missing.
		   Throwing them out of the TL here by pretending we got a BARRIER_ACK.
		   During connection handshake, we ensure that the peer was not rebooted. */
		if (!(req->rq_state & RQ_NET_OK)) {
			if (req->w.cb) {
				drbd_queue_work(&first_peer_device(device)->connection->sender_work,
						&req->w);
				rv = req->rq_state & RQ_WRITE ? MR_WRITE : MR_READ;
			}
			break;
		}
		/* else, fall through to BARRIER_ACKED */

	case BARRIER_ACKED:
		if (!(req->rq_state & RQ_WRITE))
			break;

		if (req->rq_state & RQ_NET_PENDING) {
			/* barrier came in before all requests were acked.
			 * this is bad, because if the connection is lost now,
			 * we won't be able to clean them up... */
			drbd_err(device, "FIXME (BARRIER_ACKED but pending)\n");
			list_move(&req->tl_requests, &first_peer_device(device)->connection->out_of_sequence_requests);
		}
		if ((req->rq_state & RQ_NET_MASK) != 0) {
			req->rq_state |= RQ_NET_DONE;
			if (!(req->rq_state & (RQ_EXP_RECEIVE_ACK | RQ_EXP_WRITE_ACK)))
				atomic_sub(req->i.size>>9, &device->ap_in_flight);
		}
		req_may_be_done(req); /* Allowed while state.susp */
		break;

	case DATA_RECEIVED:
		D_ASSERT(device, req->rq_state & RQ_NET_PENDING);
		dec_ap_pending(first_peer_device(device));
		req->rq_state &= ~RQ_NET_PENDING;
		req->rq_state |= (RQ_NET_OK|RQ_NET_DONE);
		req_may_be_completed_not_susp(req, m);
		break;
	};

	return rv;
}

/* we may do a local read if:
 * - we are consistent (of course),
 * - or we are generally inconsistent,
 *   BUT we are still/already IN SYNC for this area.
 *   since size may be bigger than BM_BLOCK_SIZE,
 *   we may need to check several bits.
 */
STATIC bool drbd_may_do_local_read(struct drbd_device *device, sector_t sector, int size)
{
	struct drbd_peer_device *peer_device;

	unsigned long sbnr, ebnr;
	sector_t esector, nr_sectors;

	if (device->disk_state[NOW] == D_UP_TO_DATE)
		return true;
	if (device->disk_state[NOW] != D_INCONSISTENT)
		return false;
	esector = sector + (size >> 9) - 1;
	nr_sectors = drbd_get_capacity(device->this_bdev);
	D_ASSERT(device, sector  < nr_sectors);
	D_ASSERT(device, esector < nr_sectors);

	sbnr = BM_SECT_TO_BIT(sector);
	ebnr = BM_SECT_TO_BIT(esector);

	/* FIXME: Which policy do we want here? */
	rcu_read_lock();
	for_each_peer_device(peer_device, device) {
		if (drbd_bm_count_bits(peer_device->device, peer_device->bitmap_index, sbnr, ebnr)) {
			rcu_read_unlock();
			return false;
		}
	}
	rcu_read_unlock();
	return true;
}

static bool remote_due_to_read_balancing(struct drbd_device *device, sector_t sector)
{
	enum drbd_read_balancing rbm;
	struct backing_dev_info *bdi;
	struct drbd_peer_device *peer_device = first_peer_device(device);
	int stripe_shift;

	if (peer_device->disk_state[NOW] < D_UP_TO_DATE)
		return false;

	rcu_read_lock();
	rbm = rcu_dereference(device->ldev->disk_conf)->read_balancing;
	rcu_read_unlock();

	switch (rbm) {
	case RB_CONGESTED_REMOTE:
		bdi = &device->ldev->backing_bdev->bd_disk->queue->backing_dev_info;
		return bdi_read_congested(bdi);
	case RB_LEAST_PENDING:
		return atomic_read(&device->local_cnt) >
			atomic_read(&peer_device->ap_pending_cnt) + atomic_read(&peer_device->rs_pending_cnt);
	case RB_32K_STRIPING:  /* stripe_shift = 15 */
	case RB_64K_STRIPING:
	case RB_128K_STRIPING:
	case RB_256K_STRIPING:
	case RB_512K_STRIPING:
	case RB_1M_STRIPING:   /* stripe_shift = 20 */
		stripe_shift = (rbm - RB_32K_STRIPING + 15);
		return (sector >> (stripe_shift - 9)) & 1;
	case RB_ROUND_ROBIN:
		return test_and_change_bit(READ_BALANCE_RR, &device->flags);
	case RB_PREFER_REMOTE:
		return true;
	case RB_PREFER_LOCAL:
	default:
		return false;
	}
}

/*
 * complete_conflicting_writes  -  wait for any conflicting write requests
 *
 * The write_requests tree contains all active write requests which we
 * currently know about.  Wait for any requests to complete which conflict with
 * the new one.
 */
static int complete_conflicting_writes(struct drbd_device *device,
				       sector_t sector, int size)
{
	for(;;) {
		struct drbd_interval *i;
		int err;

		i = drbd_find_overlap(&device->write_requests, sector, size);
		if (!i)
			return 0;
		err = drbd_wait_misc(device, i);
		if (err)
			return err;
	}
}

static bool drbd_should_do_remote(struct drbd_peer_device *peer_device)
{
	enum drbd_disk_state peer_disk_state = peer_device->disk_state[NOW];

	return peer_disk_state == D_UP_TO_DATE ||
		(peer_disk_state == D_INCONSISTENT &&
		 peer_device->repl_state[NOW] >= L_WF_BITMAP_T &&
		 peer_device->repl_state[NOW] < L_AHEAD);
	/* Before proto 96 that was >= CONNECTED instead of >= L_WF_BITMAP_T.
	   That is equivalent since before 96 IO was frozen in the L_WF_BITMAP*
	   states. */
}

static bool drbd_should_send_out_of_sync(struct drbd_peer_device *peer_device)
{
	return peer_device->repl_state[NOW] == L_AHEAD || peer_device->repl_state[NOW] == L_WF_BITMAP_S;
	/* pdsk = D_INCONSISTENT as a consequence. Protocol 96 check not necessary
	   since we enter state L_AHEAD only if proto >= 96 */
}

int __drbd_make_request(struct drbd_device *device, struct bio *bio, unsigned long start_time)
{
	const int rw = bio_rw(bio);
	const int size = bio->bi_size;
	const sector_t sector = bio->bi_sector;
	struct drbd_tl_epoch *b = NULL;
	struct drbd_request *req;
	struct net_conf *nc;
	int local, remote, send_oos = 0;
	int err;
	int ret = 0;
	int congested = 0;
	enum drbd_on_congestion on_congestion;

	/* allocate outside of all locks; */
	req = drbd_req_new(device, bio);
	if (!req) {
		dec_ap_bio(device);
		/* only pass the error to the upper layers.
		 * if user cannot handle io errors, that's not our business. */
		drbd_err(device, "could not kmalloc() req\n");
		bio_endio(bio, -ENOMEM);
		return 0;
	}
	req->start_time = start_time;

	local = get_ldev(device);
	if (!local) {
		bio_put(req->private_bio); /* or we get a bio leak */
		req->private_bio = NULL;
	}
	if (rw == WRITE) {
		remote = 1;
	} else {
		/* READ || READA */
		if (local) {
			if (!drbd_may_do_local_read(device, sector, size) ||
			    remote_due_to_read_balancing(device, sector)) {
				/* we could kick the syncer to
				 * sync this extent asap, wait for
				 * it, then continue locally.
				 * Or just issue the request remotely.
				 */
				local = 0;
				bio_put(req->private_bio);
				req->private_bio = NULL;
				put_ldev(device);
			}
		}
		if (!local) {
			struct drbd_peer_device *peer_device;

			rcu_read_lock();
			for_each_peer_device(peer_device, device) {
				if (peer_device->disk_state[NOW] >= D_UP_TO_DATE) {
					/* FIXME: Send read request to this peer. */
					remote = 1;
					break;
				}
			}
			rcu_read_unlock();
		}
	}

	/* If we have a disk, but a READA request is mapped to remote,
	 * we are R_PRIMARY, D_INCONSISTENT, SyncTarget.
	 * Just fail that READA request right here.
	 *
	 * THINK: maybe fail all READA when not local?
	 *        or make this configurable...
	 *        if network is slow, READA won't do any good.
	 */
	if (rw == READA && device->disk_state[NOW] >= D_INCONSISTENT && !local) {
		err = -EWOULDBLOCK;
		goto fail_and_free_req;
	}

	/* For WRITES going to the local disk, grab a reference on the target
	 * extent.  This waits for any resync activity in the corresponding
	 * resync extent to finish, and, if necessary, pulls in the target
	 * extent into the activity log, which involves further disk io because
	 * of transactional on-disk meta data updates. */
	if (rw == WRITE && local && !test_bit(AL_SUSPENDED, &device->flags)) {
		req->rq_state |= RQ_IN_ACT_LOG;
		drbd_al_begin_io(device, &req->i, true);
	}

	/* Grab a the spinlock, to avoid a race that could lead in both remote
	 * and send_oos to be false if the state changes between evaluation for
	 * remote and send_oss, in which case we would not mirror a write that
	 * should have been mirrored.
	 * A followup commit will rewrite this section and get rid of this again.
	 */
	spin_lock_irq(&device->resource->req_lock);
	remote = remote && drbd_should_do_remote(first_peer_device(device));
	send_oos = rw == WRITE && drbd_should_send_out_of_sync(first_peer_device(device));
	spin_unlock_irq(&device->resource->req_lock);
	D_ASSERT(device, !(remote && send_oos));

	if (!(local || remote) && !drbd_suspended(device)) {
		if (drbd_ratelimit())
			drbd_err(device, "IO ERROR: neither local nor remote disk\n");
		err = -EIO;
		goto fail_free_complete;
	}

	/* For WRITE request, we have to make sure that we have an
	 * unused_spare_tle, in case we need to start a new epoch.
	 * I try to be smart and avoid to pre-allocate always "just in case",
	 * but there is a race between testing the bit and pointer outside the
	 * spinlock, and grabbing the spinlock.
	 * if we lost that race, we retry.  */
	if (rw == WRITE && (remote || send_oos) &&
	    first_peer_device(device)->connection->unused_spare_tle == NULL &&
	    test_bit(CREATE_BARRIER, &first_peer_device(device)->connection->flags)) {
allocate_barrier:
		b = kmalloc(sizeof(struct drbd_tl_epoch), GFP_NOIO);
		if (!b) {
			drbd_err(device, "Failed to alloc barrier.\n");
			err = -ENOMEM;
			goto fail_free_complete;
		}
	}

	/* GOOD, everything prepared, grab the spin_lock */
	spin_lock_irq(&device->resource->req_lock);

	if (rw == WRITE) {
		err = complete_conflicting_writes(device, sector, size);
		if (err) {
			if (err != -ERESTARTSYS) {
				begin_state_change_locked(device->resource, CS_HARD);
				__change_cstate(first_peer_device(device)->connection, C_TIMEOUT);
				end_state_change_locked(device->resource);
			}
			spin_unlock_irq(&device->resource->req_lock);
			err = -EIO;
			goto fail_free_complete;
		}
	}

	if (drbd_suspended(device)) {
		/* If we got suspended, use the retry mechanism in
		   drbd_make_request() to restart processing of this
		   bio. In the next call to drbd_make_request
		   we sleep in inc_ap_bio() */
		ret = 1;
		spin_unlock_irq(&device->resource->req_lock);
		goto fail_free_complete;
	}

	if (remote || send_oos) {
		remote = drbd_should_do_remote(first_peer_device(device));
		send_oos = rw == WRITE && drbd_should_send_out_of_sync(first_peer_device(device));
		D_ASSERT(device, !(remote && send_oos));

		if (!(remote || send_oos))
			drbd_warn(device, "lost connection while grabbing the req_lock!\n");
		if (!(local || remote)) {
			drbd_err(device, "IO ERROR: neither local nor remote disk\n");
			spin_unlock_irq(&device->resource->req_lock);
			err = -EIO;
			goto fail_free_complete;
		}
	}

	if (b && first_peer_device(device)->connection->unused_spare_tle == NULL) {
		first_peer_device(device)->connection->unused_spare_tle = b;
		b = NULL;
	}
	if (rw == WRITE && (remote || send_oos) &&
	    first_peer_device(device)->connection->unused_spare_tle == NULL &&
	    test_bit(CREATE_BARRIER, &first_peer_device(device)->connection->flags)) {
		/* someone closed the current epoch
		 * while we were grabbing the spinlock */
		spin_unlock_irq(&device->resource->req_lock);
		goto allocate_barrier;
	}


	/* Update disk stats */
	_drbd_start_io_acct(device, req, bio);

	/* _maybe_start_new_epoch(device);
	 * If we need to generate a write barrier packet, we have to add the
	 * new epoch (barrier) object, and queue the barrier packet for sending,
	 * and queue the req's data after it _within the same lock_, otherwise
	 * we have race conditions were the reorder domains could be mixed up.
	 *
	 * Even read requests may start a new epoch and queue the corresponding
	 * barrier packet.  To get the write ordering right, we only have to
	 * make sure that, if this is a write request and it triggered a
	 * barrier packet, this request is queued within the same spinlock. */
	if ((remote || send_oos) && first_peer_device(device)->connection->unused_spare_tle &&
	    test_and_clear_bit(CREATE_BARRIER, &first_peer_device(device)->connection->flags)) {
		_tl_add_barrier(first_peer_device(device)->connection,
				first_peer_device(device)->connection->unused_spare_tle);
		first_peer_device(device)->connection->unused_spare_tle = NULL;
	} else {
		D_ASSERT(device, !(remote && rw == WRITE &&
			   test_bit(CREATE_BARRIER, &first_peer_device(device)->connection->flags)));
	}

	/* NOTE
	 * Actually, 'local' may be wrong here already, since we may have failed
	 * to write to the meta data, and may become wrong anytime because of
	 * local io-error for some other request, which would lead to us
	 * "detaching" the local disk.
	 *
	 * 'remote' may become wrong any time because the network could fail.
	 *
	 * This is a harmless race condition, though, since it is handled
	 * correctly at the appropriate places; so it just defers the failure
	 * of the respective operation.
	 */

	/* mark them early for readability.
	 * this just sets some state flags. */
	if (remote)
		_req_mod(req, TO_BE_SENT);
	if (local)
		_req_mod(req, TO_BE_SUBMITTED);

	list_add_tail(&req->tl_requests, &first_peer_device(device)->connection->newest_tle->requests);

	/* NOTE remote first: to get the concurrent write detection right,
	 * we must register the request before start of local IO.  */
	if (remote) {
		/* either WRITE and L_CONNECTED,
		 * or READ, and no local disk,
		 * or READ, but not in sync.
		 */
		_req_mod(req, (rw == WRITE)
				? QUEUE_FOR_NET_WRITE
				: QUEUE_FOR_NET_READ);
	}
	if (send_oos && drbd_set_out_of_sync(first_peer_device(device), sector, size))
		_req_mod(req, QUEUE_FOR_SEND_OOS);

	rcu_read_lock();
	nc = rcu_dereference(first_peer_device(device)->connection->net_conf);
	on_congestion = nc ? nc->on_congestion : OC_BLOCK;
	if (remote &&
	    on_congestion != OC_BLOCK &&
	    first_peer_device(device)->connection->agreed_pro_version >= 96) {
		if (nc->cong_fill &&
		    atomic_read(&device->ap_in_flight) >= nc->cong_fill) {
			drbd_info(device, "Congestion-fill threshold reached\n");
			congested = 1;
		}

		if (device->act_log->used >= nc->cong_extents) {
			drbd_info(device, "Congestion-extents threshold reached\n");
			congested = 1;
		}

		if (congested)
			queue_barrier(device); /* last barrier, after mirrored writes */
	}
	rcu_read_unlock();

	spin_unlock_irq(&device->resource->req_lock);
	kfree(b); /* if someone else has beaten us to it... */

	if (congested) {
		if (on_congestion == OC_PULL_AHEAD)
			change_repl_state(first_peer_device(device), L_AHEAD, 0);
		else  /*on_congestion == OC_DISCONNECT */
			change_cstate(first_peer_device(device)->connection, C_DISCONNECTING, 0);
	}

	if (local) {
		req->private_bio->bi_bdev = device->ldev->backing_bdev;

		/* State may have changed since we grabbed our reference on the
		 * device->ldev member. Double check, and short-circuit to endio.
		 * In case the last activity log transaction failed to get on
		 * stable storage, and this is a WRITE, we may not even submit
		 * this bio. */
		if (get_ldev(device)) {
			if (drbd_insert_fault(device,   rw == WRITE ? DRBD_FAULT_DT_WR
						    : rw == READ  ? DRBD_FAULT_DT_RD
						    :               DRBD_FAULT_DT_RA))
				bio_endio(req->private_bio, -EIO);
			else
				generic_make_request(req->private_bio);
			put_ldev(device);
		} else
			bio_endio(req->private_bio, -EIO);
	}

	return 0;

fail_free_complete:
	if (req->rq_state & RQ_IN_ACT_LOG)
		drbd_al_complete_io(device, &req->i);
fail_and_free_req:
	if (local) {
		bio_put(req->private_bio);
		req->private_bio = NULL;
		put_ldev(device);
	}
	if (!ret)
		bio_endio(bio, err);

	drbd_req_free(req);
	dec_ap_bio(device);
	kfree(b);

	return ret;
}

MAKE_REQUEST_TYPE drbd_make_request(struct request_queue *q, struct bio *bio)
{
	struct drbd_device *device = (struct drbd_device *) q->queuedata;
	unsigned long start_time;

	/* We never supported BIO_RW_BARRIER.
	 * We don't need to, anymore, either: starting with kernel 2.6.36,
	 * we have REQ_FUA and REQ_FLUSH, which will be handled transparently
	 * by the block layer. */
	if (unlikely(bio->bi_rw & DRBD_REQ_HARDBARRIER)) {
		bio_endio(bio, -EOPNOTSUPP);
		MAKE_REQUEST_RETURN;
	}

	start_time = jiffies;

	/*
	 * what we "blindly" assume:
	 */
	D_ASSERT(device, bio->bi_size > 0);
	D_ASSERT(device, IS_ALIGNED(bio->bi_size, 512));

	do {
		inc_ap_bio(device);
	} while (__drbd_make_request(device, bio, start_time));

	MAKE_REQUEST_RETURN;
}

/* This is called by bio_add_page().
 *
 * q->max_hw_sectors and other global limits are already enforced there.
 *
 * We need to call down to our lower level device,
 * in case it has special restrictions.
 *
 * We also may need to enforce configured max-bio-bvecs limits.
 *
 * As long as the BIO is empty we have to allow at least one bvec,
 * regardless of size and offset, so no need to ask lower levels.
 */
int drbd_merge_bvec(struct request_queue *q,
#ifdef HAVE_bvec_merge_data
		struct bvec_merge_data *bvm,
#else
		struct bio *bvm,
#endif
		struct bio_vec *bvec)
{
	struct drbd_device *device = (struct drbd_device *) q->queuedata;
	unsigned int bio_size = bvm->bi_size;
	int limit = DRBD_MAX_BIO_SIZE;
	int backing_limit;

	if (bio_size && get_ldev(device)) {
		struct request_queue * const b =
			device->ldev->backing_bdev->bd_disk->queue;
		if (b->merge_bvec_fn) {
			backing_limit = b->merge_bvec_fn(b, bvm, bvec);
			limit = min(limit, backing_limit);
		}
		put_ldev(device);
	}
	return limit;
}

void request_timer_fn(unsigned long data)
{
	struct drbd_device *device = (struct drbd_device *) data;
	struct drbd_connection *connection = first_peer_device(device)->connection;
	struct drbd_request *req; /* oldest request */
	struct list_head *le;
	struct net_conf *nc;
	unsigned long ent = 0, dt = 0, et, nt; /* effective timeout = ko_count * timeout */

	rcu_read_lock();
	nc = rcu_dereference(connection->net_conf);
	ent = nc ? nc->timeout * HZ/10 * nc->ko_count : 0;

	if (get_ldev(device)) {
		dt = rcu_dereference(device->ldev->disk_conf)->disk_timeout * HZ / 10;
		put_ldev(device);
	}
	rcu_read_unlock();

	et = min_not_zero(dt, ent);

	if (!et || (first_peer_device(device)->repl_state[NOW] < L_STANDALONE &&
		    device->disk_state[NOW] <= D_FAILED))
		return; /* Recurring timer stopped */

	spin_lock_irq(&device->resource->req_lock);
	le = &connection->oldest_tle->requests;
	if (list_empty(le)) {
		spin_unlock_irq(&device->resource->req_lock);
		mod_timer(&device->request_timer, jiffies + et);
		return;
	}

	le = le->prev;
	req = list_entry(le, struct drbd_request, tl_requests);
	if (ent && req->rq_state & RQ_NET_PENDING) {
		if (time_is_before_eq_jiffies(req->start_time + ent)) {
			drbd_warn(device, "Remote failed to finish a request within ko-count * timeout\n");
			begin_state_change_locked(device->resource, CS_VERBOSE | CS_HARD);
			__change_cstate(connection, C_TIMEOUT);
			end_state_change_locked(device->resource);
		}
	}
	if (dt && req->rq_state & RQ_LOCAL_PENDING && req->device == device) {
		if (time_is_before_eq_jiffies(req->start_time + dt)) {
			drbd_warn(device, "Local backing device failed to meet the disk-timeout\n");
			__drbd_chk_io_error(device, 1);
		}
	}
	nt = (time_is_before_eq_jiffies(req->start_time + et) ? jiffies : req->start_time) + et;
	spin_unlock_irq(&connection->resource->req_lock);
	mod_timer(&device->request_timer, nt);
}<|MERGE_RESOLUTION|>--- conflicted
+++ resolved
@@ -294,12 +294,7 @@
 void req_may_be_completed(struct drbd_request *req, struct bio_and_error *m)
 {
 	const unsigned long s = req->rq_state;
-<<<<<<< HEAD
 	struct drbd_device *device = req->device;
-	int rw = req->rq_state & RQ_WRITE ? WRITE : READ;
-=======
-	struct drbd_conf *mdev = req->w.mdev;
->>>>>>> c5bbf755
 
 	/* we must not complete the master bio, while it is
 	 *	still being processed by _drbd_send_zc_bio (drbd_send_dblock)
@@ -498,26 +493,8 @@
 
 		D_ASSERT(device, !(req->rq_state & RQ_NET_MASK));
 
-<<<<<<< HEAD
 		__drbd_chk_io_error(device, false);
-
-	goto_queue_for_net_read:
-
-		/* no point in retrying if there is no good remote data,
-		 * or we have no connection. */
-		if (first_peer_device(device)->disk_state[NOW] != D_UP_TO_DATE) {
-			req_may_be_completed_not_susp(req, m);
-			break;
-		}
-
-		/* _req_mod(req,TO_BE_SENT); oops, recursion... */
-		req->rq_state |= RQ_NET_PENDING;
-		inc_ap_pending(first_peer_device(device));
-		/* fall through: _req_mod(req,QUEUE_FOR_NET_READ); */
-=======
-		__drbd_chk_io_error(mdev, false);
-		break;
->>>>>>> c5bbf755
+		break;
 
 	case QUEUE_FOR_NET_READ:
 		/* READ or READA, and
@@ -535,21 +512,12 @@
 
 		set_bit(UNPLUG_REMOTE, &device->flags);
 
-<<<<<<< HEAD
 		D_ASSERT(device, req->rq_state & RQ_NET_PENDING);
+		D_ASSERT(device, (req->rq_state & RQ_LOCAL_MASK) == 0);
 		req->rq_state |= RQ_NET_QUEUED;
-		req->w.cb = (req->rq_state & RQ_LOCAL_MASK)
-			? w_read_retry_remote
-			: w_send_read_req;
+		req->w.cb = w_send_read_req;
 		drbd_queue_work(&first_peer_device(device)->connection->sender_work,
 				&req->w);
-=======
-		D_ASSERT(req->rq_state & RQ_NET_PENDING);
-		D_ASSERT((req->rq_state & RQ_LOCAL_MASK) == 0);
-		req->rq_state |= RQ_NET_QUEUED;
-		req->w.cb = w_send_read_req;
-		drbd_queue_work(&mdev->tconn->data.work, &req->w);
->>>>>>> c5bbf755
 		break;
 
 	case QUEUE_FOR_NET_WRITE:
@@ -734,22 +702,6 @@
 		/* else: done by HANDED_OVER_TO_NETWORK */
 		break;
 
-<<<<<<< HEAD
-	goto_read_retry_local:
-		if (!drbd_may_do_local_read(device, req->i.sector, req->i.size)) {
-			req_may_be_completed_not_susp(req, m);
-			break;
-		}
-		D_ASSERT(device, !(req->rq_state & RQ_LOCAL_PENDING));
-		req->rq_state |= RQ_LOCAL_PENDING;
-
-		get_ldev(device);
-		req->w.cb = w_restart_disk_io;
-		drbd_queue_work(&first_peer_device(device)->connection->sender_work, &req->w);
-		break;
-
-=======
->>>>>>> c5bbf755
 	case FAIL_FROZEN_DISK_IO:
 		if (!(req->rq_state & RQ_LOCAL_COMPLETED))
 			break;
