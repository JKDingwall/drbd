/*
   drbd_req.c

   This file is part of DRBD by Philipp Reisner and Lars Ellenberg.

   Copyright (C) 2001-2008, LINBIT Information Technologies GmbH.
   Copyright (C) 1999-2008, Philipp Reisner <philipp.reisner@linbit.com>.
   Copyright (C) 2002-2008, Lars Ellenberg <lars.ellenberg@linbit.com>.

   drbd is free software; you can redistribute it and/or modify
   it under the terms of the GNU General Public License as published by
   the Free Software Foundation; either version 2, or (at your option)
   any later version.

   drbd is distributed in the hope that it will be useful,
   but WITHOUT ANY WARRANTY; without even the implied warranty of
   MERCHANTABILITY or FITNESS FOR A PARTICULAR PURPOSE.  See the
   GNU General Public License for more details.

   You should have received a copy of the GNU General Public License
   along with drbd; see the file COPYING.  If not, write to
   the Free Software Foundation, 675 Mass Ave, Cambridge, MA 02139, USA.

 */

#include <linux/autoconf.h>
#include <linux/module.h>

#include <linux/slab.h>
#include <linux/drbd.h>
#include "drbd_int.h"
#include "drbd_req.h"

/* outside of the ifdef
 * because of the _print_rq_state(,FIXME) in barrier_acked */
STATIC void _print_rq_state(struct drbd_request *req, const char *txt)
{
	const unsigned long s = req->rq_state;
	struct drbd_conf *mdev = req->mdev;
	const int rw = (req->master_bio == NULL ||
			bio_data_dir(req->master_bio) == WRITE) ?
		'W' : 'R';

	dev_info(DEV, "%s %p %c L%c%c%cN%c%c%c%c%c %u (%llus +%u) %s\n",
	     txt, req, rw,
	     s & RQ_LOCAL_PENDING ? 'p' : '-',
	     s & RQ_LOCAL_COMPLETED ? 'c' : '-',
	     s & RQ_LOCAL_OK ? 'o' : '-',
	     s & RQ_NET_PENDING ? 'p' : '-',
	     s & RQ_NET_QUEUED ? 'q' : '-',
	     s & RQ_NET_SENT ? 's' : '-',
	     s & RQ_NET_DONE ? 'd' : '-',
	     s & RQ_NET_OK ? 'o' : '-',
	     req->epoch,
	     (unsigned long long)req->sector,
	     req->size,
	     conns_to_name(mdev->state.conn));
}

/* #define VERBOSE_REQUEST_CODE */
#if defined(VERBOSE_REQUEST_CODE) || defined(ENABLE_DYNAMIC_TRACE)
STATIC void _print_req_mod(struct drbd_request *req, enum drbd_req_event what)
{
	struct drbd_conf *mdev = req->mdev;
	const int rw = (req->master_bio == NULL ||
			bio_data_dir(req->master_bio) == WRITE) ?
		'W' : 'R';

	static const char *rq_event_names[] = {
		[created] = "created",
		[to_be_send] = "to_be_send",
		[to_be_submitted] = "to_be_submitted",
		[queue_for_net_write] = "queue_for_net_write",
		[queue_for_net_read] = "queue_for_net_read",
		[send_canceled] = "send_canceled",
		[send_failed] = "send_failed",
		[handed_over_to_network] = "handed_over_to_network",
		[connection_lost_while_pending] =
					"connection_lost_while_pending",
		[recv_acked_by_peer] = "recv_acked_by_peer",
		[write_acked_by_peer] = "write_acked_by_peer",
		[neg_acked] = "neg_acked",
		[conflict_discarded_by_peer] = "conflict_discarded_by_peer",
		[barrier_acked] = "barrier_acked",
		[data_received] = "data_received",
		[read_completed_with_error] = "read_completed_with_error",
		[write_completed_with_error] = "write_completed_with_error",
		[completed_ok] = "completed_ok",
	};

	dev_info(DEV, "_req_mod(%p %c ,%s)\n", req, rw, rq_event_names[what]);
}

# ifdef ENABLE_DYNAMIC_TRACE
#  define print_rq_state(R, T) \
	MTRACE(TRACE_TYPE_RQ, TRACE_LVL_METRICS, _print_rq_state(R, T);)
#  define print_req_mod(T, W)  \
	MTRACE(TRACE_TYPE_RQ, TRACE_LVL_METRICS, _print_req_mod(T, W);)
# else
#  define print_rq_state(R, T) _print_rq_state(R, T)
#  define print_req_mod(T, W)  _print_req_mod(T, W)
# endif

#else
#define print_rq_state(R, T)
#define print_req_mod(T, W)
#endif

/* We only support diskstats for 2.6.16 and up.
 * see also commit commit a362357b6cd62643d4dda3b152639303d78473da
 * Author: Jens Axboe <axboe@suse.de>
 * Date:   Tue Nov 1 09:26:16 2005 +0100
 *     [BLOCK] Unify the seperate read/write io stat fields into arrays */
#if LINUX_VERSION_CODE < KERNEL_VERSION(2,6,16)
#define _drbd_start_io_acct(...) do {} while (0)
#define _drbd_end_io_acct(...)   do {} while (0)
#else

/* Update disk stats at start of I/O request */
static inline void _drbd_start_io_acct(struct drbd_conf *mdev, struct drbd_request *req, struct bio *bio)
{
	const int rw = bio_data_dir(bio);
#ifndef __disk_stat_inc
	int cpu;
#endif

#ifdef __disk_stat_inc
	__disk_stat_inc(mdev->vdisk, ios[rw]);
	__disk_stat_add(mdev->vdisk, sectors[rw], bio_sectors(bio));
	disk_round_stats(mdev->vdisk);
	mdev->vdisk->in_flight++;
#else
	cpu = part_stat_lock();
	part_stat_inc(cpu, &mdev->vdisk->part0, ios[rw]);
	part_stat_add(cpu, &mdev->vdisk->part0, sectors[rw], bio_sectors(bio));
	part_stat_unlock();
	mdev->vdisk->part0.in_flight++;
#endif
}

/* Update disk stats when completing request upwards */
static inline void _drbd_end_io_acct(struct drbd_conf *mdev, struct drbd_request *req)
{
	int rw = bio_data_dir(req->master_bio);
	unsigned long duration = jiffies - req->start_time;
#ifndef __disk_stat_inc
	int cpu;
#endif

#ifdef __disk_stat_add
	__disk_stat_add(mdev->vdisk, ticks[rw], duration);
	disk_round_stats(mdev->vdisk);
	mdev->vdisk->in_flight--;
#else
	cpu = part_stat_lock();
	part_stat_add(cpu, &mdev->vdisk->part0, ticks[rw], duration);
	part_round_stats(cpu, &mdev->vdisk->part0);
	part_stat_unlock();
	mdev->vdisk->part0.in_flight--;
#endif
}

#endif

static void _req_is_done(struct drbd_conf *mdev, struct drbd_request *req, const int rw)
{
	const unsigned long s = req->rq_state;
	/* if it was a write, we may have to set the corresponding
	 * bit(s) out-of-sync first. If it had a local part, we need to
	 * release the reference to the activity log. */
	if (rw == WRITE) {
		/* remove it from the transfer log.
		 * well, only if it had been there in the first
		 * place... if it had not (local only or conflicting
		 * and never sent), it should still be "empty" as
		 * initialised in drbd_req_new(), so we can list_del() it
		 * here unconditionally */
		list_del(&req->tl_requests);
		/* Set out-of-sync unless both OK flags are set
		 * (local only or remote failed).
		 * Other places where we set out-of-sync:
		 * READ with local io-error */
		if (!(s & RQ_NET_OK) || !(s & RQ_LOCAL_OK))
			drbd_set_out_of_sync(mdev, req->sector, req->size);

		if ((s & RQ_NET_OK) && (s & RQ_LOCAL_OK) && (s & RQ_NET_SIS))
			drbd_set_in_sync(mdev, req->sector, req->size);

		/* one might be tempted to move the drbd_al_complete_io
		 * to the local io completion callback drbd_endio_pri.
		 * but, if this was a mirror write, we may only
		 * drbd_al_complete_io after this is RQ_NET_DONE,
		 * otherwise the extent could be dropped from the al
		 * before it has actually been written on the peer.
		 * if we crash before our peer knows about the request,
		 * but after the extent has been dropped from the al,
		 * we would forget to resync the corresponding extent.
		 */
		if (s & RQ_LOCAL_MASK) {
			if (inc_local_if_state(mdev, D_FAILED)) {
				drbd_al_complete_io(mdev, req->sector);
				dec_local(mdev);
			} else if (DRBD_ratelimit(5*HZ, 3)) {
				dev_warn(DEV, "Should have called drbd_al_complete_io(, %llu), "
				     "but my Disk seems to have failed :(\n",
				     (unsigned long long) req->sector);
			}
		}
	}

	/* if it was a local io error, we want to notify our
	 * peer about that, and see if we need to
	 * detach the disk and stuff.
	 * to avoid allocating some special work
	 * struct, reuse the request. */

	/* THINK
	 * why do we do this not when we detect the error,
	 * but delay it until it is "done", i.e. possibly
	 * until the next barrier ack? */

	if (rw == WRITE &&
	    ((s & RQ_LOCAL_MASK) && !(s & RQ_LOCAL_OK))) {
		if (!(req->w.list.next == LIST_POISON1 ||
		      list_empty(&req->w.list))) {
			/* DEBUG ASSERT only; if this triggers, we
			 * probably corrupt the worker list here */
			DUMPP(req->w.list.next);
			DUMPP(req->w.list.prev);
		}
		req->w.cb = w_io_error;
		drbd_queue_work(&mdev->data.work, &req->w);
		/* drbd_req_free() is done in w_io_error */
	} else {
		drbd_req_free(req);
	}
}

static void queue_barrier(struct drbd_conf *mdev)
{
	struct drbd_barrier *b;

	/* We are within the req_lock. Once we queued the barrier for sending,
	 * we set the CREATE_BARRIER bit. It is cleared as soon as a new
	 * barrier/epoch object is added. This is the only place this bit is
	 * set. It indicates that the barrier for this epoch is already queued,
	 * and no new epoch has been created yet. */
	if (test_bit(CREATE_BARRIER, &mdev->flags))
		return;

	b = mdev->newest_barrier;
	b->w.cb = w_send_barrier;
	/* inc_ap_pending done here, so we won't
	 * get imbalanced on connection loss.
	 * dec_ap_pending will be done in got_BarrierAck
	 * or (on connection loss) in tl_clear.  */
	inc_ap_pending(mdev);
	drbd_queue_work(&mdev->data.work, &b->w);
	set_bit(CREATE_BARRIER, &mdev->flags);
}

static void _about_to_complete_local_write(struct drbd_conf *mdev,
	struct drbd_request *req)
{
	const unsigned long s = req->rq_state;
	struct drbd_request *i;
	struct Tl_epoch_entry *e;
	struct hlist_node *n;
	struct hlist_head *slot;

	/* before we can signal completion to the upper layers,
	 * we may need to close the current epoch */
	if (mdev->state.conn >= C_CONNECTED &&
	    req->epoch == mdev->newest_barrier->br_number)
		queue_barrier(mdev);

	/* we need to do the conflict detection stuff,
	 * if we have the ee_hash (two_primaries) and
	 * this has been on the network */
	if ((s & RQ_NET_DONE) && mdev->ee_hash != NULL) {
		const sector_t sector = req->sector;
		const int size = req->size;

		/* ASSERT:
		 * there must be no conflicting requests, since
		 * they must have been failed on the spot */
#define OVERLAPS overlaps(sector, size, i->sector, i->size)
		slot = tl_hash_slot(mdev, sector);
		hlist_for_each_entry(i, n, slot, colision) {
			if (OVERLAPS) {
				dev_alert(DEV, "LOGIC BUG: completed: %p %llus +%u; "
				      "other: %p %llus +%u\n",
				      req, (unsigned long long)sector, size,
				      i, (unsigned long long)i->sector, i->size);
			}
		}

		/* maybe "wake" those conflicting epoch entries
		 * that wait for this request to finish.
		 *
		 * currently, there can be only _one_ such ee
		 * (well, or some more, which would be pending
		 * P_DISCARD_ACK not yet sent by the asender...),
		 * since we block the receiver thread upon the
		 * first conflict detection, which will wait on
		 * misc_wait.  maybe we want to assert that?
		 *
		 * anyways, if we found one,
		 * we just have to do a wake_up.  */
#undef OVERLAPS
#define OVERLAPS overlaps(sector, size, e->sector, e->size)
		slot = ee_hash_slot(mdev, req->sector);
		hlist_for_each_entry(e, n, slot, colision) {
			if (OVERLAPS) {
				wake_up(&mdev->misc_wait);
				break;
			}
		}
	}
#undef OVERLAPS
}

static void _complete_master_bio(struct drbd_conf *mdev,
	struct drbd_request *req, int error)
{
	dump_bio(mdev, req->master_bio, 1, req);
	bio_endio(req->master_bio, error);
	req->master_bio = NULL;
	dec_ap_bio(mdev);
}

void _req_may_be_done(struct drbd_request *req, int error)
{
	const unsigned long s = req->rq_state;
	struct drbd_conf *mdev = req->mdev;
	int rw;

	print_rq_state(req, "_req_may_be_done");

	/* we must not complete the master bio, while it is
	 *	still being processed by _drbd_send_zc_bio (drbd_send_dblock)
	 *	not yet acknowledged by the peer
	 *	not yet completed by the local io subsystem
	 * these flags may get cleared in any order by
	 *	the worker,
	 *	the receiver,
	 *	the bio_endio completion callbacks.
	 */
	if (s & RQ_NET_QUEUED)
		return;
	if (s & RQ_NET_PENDING)
		return;
	if (s & RQ_LOCAL_PENDING)
		return;

	if (req->master_bio) {
		/* this is data_received (remote read)
		 * or protocol C P_WRITE_ACK
		 * or protocol B P_RECV_ACK
		 * or protocol A "handed_over_to_network" (SendAck)
		 * or canceled or failed,
		 * or killed from the transfer log due to connection loss.
		 */

		/*
		 * figure out whether to report success or failure.
		 *
		 * report success when at least one of the operations suceeded.
		 * or, to put the other way,
		 * only report failure, when both operations failed.
		 *
		 * what to do about the failures is handled elsewhere.
		 * what we need to do here is just: complete the master_bio.
		 */
		int ok = (s & RQ_LOCAL_OK) || (s & RQ_NET_OK);
		rw = bio_data_dir(req->master_bio);

		/* remove the request from the conflict detection
		 * respective block_id verification hash */
		if (!hlist_unhashed(&req->colision))
			hlist_del(&req->colision);
		else
			D_ASSERT((s & RQ_NET_MASK) == 0);

		/* for writes we need to do some extra housekeeping */
		if (rw == WRITE)
			_about_to_complete_local_write(mdev, req);

		/* Update disk stats */
		_drbd_end_io_acct(mdev, req);

		_complete_master_bio(mdev, req,
				     ok ? 0 : (error ? error : -EIO));
	} else {
		/* only WRITE requests can end up here without a master_bio */
		rw = WRITE;
	}

	if ((s & RQ_NET_MASK) == 0 || (s & RQ_NET_DONE)) {
		/* this is disconnected (local only) operation,
		 * or protocol C P_WRITE_ACK,
		 * or protocol A or B P_BARRIER_ACK,
		 * or killed from the transfer log due to connection loss. */
		_req_is_done(mdev, req, rw);
	}
	/* else: network part and not DONE yet. that is
	 * protocol A or B, barrier ack still pending... */
}

/*
 * checks whether there was an overlapping request
 * or ee already registered.
 *
 * if so, return 1, in which case this request is completed on the spot,
 * without ever being submitted or send.
 *
 * return 0 if it is ok to submit this request.
 *
 * NOTE:
 * paranoia: assume something above us is broken, and issues different write
 * requests for the same block simultaneously...
 *
 * To ensure these won't be reordered differently on both nodes, resulting in
 * diverging data sets, we discard the later one(s). Not that this is supposed
 * to happen, but this is the rationale why we also have to check for
 * conflicting requests with local origin, and why we have to do so regardless
 * of whether we allowed multiple primaries.
 *
 * BTW, in case we only have one primary, the ee_hash is empty anyways, and the
 * second hlist_for_each_entry becomes a noop. This is even simpler than to
 * grab a reference on the net_conf, and check for the two_primaries flag...
 */
STATIC int _req_conflicts(struct drbd_request *req)
{
	struct drbd_conf *mdev = req->mdev;
	const sector_t sector = req->sector;
	const int size = req->size;
	struct drbd_request *i;
	struct Tl_epoch_entry *e;
	struct hlist_node *n;
	struct hlist_head *slot;

	D_ASSERT(hlist_unhashed(&req->colision));

	if (!inc_net(mdev))
		return 0;

	/* BUG_ON */
	ERR_IF (mdev->tl_hash_s == 0)
		goto out_no_conflict;
	BUG_ON(mdev->tl_hash == NULL);

#define OVERLAPS overlaps(i->sector, i->size, sector, size)
	slot = tl_hash_slot(mdev, sector);
	hlist_for_each_entry(i, n, slot, colision) {
		if (OVERLAPS) {
			dev_alert(DEV, "%s[%u] Concurrent local write detected! "
			      "[DISCARD L] new: %llus +%u; "
			      "pending: %llus +%u\n",
			      current->comm, current->pid,
			      (unsigned long long)sector, size,
			      (unsigned long long)i->sector, i->size);
			goto out_conflict;
		}
	}

	if (mdev->ee_hash_s) {
		/* now, check for overlapping requests with remote origin */
		BUG_ON(mdev->ee_hash == NULL);
#undef OVERLAPS
#define OVERLAPS overlaps(e->sector, e->size, sector, size)
		slot = ee_hash_slot(mdev, sector);
		hlist_for_each_entry(e, n, slot, colision) {
			if (OVERLAPS) {
				dev_alert(DEV, "%s[%u] Concurrent remote write detected!"
				      " [DISCARD L] new: %llus +%u; "
				      "pending: %llus +%u\n",
				      current->comm, current->pid,
				      (unsigned long long)sector, size,
				      (unsigned long long)e->sector, e->size);
				goto out_conflict;
			}
		}
	}
#undef OVERLAPS

out_no_conflict:
	/* this is like it should be, and what we expected.
	 * our users do behave after all... */
	dec_net(mdev);
	return 0;

out_conflict:
	dec_net(mdev);
	return 1;
}

/* obviously this could be coded as many single functions
 * instead of one huge switch,
 * or by putting the code directly in the respective locations
 * (as it has been before).
 *
 * but having it this way
 *  enforces that it is all in this one place, where it is easier to audit,
 *  it makes it obvious that whatever "event" "happens" to a request should
 *  happen "atomically" within the req_lock,
 *  and it enforces that we have to think in a very structured manner
 *  about the "events" that may happen to a request during its life time ...
 *
 * Though I think it is likely that we break this again into many
 * static inline void _req_mod_ ## what (req) ...
 */
void _req_mod(struct drbd_request *req, enum drbd_req_event what, int error)
{
	struct drbd_conf *mdev = req->mdev;

	if (error && (bio_rw(req->master_bio) != READA))
		dev_err(DEV, "got an _req_mod() errno of %d\n", error);

	print_req_mod(req, what);

	switch (what) {
	default:
		dev_err(DEV, "LOGIC BUG in %s:%u\n", __FILE__ , __LINE__);
		return;

	/* does not happen...
	 * initialization done in drbd_req_new
	case created:
		break;
		*/

	case to_be_send: /* via network */
		/* reached via drbd_make_request_common
		 * and from w_read_retry_remote */
		D_ASSERT(!(req->rq_state & RQ_NET_MASK));
		req->rq_state |= RQ_NET_PENDING;
		inc_ap_pending(mdev);
		break;

	case to_be_submitted: /* locally */
		/* reached via drbd_make_request_common */
		D_ASSERT(!(req->rq_state & RQ_LOCAL_MASK));
		req->rq_state |= RQ_LOCAL_PENDING;
		break;

	case completed_ok:
		if (bio_data_dir(req->private_bio) == WRITE)
			mdev->writ_cnt += req->size>>9;
		else
			mdev->read_cnt += req->size>>9;

		bio_put(req->private_bio);
		req->private_bio = NULL;

		req->rq_state |= (RQ_LOCAL_COMPLETED|RQ_LOCAL_OK);
		req->rq_state &= ~RQ_LOCAL_PENDING;

		_req_may_be_done(req, error);
		dec_local(mdev);
		break;

	case write_completed_with_error:
		req->rq_state |= RQ_LOCAL_COMPLETED;
		req->rq_state &= ~RQ_LOCAL_PENDING;

		bio_put(req->private_bio);
		req->private_bio = NULL;
		dev_alert(DEV, "Local WRITE failed sec=%llus size=%u\n",
		      (unsigned long long)req->sector, req->size);
		/* and now: check how to handle local io error. */
		__drbd_chk_io_error(mdev, FALSE);
		_req_may_be_done(req, error);
		dec_local(mdev);
		break;

	case read_completed_with_error:
		if (bio_rw(req->master_bio) != READA)
			drbd_set_out_of_sync(mdev, req->sector, req->size);

		req->rq_state |= RQ_LOCAL_COMPLETED;
		req->rq_state &= ~RQ_LOCAL_PENDING;

		bio_put(req->private_bio);
		req->private_bio = NULL;
		if (bio_rw(req->master_bio) == READA) {
			/* it is legal to fail READA */
			_req_may_be_done(req, error);
			dec_local(mdev);
			break;
		}
		/* else */
		dev_alert(DEV, "Local READ failed sec=%llus size=%u\n",
		      (unsigned long long)req->sector, req->size);
		/* _req_mod(req,to_be_send); oops, recursion in static inline */
		D_ASSERT(!(req->rq_state & RQ_NET_MASK));
		req->rq_state |= RQ_NET_PENDING;
		inc_ap_pending(mdev);

		__drbd_chk_io_error(mdev, FALSE);
		dec_local(mdev);
		/* NOTE: if we have no connection,
		 * or know the peer has no good data either,
		 * then we don't actually need to "queue_for_net_read",
		 * but we do so anyways, since the drbd_io_error()
		 * and the potential state change to "Diskless"
		 * needs to be done from process context */

		/* fall through: _req_mod(req,queue_for_net_read); */

	case queue_for_net_read:
		/* READ or READA, and
		 * no local disk,
		 * or target area marked as invalid,
		 * or just got an io-error. */
		/* from drbd_make_request_common
		 * or from bio_endio during read io-error recovery */

		/* so we can verify the handle in the answer packet
		 * corresponding hlist_del is in _req_may_be_done() */
		hlist_add_head(&req->colision, ar_hash_slot(mdev, req->sector));

		set_bit(UNPLUG_REMOTE, &mdev->flags); /* why? */

		D_ASSERT(req->rq_state & RQ_NET_PENDING);
		req->rq_state |= RQ_NET_QUEUED;
		req->w.cb = (req->rq_state & RQ_LOCAL_MASK)
			? w_read_retry_remote
			: w_send_read_req;
		drbd_queue_work(&mdev->data.work, &req->w);
		break;

	case queue_for_net_write:
		/* assert something? */
		/* from drbd_make_request_common only */

		hlist_add_head(&req->colision, tl_hash_slot(mdev, req->sector));
		/* corresponding hlist_del is in _req_may_be_done() */

		/* NOTE
		 * In case the req ended up on the transfer log before being
		 * queued on the worker, it could lead to this request being
		 * missed during cleanup after connection loss.
		 * So we have to do both operations here,
		 * within the same lock that protects the transfer log.
		 *
		 * _req_add_to_epoch(req); this has to be after the
		 * _maybe_start_new_epoch(req); which happened in
		 * drbd_make_request_common, because we now may set the bit
		 * again ourselves to close the current epoch.
		 *
		 * Add req to the (now) current epoch (barrier). */

		/* see drbd_make_request_common,
		 * just after it grabs the req_lock */
		D_ASSERT(test_bit(CREATE_BARRIER, &mdev->flags) == 0);

		req->epoch = mdev->newest_barrier->br_number;
		list_add_tail(&req->tl_requests,
				&mdev->newest_barrier->requests);

		/* increment size of current epoch */
		mdev->newest_barrier->n_req++;

		/* queue work item to send data */
		D_ASSERT(req->rq_state & RQ_NET_PENDING);
		req->rq_state |= RQ_NET_QUEUED;
		req->w.cb =  w_send_dblock;
		drbd_queue_work(&mdev->data.work, &req->w);

		/* close the epoch, in case it outgrew the limit */
		if (mdev->newest_barrier->n_req >= mdev->net_conf->max_epoch_size)
			queue_barrier(mdev);

		break;

	case send_canceled:
		/* treat it the same */
	case send_failed:
		/* real cleanup will be done from tl_clear.  just update flags
		 * so it is no longer marked as on the worker queue */
		req->rq_state &= ~RQ_NET_QUEUED;
		/* if we did it right, tl_clear should be scheduled only after
		 * this, so this should not be necessary! */
		_req_may_be_done(req, error);
		break;

	case handed_over_to_network:
		/* assert something? */
		if (bio_data_dir(req->master_bio) == WRITE &&
		    mdev->net_conf->wire_protocol == DRBD_PROT_A) {
			/* this is what is dangerous about protocol A:
<<<<<<< HEAD
			 * pretend it was sucessfully written on the peer. */
=======
			 * pretend it was sucessfully written on the peer.
			 * FIXME in case we get a local io-error in
			 * protocol != C, we might want to defer comletion
			 * until we get the barrier ack, and send a P_NEG_ACK
			 * in case the other node had an io-error, too...
			 * That way we would at least not report "success"
			 * if it was not written at all. */
>>>>>>> ff327744
			if (req->rq_state & RQ_NET_PENDING) {
				dec_ap_pending(mdev);
				req->rq_state &= ~RQ_NET_PENDING;
				req->rq_state |= RQ_NET_OK;
			} /* else: neg-ack was faster... */
			/* it is still not yet RQ_NET_DONE until the
			 * corresponding epoch barrier got acked as well,
			 * so we know what to dirty on connection loss */
		}
		req->rq_state &= ~RQ_NET_QUEUED;
		req->rq_state |= RQ_NET_SENT;
		/* because _drbd_send_zc_bio could sleep, and may want to
		 * dereference the bio even after the "write_acked_by_peer" and
		 * "completed_ok" events came in, once we return from
		 * _drbd_send_zc_bio (drbd_send_dblock), we have to check
		 * whether it is done already, and end it.  */
		_req_may_be_done(req, error);
		break;

	case connection_lost_while_pending:
		/* transfer log cleanup after connection loss */
		/* assert something? */
		if (req->rq_state & RQ_NET_PENDING)
			dec_ap_pending(mdev);
		req->rq_state &= ~(RQ_NET_OK|RQ_NET_PENDING);
		req->rq_state |= RQ_NET_DONE;
		/* if it is still queued, we may not complete it here.
		 * it will be canceled soon. */
		if (!(req->rq_state & RQ_NET_QUEUED))
			_req_may_be_done(req, error);
		break;

	case write_acked_by_peer_and_sis:
		req->rq_state |= RQ_NET_SIS;
	case conflict_discarded_by_peer:
		/* for discarded conflicting writes of multiple primarys,
		 * there is no need to keep anything in the tl, potential
		 * node crashes are covered by the activity log. */
		req->rq_state |= RQ_NET_DONE;
		/* fall through */
	case write_acked_by_peer:
		/* protocol C; successfully written on peer.
		 * Nothing to do here.
		 * We want to keep the tl in place for all protocols, to cater
		 * for volatile write-back caches on lower level devices.
		 *
		 * A barrier request is expected to have forced all prior
		 * requests onto stable storage, so completion of a barrier
		 * request could set NET_DONE right here, and not wait for the
		 * P_BARRIER_ACK, but that is an unecessary optimisation. */

		/* this makes it effectively the same as for: */
	case recv_acked_by_peer:
		/* protocol B; pretends to be sucessfully written on peer.
		 * see also notes above in handed_over_to_network about
		 * protocol != C */
		req->rq_state |= RQ_NET_OK;
		D_ASSERT(req->rq_state & RQ_NET_PENDING);
		dec_ap_pending(mdev);
		req->rq_state &= ~RQ_NET_PENDING;
		_req_may_be_done(req, error);
		break;

	case neg_acked:
		/* assert something? */
		if (req->rq_state & RQ_NET_PENDING)
			dec_ap_pending(mdev);
		req->rq_state &= ~(RQ_NET_OK|RQ_NET_PENDING);

		req->rq_state |= RQ_NET_DONE;
		_req_may_be_done(req, error);
		/* else: done by handed_over_to_network */
		break;

	case barrier_acked:
		if (req->rq_state & RQ_NET_PENDING) {
			/* barrier came in before all requests have been acked.
			 * this is bad, because if the connection is lost now,
			 * we won't be able to clean them up... */
			_print_rq_state(req,
				"FIXME (barrier_acked but pending)");
			list_move(&req->tl_requests, &mdev->out_of_sequence_requests);
		}
		D_ASSERT(req->rq_state & RQ_NET_SENT);
		req->rq_state |= RQ_NET_DONE;
		_req_may_be_done(req, error);
		break;

	case data_received:
		D_ASSERT(req->rq_state & RQ_NET_PENDING);
		dec_ap_pending(mdev);
		req->rq_state &= ~RQ_NET_PENDING;
		req->rq_state |= (RQ_NET_OK|RQ_NET_DONE);
		_req_may_be_done(req, error);
		break;
	};
}

/* we may do a local read if:
 * - we are consistent (of course),
 * - or we are generally inconsistent,
 *   BUT we are still/already IN SYNC for this area.
 *   since size may be bigger than BM_BLOCK_SIZE,
 *   we may need to check several bits.
 */
STATIC int drbd_may_do_local_read(struct drbd_conf *mdev, sector_t sector, int size)
{
	unsigned long sbnr, ebnr;
	sector_t esector, nr_sectors;

	if (mdev->state.disk == D_UP_TO_DATE)
		return 1;
	if (mdev->state.disk >= D_OUTDATED)
		return 0;
	if (mdev->state.disk <  D_INCONSISTENT)
		return 0;
	/* state.disk == D_INCONSISTENT   We will have a look at the BitMap */
	nr_sectors = drbd_get_capacity(mdev->this_bdev);
	esector = sector + (size >> 9) - 1;

	D_ASSERT(sector  < nr_sectors);
	D_ASSERT(esector < nr_sectors);

	sbnr = BM_SECT_TO_BIT(sector);
	ebnr = BM_SECT_TO_BIT(esector);

	return 0 == drbd_bm_count_bits(mdev, sbnr, ebnr);
}

STATIC int drbd_make_request_common(struct drbd_conf *mdev, struct bio *bio)
{
	const int rw = bio_rw(bio);
	const int size = bio->bi_size;
	const sector_t sector = bio->bi_sector;
	struct drbd_barrier *b = NULL;
	struct drbd_request *req;
	int local, remote;
	int err = -EIO;

	/* allocate outside of all locks; */
	req = drbd_req_new(mdev, bio);
	if (!req) {
		dec_ap_bio(mdev);
		/* only pass the error to the upper layers.
		 * if user cannot handle io errors, thats not our business. */
		dev_err(DEV, "could not kmalloc() req\n");
		bio_endio(bio, -ENOMEM);
		return 0;
	}

	dump_bio(mdev, bio, 0, req);

	local = inc_local(mdev);
	if (!local) {
		bio_put(req->private_bio); /* or we get a bio leak */
		req->private_bio = NULL;
	}
	if (rw == WRITE) {
		remote = 1;
	} else {
		/* READ || READA */
		if (local) {
			if (!drbd_may_do_local_read(mdev, sector, size)) {
				/* we could kick the syncer to
				 * sync this extent asap, wait for
				 * it, then continue locally.
				 * Or just issue the request remotely.
				 */
				local = 0;
				bio_put(req->private_bio);
				req->private_bio = NULL;
				dec_local(mdev);
			}
		}
		remote = !local && mdev->state.pdsk >= D_UP_TO_DATE;
	}

	/* If we have a disk, but a READA request is mapped to remote,
	 * we are R_PRIMARY, D_INCONSISTENT, SyncTarget.
	 * Just fail that READA request right here.
	 *
	 * THINK: maybe fail all READA when not local?
	 *        or make this configurable...
	 *        if network is slow, READA won't do any good.
	 */
	if (rw == READA && mdev->state.disk >= D_INCONSISTENT && !local) {
		err = -EWOULDBLOCK;
		goto fail_and_free_req;
	}

	/* For WRITES going to the local disk, grab a reference on the target
	 * extent.  This waits for any resync activity in the corresponding
	 * resync extent to finish, and, if necessary, pulls in the target
	 * extent into the activity log, which involves further disk io because
	 * of transactional on-disk meta data updates. */
	if (rw == WRITE && local)
		drbd_al_begin_io(mdev, sector);

	remote = remote && (mdev->state.pdsk == D_UP_TO_DATE ||
			    (mdev->state.pdsk == D_INCONSISTENT &&
			     mdev->state.conn >= C_CONNECTED));

	if (!(local || remote)) {
		dev_err(DEV, "IO ERROR: neither local nor remote disk\n");
		goto fail_free_complete;
	}

	/* For WRITE request, we have to make sure that we have an
	 * unused_spare_barrier, in case we need to start a new epoch.
	 * I try to be smart and avoid to pre-allocate always "just in case",
	 * but there is a race between testing the bit and pointer outside the
	 * spinlock, and grabbing the spinlock.
	 * if we lost that race, we retry.  */
	if (rw == WRITE && remote &&
	    mdev->unused_spare_barrier == NULL &&
	    test_bit(CREATE_BARRIER, &mdev->flags)) {
allocate_barrier:
		b = kmalloc(sizeof(struct drbd_barrier), GFP_NOIO);
		if (!b) {
			dev_err(DEV, "Failed to alloc barrier.\n");
			err = -ENOMEM;
			goto fail_free_complete;
		}
	}

	/* GOOD, everything prepared, grab the spin_lock */
	spin_lock_irq(&mdev->req_lock);

	if (remote) {
		remote = (mdev->state.pdsk == D_UP_TO_DATE ||
			    (mdev->state.pdsk == D_INCONSISTENT &&
			     mdev->state.conn >= C_CONNECTED));
		if (!remote)
			dev_warn(DEV, "lost connection while grabbing the req_lock!\n");
		if (!(local || remote)) {
			dev_err(DEV, "IO ERROR: neither local nor remote disk\n");
			spin_unlock_irq(&mdev->req_lock);
			goto fail_free_complete;
		}
	}

	if (b && mdev->unused_spare_barrier == NULL) {
		mdev->unused_spare_barrier = b;
		b = NULL;
	}
	if (rw == WRITE && remote &&
	    mdev->unused_spare_barrier == NULL &&
	    test_bit(CREATE_BARRIER, &mdev->flags)) {
		/* someone closed the current epoch
		 * while we were grabbing the spinlock */
		spin_unlock_irq(&mdev->req_lock);
		goto allocate_barrier;
	}


	/* Update disk stats */
	_drbd_start_io_acct(mdev, req, bio);

	/* _maybe_start_new_epoch(mdev);
	 * If we need to generate a write barrier packet, we have to add the
	 * new epoch (barrier) object, and queue the barrier packet for sending,
	 * and queue the req's data after it _within the same lock_, otherwise
	 * we have race conditions were the reorder domains could be mixed up.
	 *
	 * Even read requests may start a new epoch and queue the corresponding
	 * barrier packet.  To get the write ordering right, we only have to
	 * make sure that, if this is a write request and it triggered a
	 * barrier packet, this request is queued within the same spinlock. */
	if (remote && mdev->unused_spare_barrier &&
	    test_and_clear_bit(CREATE_BARRIER, &mdev->flags)) {
		_tl_add_barrier(mdev, mdev->unused_spare_barrier);
		mdev->unused_spare_barrier = NULL;
	} else {
		D_ASSERT(!(remote && rw == WRITE &&
			   test_bit(CREATE_BARRIER, &mdev->flags)));
	}

	/* NOTE
	 * Actually, 'local' may be wrong here already, since we may have failed
	 * to write to the meta data, and may become wrong anytime because of
	 * local io-error for some other request, which would lead to us
	 * "detaching" the local disk.
	 *
	 * 'remote' may become wrong any time because the network could fail.
	 *
	 * This is a harmless race condition, though, since it is handled
	 * correctly at the appropriate places; so it just deferres the failure
	 * of the respective operation.
	 */

	/* mark them early for readability.
	 * this just sets some state flags. */
	if (remote)
		_req_mod(req, to_be_send, 0);
	if (local)
		_req_mod(req, to_be_submitted, 0);

	/* check this request on the colison detection hash tables.
	 * if we have a conflict, just complete it here.
	 * THINK do we want to check reads, too? (I don't think so...) */
	if (rw == WRITE && _req_conflicts(req)) {
		/* this is a conflicting request.
		 * even though it may have been only _partially_
		 * overlapping with one of the currently pending requests,
		 * without even submitting or sending it, we will
		 * pretend that it was successfully served right now.
		 */
		if (local) {
			bio_put(req->private_bio);
			req->private_bio = NULL;
			drbd_al_complete_io(mdev, req->sector);
			dec_local(mdev);
			local = 0;
		}
		if (remote)
			dec_ap_pending(mdev);
		_drbd_end_io_acct(mdev, req);
		/* THINK: do we want to fail it (-EIO), or pretend success? */
		bio_endio(req->master_bio, 0);
		req->master_bio = NULL;
		dec_ap_bio(mdev);
		drbd_req_free(req);
		remote = 0;
	}

	/* NOTE remote first: to get the concurrent write detection right,
	 * we must register the request before start of local IO.  */
	if (remote) {
		/* either WRITE and C_CONNECTED,
		 * or READ, and no local disk,
		 * or READ, but not in sync.
		 */
		if (rw == WRITE)
			_req_mod(req, queue_for_net_write, 0);
		else
			_req_mod(req, queue_for_net_read, 0);
	}
	spin_unlock_irq(&mdev->req_lock);
	kfree(b); /* if someone else has beaten us to it... */

	if (local) {
		req->private_bio->bi_bdev = mdev->bc->backing_bdev;

		dump_internal_bio("Pri", mdev, req->private_bio, 0);

		if (FAULT_ACTIVE(mdev, rw == WRITE ? DRBD_FAULT_DT_WR
				     : rw == READ  ? DRBD_FAULT_DT_RD
				     :               DRBD_FAULT_DT_RA))
			bio_endio(req->private_bio, -EIO);
		else
			generic_make_request(req->private_bio);
	}

	/* we need to plug ALWAYS since we possibly need to kick lo_dev.
	 * we plug after submit, so we won't miss an unplug event */
	drbd_plug_device(mdev);

	return 0;

fail_free_complete:
	if (rw == WRITE && local)
		drbd_al_complete_io(mdev, sector);
fail_and_free_req:
	if (local) {
		bio_put(req->private_bio);
		req->private_bio = NULL;
		dec_local(mdev);
	}
	bio_endio(bio, err);
	drbd_req_free(req);
	dec_ap_bio(mdev);
	kfree(b);

	return 0;
}

/* helper function for drbd_make_request
 * if we can determine just by the mdev (state) that this request will fail,
 * return 1
 * otherwise return 0
 */
static int drbd_fail_request_early(struct drbd_conf *mdev, int is_write)
{
	/* Unconfigured */
	if (mdev->state.conn == C_DISCONNECTING &&
	    mdev->state.disk == D_DISKLESS)
		return 1;

	if (mdev->state.role != R_PRIMARY &&
		(!allow_oos || is_write)) {
		if (DRBD_ratelimit(5*HZ, 5)) {
			dev_err(DEV, "Process %s[%u] tried to %s; "
			    "since we are not in Primary state, "
			    "we cannot allow this\n",
			    current->comm, current->pid,
			    is_write ? "WRITE" : "READ");
		}
		return 1;
	}

	/*
	 * Paranoia: we might have been primary, but sync target, or
	 * even diskless, then lost the connection.
	 * This should have been handled (panic? suspend?) somehwere
	 * else. But maybe it was not, so check again here.
	 * Caution: as long as we do not have a read/write lock on mdev,
	 * to serialize state changes, this is racy, since we may lose
	 * the connection *after* we test for the cstate.
	 */
	if (mdev->state.disk < D_UP_TO_DATE && mdev->state.pdsk < D_UP_TO_DATE) {
		if (DRBD_ratelimit(5*HZ, 5))
			dev_err(DEV, "Sorry, I have no access to good data anymore.\n");
		return 1;
	}

	return 0;
}

int drbd_make_request_26(struct request_queue *q, struct bio *bio)
{
	unsigned int s_enr, e_enr;
	struct drbd_conf *mdev = (struct drbd_conf *) q->queuedata;

	if (drbd_fail_request_early(mdev, bio_data_dir(bio) & WRITE)) {
		bio_endio(bio, -EPERM);
		return 0;
	}

	/* Reject barrier requests if we know the underlying device does
	 * not support them.
	 * XXX: Need to get this info from peer as well some how so we
	 * XXX: reject if EITHER side/data/metadata area does not support them.
	 *
	 * because of those XXX, this is not yet enabled,
	 * i.e. in drbd_init_set_defaults we set the NO_BARRIER_SUPP bit.
	 */
	if (unlikely(bio_barrier(bio) && test_bit(NO_BARRIER_SUPP, &mdev->flags))) {
		/* dev_warn(DEV, "Rejecting barrier request as underlying device does not support\n"); */
		bio_endio(bio, -EOPNOTSUPP);
		return 0;
	}

	/*
	 * what we "blindly" assume:
	 */
	D_ASSERT(bio->bi_size > 0);
	D_ASSERT((bio->bi_size & 0x1ff) == 0);
	D_ASSERT(bio->bi_idx == 0);

	/* to make some things easier, force allignment of requests within the
	 * granularity of our hash tables */
	s_enr = bio->bi_sector >> HT_SHIFT;
	e_enr = (bio->bi_sector+(bio->bi_size>>9)-1) >> HT_SHIFT;

	if (likely(s_enr == e_enr)) {
		inc_ap_bio(mdev, 1);
		return drbd_make_request_common(mdev, bio);
	}

	/* can this bio be split generically?
	 * Maybe add our own split-arbitrary-bios function. */
	if (bio->bi_vcnt != 1 || bio->bi_idx != 0 || bio->bi_size > DRBD_MAX_SEGMENT_SIZE) {
		/* rather error out here than BUG in bio_split */
		dev_err(DEV, "bio would need to, but cannot, be split: "
		    "(vcnt=%u,idx=%u,size=%u,sector=%llu)\n",
		    bio->bi_vcnt, bio->bi_idx, bio->bi_size,
		    (unsigned long long)bio->bi_sector);
		bio_endio(bio, -EINVAL);
	} else {
		/* This bio crosses some boundary, so we have to split it. */
		struct bio_pair *bp;
		/* works for the "do not cross hash slot boundaries" case
		 * e.g. sector 262269, size 4096
		 * s_enr = 262269 >> 6 = 4097
		 * e_enr = (262269+8-1) >> 6 = 4098
		 * HT_SHIFT = 6
		 * sps = 64, mask = 63
		 * first_sectors = 64 - (262269 & 63) = 3
		 */
		const sector_t sect = bio->bi_sector;
		const int sps = 1 << HT_SHIFT; /* sectors per slot */
		const int mask = sps - 1;
		const sector_t first_sectors = sps - (sect & mask);
		bp = bio_split(bio,
#if LINUX_VERSION_CODE < KERNEL_VERSION(2,6,28)
				bio_split_pool,
#endif
				first_sectors);

		/* we need to get a "reference count" (ap_bio_cnt)
		 * to avoid races with the disconnect/reconnect/suspend code.
		 * In case we need to split the bio here, we need to get two references
		 * atomically, otherwise we might deadlock when trying to submit the
		 * second one! */
		inc_ap_bio(mdev, 2);

		D_ASSERT(e_enr == s_enr + 1);

		drbd_make_request_common(mdev, &bp->bio1);
		drbd_make_request_common(mdev, &bp->bio2);
		bio_pair_release(bp);
	}
	return 0;
}

/* This is called by bio_add_page().  With this function we reduce
 * the number of BIOs that span over multiple DRBD_MAX_SEGMENT_SIZEs
 * units (was AL_EXTENTs).
 *
 * we do the calculation within the lower 32bit of the byte offsets,
 * since we don't care for actual offset, but only check whether it
 * would cross "activity log extent" boundaries.
 *
 * As long as the BIO is emtpy we have to allow at least one bvec,
 * regardless of size and offset.  so the resulting bio may still
 * cross extent boundaries.  those are dealt with (bio_split) in
 * drbd_make_request_26.
 */
int drbd_merge_bvec(struct request_queue *q,
#ifdef HAVE_bvec_merge_data
		struct bvec_merge_data *bvm,
#else
		struct bio *bvm,
#endif
		struct bio_vec *bvec)
{
	struct drbd_conf *mdev = (struct drbd_conf *) q->queuedata;
	unsigned int bio_offset =
		(unsigned int)bvm->bi_sector << 9; /* 32 bit */
	unsigned int bio_size = bvm->bi_size;
	int limit, backing_limit;

	limit = DRBD_MAX_SEGMENT_SIZE
	      - ((bio_offset & (DRBD_MAX_SEGMENT_SIZE-1)) + bio_size);
	if (limit < 0)
		limit = 0;
	if (bio_size == 0) {
		if (limit <= bvec->bv_len)
			limit = bvec->bv_len;
	} else if (limit && inc_local(mdev)) {
		struct request_queue * const b =
			mdev->bc->backing_bdev->bd_disk->queue;
		if (b->merge_bvec_fn && mdev->bc->dc.use_bmbv) {
			backing_limit = b->merge_bvec_fn(b, bvm, bvec);
			limit = min(limit, backing_limit);
		}
		dec_local(mdev);
	}
	return limit;
}<|MERGE_RESOLUTION|>--- conflicted
+++ resolved
@@ -690,17 +690,7 @@
 		if (bio_data_dir(req->master_bio) == WRITE &&
 		    mdev->net_conf->wire_protocol == DRBD_PROT_A) {
 			/* this is what is dangerous about protocol A:
-<<<<<<< HEAD
 			 * pretend it was sucessfully written on the peer. */
-=======
-			 * pretend it was sucessfully written on the peer.
-			 * FIXME in case we get a local io-error in
-			 * protocol != C, we might want to defer comletion
-			 * until we get the barrier ack, and send a P_NEG_ACK
-			 * in case the other node had an io-error, too...
-			 * That way we would at least not report "success"
-			 * if it was not written at all. */
->>>>>>> ff327744
 			if (req->rq_state & RQ_NET_PENDING) {
 				dec_ap_pending(mdev);
 				req->rq_state &= ~RQ_NET_PENDING;
