/*
   drbd_req.c

   This file is part of DRBD by Philipp Reisner and Lars Ellenberg.

   Copyright (C) 2001-2008, LINBIT Information Technologies GmbH.
   Copyright (C) 1999-2008, Philipp Reisner <philipp.reisner@linbit.com>.
   Copyright (C) 2002-2008, Lars Ellenberg <lars.ellenberg@linbit.com>.

   drbd is free software; you can redistribute it and/or modify
   it under the terms of the GNU General Public License as published by
   the Free Software Foundation; either version 2, or (at your option)
   any later version.

   drbd is distributed in the hope that it will be useful,
   but WITHOUT ANY WARRANTY; without even the implied warranty of
   MERCHANTABILITY or FITNESS FOR A PARTICULAR PURPOSE.  See the
   GNU General Public License for more details.

   You should have received a copy of the GNU General Public License
   along with drbd; see the file COPYING.  If not, write to
   the Free Software Foundation, 675 Mass Ave, Cambridge, MA 02139, USA.

 */

#include <linux/autoconf.h>
#include <linux/module.h>

#include <linux/slab.h>
#include <linux/drbd.h>
#include "drbd_int.h"
#include "drbd_req.h"


/* We only support diskstats for 2.6.16 and up.
 * see also commit commit a362357b6cd62643d4dda3b152639303d78473da
 * Author: Jens Axboe <axboe@suse.de>
 * Date:   Tue Nov 1 09:26:16 2005 +0100
 *     [BLOCK] Unify the separate read/write io stat fields into arrays */
#if LINUX_VERSION_CODE < KERNEL_VERSION(2,6,16)
#define _drbd_start_io_acct(...) do {} while (0)
#define _drbd_end_io_acct(...)   do {} while (0)
#else

STATIC bool drbd_may_do_local_read(struct drbd_conf *mdev, sector_t sector, int size);

/* Update disk stats at start of I/O request */
static void _drbd_start_io_acct(struct drbd_conf *mdev, struct drbd_request *req, struct bio *bio)
{
	const int rw = bio_data_dir(bio);
#ifndef __disk_stat_inc
	int cpu;
#endif

#ifdef __disk_stat_inc
	__disk_stat_inc(mdev->vdisk, ios[rw]);
	__disk_stat_add(mdev->vdisk, sectors[rw], bio_sectors(bio));
	disk_round_stats(mdev->vdisk);
	mdev->vdisk->in_flight++;
#else
	cpu = part_stat_lock();
	part_round_stats(cpu, &mdev->vdisk->part0);
	part_stat_inc(cpu, &mdev->vdisk->part0, ios[rw]);
	part_stat_add(cpu, &mdev->vdisk->part0, sectors[rw], bio_sectors(bio));
	(void) cpu; /* The macro invocations above want the cpu argument, I do not like
		       the compiler warning about cpu only assigned but never used... */
	part_inc_in_flight(&mdev->vdisk->part0, rw);
	part_stat_unlock();
#endif
}

/* Update disk stats when completing request upwards */
static void _drbd_end_io_acct(struct drbd_conf *mdev, struct drbd_request *req)
{
	int rw = bio_data_dir(req->master_bio);
	unsigned long duration = jiffies - req->start_time;
#ifndef __disk_stat_inc
	int cpu;
#endif

#ifdef __disk_stat_add
	__disk_stat_add(mdev->vdisk, ticks[rw], duration);
	disk_round_stats(mdev->vdisk);
	mdev->vdisk->in_flight--;
#else
	cpu = part_stat_lock();
	part_stat_add(cpu, &mdev->vdisk->part0, ticks[rw], duration);
	part_round_stats(cpu, &mdev->vdisk->part0);
	part_dec_in_flight(&mdev->vdisk->part0, rw);
	part_stat_unlock();
#endif
}

#endif

static struct drbd_request *drbd_req_new(struct drbd_conf *mdev,
					       struct bio *bio_src)
{
	struct drbd_request *req;

	req = mempool_alloc(drbd_request_mempool, GFP_NOIO);
	if (!req)
		return NULL;

	drbd_req_make_private_bio(req, bio_src);
	req->rq_state    = bio_data_dir(bio_src) == WRITE ? RQ_WRITE : 0;
	req->w.mdev      = mdev;
	req->master_bio  = bio_src;
	req->epoch       = 0;

	drbd_clear_interval(&req->i);
	req->i.sector     = bio_src->bi_sector;
	req->i.size      = bio_src->bi_size;
	req->i.local = true;
	req->i.waiting = false;

	INIT_LIST_HEAD(&req->tl_requests);
	INIT_LIST_HEAD(&req->w.list);

	/* one reference to be put by __drbd_make_request */
	atomic_set(&req->completion_ref, 1);
	/* one kref as long as completion_ref > 0 */
	kref_init(&req->kref);
	return req;
}

void drbd_req_destroy(struct kref *kref)
{
	struct drbd_request *req = container_of(kref, struct drbd_request, kref);
	struct drbd_conf *mdev = req->w.mdev;
	const unsigned s = req->rq_state;

	if ((req->master_bio && !(s & RQ_POSTPONED)) ||
		atomic_read(&req->completion_ref) ||
		(s & RQ_LOCAL_PENDING) ||
		((s & RQ_NET_MASK) && !(s & RQ_NET_DONE))) {
		dev_err(DEV, "drbd_req_destroy: Logic BUG rq_state = 0x%x, completion_ref = %d\n",
				s, atomic_read(&req->completion_ref));
		return;
	}

	/* remove it from the transfer log.
	 * well, only if it had been there in the first
	 * place... if it had not (local only or conflicting
	 * and never sent), it should still be "empty" as
	 * initialized in drbd_req_new(), so we can list_del() it
	 * here unconditionally */
	list_del_init(&req->tl_requests);

	/* if it was a write, we may have to set the corresponding
	 * bit(s) out-of-sync first. If it had a local part, we need to
	 * release the reference to the activity log. */
	if (s & RQ_WRITE) {
		/* Set out-of-sync unless both OK flags are set
		 * (local only or remote failed).
		 * Other places where we set out-of-sync:
		 * READ with local io-error */
		if (!(s & RQ_NET_OK) || !(s & RQ_LOCAL_OK))
			drbd_set_out_of_sync(mdev, req->i.sector, req->i.size);

		if ((s & RQ_NET_OK) && (s & RQ_LOCAL_OK) && (s & RQ_NET_SIS))
			drbd_set_in_sync(mdev, req->i.sector, req->i.size);

		/* one might be tempted to move the drbd_al_complete_io
		 * to the local io completion callback drbd_request_endio.
		 * but, if this was a mirror write, we may only
		 * drbd_al_complete_io after this is RQ_NET_DONE,
		 * otherwise the extent could be dropped from the al
		 * before it has actually been written on the peer.
		 * if we crash before our peer knows about the request,
		 * but after the extent has been dropped from the al,
		 * we would forget to resync the corresponding extent.
		 */
		if (s & RQ_LOCAL_MASK) {
			if (get_ldev_if_state(mdev, D_FAILED)) {
				if (s & RQ_IN_ACT_LOG)
					drbd_al_complete_io(mdev, &req->i);
				put_ldev(mdev);
			} else if (DRBD_ratelimit(5*HZ, 3)) {
				dev_warn(DEV, "Should have called drbd_al_complete_io(, %llu, %u), "
				     "but my Disk seems to have failed :(\n",
				     (unsigned long long) req->i.sector, req->i.size);
			}
		}
	}

	mempool_free(req, drbd_request_mempool);
}

static void wake_all_senders(struct drbd_tconn *tconn) {
	wake_up(&tconn->sender_work.q_wait);
}

/* must hold resource->req_lock */
static void start_new_tl_epoch(struct drbd_tconn *tconn)
{
	tconn->current_tle_writes = 0;
	atomic_inc(&tconn->current_tle_nr);
	wake_all_senders(tconn);
}

void complete_master_bio(struct drbd_conf *mdev,
		struct bio_and_error *m)
{
	bio_endio(m->bio, m->error);
	dec_ap_bio(mdev);
}


static void drbd_remove_request_interval(struct rb_root *root,
					 struct drbd_request *req)
{
	struct drbd_conf *mdev = req->w.mdev;
	struct drbd_interval *i = &req->i;

	drbd_remove_interval(root, i);

	/* Wake up any processes waiting for this request to complete.  */
	if (i->waiting)
		wake_up(&mdev->misc_wait);
}

/* Helper for __req_mod().
 * Set m->bio to the master bio, if it is fit to be completed,
 * or leave it alone (it is initialized to NULL in __req_mod),
 * if it has already been completed, or cannot be completed yet.
 * If m->bio is set, the error status to be returned is placed in m->error.
 */
static
void drbd_req_complete(struct drbd_request *req, struct bio_and_error *m)
{
	const unsigned s = req->rq_state;
	struct drbd_conf *mdev = req->w.mdev;
	int rw;
	int error, ok;

	/* we must not complete the master bio, while it is
	 *	still being processed by _drbd_send_zc_bio (drbd_send_dblock)
	 *	not yet acknowledged by the peer
	 *	not yet completed by the local io subsystem
	 * these flags may get cleared in any order by
	 *	the worker,
	 *	the receiver,
	 *	the bio_endio completion callbacks.
	 */
	if ((s & RQ_LOCAL_PENDING && !(s & RQ_LOCAL_ABORTED)) ||
	    (s & RQ_NET_QUEUED) || (s & RQ_NET_PENDING) ||
	    (s & RQ_COMPLETION_SUSP)) {
		dev_err(DEV, "drbd_req_complete: Logic BUG rq_state = 0x%x\n", s);
		return;
	}

	if (!req->master_bio) {
		dev_err(DEV, "drbd_req_complete: Logic BUG, master_bio == NULL!\n");
		return;
	}

	rw = bio_rw(req->master_bio);

	/*
	 * figure out whether to report success or failure.
	 *
	 * report success when at least one of the operations succeeded.
	 * or, to put the other way,
	 * only report failure, when both operations failed.
	 *
	 * what to do about the failures is handled elsewhere.
	 * what we need to do here is just: complete the master_bio.
	 *
	 * local completion error, if any, has been stored as ERR_PTR
	 * in private_bio within drbd_request_endio.
	 */
	ok = (s & RQ_LOCAL_OK) || (s & RQ_NET_OK);
	error = PTR_ERR(req->private_bio);

	/* remove the request from the conflict detection
	 * respective block_id verification hash */
	if (!drbd_interval_empty(&req->i)) {
		struct rb_root *root;

		if (rw == WRITE)
			root = &mdev->write_requests;
		else
			root = &mdev->read_requests;
		drbd_remove_request_interval(root, req);
	} else if (!(s & RQ_POSTPONED))
		D_ASSERT((s & (RQ_NET_MASK & ~RQ_NET_DONE)) == 0);

	/* Before we can signal completion to the upper layers,
	 * we may need to close the current transfer log epoch.
	 * We are within the request lock, so we can simply compare
	 * the request epoch number with the current transfer log
	 * epoch number.  If they match, increase the current_tle_nr,
	 * and reset the transfer log epoch write_cnt.
	 */
	if (rw == WRITE &&
	    req->epoch == atomic_read(&mdev->tconn->current_tle_nr))
		start_new_tl_epoch(mdev->tconn);

	/* Update disk stats */
	_drbd_end_io_acct(mdev, req);

	/* If READ failed,
	 * have it be pushed back to the retry work queue,
	 * so it will re-enter __drbd_make_request(),
	 * and be re-assigned to a suitable local or remote path,
	 * or failed if we do not have access to good data anymore.
	 *
	 * Unless it was failed early by __drbd_make_request(),
	 * because no path was available, in which case
	 * it was not even added to the transfer_log.
	 *
	 * READA may fail, and will not be retried.
	 *
	 * WRITE should have used all available paths already.
	 */
	if (!ok && rw == READ && !list_empty(&req->tl_requests))
		req->rq_state |= RQ_POSTPONED;

	if (!(req->rq_state & RQ_POSTPONED)) {
		m->error = ok ? 0 : (error ?: -EIO);
		m->bio = req->master_bio;
		req->master_bio = NULL;
	}
}

static int drbd_req_put_completion_ref(struct drbd_request *req, struct bio_and_error *m, int put)
{
	struct drbd_conf *mdev = req->w.mdev;
	D_ASSERT(m || (req->rq_state & RQ_POSTPONED));

	if (!atomic_sub_and_test(put, &req->completion_ref))
		return 0;

	if (drbd_suspended(mdev)) {
		/* We do not allow completion while suspended.  Re-get a
		 * reference, so whatever happens when this is resumed
		 * may put and complete. */

		D_ASSERT(!(req->rq_state & RQ_COMPLETION_SUSP));
		req->rq_state |= RQ_COMPLETION_SUSP;
		atomic_inc(&req->completion_ref);
		return 0;
	}

	/* else */
	drbd_req_complete(req, m);

	if (req->rq_state & RQ_POSTPONED) {
		/* don't destroy the req object just yet,
		 * but queue it for retry */
		drbd_restart_request(req);
		return 0;
	}

	return 1;
}

/* I'd like this to be the only place that manipulates
 * req->completion_ref and req->kref. */
static void mod_rq_state(struct drbd_request *req, struct bio_and_error *m,
		int clear, int set)
{
	struct drbd_conf *mdev = req->w.mdev;
	unsigned s = req->rq_state;
	int c_put = 0;
	int k_put = 0;

	/* apply */

	req->rq_state &= ~clear;
	req->rq_state |= set;

	/* no change? */
	if (req->rq_state == s)
		return;

	/* intent: get references */

	if (!(s & RQ_LOCAL_PENDING) && (set & RQ_LOCAL_PENDING))
		atomic_inc(&req->completion_ref);

	if (!(s & RQ_NET_PENDING) && (set & RQ_NET_PENDING)) {
		inc_ap_pending(mdev);
		atomic_inc(&req->completion_ref);
	}

	if (!(s & RQ_NET_QUEUED) && (set & RQ_NET_QUEUED))
		atomic_inc(&req->completion_ref);

	if (!(s & RQ_EXP_BARR_ACK) && (set & RQ_EXP_BARR_ACK))
		kref_get(&req->kref); /* wait for the DONE */

	if (!(s & RQ_NET_SENT) && (set & RQ_NET_SENT))
		atomic_add(req->i.size >> 9, &mdev->ap_in_flight);

	/* progress: put references */

	if ((s & RQ_COMPLETION_SUSP) && (clear & RQ_COMPLETION_SUSP))
		++c_put;

	if (!(s & RQ_LOCAL_ABORTED) && (set & RQ_LOCAL_ABORTED)) {
		D_ASSERT(req->rq_state & RQ_LOCAL_PENDING);
		/* local completion may still come in later,
		 * we need to keep the req object around. */
		kref_get(&req->kref);
		++c_put;
	}

	if ((s & RQ_LOCAL_PENDING) && (clear & RQ_LOCAL_PENDING)) {
		if (req->rq_state & RQ_LOCAL_ABORTED)
			++k_put;
		else
			++c_put;
	}

	if ((s & RQ_NET_PENDING) && (clear & RQ_NET_PENDING)) {
		dec_ap_pending(mdev);
		++c_put;
	}

	if ((s & RQ_NET_QUEUED) && (clear & RQ_NET_QUEUED))
		++c_put;

	if ((s & RQ_EXP_BARR_ACK) && !(s & RQ_NET_DONE) && (set & RQ_NET_DONE)) {
		if (req->rq_state & RQ_NET_SENT)
			atomic_sub(req->i.size >> 9, &mdev->ap_in_flight);
		++k_put;
	}

	/* potentially complete and destroy */

	if (k_put || c_put) {
		/* Completion does it's own kref_put.  If we are going to
		 * kref_sub below, we need req to be still around then. */
		int at_least = k_put + !!c_put;
		int refcount = atomic_read(&req->kref.refcount);
		if (refcount < at_least)
			dev_err(DEV,
				"mod_rq_state: Logic BUG: %x -> %x: refcount = %d, should be >= %d\n",
				s, req->rq_state, refcount, at_least);
	}

	/* If we made progress, retry conflicting peer requests, if any. */
	if (req->i.waiting)
		wake_up(&mdev->misc_wait);

	if (c_put)
		k_put += drbd_req_put_completion_ref(req, m, c_put);
	if (k_put)
		kref_sub(&req->kref, k_put, drbd_req_destroy);
}

/* obviously this could be coded as many single functions
 * instead of one huge switch,
 * or by putting the code directly in the respective locations
 * (as it has been before).
 *
 * but having it this way
 *  enforces that it is all in this one place, where it is easier to audit,
 *  it makes it obvious that whatever "event" "happens" to a request should
 *  happen "atomically" within the req_lock,
 *  and it enforces that we have to think in a very structured manner
 *  about the "events" that may happen to a request during its life time ...
 */
int __req_mod(struct drbd_request *req, enum drbd_req_event what,
		struct bio_and_error *m)
{
	struct drbd_conf *mdev = req->w.mdev;
	struct net_conf *nc;
	int p, rv = 0;

	if (m)
		m->bio = NULL;

	switch (what) {
	default:
		dev_err(DEV, "LOGIC BUG in %s:%u\n", __FILE__ , __LINE__);
		break;

	/* does not happen...
	 * initialization done in drbd_req_new
	case CREATED:
		break;
		*/

	case TO_BE_SENT: /* via network */
		/* reached via __drbd_make_request
		 * and from w_read_retry_remote */
		D_ASSERT(!(req->rq_state & RQ_NET_MASK));
		rcu_read_lock();
		nc = rcu_dereference(mdev->tconn->net_conf);
		p = nc->wire_protocol;
		rcu_read_unlock();
		req->rq_state |=
			p == DRBD_PROT_C ? RQ_EXP_WRITE_ACK :
			p == DRBD_PROT_B ? RQ_EXP_RECEIVE_ACK : 0;
		mod_rq_state(req, m, 0, RQ_NET_PENDING);
		break;

	case TO_BE_SUBMITTED: /* locally */
		/* reached via __drbd_make_request */
		D_ASSERT(!(req->rq_state & RQ_LOCAL_MASK));
		mod_rq_state(req, m, 0, RQ_LOCAL_PENDING);
		break;

	case COMPLETED_OK:
		if (req->rq_state & RQ_WRITE)
			mdev->writ_cnt += req->i.size >> 9;
		else
			mdev->read_cnt += req->i.size >> 9;

		mod_rq_state(req, m, RQ_LOCAL_PENDING,
				RQ_LOCAL_COMPLETED|RQ_LOCAL_OK);
		break;

	case ABORT_DISK_IO:
		mod_rq_state(req, m, 0, RQ_LOCAL_ABORTED);
		break;

	case READ_COMPLETED_WITH_ERROR:
		drbd_set_out_of_sync(mdev, req->i.sector, req->i.size);
		/* fall through. */
	case WRITE_COMPLETED_WITH_ERROR:
		__drbd_chk_io_error(mdev, DRBD_IO_ERROR);
		/* fall through. */
	case READ_AHEAD_COMPLETED_WITH_ERROR:
		/* it is legal to fail READA, no __drbd_chk_io_error in that case. */
		mod_rq_state(req, m, RQ_LOCAL_PENDING, RQ_LOCAL_COMPLETED);
		break;

	case QUEUE_FOR_NET_READ:
		/* READ or READA, and
		 * no local disk,
		 * or target area marked as invalid,
		 * or just got an io-error. */
		/* from __drbd_make_request
		 * or from bio_endio during read io-error recovery */

		/* So we can verify the handle in the answer packet.
		 * Corresponding drbd_remove_request_interval is in
		 * drbd_req_complete() */
		D_ASSERT(drbd_interval_empty(&req->i));
		drbd_insert_interval(&mdev->read_requests, &req->i);

		set_bit(UNPLUG_REMOTE, &mdev->flags);

		D_ASSERT(req->rq_state & RQ_NET_PENDING);
		D_ASSERT((req->rq_state & RQ_LOCAL_MASK) == 0);
		mod_rq_state(req, m, 0, RQ_NET_QUEUED);
		req->w.cb = w_send_read_req;
		drbd_queue_work(&mdev->tconn->sender_work, &req->w);
		break;

	case QUEUE_FOR_NET_WRITE:
		/* assert something? */
		/* from __drbd_make_request only */

		/* Corresponding drbd_remove_request_interval is in
		 * drbd_req_complete() */
		D_ASSERT(drbd_interval_empty(&req->i));
		drbd_insert_interval(&mdev->write_requests, &req->i);

		/* NOTE
		 * In case the req ended up on the transfer log before being
		 * queued on the worker, it could lead to this request being
		 * missed during cleanup after connection loss.
		 * So we have to do both operations here,
		 * within the same lock that protects the transfer log.
		 *
		 * _req_add_to_epoch(req); this has to be after the
		 * _maybe_start_new_epoch(req); which happened in
		 * __drbd_make_request, because we now may set the bit
		 * again ourselves to close the current epoch.
		 *
		 * Add req to the (now) current epoch (barrier). */

		/* otherwise we may lose an unplug, which may cause some remote
		 * io-scheduler timeout to expire, increasing maximum latency,
		 * hurting performance. */
		set_bit(UNPLUG_REMOTE, &mdev->flags);

		/* queue work item to send data */
		D_ASSERT(req->rq_state & RQ_NET_PENDING);
		mod_rq_state(req, m, 0, RQ_NET_QUEUED|RQ_EXP_BARR_ACK);
		req->w.cb =  w_send_dblock;
		drbd_queue_work(&mdev->tconn->sender_work, &req->w);

		/* close the epoch, in case it outgrew the limit */
		rcu_read_lock();
		nc = rcu_dereference(mdev->tconn->net_conf);
		p = nc->max_epoch_size;
		rcu_read_unlock();
		if (mdev->tconn->current_tle_writes >= p)
			start_new_tl_epoch(mdev->tconn);

		break;

	case QUEUE_FOR_SEND_OOS:
		mod_rq_state(req, m, 0, RQ_NET_QUEUED);
		req->w.cb =  w_send_out_of_sync;
		drbd_queue_work(&mdev->tconn->sender_work, &req->w);
		break;

	case READ_RETRY_REMOTE_CANCELED:
	case SEND_CANCELED:
	case SEND_FAILED:
		/* real cleanup will be done from tl_clear.  just update flags
		 * so it is no longer marked as on the worker queue */
		mod_rq_state(req, m, RQ_NET_QUEUED, 0);
		break;

	case HANDED_OVER_TO_NETWORK:
		/* assert something? */
		if (bio_data_dir(req->master_bio) == WRITE &&
		    !(req->rq_state & (RQ_EXP_RECEIVE_ACK | RQ_EXP_WRITE_ACK))) {
			/* this is what is dangerous about protocol A:
			 * pretend it was successfully written on the peer. */
			if (req->rq_state & RQ_NET_PENDING)
				mod_rq_state(req, m, RQ_NET_PENDING, RQ_NET_OK);
			/* else: neg-ack was faster... */
			/* it is still not yet RQ_NET_DONE until the
			 * corresponding epoch barrier got acked as well,
			 * so we know what to dirty on connection loss */
		}
		mod_rq_state(req, m, RQ_NET_QUEUED, RQ_NET_SENT);
		break;

	case OOS_HANDED_TO_NETWORK:
		/* Was not set PENDING, no longer QUEUED, so is now DONE
		 * as far as this connection is concerned. */
		mod_rq_state(req, m, RQ_NET_QUEUED, RQ_NET_DONE);
		break;

	case CONNECTION_LOST_WHILE_PENDING:
		/* transfer log cleanup after connection loss */
		mod_rq_state(req, m,
				RQ_NET_OK|RQ_NET_PENDING|RQ_COMPLETION_SUSP,
				RQ_NET_DONE);
		break;

	case DISCARD_WRITE:
		/* for discarded conflicting writes of multiple primaries,
		 * there is no need to keep anything in the tl, potential
		 * node crashes are covered by the activity log.
		 *
		 * If this request had been marked as RQ_POSTPONED before,
		 * it will actually not be discarded, but "restarted",
		 * resubmitted from the retry worker context. */
		D_ASSERT(req->rq_state & RQ_NET_PENDING);
		D_ASSERT(req->rq_state & RQ_EXP_WRITE_ACK);
		mod_rq_state(req, m, RQ_NET_PENDING, RQ_NET_DONE|RQ_NET_OK);
		break;

	case WRITE_ACKED_BY_PEER_AND_SIS:
		req->rq_state |= RQ_NET_SIS;
	case WRITE_ACKED_BY_PEER:
		D_ASSERT(req->rq_state & RQ_EXP_WRITE_ACK);
		/* protocol C; successfully written on peer.
		 * Nothing more to do here.
		 * We want to keep the tl in place for all protocols, to cater
		 * for volatile write-back caches on lower level devices. */

		goto ack_common;
	case RECV_ACKED_BY_PEER:
		D_ASSERT(req->rq_state & RQ_EXP_RECEIVE_ACK);
		/* protocol B; pretends to be successfully written on peer.
		 * see also notes above in HANDED_OVER_TO_NETWORK about
		 * protocol != C */
	ack_common:
		D_ASSERT(req->rq_state & RQ_NET_PENDING);
		mod_rq_state(req, m, RQ_NET_PENDING, RQ_NET_OK);
		break;

	case POSTPONE_WRITE:
		D_ASSERT(req->rq_state & RQ_EXP_WRITE_ACK);
		/* If this node has already detected the write conflict, the
		 * worker will be waiting on misc_wait.  Wake it up once this
		 * request has completed locally.
		 */
		D_ASSERT(req->rq_state & RQ_NET_PENDING);
		req->rq_state |= RQ_POSTPONED;
		if (req->i.waiting)
			wake_up(&mdev->misc_wait);
		/* Do not clear RQ_NET_PENDING. This request will make further
		 * progress via restart_conflicting_writes() or
		 * fail_postponed_requests(). Hopefully. */
		break;

	case NEG_ACKED:
		mod_rq_state(req, m, RQ_NET_OK|RQ_NET_PENDING, RQ_NET_DONE);
		break;

	case FAIL_FROZEN_DISK_IO:
		if (!(req->rq_state & RQ_LOCAL_COMPLETED))
			break;
		mod_rq_state(req, m, RQ_COMPLETION_SUSP, 0);
		break;

	case RESTART_FROZEN_DISK_IO:
		if (!(req->rq_state & RQ_LOCAL_COMPLETED))
			break;

		mod_rq_state(req, m,
				RQ_COMPLETION_SUSP|RQ_LOCAL_COMPLETED,
				RQ_LOCAL_PENDING);

		rv = MR_READ;
		if (bio_data_dir(req->master_bio) == WRITE)
			rv = MR_WRITE;

		get_ldev(mdev); /* always succeeds in this call path */
		req->w.cb = w_restart_disk_io;
		drbd_queue_work(&mdev->tconn->sender_work, &req->w);
		break;

<<<<<<< HEAD
	case RESEND:
=======
	case resend:
		/* Simply complete (local only) READs. */
		if (!(req->rq_state & RQ_WRITE) && !req->w.cb) {
			_req_may_be_done(req, m);
			break;
		}

>>>>>>> 58b02ec5
		/* If RQ_NET_OK is already set, we got a P_WRITE_ACK or P_RECV_ACK
		   before the connection loss (B&C only); only P_BARRIER_ACK
		   (or the local completion?) was missing when we suspended.
		   Throwing them out of the TL here by pretending we got a BARRIER_ACK.
		   During connection handshake, we ensure that the peer was not rebooted. */
		if (!(req->rq_state & RQ_NET_OK)) {
			/* FIXME could this possibly be a req->w.cb == w_send_out_of_sync?
			 * in that case we must not set RQ_NET_PENDING. */

			mod_rq_state(req, m, RQ_COMPLETION_SUSP, RQ_NET_QUEUED|RQ_NET_PENDING);
			if (req->w.cb) {
				drbd_queue_work(&mdev->tconn->sender_work, &req->w);
				rv = req->rq_state & RQ_WRITE ? MR_WRITE : MR_READ;
			} /* else: FIXME can this happen? */
			break;
		}
		/* else, fall through to BARRIER_ACKED */

	case BARRIER_ACKED:
		/* barrier ack for READ requests does not make sense */
		if (!(req->rq_state & RQ_WRITE))
			break;

		if (req->rq_state & RQ_NET_PENDING) {
			/* barrier came in before all requests were acked.
			 * this is bad, because if the connection is lost now,
			 * we won't be able to clean them up... */
			dev_err(DEV, "FIXME (BARRIER_ACKED but pending)\n");
		}
		/* Allowed to complete requests, even while suspended.
		 * As this is called for all requests within a matching epoch,
		 * we need to filter, and only set RQ_NET_DONE for those that
		 * have actually been on the wire. */
		mod_rq_state(req, m, RQ_COMPLETION_SUSP,
				(req->rq_state & RQ_NET_MASK) ? RQ_NET_DONE : 0);
		break;

	case DATA_RECEIVED:
		D_ASSERT(req->rq_state & RQ_NET_PENDING);
		mod_rq_state(req, m, RQ_NET_PENDING, RQ_NET_OK|RQ_NET_DONE);
		break;
	};

	return rv;
}

/* we may do a local read if:
 * - we are consistent (of course),
 * - or we are generally inconsistent,
 *   BUT we are still/already IN SYNC for this area.
 *   since size may be bigger than BM_BLOCK_SIZE,
 *   we may need to check several bits.
 */
STATIC bool drbd_may_do_local_read(struct drbd_conf *mdev, sector_t sector, int size)
{
	unsigned long sbnr, ebnr;
	sector_t esector, nr_sectors;

	if (mdev->state.disk == D_UP_TO_DATE)
		return true;
	if (mdev->state.disk != D_INCONSISTENT)
		return false;
	esector = sector + (size >> 9) - 1;
	nr_sectors = drbd_get_capacity(mdev->this_bdev);
	D_ASSERT(sector  < nr_sectors);
	D_ASSERT(esector < nr_sectors);

	sbnr = BM_SECT_TO_BIT(sector);
	ebnr = BM_SECT_TO_BIT(esector);

	return drbd_bm_count_bits(mdev, sbnr, ebnr) == 0;
}

static bool remote_due_to_read_balancing(struct drbd_conf *mdev, sector_t sector,
		enum drbd_read_balancing rbm)
{
	struct backing_dev_info *bdi;
	int stripe_shift;

	switch (rbm) {
	case RB_CONGESTED_REMOTE:
		bdi = &mdev->ldev->backing_bdev->bd_disk->queue->backing_dev_info;
		return bdi_read_congested(bdi);
	case RB_LEAST_PENDING:
		return atomic_read(&mdev->local_cnt) >
			atomic_read(&mdev->ap_pending_cnt) + atomic_read(&mdev->rs_pending_cnt);
	case RB_32K_STRIPING:  /* stripe_shift = 15 */
	case RB_64K_STRIPING:
	case RB_128K_STRIPING:
	case RB_256K_STRIPING:
	case RB_512K_STRIPING:
	case RB_1M_STRIPING:   /* stripe_shift = 20 */
		stripe_shift = (rbm - RB_32K_STRIPING + 15);
		return (sector >> (stripe_shift - 9)) & 1;
	case RB_ROUND_ROBIN:
		return test_and_change_bit(READ_BALANCE_RR, &mdev->flags);
	case RB_PREFER_REMOTE:
		return true;
	case RB_PREFER_LOCAL:
	default:
		return false;
	}
}

/*
 * complete_conflicting_writes  -  wait for any conflicting write requests
 *
 * The write_requests tree contains all active write requests which we
 * currently know about.  Wait for any requests to complete which conflict with
 * the new one.
 *
 * Only way out: remove the conflicting intervals from the tree.
 */
static void complete_conflicting_writes(struct drbd_request *req)
{
	DEFINE_WAIT(wait);
	struct drbd_conf *mdev = req->w.mdev;
	struct drbd_interval *i;
	sector_t sector = req->i.sector;
	int size = req->i.size;

	i = drbd_find_overlap(&mdev->write_requests, sector, size);
	if (!i)
		return;

	for (;;) {
		prepare_to_wait(&mdev->misc_wait, &wait, TASK_UNINTERRUPTIBLE);
		i = drbd_find_overlap(&mdev->write_requests, sector, size);
		if (!i)
			break;
		/* Indicate to wake up device->misc_wait on progress.  */
		i->waiting = true;
		spin_unlock_irq(&mdev->tconn->req_lock);
		schedule();
		spin_lock_irq(&mdev->tconn->req_lock);
	}
	finish_wait(&mdev->misc_wait, &wait);
}

/* called within req_lock and rcu_read_lock() */
static void maybe_pull_ahead(struct drbd_conf *mdev)
{
	struct drbd_tconn *tconn = mdev->tconn;
	struct net_conf *nc;
	bool congested = false;
	enum drbd_on_congestion on_congestion;

	nc = rcu_dereference(tconn->net_conf);
	on_congestion = nc ? nc->on_congestion : OC_BLOCK;
	if (on_congestion == OC_BLOCK ||
	    tconn->agreed_pro_version < 96)
		return;

	/* If I don't even have good local storage, we can not reasonably try
	 * to pull ahead of the peer. We also need the local reference to make
	 * sure mdev->act_log is there.
	 */
	if (!get_ldev_if_state(mdev, D_UP_TO_DATE))
		return;

	if (nc->cong_fill &&
	    atomic_read(&mdev->ap_in_flight) >= nc->cong_fill) {
		dev_info(DEV, "Congestion-fill threshold reached\n");
		congested = true;
	}

	if (mdev->act_log->used >= nc->cong_extents) {
		dev_info(DEV, "Congestion-extents threshold reached\n");
		congested = true;
	}

	if (congested) {
		if (mdev->tconn->current_tle_writes)
			/* start a new epoch for non-mirrored writes */
			start_new_tl_epoch(mdev->tconn);

		if (on_congestion == OC_PULL_AHEAD)
			_drbd_set_state(_NS(mdev, conn, C_AHEAD), 0, NULL);
		else  /*nc->on_congestion == OC_DISCONNECT */
			_drbd_set_state(_NS(mdev, conn, C_DISCONNECTING), 0, NULL);
	}
	put_ldev(mdev);
}

/* If this returns false, and req->private_bio is still set,
 * this should be submitted locally.
 *
 * If it returns false, but req->private_bio is not set,
 * we do not have access to good data :(
 *
 * Otherwise, this destroys req->private_bio, if any,
 * and returns true.
 */
static bool do_remote_read(struct drbd_request *req)
{
	struct drbd_conf *mdev = req->w.mdev;
	enum drbd_read_balancing rbm;

	if (req->private_bio) {
		if (!drbd_may_do_local_read(mdev,
					req->i.sector, req->i.size)) {
			bio_put(req->private_bio);
			req->private_bio = NULL;
			put_ldev(mdev);
		}
	}

	if (mdev->state.pdsk != D_UP_TO_DATE)
		return false;

	if (req->private_bio == NULL)
		return true;

	/* TODO: improve read balancing decisions, take into account drbd
	 * protocol, pending requests etc. */

	rcu_read_lock();
	rbm = rcu_dereference(mdev->ldev->disk_conf)->read_balancing;
	rcu_read_unlock();

	if (rbm == RB_PREFER_LOCAL && req->private_bio)
		return false; /* submit locally */

	if (remote_due_to_read_balancing(mdev, req->i.sector, rbm)) {
		if (req->private_bio) {
			bio_put(req->private_bio);
			req->private_bio = NULL;
			put_ldev(mdev);
		}
		return true;
	}

	return false;
}

/* returns number of connections (== 1, for drbd 8.4)
 * expected to actually write this data,
 * which does NOT include those that we are L_AHEAD for. */
static int drbd_process_write_request(struct drbd_request *req)
{
	struct drbd_conf *mdev = req->w.mdev;
	int remote, send_oos;

	rcu_read_lock();
	remote = drbd_should_do_remote(mdev->state);
	if (remote) {
		maybe_pull_ahead(mdev);
		remote = drbd_should_do_remote(mdev->state);
	}
	send_oos = drbd_should_send_out_of_sync(mdev->state);
	rcu_read_unlock();

	/* Need to replicate writes.  Unless it is an empty flush,
	 * which is better mapped to a DRBD P_BARRIER packet,
	 * also for drbd wire protocol compatibility reasons.
	 * If this was a flush, just start a new epoch.
	 * Unless the current epoch was empty anyways, or we are not currently
	 * replicating, in which case there is no point. */
	if (unlikely(req->i.size == 0)) {
		/* The only size==0 bios we expect are empty flushes. */
		D_ASSERT(req->master_bio->bi_rw & DRBD_REQ_FLUSH);
		if (remote && mdev->tconn->current_tle_writes)
			start_new_tl_epoch(mdev->tconn);
		return 0;
	}

	if (!remote && !send_oos)
		return 0;

	D_ASSERT(!(remote && send_oos));

	if (remote) {
		_req_mod(req, TO_BE_SENT);
		_req_mod(req, QUEUE_FOR_NET_WRITE);
	} else if (drbd_set_out_of_sync(mdev, req->i.sector, req->i.size))
		_req_mod(req, QUEUE_FOR_SEND_OOS);

	return remote;
}

static void
drbd_submit_req_private_bio(struct drbd_request *req)
{
	struct drbd_conf *mdev = req->w.mdev;
	struct bio *bio = req->private_bio;
	const int rw = bio_rw(bio);

	bio->bi_bdev = mdev->ldev->backing_bdev;

	/* State may have changed since we grabbed our reference on the
	 * ->ldev member. Double check, and short-circuit to endio.
	 * In case the last activity log transaction failed to get on
	 * stable storage, and this is a WRITE, we may not even submit
	 * this bio. */
	if (get_ldev(mdev)) {
		if (drbd_insert_fault(mdev,
				      rw == WRITE ? DRBD_FAULT_DT_WR
				    : rw == READ  ? DRBD_FAULT_DT_RD
				    :               DRBD_FAULT_DT_RA))
			bio_endio(bio, -EIO);
		else
			generic_make_request(bio);
		put_ldev(mdev);
	} else
		bio_endio(bio, -EIO);
}

void __drbd_make_request(struct drbd_conf *mdev, struct bio *bio, unsigned long start_time)
{
	const int rw = bio_rw(bio);
	struct bio_and_error m = { NULL, };
	struct drbd_request *req;
	bool no_remote = false;

	/* allocate outside of all locks; */
	req = drbd_req_new(mdev, bio);
	if (!req) {
		dec_ap_bio(mdev);
		/* only pass the error to the upper layers.
		 * if user cannot handle io errors, that's not our business. */
		dev_err(DEV, "could not kmalloc() req\n");
		bio_endio(bio, -ENOMEM);
		return;
	}
	req->start_time = start_time;

	if (!get_ldev(mdev)) {
		bio_put(req->private_bio);
		req->private_bio = NULL;
	}

	/* For WRITES going to the local disk, grab a reference on the target
	 * extent.  This waits for any resync activity in the corresponding
	 * resync extent to finish, and, if necessary, pulls in the target
	 * extent into the activity log, which involves further disk io because
	 * of transactional on-disk meta data updates.
	 * Empty flushes don't need to go into the activity log, they can only
	 * flush data for pending writes which are already in there. */
	if (rw == WRITE && req->private_bio && req->i.size
	&& !test_bit(AL_SUSPENDED, &mdev->flags)) {
		req->rq_state |= RQ_IN_ACT_LOG;
		drbd_al_begin_io(mdev, &req->i);
	}

	spin_lock_irq(&mdev->tconn->req_lock);
	if (rw == WRITE) {
		/* This may temporarily give up the req_lock,
		 * but will re-aquire it before it returns here.
		 * Needs to be before the check on drbd_suspended() */
		complete_conflicting_writes(req);
	}

	/* no more giving up req_lock from now on! */

	if (drbd_suspended(mdev)) {
		/* push back and retry: */
		req->rq_state |= RQ_POSTPONED;
		if (req->private_bio) {
			bio_put(req->private_bio);
			req->private_bio = NULL;
		}
		goto out;
	}

	/* Update disk stats */
	_drbd_start_io_acct(mdev, req, bio);

	/* We fail READ/READA early, if we can not serve it.
	 * We must do this before req is registered on any lists.
	 * Otherwise, drbd_req_complete() will queue failed READ for retry. */
	if (rw != WRITE) {
		if (!do_remote_read(req) && !req->private_bio)
			goto nodata;
	}

	/* which transfer log epoch does this belong to? */
	req->epoch = atomic_read(&mdev->tconn->current_tle_nr);
	if (rw == WRITE)
		mdev->tconn->current_tle_writes++;

	/* no point in adding empty flushes to the transfer log,
	 * they are mapped to drbd barriers already. */
	if (likely(req->i.size!=0))
		list_add_tail(&req->tl_requests, &mdev->tconn->transfer_log);

	if (rw == WRITE) {
		if (!drbd_process_write_request(req))
			no_remote = true;
	} else {
		/* We either have a private_bio, or we can read from remote.
		 * Otherwise we had done the goto nodata above. */
		if (req->private_bio == NULL) {
			_req_mod(req, TO_BE_SENT);
			_req_mod(req, QUEUE_FOR_NET_READ);
		} else
			no_remote = true;
	}

	if (req->private_bio) {
		/* needs to be marked within the same spinlock */
		_req_mod(req, TO_BE_SUBMITTED);
		/* but we need to give up the spinlock to submit */
		spin_unlock_irq(&mdev->tconn->req_lock);
		drbd_submit_req_private_bio(req);
		spin_lock_irq(&mdev->tconn->req_lock);
	} else if (no_remote) {
nodata:
		if (DRBD_ratelimit(5*HZ, 5))
			dev_err(DEV, "IO ERROR: neither local nor remote disk\n");
		/* A write may have been queued for send_oos, however.
		 * So we can not simply free it, we must go through drbd_req_put_completion_ref() */
	}

out:
	if (drbd_req_put_completion_ref(req, &m, 1))
		kref_put(&req->kref, drbd_req_destroy);
	spin_unlock_irq(&mdev->tconn->req_lock);

	if (m.bio)
		complete_master_bio(mdev, &m);
	return;
}

MAKE_REQUEST_TYPE drbd_make_request(struct request_queue *q, struct bio *bio)
{
	struct drbd_conf *mdev = (struct drbd_conf *) q->queuedata;
	unsigned long start_time;

	/* We never supported BIO_RW_BARRIER.
	 * We don't need to, anymore, either: starting with kernel 2.6.36,
	 * we have REQ_FUA and REQ_FLUSH, which will be handled transparently
	 * by the block layer. */
	if (unlikely(bio->bi_rw & DRBD_REQ_HARDBARRIER)) {
		bio_endio(bio, -EOPNOTSUPP);
		MAKE_REQUEST_RETURN;
	}

	start_time = jiffies;

	/*
	 * what we "blindly" assume:
	 */
	D_ASSERT(IS_ALIGNED(bio->bi_size, 512));

	inc_ap_bio(mdev);
	__drbd_make_request(mdev, bio, start_time);

	MAKE_REQUEST_RETURN;
}

/* This is called by bio_add_page().
 *
 * q->max_hw_sectors and other global limits are already enforced there.
 *
 * We need to call down to our lower level device,
 * in case it has special restrictions.
 *
 * We also may need to enforce configured max-bio-bvecs limits.
 *
 * As long as the BIO is empty we have to allow at least one bvec,
 * regardless of size and offset, so no need to ask lower levels.
 */
int drbd_merge_bvec(struct request_queue *q,
#ifdef HAVE_bvec_merge_data
		struct bvec_merge_data *bvm,
#else
		struct bio *bvm,
#endif
		struct bio_vec *bvec)
{
	struct drbd_conf *mdev = (struct drbd_conf *) q->queuedata;
	unsigned int bio_size = bvm->bi_size;
	int limit = DRBD_MAX_BIO_SIZE;
	int backing_limit;

	if (bio_size && get_ldev(mdev)) {
		struct request_queue * const b =
			mdev->ldev->backing_bdev->bd_disk->queue;
		if (b->merge_bvec_fn) {
			backing_limit = b->merge_bvec_fn(b, bvm, bvec);
			limit = min(limit, backing_limit);
		}
		put_ldev(mdev);
	}
	return limit;
}

struct drbd_request *find_oldest_request(struct drbd_tconn *tconn)
{
	/* Walk the transfer log,
	 * and find the oldest not yet completed request */
	struct drbd_request *r;
	list_for_each_entry(r, &tconn->transfer_log, tl_requests) {
		if (atomic_read(&r->completion_ref))
			return r;
	}
	return NULL;
}

void request_timer_fn(unsigned long data)
{
	struct drbd_conf *mdev = (struct drbd_conf *) data;
	struct drbd_tconn *tconn = mdev->tconn;
	struct drbd_request *req; /* oldest request */
	struct net_conf *nc;
	unsigned long ent = 0, dt = 0, et, nt; /* effective timeout = ko_count * timeout */
	unsigned long now;

	rcu_read_lock();
	nc = rcu_dereference(tconn->net_conf);
	if (nc && mdev->state.conn >= C_WF_REPORT_PARAMS)
		ent = nc->timeout * HZ/10 * nc->ko_count;

	if (get_ldev(mdev)) { /* implicit state.disk >= D_INCONSISTENT */
		dt = rcu_dereference(mdev->ldev->disk_conf)->disk_timeout * HZ / 10;
		put_ldev(mdev);
	}
	rcu_read_unlock();

	et = min_not_zero(dt, ent);

	if (!et)
		return; /* Recurring timer stopped */

	now = jiffies;

	spin_lock_irq(&tconn->req_lock);
	req = find_oldest_request(tconn);
	if (!req) {
		spin_unlock_irq(&tconn->req_lock);
		mod_timer(&mdev->request_timer, now + et);
		return;
	}

	/* The request is considered timed out, if
	 * - we have some effective timeout from the configuration,
	 *   with above state restrictions applied,
	 * - the oldest request is waiting for a response from the network
	 *   resp. the local disk,
	 * - the oldest request is in fact older than the effective timeout,
	 * - the connection was established (resp. disk was attached)
	 *   for longer than the timeout already.
	 * Note that for 32bit jiffies and very stable connections/disks,
	 * we may have a wrap around, which is catched by
	 *   !time_in_range(now, last_..._jif, last_..._jif + timeout).
	 *
	 * Side effect: once per 32bit wrap-around interval, which means every
	 * ~198 days with 250 HZ, we have a window where the timeout would need
	 * to expire twice (worst case) to become effective. Good enough.
	 */
	if (ent && req->rq_state & RQ_NET_PENDING &&
		 time_after(now, req->start_time + ent) &&
		!time_in_range(now, tconn->last_reconnect_jif, tconn->last_reconnect_jif + ent)) {
		dev_warn(DEV, "Remote failed to finish a request within ko-count * timeout\n");
		_drbd_set_state(_NS(mdev, conn, C_TIMEOUT), CS_VERBOSE | CS_HARD, NULL);
	}
	if (dt && req->rq_state & RQ_LOCAL_PENDING && req->w.mdev == mdev &&
		 time_after(now, req->start_time + dt) &&
		!time_in_range(now, mdev->last_reattach_jif, mdev->last_reattach_jif + dt)) {
		dev_warn(DEV, "Local backing device failed to meet the disk-timeout\n");
		__drbd_chk_io_error(mdev, DRBD_FORCE_DETACH);
	}
	nt = (time_after(now, req->start_time + et) ? now : req->start_time) + et;
	spin_unlock_irq(&tconn->req_lock);
	mod_timer(&mdev->request_timer, nt);
}<|MERGE_RESOLUTION|>--- conflicted
+++ resolved
@@ -714,17 +714,13 @@
 		drbd_queue_work(&mdev->tconn->sender_work, &req->w);
 		break;
 
-<<<<<<< HEAD
 	case RESEND:
-=======
-	case resend:
 		/* Simply complete (local only) READs. */
 		if (!(req->rq_state & RQ_WRITE) && !req->w.cb) {
-			_req_may_be_done(req, m);
+			mod_rq_state(req, m, RQ_COMPLETION_SUSP, 0);
 			break;
 		}
 
->>>>>>> 58b02ec5
 		/* If RQ_NET_OK is already set, we got a P_WRITE_ACK or P_RECV_ACK
 		   before the connection loss (B&C only); only P_BARRIER_ACK
 		   (or the local completion?) was missing when we suspended.
