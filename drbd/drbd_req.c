/*
-*- linux-c -*-
   drbd_req.c
   Kernel module for 2.6.x Kernels

   This file is part of DRBD by Philipp Reisner and Lars Ellenberg.

   Copyright (C) 2001-2007, LINBIT Information Technologies GmbH.
   Copyright (C) 1999-2007, Philipp Reisner <philipp.reisner@linbit.com>.
   Copyright (C) 2002-2007, Lars Ellenberg <lars.ellenberg@linbit.com>.

   drbd is free software; you can redistribute it and/or modify
   it under the terms of the GNU General Public License as published by
   the Free Software Foundation; either version 2, or (at your option)
   any later version.

   drbd is distributed in the hope that it will be useful,
   but WITHOUT ANY WARRANTY; without even the implied warranty of
   MERCHANTABILITY or FITNESS FOR A PARTICULAR PURPOSE.  See the
   GNU General Public License for more details.

   You should have received a copy of the GNU General Public License
   along with drbd; see the file COPYING.  If not, write to
   the Free Software Foundation, 675 Mass Ave, Cambridge, MA 02139, USA.

 */

#include <linux/autoconf.h>
#include <linux/module.h>

#include <linux/slab.h>
#include <linux/drbd.h>
#include "drbd_int.h"
#include "drbd_req.h"

/* outside of the ifdef
 * because of the _print_rq_state(,FIXME) in barrier_acked */
void _print_rq_state(struct drbd_request *req, const char *txt)
{
	const unsigned long s = req->rq_state;
	struct drbd_conf *mdev = req->mdev;
	const int rw = (req->master_bio == NULL ||
			bio_data_dir(req->master_bio) == WRITE) ?
		'W' : 'R';

	INFO("%s %p %c L%c%c%cN%c%c%c%c%c %u (%llus +%u) %s\n",
	     txt, req, rw,
	     s & RQ_LOCAL_PENDING ? 'p' : '-',
	     s & RQ_LOCAL_COMPLETED ? 'c' : '-',
	     s & RQ_LOCAL_OK ? 'o' : '-',
	     s & RQ_NET_PENDING ? 'p' : '-',
	     s & RQ_NET_QUEUED ? 'q' : '-',
	     s & RQ_NET_SENT ? 's' : '-',
	     s & RQ_NET_DONE ? 'd' : '-',
	     s & RQ_NET_OK ? 'o' : '-',
	     req->epoch,
	     (unsigned long long)req->sector,
	     req->size,
	     conns_to_name(mdev->state.conn));
}

/* #define VERBOSE_REQUEST_CODE */
#if defined(VERBOSE_REQUEST_CODE) || defined(ENABLE_DYNAMIC_TRACE)
void _print_req_mod(struct drbd_request *req, enum drbd_req_event what)
{
	struct drbd_conf *mdev = req->mdev;
	const int rw = (req->master_bio == NULL ||
			bio_data_dir(req->master_bio) == WRITE) ?
		'W' : 'R';

	static const char *rq_event_names[] = {
		[created] = "created",
		[to_be_send] = "to_be_send",
		[to_be_submitted] = "to_be_submitted",
		[queue_for_net_write] = "queue_for_net_write",
		[queue_for_net_read] = "queue_for_net_read",
		[send_canceled] = "send_canceled",
		[send_failed] = "send_failed",
		[handed_over_to_network] = "handed_over_to_network",
		[connection_lost_while_pending] =
					"connection_lost_while_pending",
		[recv_acked_by_peer] = "recv_acked_by_peer",
		[write_acked_by_peer] = "write_acked_by_peer",
		[neg_acked] = "neg_acked",
		[conflict_discarded_by_peer] = "conflict_discarded_by_peer",
		[barrier_acked] = "barrier_acked",
		[data_received] = "data_received",
		[read_completed_with_error] = "read_completed_with_error",
		[write_completed_with_error] = "write_completed_with_error",
		[completed_ok] = "completed_ok",
	};

	INFO("_req_mod(%p %c ,%s)\n", req, rw, rq_event_names[what]);
}

# ifdef ENABLE_DYNAMIC_TRACE
#  define print_rq_state(R, T) \
	MTRACE(TraceTypeRq, TraceLvlMetrics, _print_rq_state(R, T);)
#  define print_req_mod(T, W)  \
	MTRACE(TraceTypeRq, TraceLvlMetrics, _print_req_mod(T, W);)
# else
#  define print_rq_state(R, T) _print_rq_state(R, T)
#  define print_req_mod(T, W)  _print_req_mod(T, W)
# endif

#else
#define print_rq_state(R, T)
#define print_req_mod(T, W)
#endif

static void _req_is_done(struct drbd_conf *mdev,
	struct drbd_request *req, const int rw)
{
	const unsigned long s = req->rq_state;
	/* if it was a write, we may have to set the corresponding
	 * bit(s) out-of-sync first. If it had a local part, we need to
	 * release the reference to the activity log. */
	if (rw == WRITE) {
		/* remove it from the transfer log.
		 * well, only if it had been there in the first
		 * place... if it had not (local only or conflicting
		 * and never sent), it should still be "empty" as
		 * initialised in drbd_req_new(), so we can list_del() it
		 * here unconditionally */
		list_del(&req->tl_requests);
		/* Set out-of-sync unless both OK flags are set
		 * (local only or remote failed).
		 * Other places where we set out-of-sync:
		 * READ with local io-error */
		if (!(s & RQ_NET_OK) || !(s & RQ_LOCAL_OK))
			drbd_set_out_of_sync(mdev, req->sector, req->size);

		if ((s & RQ_NET_OK) && (s & RQ_LOCAL_OK) && (s & RQ_NET_SIS))
			drbd_set_in_sync(mdev, req->sector, req->size);

		/* one might be tempted to move the drbd_al_complete_io
		 * to the local io completion callback drbd_endio_pri.
		 * but, if this was a mirror write, we may only
		 * drbd_al_complete_io after this is RQ_NET_DONE,
		 * otherwise the extent could be dropped from the al
		 * before it has actually been written on the peer.
		 * if we crash before our peer knows about the request,
		 * but after the extent has been dropped from the al,
		 * we would forget to resync the corresponding extent.
		 */
		if (s & RQ_LOCAL_MASK) {
			if (inc_local_if_state(mdev, Failed)) {
				drbd_al_complete_io(mdev, req->sector);
				dec_local(mdev);
			} else {
				WARN("Should have called drbd_al_complete_io(, %llu), "
				     "but my Disk seems to have failed :(\n",
				     (unsigned long long) req->sector);
			}
		}
	}

	/* if it was a local io error, we want to notify our
	 * peer about that, and see if we need to
	 * detach the disk and stuff.
	 * to avoid allocating some special work
	 * struct, reuse the request. */

	/* THINK
	 * why do we do this not when we detect the error,
	 * but delay it until it is "done", i.e. possibly
	 * until the next barrier ack? */

	if (rw == WRITE &&
	    (( s & RQ_LOCAL_MASK) && !(s & RQ_LOCAL_OK))) {
		if (!(req->w.list.next == LIST_POISON1 ||
		      list_empty(&req->w.list))) {
			/* DEBUG ASSERT only; if this triggers, we
			 * probably corrupt the worker list here */
			DUMPP(req->w.list.next);
			DUMPP(req->w.list.prev);
		}
		req->w.cb = w_io_error;
		drbd_queue_work(&mdev->data.work, &req->w);
		/* drbd_req_free() is done in w_io_error */
	} else {
		drbd_req_free(req);
	}
}

static void _about_to_complete_local_write(struct drbd_conf *mdev,
	struct drbd_request *req)
{
	const unsigned long s = req->rq_state;
	struct drbd_request *i;
	struct Tl_epoch_entry *e;
	struct hlist_node *n;
	struct hlist_head *slot;

	/* before we can signal completion to the upper layers,
	 * we may need to close the current epoch */
	if (req->epoch == mdev->newest_barrier->br_number)
		set_bit(ISSUE_BARRIER, &mdev->flags);

	/* we need to do the conflict detection stuff,
	 * if we have the ee_hash (two_primaries) and
	 * this has been on the network */
	if ((s & RQ_NET_DONE) && mdev->ee_hash != NULL)
	{
		const sector_t sector = req->sector;
		const int size = req->size;

		/* ASSERT:
		 * there must be no conflicting requests, since
		 * they must have been failed on the spot */
#define OVERLAPS overlaps(sector, size, i->sector, i->size)
		slot = tl_hash_slot(mdev, sector);
		hlist_for_each_entry(i, n, slot, colision) {
			if (OVERLAPS) {
				ALERT("LOGIC BUG: completed: %p %llus +%u; "
				      "other: %p %llus +%u\n",
				      req, (unsigned long long)sector, size,
				      i, (unsigned long long)i->sector, i->size);
			}
		}

		/* maybe "wake" those conflicting epoch entries
		 * that wait for this request to finish.
		 *
		 * currently, there can be only _one_ such ee
		 * (well, or some more, which would be pending
		 * DiscardAck not yet sent by the asender...),
		 * since we block the receiver thread upon the
		 * first conflict detection, which will wait on
		 * misc_wait.  maybe we want to assert that?
		 *
		 * anyways, if we found one,
		 * we just have to do a wake_up.  */
#undef OVERLAPS
#define OVERLAPS overlaps(sector, size, e->sector, e->size)
		slot = ee_hash_slot(mdev, req->sector);
		hlist_for_each_entry(e, n, slot, colision) {
			if (OVERLAPS) {
				wake_up(&mdev->misc_wait);
				break;
			}
		}
	}
#undef OVERLAPS
}

static void _complete_master_bio(struct drbd_conf *mdev,
	struct drbd_request *req, int error)
{
<<<<<<< HEAD
	dump_bio(mdev, req->master_bio, 1);
	bio_endio(req->master_bio, req->master_bio->bi_size, error);
=======
	dump_bio(mdev,req->master_bio,1);
	bio_endio(req->master_bio, error);
>>>>>>> 97adefe1
	req->master_bio = NULL;
	dec_ap_bio(mdev);
}

void _req_may_be_done(struct drbd_request *req, int error)
{
	const unsigned long s = req->rq_state;
	struct drbd_conf *mdev = req->mdev;
	int rw;

	print_rq_state(req, "_req_may_be_done");
	MUST_HOLD(&mdev->req_lock)

	/* we must not complete the master bio, while it is
	 *	still being processed by _drbd_send_zc_bio (drbd_send_dblock)
	 *	not yet acknowledged by the peer
	 *	not yet completed by the local io subsystem
	 * these flags may get cleared in any order by
	 *	the worker,
	 *	the receiver,
	 *	the bio_endio completion callbacks.
	 */
	if (s & RQ_NET_QUEUED)
		return;
	if (s & RQ_NET_PENDING)
		return;
	if (s & RQ_LOCAL_PENDING)
		return;

	if (req->master_bio) {
		/* this is data_received (remote read)
		 * or protocol C WriteAck
		 * or protocol B RecvAck
		 * or protocol A "handed_over_to_network" (SendAck)
		 * or canceled or failed,
		 * or killed from the transfer log due to connection loss.
		 */

		/*
		 * figure out whether to report success or failure.
		 *
		 * report success when at least one of the operations suceeded.
		 * or, to put the other way,
		 * only report failure, when both operations failed.
		 *
		 * what to do about the failures is handled elsewhere.
		 * what we need to do here is just: complete the master_bio.
		 */
		int ok = (s & RQ_LOCAL_OK) || (s & RQ_NET_OK);
		rw = bio_data_dir(req->master_bio);

		/* remove the request from the conflict detection
		 * respective block_id verification hash */
		if (!hlist_unhashed(&req->colision))
			hlist_del(&req->colision);
		else
			D_ASSERT((s & RQ_NET_MASK) == 0);

		/* for writes we need to do some extra housekeeping */
		if (rw == WRITE)
			_about_to_complete_local_write(mdev, req);

		/* FIXME not yet implemented...
		 * in case we got "suspended" (on_disconnect: freeze io)
		 * we may not yet complete the request...
		 * though, this is probably best handled elsewhere by not
		 * walking the transfer log until "unfreeze", so we won't end
		 * up here anyways during the freeze ...
		 * then again, if it is a READ, it is not in the TL at all.
		 * is it still leagal to complete a READ during freeze? */

		_complete_master_bio(mdev, req,
			  ok ? 0 : ( error ? error : -EIO ) );
	} else {
		/* only WRITE requests can end up here without a master_bio */
		rw = WRITE;
	}

	if ((s & RQ_NET_MASK) == 0 || (s & RQ_NET_DONE)) {
		/* this is disconnected (local only) operation,
		 * or protocol C WriteAck,
		 * or protocol A or B BarrierAck,
		 * or killed from the transfer log due to connection loss. */
		_req_is_done(mdev, req, rw);
	}
	/* else: network part and not DONE yet. that is
	 * protocol A or B, barrier ack still pending... */
}

/*
 * checks whether there was an overlapping request
 * or ee already registered.
 *
 * if so, return 1, in which case this request is completed on the spot,
 * without ever being submitted or send.
 *
 * return 0 if it is ok to submit this request.
 *
 * NOTE:
 * paranoia: assume something above us is broken, and issues different write
 * requests for the same block simultaneously...
 *
 * To ensure these won't be reordered differently on both nodes, resulting in
 * diverging data sets, we discard the later one(s). Not that this is supposed
 * to happen, but this is the rationale why we also have to check for
 * conflicting requests with local origin, and why we have to do so regardless
 * of whether we allowed multiple primaries.
 *
 * BTW, in case we only have one primary, the ee_hash is empty anyways, and the
 * second hlist_for_each_entry becomes a noop. This is even simpler than to
 * grab a reference on the net_conf, and check for the two_primaries flag...
 */
int _req_conflicts(struct drbd_request *req)
{
	struct drbd_conf *mdev = req->mdev;
	const sector_t sector = req->sector;
	const int size = req->size;
	struct drbd_request *i;
	struct Tl_epoch_entry *e;
	struct hlist_node *n;
	struct hlist_head *slot;

	MUST_HOLD(&mdev->req_lock);
	D_ASSERT(hlist_unhashed(&req->colision));

	/* FIXME should this inc_net/dec_net
	 * rather be done in drbd_make_request_common? */
	if (!inc_net(mdev))
		return 0;

	/* BUG_ON */
	ERR_IF (mdev->tl_hash_s == 0)
		goto out_no_conflict;
	BUG_ON(mdev->tl_hash == NULL);

#define OVERLAPS overlaps(i->sector, i->size, sector, size)
	slot = tl_hash_slot(mdev, sector);
	hlist_for_each_entry(i, n, slot, colision) {
		if (OVERLAPS) {
			ALERT("%s[%u] Concurrent local write detected! "
			      "[DISCARD L] new: %llus +%u; "
			      "pending: %llus +%u\n",
			      current->comm, current->pid,
			      (unsigned long long)sector, size,
			      (unsigned long long)i->sector, i->size);
			goto out_conflict;
		}
	}

	if (mdev->ee_hash_s) {
		/* now, check for overlapping requests with remote origin */
		BUG_ON(mdev->ee_hash == NULL);
#undef OVERLAPS
#define OVERLAPS overlaps(e->sector, e->size, sector, size)
		slot = ee_hash_slot(mdev, sector);
		hlist_for_each_entry(e, n, slot, colision) {
			if (OVERLAPS) {
				ALERT("%s[%u] Concurrent remote write detected!"
				      " [DISCARD L] new: %llus +%u; "
				      "pending: %llus +%u\n",
				      current->comm, current->pid,
				      (unsigned long long)sector, size,
				      (unsigned long long)e->sector, e->size);
				goto out_conflict;
			}
		}
	}
#undef OVERLAPS

out_no_conflict:
	/* this is like it should be, and what we expected.
	 * our users do behave after all... */
	dec_net(mdev);
	return 0;

out_conflict:
	dec_net(mdev);
	return 1;
}

/* obviously this could be coded as many single functions
 * instead of one huge switch,
 * or by putting the code directly in the respective locations
 * (as it has been before).
 *
 * but having it this way
 *  enforces that it is all in this one place, where it is easier to audit,
 *  it makes it obvious that whatever "event" "happens" to a request should
 *  happen "atomically" within the req_lock,
 *  and it enforces that we have to think in a very structured manner
 *  about the "events" that may happen to a request during its life time ...
 *
 * Though I think it is likely that we break this again into many
 * static inline void _req_mod_ ## what (req) ...
 */
void _req_mod(struct drbd_request *req, enum drbd_req_event what, int error)
{
	struct drbd_conf *mdev = req->mdev;
	MUST_HOLD(&mdev->req_lock);

	if (error && (bio_rw(req->master_bio) != READA))
		ERR("got an _req_mod() errno of %d\n", error);

	print_req_mod(req, what);

	switch (what) {
	default:
		ERR("LOGIC BUG in %s:%u\n", __FILE__ , __LINE__ );
		return;

	/* does not happen...
	 * initialization done in drbd_req_new
	case created:
		break;
		*/

	case to_be_send: /* via network */
		/* reached via drbd_make_request_common
		 * and from FIXME w_read_retry_remote */
		D_ASSERT(!(req->rq_state & RQ_NET_MASK));
		req->rq_state |= RQ_NET_PENDING;
		inc_ap_pending(mdev);
		break;

	case to_be_submitted: /* locally */
		/* reached via drbd_make_request_common */
		D_ASSERT(!(req->rq_state & RQ_LOCAL_MASK));
		req->rq_state |= RQ_LOCAL_PENDING;
		break;

	/* FIXME these *_completed_* are basically the same.
	 * can probably be merged with some if (what == xy) */

	case completed_ok:
		if (bio_data_dir(req->private_bio) == WRITE)
			mdev->writ_cnt += req->size>>9;
		else
			mdev->read_cnt += req->size>>9;

		bio_put(req->private_bio);
		req->private_bio = NULL;

		req->rq_state |= (RQ_LOCAL_COMPLETED|RQ_LOCAL_OK);
		req->rq_state &= ~RQ_LOCAL_PENDING;

		_req_may_be_done(req, error);
		dec_local(mdev);
		break;

	case write_completed_with_error:
		req->rq_state |= RQ_LOCAL_COMPLETED;
		req->rq_state &= ~RQ_LOCAL_PENDING;

		bio_put(req->private_bio);
		req->private_bio = NULL;
		ALERT("Local WRITE failed sec=%llus size=%u\n",
		      (unsigned long long)req->sector, req->size);
		/* and now: check how to handle local io error.
		 * FIXME see comment below in read_completed_with_error */
		__drbd_chk_io_error(mdev, FALSE);
		_req_may_be_done(req, error);
		dec_local(mdev);
		break;

	case read_completed_with_error:
		if (bio_rw(req->master_bio) != READA)
			drbd_set_out_of_sync(mdev, req->sector, req->size);

		req->rq_state |= RQ_LOCAL_COMPLETED;
		req->rq_state &= ~RQ_LOCAL_PENDING;

		bio_put(req->private_bio);
		req->private_bio = NULL;
		dec_local(mdev);
		if (bio_rw(req->master_bio) == READA) {
			/* it is legal to fail READA */
			_req_may_be_done(req, error);
			break;
		}
		/* else */
		ALERT("Local READ failed sec=%llus size=%u\n",
		      (unsigned long long)req->sector, req->size);
		/* _req_mod(req,to_be_send); oops, recursion in static inline */
		D_ASSERT(!(req->rq_state & RQ_NET_MASK));
		req->rq_state |= RQ_NET_PENDING;
		inc_ap_pending(mdev);

		/* and now: check how to handle local io error.
		 *
		 * FIXME we should not handle WRITE and READ io errors
		 * the same. When we retry the READ, and then write
		 * the answer, that might suceed because modern drives
		 * would relocate the sectors. We'd need to keep our
		 * private bio then, and round the offset and size so
		 * we get back enough data to be able to clear the bits again.
		 */
		__drbd_chk_io_error(mdev, FALSE);
		/* fall through: _req_mod(req,queue_for_net_read); */

	case queue_for_net_read:
		/* READ or READA, and
		 * no local disk,
		 * or target area marked as invalid,
		 * or just got an io-error. */
		/* from drbd_make_request_common
		 * or from bio_endio during read io-error recovery */

		/* so we can verify the handle in the answer packet
		 * corresponding hlist_del is in _req_may_be_done() */
		hlist_add_head(&req->colision, ar_hash_slot(mdev, req->sector));

		set_bit(UNPLUG_REMOTE, &mdev->flags); /* why? */

		D_ASSERT(req->rq_state & RQ_NET_PENDING);
		req->rq_state |= RQ_NET_QUEUED;
		req->w.cb = (req->rq_state & RQ_LOCAL_MASK)
			? w_read_retry_remote
			: w_send_read_req;
		drbd_queue_work(&mdev->data.work, &req->w);
		break;

	case queue_for_net_write:
		/* assert something? */
		/* from drbd_make_request_common only */

		hlist_add_head(&req->colision, tl_hash_slot(mdev, req->sector));
		/* corresponding hlist_del is in _req_may_be_done() */

		/* NOTE
		 * In case the req ended up on the transfer log before being
		 * queued on the worker, it could lead to this request being
		 * missed during cleanup after connection loss.
		 * So we have to do both operations here,
		 * within the same lock that protects the transfer log.
		 *
		 * _req_add_to_epoch(req); this has to be after the
		 * _maybe_start_new_epoch(req); which happened in
		 * drbd_make_request_common, because we now may set the bit
		 * again ourselves to close the current epoch.
		 *
		 * Add req to the (now) current epoch (barrier). */

		/* see drbd_make_request_common,
		 * just after it grabs the req_lock */
		D_ASSERT(test_bit(ISSUE_BARRIER, &mdev->flags) == 0);

		req->epoch = mdev->newest_barrier->br_number;
		list_add_tail(&req->tl_requests,
				&mdev->newest_barrier->requests);

		/* mark the current epoch as closed,
		 * in case it outgrew the limit */
		if (++mdev->newest_barrier->n_req >= mdev->net_conf->max_epoch_size)
			set_bit(ISSUE_BARRIER, &mdev->flags);

		D_ASSERT(req->rq_state & RQ_NET_PENDING);
		req->rq_state |= RQ_NET_QUEUED;
		req->w.cb =  w_send_dblock;
		drbd_queue_work(&mdev->data.work, &req->w);
		break;

	/* FIXME
	 * to implement freeze-io,
	 * we may not finish the request just yet.
	 */
	case send_canceled:
		/* for the request, this is the same thing */
	case send_failed:
		/* real cleanup will be done from tl_clear.  just update flags
		 * so it is no longer marked as on the worker queue */
		req->rq_state &= ~RQ_NET_QUEUED;
		/* if we did it right, tl_clear should be scheduled only after
		 * this, so this should not be necessary! */
		_req_may_be_done(req, error);
		break;

	case handed_over_to_network:
		/* assert something? */
		if ( bio_data_dir(req->master_bio) == WRITE &&
		     mdev->net_conf->wire_protocol == DRBD_PROT_A ) {
			/* this is what is dangerous about protocol A:
			 * pretend it was sucessfully written on the peer.
			 * FIXME in case we get a local io-error in
			 * protocol != C, we might want to defer comletion
			 * until we get the barrier ack, and send a NegAck
			 * in case the other node had an io-error, too...
			 * That way we would at least not report "success"
			 * if it was not written at all. */
			if (req->rq_state & RQ_NET_PENDING) {
				dec_ap_pending(mdev);
				req->rq_state &= ~RQ_NET_PENDING;
				req->rq_state |= RQ_NET_OK;
			} /* else: neg-ack was faster... */
			/* it is still not yet RQ_NET_DONE until the
			 * corresponding epoch barrier got acked as well,
			 * so we know what to dirty on connection loss */
		}
		req->rq_state &= ~RQ_NET_QUEUED;
		req->rq_state |= RQ_NET_SENT;
		/* because _drbd_send_zc_bio could sleep, and may want to
		 * dereference the bio even after the "write_acked_by_peer" and
		 * "completed_ok" events came in, once we return from
		 * _drbd_send_zc_bio (drbd_send_dblock), we have to check
		 * whether it is done already, and end it.  */
		_req_may_be_done(req, error);
		break;

	case connection_lost_while_pending:
		/* transfer log cleanup after connection loss */
		/* assert something? */
		if (req->rq_state & RQ_NET_PENDING)
			dec_ap_pending(mdev);
		req->rq_state &= ~(RQ_NET_OK|RQ_NET_PENDING);
		req->rq_state |= RQ_NET_DONE;
		/* if it is still queued, we may not complete it here.
		 * it will be canceled soon.
		 * FIXME we should change the code so this can not happen. */
		if (!(req->rq_state & RQ_NET_QUEUED))
			_req_may_be_done(req, error);
		break;

	case write_acked_by_peer_and_sis:
		req->rq_state |= RQ_NET_SIS;
	case conflict_discarded_by_peer:
		/* interesstingly, this is the same thing! */
	case write_acked_by_peer:
		/* assert something? */
		/* protocol C; successfully written on peer */
		req->rq_state |= RQ_NET_DONE;
		/* rest is the same as for: */
	case recv_acked_by_peer:
		/* protocol B; pretends to be sucessfully written on peer.
		 * see also notes above in handed_over_to_network about
		 * protocol != C */
		req->rq_state |= RQ_NET_OK;
		D_ASSERT(req->rq_state & RQ_NET_PENDING);
		dec_ap_pending(mdev);
		req->rq_state &= ~RQ_NET_PENDING;
		_req_may_be_done(req, error);
		break;

	case neg_acked:
		/* assert something? */
		if (req->rq_state & RQ_NET_PENDING)
			dec_ap_pending(mdev);
		req->rq_state &= ~(RQ_NET_OK|RQ_NET_PENDING);
		/* FIXME THINK! is it DONE now, or is it not? */
		req->rq_state |= RQ_NET_DONE;
		_req_may_be_done(req, error);
		/* else: done by handed_over_to_network */
		break;

	case barrier_acked:
		/* can even happen for protocol C,
		 * when local io is still pending.
		 * in which case it does nothing. */
		if (req->rq_state & RQ_NET_PENDING) {
			/* barrier came in before all requests have been acked.
			 * this is bad, because if the connection is lost now,
			 * we won't be able to clean them up... */
			_print_rq_state(req,
				"FIXME (barrier_acked but pending)");
		}
		D_ASSERT(req->rq_state & RQ_NET_SENT);
		req->rq_state |= RQ_NET_DONE;
		_req_may_be_done(req, error);
		break;

	case data_received:
		D_ASSERT(req->rq_state & RQ_NET_PENDING);
		dec_ap_pending(mdev);
		req->rq_state &= ~RQ_NET_PENDING;
		req->rq_state |= (RQ_NET_OK|RQ_NET_DONE);
		_req_may_be_done(req, error);
		break;
	};
}

/* we may do a local read if:
 * - we are consistent (of course),
 * - or we are generally inconsistent,
 *   BUT we are still/already IN SYNC for this area.
 *   since size may be bigger than BM_BLOCK_SIZE,
 *   we may need to check several bits.
 */
int drbd_may_do_local_read(struct drbd_conf *mdev, sector_t sector, int size)
{
	unsigned long sbnr, ebnr, bnr;
	sector_t esector, nr_sectors;

	if (mdev->state.disk == UpToDate)
		return 1;
	if (mdev->state.disk >= Outdated)
		return 0;
	if (mdev->state.disk <  Inconsistent)
		return 0;
	/* state.disk == Inconsistent   We will have a look at the BitMap */
	nr_sectors = drbd_get_capacity(mdev->this_bdev);
	esector = sector + (size>>9) -1;

	D_ASSERT(sector  < nr_sectors);
	D_ASSERT(esector < nr_sectors);

	sbnr = BM_SECT_TO_BIT(sector);
	ebnr = BM_SECT_TO_BIT(esector);

	for (bnr = sbnr; bnr <= ebnr; bnr++) {
		if (drbd_bm_test_bit(mdev, bnr)) return 0;
	}
	return 1;
}

/*
 * general note:
 * looking at the state (conn, disk, susp, pdsk) outside of the spinlock that
 * protects the state changes is inherently racy.
 *
 * FIXME verify this rationale why we may do so anyways:
 *
 * I think it "should" be like this:
 * as soon as we have a "ap_bio_cnt" reference we may test for "bad" states,
 * because the transition from "bad" to "good" states may only happen while no
 * application request is on the fly, so once we are positive about a "bad"
 * state, we know it won't get better during the lifetime of this request.
 *
 * In case we think we are ok, but "asynchronously" some interrupt or other
 * thread marks some operation as impossible, we are still ok, since we would
 * just try anyways, and then see that it does not work there and then.
 */

int
drbd_make_request_common(struct drbd_conf *mdev, int rw, int size,
			 sector_t sector, struct bio *bio)
{
	struct drbd_barrier *b = NULL;
	struct drbd_request *req;
	int local, remote;
	int err = -EIO;

	/* allocate outside of all locks; get a "reference count" (ap_bio_cnt)
	 * to avoid races with the disconnect/reconnect code.  */
	inc_ap_bio(mdev);
	req = drbd_req_new(mdev, bio);
	if (!req) {
		dec_ap_bio(mdev);
		/* only pass the error to the upper layers.
		 * if user cannot handle io errors, thats not our business. */
		ERR("could not kmalloc() req\n");
		bio_endio(bio, -ENOMEM);
		return 0;
	}

	dump_bio(mdev, bio, 0);

	local = inc_local(mdev);
	if (!local) {
		bio_put(req->private_bio); /* or we get a bio leak */
		req->private_bio = NULL;
	}
	if (rw == WRITE) {
		remote = 1;
	} else {
		/* READ || READA */
		if (local) {
			if (!drbd_may_do_local_read(mdev, sector, size)) {
				/* we could kick the syncer to
				 * sync this extent asap, wait for
				 * it, then continue locally.
				 * Or just issue the request remotely.
				 */
				/* FIXME
				 * I think we have a RACE here. We request
				 * something from the peer, then later some
				 * write starts ...  and finished *before*
				 * the answer to the read comes in, because
				 * the ACK for the WRITE goes over
				 * meta-socket ...
				 * Maybe we need to properly lock reads
				 * against the syncer, too. But if we have
				 * some user issuing writes on an area that
				 * he has pending reads on, _he_ is really
				 * broke anyways, and would get "undefined
				 * results" on _any_ io stack, even just the
				 * local io stack.
				 */

				local = 0;
				bio_put(req->private_bio);
				req->private_bio = NULL;
				dec_local(mdev);
			}
		}
		remote = !local && mdev->state.pdsk >= UpToDate;
	}

	/* If we have a disk, but a READA request is mapped to remote,
	 * we are Primary, Inconsistent, SyncTarget.
	 * Just fail that READA request right here.
	 *
	 * THINK: maybe fail all READA when not local?
	 *        or make this configurable...
	 *        if network is slow, READA won't do any good.
	 */
	if (rw == READA && mdev->state.disk >= Inconsistent && !local) {
		err = -EWOULDBLOCK;
		goto fail_and_free_req;
	}

	/* For WRITES going to the local disk, grab a reference on the target
	 * extent.  This waits for any resync activity in the corresponding
	 * resync extent to finish, and, if necessary, pulls in the target
	 * extent into the activity log, which involves further disk io because
	 * of transactional on-disk meta data updates. */
	if (rw == WRITE && local)
		drbd_al_begin_io(mdev, sector);

	remote = remote && (mdev->state.pdsk == UpToDate ||
			    ( mdev->state.pdsk == Inconsistent &&
			      mdev->state.conn >= Connected ) );

	if (!(local || remote)) {
		ERR("IO ERROR: neither local nor remote disk\n");
		goto fail_and_free_req;
	}

	/* For WRITE request, we have to make sure that we have an
	 * unused_spare_barrier, in case we need to start a new epoch.
	 * I try to be smart and avoid to pre-allocate always "just in case",
	 * but there is a race between testing the bit and pointer outside the
	 * spinlock, and grabbing the spinlock.
	 * if we lost that race, we retry.  */
	if (rw == WRITE && remote &&
	    mdev->unused_spare_barrier == NULL &&
	    test_bit(ISSUE_BARRIER, &mdev->flags)) {
allocate_barrier:
		b = kmalloc(sizeof(struct drbd_barrier), GFP_NOIO);
		if (!b) {
			ERR("Failed to alloc barrier.");
			err = -ENOMEM;
			goto fail_and_free_req;
		}
	}

	/* GOOD, everything prepared, grab the spin_lock */
	spin_lock_irq(&mdev->req_lock);

	/* FIXME race with drbd_disconnect and tl_clear? */
	if (remote) {
		remote = (mdev->state.pdsk == UpToDate ||
			    ( mdev->state.pdsk == Inconsistent &&
			      mdev->state.conn >= Connected ) );
		if (!remote)
			WARN("lost connection while grabbing the req_lock!\n");
		if (!(local || remote)) {
			ERR("IO ERROR: neither local nor remote disk\n");
			spin_unlock_irq(&mdev->req_lock);
			goto fail_and_free_req;
		}
	}

	if (b && mdev->unused_spare_barrier == NULL) {
		mdev->unused_spare_barrier = b;
		b = NULL;
	}
	if (rw == WRITE && remote &&
	    mdev->unused_spare_barrier == NULL &&
	    test_bit(ISSUE_BARRIER, &mdev->flags)) {
		/* someone closed the current epoch
		 * while we were grabbing the spinlock */
		spin_unlock_irq(&mdev->req_lock);
		goto allocate_barrier;
	}


	/* _maybe_start_new_epoch(mdev);
	 * If we need to generate a write barrier packet, we have to add the
	 * new epoch (barrier) object, and queue the barrier packet for sending,
	 * and queue the req's data after it _within the same lock_, otherwise
	 * we have race conditions were the reorder domains could be mixed up.
	 *
	 * Even read requests may start a new epoch and queue the corresponding
	 * barrier packet.  To get the write ordering right, we only have to
	 * make sure that, if this is a write request and it triggered a
	 * barrier packet, this request is queued within the same spinlock. */
	if (remote && mdev->unused_spare_barrier &&
	    test_and_clear_bit(ISSUE_BARRIER, &mdev->flags)) {
		struct drbd_barrier *b = mdev->unused_spare_barrier;
		b = _tl_add_barrier(mdev, b);
		mdev->unused_spare_barrier = NULL;
		b->w.cb =  w_send_barrier;
		/* inc_ap_pending done here, so we won't
		 * get imbalanced on connection loss.
		 * dec_ap_pending will be done in got_BarrierAck
		 * or (on connection loss) in tl_clear.  */
		inc_ap_pending(mdev);
		drbd_queue_work(&mdev->data.work, &b->w);
	} else {
		D_ASSERT(!(remote && rw == WRITE &&
			   test_bit(ISSUE_BARRIER, &mdev->flags)));
	}

	/* NOTE
	 * Actually, 'local' may be wrong here already, since we may have failed
	 * to write to the meta data, and may become wrong anytime because of
	 * local io-error for some other request, which would lead to us
	 * "detaching" the local disk.
	 *
	 * 'remote' may become wrong any time because the network could fail.
	 *
	 * This is a harmless race condition, though, since it is handled
	 * correctly at the appropriate places; so it just deferres the failure
	 * of the respective operation.
	 */

	/* mark them early for readability.
	 * this just sets some state flags. */
	if (remote)
		_req_mod(req, to_be_send, 0);
	if (local)
		_req_mod(req, to_be_submitted, 0);

	/* check this request on the colison detection hash tables.
	 * if we have a conflict, just complete it here.
	 * THINK do we want to check reads, too? (I don't think so...) */
	if (rw == WRITE && _req_conflicts(req)) {
		/* this is a conflicting request.
		 * even though it may have been only _partially_
		 * overlapping with one of the currently pending requests,
		 * without even submitting or sending it, we will
		 * pretend that it was successfully served right now.
		 */
		if (local) {
			bio_put(req->private_bio);
			req->private_bio = NULL;
			drbd_al_complete_io(mdev, req->sector);
			dec_local(mdev);
			local = 0;
		}
		if (remote)
			dec_ap_pending(mdev);
		dump_bio(mdev, req->master_bio, 1);
		/* THINK: do we want to fail it (-EIO), or pretend success? */
		bio_endio(req->master_bio, 0);
		req->master_bio = NULL;
		dec_ap_bio(mdev);
		drbd_req_free(req);
		local = remote = 0;
	}

	/* NOTE remote first: to get the concurrent write detection right,
	 * we must register the request before start of local IO.  */
	if (remote) {
		/* either WRITE and Connected,
		 * or READ, and no local disk,
		 * or READ, but not in sync.
		 */
		if (rw == WRITE)
			_req_mod(req, queue_for_net_write, 0);
		else
			_req_mod(req, queue_for_net_read, 0);
	}
	spin_unlock_irq(&mdev->req_lock);
	kfree(b); /* if someone else has beaten us to it... */

	if (local) {
		/* FIXME what ref count do we have to ensure the backing_bdev
		 * was not detached below us? */
		req->private_bio->bi_bdev = mdev->bc->backing_bdev;

<<<<<<< HEAD
		if (FAULT_ACTIVE(mdev, rw == WRITE ? DRBD_FAULT_DT_WR :
				       ( rw == READ ? DRBD_FAULT_DT_RD :
						   DRBD_FAULT_DT_RA ) ))
			bio_endio(req->private_bio,
					req->private_bio->bi_size, -EIO);
=======
		if (FAULT_ACTIVE(mdev, rw==WRITE ? DRBD_FAULT_DT_WR :
				       ( rw==READ ? DRBD_FAULT_DT_RD :
  				                   DRBD_FAULT_DT_RA ) ))
			bio_endio(req->private_bio, -EIO);
>>>>>>> 97adefe1
		else
			generic_make_request(req->private_bio);
	}

	/* we need to plug ALWAYS since we possibly need to kick lo_dev.
	 * we plug after submit, so we won't miss an unplug event */
	drbd_plug_device(mdev);

	return 0;

<<<<<<< HEAD
fail_and_free_req:
	kfree(b);
	bio_endio(bio, bio->bi_size, err);
=======
  fail_and_free_req:
	if (b) kfree(b);
	bio_endio(bio, err);
>>>>>>> 97adefe1
	drbd_req_free(req);
	return 0;
}

/* helper function for drbd_make_request
 * if we can determine just by the mdev (state) that this request will fail,
 * return 1
 * otherwise return 0
 */
static int drbd_fail_request_early(struct drbd_conf *mdev, int is_write)
{
	/* Unconfigured */
	if (mdev->state.conn == Disconnecting &&
	    mdev->state.disk == Diskless)
		return 1;

	if (mdev->state.role != Primary &&
		( !allow_oos || is_write) ) {
		if (DRBD_ratelimit(5*HZ, 5)) {
			ERR("Process %s[%u] tried to %s; "
			    "since we are not in Primary state, "
			    "we cannot allow this\n",
			    current->comm, current->pid,
			    is_write ? "WRITE" : "READ");
		}
		return 1;
	}

	/*
	 * Paranoia: we might have been primary, but sync target, or
	 * even diskless, then lost the connection.
	 * This should have been handled (panic? suspend?) somehwere
	 * else. But maybe it was not, so check again here.
	 * Caution: as long as we do not have a read/write lock on mdev,
	 * to serialize state changes, this is racy, since we may lose
	 * the connection *after* we test for the cstate.
	 */
	if ( mdev->state.disk < UpToDate &&
	     mdev->state.conn < Connected) {
		if (DRBD_ratelimit(5*HZ, 5))
			ERR("Sorry, I have no access to good data anymore.\n");
		/*
		 * FIXME suspend, loop waiting on cstate wait?
		 */
		return 1;
	}

	return 0;
}

int drbd_make_request_26(struct request_queue *q, struct bio *bio)
{
	unsigned int s_enr, e_enr;
	struct drbd_conf *mdev = (struct drbd_conf *) q->queuedata;

	if (drbd_fail_request_early(mdev, bio_data_dir(bio) & WRITE)) {
		bio_endio(bio, -EPERM);
		return 0;
	}

	/* Currently our BARRIER code is disabled. */
<<<<<<< HEAD
	if (unlikely(bio_barrier(bio))) {
		bio_endio(bio, bio->bi_size, -EOPNOTSUPP);
=======
	if(unlikely(bio_barrier(bio))) {
		bio_endio(bio, -EOPNOTSUPP);
>>>>>>> 97adefe1
		return 0;
	}

	/*
	 * what we "blindly" assume:
	 */
	D_ASSERT(bio->bi_size > 0);
	D_ASSERT( (bio->bi_size & 0x1ff) == 0);
	D_ASSERT(bio->bi_idx == 0);

	/* to make some things easier, force allignment of requests within the
	 * granularity of our hash tables */
	s_enr = bio->bi_sector >> HT_SHIFT;
	e_enr = (bio->bi_sector+(bio->bi_size>>9)-1) >> HT_SHIFT;

	if (unlikely(s_enr != e_enr)) {
	if (bio->bi_vcnt != 1 || bio->bi_idx != 0) {
		/* rather error out here than BUG in bio_split */
		ERR("bio would need to, but cannot, be split: "
		    "(vcnt=%u,idx=%u,size=%u,sector=%llu)\n",
<<<<<<< HEAD
		    bio->bi_vcnt, bio->bi_idx, bio->bi_size,
		    (unsigned long long)bio->bi_sector);
		bio_endio(bio, bio->bi_size, -EINVAL);
=======
		    bio->bi_vcnt, bio->bi_idx, bio->bi_size, bio->bi_sector);
		bio_endio(bio, -EINVAL);
>>>>>>> 97adefe1
		return 0;
	} else {
		/* This bio crosses some boundary, so we have to split it. */
		struct bio_pair *bp;
		/* works for the "do not cross hash slot boundaries" case
		 * e.g. sector 262269, size 4096
		 * s_enr = 262269 >> 6 = 4097
		 * e_enr = (262269+8-1) >> 6 = 4098
		 * HT_SHIFT = 6
		 * sps = 64, mask = 63
		 * first_sectors = 64 - (262269 & 63) = 3
		 */
		const sector_t sect = bio->bi_sector;
		const int sps = 1<<HT_SHIFT; /* sectors per slot */
		const int mask = sps -1;
		const sector_t first_sectors = sps - (sect & mask);
		bp = bio_split(bio, bio_split_pool, first_sectors);
		drbd_make_request_26(q, &bp->bio1);
		drbd_make_request_26(q, &bp->bio2);
		bio_pair_release(bp);
		return 0;
	}
	}

	return drbd_make_request_common(mdev, bio_rw(bio), bio->bi_size,
					bio->bi_sector, bio);
}

/* This is called by bio_add_page().  With this function we reduce
 * the number of BIOs that span over multiple AL_EXTENTs.
 *
 * we do the calculation within the lower 32bit of the byte offsets,
 * since we don't care for actual offset, but only check whether it
 * would cross "activity log extent" boundaries.
 *
 * As long as the BIO is emtpy we have to allow at least one bvec,
 * regardless of size and offset.  so the resulting bio may still
 * cross extent boundaries.  those are dealt with (bio_split) in
 * drbd_make_request_26.
 */
/* FIXME for two_primaries,
 * we should use DRBD_MAX_SEGMENT_SIZE instead of AL_EXTENT_SIZE */
int drbd_merge_bvec(struct request_queue *q, struct bio *bio, struct bio_vec *bvec)
{
	struct drbd_conf *mdev = (struct drbd_conf *) q->queuedata;
	unsigned int bio_offset =
		(unsigned int)bio->bi_sector << 9; /* 32 bit */
	unsigned int bio_size = bio->bi_size;
	int limit, backing_limit;

	limit = DRBD_MAX_SEGMENT_SIZE
	      - ((bio_offset & (DRBD_MAX_SEGMENT_SIZE-1)) + bio_size);
	if (limit < 0)
		limit = 0;
	if (bio_size == 0) {
		if (limit <= bvec->bv_len)
			limit = bvec->bv_len;
	} else if (limit && inc_local(mdev)) {
		struct request_queue * const b =
			mdev->bc->backing_bdev->bd_disk->queue;
		if (b->merge_bvec_fn && mdev->bc->dc.use_bmbv) {
			backing_limit = b->merge_bvec_fn(b, bio, bvec);
			limit = min(limit, backing_limit);
		}
		dec_local(mdev);
	}
	return limit;
}<|MERGE_RESOLUTION|>--- conflicted
+++ resolved
@@ -247,13 +247,8 @@
 static void _complete_master_bio(struct drbd_conf *mdev,
 	struct drbd_request *req, int error)
 {
-<<<<<<< HEAD
 	dump_bio(mdev, req->master_bio, 1);
-	bio_endio(req->master_bio, req->master_bio->bi_size, error);
-=======
-	dump_bio(mdev,req->master_bio,1);
 	bio_endio(req->master_bio, error);
->>>>>>> 97adefe1
 	req->master_bio = NULL;
 	dec_ap_bio(mdev);
 }
@@ -1023,18 +1018,10 @@
 		 * was not detached below us? */
 		req->private_bio->bi_bdev = mdev->bc->backing_bdev;
 
-<<<<<<< HEAD
 		if (FAULT_ACTIVE(mdev, rw == WRITE ? DRBD_FAULT_DT_WR :
 				       ( rw == READ ? DRBD_FAULT_DT_RD :
 						   DRBD_FAULT_DT_RA ) ))
-			bio_endio(req->private_bio,
-					req->private_bio->bi_size, -EIO);
-=======
-		if (FAULT_ACTIVE(mdev, rw==WRITE ? DRBD_FAULT_DT_WR :
-				       ( rw==READ ? DRBD_FAULT_DT_RD :
-  				                   DRBD_FAULT_DT_RA ) ))
 			bio_endio(req->private_bio, -EIO);
->>>>>>> 97adefe1
 		else
 			generic_make_request(req->private_bio);
 	}
@@ -1045,15 +1032,9 @@
 
 	return 0;
 
-<<<<<<< HEAD
 fail_and_free_req:
 	kfree(b);
-	bio_endio(bio, bio->bi_size, err);
-=======
-  fail_and_free_req:
-	if (b) kfree(b);
 	bio_endio(bio, err);
->>>>>>> 97adefe1
 	drbd_req_free(req);
 	return 0;
 }
@@ -1115,13 +1096,8 @@
 	}
 
 	/* Currently our BARRIER code is disabled. */
-<<<<<<< HEAD
 	if (unlikely(bio_barrier(bio))) {
-		bio_endio(bio, bio->bi_size, -EOPNOTSUPP);
-=======
-	if(unlikely(bio_barrier(bio))) {
 		bio_endio(bio, -EOPNOTSUPP);
->>>>>>> 97adefe1
 		return 0;
 	}
 
@@ -1142,14 +1118,9 @@
 		/* rather error out here than BUG in bio_split */
 		ERR("bio would need to, but cannot, be split: "
 		    "(vcnt=%u,idx=%u,size=%u,sector=%llu)\n",
-<<<<<<< HEAD
 		    bio->bi_vcnt, bio->bi_idx, bio->bi_size,
 		    (unsigned long long)bio->bi_sector);
-		bio_endio(bio, bio->bi_size, -EINVAL);
-=======
-		    bio->bi_vcnt, bio->bi_idx, bio->bi_size, bio->bi_sector);
 		bio_endio(bio, -EINVAL);
->>>>>>> 97adefe1
 		return 0;
 	} else {
 		/* This bio crosses some boundary, so we have to split it. */
