--- conflicted
+++ resolved
@@ -244,14 +244,8 @@
 void _req_may_be_done(struct drbd_request *req, struct bio_and_error *m)
 {
 	const unsigned long s = req->rq_state;
-<<<<<<< HEAD
 	struct drbd_conf *mdev = req->w.mdev;
-	/* only WRITES may end up here without a master bio (on barrier ack) */
-	int rw = req->master_bio ? bio_data_dir(req->master_bio) : WRITE;
-=======
-	struct drbd_conf *mdev = req->mdev;
 	int rw = req->rq_state & RQ_WRITE ? WRITE : READ;
->>>>>>> 8825bf9f
 
 	/* we must not complete the master bio, while it is
 	 *	still being processed by _drbd_send_zc_bio (drbd_send_dblock)
@@ -262,7 +256,7 @@
 	 *	the receiver,
 	 *	the bio_endio completion callbacks.
 	 */
-	if (s & RQ_LOCAL_PENDING)
+	if (s & RQ_LOCAL_PENDING && !(s & RQ_LOCAL_ABORTED))
 		return;
 	if (req->i.waiting) {
 		/* Retry all conflicting peer requests.  */
@@ -272,11 +266,6 @@
 		return;
 	if (s & RQ_NET_PENDING)
 		return;
-<<<<<<< HEAD
-=======
-	if (s & RQ_LOCAL_PENDING && !(s & RQ_LOCAL_ABORTED))
-		return;
->>>>>>> 8825bf9f
 
 	if (req->master_bio) {
 		/* this is DATA_RECEIVED (remote read)
@@ -406,15 +395,9 @@
 		req->rq_state |= RQ_LOCAL_PENDING;
 		break;
 
-<<<<<<< HEAD
 	case COMPLETED_OK:
-		if (bio_data_dir(req->master_bio) == WRITE)
+		if (req->rq_state & RQ_WRITE)
 			mdev->writ_cnt += req->i.size >> 9;
-=======
-	case completed_ok:
-		if (req->rq_state & RQ_WRITE)
-			mdev->writ_cnt += req->size>>9;
->>>>>>> 8825bf9f
 		else
 			mdev->read_cnt += req->i.size >> 9;
 
@@ -425,10 +408,7 @@
 		put_ldev(mdev);
 		break;
 
-<<<<<<< HEAD
-	case WRITE_COMPLETED_WITH_ERROR:
-=======
-	case abort_disk_io:
+	case ABORT_DISK_IO:
 		req->rq_state |= RQ_LOCAL_ABORTED;
 		if (req->rq_state & RQ_WRITE)
 			_req_may_be_done_not_susp(req, m);
@@ -436,8 +416,7 @@
 			goto goto_queue_for_net_read;
 		break;
 
-	case write_completed_with_error:
->>>>>>> 8825bf9f
+	case WRITE_COMPLETED_WITH_ERROR:
 		req->rq_state |= RQ_LOCAL_COMPLETED;
 		req->rq_state &= ~RQ_LOCAL_PENDING;
 
@@ -1150,31 +1129,22 @@
 	struct drbd_tconn *tconn = mdev->tconn;
 	struct drbd_request *req; /* oldest request */
 	struct list_head *le;
-<<<<<<< HEAD
 	struct net_conf *nc;
-	unsigned long et; /* effective timeout = ko_count * timeout */
+	unsigned long ent = 0, dt = 0, et; /* effective timeout = ko_count * timeout */
 
 	rcu_read_lock();
 	nc = rcu_dereference(tconn->net_conf);
-	et = nc ? nc->timeout * HZ/10 * nc->ko_count : 0;
+	ent = nc ? nc->timeout * HZ/10 * nc->ko_count : 0;
+
+	if (get_ldev(mdev)) {
+		dt = rcu_dereference(mdev->ldev->disk_conf)->disk_timeout * HZ / 10;
+		put_ldev(mdev);
+	}
 	rcu_read_unlock();
 
-	if (!et || mdev->state.conn < C_WF_REPORT_PARAMS)
-=======
-	unsigned long ent = 0, dt = 0, et; /* effective timeout = ko_count * timeout */
-
-	if (get_net_conf(mdev)) {
-		ent = mdev->net_conf->timeout*HZ/10 * mdev->net_conf->ko_count;
-		put_net_conf(mdev);
-	}
-	if (get_ldev(mdev)) {
-		dt = mdev->ldev->dc.disk_timeout * HZ / 10;
-		put_ldev(mdev);
-	}
 	et = min_not_zero(dt, ent);
 
 	if (!et || (mdev->state.conn < C_WF_REPORT_PARAMS && mdev->state.disk <= D_FAILED))
->>>>>>> 8825bf9f
 		return; /* Recurring timer stopped */
 
 	spin_lock_irq(&tconn->req_lock);
@@ -1199,11 +1169,6 @@
 			_drbd_set_state(_NS(mdev, disk, D_FAILED), CS_VERBOSE | CS_HARD, NULL);
 		}
 	}
-<<<<<<< HEAD
-
 	spin_unlock_irq(&tconn->req_lock);
-=======
-	spin_unlock_irq(&mdev->req_lock);
 	mod_timer(&mdev->request_timer, req->start_time + et);
->>>>>>> 8825bf9f
 }