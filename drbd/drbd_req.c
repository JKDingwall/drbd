/*
   drbd_req.c

   This file is part of DRBD by Philipp Reisner and Lars Ellenberg.

   Copyright (C) 2001-2008, LINBIT Information Technologies GmbH.
   Copyright (C) 1999-2008, Philipp Reisner <philipp.reisner@linbit.com>.
   Copyright (C) 2002-2008, Lars Ellenberg <lars.ellenberg@linbit.com>.

   drbd is free software; you can redistribute it and/or modify
   it under the terms of the GNU General Public License as published by
   the Free Software Foundation; either version 2, or (at your option)
   any later version.

   drbd is distributed in the hope that it will be useful,
   but WITHOUT ANY WARRANTY; without even the implied warranty of
   MERCHANTABILITY or FITNESS FOR A PARTICULAR PURPOSE.  See the
   GNU General Public License for more details.

   You should have received a copy of the GNU General Public License
   along with drbd; see the file COPYING.  If not, write to
   the Free Software Foundation, 675 Mass Ave, Cambridge, MA 02139, USA.

 */

#include <linux/module.h>

#include <linux/slab.h>
#include <linux/drbd.h>
#include "drbd_int.h"
#include "drbd_req.h"



static bool drbd_may_do_local_read(struct drbd_device *device, sector_t sector, int size);

#ifndef __disk_stat_inc
/* Update disk stats at start of I/O request */
static void _drbd_start_io_acct(struct drbd_device *device, struct drbd_request *req)
{
	generic_start_io_acct(bio_data_dir(req->master_bio), req->i.size >> 9,
			      &device->vdisk->part0);
}

/* Update disk stats when completing request upwards */
static void _drbd_end_io_acct(struct drbd_device *device, struct drbd_request *req)
{
	generic_end_io_acct(bio_data_dir(req->master_bio),
			    &device->vdisk->part0, req->start_jif);
}
#else
static void _drbd_start_io_acct(struct drbd_device *device, struct drbd_request *req)
{
	const int rw = bio_data_dir(req->master_bio);
	BUILD_BUG_ON(sizeof(atomic_t) != sizeof(device->vdisk->in_flight));
	disk_stat_inc(device->vdisk, ios[rw]);
	disk_stat_add(device->vdisk, sectors[rw], req->i.size >> 9);
	disk_round_stats(device->vdisk);
	atomic_inc((atomic_t*)&device->vdisk->in_flight);
}
static void _drbd_end_io_acct(struct drbd_device *device, struct drbd_request *req)
{
	const int rw = bio_data_dir(req->master_bio);
	unsigned long duration = jiffies - req->start_jif;
	disk_stat_add(device->vdisk, ticks[rw], duration);
	disk_round_stats(device->vdisk);
	atomic_dec((atomic_t*)&device->vdisk->in_flight);
}
#endif

static struct drbd_request *drbd_req_new(struct drbd_device *device,
					       struct bio *bio_src)
{
	struct drbd_request *req;
	int i;

	req = mempool_alloc(drbd_request_mempool, GFP_NOIO);
	if (!req)
		return NULL;

	memset(req, 0, sizeof(*req));

	drbd_req_make_private_bio(req, bio_src);

	kref_get(&device->kref);
	kref_debug_get(&device->kref_debug, 6);
	req->device      = device;

	req->master_bio  = bio_src;
	req->epoch       = 0;

	drbd_clear_interval(&req->i);
	req->i.sector = DRBD_BIO_BI_SECTOR(bio_src);
	req->i.size = DRBD_BIO_BI_SIZE(bio_src);
	req->i.local = true;
	req->i.waiting = false;

	INIT_LIST_HEAD(&req->tl_requests);
	INIT_LIST_HEAD(&req->req_pending_master_completion);
	INIT_LIST_HEAD(&req->req_pending_local);

	/* one reference to be put by __drbd_make_request */
	atomic_set(&req->completion_ref, 1);
	/* one kref as long as completion_ref > 0 */
	kref_init(&req->kref);

	for (i = 0; i < ARRAY_SIZE(req->rq_state); i++)
		req->rq_state[i] = 0;
	if (bio_data_dir(bio_src) == WRITE)
		req->rq_state[0] |= RQ_WRITE;

	return req;
}

void drbd_queue_peer_ack(struct drbd_resource *resource, struct drbd_request *req)
{
	struct drbd_connection *connection;
	bool queued = false;

	rcu_read_lock();
	for_each_connection_rcu(connection, resource) {
		unsigned int node_id = connection->peer_node_id;
		if (connection->agreed_pro_version < 110 ||
		    connection->cstate[NOW] != C_CONNECTED ||
		    !(req->rq_state[1 + node_id] & RQ_NET_SENT))
			continue;
		atomic_inc(&req->kref.refcount); /* was 0, instead of kref_get() */
		req->rq_state[1 + node_id] |= RQ_PEER_ACK;
		if (!queued) {
			list_add_tail(&req->tl_requests, &resource->peer_ack_list);
			queued = true;
		}
		queue_work(connection->ack_sender, &connection->peer_ack_work);
	}
	rcu_read_unlock();

	if (!queued)
		mempool_free(req, drbd_request_mempool);
}

static bool peer_ack_differs(struct drbd_request *req1, struct drbd_request *req2)
{
	unsigned int max_node_id = req1->device->resource->max_node_id;
	unsigned int node_id;

	for (node_id = 0; node_id <= max_node_id; node_id++)
		if ((req1->rq_state[1 + node_id] & RQ_NET_OK) !=
		    (req2->rq_state[1 + node_id] & RQ_NET_OK))
			return true;
	return false;
}

static bool peer_ack_window_full(struct drbd_request *req)
{
	struct drbd_resource *resource = req->device->resource;
	u32 peer_ack_window = resource->res_opts.peer_ack_window;
	u64 last_dagtag = resource->last_peer_acked_dagtag + peer_ack_window;

	return dagtag_newer_eq(req->dagtag_sector, last_dagtag);
}

static void drbd_remove_request_interval(struct rb_root *root,
					 struct drbd_request *req)
{
	struct drbd_device *device = req->device;
	struct drbd_interval *i = &req->i;

	drbd_remove_interval(root, i);

	/* Wake up any processes waiting for this request to complete.  */
	if (i->waiting)
		wake_up(&device->misc_wait);
}

/* must_hold resource->req_lock */
void drbd_req_destroy(struct kref *kref)
{
	struct drbd_request *req = container_of(kref, struct drbd_request, kref);
	struct drbd_device *device;
	struct drbd_peer_device *peer_device;
	unsigned int req_size, s, device_refs = 0;

tail_recursion:
	device = req->device;
	s = req->rq_state[0];
	req_size = req->i.size;

	/* paranoia */
	for_each_peer_device(peer_device, device) {
		unsigned ns = drbd_req_state_by_peer_device(req, peer_device);
		if (!(ns & RQ_NET_MASK))
			continue;
		if (ns & RQ_NET_DONE)
			continue;

		drbd_err(device,
			"drbd_req_destroy: Logic BUG rq_state: (0:%x, %d:%x), completion_ref = %d\n",
			s, 1 + peer_device->node_id, ns, atomic_read(&req->completion_ref));
		goto out;
	}

	/* more paranoia */
	if ((req->master_bio && !(s & RQ_POSTPONED)) ||
		atomic_read(&req->completion_ref) || (s & RQ_LOCAL_PENDING)) {
		drbd_err(device, "drbd_req_destroy: Logic BUG rq_state: %x, completion_ref = %d\n",
				s, atomic_read(&req->completion_ref));
		goto out;
	}

	list_del_init(&req->tl_requests);

	/* finally remove the request from the conflict detection
	 * respective block_id verification interval tree. */
	if (!drbd_interval_empty(&req->i)) {
		struct rb_root *root;

		if (s & RQ_WRITE)
			root = &device->write_requests;
		else
			root = &device->read_requests;
		drbd_remove_request_interval(root, req);
	} else if (s & (RQ_NET_MASK & ~RQ_NET_DONE) && req->i.size != 0)
		drbd_err(device, "drbd_req_destroy: Logic BUG: interval empty, but: rq_state=0x%x, sect=%llu, size=%u\n",
			s, (unsigned long long)req->i.sector, req->i.size);

	if (s & RQ_WRITE) {
		/* There is a special case:
		 * we may notice late that IO was suspended,
		 * and postpone, or schedule for retry, a write,
		 * before it even was submitted or sent.
		 * In that case we do not want to touch the bitmap at all.
		 */
		if ((s & (RQ_POSTPONED|RQ_LOCAL_MASK|RQ_NET_MASK)) != RQ_POSTPONED &&
		    req->i.size && get_ldev_if_state(device, D_DETACHING)) {
			struct drbd_peer_md *peer_md = device->ldev->md.peers;
			unsigned long bits = -1, mask = -1;
			int node_id, max_node_id = device->resource->max_node_id;

			for (node_id = 0; node_id <= max_node_id; node_id++) {
				unsigned int rq_state;

				rq_state = req->rq_state[1 + node_id];
				if (rq_state & RQ_NET_OK) {
					int bitmap_index = peer_md[node_id].bitmap_index;

					if (rq_state & RQ_NET_SIS)
						clear_bit(bitmap_index, &bits);
					else
						clear_bit(bitmap_index, &mask);
				}
			}
			drbd_set_sync(device, req->i.sector, req->i.size, bits, mask);
			put_ldev(device);
		}

		/* one might be tempted to move the drbd_al_complete_io
		 * to the local io completion callback drbd_request_endio.
		 * but, if this was a mirror write, we may only
		 * drbd_al_complete_io after this is RQ_NET_DONE,
		 * otherwise the extent could be dropped from the al
		 * before it has actually been written on the peer.
		 * if we crash before our peer knows about the request,
		 * but after the extent has been dropped from the al,
		 * we would forget to resync the corresponding extent.
		 */
		if (s & RQ_IN_ACT_LOG) {
			if (get_ldev_if_state(device, D_DETACHING)) {
				drbd_al_complete_io(device, &req->i);
				put_ldev(device);
			} else if (drbd_ratelimit()) {
				drbd_warn(device, "Should have called drbd_al_complete_io(, %llu, %u), "
					  "but my Disk seems to have failed :(\n",
					  (unsigned long long) req->i.sector, req->i.size);

			}
		}
	}

	device_refs++; /* In both branches of the if the reference to device gets released */
	if (s & RQ_WRITE && req->i.size) {
		struct drbd_resource *resource = device->resource;
		struct drbd_request *peer_ack_req = resource->peer_ack_req;

		if (peer_ack_req) {
			if (peer_ack_differs(req, peer_ack_req) ||
			    peer_ack_window_full(req)) {
				drbd_queue_peer_ack(resource, peer_ack_req);
				peer_ack_req = NULL;
			} else
				mempool_free(peer_ack_req, drbd_request_mempool);
		}
		req->device = NULL;
		resource->peer_ack_req = req;
		mod_timer(&resource->peer_ack_timer,
			  jiffies + resource->res_opts.peer_ack_delay * HZ / 1000);

		if (!peer_ack_req)
			resource->last_peer_acked_dagtag = req->dagtag_sector;
	} else
		mempool_free(req, drbd_request_mempool);

	if (s & RQ_WRITE && req_size) {
		list_for_each_entry(req, &device->resource->transfer_log, tl_requests) {
			if (req->rq_state[0] & RQ_WRITE) {
				/*
				 * Do the equivalent of:
				 *   kref_put(&req->kref, drbd_req_destroy)
				 * without recursing into the destructor.
				 */
				if (atomic_dec_and_test(&req->kref.refcount))
					goto tail_recursion;
				break;
			}
		}
	}

out:
	kref_debug_sub(&device->kref_debug, device_refs, 6);
	kref_sub(&device->kref, device_refs, drbd_destroy_device);
}

static void wake_all_senders(struct drbd_resource *resource) {
	struct drbd_connection *connection;
	/* We need make sure any update is visible before we wake up the
	 * threads that may check the values in their wait_event() condition.
	 * Do we need smp_mb here? Or rather switch to atomic_t? */
	rcu_read_lock();
	for_each_connection_rcu(connection, resource)
		wake_up(&connection->sender_work.q_wait);
	rcu_read_unlock();
}

/* must hold resource->req_lock */
bool start_new_tl_epoch(struct drbd_resource *resource)
{
	/* no point closing an epoch, if it is empty, anyways. */
	if (resource->current_tle_writes == 0)
		return false;

	resource->current_tle_writes = 0;
	atomic_inc(&resource->current_tle_nr);
	wake_all_senders(resource);
	return true;
}

void complete_master_bio(struct drbd_device *device,
		struct bio_and_error *m)
{
	int rw = bio_data_dir(m->bio);
	bio_endio(m->bio, m->error);
	dec_ap_bio(device, rw);
}


/* Helper for __req_mod().
 * Set m->bio to the master bio, if it is fit to be completed,
 * or leave it alone (it is initialized to NULL in __req_mod),
 * if it has already been completed, or cannot be completed yet.
 * If m->bio is set, the error status to be returned is placed in m->error.
 */
static
void drbd_req_complete(struct drbd_request *req, struct bio_and_error *m)
{
	const unsigned s = req->rq_state[0];
	struct drbd_device *device = req->device;
	struct drbd_peer_device *peer_device;
	int rw;
	int error, ok = 0;

	/*
	 * figure out whether to report success or failure.
	 *
	 * report success when at least one of the operations succeeded.
	 * or, to put the other way,
	 * only report failure, when both operations failed.
	 *
	 * what to do about the failures is handled elsewhere.
	 * what we need to do here is just: complete the master_bio.
	 *
	 * local completion error, if any, has been stored as ERR_PTR
	 * in private_bio within drbd_request_endio.
	 */
	if (s & RQ_LOCAL_OK)
		++ok;
	error = PTR_ERR(req->private_bio);

	for_each_peer_device(peer_device, device) {
		unsigned ns = drbd_req_state_by_peer_device(req, peer_device);
		/* any net ok ok local ok is good enough to complete this bio as OK */
		if (ns & RQ_NET_OK)
			++ok;
		/* paranoia */
		/* we must not complete the master bio, while it is
		 *	still being processed by _drbd_send_zc_bio (drbd_send_dblock),
		 *	respectively still needed for the second drbd_csum_bio() there.
		 *	not yet acknowledged by the peer
		 *	not yet completed by the local io subsystem
		 * these flags may get cleared in any order by
		 *	the worker,
		 *	the sender,
		 *	the receiver,
		 *	the bio_endio completion callbacks.
		 */
		if (!(ns & RQ_NET_MASK))
			continue;
		if (!(ns & (RQ_NET_PENDING|RQ_NET_QUEUED)))
			continue;

		drbd_err(device,
			"drbd_req_complete: Logic BUG rq_state: (0:%x, %d:%x), completion_ref = %d\n",
			s, 1 + peer_device->bitmap_index, ns, atomic_read(&req->completion_ref));
		return;
	}

	/* more paranoia */
	if (atomic_read(&req->completion_ref) ||
	    ((s & RQ_LOCAL_PENDING) && !(s & RQ_LOCAL_ABORTED))) {
		drbd_err(device, "drbd_req_complete: Logic BUG rq_state: %x, completion_ref = %d\n",
				s, atomic_read(&req->completion_ref));
		return;
	}

	if (!req->master_bio) {
		drbd_err(device, "drbd_req_complete: Logic BUG, master_bio == NULL!\n");
		return;
	}

	rw = bio_rw(req->master_bio);

	/* Before we can signal completion to the upper layers,
	 * we may need to close the current transfer log epoch.
	 * We are within the request lock, so we can simply compare
	 * the request epoch number with the current transfer log
	 * epoch number.  If they match, increase the current_tle_nr,
	 * and reset the transfer log epoch write_cnt.
	 */
	if (rw == WRITE &&
	    req->epoch == atomic_read(&device->resource->current_tle_nr))
		start_new_tl_epoch(device->resource);

	/* Update disk stats */
	_drbd_end_io_acct(device, req);

	/* If READ failed,
	 * have it be pushed back to the retry work queue,
	 * so it will re-enter __drbd_make_request(),
	 * and be re-assigned to a suitable local or remote path,
	 * or failed if we do not have access to good data anymore.
	 *
	 * Unless it was failed early by __drbd_make_request(),
	 * because no path was available, in which case
	 * it was not even added to the transfer_log.
	 *
	 * READA may fail, and will not be retried.
	 *
	 * WRITE should have used all available paths already.
	 */
	if (!ok && rw == READ && !list_empty(&req->tl_requests))
		req->rq_state[0] |= RQ_POSTPONED;

	if (!(req->rq_state[0] & RQ_POSTPONED)) {
		m->error = ok ? 0 : (error ?: -EIO);
		m->bio = req->master_bio;
		req->master_bio = NULL;
		/* We leave it in the tree, to be able to verify later
		 * write-acks in protocol != C during resync.
		 * But we mark it as "complete", so it won't be counted as
		 * conflict in a multi-primary setup. */
		req->i.completed = true;
	}

	if (req->i.waiting)
		wake_up(&device->misc_wait);

	/* Either we are about to complete to upper layers,
	 * or we will restart this request.
	 * In either case, the request object will be destroyed soon,
	 * so better remove it from all lists. */
	list_del_init(&req->req_pending_master_completion);
}

/* still holds resource->req_lock */
static int drbd_req_put_completion_ref(struct drbd_request *req, struct bio_and_error *m, int put)
{
	D_ASSERT(req->device, m || (req->rq_state[0] & RQ_POSTPONED));

	if (!atomic_sub_and_test(put, &req->completion_ref))
		return 0;

	drbd_req_complete(req, m);

	if (req->rq_state[0] & RQ_POSTPONED) {
		/* don't destroy the req object just yet,
		 * but queue it for retry */
		drbd_restart_request(req);
		return 0;
	}

	return 1;
}

static void set_if_null_req_next(struct drbd_peer_device *peer_device, struct drbd_request *req)
{
	struct drbd_connection *connection = peer_device ? peer_device->connection : NULL;
	if (!connection)
		return;
	if (connection->todo.req_next == NULL)
		connection->todo.req_next = req;
}

static void advance_conn_req_next(struct drbd_peer_device *peer_device, struct drbd_request *req)
{
	struct drbd_connection *connection = peer_device ? peer_device->connection : NULL;
	if (!connection)
		return;
	if (connection->todo.req_next != req)
		return;
	list_for_each_entry_continue(req, &connection->resource->transfer_log, tl_requests) {
		const unsigned s = drbd_req_state_by_peer_device(req, peer_device);
		if (s & RQ_NET_QUEUED)
			break;
	}
	if (&req->tl_requests == &connection->resource->transfer_log)
		req = NULL;
	connection->todo.req_next = req;
}

static void set_if_null_req_ack_pending(struct drbd_peer_device *peer_device, struct drbd_request *req)
{
	struct drbd_connection *connection = peer_device ? peer_device->connection : NULL;
	if (!connection)
		return;
	if (connection->req_ack_pending == NULL)
		connection->req_ack_pending = req;
}

static void advance_conn_req_ack_pending(struct drbd_peer_device *peer_device, struct drbd_request *req)
{
	struct drbd_connection *connection = peer_device ? peer_device->connection : NULL;
	if (!connection)
		return;
	if (connection->req_ack_pending != req)
		return;
	list_for_each_entry_continue(req, &connection->resource->transfer_log, tl_requests) {
		const unsigned s = drbd_req_state_by_peer_device(req, peer_device);
		if ((s & RQ_NET_SENT) && (s & RQ_NET_PENDING))
			break;
	}
	if (&req->tl_requests == &connection->resource->transfer_log)
		req = NULL;
	connection->req_ack_pending = req;
}

static void set_if_null_req_not_net_done(struct drbd_peer_device *peer_device, struct drbd_request *req)
{
	struct drbd_connection *connection = peer_device ? peer_device->connection : NULL;
	if (!connection)
		return;
	if (connection->req_not_net_done == NULL)
		connection->req_not_net_done = req;
}

static void advance_conn_req_not_net_done(struct drbd_peer_device *peer_device, struct drbd_request *req)
{
	struct drbd_connection *connection = peer_device ? peer_device->connection : NULL;
	if (!connection)
		return;
	if (connection->req_not_net_done != req)
		return;
	list_for_each_entry_continue(req, &connection->resource->transfer_log, tl_requests) {
		const unsigned s = drbd_req_state_by_peer_device(req, peer_device);
		if ((s & RQ_NET_SENT) && !(s & RQ_NET_DONE))
			break;
	}
	if (&req->tl_requests == &connection->resource->transfer_log)
		req = NULL;
	connection->req_not_net_done = req;
}

/* I'd like this to be the only place that manipulates
 * req->completion_ref and req->kref. */
static void mod_rq_state(struct drbd_request *req, struct bio_and_error *m,
		struct drbd_peer_device *peer_device,
		int clear, int set)
{
	unsigned old_net;
	unsigned old_local = req->rq_state[0];
	unsigned set_local = set & RQ_STATE_0_MASK;
	unsigned clear_local = clear & RQ_STATE_0_MASK;
	int c_put = 0;
	int k_put = 0;
	const int idx = peer_device ? 1 + peer_device->node_id : 0;

	/* FIXME n_connections, when this request was created/scheduled. */
	BUG_ON(idx > DRBD_NODE_ID_MAX);
	BUG_ON(idx < 0);

	old_net = req->rq_state[idx];

	set &= ~RQ_STATE_0_MASK;
	clear &= ~RQ_STATE_0_MASK;

	if (!idx) {
		/* do not try to manipulate net state bits
		 * without an associated state slot! */
		BUG_ON(set);
		BUG_ON(clear);
	}

	if (drbd_suspended(req->device) && !((old_local | clear_local) & RQ_COMPLETION_SUSP))
		set_local |= RQ_COMPLETION_SUSP;

	/* apply */

	req->rq_state[0] &= ~clear_local;
	req->rq_state[0] |= set_local;

	req->rq_state[idx] &= ~clear;
	req->rq_state[idx] |= set;


	/* no change? */
	if (req->rq_state[0] == old_local && req->rq_state[idx] == old_net)
		return;

	/* intent: get references */

	if (!(old_local & RQ_LOCAL_PENDING) && (set_local & RQ_LOCAL_PENDING))
		atomic_inc(&req->completion_ref);

	if (!(old_net & RQ_NET_PENDING) && (set & RQ_NET_PENDING)) {
		inc_ap_pending(peer_device);
		atomic_inc(&req->completion_ref);
	}

	if (!(old_net & RQ_NET_QUEUED) && (set & RQ_NET_QUEUED)) {
		atomic_inc(&req->completion_ref);
		set_if_null_req_next(peer_device, req);
	}

	if (!(old_net & RQ_EXP_BARR_ACK) && (set & RQ_EXP_BARR_ACK))
		kref_get(&req->kref); /* wait for the DONE */

	if (!(old_net & RQ_NET_SENT) && (set & RQ_NET_SENT)) {
		/* potentially already completed in the ack_receiver thread */
		if (!(old_net & RQ_NET_DONE)) {
			atomic_add(req->i.size >> 9, &peer_device->connection->ap_in_flight);
			set_if_null_req_not_net_done(peer_device, req);
		}
		if (req->rq_state[idx] & RQ_NET_PENDING)
			set_if_null_req_ack_pending(peer_device, req);
	}

	if (!(old_local & RQ_COMPLETION_SUSP) && (set_local & RQ_COMPLETION_SUSP))
		atomic_inc(&req->completion_ref);

	/* progress: put references */

	if ((old_local & RQ_COMPLETION_SUSP) && (clear_local & RQ_COMPLETION_SUSP))
		++c_put;

	if (!(old_local & RQ_LOCAL_ABORTED) && (set_local & RQ_LOCAL_ABORTED)) {
		D_ASSERT(req->device, req->rq_state[0] & RQ_LOCAL_PENDING);
		/* local completion may still come in later,
		 * we need to keep the req object around. */
		kref_get(&req->kref);
		++c_put;
	}

	if ((old_local & RQ_LOCAL_PENDING) && (clear_local & RQ_LOCAL_PENDING)) {
		if (req->rq_state[0] & RQ_LOCAL_ABORTED)
			++k_put;
		else
			++c_put;
		list_del_init(&req->req_pending_local);
	}

	if ((old_net & RQ_NET_PENDING) && (clear & RQ_NET_PENDING)) {
		dec_ap_pending(peer_device);
		++c_put;
		req->acked_jif[peer_device->node_id] = jiffies;
		advance_conn_req_ack_pending(peer_device, req);
	}

	if ((old_net & RQ_NET_QUEUED) && (clear & RQ_NET_QUEUED)) {
		++c_put;
		advance_conn_req_next(peer_device, req);
	}

	if (!(old_net & RQ_NET_DONE) && (set & RQ_NET_DONE)) {
		if (old_net & RQ_NET_SENT)
			atomic_sub(req->i.size >> 9, &peer_device->connection->ap_in_flight);
		if (old_net & RQ_EXP_BARR_ACK)
			++k_put;
		req->net_done_jif[peer_device->node_id] = jiffies;

		/* in ahead/behind mode, or just in case,
		 * before we finally destroy this request,
		 * the caching pointers must not reference it anymore */
		advance_conn_req_next(peer_device, req);
		advance_conn_req_ack_pending(peer_device, req);
		advance_conn_req_not_net_done(peer_device, req);
	}

	/* potentially complete and destroy */

	if (k_put || c_put) {
		/* Completion does it's own kref_put.  If we are going to
		 * kref_sub below, we need req to be still around then. */
		int at_least = k_put + !!c_put;
		int refcount = atomic_read(&req->kref.refcount);
		if (refcount < at_least)
			drbd_err(req->device,
				"mod_rq_state: Logic BUG: 0: %x -> %x, %d: %x -> %x: refcount = %d, should be >= %d\n",
				old_local, req->rq_state[0],
				idx, old_net, req->rq_state[idx],
				refcount, at_least);
	}

	/* If we made progress, retry conflicting peer requests, if any. */
	if (req->i.waiting)
		wake_up(&req->device->misc_wait);

	if (c_put)
		k_put += drbd_req_put_completion_ref(req, m, c_put);
	if (k_put)
		kref_sub(&req->kref, k_put, drbd_req_destroy);
}

static void drbd_report_io_error(struct drbd_device *device, struct drbd_request *req)
{
        char b[BDEVNAME_SIZE];

	if (!drbd_ratelimit())
		return;

	drbd_warn(device, "local %s IO error sector %llu+%u on %s\n",
		  (req->rq_state[0] & RQ_WRITE) ? "WRITE" : "READ",
		  (unsigned long long)req->i.sector,
		  req->i.size >> 9,
		  bdevname(device->ldev->backing_bdev, b));
}

/* Helper for HANDED_OVER_TO_NETWORK.
 * Is this a protocol A write (neither WRITE_ACK nor RECEIVE_ACK expected)?
 * Is it also still "PENDING"?
 * --> If so, clear PENDING and set NET_OK below.
 * If it is a protocol A write, but not RQ_PENDING anymore, neg-ack was faster
 * (and we must not set RQ_NET_OK) */
static inline bool is_pending_write_protocol_A(struct drbd_request *req, int idx)
{
	return (req->rq_state[0] & RQ_WRITE) == 0 ? 0 :
		(req->rq_state[idx] &
		   (RQ_NET_PENDING|RQ_EXP_WRITE_ACK|RQ_EXP_RECEIVE_ACK))
		==  RQ_NET_PENDING;
}

/* obviously this could be coded as many single functions
 * instead of one huge switch,
 * or by putting the code directly in the respective locations
 * (as it has been before).
 *
 * but having it this way
 *  enforces that it is all in this one place, where it is easier to audit,
 *  it makes it obvious that whatever "event" "happens" to a request should
 *  happen "atomically" within the req_lock,
 *  and it enforces that we have to think in a very structured manner
 *  about the "events" that may happen to a request during its life time ...
 *
 *
 * peer_device == NULL means local disk
 */
int __req_mod(struct drbd_request *req, enum drbd_req_event what,
		struct drbd_peer_device *peer_device,
		struct bio_and_error *m)
{
	struct drbd_device *device = req->device;
	struct net_conf *nc;
	int p, rv = 0;
	int idx;

	if (m)
		m->bio = NULL;

	idx = peer_device ? 1 + peer_device->node_id : 0;

	switch (what) {
	default:
		drbd_err(device, "LOGIC BUG in %s:%u\n", __FILE__ , __LINE__);
		break;

	/* does not happen...
	 * initialization done in drbd_req_new
	case CREATED:
		break;
		*/

	case TO_BE_SENT: /* via network */
		/* reached via __drbd_make_request
		 * and from w_read_retry_remote */
		D_ASSERT(device, idx && !(req->rq_state[idx] & RQ_NET_MASK));
		rcu_read_lock();
		nc = rcu_dereference(peer_device->connection->transport.net_conf);
		p = nc->wire_protocol;
		rcu_read_unlock();
		req->rq_state[idx] |=
			p == DRBD_PROT_C ? RQ_EXP_WRITE_ACK :
			p == DRBD_PROT_B ? RQ_EXP_RECEIVE_ACK : 0;
		mod_rq_state(req, m, peer_device, 0, RQ_NET_PENDING);
		break;

	case TO_BE_SUBMITTED: /* locally */
		/* reached via __drbd_make_request */
		D_ASSERT(device, !(req->rq_state[0] & RQ_LOCAL_MASK));
		mod_rq_state(req, m, peer_device, 0, RQ_LOCAL_PENDING);
		break;

	case COMPLETED_OK:
		if (req->rq_state[0] & RQ_WRITE)
			device->writ_cnt += req->i.size >> 9;
		else
			device->read_cnt += req->i.size >> 9;

		mod_rq_state(req, m, peer_device, RQ_LOCAL_PENDING,
				RQ_LOCAL_COMPLETED|RQ_LOCAL_OK);
		break;

	case ABORT_DISK_IO:
		mod_rq_state(req, m, peer_device, 0, RQ_LOCAL_ABORTED);
		break;

	case WRITE_COMPLETED_WITH_ERROR:
		drbd_report_io_error(device, req);
		__drbd_chk_io_error(device, DRBD_WRITE_ERROR);
		mod_rq_state(req, m, peer_device, RQ_LOCAL_PENDING, RQ_LOCAL_COMPLETED);
		break;

	case READ_COMPLETED_WITH_ERROR:
		drbd_set_all_out_of_sync(device, req->i.sector, req->i.size);
		drbd_report_io_error(device, req);
		__drbd_chk_io_error(device, DRBD_READ_ERROR);
		/* fall through. */
	case READ_AHEAD_COMPLETED_WITH_ERROR:
		/* it is legal to fail READA, no __drbd_chk_io_error in that case. */
		mod_rq_state(req, m, peer_device, RQ_LOCAL_PENDING, RQ_LOCAL_COMPLETED);
		break;

	case DISCARD_COMPLETED_NOTSUPP:
	case DISCARD_COMPLETED_WITH_ERROR:
		/* I'd rather not detach from local disk just because it
		 * failed a REQ_DISCARD. */
		mod_rq_state(req, m, peer_device, RQ_LOCAL_PENDING, RQ_LOCAL_COMPLETED);
		break;

	case QUEUE_FOR_NET_READ:
		/* READ or READA, and
		 * no local disk,
		 * or target area marked as invalid,
		 * or just got an io-error. */
		/* from __drbd_make_request
		 * or from bio_endio during read io-error recovery */

		/* So we can verify the handle in the answer packet.
		 * Corresponding drbd_remove_request_interval is in
		 * drbd_req_complete() */
		D_ASSERT(device, drbd_interval_empty(&req->i));
		drbd_insert_interval(&device->read_requests, &req->i);

		set_bit(UNPLUG_REMOTE, &device->flags);

		D_ASSERT(device, req->rq_state[idx] & RQ_NET_PENDING);
		D_ASSERT(device, (req->rq_state[0] & RQ_LOCAL_MASK) == 0);
		mod_rq_state(req, m, peer_device, 0, RQ_NET_QUEUED);
		break;

	case QUEUE_FOR_NET_WRITE:
		/* assert something? */
		/* from __drbd_make_request only */

		/* NOTE
		 * In case the req ended up on the transfer log before being
		 * queued on the worker, it could lead to this request being
		 * missed during cleanup after connection loss.
		 * So we have to do both operations here,
		 * within the same lock that protects the transfer log.
		 *
		 * _req_add_to_epoch(req); this has to be after the
		 * _maybe_start_new_epoch(req); which happened in
		 * __drbd_make_request, because we now may set the bit
		 * again ourselves to close the current epoch.
		 *
		 * Add req to the (now) current epoch (barrier). */

		/* otherwise we may lose an unplug, which may cause some remote
		 * io-scheduler timeout to expire, increasing maximum latency,
		 * hurting performance. */
		set_bit(UNPLUG_REMOTE, &device->flags);

		/* queue work item to send data */
		D_ASSERT(device, req->rq_state[idx] & RQ_NET_PENDING);
		mod_rq_state(req, m, peer_device, 0, RQ_NET_QUEUED|RQ_EXP_BARR_ACK);

		/* close the epoch, in case it outgrew the limit */
		rcu_read_lock();
		nc = rcu_dereference(peer_device->connection->transport.net_conf);
		p = nc->max_epoch_size;
		rcu_read_unlock();
		if (device->resource->current_tle_writes >= p)
			start_new_tl_epoch(device->resource);
		break;

	case QUEUE_FOR_SEND_OOS:
		mod_rq_state(req, m, peer_device, 0, RQ_NET_QUEUED);
		break;

	case READ_RETRY_REMOTE_CANCELED:
	case SEND_CANCELED:
	case SEND_FAILED:
		/* real cleanup will be done from tl_clear.  just update flags
		 * so it is no longer marked as on the sender queue */
		mod_rq_state(req, m, peer_device, RQ_NET_QUEUED, 0);
		break;

	case HANDED_OVER_TO_NETWORK:
		/* assert something? */
		if (is_pending_write_protocol_A(req, idx))
			/* this is what is dangerous about protocol A:
			 * pretend it was successfully written on the peer. */
			mod_rq_state(req, m, peer_device, RQ_NET_QUEUED|RQ_NET_PENDING,
				     RQ_NET_SENT|RQ_NET_OK);
		else
			mod_rq_state(req, m, peer_device, RQ_NET_QUEUED, RQ_NET_SENT);
		/* It is still not yet RQ_NET_DONE until the
		 * corresponding epoch barrier got acked as well,
		 * so we know what to dirty on connection loss. */
		break;

	case OOS_HANDED_TO_NETWORK:
		/* Was not set PENDING, no longer QUEUED, so is now DONE
		 * as far as this connection is concerned. */
		mod_rq_state(req, m, peer_device, RQ_NET_QUEUED, RQ_NET_DONE);
		break;

	case CONNECTION_LOST_WHILE_PENDING:
		/* transfer log cleanup after connection loss */
		mod_rq_state(req, m, peer_device,
				RQ_NET_OK|RQ_NET_PENDING|RQ_COMPLETION_SUSP,
				RQ_NET_DONE);
		break;

	case DISCARD_WRITE:
		/* for discarded conflicting writes of multiple primaries,
		 * there is no need to keep anything in the tl, potential
		 * node crashes are covered by the activity log.
		 *
		 * If this request had been marked as RQ_POSTPONED before,
		 * it will actually not be discarded, but "restarted",
		 * resubmitted from the retry worker context. */
		D_ASSERT(device, req->rq_state[idx] & RQ_NET_PENDING);
		D_ASSERT(device, req->rq_state[idx] & RQ_EXP_WRITE_ACK);
		mod_rq_state(req, m, peer_device, RQ_NET_PENDING, RQ_NET_DONE|RQ_NET_OK);
		break;

	case WRITE_ACKED_BY_PEER_AND_SIS:
		req->rq_state[idx] |= RQ_NET_SIS;
	case WRITE_ACKED_BY_PEER:
		/* Normal operation protocol C: successfully written on peer.
		 * During resync, even in protocol != C,
		 * we requested an explicit write ack anyways.
		 * Which means we cannot even assert anything here.
		 * Nothing more to do here.
		 * We want to keep the tl in place for all protocols, to cater
		 * for volatile write-back caches on lower level devices. */
		goto ack_common;
	case RECV_ACKED_BY_PEER:
		D_ASSERT(device, req->rq_state[idx] & RQ_EXP_RECEIVE_ACK);
		/* protocol B; pretends to be successfully written on peer.
		 * see also notes above in HANDED_OVER_TO_NETWORK about
		 * protocol != C */
	ack_common:
		mod_rq_state(req, m, peer_device, RQ_NET_PENDING, RQ_NET_OK);
		break;

	case POSTPONE_WRITE:
		D_ASSERT(device, req->rq_state[idx] & RQ_EXP_WRITE_ACK);
		/* If this node has already detected the write conflict, the
		 * worker will be waiting on misc_wait.  Wake it up once this
		 * request has completed locally.
		 */
		D_ASSERT(device, req->rq_state[idx] & RQ_NET_PENDING);
		req->rq_state[0] |= RQ_POSTPONED;
		if (req->i.waiting)
			wake_up(&req->device->misc_wait);
		/* Do not clear RQ_NET_PENDING. This request will make further
		 * progress via restart_conflicting_writes() or
		 * fail_postponed_requests(). Hopefully. */
		break;

	case NEG_ACKED:
		mod_rq_state(req, m, peer_device, RQ_NET_OK|RQ_NET_PENDING, 0);
		break;

	case FAIL_FROZEN_DISK_IO:
		if (!(req->rq_state[0] & RQ_LOCAL_COMPLETED))
			break;
		mod_rq_state(req, m, peer_device, RQ_COMPLETION_SUSP, 0);
		break;

	case RESTART_FROZEN_DISK_IO:
#if 0
		/* FIXME; do we need a (temporary) dedicated thread for this? */
		if (!(req->rq_state[0] & RQ_LOCAL_COMPLETED))
			break;

		mod_rq_state(req, m, peer_device,
				RQ_COMPLETION_SUSP|RQ_LOCAL_COMPLETED,
				RQ_LOCAL_PENDING);

		rv = MR_READ;
		if (bio_data_dir(req->master_bio) == WRITE)
			rv = MR_WRITE;

		get_ldev(device); /* always succeeds in this call path */
		req->w.cb = w_restart_disk_io;
		drbd_queue_work(&device->resource->work, &req->w);
		break;
#else
		BUG(); /* FIXME */
		break;
#endif

	case RESEND:
		/* Simply complete (local only) READs. */
		if (!(req->rq_state[0] & RQ_WRITE) && !(req->rq_state[idx] & RQ_NET_MASK)) {
			mod_rq_state(req, m, peer_device, RQ_COMPLETION_SUSP, 0);
			break;
		}

		/* If RQ_NET_OK is already set, we got a P_WRITE_ACK or P_RECV_ACK
		   before the connection loss (B&C only); only P_BARRIER_ACK
		   (or the local completion?) was missing when we suspended.
		   Throwing them out of the TL here by pretending we got a BARRIER_ACK.
		   During connection handshake, we ensure that the peer was not rebooted.

		   Resending is only allowed on synchronous connections,
		   where all requests not yet completed to upper layers whould
		   be in the same "reorder-domain", there can not possibly be
		   any dependency between incomplete requests, and we are
		   allowed to complete this one "out-of-sequence".
		 */
		if (!(req->rq_state[idx] & RQ_NET_OK)) {
			mod_rq_state(req, m, peer_device, RQ_COMPLETION_SUSP,
					RQ_NET_QUEUED|RQ_NET_PENDING);
			break;
		}
		/* else, fall through to BARRIER_ACKED */

	case BARRIER_ACKED:
		/* barrier ack for READ requests does not make sense */
		if (!(req->rq_state[0] & RQ_WRITE))
			break;

		if (req->rq_state[idx] & RQ_NET_PENDING) {
			/* barrier came in before all requests were acked.
			 * this is bad, because if the connection is lost now,
			 * we won't be able to clean them up... */
			drbd_err(device, "FIXME (BARRIER_ACKED but pending)\n");
			mod_rq_state(req, m, peer_device, RQ_NET_PENDING, RQ_NET_OK);
		}
		/* Allowed to complete requests, even while suspended.
		 * As this is called for all requests within a matching epoch,
		 * we need to filter, and only set RQ_NET_DONE for those that
		 * have actually been on the wire. */
		mod_rq_state(req, m, peer_device, RQ_COMPLETION_SUSP,
				(req->rq_state[idx] & RQ_NET_MASK) ? RQ_NET_DONE : 0);
		break;

	case DATA_RECEIVED:
		D_ASSERT(device, req->rq_state[idx] & RQ_NET_PENDING);
		mod_rq_state(req, m, peer_device, RQ_NET_PENDING, RQ_NET_OK|RQ_NET_DONE);
		break;

	case QUEUE_AS_DRBD_BARRIER:
		start_new_tl_epoch(device->resource);
		for_each_peer_device(peer_device, device)
			mod_rq_state(req, m, peer_device, 0, RQ_NET_OK|RQ_NET_DONE);
		break;
	};

	return rv;
}

/* we may do a local read if:
 * - we are consistent (of course),
 * - or we are generally inconsistent,
 *   BUT we are still/already IN SYNC with all peers for this area.
 *   since size may be bigger than BM_BLOCK_SIZE,
 *   we may need to check several bits.
 */
static bool drbd_may_do_local_read(struct drbd_device *device, sector_t sector, int size)
{
	struct drbd_md *md = &device->ldev->md;
	unsigned int node_id;

	unsigned long sbnr, ebnr;
	sector_t esector, nr_sectors;

	if (device->disk_state[NOW] == D_UP_TO_DATE)
		return true;
	if (device->disk_state[NOW] != D_INCONSISTENT)
		return false;
	esector = sector + (size >> 9) - 1;
	nr_sectors = drbd_get_capacity(device->this_bdev);
	D_ASSERT(device, sector  < nr_sectors);
	D_ASSERT(device, esector < nr_sectors);

	sbnr = BM_SECT_TO_BIT(sector);
	ebnr = BM_SECT_TO_BIT(esector);

	for (node_id = 0; node_id < DRBD_NODE_ID_MAX; node_id++) {
		struct drbd_peer_md *peer_md = &md->peers[node_id];

		/* Skip bitmap indexes which are not assigned to a peer. */
		if (peer_md->bitmap_index == -1)
			continue;

		if (drbd_bm_count_bits(device, peer_md->bitmap_index, sbnr, ebnr))
			return false;
	}
	return true;
}

/* TODO improve for more than one peer.
 * also take into account the drbd protocol. */
static bool remote_due_to_read_balancing(struct drbd_device *device,
		struct drbd_peer_device *peer_device, sector_t sector,
		enum drbd_read_balancing rbm)
{
	struct backing_dev_info *bdi;
	int stripe_shift;

	switch (rbm) {
	case RB_CONGESTED_REMOTE:
		bdi = &device->ldev->backing_bdev->bd_disk->queue->backing_dev_info;
		return bdi_read_congested(bdi);
	case RB_LEAST_PENDING:
		return atomic_read(&device->local_cnt) >
			atomic_read(&peer_device->ap_pending_cnt) + atomic_read(&peer_device->rs_pending_cnt);
	case RB_32K_STRIPING:  /* stripe_shift = 15 */
	case RB_64K_STRIPING:
	case RB_128K_STRIPING:
	case RB_256K_STRIPING:
	case RB_512K_STRIPING:
	case RB_1M_STRIPING:   /* stripe_shift = 20 */
		stripe_shift = (rbm - RB_32K_STRIPING + 15);
		return (sector >> (stripe_shift - 9)) & 1;
	case RB_ROUND_ROBIN:
		return test_and_change_bit(READ_BALANCE_RR, &device->flags);
	case RB_PREFER_REMOTE:
		return true;
	case RB_PREFER_LOCAL:
	default:
		return false;
	}
}

/*
 * complete_conflicting_writes  -  wait for any conflicting write requests
 *
 * The write_requests tree contains all active write requests which we
 * currently know about.  Wait for any requests to complete which conflict with
 * the new one.
 *
 * Only way out: remove the conflicting intervals from the tree.
 */
static void complete_conflicting_writes(struct drbd_request *req)
{
	DEFINE_WAIT(wait);
	struct drbd_device *device = req->device;
	struct drbd_interval *i;
	sector_t sector = req->i.sector;
	int size = req->i.size;

	for (;;) {
		drbd_for_each_overlap(i, &device->write_requests, sector, size) {
			/* Ignore, if already completed to upper layers. */
			if (i->completed)
				continue;
			/* Handle the first found overlap.  After the schedule
			 * we have to restart the tree walk. */
			break;
		}
		if (!i)	/* if any */
			break;

		/* Indicate to wake up device->misc_wait on progress.  */
		prepare_to_wait(&device->misc_wait, &wait, TASK_UNINTERRUPTIBLE);
		i->waiting = true;
		spin_unlock_irq(&device->resource->req_lock);
		schedule();
		spin_lock_irq(&device->resource->req_lock);
	}
	finish_wait(&device->misc_wait, &wait);
}

/* called within req_lock and rcu_read_lock() */
static void __maybe_pull_ahead(struct drbd_device *device, struct drbd_connection *connection)
{
	struct net_conf *nc;
	bool congested = false;
	enum drbd_on_congestion on_congestion;
	struct drbd_peer_device *peer_device = conn_peer_device(connection, device->vnr);

	rcu_read_lock();
	nc = rcu_dereference(connection->transport.net_conf);
	on_congestion = nc ? nc->on_congestion : OC_BLOCK;
	rcu_read_unlock();
	if (on_congestion == OC_BLOCK ||
	    connection->agreed_pro_version < 96)
		return;

	if (on_congestion == OC_PULL_AHEAD && peer_device->repl_state[NOW] == L_AHEAD)
		return; /* nothing to do ... */

	/* If I don't even have good local storage, we can not reasonably try
	 * to pull ahead of the peer. We also need the local reference to make
	 * sure device->act_log is there.
	 */
	if (!get_ldev_if_state(device, D_UP_TO_DATE))
		return;

	if (nc->cong_fill &&
	    atomic_read(&connection->ap_in_flight) >= nc->cong_fill) {
		drbd_info(device, "Congestion-fill threshold reached\n");
		congested = true;
	}

	if (device->act_log->used >= nc->cong_extents) {
		drbd_info(device, "Congestion-extents threshold reached\n");
		congested = true;
	}

	if (congested) {
		/* start a new epoch for non-mirrored writes */
		start_new_tl_epoch(device->resource);

		if (on_congestion == OC_PULL_AHEAD)
			change_repl_state(peer_device, L_AHEAD, 0);
		else			/* on_congestion == OC_DISCONNECT */
			change_cstate(peer_device->connection, C_DISCONNECTING, 0);
	}
	put_ldev(device);
}

/* called within req_lock and rcu_read_lock() */
static void maybe_pull_ahead(struct drbd_device *device)
{
	struct drbd_connection *connection;

	for_each_connection(connection, device->resource)
		__maybe_pull_ahead(device, connection);
}

bool drbd_should_do_remote(struct drbd_peer_device *peer_device, enum which_state which)
{
	enum drbd_disk_state peer_disk_state = peer_device->disk_state[which];

	return peer_disk_state == D_UP_TO_DATE ||
		(peer_disk_state == D_INCONSISTENT &&
		 peer_device->repl_state[which] >= L_WF_BITMAP_T &&
		 peer_device->repl_state[which] < L_AHEAD);
	/* Before proto 96 that was >= CONNECTED instead of >= L_WF_BITMAP_T.
	   That is equivalent since before 96 IO was frozen in the L_WF_BITMAP*
	   states. */
}

static bool drbd_should_send_out_of_sync(struct drbd_peer_device *peer_device)
{
	return peer_device->repl_state[NOW] == L_AHEAD || peer_device->repl_state[NOW] == L_WF_BITMAP_S;
	/* pdsk = D_INCONSISTENT as a consequence. Protocol 96 check not necessary
	   since we enter state L_AHEAD only if proto >= 96 */
}

/* If this returns NULL, and req->private_bio is still set,
 * the request should be submitted locally.
 *
 * If it returns NULL, but req->private_bio is not set,
 * we do not have access to good data :(
 *
 * Otherwise, this destroys req->private_bio, if any,
 * and returns the peer device which should be asked for data.
 */
static struct drbd_peer_device *find_peer_device_for_read(struct drbd_request *req)
{
	struct drbd_peer_device *peer_device;
	struct drbd_device *device = req->device;
	enum drbd_read_balancing rbm = RB_PREFER_REMOTE;

	if (req->private_bio) {
		if (!drbd_may_do_local_read(device,
					req->i.sector, req->i.size)) {
			bio_put(req->private_bio);
			req->private_bio = NULL;
			put_ldev(device);
		}
	}

	if (device->disk_state[NOW] > D_DISKLESS) {
		rcu_read_lock();
		rbm = rcu_dereference(device->ldev->disk_conf)->read_balancing;
		rcu_read_unlock();
		if (rbm == RB_PREFER_LOCAL && req->private_bio) {
			return NULL; /* submit locally */
		}
	}

	/* TODO: improve read balancing decisions, take into account drbd
	 * protocol, all peers, pending requests etc. */

	for_each_peer_device(peer_device, device) {
		if (peer_device->disk_state[NOW] != D_UP_TO_DATE)
			continue;
		if (req->private_bio == NULL ||
		    remote_due_to_read_balancing(device, peer_device,
						 req->i.sector, rbm)) {
			goto found;
		}
	}
	peer_device = NULL;

    found:
	if (peer_device && req->private_bio) {
		bio_put(req->private_bio);
		req->private_bio = NULL;
		put_ldev(device);
	}
	return peer_device;
}

/* returns the number of connections expected to actually write this data,
 * which does NOT include those that we are L_AHEAD for. */
static int drbd_process_write_request(struct drbd_request *req)
{
	struct drbd_device *device = req->device;
	struct drbd_peer_device *peer_device;
	bool in_tree = false;
	int remote, send_oos;
	int count = 0;

	/* Need to replicate writes.  Unless it is an empty flush,
	 * which is better mapped to a DRBD P_BARRIER packet,
	 * also for drbd wire protocol compatibility reasons.
	 * If this was a flush, just start a new epoch.
	 * Unless the current epoch was empty anyways, or we are not currently
	 * replicating, in which case there is no point. */
	if (unlikely(req->i.size == 0)) {
		/* The only size==0 bios we expect are empty flushes. */
		D_ASSERT(device, req->master_bio->bi_rw & DRBD_REQ_FLUSH);
		_req_mod(req, QUEUE_AS_DRBD_BARRIER, NULL);
		return 0;
	}

	for_each_peer_device(peer_device, device) {
		remote = drbd_should_do_remote(peer_device, NOW);
		send_oos = drbd_should_send_out_of_sync(peer_device);

		if (!remote && !send_oos)
			continue;

		D_ASSERT(device, !(remote && send_oos));

		if (remote) {
			++count;
			_req_mod(req, TO_BE_SENT, peer_device);
			if (!in_tree) {
				/* Corresponding drbd_remove_request_interval is in
				 * drbd_req_complete() */
				drbd_insert_interval(&device->write_requests, &req->i);
				in_tree = true;
			}
			_req_mod(req, QUEUE_FOR_NET_WRITE, peer_device);
		} else if (drbd_set_out_of_sync(peer_device, req->i.sector, req->i.size))
			_req_mod(req, QUEUE_FOR_SEND_OOS, peer_device);
	}

	return count;
}

static void drbd_process_discard_req(struct drbd_request *req)
{
	int err = drbd_issue_discard_or_zero_out(req->device,
				req->i.sector, req->i.size >> 9, true);
	bio_endio(req->private_bio, err ? -EIO : 0);
}

static void
drbd_submit_req_private_bio(struct drbd_request *req)
{
	struct drbd_device *device = req->device;
	struct bio *bio = req->private_bio;
	const int rw = bio_rw(bio);

	bio->bi_bdev = device->ldev->backing_bdev;

	/* State may have changed since we grabbed our reference on the
	 * device->ldev member. Double check, and short-circuit to endio.
	 * In case the last activity log transaction failed to get on
	 * stable storage, and this is a WRITE, we may not even submit
	 * this bio. */
	if (get_ldev(device)) {
		if (drbd_insert_fault(device,
				      rw == WRITE ? DRBD_FAULT_DT_WR
				    : rw == READ  ? DRBD_FAULT_DT_RD
				    :               DRBD_FAULT_DT_RA))
			bio_endio(bio, -EIO);
		else if (bio->bi_rw & DRBD_REQ_DISCARD)
			drbd_process_discard_req(req);
		else
			generic_make_request(bio);
		put_ldev(device);
	} else
		bio_endio(bio, -EIO);
}

static void drbd_queue_write(struct drbd_device *device, struct drbd_request *req)
{
	atomic_inc(&device->ap_actlog_cnt);
	spin_lock_irq(&device->resource->req_lock);
	list_add_tail(&req->tl_requests, &device->submit.writes);
	list_add_tail(&req->req_pending_master_completion,
			&device->pending_master_completion[1 /* WRITE */]);
	spin_unlock_irq(&device->resource->req_lock);
	queue_work(device->submit.wq, &device->submit.worker);
	/* do_submit() may sleep internally on al_wait, too */
	wake_up(&device->al_wait);
}

/* returns the new drbd_request pointer, if the caller is expected to
 * drbd_send_and_submit() it (to save latency), or NULL if we queued the
 * request on the submitter thread.
 * Returns ERR_PTR(-ENOMEM) if we cannot allocate a drbd_request.
 */
static struct drbd_request *
drbd_request_prepare(struct drbd_device *device, struct bio *bio, unsigned long start_jif)
{
	const int rw = bio_data_dir(bio);
	struct drbd_request *req;

	/* allocate outside of all locks; */
	req = drbd_req_new(device, bio);
	if (!req) {
		dec_ap_bio(device, rw);
		/* only pass the error to the upper layers.
		 * if user cannot handle io errors, that's not our business. */
		drbd_err(device, "could not kmalloc() req\n");
		bio_endio(bio, -ENOMEM);
		return ERR_PTR(-ENOMEM);
	}
	req->start_jif = start_jif;

	if (!get_ldev(device)) {
		bio_put(req->private_bio);
		req->private_bio = NULL;
	}

	/* Update disk stats */
	_drbd_start_io_acct(device, req);

<<<<<<< HEAD
	if (rw == WRITE && req->i.size) {
		/* Unconditionally defer to worker,
		 * if we still need to bumpt our data generation id */
		if (test_bit(NEW_CUR_UUID, &device->flags)) {
			drbd_queue_write(device, req);
			return NULL;
		}

		if (req->private_bio && !test_bit(AL_SUSPENDED, &device->flags)) {
			if (!drbd_al_begin_io_fastpath(device, &req->i)) {
				drbd_queue_write(device, req);
				return NULL;
			}
			req->rq_state[0] |= RQ_IN_ACT_LOG;
			req->in_actlog_jif = jiffies;
		}
=======
	/* process discards always from our submitter thread */
	if (bio->bi_rw & DRBD_REQ_DISCARD)
		goto queue_for_submitter_thread;

	if (rw == WRITE && req->private_bio && req->i.size
	&& !test_bit(AL_SUSPENDED, &device->flags)) {
		if (!drbd_al_begin_io_fastpath(device, &req->i))
			goto queue_for_submitter_thread;
		req->rq_state |= RQ_IN_ACT_LOG;
		req->in_actlog_jif = jiffies;
>>>>>>> c9951380
	}
	return req;

 queue_for_submitter_thread:
	atomic_inc(&device->ap_actlog_cnt);
	drbd_queue_write(device, req);
	return NULL;
}

static void drbd_send_and_submit(struct drbd_device *device, struct drbd_request *req)
{
	struct drbd_resource *resource = device->resource;
	struct drbd_peer_device *peer_device = NULL; /* for read */
	const int rw = bio_data_dir(req->master_bio);
	struct bio_and_error m = { NULL, };
	bool no_remote = false;
	bool submit_private_bio = false;

	spin_lock_irq(&resource->req_lock);
	if (rw == WRITE) {
		/* This may temporarily give up the req_lock,
		 * but will re-aquire it before it returns here.
		 * Needs to be before the check on drbd_suspended() */
		complete_conflicting_writes(req);
		/* no more giving up req_lock from now on! */

		/* check for congestion, and potentially stop sending
		 * full data updates, but start sending "dirty bits" only. */
		maybe_pull_ahead(device);
	}


	if (drbd_suspended(device)) {
		/* push back and retry: */
		req->rq_state[0] |= RQ_POSTPONED;
		if (req->private_bio) {
			bio_put(req->private_bio);
			req->private_bio = NULL;
			put_ldev(device);
		}
		goto out;
	}

	/* We fail READ/READA early, if we can not serve it.
	 * We must do this before req is registered on any lists.
	 * Otherwise, drbd_req_complete() will queue failed READ for retry. */
	if (rw != WRITE) {
		peer_device = find_peer_device_for_read(req);
		if (!peer_device && !req->private_bio)
			goto nodata;
	}

	/* which transfer log epoch does this belong to? */
	req->epoch = atomic_read(&resource->current_tle_nr);

	if (rw == WRITE)
		resource->dagtag_sector += req->i.size >> 9;
	req->dagtag_sector = resource->dagtag_sector;
	/* no point in adding empty flushes to the transfer log,
	 * they are mapped to drbd barriers already. */
	if (likely(req->i.size != 0)) {
		if (rw == WRITE) {
			struct drbd_request *req2;

			resource->current_tle_writes++;
			list_for_each_entry_reverse(req2, &resource->transfer_log, tl_requests) {
				if (req2->rq_state[0] & RQ_WRITE) {
					/* Make the new write request depend on
					 * the previous one. */
					kref_get(&req->kref);
					break;
				}
			}
		}
		list_add_tail(&req->tl_requests, &resource->transfer_log);
	}

	if (rw == WRITE) {
		if (!drbd_process_write_request(req))
			no_remote = true;
		else
			wake_all_senders(resource);
	} else {
		if (peer_device) {
			_req_mod(req, TO_BE_SENT, peer_device);
			_req_mod(req, QUEUE_FOR_NET_READ, peer_device);
			wake_up(&peer_device->connection->sender_work.q_wait);
		} else
			no_remote = true;
	}

	/* If it took the fast path in drbd_request_prepare, add it here.
	 * The slow path has added it already. */
	if (list_empty(&req->req_pending_master_completion))
		list_add_tail(&req->req_pending_master_completion,
			&device->pending_master_completion[rw == WRITE]);
	if (req->private_bio) {
		/* needs to be marked within the same spinlock */
		req->pre_submit_jif = jiffies;
		list_add_tail(&req->req_pending_local,
			&device->pending_completion[rw == WRITE]);
		_req_mod(req, TO_BE_SUBMITTED, NULL);
		/* but we need to give up the spinlock to submit */
		submit_private_bio = true;
	} else if (no_remote) {
nodata:
		if (drbd_ratelimit())
			drbd_err(req->device, "IO ERROR: neither local nor remote data, sector %llu+%u\n",
					(unsigned long long)req->i.sector, req->i.size >> 9);
		/* A write may have been queued for send_oos, however.
		 * So we can not simply free it, we must go through drbd_req_put_completion_ref() */
	}

out:
	if (drbd_req_put_completion_ref(req, &m, 1))
		kref_put(&req->kref, drbd_req_destroy);
	spin_unlock_irq(&resource->req_lock);

	/* Even though above is a kref_put(), this is safe.
	 * As long as we still need to submit our private bio,
	 * we hold a completion ref, and the request cannot disappear.
	 * If however this request did not even have a private bio to submit
	 * (e.g. remote read), req may already be invalid now.
	 * That's why we cannot check on req->private_bio. */
	if (submit_private_bio)
		drbd_submit_req_private_bio(req);

	/* we need to plug ALWAYS since we possibly need to kick lo_dev.
	 * we plug after submit, so we won't miss an unplug event */
	drbd_plug_device(bdev_get_queue(device->this_bdev));

	if (m.bio)
		complete_master_bio(device, &m);
}

void __drbd_make_request(struct drbd_device *device, struct bio *bio, unsigned long start_jif)
{
	struct drbd_request *req = drbd_request_prepare(device, bio, start_jif);
	if (IS_ERR_OR_NULL(req))
		return;
	drbd_send_and_submit(device, req);
}

static void submit_fast_path(struct drbd_device *device, struct list_head *incoming)
{
	struct drbd_request *req, *tmp;
	list_for_each_entry_safe(req, tmp, incoming, tl_requests) {
		const int rw = bio_data_dir(req->master_bio);

		if (rw == WRITE && req->private_bio && req->i.size
		&& !test_bit(AL_SUSPENDED, &device->flags)) {
			if (!drbd_al_begin_io_fastpath(device, &req->i))
				continue;

			req->rq_state[0] |= RQ_IN_ACT_LOG;
			req->in_actlog_jif = jiffies;
			atomic_dec(&device->ap_actlog_cnt);
		}

		list_del_init(&req->tl_requests);
		drbd_send_and_submit(device, req);
	}
}

static bool prepare_al_transaction_nonblock(struct drbd_device *device,
					    struct list_head *incoming,
					    struct list_head *pending,
					    struct list_head *later)
{
	struct drbd_request *req, *tmp;
	int wake = 0;
	int err;

	spin_lock_irq(&device->al_lock);
	list_for_each_entry_safe(req, tmp, incoming, tl_requests) {
		err = drbd_al_begin_io_nonblock(device, &req->i);
		if (err == -ENOBUFS)
			break;
		if (err == -EBUSY)
			wake = 1;
		if (err)
			list_move_tail(&req->tl_requests, later);
		else
			list_move_tail(&req->tl_requests, pending);
	}
	spin_unlock_irq(&device->al_lock);
	if (wake)
		wake_up(&device->al_wait);
	return !list_empty(pending);
}

void send_and_submit_pending(struct drbd_device *device, struct list_head *pending)
{
	struct drbd_request *req, *tmp;

	list_for_each_entry_safe(req, tmp, pending, tl_requests) {
		req->rq_state[0] |= RQ_IN_ACT_LOG;
		req->in_actlog_jif = jiffies;
		atomic_dec(&device->ap_actlog_cnt);
		list_del_init(&req->tl_requests);
		drbd_send_and_submit(device, req);
	}
}


static void ensure_current_uuid(struct drbd_device *device)
{
	if (test_and_clear_bit(NEW_CUR_UUID, &device->flags)) {
		struct drbd_resource *resource = device->resource;
		mutex_lock(&resource->conf_update);
		drbd_uuid_new_current(device, false);
		mutex_unlock(&resource->conf_update);
	}
}

void do_submit(struct work_struct *ws)
{
	struct drbd_device *device = container_of(ws, struct drbd_device, submit.worker);
	LIST_HEAD(incoming);	/* from drbd_make_request() */
	LIST_HEAD(pending);	/* to be submitted after next AL-transaction commit */
	LIST_HEAD(busy);	/* blocked by resync requests */

	/* grab new incoming requests */
	spin_lock_irq(&device->resource->req_lock);
	list_splice_tail_init(&device->submit.writes, &incoming);
	spin_unlock_irq(&device->resource->req_lock);

	for (;;) {
		DEFINE_WAIT(wait);

		ensure_current_uuid(device);

		/* move used-to-be-busy back to front of incoming */
		list_splice_init(&busy, &incoming);
		submit_fast_path(device, &incoming);
		if (list_empty(&incoming))
			break;

		for (;;) {
			prepare_to_wait(&device->al_wait, &wait, TASK_UNINTERRUPTIBLE);

			list_splice_init(&busy, &incoming);
			prepare_al_transaction_nonblock(device, &incoming, &pending, &busy);
			if (!list_empty(&pending))
				break;

			schedule();

			/* If all currently "hot" activity log extents are kept busy by
			 * incoming requests, we still must not totally starve new
			 * requests to "cold" extents.
			 * Something left on &incoming means there had not been
			 * enough update slots available, and the activity log
			 * has been marked as "starving".
			 *
			 * Try again now, without looking for new requests,
			 * effectively blocking all new requests until we made
			 * at least _some_ progress with what we currently have.
			 */
			if (!list_empty(&incoming))
				continue;

			/* Nothing moved to pending, but nothing left
			 * on incoming: all moved to busy!
			 * Grab new and iterate. */
			spin_lock_irq(&device->resource->req_lock);
			list_splice_tail_init(&device->submit.writes, &incoming);
			spin_unlock_irq(&device->resource->req_lock);
		}
		finish_wait(&device->al_wait, &wait);

		/* If the transaction was full, before all incoming requests
		 * had been processed, skip ahead to commit, and iterate
		 * without splicing in more incoming requests from upper layers.
		 *
		 * Else, if all incoming have been processed,
		 * they have become either "pending" (to be submitted after
		 * next transaction commit) or "busy" (blocked by resync).
		 *
		 * Maybe more was queued, while we prepared the transaction?
		 * Try to stuff those into this transaction as well.
		 * Be strictly non-blocking here,
		 * we already have something to commit.
		 *
		 * Commit if we don't make any more progres.
		 */

		while (list_empty(&incoming)) {
			LIST_HEAD(more_pending);
			LIST_HEAD(more_incoming);
			bool made_progress;

			/* It is ok to look outside the lock,
			 * it's only an optimization anyways */
			if (list_empty(&device->submit.writes))
				break;

			spin_lock_irq(&device->resource->req_lock);
			list_splice_tail_init(&device->submit.writes, &more_incoming);
			spin_unlock_irq(&device->resource->req_lock);

			if (list_empty(&more_incoming))
				break;

			made_progress = prepare_al_transaction_nonblock(device, &more_incoming, &more_pending, &busy);

			list_splice_tail_init(&more_pending, &pending);
			list_splice_tail_init(&more_incoming, &incoming);
			if (!made_progress)
				break;
		}

		drbd_al_begin_io_commit(device);

		ensure_current_uuid(device);

		send_and_submit_pending(device, &pending);
	}
}

MAKE_REQUEST_TYPE drbd_make_request(struct request_queue *q, struct bio *bio)
{
	struct drbd_device *device = (struct drbd_device *) q->queuedata;
	unsigned long start_jif;

	/* We never supported BIO_RW_BARRIER.
	 * We don't need to, anymore, either: starting with kernel 2.6.36,
	 * we have REQ_FUA and REQ_FLUSH, which will be handled transparently
	 * by the block layer. */
	if (unlikely(bio->bi_rw & DRBD_REQ_HARDBARRIER)) {
		bio_endio(bio, -EOPNOTSUPP);
		MAKE_REQUEST_RETURN;
	}

	start_jif = jiffies;

	/*
	 * what we "blindly" assume:
	 */
	D_ASSERT(device, IS_ALIGNED(DRBD_BIO_BI_SIZE(bio), 512));

	inc_ap_bio(device, bio_data_dir(bio));
	__drbd_make_request(device, bio, start_jif);

	MAKE_REQUEST_RETURN;
}

/* This is called by bio_add_page().
 *
 * q->max_hw_sectors and other global limits are already enforced there.
 *
 * We need to call down to our lower level device,
 * in case it has special restrictions.
 *
 * As long as the BIO is empty we have to allow at least one bvec,
 * regardless of size and offset, so no need to ask lower levels.
 */
int drbd_merge_bvec(struct request_queue *q,
		struct bvec_merge_data *bvm,
		struct bio_vec *bvec)
{
	struct drbd_device *device = (struct drbd_device *) q->queuedata;
	unsigned int bio_size = bvm->bi_size;
	int limit = DRBD_MAX_BIO_SIZE;
	int backing_limit;

	if (bio_size && get_ldev(device)) {
		unsigned int max_hw_sectors = queue_max_hw_sectors(q);
		struct request_queue * const b =
			device->ldev->backing_bdev->bd_disk->queue;
		if (b->merge_bvec_fn) {
			bvm->bi_bdev = device->ldev->backing_bdev;
			backing_limit = b->merge_bvec_fn(b, bvm, bvec);
			limit = min(limit, backing_limit);
		}
		put_ldev(device);
		if ((limit >> 9) > max_hw_sectors)
			limit = max_hw_sectors << 9;
	}
	return limit;
}

static unsigned long time_min_in_future(unsigned long now,
		unsigned long t1, unsigned long t2)
{
	t1 = time_after(now, t1) ? now : t1;
	t2 = time_after(now, t2) ? now : t2;
	return time_after(t1, t2) ? t2 : t1;
}

static bool net_timeout_reached(struct drbd_request *net_req,
		struct drbd_connection *connection,
		unsigned long now, unsigned long ent,
		unsigned int ko_count, unsigned int timeout)
{
	struct drbd_device *device = net_req->device;
	struct drbd_peer_device *peer_device = conn_peer_device(connection, device->vnr);
	int peer_node_id = peer_device->node_id;

	if (!time_after(now, net_req->pre_send_jif[peer_node_id] + ent))
		return false;

	if (time_in_range(now, connection->last_reconnect_jif, connection->last_reconnect_jif + ent))
		return false;

	if (net_req->rq_state[1 + peer_node_id] & RQ_NET_PENDING) {
		drbd_warn(device, "Remote failed to finish a request within %ums > ko-count (%u) * timeout (%u * 0.1s)\n",
			jiffies_to_msecs(now - net_req->pre_send_jif[peer_node_id]), ko_count, timeout);
		return true;
	}

	/* We received an ACK already (or are using protocol A),
	 * but are waiting for the epoch closing barrier ack.
	 * Check if we sent the barrier already.  We should not blame the peer
	 * for being unresponsive, if we did not even ask it yet. */
	if (net_req->epoch == connection->send.current_epoch_nr) {
		drbd_warn(device,
			"We did not send a P_BARRIER for %ums > ko-count (%u) * timeout (%u * 0.1s); drbd kernel thread blocked?\n",
			jiffies_to_msecs(now - net_req->pre_send_jif[peer_node_id]), ko_count, timeout);
		return false;
	}

	/* Worst case: we may have been blocked for whatever reason, then
	 * suddenly are able to send a lot of requests (and epoch separating
	 * barriers) in quick succession.
	 * The timestamp of the net_req may be much too old and not correspond
	 * to the sending time of the relevant unack'ed barrier packet, so
	 * would trigger a spurious timeout.  The latest barrier packet may
	 * have a too recent timestamp to trigger the timeout, potentially miss
	 * a timeout.  Right now we don't have a place to conveniently store
	 * these timestamps.
	 * But in this particular situation, the application requests are still
	 * completed to upper layers, DRBD should still "feel" responsive.
	 * No need yet to kill this connection, it may still recover.
	 * If not, eventually we will have queued enough into the network for
	 * us to block. From that point of view, the timestamp of the last sent
	 * barrier packet is relevant enough.
	 */
	if (time_after(now, connection->send.last_sent_barrier_jif + ent)) {
		drbd_warn(device, "Remote failed to answer a P_BARRIER (sent at %lu jif; now=%lu jif) within %ums > ko-count (%u) * timeout (%u * 0.1s)\n",
			connection->send.last_sent_barrier_jif, now,
			jiffies_to_msecs(now - connection->send.last_sent_barrier_jif), ko_count, timeout);
		return true;
	}
	return false;
}

/* A request is considered timed out, if
 * - we have some effective timeout from the configuration,
 *   with some state restrictions applied,
 * - the oldest request is waiting for a response from the network
 *   resp. the local disk,
 * - the oldest request is in fact older than the effective timeout,
 * - the connection was established (resp. disk was attached)
 *   for longer than the timeout already.
 * Note that for 32bit jiffies and very stable connections/disks,
 * we may have a wrap around, which is catched by
 *   !time_in_range(now, last_..._jif, last_..._jif + timeout).
 *
 * Side effect: once per 32bit wrap-around interval, which means every
 * ~198 days with 250 HZ, we have a window where the timeout would need
 * to expire twice (worst case) to become effective. Good enough.
 */

void request_timer_fn(unsigned long data)
{
	struct drbd_device *device = (struct drbd_device *) data;
	struct drbd_connection *connection;
	struct drbd_request *req_read, *req_write;
	unsigned long oldest_submit_jif;
	unsigned long dt = 0;
	unsigned long et = 0;
	unsigned long now = jiffies;
	unsigned long next_trigger_time = now;
	bool restart_timer = false;

	rcu_read_lock();
	if (get_ldev(device)) { /* implicit state.disk >= D_INCONSISTENT */
		dt = rcu_dereference(device->ldev->disk_conf)->disk_timeout * HZ / 10;
		put_ldev(device);
	}
	rcu_read_unlock();

	/* FIXME right now, this basically does a full transfer log walk *every time* */
	spin_lock_irq(&device->resource->req_lock);
	if (dt) {
		req_read = list_first_entry_or_null(&device->pending_completion[0], struct drbd_request, req_pending_local);
		req_write = list_first_entry_or_null(&device->pending_completion[1], struct drbd_request, req_pending_local);

		oldest_submit_jif =
			(req_write && req_read)
			? ( time_before(req_write->pre_submit_jif, req_read->pre_submit_jif)
			  ? req_write->pre_submit_jif : req_read->pre_submit_jif )
			: req_write ? req_write->pre_submit_jif
			: req_read ? req_read->pre_submit_jif : now;

		if (device->disk_state[NOW] > D_FAILED) {
			et = min_not_zero(et, dt);
			next_trigger_time = time_min_in_future(now,
					next_trigger_time, oldest_submit_jif + dt);
			restart_timer = true;
		}

		if (time_after(now, oldest_submit_jif + dt) &&
		    !time_in_range(now, device->last_reattach_jif, device->last_reattach_jif + dt)) {
			drbd_warn(device, "Local backing device failed to meet the disk-timeout\n");
			__drbd_chk_io_error(device, DRBD_FORCE_DETACH);
		}
	}
	for_each_connection(connection, device->resource) {
		struct net_conf *nc;
		struct drbd_request *req;
		unsigned long ent = 0;
		unsigned long pre_send_jif = 0;
		unsigned int ko_count = 0, timeout = 0;

		/* maybe the oldest request waiting for the peer is in fact still
		 * blocking in tcp sendmsg.  That's ok, though, that's handled via the
		 * socket send timeout, requesting a ping, and bumping ko-count in
		 * we_should_drop_the_connection().
		 */

		/* check the oldest request we did successfully sent,
		 * but which is still waiting for an ACK. */
		req = connection->req_ack_pending;

		/* if we don't have such request (e.g. protocoll A)
		 * check the oldest requests which is still waiting on its epoch
		 * closing barrier ack. */
		if (!req)
			req = connection->req_not_net_done;

		/* evaluate the oldest peer request only in one timer! */
		if (req && req->device != device)
			req = NULL;
		if (!req)
			continue;

		rcu_read_lock();
		nc = rcu_dereference(connection->transport.net_conf);
		if (nc) {
			/* effective timeout = ko_count * timeout */
			if (connection->cstate[NOW] == C_CONNECTED) {
				ko_count = nc->ko_count;
				timeout = nc->timeout;
			}
		}
		rcu_read_unlock();

		if (!timeout)
			continue;

		pre_send_jif = req->pre_send_jif[connection->peer_node_id];

		ent = timeout * HZ/10 * ko_count;
		et = min_not_zero(et, ent);
		next_trigger_time = time_min_in_future(now,
				next_trigger_time, pre_send_jif + ent);
		restart_timer = true;

		if (net_timeout_reached(req, connection, now, ent, ko_count, timeout)) {
			begin_state_change_locked(device->resource, CS_VERBOSE | CS_HARD);
			__change_cstate(connection, C_TIMEOUT);
			end_state_change_locked(device->resource);
		}
	}
	spin_unlock_irq(&device->resource->req_lock);

	if (restart_timer) {
		next_trigger_time = time_min_in_future(now, next_trigger_time, now + et);
		mod_timer(&device->request_timer, next_trigger_time);
	}
}<|MERGE_RESOLUTION|>--- conflicted
+++ resolved
@@ -1466,7 +1466,10 @@
 	/* Update disk stats */
 	_drbd_start_io_acct(device, req);
 
-<<<<<<< HEAD
+	/* process discards always from our submitter thread */
+	if (bio->bi_rw & DRBD_REQ_DISCARD)
+		goto queue_for_submitter_thread;
+
 	if (rw == WRITE && req->i.size) {
 		/* Unconditionally defer to worker,
 		 * if we still need to bumpt our data generation id */
@@ -1483,18 +1486,6 @@
 			req->rq_state[0] |= RQ_IN_ACT_LOG;
 			req->in_actlog_jif = jiffies;
 		}
-=======
-	/* process discards always from our submitter thread */
-	if (bio->bi_rw & DRBD_REQ_DISCARD)
-		goto queue_for_submitter_thread;
-
-	if (rw == WRITE && req->private_bio && req->i.size
-	&& !test_bit(AL_SUSPENDED, &device->flags)) {
-		if (!drbd_al_begin_io_fastpath(device, &req->i))
-			goto queue_for_submitter_thread;
-		req->rq_state |= RQ_IN_ACT_LOG;
-		req->in_actlog_jif = jiffies;
->>>>>>> c9951380
 	}
 	return req;
 
