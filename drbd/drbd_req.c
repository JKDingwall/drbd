/*
   drbd_req.c

   This file is part of DRBD by Philipp Reisner and Lars Ellenberg.

   Copyright (C) 2001-2008, LINBIT Information Technologies GmbH.
   Copyright (C) 1999-2008, Philipp Reisner <philipp.reisner@linbit.com>.
   Copyright (C) 2002-2008, Lars Ellenberg <lars.ellenberg@linbit.com>.

   drbd is free software; you can redistribute it and/or modify
   it under the terms of the GNU General Public License as published by
   the Free Software Foundation; either version 2, or (at your option)
   any later version.

   drbd is distributed in the hope that it will be useful,
   but WITHOUT ANY WARRANTY; without even the implied warranty of
   MERCHANTABILITY or FITNESS FOR A PARTICULAR PURPOSE.  See the
   GNU General Public License for more details.

   You should have received a copy of the GNU General Public License
   along with drbd; see the file COPYING.  If not, write to
   the Free Software Foundation, 675 Mass Ave, Cambridge, MA 02139, USA.

 */

#include <linux/module.h>

#include <linux/slab.h>
#include <linux/drbd.h>
#include "drbd_int.h"
#include "drbd_req.h"



static bool drbd_may_do_local_read(struct drbd_device *device, sector_t sector, int size);

static inline unsigned long ktime_to_jiffies(ktime_t kt)
{
	/* ktime_t starts 1st of jan 1970, 00:00 Uhr UTC,
	   while jiffies start a system boot. */
	ktime_t o = ktime_sub(ktime_get(), kt);
	return jiffies - nsecs_to_jiffies(ktime_to_ns(o));
}

#ifndef __disk_stat_inc
/* Update disk stats at start of I/O request */
static void _drbd_start_io_acct(struct drbd_device *device, struct drbd_request *req)
{
	struct request_queue *q = device->rq_queue;

	generic_start_io_acct(q, bio_data_dir(req->master_bio), req->i.size >> 9,
			      &device->vdisk->part0);
}

/* Update disk stats when completing request upwards */
static void _drbd_end_io_acct(struct drbd_device *device, struct drbd_request *req)
{
	struct request_queue *q = device->rq_queue;

	generic_end_io_acct(q, bio_data_dir(req->master_bio),
			    &device->vdisk->part0,
			    ktime_to_jiffies(req->start_kt));
}
#else
static void _drbd_start_io_acct(struct drbd_device *device, struct drbd_request *req)
{
	const int rw = bio_data_dir(req->master_bio);
	BUILD_BUG_ON(sizeof(atomic_t) != sizeof(device->vdisk->in_flight));
	disk_stat_inc(device->vdisk, ios[rw]);
	disk_stat_add(device->vdisk, sectors[rw], req->i.size >> 9);
	disk_round_stats(device->vdisk);
	atomic_inc((atomic_t*)&device->vdisk->in_flight);
}
static void _drbd_end_io_acct(struct drbd_device *device, struct drbd_request *req)
{
	const int rw = bio_data_dir(req->master_bio);
	unsigned long duration = jiffies - req->start_jif;
	disk_stat_add(device->vdisk, ticks[rw], duration);
	disk_round_stats(device->vdisk);
	atomic_dec((atomic_t*)&device->vdisk->in_flight);
}
#endif

static struct drbd_request *drbd_req_new(struct drbd_device *device, struct bio *bio_src)
{
	struct drbd_request *req;

	req = mempool_alloc(drbd_request_mempool, GFP_NOIO);
	if (!req)
		return NULL;

	memset(req, 0, sizeof(*req));

	drbd_req_make_private_bio(req, bio_src);
<<<<<<< HEAD

	kref_get(&device->kref);
	kref_debug_get(&device->kref_debug, 6);

=======
	req->rq_state = (bio_data_dir(bio_src) == WRITE ? RQ_WRITE : 0)
	              | (bio_op(bio_src) == REQ_OP_WRITE_SAME ? RQ_WSAME : 0)
	              | (bio_op(bio_src) == REQ_OP_WRITE_ZEROES ? RQ_UNMAP : 0)
	              | (bio_op(bio_src) == REQ_OP_DISCARD ? RQ_UNMAP : 0);
>>>>>>> fd419db1
	req->device = device;
	req->master_bio = bio_src;
	req->epoch = 0;

	drbd_clear_interval(&req->i);
	req->i.sector = DRBD_BIO_BI_SECTOR(bio_src);
	req->i.size = DRBD_BIO_BI_SIZE(bio_src);
	req->i.local = true;
	req->i.waiting = false;

	INIT_LIST_HEAD(&req->tl_requests);
	INIT_LIST_HEAD(&req->req_pending_master_completion);
	INIT_LIST_HEAD(&req->req_pending_local);

	/* one reference to be put by __drbd_make_request */
	atomic_set(&req->completion_ref, 1);
	/* one kref as long as completion_ref > 0 */
	kref_init(&req->kref);

	req->local_rq_state = (bio_data_dir(bio_src) == WRITE ? RQ_WRITE : 0)
	              | (bio_op(bio_src) == REQ_OP_WRITE_SAME ? RQ_WSAME : 0)
	              | (bio_op(bio_src) == REQ_OP_DISCARD ? RQ_UNMAP : 0);

	return req;
}

static void req_destroy_no_send_peer_ack(struct kref *kref)
{
	struct drbd_request *req = container_of(kref, struct drbd_request, kref);
	mempool_free(req, drbd_request_mempool);
}

void drbd_queue_peer_ack(struct drbd_resource *resource, struct drbd_request *req)
{
	struct drbd_connection *connection;
	bool queued = false;

	refcount_set(&req->kref.refcount, 1); /* was 0, instead of kref_get() */
	rcu_read_lock();
	for_each_connection_rcu(connection, resource) {
		unsigned int node_id = connection->peer_node_id;
		if (connection->agreed_pro_version < 110 ||
		    connection->cstate[NOW] != C_CONNECTED ||
		    !(req->net_rq_state[node_id] & RQ_NET_SENT))
			continue;
		kref_get(&req->kref);
		req->net_rq_state[node_id] |= RQ_PEER_ACK;
		if (!queued) {
			list_add_tail(&req->tl_requests, &resource->peer_ack_list);
			queued = true;
		}
		queue_work(connection->ack_sender, &connection->peer_ack_work);
	}
	rcu_read_unlock();

	kref_put(&req->kref, req_destroy_no_send_peer_ack);
}

static bool peer_ack_differs(struct drbd_request *req1, struct drbd_request *req2)
{
	unsigned int max_node_id = req1->device->resource->max_node_id;
	unsigned int node_id;

	for (node_id = 0; node_id <= max_node_id; node_id++)
		if ((req1->net_rq_state[node_id] & RQ_NET_OK) !=
		    (req2->net_rq_state[node_id] & RQ_NET_OK))
			return true;
	return false;
}

static bool peer_ack_window_full(struct drbd_request *req)
{
	struct drbd_resource *resource = req->device->resource;
	u32 peer_ack_window = resource->res_opts.peer_ack_window;
	u64 last_dagtag = resource->last_peer_acked_dagtag + peer_ack_window;

	return dagtag_newer_eq(req->dagtag_sector, last_dagtag);
}

static void drbd_remove_request_interval(struct rb_root *root,
					 struct drbd_request *req)
{
	struct drbd_device *device = req->device;
	struct drbd_interval *i = &req->i;

	drbd_remove_interval(root, i);

	/* Wake up any processes waiting for this request to complete.  */
	if (i->waiting)
		wake_up(&device->misc_wait);
}

/* must_hold resource->req_lock */
void drbd_req_destroy(struct kref *kref)
{
	struct drbd_request *req = container_of(kref, struct drbd_request, kref);
	struct drbd_request *destroy_next;
	struct drbd_device *device;
	struct drbd_peer_device *peer_device;
	unsigned int s;
	bool was_last_ref = false;

 tail_recursion:
	device = req->device;
	s = req->local_rq_state;
	destroy_next = req->destroy_next;

	if (s & RQ_WRITE) {
		unsigned long flags;

		spin_lock_irqsave(&device->timing_lock, flags);
		device->reqs++;
		ktime_aggregate(device, req, in_actlog_kt);
		ktime_aggregate(device, req, pre_submit_kt);
		for_each_peer_device(peer_device, device) {
			int node_id = peer_device->node_id;
			unsigned ns = drbd_req_state_by_peer_device(req, peer_device);
			if (!(ns & RQ_NET_MASK))
				continue;
			ktime_aggregate_pd(peer_device, node_id, req, pre_send_kt);
			ktime_aggregate_pd(peer_device, node_id, req, acked_kt);
			ktime_aggregate_pd(peer_device, node_id, req, net_done_kt);
		}
		spin_unlock_irqrestore(&device->timing_lock, flags);
	}

	/* paranoia */
	for_each_peer_device(peer_device, device) {
		unsigned ns = drbd_req_state_by_peer_device(req, peer_device);
		if (!(ns & RQ_NET_MASK))
			continue;
		if (ns & RQ_NET_DONE)
			continue;

		drbd_err(device,
			"drbd_req_destroy: Logic BUG rq_state: (0:%x, %d:%x), completion_ref = %d\n",
			s, 1 + peer_device->node_id, ns, atomic_read(&req->completion_ref));
		return;
	}

	/* more paranoia */
	if ((req->master_bio && !(s & RQ_POSTPONED)) ||
		atomic_read(&req->completion_ref) || (s & RQ_LOCAL_PENDING)) {
		drbd_err(device, "drbd_req_destroy: Logic BUG rq_state: %x, completion_ref = %d\n",
				s, atomic_read(&req->completion_ref));
		return;
	}

	list_del_init(&req->tl_requests);

	/* finally remove the request from the conflict detection
	 * respective block_id verification interval tree. */
	if (!drbd_interval_empty(&req->i)) {
		struct rb_root *root;

		if (s & RQ_WRITE)
			root = &device->write_requests;
		else
			root = &device->read_requests;
		drbd_remove_request_interval(root, req);
	} else if (s & (RQ_NET_MASK & ~RQ_NET_DONE) && req->i.size != 0)
		drbd_err(device, "drbd_req_destroy: Logic BUG: interval empty, but: rq_state=0x%x, sect=%llu, size=%u\n",
			s, (unsigned long long)req->i.sector, req->i.size);

	if (s & RQ_WRITE) {
		/* There is a special case:
		 * we may notice late that IO was suspended,
		 * and postpone, or schedule for retry, a write,
		 * before it even was submitted or sent.
		 * In that case we do not want to touch the bitmap at all.
		 */
		if ((s & (RQ_POSTPONED|RQ_LOCAL_MASK|RQ_NET_MASK)) != RQ_POSTPONED &&
		    req->i.size && get_ldev_if_state(device, D_DETACHING)) {
			struct drbd_peer_md *peer_md = device->ldev->md.peers;
			unsigned long bits = -1, mask = -1;
			int node_id, max_node_id = device->resource->max_node_id;

			for (node_id = 0; node_id <= max_node_id; node_id++) {
				unsigned int net_rq_state;

				net_rq_state = req->net_rq_state[node_id];
				if (net_rq_state & RQ_NET_OK) {
					int bitmap_index = peer_md[node_id].bitmap_index;

					if (bitmap_index == -1)
						continue;

					if (net_rq_state & RQ_NET_SIS)
						clear_bit(bitmap_index, &bits);
					else
						clear_bit(bitmap_index, &mask);
				}
			}
			drbd_set_sync(device, req->i.sector, req->i.size, bits, mask);
			put_ldev(device);
		}

		/* one might be tempted to move the drbd_al_complete_io
		 * to the local io completion callback drbd_request_endio.
		 * but, if this was a mirror write, we may only
		 * drbd_al_complete_io after this is RQ_NET_DONE,
		 * otherwise the extent could be dropped from the al
		 * before it has actually been written on the peer.
		 * if we crash before our peer knows about the request,
		 * but after the extent has been dropped from the al,
		 * we would forget to resync the corresponding extent.
		 */
		if (s & RQ_IN_ACT_LOG) {
			if (get_ldev_if_state(device, D_DETACHING)) {
				was_last_ref = drbd_al_complete_io(device, &req->i);
				put_ldev(device);
			} else if (drbd_ratelimit()) {
				drbd_warn(device, "Should have called drbd_al_complete_io(, %llu, %u), "
					  "but my Disk seems to have failed :(\n",
					  (unsigned long long) req->i.sector, req->i.size);

			}
		}
	}

	if (s & RQ_WRITE && req->i.size) {
		struct drbd_resource *resource = device->resource;
		struct drbd_request *peer_ack_req = resource->peer_ack_req;

		if (peer_ack_req) {
			if (peer_ack_differs(req, peer_ack_req) ||
			    (was_last_ref && atomic_read(&device->ap_actlog_cnt)) ||
			    peer_ack_window_full(req)) {
				drbd_queue_peer_ack(resource, peer_ack_req);
				peer_ack_req = NULL;
			} else
				mempool_free(peer_ack_req, drbd_request_mempool);
		}
		req->device = NULL;
		resource->peer_ack_req = req;
		mod_timer(&resource->peer_ack_timer,
			  jiffies + resource->res_opts.peer_ack_delay * HZ / 1000);

		if (!peer_ack_req)
			resource->last_peer_acked_dagtag = req->dagtag_sector;
	} else
		mempool_free(req, drbd_request_mempool);

	/* In both branches of the if above, the reference to device gets released */
	kref_debug_put(&device->kref_debug, 6);
	kref_put(&device->kref, drbd_destroy_device);

	/*
	 * Do the equivalent of:
	 *   kref_put(&req->kref, drbd_req_destroy)
	 * without recursing into the destructor.
	 */
	if (destroy_next) {
		req = destroy_next;
		if (refcount_dec_and_test(&req->kref.refcount))
			goto tail_recursion;
	}
}

static void wake_all_senders(struct drbd_resource *resource) {
	struct drbd_connection *connection;
	/* We need make sure any update is visible before we wake up the
	 * threads that may check the values in their wait_event() condition.
	 * Do we need smp_mb here? Or rather switch to atomic_t? */
	rcu_read_lock();
	for_each_connection_rcu(connection, resource)
		wake_up(&connection->sender_work.q_wait);
	rcu_read_unlock();
}

/* must hold resource->req_lock */
bool start_new_tl_epoch(struct drbd_resource *resource)
{
	/* no point closing an epoch, if it is empty, anyways. */
	if (resource->current_tle_writes == 0)
		return false;

	resource->current_tle_writes = 0;
	atomic_inc(&resource->current_tle_nr);
	wake_all_senders(resource);
	return true;
}

void complete_master_bio(struct drbd_device *device,
		struct bio_and_error *m)
{
	int rw = bio_data_dir(m->bio);
	drbd_bio_endio(m->bio, errno_to_blk_status(m->error));
	dec_ap_bio(device, rw);
}


/* Helper for __req_mod().
 * Set m->bio to the master bio, if it is fit to be completed,
 * or leave it alone (it is initialized to NULL in __req_mod),
 * if it has already been completed, or cannot be completed yet.
 * If m->bio is set, the error status to be returned is placed in m->error.
 */
static
void drbd_req_complete(struct drbd_request *req, struct bio_and_error *m)
{
	const unsigned s = req->local_rq_state;
	struct drbd_device *device = req->device;
	struct drbd_peer_device *peer_device;
	int error, ok = 0;

	/*
	 * figure out whether to report success or failure.
	 *
	 * report success when at least one of the operations succeeded.
	 * or, to put the other way,
	 * only report failure, when both operations failed.
	 *
	 * what to do about the failures is handled elsewhere.
	 * what we need to do here is just: complete the master_bio.
	 *
	 * local completion error, if any, has been stored as ERR_PTR
	 * in private_bio within drbd_request_endio.
	 */
	if (s & RQ_LOCAL_OK)
		++ok;
	error = PTR_ERR(req->private_bio);

	for_each_peer_device(peer_device, device) {
		unsigned ns = drbd_req_state_by_peer_device(req, peer_device);
		/* any net ok ok local ok is good enough to complete this bio as OK */
		if (ns & RQ_NET_OK)
			++ok;
		/* paranoia */
		/* we must not complete the master bio, while it is
		 *	still being processed by _drbd_send_zc_bio (drbd_send_dblock),
		 *	respectively still needed for the second drbd_csum_bio() there.
		 *	not yet acknowledged by the peer
		 *	not yet completed by the local io subsystem
		 * these flags may get cleared in any order by
		 *	the worker,
		 *	the sender,
		 *	the receiver,
		 *	the bio_endio completion callbacks.
		 */
		if (!(ns & RQ_NET_MASK))
			continue;
		if (!(ns & (RQ_NET_PENDING|RQ_NET_QUEUED)))
			continue;

		drbd_err(device,
			"drbd_req_complete: Logic BUG rq_state: (0:%x, %d:%x), completion_ref = %d\n",
			 s, 1 + peer_device->node_id, ns, atomic_read(&req->completion_ref));
		return;
	}

	/* more paranoia */
	if (atomic_read(&req->completion_ref) ||
	    ((s & RQ_LOCAL_PENDING) && !(s & RQ_LOCAL_ABORTED))) {
		drbd_err(device, "drbd_req_complete: Logic BUG rq_state: %x, completion_ref = %d\n",
				s, atomic_read(&req->completion_ref));
		return;
	}

	if (!req->master_bio) {
		drbd_err(device, "drbd_req_complete: Logic BUG, master_bio == NULL!\n");
		return;
	}

	/* Before we can signal completion to the upper layers,
	 * we may need to close the current transfer log epoch.
	 * We are within the request lock, so we can simply compare
	 * the request epoch number with the current transfer log
	 * epoch number.  If they match, increase the current_tle_nr,
	 * and reset the transfer log epoch write_cnt.
	 */
	if (bio_data_dir(req->master_bio) == WRITE &&
	    req->epoch == atomic_read(&device->resource->current_tle_nr))
		start_new_tl_epoch(device->resource);

	/* Update disk stats */
	_drbd_end_io_acct(device, req);

	/* If READ failed,
	 * have it be pushed back to the retry work queue,
	 * so it will re-enter __drbd_make_request(),
	 * and be re-assigned to a suitable local or remote path,
	 * or failed if we do not have access to good data anymore.
	 *
	 * Unless it was failed early by __drbd_make_request(),
	 * because no path was available, in which case
	 * it was not even added to the transfer_log.
	 *
	 * read-ahead may fail, and will not be retried.
	 *
	 * WRITE should have used all available paths already.
	 */
	if (!ok &&
	    bio_op(req->master_bio) == REQ_OP_READ &&
	    !(req->master_bio->bi_opf & REQ_RAHEAD) &&
	    !list_empty(&req->tl_requests))
		req->local_rq_state |= RQ_POSTPONED;

	if (!(req->local_rq_state & RQ_POSTPONED)) {
		struct drbd_resource *resource = device->resource;
		bool quorum =
			resource->res_opts.on_no_quorum == ONQ_IO_ERROR ?
			device->have_quorum[NOW] : true;

		m->error = ok && quorum ? 0 : (error ?: -EIO);
		m->bio = req->master_bio;
		req->master_bio = NULL;
		/* We leave it in the tree, to be able to verify later
		 * write-acks in protocol != C during resync.
		 * But we mark it as "complete", so it won't be counted as
		 * conflict in a multi-primary setup. */
		req->i.completed = true;
	}

	if (req->i.waiting)
		wake_up(&device->misc_wait);

	/* Either we are about to complete to upper layers,
	 * or we will restart this request.
	 * In either case, the request object will be destroyed soon,
	 * so better remove it from all lists. */
	list_del_init(&req->req_pending_master_completion);
}

/* still holds resource->req_lock */
static void drbd_req_put_completion_ref(struct drbd_request *req, struct bio_and_error *m, int put)
{
	D_ASSERT(req->device, m || (req->local_rq_state & RQ_POSTPONED));

	if (!put)
		return;

	if (!atomic_sub_and_test(put, &req->completion_ref))
		return;

	drbd_req_complete(req, m);

	/* local completion may still come in later,
	 * we need to keep the req object around. */
	if (req->local_rq_state & RQ_LOCAL_ABORTED)
		return;

	if (req->local_rq_state & RQ_POSTPONED) {
		/* don't destroy the req object just yet,
		 * but queue it for retry */
		drbd_restart_request(req);
		return;
	}

	kref_put(&req->kref, drbd_req_destroy);
}

static void set_if_null_req_next(struct drbd_peer_device *peer_device, struct drbd_request *req)
{
	struct drbd_connection *connection = peer_device ? peer_device->connection : NULL;
	if (!connection)
		return;
	if (connection->todo.req_next == NULL)
		connection->todo.req_next = req;
}

static void advance_conn_req_next(struct drbd_peer_device *peer_device, struct drbd_request *req)
{
	struct drbd_connection *connection = peer_device ? peer_device->connection : NULL;
	if (!connection)
		return;
	if (connection->todo.req_next != req)
		return;
	list_for_each_entry_continue(req, &connection->resource->transfer_log, tl_requests) {
		const unsigned s = drbd_req_state_by_peer_device(req, peer_device);
		if (s & RQ_NET_QUEUED)
			break;
	}
	if (&req->tl_requests == &connection->resource->transfer_log)
		req = NULL;
	connection->todo.req_next = req;
}

static void set_if_null_req_ack_pending(struct drbd_peer_device *peer_device, struct drbd_request *req)
{
	struct drbd_connection *connection = peer_device ? peer_device->connection : NULL;
	if (!connection)
		return;
	if (connection->req_ack_pending == NULL)
		connection->req_ack_pending = req;
}

static void advance_conn_req_ack_pending(struct drbd_peer_device *peer_device, struct drbd_request *req)
{
	struct drbd_connection *connection = peer_device ? peer_device->connection : NULL;
	if (!connection)
		return;
	if (connection->req_ack_pending != req)
		return;
	list_for_each_entry_continue(req, &connection->resource->transfer_log, tl_requests) {
		const unsigned s = drbd_req_state_by_peer_device(req, peer_device);
		if ((s & RQ_NET_SENT) && (s & RQ_NET_PENDING))
			break;
	}
	if (&req->tl_requests == &connection->resource->transfer_log)
		req = NULL;
	connection->req_ack_pending = req;
}

static void set_if_null_req_not_net_done(struct drbd_peer_device *peer_device, struct drbd_request *req)
{
	struct drbd_connection *connection = peer_device ? peer_device->connection : NULL;
	if (!connection)
		return;
	if (connection->req_not_net_done == NULL)
		connection->req_not_net_done = req;
}

static void advance_conn_req_not_net_done(struct drbd_peer_device *peer_device, struct drbd_request *req)
{
	struct drbd_connection *connection = peer_device ? peer_device->connection : NULL;
	if (!connection)
		return;
	if (connection->req_not_net_done != req)
		return;
	list_for_each_entry_continue(req, &connection->resource->transfer_log, tl_requests) {
		const unsigned s = drbd_req_state_by_peer_device(req, peer_device);
		if ((s & RQ_NET_SENT) && !(s & RQ_NET_DONE))
			break;
	}
	if (&req->tl_requests == &connection->resource->transfer_log)
		req = NULL;
	connection->req_not_net_done = req;
}

/* I'd like this to be the only place that manipulates
 * req->completion_ref and req->kref. */
static void mod_rq_state(struct drbd_request *req, struct bio_and_error *m,
		struct drbd_peer_device *peer_device,
		int clear, int set)
{
	unsigned old_net = 0;
	unsigned old_local = req->local_rq_state;
	unsigned set_local = set & RQ_STATE_0_MASK;
	unsigned clear_local = clear & RQ_STATE_0_MASK;
	int c_put = 0;
	const int idx = peer_device ? peer_device->node_id : -1;

	set &= ~RQ_STATE_0_MASK;
	clear &= ~RQ_STATE_0_MASK;

	if (idx == -1) {
		/* do not try to manipulate net state bits
		 * without an associated state slot! */
		BUG_ON(set);
		BUG_ON(clear);
	}

	if (drbd_suspended(req->device) && !((old_local | clear_local) & RQ_COMPLETION_SUSP))
		set_local |= RQ_COMPLETION_SUSP;

	/* apply */

	req->local_rq_state &= ~clear_local;
	req->local_rq_state |= set_local;

	if (idx != -1) {
		old_net = req->net_rq_state[idx];
		req->net_rq_state[idx] &= ~clear;
		req->net_rq_state[idx] |= set;
	}


	/* no change? */
	if (req->local_rq_state == old_local &&
	    (idx == -1 || req->net_rq_state[idx] == old_net))
		return;

	/* intent: get references */

	kref_get(&req->kref);

	if (!(old_local & RQ_LOCAL_PENDING) && (set_local & RQ_LOCAL_PENDING))
		atomic_inc(&req->completion_ref);

	if (!(old_net & RQ_NET_PENDING) && (set & RQ_NET_PENDING)) {
		inc_ap_pending(peer_device);
		atomic_inc(&req->completion_ref);
	}

	if (!(old_net & RQ_NET_QUEUED) && (set & RQ_NET_QUEUED)) {
		atomic_inc(&req->completion_ref);
		set_if_null_req_next(peer_device, req);
	}

	if (!(old_net & RQ_EXP_BARR_ACK) && (set & RQ_EXP_BARR_ACK))
		kref_get(&req->kref); /* wait for the DONE */

	if (!(old_net & RQ_NET_SENT) && (set & RQ_NET_SENT)) {
		/* potentially already completed in the ack_receiver thread */
		if (!(old_net & RQ_NET_DONE)) {
			atomic_add(req->i.size >> 9, &peer_device->connection->ap_in_flight);
			set_if_null_req_not_net_done(peer_device, req);
		}
		if (req->net_rq_state[idx] & RQ_NET_PENDING)
			set_if_null_req_ack_pending(peer_device, req);
	}

	if (!(old_local & RQ_COMPLETION_SUSP) && (set_local & RQ_COMPLETION_SUSP))
		atomic_inc(&req->completion_ref);

	/* progress: put references */

	if ((old_local & RQ_COMPLETION_SUSP) && (clear_local & RQ_COMPLETION_SUSP))
		++c_put;

	if (!(old_local & RQ_LOCAL_ABORTED) && (set_local & RQ_LOCAL_ABORTED)) {
		D_ASSERT(req->device, req->local_rq_state & RQ_LOCAL_PENDING);
		++c_put;
	}

	if ((old_local & RQ_LOCAL_PENDING) && (clear_local & RQ_LOCAL_PENDING)) {
		if (req->local_rq_state & RQ_LOCAL_ABORTED)
			kref_put(&req->kref, drbd_req_destroy);
		else
			++c_put;
		list_del_init(&req->req_pending_local);
	}

	if ((old_net & RQ_NET_PENDING) && (clear & RQ_NET_PENDING)) {
		dec_ap_pending(peer_device);
		++c_put;
		req->acked_kt[peer_device->node_id] = ktime_get();
		advance_conn_req_ack_pending(peer_device, req);
	}

	if ((old_net & RQ_NET_QUEUED) && (clear & RQ_NET_QUEUED)) {
		++c_put;
		advance_conn_req_next(peer_device, req);
	}

	if (!(old_net & RQ_NET_DONE) && (set & RQ_NET_DONE)) {
		if (old_net & RQ_NET_SENT)
			atomic_sub(req->i.size >> 9, &peer_device->connection->ap_in_flight);
		if (old_net & RQ_EXP_BARR_ACK)
			kref_put(&req->kref, drbd_req_destroy);
		req->net_done_kt[peer_device->node_id] = ktime_get();

		/* in ahead/behind mode, or just in case,
		 * before we finally destroy this request,
		 * the caching pointers must not reference it anymore */
		advance_conn_req_next(peer_device, req);
		advance_conn_req_ack_pending(peer_device, req);
		advance_conn_req_not_net_done(peer_device, req);
	}

	/* potentially complete and destroy */

	/* If we made progress, retry conflicting peer requests, if any. */
	if (req->i.waiting)
		wake_up(&req->device->misc_wait);

	drbd_req_put_completion_ref(req, m, c_put);
	kref_put(&req->kref, drbd_req_destroy);
}

static void drbd_report_io_error(struct drbd_device *device, struct drbd_request *req)
{
        char b[BDEVNAME_SIZE];

	if (!drbd_ratelimit())
		return;

	drbd_warn(device, "local %s IO error sector %llu+%u on %s\n",
		  (req->local_rq_state & RQ_WRITE) ? "WRITE" : "READ",
		  (unsigned long long)req->i.sector,
		  req->i.size >> 9,
		  bdevname(device->ldev->backing_bdev, b));
}

/* Helper for HANDED_OVER_TO_NETWORK.
 * Is this a protocol A write (neither WRITE_ACK nor RECEIVE_ACK expected)?
 * Is it also still "PENDING"?
 * --> If so, clear PENDING and set NET_OK below.
 * If it is a protocol A write, but not RQ_PENDING anymore, neg-ack was faster
 * (and we must not set RQ_NET_OK) */
static inline bool is_pending_write_protocol_A(struct drbd_request *req, int idx)
{
	return (req->local_rq_state & RQ_WRITE) == 0 ? 0 :
		(req->net_rq_state[idx] &
		   (RQ_NET_PENDING|RQ_EXP_WRITE_ACK|RQ_EXP_RECEIVE_ACK))
		==  RQ_NET_PENDING;
}

/* obviously this could be coded as many single functions
 * instead of one huge switch,
 * or by putting the code directly in the respective locations
 * (as it has been before).
 *
 * but having it this way
 *  enforces that it is all in this one place, where it is easier to audit,
 *  it makes it obvious that whatever "event" "happens" to a request should
 *  happen "atomically" within the req_lock,
 *  and it enforces that we have to think in a very structured manner
 *  about the "events" that may happen to a request during its life time ...
 *
 *
 * peer_device == NULL means local disk
 */
int __req_mod(struct drbd_request *req, enum drbd_req_event what,
		struct drbd_peer_device *peer_device,
		struct bio_and_error *m)
{
	struct drbd_device *device = req->device;
	struct net_conf *nc;
	int p, rv = 0;
	int idx;

	if (m)
		m->bio = NULL;

	idx = peer_device ? peer_device->node_id : -1;

	switch (what) {
	default:
		drbd_err(device, "LOGIC BUG in %s:%u\n", __FILE__ , __LINE__);
		break;

	/* does not happen...
	 * initialization done in drbd_req_new
	case CREATED:
		break;
		*/

	case TO_BE_SENT: /* via network */
		/* reached via __drbd_make_request
		 * and from w_read_retry_remote */
		D_ASSERT(device, !(req->net_rq_state[idx] & RQ_NET_MASK));
		rcu_read_lock();
		nc = rcu_dereference(peer_device->connection->transport.net_conf);
		p = nc->wire_protocol;
		rcu_read_unlock();
		req->net_rq_state[idx] |=
			p == DRBD_PROT_C ? RQ_EXP_WRITE_ACK :
			p == DRBD_PROT_B ? RQ_EXP_RECEIVE_ACK : 0;
		mod_rq_state(req, m, peer_device, 0, RQ_NET_PENDING);
		break;

	case TO_BE_SUBMITTED: /* locally */
		/* reached via __drbd_make_request */
		D_ASSERT(device, !(req->local_rq_state & RQ_LOCAL_MASK));
		mod_rq_state(req, m, peer_device, 0, RQ_LOCAL_PENDING);
		break;

	case COMPLETED_OK:
		if (req->local_rq_state & RQ_WRITE)
			device->writ_cnt += req->i.size >> 9;
		else
			device->read_cnt += req->i.size >> 9;

		mod_rq_state(req, m, peer_device, RQ_LOCAL_PENDING,
				RQ_LOCAL_COMPLETED|RQ_LOCAL_OK);
		break;

	case ABORT_DISK_IO:
		mod_rq_state(req, m, peer_device, 0, RQ_LOCAL_ABORTED);
		break;

	case WRITE_COMPLETED_WITH_ERROR:
		drbd_report_io_error(device, req);
		__drbd_chk_io_error(device, DRBD_WRITE_ERROR);
		mod_rq_state(req, m, peer_device, RQ_LOCAL_PENDING, RQ_LOCAL_COMPLETED);
		break;

	case READ_COMPLETED_WITH_ERROR:
		drbd_set_all_out_of_sync(device, req->i.sector, req->i.size);
		drbd_report_io_error(device, req);
		__drbd_chk_io_error(device, DRBD_READ_ERROR);
		/* fall through. */
	case READ_AHEAD_COMPLETED_WITH_ERROR:
		/* it is legal to fail read-ahead, no __drbd_chk_io_error in that case. */
		mod_rq_state(req, m, peer_device, RQ_LOCAL_PENDING, RQ_LOCAL_COMPLETED);
		break;

	case DISCARD_COMPLETED_NOTSUPP:
	case DISCARD_COMPLETED_WITH_ERROR:
		/* I'd rather not detach from local disk just because it
		 * failed a REQ_DISCARD. */
		mod_rq_state(req, m, peer_device, RQ_LOCAL_PENDING, RQ_LOCAL_COMPLETED);
		break;

	case QUEUE_FOR_NET_READ:
		/* READ, and
		 * no local disk,
		 * or target area marked as invalid,
		 * or just got an io-error. */
		/* from __drbd_make_request
		 * or from bio_endio during read io-error recovery */

		/* So we can verify the handle in the answer packet.
		 * Corresponding drbd_remove_request_interval is in
		 * drbd_req_complete() */
		D_ASSERT(device, drbd_interval_empty(&req->i));
		drbd_insert_interval(&device->read_requests, &req->i);

		set_bit(UNPLUG_REMOTE, &device->flags);

		D_ASSERT(device, req->net_rq_state[idx] & RQ_NET_PENDING);
		D_ASSERT(device, (req->local_rq_state & RQ_LOCAL_MASK) == 0);
		mod_rq_state(req, m, peer_device, 0, RQ_NET_QUEUED);
		break;

	case QUEUE_FOR_NET_WRITE:
		/* assert something? */
		/* from __drbd_make_request only */

		/* NOTE
		 * In case the req ended up on the transfer log before being
		 * queued on the worker, it could lead to this request being
		 * missed during cleanup after connection loss.
		 * So we have to do both operations here,
		 * within the same lock that protects the transfer log.
		 *
		 * _req_add_to_epoch(req); this has to be after the
		 * _maybe_start_new_epoch(req); which happened in
		 * __drbd_make_request, because we now may set the bit
		 * again ourselves to close the current epoch.
		 *
		 * Add req to the (now) current epoch (barrier). */

		/* otherwise we may lose an unplug, which may cause some remote
		 * io-scheduler timeout to expire, increasing maximum latency,
		 * hurting performance. */
		set_bit(UNPLUG_REMOTE, &device->flags);

		/* queue work item to send data */
		D_ASSERT(device, req->net_rq_state[idx] & RQ_NET_PENDING);
		mod_rq_state(req, m, peer_device, 0, RQ_NET_QUEUED|RQ_EXP_BARR_ACK);

		/* close the epoch, in case it outgrew the limit,
		 * or this is a "batch bio" */
		if (!(req->local_rq_state & (RQ_UNMAP|RQ_WSAME))) {
			rcu_read_lock();
			nc = rcu_dereference(peer_device->connection->transport.net_conf);
			p = nc->max_epoch_size;
			rcu_read_unlock();
		} else
			p = 1;
		if (device->resource->current_tle_writes >= p)
			start_new_tl_epoch(device->resource);
		break;

	case QUEUE_FOR_SEND_OOS:
		mod_rq_state(req, m, peer_device, 0, RQ_NET_QUEUED);
		break;

	case READ_RETRY_REMOTE_CANCELED:
	case SEND_CANCELED:
	case SEND_FAILED:
		/* real cleanup will be done from tl_clear.  just update flags
		 * so it is no longer marked as on the sender queue */
		mod_rq_state(req, m, peer_device, RQ_NET_QUEUED, 0);
		break;

	case HANDED_OVER_TO_NETWORK:
		/* assert something? */
		if (is_pending_write_protocol_A(req, idx))
			/* this is what is dangerous about protocol A:
			 * pretend it was successfully written on the peer. */
			mod_rq_state(req, m, peer_device, RQ_NET_QUEUED|RQ_NET_PENDING,
				     RQ_NET_SENT|RQ_NET_OK);
		else
			mod_rq_state(req, m, peer_device, RQ_NET_QUEUED, RQ_NET_SENT);
		/* It is still not yet RQ_NET_DONE until the
		 * corresponding epoch barrier got acked as well,
		 * so we know what to dirty on connection loss. */
		break;

	case OOS_HANDED_TO_NETWORK:
		/* Was not set PENDING, no longer QUEUED, so is now DONE
		 * as far as this connection is concerned. */
		mod_rq_state(req, m, peer_device, RQ_NET_QUEUED, RQ_NET_DONE);
		break;

	case CONNECTION_LOST_WHILE_PENDING:
		/* transfer log cleanup after connection loss */
		mod_rq_state(req, m, peer_device,
				RQ_NET_OK|RQ_NET_PENDING|RQ_COMPLETION_SUSP,
				RQ_NET_DONE);
		break;

	case DISCARD_WRITE:
		/* for discarded conflicting writes of multiple primaries,
		 * there is no need to keep anything in the tl, potential
		 * node crashes are covered by the activity log.
		 *
		 * If this request had been marked as RQ_POSTPONED before,
		 * it will actually not be discarded, but "restarted",
		 * resubmitted from the retry worker context. */
		D_ASSERT(device, req->net_rq_state[idx] & RQ_NET_PENDING);
		D_ASSERT(device, req->net_rq_state[idx] & RQ_EXP_WRITE_ACK);
		mod_rq_state(req, m, peer_device, RQ_NET_PENDING, RQ_NET_DONE|RQ_NET_OK);
		break;

	case WRITE_ACKED_BY_PEER_AND_SIS:
		req->net_rq_state[idx] |= RQ_NET_SIS;
	case WRITE_ACKED_BY_PEER:
		/* Normal operation protocol C: successfully written on peer.
		 * During resync, even in protocol != C,
		 * we requested an explicit write ack anyways.
		 * Which means we cannot even assert anything here.
		 * Nothing more to do here.
		 * We want to keep the tl in place for all protocols, to cater
		 * for volatile write-back caches on lower level devices. */
		goto ack_common;
	case RECV_ACKED_BY_PEER:
		D_ASSERT(device, req->net_rq_state[idx] & RQ_EXP_RECEIVE_ACK);
		/* protocol B; pretends to be successfully written on peer.
		 * see also notes above in HANDED_OVER_TO_NETWORK about
		 * protocol != C */
	ack_common:
		mod_rq_state(req, m, peer_device, RQ_NET_PENDING, RQ_NET_OK);
		break;

	case POSTPONE_WRITE:
		D_ASSERT(device, req->net_rq_state[idx] & RQ_EXP_WRITE_ACK);
		/* If this node has already detected the write conflict, the
		 * worker will be waiting on misc_wait.  Wake it up once this
		 * request has completed locally.
		 */
		D_ASSERT(device, req->net_rq_state[idx] & RQ_NET_PENDING);
		req->local_rq_state |= RQ_POSTPONED;
		if (req->i.waiting)
			wake_up(&req->device->misc_wait);
		/* Do not clear RQ_NET_PENDING. This request will make further
		 * progress via restart_conflicting_writes() or
		 * fail_postponed_requests(). Hopefully. */
		break;

	case NEG_ACKED:
		mod_rq_state(req, m, peer_device, RQ_NET_OK|RQ_NET_PENDING, RQ_NET_DONE);
		break;

	case FAIL_FROZEN_DISK_IO:
		if (!(req->local_rq_state & RQ_LOCAL_COMPLETED))
			break;
		mod_rq_state(req, m, peer_device, RQ_COMPLETION_SUSP, 0);
		break;

	case RESTART_FROZEN_DISK_IO:
#if 0
		/* FIXME; do we need a (temporary) dedicated thread for this? */
		if (!(req->local_rq_state & RQ_LOCAL_COMPLETED))
			break;

		mod_rq_state(req, m, peer_device,
				RQ_COMPLETION_SUSP|RQ_LOCAL_COMPLETED,
				RQ_LOCAL_PENDING);

		rv = MR_READ;
		if (bio_data_dir(req->master_bio) == WRITE)
			rv = MR_WRITE;

		get_ldev(device); /* always succeeds in this call path */
		req->w.cb = w_restart_disk_io;
		drbd_queue_work(&device->resource->work, &req->w);
		break;
#else
		BUG(); /* FIXME */
		break;
#endif

	case RESEND:
		/* Simply complete (local only) READs. */
		if (!(req->local_rq_state & RQ_WRITE) && !(req->net_rq_state[idx] & RQ_NET_MASK)) {
			mod_rq_state(req, m, peer_device, RQ_COMPLETION_SUSP, 0);
			break;
		}

		/* If RQ_NET_OK is already set, we got a P_WRITE_ACK or P_RECV_ACK
		   before the connection loss (B&C only); only P_BARRIER_ACK
		   (or the local completion?) was missing when we suspended.
		   Throwing them out of the TL here by pretending we got a BARRIER_ACK.
		   During connection handshake, we ensure that the peer was not rebooted.

		   Resending is only allowed on synchronous connections,
		   where all requests not yet completed to upper layers whould
		   be in the same "reorder-domain", there can not possibly be
		   any dependency between incomplete requests, and we are
		   allowed to complete this one "out-of-sequence".
		 */
		if (!(req->net_rq_state[idx] & RQ_NET_OK)) {
			mod_rq_state(req, m, peer_device, RQ_COMPLETION_SUSP,
					RQ_NET_QUEUED|RQ_NET_PENDING);
			break;
		}
		/* else, fall through to BARRIER_ACKED */

	case BARRIER_ACKED:
		/* barrier ack for READ requests does not make sense */
		if (!(req->local_rq_state & RQ_WRITE))
			break;

		if (req->net_rq_state[idx] & RQ_NET_PENDING) {
			/* barrier came in before all requests were acked.
			 * this is bad, because if the connection is lost now,
			 * we won't be able to clean them up... */
			drbd_err(device, "FIXME (BARRIER_ACKED but pending)\n");
			mod_rq_state(req, m, peer_device, RQ_NET_PENDING, RQ_NET_OK);
		}
		/* Allowed to complete requests, even while suspended.
		 * As this is called for all requests within a matching epoch,
		 * we need to filter, and only set RQ_NET_DONE for those that
		 * have actually been on the wire. */
		mod_rq_state(req, m, peer_device, RQ_COMPLETION_SUSP,
				(req->net_rq_state[idx] & RQ_NET_MASK) ? RQ_NET_DONE : 0);
		break;

	case DATA_RECEIVED:
		D_ASSERT(device, req->net_rq_state[idx] & RQ_NET_PENDING);
		mod_rq_state(req, m, peer_device, RQ_NET_PENDING, RQ_NET_OK|RQ_NET_DONE);
		break;

	case QUEUE_AS_DRBD_BARRIER:
		start_new_tl_epoch(device->resource);
		for_each_peer_device(peer_device, device)
			mod_rq_state(req, m, peer_device, 0, RQ_NET_OK|RQ_NET_DONE);
		break;
	};

	return rv;
}

/* we may do a local read if:
 * - we are consistent (of course),
 * - or we are generally inconsistent,
 *   BUT we are still/already IN SYNC with all peers for this area.
 *   since size may be bigger than BM_BLOCK_SIZE,
 *   we may need to check several bits.
 */
static bool drbd_may_do_local_read(struct drbd_device *device, sector_t sector, int size)
{
	struct drbd_md *md = &device->ldev->md;
	unsigned int node_id;

	unsigned long sbnr, ebnr;
	sector_t esector, nr_sectors;

	if (device->disk_state[NOW] == D_UP_TO_DATE)
		return true;
	if (device->disk_state[NOW] != D_INCONSISTENT)
		return false;
	esector = sector + (size >> 9) - 1;
	nr_sectors = drbd_get_capacity(device->this_bdev);
	D_ASSERT(device, sector  < nr_sectors);
	D_ASSERT(device, esector < nr_sectors);

	sbnr = BM_SECT_TO_BIT(sector);
	ebnr = BM_SECT_TO_BIT(esector);

	for (node_id = 0; node_id < DRBD_NODE_ID_MAX; node_id++) {
		struct drbd_peer_md *peer_md = &md->peers[node_id];

		/* Skip bitmap indexes which are not assigned to a peer. */
		if (peer_md->bitmap_index == -1)
			continue;

		if (drbd_bm_count_bits(device, peer_md->bitmap_index, sbnr, ebnr))
			return false;
	}
	return true;
}

/* TODO improve for more than one peer.
 * also take into account the drbd protocol. */
static bool remote_due_to_read_balancing(struct drbd_device *device,
		struct drbd_peer_device *peer_device, sector_t sector,
		enum drbd_read_balancing rbm)
{
	struct backing_dev_info *bdi;
	int stripe_shift;

	switch (rbm) {
	case RB_CONGESTED_REMOTE:
		bdi = bdi_from_device(device);
		return bdi_read_congested(bdi);
	case RB_LEAST_PENDING:
		return atomic_read(&device->local_cnt) >
			atomic_read(&peer_device->ap_pending_cnt) + atomic_read(&peer_device->rs_pending_cnt);
	case RB_32K_STRIPING:  /* stripe_shift = 15 */
	case RB_64K_STRIPING:
	case RB_128K_STRIPING:
	case RB_256K_STRIPING:
	case RB_512K_STRIPING:
	case RB_1M_STRIPING:   /* stripe_shift = 20 */
		stripe_shift = (rbm - RB_32K_STRIPING + 15);
		return (sector >> (stripe_shift - 9)) & 1;
	case RB_ROUND_ROBIN:
		return test_and_change_bit(READ_BALANCE_RR, &device->flags);
	case RB_PREFER_REMOTE:
		return true;
	case RB_PREFER_LOCAL:
	default:
		return false;
	}
}

/*
 * complete_conflicting_writes  -  wait for any conflicting write requests
 *
 * The write_requests tree contains all active write requests which we
 * currently know about.  Wait for any requests to complete which conflict with
 * the new one.
 *
 * Only way out: remove the conflicting intervals from the tree.
 */
static void complete_conflicting_writes(struct drbd_request *req)
{
	DEFINE_WAIT(wait);
	struct drbd_device *device = req->device;
	struct drbd_interval *i;
	sector_t sector = req->i.sector;
	int size = req->i.size;

	for (;;) {
		drbd_for_each_overlap(i, &device->write_requests, sector, size) {
			/* Ignore, if already completed to upper layers. */
			if (i->completed)
				continue;
			/* Handle the first found overlap.  After the schedule
			 * we have to restart the tree walk. */
			break;
		}
		if (!i)	/* if any */
			break;

		/* Indicate to wake up device->misc_wait on progress.  */
		prepare_to_wait(&device->misc_wait, &wait, TASK_UNINTERRUPTIBLE);
		i->waiting = true;
		spin_unlock_irq(&device->resource->req_lock);
		schedule();
		spin_lock_irq(&device->resource->req_lock);
	}
	finish_wait(&device->misc_wait, &wait);
}

/* called within req_lock and rcu_read_lock() */
static void __maybe_pull_ahead(struct drbd_device *device, struct drbd_connection *connection)
{
	struct net_conf *nc;
	bool congested = false;
	enum drbd_on_congestion on_congestion;
	struct drbd_peer_device *peer_device = conn_peer_device(connection, device->vnr);

	rcu_read_lock();
	nc = rcu_dereference(connection->transport.net_conf);
	on_congestion = nc ? nc->on_congestion : OC_BLOCK;
	rcu_read_unlock();
	if (on_congestion == OC_BLOCK ||
	    connection->agreed_pro_version < 96)
		return;

	if (on_congestion == OC_PULL_AHEAD && peer_device->repl_state[NOW] == L_AHEAD)
		return; /* nothing to do ... */

	/* If I don't even have good local storage, we can not reasonably try
	 * to pull ahead of the peer. We also need the local reference to make
	 * sure device->act_log is there.
	 */
	if (!get_ldev_if_state(device, D_UP_TO_DATE))
		return;

	if (nc->cong_fill &&
	    atomic_read(&connection->ap_in_flight) >= nc->cong_fill) {
		drbd_info(device, "Congestion-fill threshold reached\n");
		congested = true;
	}

	if (device->act_log->used >= nc->cong_extents) {
		drbd_info(device, "Congestion-extents threshold reached\n");
		congested = true;
	}

	if (congested) {
		struct drbd_resource *resource = device->resource;

		/* start a new epoch for non-mirrored writes */
		start_new_tl_epoch(resource);

		begin_state_change_locked(resource, CS_VERBOSE | CS_HARD);
		if (on_congestion == OC_PULL_AHEAD)
			__change_repl_state(peer_device, L_AHEAD);
		else			/* on_congestion == OC_DISCONNECT */
			__change_cstate(peer_device->connection, C_DISCONNECTING);
		end_state_change_locked(resource);
	}
	put_ldev(device);
}

/* called within req_lock */
static void maybe_pull_ahead(struct drbd_device *device)
{
	struct drbd_connection *connection;

	for_each_connection(connection, device->resource)
		__maybe_pull_ahead(device, connection);
}

bool drbd_should_do_remote(struct drbd_peer_device *peer_device, enum which_state which)
{
	enum drbd_disk_state peer_disk_state = peer_device->disk_state[which];
	enum drbd_repl_state repl_state = peer_device->repl_state[which];

	return peer_disk_state == D_UP_TO_DATE ||
		(peer_disk_state == D_INCONSISTENT &&
		 (repl_state == L_ESTABLISHED ||
		  (repl_state >= L_WF_BITMAP_T && repl_state < L_AHEAD)));
	/* Before proto 96 that was >= CONNECTED instead of >= L_WF_BITMAP_T.
	   That is equivalent since before 96 IO was frozen in the L_WF_BITMAP*
	   states. */
}

static bool drbd_should_send_out_of_sync(struct drbd_peer_device *peer_device)
{
	return peer_device->repl_state[NOW] == L_AHEAD || peer_device->repl_state[NOW] == L_WF_BITMAP_S;
	/* pdsk = D_INCONSISTENT as a consequence. Protocol 96 check not necessary
	   since we enter state L_AHEAD only if proto >= 96 */
}

/* Prefer to read from protcol C peers, then B, last A */
static u64 calc_nodes_to_read_from(struct drbd_device *device)
{
	struct drbd_peer_device *peer_device;
	u64 candidates[DRBD_PROT_C] = {};
	int wp;

	rcu_read_lock();
	for_each_peer_device(peer_device, device) {
		struct net_conf *nc;

		if (peer_device->disk_state[NOW] != D_UP_TO_DATE)
			continue;
		nc = rcu_dereference(peer_device->connection->transport.net_conf);
		if (!nc)
			continue;
		wp = nc->wire_protocol;
		candidates[wp - 1] |= NODE_MASK(peer_device->node_id);
	}
	rcu_read_unlock();

	for (wp = DRBD_PROT_C; wp >= DRBD_PROT_A; wp--) {
		if (candidates[wp - 1])
			return candidates[wp - 1];
	}
	return 0;
}

/* If this returns NULL, and req->private_bio is still set,
 * the request should be submitted locally.
 *
 * If it returns NULL, but req->private_bio is not set,
 * we do not have access to good data :(
 *
 * Otherwise, this destroys req->private_bio, if any,
 * and returns the peer device which should be asked for data.
 */
static struct drbd_peer_device *find_peer_device_for_read(struct drbd_request *req)
{
	struct drbd_peer_device *peer_device;
	struct drbd_device *device = req->device;
	enum drbd_read_balancing rbm = RB_PREFER_REMOTE;

	if (req->private_bio) {
		if (!drbd_may_do_local_read(device,
					req->i.sector, req->i.size)) {
			bio_put(req->private_bio);
			req->private_bio = NULL;
			put_ldev(device);
		}
	}

	if (device->disk_state[NOW] > D_DISKLESS) {
		rcu_read_lock();
		rbm = rcu_dereference(device->ldev->disk_conf)->read_balancing;
		rcu_read_unlock();
		if (rbm == RB_PREFER_LOCAL && req->private_bio) {
			return NULL; /* submit locally */
		}
	}

	/* TODO: improve read balancing decisions, allow user to configure node weights */
	while (true) {
		if (!device->read_nodes)
			device->read_nodes = calc_nodes_to_read_from(device);
		if (device->read_nodes) {
			int peer_node_id = __ffs64(device->read_nodes);
			device->read_nodes &= ~NODE_MASK(peer_node_id);
			peer_device = peer_device_by_node_id(device, peer_node_id);
			if (!peer_device)
				continue;
			if (peer_device->disk_state[NOW] != D_UP_TO_DATE)
				continue;
			if (req->private_bio &&
			    !remote_due_to_read_balancing(device, peer_device, req->i.sector, rbm))
				peer_device = NULL;
		} else {
			peer_device = NULL;
		}
		break;
	}

	if (peer_device && req->private_bio) {
		bio_put(req->private_bio);
		req->private_bio = NULL;
		put_ldev(device);
	}
	return peer_device;
}

/* returns the number of connections expected to actually write this data,
 * which does NOT include those that we are L_AHEAD for. */
static int drbd_process_write_request(struct drbd_request *req)
{
	struct drbd_device *device = req->device;
	struct drbd_peer_device *peer_device;
	bool in_tree = false;
	int remote, send_oos;
	int count = 0;

	for_each_peer_device(peer_device, device) {
		remote = drbd_should_do_remote(peer_device, NOW);
		send_oos = drbd_should_send_out_of_sync(peer_device);

		if (!remote && !send_oos)
			continue;

		D_ASSERT(device, !(remote && send_oos));

		if (remote) {
			++count;
			_req_mod(req, TO_BE_SENT, peer_device);
			if (!in_tree) {
				/* Corresponding drbd_remove_request_interval is in
				 * drbd_req_complete() */
				drbd_insert_interval(&device->write_requests, &req->i);
				in_tree = true;
			}
			_req_mod(req, QUEUE_FOR_NET_WRITE, peer_device);
		} else if (drbd_set_out_of_sync(peer_device, req->i.sector, req->i.size))
			_req_mod(req, QUEUE_FOR_SEND_OOS, peer_device);
	}

	return count;
}

static void drbd_process_discard_req(struct drbd_request *req)
{
	int err = drbd_issue_discard_or_zero_out(req->device,
				req->i.sector, req->i.size >> 9, true);
	drbd_bio_endio(req->private_bio, err ? BLK_STS_IOERR : BLK_STS_OK);
}

static void
drbd_submit_req_private_bio(struct drbd_request *req)
{
	struct drbd_device *device = req->device;
	struct bio *bio = req->private_bio;
	unsigned int type;

	if (bio_op(bio) != REQ_OP_READ)
		type = DRBD_FAULT_DT_WR;
	else if (bio->bi_opf & REQ_RAHEAD)
		type = DRBD_FAULT_DT_RA;
	else
		type = DRBD_FAULT_DT_RD;

	bio_set_dev(bio, device->ldev->backing_bdev);

	/* State may have changed since we grabbed our reference on the
	 * device->ldev member. Double check, and short-circuit to endio.
	 * In case the last activity log transaction failed to get on
	 * stable storage, and this is a WRITE, we may not even submit
	 * this bio. */
	if (get_ldev(device)) {
		if (drbd_insert_fault(device, type))
<<<<<<< HEAD
			drbd_bio_endio(bio, BLK_STS_IOERR);
		else if (bio_op(bio) == REQ_OP_DISCARD)
=======
			bio_endio(bio, -EIO);
		else if (bio_op(bio) == REQ_OP_WRITE_ZEROES ||
			 bio_op(bio) == REQ_OP_DISCARD)
>>>>>>> fd419db1
			drbd_process_discard_req(req);
		else
			generic_make_request(bio);
		put_ldev(device);
	} else
		drbd_bio_endio(bio, BLK_STS_IOERR);
}

static void drbd_queue_write(struct drbd_device *device, struct drbd_request *req)
{
	atomic_inc(&device->ap_actlog_cnt);
	spin_lock_irq(&device->resource->req_lock);
	list_add_tail(&req->tl_requests, &device->submit.writes);
	list_add_tail(&req->req_pending_master_completion,
			&device->pending_master_completion[1 /* WRITE */]);
	spin_unlock_irq(&device->resource->req_lock);
	queue_work(device->submit.wq, &device->submit.worker);
	/* do_submit() may sleep internally on al_wait, too */
	wake_up(&device->al_wait);
}

/* returns the new drbd_request pointer, if the caller is expected to
 * drbd_send_and_submit() it (to save latency), or NULL if we queued the
 * request on the submitter thread.
 * Returns ERR_PTR(-ENOMEM) if we cannot allocate a drbd_request.
 */
static struct drbd_request *
drbd_request_prepare(struct drbd_device *device, struct bio *bio, ktime_t start_kt)
{
	const int rw = bio_data_dir(bio);
	struct drbd_request *req;

	/* allocate outside of all locks; */
	req = drbd_req_new(device, bio);
	if (!req) {
		dec_ap_bio(device, rw);
		/* only pass the error to the upper layers.
		 * if user cannot handle io errors, that's not our business. */
		drbd_err(device, "could not kmalloc() req\n");
		drbd_bio_endio(bio, BLK_STS_RESOURCE);
		return ERR_PTR(-ENOMEM);
	}
	req->start_kt = start_kt;

	if (!get_ldev(device)) {
		bio_put(req->private_bio);
		req->private_bio = NULL;
	}

	/* Update disk stats */
	_drbd_start_io_acct(device, req);

	/* process discards always from our submitter thread */
	if ((bio_op(bio) == REQ_OP_WRITE_ZEROES) ||
	    (bio_op(bio) == REQ_OP_DISCARD))
		goto queue_for_submitter_thread;

	if (rw == WRITE && req->i.size) {
		/* Unconditionally defer to worker,
		 * if we still need to bumpt our data generation id */
		if (test_bit(NEW_CUR_UUID, &device->flags))
			goto queue_for_submitter_thread;

		if (req->private_bio && !test_bit(AL_SUSPENDED, &device->flags)) {
			if (!drbd_al_begin_io_fastpath(device, &req->i))
				goto queue_for_submitter_thread;
			req->local_rq_state |= RQ_IN_ACT_LOG;
			req->in_actlog_kt = ktime_get();
		}
	}
	return req;

 queue_for_submitter_thread:
	ktime_aggregate_delta(device, req->start_kt, before_queue_kt);
	drbd_queue_write(device, req);
	return NULL;
}

/* Require at least one path to current data.
 * We don't want to allow writes on C_STANDALONE D_INCONSISTENT:
 * We would not allow to read what was written,
 * we would not have bumped the data generation uuids,
 * we would cause data divergence for all the wrong reasons.
 *
 * If we don't see at least one D_UP_TO_DATE, we will fail this request,
 * which either returns EIO, or, if OND_SUSPEND_IO is set, suspends IO,
 * and queues for retry later.
 */
static bool may_do_writes(struct drbd_device *device)
{
	struct drbd_peer_device *peer_device;

	if (device->disk_state[NOW] == D_UP_TO_DATE)
		return true;

	for_each_peer_device(peer_device, device) {
		if (peer_device->disk_state[NOW] == D_UP_TO_DATE)
		    return true;
	}

	return false;
}

#ifdef COMPAT_HAVE_BLK_CHECK_PLUGGED
struct drbd_plug_cb {
	struct blk_plug_cb cb;
	struct drbd_request *most_recent_req;
	/* do we need more? */
};

static void drbd_unplug(struct blk_plug_cb *cb, bool from_schedule)
{
	struct drbd_plug_cb *plug = container_of(cb, struct drbd_plug_cb, cb);
	struct drbd_resource *resource = plug->cb.data;
	struct drbd_request *req = plug->most_recent_req;

	kfree(cb);
	if (!req)
		return;

	spin_lock_irq(&resource->req_lock);
	/* In case the sender did not process it yet, raise the flag to
	 * have it followed with P_UNPLUG_REMOTE just after. */
	req->local_rq_state |= RQ_UNPLUG;
	/* but also queue a generic unplug */
	drbd_queue_unplug(req->device);
	kref_put(&req->kref, drbd_req_destroy);
	spin_unlock_irq(&resource->req_lock);
}

static struct drbd_plug_cb* drbd_check_plugged(struct drbd_resource *resource)
{
	/* A lot of text to say
	 * return (struct drbd_plug_cb*)blk_check_plugged(); */
	struct drbd_plug_cb *plug;
	struct blk_plug_cb *cb = blk_check_plugged(drbd_unplug, resource, sizeof(*plug));

	if (cb)
		plug = container_of(cb, struct drbd_plug_cb, cb);
	else
		plug = NULL;
	return plug;
}

static void drbd_update_plug(struct drbd_plug_cb *plug, struct drbd_request *req)
{
	struct drbd_request *tmp = plug->most_recent_req;
	/* Will be sent to some peer.
	 * Remember to tag it with UNPLUG_REMOTE on unplug */
	kref_get(&req->kref);
	plug->most_recent_req = req;
	if (tmp)
		kref_put(&tmp->kref, drbd_req_destroy);
}
#else
struct drbd_plug_cb { };
static void * drbd_check_plugged(struct drbd_resource *resource) { return NULL; };
static void drbd_update_plug(struct drbd_plug_cb *plug, struct drbd_request *req) { };
#endif

static void drbd_send_and_submit(struct drbd_device *device, struct drbd_request *req)
{
	struct drbd_resource *resource = device->resource;
	struct drbd_peer_device *peer_device = NULL; /* for read */
	const int rw = bio_data_dir(req->master_bio);
	struct bio_and_error m = { NULL, };
	bool no_remote = false;
	bool submit_private_bio = false;

	spin_lock_irq(&resource->req_lock);
	if (rw == WRITE) {
		/* This may temporarily give up the req_lock,
		 * but will re-aquire it before it returns here.
		 * Needs to be before the check on drbd_suspended() */
		complete_conflicting_writes(req);
		/* no more giving up req_lock from now on! */

		/* check for congestion, and potentially stop sending
		 * full data updates, but start sending "dirty bits" only. */
		maybe_pull_ahead(device);
	}


	if (drbd_suspended(device)) {
		/* push back and retry: */
		req->local_rq_state |= RQ_POSTPONED;
		if (req->private_bio) {
			bio_put(req->private_bio);
			req->private_bio = NULL;
			put_ldev(device);
		}
		goto out;
	}

	/* We fail READ early, if we can not serve it.
	 * We must do this before req is registered on any lists.
	 * Otherwise, drbd_req_complete() will queue failed READ for retry. */
	if (rw != WRITE) {
		peer_device = find_peer_device_for_read(req);
		if (!peer_device && !req->private_bio)
			goto nodata;
	}

	/* which transfer log epoch does this belong to? */
	req->epoch = atomic_read(&resource->current_tle_nr);

	if (rw == WRITE)
		resource->dagtag_sector += req->i.size >> 9;
	req->dagtag_sector = resource->dagtag_sector;
	/* no point in adding empty flushes to the transfer log,
	 * they are mapped to drbd barriers already. */
	if (likely(req->i.size != 0)) {
		if (rw == WRITE) {
			struct drbd_request *req2;

			resource->current_tle_writes++;
			list_for_each_entry_reverse(req2, &resource->transfer_log, tl_requests) {
				if (req2->local_rq_state & RQ_WRITE) {
					/* Make the new write request depend on
					 * the previous one. */
					BUG_ON(req2->destroy_next);
					req2->destroy_next = req;
					kref_get(&req->kref);
					break;
				}
			}
		}
		list_add_tail(&req->tl_requests, &resource->transfer_log);
	}

	if (rw == WRITE) {
		if (req->private_bio && !may_do_writes(device)) {
			bio_put(req->private_bio);
			req->private_bio = NULL;
			put_ldev(device);
			goto nodata;
		}
		/* Need to replicate writes.  Unless it is an empty flush,
		 * which is better mapped to a DRBD P_BARRIER packet,
		 * also for drbd wire protocol compatibility reasons.
		 * If this was a flush, just start a new epoch.
		 * Unless the current epoch was empty anyways, or we are not currently
		 * replicating, in which case there is no point. */
		if (unlikely(req->i.size == 0)) {
			/* The only size==0 bios we expect are empty flushes. */
			D_ASSERT(device, req->master_bio->bi_opf & DRBD_REQ_PREFLUSH);
			_req_mod(req, QUEUE_AS_DRBD_BARRIER, NULL);
		} else if (!drbd_process_write_request(req))
			no_remote = true;
		wake_all_senders(resource);
	} else {
		if (peer_device) {
			_req_mod(req, TO_BE_SENT, peer_device);
			_req_mod(req, QUEUE_FOR_NET_READ, peer_device);
			wake_up(&peer_device->connection->sender_work.q_wait);
		} else
			no_remote = true;
	}

	if (no_remote == false) {
		struct drbd_plug_cb *plug = drbd_check_plugged(resource);
		if (plug)
			drbd_update_plug(plug, req);
	}

	/* If it took the fast path in drbd_request_prepare, add it here.
	 * The slow path has added it already. */
	if (list_empty(&req->req_pending_master_completion))
		list_add_tail(&req->req_pending_master_completion,
			&device->pending_master_completion[rw == WRITE]);
	if (req->private_bio) {
		/* needs to be marked within the same spinlock */
		req->pre_submit_kt = ktime_get();
		list_add_tail(&req->req_pending_local,
			&device->pending_completion[rw == WRITE]);
		_req_mod(req, TO_BE_SUBMITTED, NULL);
		/* but we need to give up the spinlock to submit */
		submit_private_bio = true;
	} else if (no_remote) {
nodata:
		if (drbd_ratelimit())
			drbd_err(req->device, "IO ERROR: neither local nor remote data, sector %llu+%u\n",
					(unsigned long long)req->i.sector, req->i.size >> 9);
		/* A write may have been queued for send_oos, however.
		 * So we can not simply free it, we must go through drbd_req_put_completion_ref() */
	}

out:
	drbd_req_put_completion_ref(req, &m, 1);
	spin_unlock_irq(&resource->req_lock);

	/* Even though above is a kref_put(), this is safe.
	 * As long as we still need to submit our private bio,
	 * we hold a completion ref, and the request cannot disappear.
	 * If however this request did not even have a private bio to submit
	 * (e.g. remote read), req may already be invalid now.
	 * That's why we cannot check on req->private_bio. */
	if (submit_private_bio)
		drbd_submit_req_private_bio(req);

	/* we need to plug ALWAYS since we possibly need to kick lo_dev.
	 * we plug after submit, so we won't miss an unplug event */
	drbd_plug_device(bdev_get_queue(device->this_bdev));

	if (m.bio)
		complete_master_bio(device, &m);
}

void __drbd_make_request(struct drbd_device *device, struct bio *bio, ktime_t start_kt)
{
	struct drbd_request *req = drbd_request_prepare(device, bio, start_kt);
	if (IS_ERR_OR_NULL(req))
		return;
	drbd_send_and_submit(device, req);
}

/* helpers for do_submit */

struct incoming_pending_later {
	/* from drbd_make_request() or receive_Data() */
	struct list_head incoming;
	/* for non-blocking fill-up # of updates in the transaction */
	struct list_head more_incoming;
	/* to be submitted after next AL-transaction commit */
	struct list_head pending;
	/* currently blocked e.g. by concurrent resync requests */
	struct list_head later;
};

struct waiting_for_act_log {
	struct incoming_pending_later requests;
	struct incoming_pending_later peer_requests;
};

static void ipb_init(struct incoming_pending_later *ipb)
{
	INIT_LIST_HEAD(&ipb->incoming);
	INIT_LIST_HEAD(&ipb->more_incoming);
	INIT_LIST_HEAD(&ipb->pending);
	INIT_LIST_HEAD(&ipb->later);
}

static void wfa_init(struct waiting_for_act_log *wfa)
{
	ipb_init(&wfa->requests);
	ipb_init(&wfa->peer_requests);
}

#define wfa_lists_empty(_wfa, name)	\
	(list_empty(&(_wfa)->requests.name) && list_empty(&(_wfa)->peer_requests.name))
#define wfa_splice_init(_wfa, from, to) do { \
	list_splice_init(&(_wfa)->requests.from, &(_wfa)->requests.to); \
	list_splice_init(&(_wfa)->peer_requests.from, &(_wfa)->peer_requests.to); \
	} while (0)
#define wfa_splice_tail_init(_wfa, from, to) do { \
	list_splice_tail_init(&(_wfa)->requests.from, &(_wfa)->requests.to); \
	list_splice_tail_init(&(_wfa)->peer_requests.from, &(_wfa)->peer_requests.to); \
	} while (0)

static void __drbd_submit_peer_request(struct drbd_peer_request *peer_req)
{
	struct drbd_peer_device *peer_device = peer_req->peer_device;
	struct drbd_device *device = peer_device->device;
	int err;

	D_ASSERT(peer_device,
		0 == (peer_req->flags & (EE_IS_BARRIER|EE_IS_TRIM|
					EE_IS_TRIM_USE_ZEROOUT|EE_WRITE_SAME)));

	peer_req->flags |= EE_IN_ACTLOG;
	atomic_dec(&peer_req->peer_device->wait_for_actlog);
	list_del_init(&peer_req->wait_for_actlog);

	err = drbd_submit_peer_request(device, peer_req,
			REQ_OP_WRITE, peer_req->op_flags, DRBD_FAULT_DT_WR);

	if (err)
		drbd_cleanup_after_failed_submit_peer_request(peer_req);
}

static void submit_fast_path(struct drbd_device *device, struct waiting_for_act_log *wfa)
{
	struct blk_plug plug;
	struct drbd_request *req, *tmp;
	struct drbd_peer_request *pr, *pr_tmp;

	blk_start_plug(&plug);
	list_for_each_entry_safe(pr, pr_tmp, &wfa->peer_requests.incoming, wait_for_actlog) {
		if (!drbd_al_begin_io_fastpath(pr->peer_device->device, &pr->i))
			continue;

		__drbd_submit_peer_request(pr);
	}
	list_for_each_entry_safe(req, tmp, &wfa->requests.incoming, tl_requests) {
		const int rw = bio_data_dir(req->master_bio);

		if (rw == WRITE && req->private_bio && req->i.size
		&& !test_bit(AL_SUSPENDED, &device->flags)) {
			if (!drbd_al_begin_io_fastpath(device, &req->i))
				continue;

			req->local_rq_state |= RQ_IN_ACT_LOG;
			req->in_actlog_kt = ktime_get();
			atomic_dec(&device->ap_actlog_cnt);
		}

		list_del_init(&req->tl_requests);
		drbd_send_and_submit(device, req);
	}
	blk_finish_plug(&plug);
}

static struct drbd_request *wfa_next_request(struct waiting_for_act_log *wfa)
{
	struct list_head *lh = !list_empty(&wfa->requests.more_incoming) ?
			&wfa->requests.more_incoming: &wfa->requests.incoming;
	return list_first_entry_or_null(lh, struct drbd_request, tl_requests);
}

static struct drbd_peer_request *wfa_next_peer_request(struct waiting_for_act_log *wfa)
{
	struct list_head *lh = !list_empty(&wfa->peer_requests.more_incoming) ?
			&wfa->peer_requests.more_incoming: &wfa->peer_requests.incoming;
	return list_first_entry_or_null(lh, struct drbd_peer_request, wait_for_actlog);
}

static bool prepare_al_transaction_nonblock(struct drbd_device *device,
					    struct waiting_for_act_log *wfa)
{
	struct drbd_peer_request *peer_req;
	struct drbd_request *req;
	bool made_progress = false;
	bool wake = false;
	int err;

	spin_lock_irq(&device->al_lock);

	/* Don't even try, if someone has it locked right now. */
	if (test_bit(__LC_LOCKED, &device->act_log->flags))
		goto out;

	while ((peer_req = wfa_next_peer_request(wfa))) {
		err = drbd_al_begin_io_nonblock(device, &peer_req->i);
		if (err == -ENOBUFS)
			break;
		if (err == -EBUSY)
			wake = true;
		if (err)
			list_move_tail(&peer_req->wait_for_actlog, &wfa->peer_requests.later);
		else {
			list_move_tail(&peer_req->wait_for_actlog, &wfa->peer_requests.pending);
			made_progress = true;
		}
	}
	while ((req = wfa_next_request(wfa))) {
		ktime_aggregate_delta(device, req->start_kt, before_al_begin_io_kt);
		err = drbd_al_begin_io_nonblock(device, &req->i);
		if (err == -ENOBUFS)
			break;
		if (err == -EBUSY)
			wake = true;
		if (err)
			list_move_tail(&req->tl_requests, &wfa->requests.later);
		else {
			list_move_tail(&req->tl_requests, &wfa->requests.pending);
			made_progress = true;
		}
	}
 out:
	spin_unlock_irq(&device->al_lock);
	if (wake)
		wake_up(&device->al_wait);
	return made_progress;
}

static void send_and_submit_pending(struct drbd_device *device, struct waiting_for_act_log *wfa)
{
	struct blk_plug plug;
	struct drbd_request *req, *tmp;
	struct drbd_peer_request *pr, *pr_tmp;

	blk_start_plug(&plug);
	list_for_each_entry_safe(pr, pr_tmp, &wfa->peer_requests.pending, wait_for_actlog) {
		__drbd_submit_peer_request(pr);
	}
	list_for_each_entry_safe(req, tmp, &wfa->requests.pending, tl_requests) {
		req->local_rq_state |= RQ_IN_ACT_LOG;
		req->in_actlog_kt = ktime_get();
		atomic_dec(&device->ap_actlog_cnt);
		list_del_init(&req->tl_requests);
		drbd_send_and_submit(device, req);
	}
	blk_finish_plug(&plug);
}


static void ensure_current_uuid(struct drbd_device *device)
{
	if (test_and_clear_bit(NEW_CUR_UUID, &device->flags)) {
		struct drbd_resource *resource = device->resource;
		mutex_lock(&resource->conf_update);
		drbd_uuid_new_current(device, false);
		mutex_unlock(&resource->conf_update);
	}
}

/* more: for non-blocking fill-up # of updates in the transaction */
static bool grab_new_incoming_requests(struct drbd_device *device, struct waiting_for_act_log *wfa, bool more)
{
	/* grab new incoming requests */
	struct list_head *reqs = more ? &wfa->requests.more_incoming : &wfa->requests.incoming;
	struct list_head *peer_reqs = more ? &wfa->peer_requests.more_incoming : &wfa->peer_requests.incoming;
	bool found_new = false;

	spin_lock_irq(&device->resource->req_lock);
	found_new = !list_empty(&device->submit.writes);
	list_splice_tail_init(&device->submit.writes, reqs);
	found_new |= !list_empty(&device->submit.peer_writes);
	list_splice_tail_init(&device->submit.peer_writes, peer_reqs);
	spin_unlock_irq(&device->resource->req_lock);

	return found_new;
}

void do_submit(struct work_struct *ws)
{
	struct drbd_device *device = container_of(ws, struct drbd_device, submit.worker);
	struct waiting_for_act_log wfa;
	wfa_init(&wfa);

	grab_new_incoming_requests(device, &wfa, false);

	for (;;) {
		DEFINE_WAIT(wait);

		ensure_current_uuid(device);

		/* move used-to-be-postponed back to front of incoming */
		wfa_splice_init(&wfa, later, incoming);
		submit_fast_path(device, &wfa);
		if (wfa_lists_empty(&wfa, incoming))
			break;

		for (;;) {
			/*
			 * We put ourselves on device->al_wait, then check if
			 * we can need to actually sleep and wait for someone
			 * else to make progress.
			 *
			 * We need to sleep if we cannot activate enough
			 * activity log extents for even one single request.
			 * That would mean that all (peer-)requests in our incoming lists
			 * either target "cold" activity log extent, all
			 * activity log extent slots are have on-going
			 * in-flight IO (are "hot"), and no idle or free slot
			 * is available, or the target regions are busy doing resync,
			 * and lock out application requests for that reason.
			 *
			 * prepare_to_wait() can internally cause a wake_up()
			 * as well, though, so this may appear to busy-loop
			 * a couple times, but should settle down quickly.
			 *
			 * When resync and/or application requests make
			 * sufficient progress, some refcount on some extent
			 * will eventually drop to zero, we will be woken up,
			 * and can try to move that now idle extent to "cold",
			 * and recycle it's slot for one of the extents we'd
			 * like to become hot.
			 */
			prepare_to_wait(&device->al_wait, &wait, TASK_UNINTERRUPTIBLE);

			wfa_splice_init(&wfa, later, incoming);
			prepare_al_transaction_nonblock(device, &wfa);
			if (!wfa_lists_empty(&wfa, pending))
				break;

			drbd_kick_lo(device);
			schedule();

			/* If all currently "hot" activity log extents are kept busy by
			 * incoming requests, we still must not totally starve new
			 * requests to "cold" extents.
			 * Something left on &incoming means there had not been
			 * enough update slots available, and the activity log
			 * has been marked as "starving".
			 *
			 * Try again now, without looking for new requests,
			 * effectively blocking all new requests until we made
			 * at least _some_ progress with what we currently have.
			 */
			if (!wfa_lists_empty(&wfa, incoming))
				continue;

			/* Nothing moved to pending, but nothing left
			 * on incoming: all moved to "later"!
			 * Grab new and iterate. */
			grab_new_incoming_requests(device, &wfa, false);
		}
		finish_wait(&device->al_wait, &wait);

		/* If the transaction was full, before all incoming requests
		 * had been processed, skip ahead to commit, and iterate
		 * without splicing in more incoming requests from upper layers.
		 *
		 * Else, if all incoming have been processed,
		 * they have become either "pending" (to be submitted after
		 * next transaction commit) or "busy" (blocked by resync).
		 *
		 * Maybe more was queued, while we prepared the transaction?
		 * Try to stuff those into this transaction as well.
		 * Be strictly non-blocking here,
		 * we already have something to commit.
		 *
		 * Commit as soon as we don't make any more progress.
		 */

		while (wfa_lists_empty(&wfa, incoming)) {
			bool made_progress;

			/* It is ok to look outside the lock,
			 * it's only an optimization anyways */
			if (list_empty(&device->submit.writes) &&
			    list_empty(&device->submit.peer_writes))
				break;

			if (!grab_new_incoming_requests(device, &wfa, true))
				break;

			made_progress = prepare_al_transaction_nonblock(device, &wfa);

			wfa_splice_tail_init(&wfa, more_incoming, incoming);
			if (!made_progress)
				break;
		}

		drbd_al_begin_io_commit(device);

		ensure_current_uuid(device);

		send_and_submit_pending(device, &wfa);
	}
	drbd_kick_lo(device);
}

/* 54efd50 block: make generic_make_request handle arbitrarily sized bios
 * introduced blk_queue_split(), which is supposed to split (and put on the
 * current->bio_list bio chain) any bio that is violating the queue limits.
 * Before that, any user was supposed to go through bio_add_page(), which
 * would call our merge bvec function, and that should already be sufficient
 * to not violate queue limits.
 *
 * The way blk_queue_split() was implemented, together with the recursion-to-
 * iteration loop in generic_make_request(), introduced a possible deadlock,
 * which we worked around with drbd out-of-tree commit
 * ab6ab5061f6d drbd: fix for possible deadlock in kernel >= 4.3
 *
 * Upstream 4.11 finally took and improved our suggested fix with:
 * 79bd99596b73 blk: improve order of bio handling in generic_make_request()
 * f5fe1b51905d blk: Ensure users for current->bio_list can see the full list.
 */
#undef COMPAT_NEED_MAKE_REQUEST_RECURSION
#ifdef COMPAT_HAVE_BLK_QUEUE_SPLIT
# if LINUX_VERSION_CODE < KERNEL_VERSION(4,11,0)
#  define COMPAT_NEED_MAKE_REQUEST_RECURSION
# endif
#else
# define blk_queue_split(q,b,l) do { } while (0)
#endif

MAKE_REQUEST_TYPE drbd_make_request(struct request_queue *q, struct bio *bio)
{
	struct drbd_device *device = (struct drbd_device *) q->queuedata;
	struct drbd_resource *resource = device->resource;
	ktime_t start_kt;
#ifdef COMPAT_NEED_MAKE_REQUEST_RECURSION
	struct bio_list *current_bio_list;
#endif

	/* We never supported BIO_RW_BARRIER.
	 * We don't need to, anymore, either: starting with kernel 2.6.36,
	 * we have REQ_FUA and REQ_PREFLUSH, which will be handled transparently
	 * by the block layer. */
	if (unlikely(bio->bi_opf & DRBD_REQ_HARDBARRIER)) {
		drbd_bio_endio(bio, BLK_STS_NOTSUPP);
		MAKE_REQUEST_RETURN;
	}

	blk_queue_split(q, &bio, q->bio_split);
#ifdef COMPAT_NEED_MAKE_REQUEST_RECURSION
	current_bio_list = current->bio_list;
	current->bio_list = NULL;
#endif

	if (!device->have_quorum[NOW] && resource->res_opts.on_no_quorum == ONQ_IO_ERROR) {
		drbd_bio_endio(bio, BLK_STS_IOERR);
		MAKE_REQUEST_RETURN;
	}

	start_kt = ktime_get();

	inc_ap_bio(device, bio_data_dir(bio));
	__drbd_make_request(device, bio, start_kt);

#ifdef COMPAT_NEED_MAKE_REQUEST_RECURSION
	current->bio_list = current_bio_list;
#endif

	MAKE_REQUEST_RETURN;
}

/* This is called by bio_add_page().
 *
 * q->max_hw_sectors and other global limits are already enforced there.
 *
 * We need to call down to our lower level device,
 * in case it has special restrictions.
 *
 * As long as the BIO is empty we have to allow at least one bvec,
 * regardless of size and offset, so no need to ask lower levels.
 */
#ifdef COMPAT_HAVE_BLK_QUEUE_MERGE_BVEC
int drbd_merge_bvec(struct request_queue *q,
		struct bvec_merge_data *bvm,
		struct bio_vec *bvec)
{
	struct drbd_device *device = (struct drbd_device *) q->queuedata;
	unsigned int bio_size = bvm->bi_size;
	int limit = DRBD_MAX_BIO_SIZE;
	int backing_limit;

	if (bio_size && get_ldev(device)) {
		unsigned int max_hw_sectors = queue_max_hw_sectors(q);
		struct request_queue * const b =
			device->ldev->backing_bdev->bd_disk->queue;
		if (b->merge_bvec_fn) {
			bvm->bi_bdev = device->ldev->backing_bdev;
			backing_limit = b->merge_bvec_fn(b, bvm, bvec);
			limit = min(limit, backing_limit);
		}
		put_ldev(device);
		if ((limit >> 9) > max_hw_sectors)
			limit = max_hw_sectors << 9;
	}
	return limit;
}
#endif

static unsigned long time_min_in_future(unsigned long now,
		unsigned long t1, unsigned long t2)
{
	t1 = time_after(now, t1) ? now : t1;
	t2 = time_after(now, t2) ? now : t2;
	return time_after(t1, t2) ? t2 : t1;
}

static bool net_timeout_reached(struct drbd_request *net_req,
		struct drbd_connection *connection,
		unsigned long now, unsigned long ent,
		unsigned int ko_count, unsigned int timeout)
{
	struct drbd_device *device = net_req->device;
	struct drbd_peer_device *peer_device = conn_peer_device(connection, device->vnr);
	int peer_node_id = peer_device->node_id;
	unsigned long pre_send_jif = ktime_to_jiffies(net_req->pre_send_kt[peer_node_id]);

	if (!time_after(now, pre_send_jif + ent))
		return false;

	if (time_in_range(now, connection->last_reconnect_jif, connection->last_reconnect_jif + ent))
		return false;

	if (net_req->net_rq_state[peer_node_id] & RQ_NET_PENDING) {
		drbd_warn(device, "Remote failed to finish a request within %ums > ko-count (%u) * timeout (%u * 0.1s)\n",
			jiffies_to_msecs(now - pre_send_jif), ko_count, timeout);
		return true;
	}

	/* We received an ACK already (or are using protocol A),
	 * but are waiting for the epoch closing barrier ack.
	 * Check if we sent the barrier already.  We should not blame the peer
	 * for being unresponsive, if we did not even ask it yet. */
	if (net_req->epoch == connection->send.current_epoch_nr) {
		drbd_warn(device,
			"We did not send a P_BARRIER for %ums > ko-count (%u) * timeout (%u * 0.1s); drbd kernel thread blocked?\n",
			jiffies_to_msecs(now - pre_send_jif), ko_count, timeout);
		return false;
	}

	/* Worst case: we may have been blocked for whatever reason, then
	 * suddenly are able to send a lot of requests (and epoch separating
	 * barriers) in quick succession.
	 * The timestamp of the net_req may be much too old and not correspond
	 * to the sending time of the relevant unack'ed barrier packet, so
	 * would trigger a spurious timeout.  The latest barrier packet may
	 * have a too recent timestamp to trigger the timeout, potentially miss
	 * a timeout.  Right now we don't have a place to conveniently store
	 * these timestamps.
	 * But in this particular situation, the application requests are still
	 * completed to upper layers, DRBD should still "feel" responsive.
	 * No need yet to kill this connection, it may still recover.
	 * If not, eventually we will have queued enough into the network for
	 * us to block. From that point of view, the timestamp of the last sent
	 * barrier packet is relevant enough.
	 */
	if (time_after(now, connection->send.last_sent_barrier_jif + ent)) {
		drbd_warn(device, "Remote failed to answer a P_BARRIER (sent at %lu jif; now=%lu jif) within %ums > ko-count (%u) * timeout (%u * 0.1s)\n",
			connection->send.last_sent_barrier_jif, now,
			jiffies_to_msecs(now - connection->send.last_sent_barrier_jif), ko_count, timeout);
		return true;
	}
	return false;
}

/* A request is considered timed out, if
 * - we have some effective timeout from the configuration,
 *   with some state restrictions applied,
 * - the oldest request is waiting for a response from the network
 *   resp. the local disk,
 * - the oldest request is in fact older than the effective timeout,
 * - the connection was established (resp. disk was attached)
 *   for longer than the timeout already.
 * Note that for 32bit jiffies and very stable connections/disks,
 * we may have a wrap around, which is catched by
 *   !time_in_range(now, last_..._jif, last_..._jif + timeout).
 *
 * Side effect: once per 32bit wrap-around interval, which means every
 * ~198 days with 250 HZ, we have a window where the timeout would need
 * to expire twice (worst case) to become effective. Good enough.
 */

void request_timer_fn(unsigned long data)
{
	struct drbd_device *device = (struct drbd_device *) data;
	struct drbd_connection *connection;
	struct drbd_request *req_read, *req_write;
	unsigned long oldest_submit_jif;
	unsigned long dt = 0;
	unsigned long et = 0;
	unsigned long now = jiffies;
	unsigned long next_trigger_time = now;
	bool restart_timer = false;

	rcu_read_lock();
	if (get_ldev(device)) { /* implicit state.disk >= D_INCONSISTENT */
		dt = rcu_dereference(device->ldev->disk_conf)->disk_timeout * HZ / 10;
		put_ldev(device);
	}
	rcu_read_unlock();

	/* FIXME right now, this basically does a full transfer log walk *every time* */
	spin_lock_irq(&device->resource->req_lock);
	if (dt) {
		unsigned long write_pre_submit_jif, read_pre_submit_jif;
		req_read = list_first_entry_or_null(&device->pending_completion[0], struct drbd_request, req_pending_local);
		req_write = list_first_entry_or_null(&device->pending_completion[1], struct drbd_request, req_pending_local);

		write_pre_submit_jif = ktime_to_jiffies(req_write->pre_submit_kt);
		read_pre_submit_jif = ktime_to_jiffies(req_read->pre_submit_kt);
		oldest_submit_jif =
			(req_write && req_read)
			? ( time_before(write_pre_submit_jif, read_pre_submit_jif)
			  ? write_pre_submit_jif : read_pre_submit_jif )
			: req_write ? write_pre_submit_jif
			: req_read ? read_pre_submit_jif : now;

		if (device->disk_state[NOW] > D_FAILED) {
			et = min_not_zero(et, dt);
			next_trigger_time = time_min_in_future(now,
					next_trigger_time, oldest_submit_jif + dt);
			restart_timer = true;
		}

		if (time_after(now, oldest_submit_jif + dt) &&
		    !time_in_range(now, device->last_reattach_jif, device->last_reattach_jif + dt)) {
			drbd_warn(device, "Local backing device failed to meet the disk-timeout\n");
			__drbd_chk_io_error(device, DRBD_FORCE_DETACH);
		}
	}
	for_each_connection(connection, device->resource) {
		struct net_conf *nc;
		struct drbd_request *req;
		unsigned long ent = 0;
		unsigned long pre_send_jif = 0;
		unsigned int ko_count = 0, timeout = 0;

		/* maybe the oldest request waiting for the peer is in fact still
		 * blocking in tcp sendmsg.  That's ok, though, that's handled via the
		 * socket send timeout, requesting a ping, and bumping ko-count in
		 * we_should_drop_the_connection().
		 */

		/* check the oldest request we did successfully sent,
		 * but which is still waiting for an ACK. */
		req = connection->req_ack_pending;

		/* if we don't have such request (e.g. protocoll A)
		 * check the oldest requests which is still waiting on its epoch
		 * closing barrier ack. */
		if (!req)
			req = connection->req_not_net_done;

		/* evaluate the oldest peer request only in one timer! */
		if (req && req->device != device)
			req = NULL;
		if (!req)
			continue;

		rcu_read_lock();
		nc = rcu_dereference(connection->transport.net_conf);
		if (nc) {
			/* effective timeout = ko_count * timeout */
			if (connection->cstate[NOW] == C_CONNECTED) {
				ko_count = nc->ko_count;
				timeout = nc->timeout;
			}
		}
		rcu_read_unlock();

		if (!timeout)
			continue;

		pre_send_jif = ktime_to_jiffies(req->pre_send_kt[connection->peer_node_id]);

		ent = timeout * HZ/10 * ko_count;
		et = min_not_zero(et, ent);
		next_trigger_time = time_min_in_future(now,
				next_trigger_time, pre_send_jif + ent);
		restart_timer = true;

		if (net_timeout_reached(req, connection, now, ent, ko_count, timeout)) {
			begin_state_change_locked(device->resource, CS_VERBOSE | CS_HARD);
			__change_cstate(connection, C_TIMEOUT);
			end_state_change_locked(device->resource);
		}
	}
	spin_unlock_irq(&device->resource->req_lock);

	if (restart_timer) {
		next_trigger_time = time_min_in_future(now, next_trigger_time, now + et);
		mod_timer(&device->request_timer, next_trigger_time);
	}
}<|MERGE_RESOLUTION|>--- conflicted
+++ resolved
@@ -92,17 +92,10 @@
 	memset(req, 0, sizeof(*req));
 
 	drbd_req_make_private_bio(req, bio_src);
-<<<<<<< HEAD
 
 	kref_get(&device->kref);
 	kref_debug_get(&device->kref_debug, 6);
 
-=======
-	req->rq_state = (bio_data_dir(bio_src) == WRITE ? RQ_WRITE : 0)
-	              | (bio_op(bio_src) == REQ_OP_WRITE_SAME ? RQ_WSAME : 0)
-	              | (bio_op(bio_src) == REQ_OP_WRITE_ZEROES ? RQ_UNMAP : 0)
-	              | (bio_op(bio_src) == REQ_OP_DISCARD ? RQ_UNMAP : 0);
->>>>>>> fd419db1
 	req->device = device;
 	req->master_bio = bio_src;
 	req->epoch = 0;
@@ -124,6 +117,7 @@
 
 	req->local_rq_state = (bio_data_dir(bio_src) == WRITE ? RQ_WRITE : 0)
 	              | (bio_op(bio_src) == REQ_OP_WRITE_SAME ? RQ_WSAME : 0)
+	              | (bio_op(bio_src) == REQ_OP_WRITE_ZEROES ? RQ_UNMAP : 0)
 	              | (bio_op(bio_src) == REQ_OP_DISCARD ? RQ_UNMAP : 0);
 
 	return req;
@@ -1483,14 +1477,9 @@
 	 * this bio. */
 	if (get_ldev(device)) {
 		if (drbd_insert_fault(device, type))
-<<<<<<< HEAD
 			drbd_bio_endio(bio, BLK_STS_IOERR);
-		else if (bio_op(bio) == REQ_OP_DISCARD)
-=======
-			bio_endio(bio, -EIO);
 		else if (bio_op(bio) == REQ_OP_WRITE_ZEROES ||
 			 bio_op(bio) == REQ_OP_DISCARD)
->>>>>>> fd419db1
 			drbd_process_discard_req(req);
 		else
 			generic_make_request(bio);
