--- conflicted
+++ resolved
@@ -1507,7 +1507,7 @@
 	wait_event(device->misc_wait, !atomic_read(&device->local_cnt));
 
 	/* make sure there is no leftover from previous force-detach attempts */
-	clear_bit(FORCE_DETACH, &mdev->flags);
+	clear_bit(FORCE_DETACH, &device->flags);
 
 	/* allocation not in the IO path, drbdsetup context */
 	nbc = kzalloc(sizeof(struct drbd_backing_dev), GFP_KERNEL);
@@ -1868,12 +1868,8 @@
 	int ret;
 
 	if (force) {
-<<<<<<< HEAD
+		set_bit(FORCE_DETACH, &device->flags);
 		change_disk_state(device, D_FAILED, CS_HARD);
-=======
-		set_bit(FORCE_DETACH, &mdev->flags);
-		drbd_force_state(mdev, NS(disk, D_FAILED));
->>>>>>> 1f5b612c
 		retcode = SS_SUCCESS;
 		goto out;
 	}
