/*
   drbd_nl.c

   This file is part of DRBD by Philipp Reisner and Lars Ellenberg.

   Copyright (C) 2001-2008, LINBIT Information Technologies GmbH.
   Copyright (C) 1999-2008, Philipp Reisner <philipp.reisner@linbit.com>.
   Copyright (C) 2002-2008, Lars Ellenberg <lars.ellenberg@linbit.com>.

   drbd is free software; you can redistribute it and/or modify
   it under the terms of the GNU General Public License as published by
   the Free Software Foundation; either version 2, or (at your option)
   any later version.

   drbd is distributed in the hope that it will be useful,
   but WITHOUT ANY WARRANTY; without even the implied warranty of
   MERCHANTABILITY or FITNESS FOR A PARTICULAR PURPOSE.  See the
   GNU General Public License for more details.

   You should have received a copy of the GNU General Public License
   along with drbd; see the file COPYING.  If not, write to
   the Free Software Foundation, 675 Mass Ave, Cambridge, MA 02139, USA.

 */

#define pr_fmt(fmt)	KBUILD_MODNAME ": " fmt

#include <linux/module.h>
#include <linux/drbd.h>
#include <linux/in.h>
#include <linux/fs.h>
#include <linux/file.h>
#include <linux/slab.h>
#include <linux/blkpg.h>
#include <linux/cpumask.h>
#include <linux/random.h>
#include "drbd_int.h"
#include "drbd_protocol.h"
#include "drbd_req.h"
#include "drbd_state_change.h"
#include "drbd_debugfs.h"
#include "drbd_transport.h"
#include <asm/unaligned.h>
#include <linux/drbd_limits.h>
#include <linux/kthread.h>
#include <linux/security.h>
#include <net/genetlink.h>

/* .doit */
// int drbd_adm_create_resource(struct sk_buff *skb, struct genl_info *info);
// int drbd_adm_delete_resource(struct sk_buff *skb, struct genl_info *info);

int drbd_adm_new_minor(struct sk_buff *skb, struct genl_info *info);
int drbd_adm_del_minor(struct sk_buff *skb, struct genl_info *info);

int drbd_adm_new_resource(struct sk_buff *skb, struct genl_info *info);
int drbd_adm_del_resource(struct sk_buff *skb, struct genl_info *info);
int drbd_adm_down(struct sk_buff *skb, struct genl_info *info);

int drbd_adm_set_role(struct sk_buff *skb, struct genl_info *info);
int drbd_adm_attach(struct sk_buff *skb, struct genl_info *info);
int drbd_adm_disk_opts(struct sk_buff *skb, struct genl_info *info);
int drbd_adm_detach(struct sk_buff *skb, struct genl_info *info);
int drbd_adm_connect(struct sk_buff *skb, struct genl_info *info);
int drbd_adm_new_peer(struct sk_buff *skb, struct genl_info *info);
int drbd_adm_del_peer(struct sk_buff *skb, struct genl_info *info);
int drbd_adm_new_path(struct sk_buff *skb, struct genl_info *info);
int drbd_adm_del_path(struct sk_buff *skb, struct genl_info *info);
int drbd_adm_net_opts(struct sk_buff *skb, struct genl_info *info);
int drbd_adm_peer_device_opts(struct sk_buff *skb, struct genl_info *info);
int drbd_adm_resize(struct sk_buff *skb, struct genl_info *info);
int drbd_adm_start_ov(struct sk_buff *skb, struct genl_info *info);
int drbd_adm_new_c_uuid(struct sk_buff *skb, struct genl_info *info);
int drbd_adm_disconnect(struct sk_buff *skb, struct genl_info *info);
int drbd_adm_invalidate(struct sk_buff *skb, struct genl_info *info);
int drbd_adm_invalidate_peer(struct sk_buff *skb, struct genl_info *info);
int drbd_adm_pause_sync(struct sk_buff *skb, struct genl_info *info);
int drbd_adm_resume_sync(struct sk_buff *skb, struct genl_info *info);
int drbd_adm_suspend_io(struct sk_buff *skb, struct genl_info *info);
int drbd_adm_resume_io(struct sk_buff *skb, struct genl_info *info);
int drbd_adm_outdate(struct sk_buff *skb, struct genl_info *info);
int drbd_adm_resource_opts(struct sk_buff *skb, struct genl_info *info);
int drbd_adm_get_status(struct sk_buff *skb, struct genl_info *info);
int drbd_adm_get_timeout_type(struct sk_buff *skb, struct genl_info *info);
int drbd_adm_forget_peer(struct sk_buff *skb, struct genl_info *info);
/* .dumpit */
int drbd_adm_dump_resources(struct sk_buff *skb, struct netlink_callback *cb);
int drbd_adm_dump_devices(struct sk_buff *skb, struct netlink_callback *cb);
int drbd_adm_dump_devices_done(struct netlink_callback *cb);
int drbd_adm_dump_connections(struct sk_buff *skb, struct netlink_callback *cb);
int drbd_adm_dump_connections_done(struct netlink_callback *cb);
int drbd_adm_dump_peer_devices(struct sk_buff *skb, struct netlink_callback *cb);
int drbd_adm_dump_peer_devices_done(struct netlink_callback *cb);
int drbd_adm_get_initial_state(struct sk_buff *skb, struct netlink_callback *cb);
int drbd_adm_get_initial_state_done(struct netlink_callback *cb);

#include <linux/drbd_genl_api.h>
#include "drbd_nla.h"
#include <linux/genl_magic_func.h>

atomic_t drbd_genl_seq = ATOMIC_INIT(2); /* two. */

DEFINE_MUTEX(notification_mutex);

/* used blkdev_get_by_path, to claim our meta data device(s) */
static char *drbd_m_holder = "Hands off! this is DRBD's meta data device.";

static void drbd_adm_send_reply(struct sk_buff *skb, struct genl_info *info)
{
	genlmsg_end(skb, genlmsg_data(nlmsg_data(nlmsg_hdr(skb))));
	if (genlmsg_reply(skb, info))
		pr_err("error sending genl reply\n");
}

/* Used on a fresh "drbd_adm_prepare"d reply_skb, this cannot fail: The only
 * reason it could fail was no space in skb, and there are 4k available. */
static int drbd_msg_put_info(struct sk_buff *skb, const char *info)
{
	struct nlattr *nla;
	int err = -EMSGSIZE;

	if (!info || !info[0])
		return 0;

	nla = nla_nest_start(skb, DRBD_NLA_CFG_REPLY);
	if (!nla)
		return err;

	err = nla_put_string(skb, T_info_text, info);
	if (err) {
		nla_nest_cancel(skb, nla);
		return err;
	} else
		nla_nest_end(skb, nla);
	return 0;
}

static int drbd_adm_finish(struct drbd_config_context *, struct genl_info *, int);

extern struct genl_ops drbd_genl_ops[];

__printf(2, 3)
static int drbd_msg_sprintf_info(struct sk_buff *skb, const char *fmt, ...)
{
	va_list args;
	struct nlattr *nla, *txt;
	int err = -EMSGSIZE;
	int len;

	nla = nla_nest_start(skb, DRBD_NLA_CFG_REPLY);
	if (!nla)
		return err;

	txt = nla_reserve(skb, T_info_text, 256);
	if (!txt) {
		nla_nest_cancel(skb, nla);
		return err;
	}
	va_start(args, fmt);
	len = vscnprintf(nla_data(txt), 256, fmt, args);
	va_end(args);

	/* maybe: retry with larger reserve, if truncated */
	txt->nla_len = nla_attr_size(len+1);
	nlmsg_trim(skb, (char*)txt + NLA_ALIGN(txt->nla_len));
	nla_nest_end(skb, nla);

	return 0;
}

#ifdef COMPAT_HAVE_SECURITY_NETLINK_RECV
#define drbd_security_netlink_recv(skb, cap) \
	security_netlink_recv(skb, cap)
#else
/* see
 * fd77846 security: remove the security_netlink_recv hook as it is equivalent to capable()
 */
static inline bool drbd_security_netlink_recv(struct sk_buff *skb, int cap)
{
	return !capable(cap);
}
#endif


static struct drbd_path *first_path(struct drbd_connection *connection)
{
	/* Ideally this function is removed at a later point in time.
	   It was introduced when replacing the single address pair
	   with a list of address pairs (or paths). */

	return list_first_entry_or_null(&connection->transport.paths, struct drbd_path, list);
}

/* This would be a good candidate for a "pre_doit" hook,
 * and per-family private info->pointers.
 * But we need to stay compatible with older kernels.
 * If it returns successfully, adm_ctx members are valid.
 */
#define DRBD_ADM_NEED_MINOR        (1 << 0)
#define DRBD_ADM_NEED_RESOURCE     (1 << 1)
#define DRBD_ADM_NEED_CONNECTION   (1 << 2)
#define DRBD_ADM_NEED_PEER_DEVICE  (1 << 3)
#define DRBD_ADM_NEED_PEER_NODE    (1 << 4)
#define DRBD_ADM_IGNORE_VERSION    (1 << 5)
static int drbd_adm_prepare(struct drbd_config_context *adm_ctx,
	struct sk_buff *skb, struct genl_info *info, unsigned flags)
{
	struct drbd_genlmsghdr *d_in = info->userhdr;
	const u8 cmd = info->genlhdr->cmd;
	int err;

	memset(adm_ctx, 0, sizeof(*adm_ctx));

	/*
	 * genl_rcv_msg() only checks if commands with the GENL_ADMIN_PERM flag
	 * set have CAP_NET_ADMIN; we also require CAP_SYS_ADMIN for
	 * administrative commands.
	 */
	if ((drbd_genl_ops[cmd].flags & GENL_ADMIN_PERM) &&
	    drbd_security_netlink_recv(skb, CAP_SYS_ADMIN))
		return -EPERM;

	adm_ctx->reply_skb = genlmsg_new(NLMSG_GOODSIZE, GFP_KERNEL);
	if (!adm_ctx->reply_skb) {
		err = -ENOMEM;
		goto fail;
	}

	adm_ctx->reply_dh = genlmsg_put_reply(adm_ctx->reply_skb,
					info, &drbd_genl_family, 0, cmd);
	/* put of a few bytes into a fresh skb of >= 4k will always succeed.
	 * but anyways */
	if (!adm_ctx->reply_dh) {
		err = -ENOMEM;
		goto fail;
	}

	if (info->genlhdr->version != GENL_MAGIC_VERSION && (flags & DRBD_ADM_IGNORE_VERSION) == 0) {
		drbd_msg_put_info(adm_ctx->reply_skb, "Wrong API version, upgrade your drbd utils.");
		err = -EINVAL;
		goto fail;
	}

	if (flags & DRBD_ADM_NEED_PEER_DEVICE)
		flags |= DRBD_ADM_NEED_CONNECTION;
	if (flags & DRBD_ADM_NEED_CONNECTION)
		flags |= DRBD_ADM_NEED_PEER_NODE;
	if (flags & DRBD_ADM_NEED_PEER_NODE)
		flags |= DRBD_ADM_NEED_RESOURCE;

	adm_ctx->reply_dh->minor = d_in->minor;
	adm_ctx->reply_dh->ret_code = NO_ERROR;

	adm_ctx->volume = VOLUME_UNSPECIFIED;
	adm_ctx->peer_node_id = PEER_NODE_ID_UNSPECIFIED;
	if (info->attrs[DRBD_NLA_CFG_CONTEXT]) {
		struct nlattr *nla;
		/* parse and validate only */
		err = drbd_cfg_context_from_attrs(NULL, info);
		if (err)
			goto fail;

		/* It was present, and valid,
		 * copy it over to the reply skb. */
		err = nla_put_nohdr(adm_ctx->reply_skb,
				info->attrs[DRBD_NLA_CFG_CONTEXT]->nla_len,
				info->attrs[DRBD_NLA_CFG_CONTEXT]);
		if (err)
			goto fail;

		/* and assign stuff to the adm_ctx */
		nla = nested_attr_tb[__nla_type(T_ctx_volume)];
		if (nla)
			adm_ctx->volume = nla_get_u32(nla);
		nla = nested_attr_tb[__nla_type(T_ctx_peer_node_id)];
		if (nla)
			adm_ctx->peer_node_id = nla_get_u32(nla);
		nla = nested_attr_tb[__nla_type(T_ctx_resource_name)];
		if (nla)
			adm_ctx->resource_name = nla_data(nla);
	}

	if (adm_ctx->resource_name) {
		adm_ctx->resource = drbd_find_resource(adm_ctx->resource_name);
		if (adm_ctx->resource)
			kref_debug_get(&adm_ctx->resource->kref_debug, 2);
	}

	adm_ctx->minor = d_in->minor;
	rcu_read_lock();
	adm_ctx->device = minor_to_device(d_in->minor);
	if (adm_ctx->device) {
		kref_get(&adm_ctx->device->kref);
		kref_debug_get(&adm_ctx->device->kref_debug, 4);
	}
	rcu_read_unlock();

	if (!adm_ctx->device && (flags & DRBD_ADM_NEED_MINOR)) {
		drbd_msg_put_info(adm_ctx->reply_skb, "unknown minor");
		err = ERR_MINOR_INVALID;
		goto finish;
	}
	if (!adm_ctx->resource && (flags & DRBD_ADM_NEED_RESOURCE)) {
		drbd_msg_put_info(adm_ctx->reply_skb, "unknown resource");
		err = ERR_INVALID_REQUEST;
		if (adm_ctx->resource_name)
			err = ERR_RES_NOT_KNOWN;
		goto finish;
	}
	if (adm_ctx->peer_node_id != PEER_NODE_ID_UNSPECIFIED) {
		/* peer_node_id is unsigned int */
		if (adm_ctx->peer_node_id >= DRBD_NODE_ID_MAX) {
			drbd_msg_put_info(adm_ctx->reply_skb, "peer node id out of range");
			err = ERR_INVALID_REQUEST;
			goto finish;
		}
		if (adm_ctx->resource && adm_ctx->peer_node_id == adm_ctx->resource->res_opts.node_id) {
			drbd_msg_put_info(adm_ctx->reply_skb, "peer node id cannot be my own node id");
			err = ERR_INVALID_REQUEST;
			goto finish;
		}
		adm_ctx->connection = drbd_get_connection_by_node_id(adm_ctx->resource, adm_ctx->peer_node_id);
		if (adm_ctx->connection)
			kref_debug_get(&adm_ctx->connection->kref_debug, 2);
	} else if (flags & DRBD_ADM_NEED_PEER_NODE) {
		drbd_msg_put_info(adm_ctx->reply_skb, "peer node id missing");
		err = ERR_INVALID_REQUEST;
		goto finish;
	}
	if (flags & DRBD_ADM_NEED_CONNECTION) {
		if (!adm_ctx->connection) {
			drbd_msg_put_info(adm_ctx->reply_skb, "unknown connection");
			err = ERR_INVALID_REQUEST;
			goto finish;
		}
	}
	if (flags & DRBD_ADM_NEED_PEER_DEVICE) {
		rcu_read_lock();
		if (adm_ctx->volume != VOLUME_UNSPECIFIED)
			adm_ctx->peer_device =
				idr_find(&adm_ctx->connection->peer_devices,
					 adm_ctx->volume);
		if (!adm_ctx->peer_device) {
			drbd_msg_put_info(adm_ctx->reply_skb, "unknown volume");
			err = ERR_INVALID_REQUEST;
			rcu_read_unlock();
			goto finish;
		}
		if (!adm_ctx->device) {
			adm_ctx->device = adm_ctx->peer_device->device;
			kref_get(&adm_ctx->device->kref);
			kref_debug_get(&adm_ctx->device->kref_debug, 4);
		}
		rcu_read_unlock();
	}

	/* some more paranoia, if the request was over-determined */
	if (adm_ctx->device && adm_ctx->resource &&
	    adm_ctx->device->resource != adm_ctx->resource) {
		pr_warning("request: minor=%u, resource=%s; but that minor belongs to resource %s\n",
				adm_ctx->minor, adm_ctx->resource->name,
				adm_ctx->device->resource->name);
		drbd_msg_put_info(adm_ctx->reply_skb, "minor exists in different resource");
		err = ERR_INVALID_REQUEST;
		goto finish;
	}
	if (adm_ctx->device &&
	    adm_ctx->volume != VOLUME_UNSPECIFIED &&
	    adm_ctx->volume != adm_ctx->device->vnr) {
		pr_warning("request: minor=%u, volume=%u; but that minor is volume %u in %s\n",
				adm_ctx->minor, adm_ctx->volume,
				adm_ctx->device->vnr,
				adm_ctx->device->resource->name);
		drbd_msg_put_info(adm_ctx->reply_skb, "minor exists as different volume");
		err = ERR_INVALID_REQUEST;
		goto finish;
	}
	if (adm_ctx->device && adm_ctx->peer_device &&
	    adm_ctx->resource && adm_ctx->resource->name &&
	    adm_ctx->peer_device->device != adm_ctx->device) {
		drbd_msg_put_info(adm_ctx->reply_skb, "peer_device->device != device");
		pr_warning("request: minor=%u, resource=%s, volume=%u, peer_node=%u; device != peer_device->device\n",
				adm_ctx->minor, adm_ctx->resource->name,
				adm_ctx->device->vnr, adm_ctx->peer_node_id);
		err = ERR_INVALID_REQUEST;
		goto finish;
	}

	/* still, provide adm_ctx->resource always, if possible. */
	if (!adm_ctx->resource) {
		adm_ctx->resource = adm_ctx->device ? adm_ctx->device->resource
			: adm_ctx->connection ? adm_ctx->connection->resource : NULL;
		if (adm_ctx->resource) {
			kref_get(&adm_ctx->resource->kref);
			kref_debug_get(&adm_ctx->resource->kref_debug, 2);
		}
	}
	return NO_ERROR;

fail:
	nlmsg_free(adm_ctx->reply_skb);
	adm_ctx->reply_skb = NULL;
	return err;

finish:
	return drbd_adm_finish(adm_ctx, info, err);
}

static int drbd_adm_finish(struct drbd_config_context *adm_ctx, struct genl_info *info, int retcode)
{
	if (adm_ctx->device) {
		kref_debug_put(&adm_ctx->device->kref_debug, 4);
		kref_put(&adm_ctx->device->kref, drbd_destroy_device);
		adm_ctx->device = NULL;
	}
	if (adm_ctx->connection) {
		kref_debug_put(&adm_ctx->connection->kref_debug, 2);
		kref_put(&adm_ctx->connection->kref, drbd_destroy_connection);
		adm_ctx->connection = NULL;
	}
	if (adm_ctx->resource) {
		kref_debug_put(&adm_ctx->resource->kref_debug, 2);
		kref_put(&adm_ctx->resource->kref, drbd_destroy_resource);
		adm_ctx->resource = NULL;
	}

	if (!adm_ctx->reply_skb)
		return -ENOMEM;

	adm_ctx->reply_dh->ret_code = retcode;
	drbd_adm_send_reply(adm_ctx->reply_skb, info);
	adm_ctx->reply_skb = NULL;
	return 0;
}

static void conn_md_sync(struct drbd_connection *connection)
{
	struct drbd_peer_device *peer_device;
	int vnr;

	rcu_read_lock();
	idr_for_each_entry(&connection->peer_devices, peer_device, vnr) {
		struct drbd_device *device = peer_device->device;
		kref_get(&device->kref);
		rcu_read_unlock();
		drbd_md_sync_if_dirty(device);
		kref_put(&device->kref, drbd_destroy_device);
		rcu_read_lock();
	}
	rcu_read_unlock();
}

/* Try to figure out where we are happy to become primary.
   This is unsed by the crm-fence-peer mechanism
*/
static u64 up_to_date_nodes(struct drbd_device *device, bool op_is_fence)
{
	struct drbd_resource *resource = device->resource;
	const int my_node_id = resource->res_opts.node_id;
	u64 mask = NODE_MASK(my_node_id);

	if (resource->role[NOW] == R_PRIMARY || op_is_fence) {
		struct drbd_peer_device *peer_device;

		rcu_read_lock();
		for_each_peer_device_rcu(peer_device, device) {
			enum drbd_disk_state pdsk = peer_device->disk_state[NOW];
			if (pdsk == D_UP_TO_DATE)
				mask |= NODE_MASK(peer_device->node_id);
		}
		rcu_read_unlock();
	} else if (device->disk_state[NOW] == D_UP_TO_DATE) {
		struct drbd_peer_md *peer_md = device->ldev->md.peers;
		int node_id;

		for (node_id = 0; node_id < DRBD_NODE_ID_MAX; node_id++) {
			struct drbd_peer_device *peer_device;
			if (node_id == my_node_id)
				continue;

			peer_device = peer_device_by_node_id(device, node_id);

			if ((peer_device && peer_device->disk_state[NOW] == D_UP_TO_DATE) ||
			    (peer_md[node_id].flags & MDF_NODE_EXISTS &&
			     peer_md[node_id].bitmap_uuid == 0))
				mask |= NODE_MASK(node_id);
		}
	} else
		  mask = 0;

	return mask;
}

/* Buffer to construct the environment of a user-space helper in. */
struct env {
	char *buffer;
	int size, pos;
};

/* Print into an env buffer. */
static __printf(2, 3) int env_print(struct env *env, const char *fmt, ...)
{
	va_list args;
	int pos, ret;

	pos = env->pos;
	if (pos < 0)
		return pos;
	va_start(args, fmt);
	ret = vsnprintf(env->buffer + pos, env->size - pos, fmt, args);
	va_end(args);
	if (ret < 0) {
		env->pos = ret;
		goto out;
	}
	if (ret >= env->size - pos) {
		ret = env->pos = -ENOMEM;
		goto out;
	}
	env->pos += ret + 1;
    out:
	return ret;
}

/* Put env variables for an address into an env buffer. */
static void env_print_address(struct env *env, const char *prefix,
			      struct sockaddr_storage *storage)
{
	const char *afs;

	switch (storage->ss_family) {
	case AF_INET6:
		afs = "ipv6";
		env_print(env, "%sADDRESS=%pI6", prefix,
			  &((struct sockaddr_in6 *)storage)->sin6_addr);
		break;
	case AF_INET:
		afs = "ipv4";
		env_print(env, "%sADDRESS=%pI4", prefix,
			  &((struct sockaddr_in *)storage)->sin_addr);
		break;
	default:
		afs = "ssocks";
		env_print(env, "%sADDRESS=%pI4", prefix,
			  &((struct sockaddr_in *)storage)->sin_addr);
	}
	env_print(env, "%sAF=%s", prefix, afs);
}

/* Construct char **envp inside an env buffer. */
static char **make_envp(struct env *env)
{
	char **envp, *b;
	unsigned int n;

	if (env->pos < 0)
		return NULL;
	if (env->pos >= env->size)
		goto out_nomem;
	env->buffer[env->pos++] = 0;
	for (b = env->buffer, n = 1; *b; n++)
		b = strchr(b, 0) + 1;
	if (env->size - env->pos < sizeof(envp) * n)
		goto out_nomem;
	envp = (char **)(env->buffer + env->size) - n;

	for (b = env->buffer; *b; ) {
		*envp++ = b;
		b = strchr(b, 0) + 1;
	}
	*envp++ = NULL;
	return envp - n;

    out_nomem:
	env->pos = -ENOMEM;
	return NULL;
}

/* Macro refers to local variables peer_device, device and connection! */
#define magic_printk(level, fmt, args...)				\
	if (peer_device)						\
		drbd_printk(level, peer_device, fmt, args);		\
	else if (device)						\
		drbd_printk(level, device, fmt, args);			\
	else								\
		drbd_printk(level, connection, fmt, args);

int drbd_khelper(struct drbd_device *device, struct drbd_connection *connection, char *cmd)
{
	struct drbd_resource *resource = device ? device->resource : connection->resource;
	char *argv[] = { drbd_usermode_helper, cmd, resource->name, NULL };
	struct drbd_peer_device *peer_device = NULL;
	struct env env = { .size = PAGE_SIZE };
	char **envp;
	int ret;

    enlarge_buffer:
	env.buffer = (char *)__get_free_pages(GFP_NOIO, get_order(env.size));
	if (!env.buffer) {
		ret = -ENOMEM;
		goto out_err;
	}
	env.pos = 0;

	rcu_read_lock();
	env_print(&env, "HOME=/");
	env_print(&env, "TERM=linux");
	env_print(&env, "PATH=/sbin:/usr/sbin:/bin:/usr/bin");
	if (device) {
		env_print(&env, "DRBD_MINOR=%u", device_to_minor(device));
		env_print(&env, "DRBD_VOLUME=%u", device->vnr);
		if (get_ldev(device)) {
			struct disk_conf *disk_conf =
				rcu_dereference(device->ldev->disk_conf);
			env_print(&env, "DRBD_BACKING_DEV=%s",
				  disk_conf->backing_dev);
			put_ldev(device);
		}
	}
	if (connection) {
		struct drbd_path *path = first_path(connection);
		if (path) {
			/* TO BE DELETED */
			env_print_address(&env, "DRBD_MY_", &path->my_addr);
			env_print_address(&env, "DRBD_PEER_", &path->peer_addr);
		}
		env_print(&env, "DRBD_PEER_NODE_ID=%u", connection->peer_node_id);
	}
	if (connection && !device) {
		struct drbd_peer_device *peer_device;
		int vnr;

		idr_for_each_entry(&connection->peer_devices, peer_device, vnr) {
			struct drbd_device *device = peer_device->device;

			env_print(&env, "DRBD_MINOR_%u=%u",
				  vnr, peer_device->device->minor);
			if (get_ldev(device)) {
				struct disk_conf *disk_conf =
					rcu_dereference(device->ldev->disk_conf);
				env_print(&env, "DRBD_BACKING_DEV_%u=%s",
					  vnr, disk_conf->backing_dev);
				put_ldev(device);
			}
		}
	}
	rcu_read_unlock();

	if (strstr(cmd, "fence")) {
		bool op_is_fence = strcmp(cmd, "fence-peer") == 0;
		struct drbd_peer_device *peer_device;
		u64 mask = -1ULL;
		int vnr;

		idr_for_each_entry(&connection->peer_devices, peer_device, vnr) {
			struct drbd_device *device = peer_device->device;

			if (get_ldev(device)) {
				u64 m = up_to_date_nodes(device, op_is_fence);
				if (m)
					mask &= m;
				put_ldev(device);
				/* Yes we outright ignore volumes that are not up-to-date
				   on a single node. */
			}
		}
		env_print(&env, "UP_TO_DATE_NODES=0x%08llX", mask);
	}

	envp = make_envp(&env);
	if (!envp) {
		if (env.pos == -ENOMEM) {
			free_pages((unsigned long)env.buffer, get_order(env.size));
			env.size += PAGE_SIZE;
			goto enlarge_buffer;
		}
		ret = env.pos;
		goto out_err;
	}

	if (current == resource->worker.task)
		set_bit(CALLBACK_PENDING, &resource->flags);

	/* The helper may take some time.
	 * write out any unsynced meta data changes now */
	if (device)
		drbd_md_sync_if_dirty(device);
	else if (connection)
		conn_md_sync(connection);

	if (connection && device)
		peer_device = conn_peer_device(connection, device->vnr);

	magic_printk(KERN_INFO, "helper command: %s %s\n", drbd_usermode_helper, cmd);
	notify_helper(NOTIFY_CALL, device, connection, cmd, 0);
	ret = call_usermodehelper(drbd_usermode_helper, argv, envp, UMH_WAIT_PROC);
	magic_printk(ret ? KERN_WARNING : KERN_INFO,
		     "helper command: %s %s exit code %u (0x%x)\n",
		     drbd_usermode_helper, cmd,
		     (ret >> 8) & 0xff, ret);
	notify_helper(NOTIFY_RESPONSE, device, connection, cmd, ret);

	if (current == resource->worker.task)
		clear_bit(CALLBACK_PENDING, &resource->flags);

	if (ret < 0) /* Ignore any ERRNOs we got. */
		ret = 0;

	free_pages((unsigned long)env.buffer, get_order(env.size));
	return ret;

    out_err:
	drbd_err(resource, "Could not call %s user-space helper: error %d"
		 "out of memory\n", cmd, ret);
	return 0;
}

#undef magic_printk

static bool initial_states_pending(struct drbd_connection *connection)
{
	struct drbd_peer_device *peer_device;
	int vnr;
	bool pending = false;

	rcu_read_lock();
	idr_for_each_entry(&connection->peer_devices, peer_device, vnr) {
		if (test_bit(INITIAL_STATE_SENT, &peer_device->flags) &&
		    !test_bit(INITIAL_STATE_RECEIVED, &peer_device->flags)) {
			pending = true;
			break;
		}
	}
	rcu_read_unlock();
	return pending;
}

static bool intentional_diskless(struct drbd_resource *resource)
{
	bool intentional_diskless = true;
	struct drbd_device *device;
	int vnr;

	rcu_read_lock();
	idr_for_each_entry(&resource->devices, device, vnr) {
		if (!device->device_conf.intentional_diskless) {
			intentional_diskless = false;
			break;
		}
	}
	rcu_read_unlock();

	return intentional_diskless;
}

bool conn_try_outdate_peer(struct drbd_connection *connection)
{
	struct drbd_resource *resource = connection->resource;
	unsigned long last_reconnect_jif;
	enum drbd_fencing_policy fencing_policy;
	enum drbd_disk_state disk_state;
	char *ex_to_string;
	int r;
	unsigned long irq_flags;

	spin_lock_irq(&resource->req_lock);
	if (connection->cstate[NOW] >= C_CONNECTED) {
		drbd_err(connection, "Expected cstate < C_CONNECTED\n");
		spin_unlock_irq(&resource->req_lock);
		return false;
	}

	last_reconnect_jif = connection->last_reconnect_jif;

	disk_state = conn_highest_disk(connection);
	if (disk_state < D_CONSISTENT &&
	    !(disk_state == D_DISKLESS && intentional_diskless(resource))) {
		begin_state_change_locked(resource, CS_VERBOSE | CS_HARD);
		__change_io_susp_fencing(connection, false);
		/* We are no longer suspended due to the fencing policy.
		 * We may still be suspended due to the on-no-data-accessible policy.
		 * If that was OND_IO_ERROR, fail pending requests. */
		if (!resource_is_suspended(resource, NOW))
			_tl_restart(connection, CONNECTION_LOST_WHILE_PENDING);
		end_state_change_locked(resource);
		spin_unlock_irq(&resource->req_lock);
		return false;
	}
	spin_unlock_irq(&resource->req_lock);

	fencing_policy = connection->fencing_policy;
	if (fencing_policy == FP_DONT_CARE)
		return true;

	r = drbd_khelper(NULL, connection, "fence-peer");

	begin_state_change(resource, &irq_flags, CS_VERBOSE);
	switch ((r>>8) & 0xff) {
	case P_INCONSISTENT: /* peer is inconsistent */
		ex_to_string = "peer is inconsistent or worse";
		__change_peer_disk_states(connection, D_INCONSISTENT);
		break;
	case P_OUTDATED: /* peer got outdated, or was already outdated */
		ex_to_string = "peer was fenced";
		__change_peer_disk_states(connection, D_OUTDATED);
		break;
	case P_DOWN: /* peer was down */
		if (conn_highest_disk(connection) == D_UP_TO_DATE) {
			/* we will(have) create(d) a new UUID anyways... */
			ex_to_string = "peer is unreachable, assumed to be dead";
			__change_peer_disk_states(connection, D_OUTDATED);
		} else {
			ex_to_string = "peer unreachable, doing nothing since disk != UpToDate";
		}
		break;
	case P_PRIMARY: /* Peer is primary, voluntarily outdate myself.
		 * This is useful when an unconnected R_SECONDARY is asked to
		 * become R_PRIMARY, but finds the other peer being active. */
		ex_to_string = "peer is active";
		drbd_warn(connection, "Peer is primary, outdating myself.\n");
		__change_disk_states(resource, D_OUTDATED);
		break;
	case P_FENCING:
		/* THINK: do we need to handle this
		 * like case 4 P_OUTDATED, or more like case 5 P_DOWN? */
		if (fencing_policy != FP_STONITH)
			drbd_err(connection, "fence-peer() = 7 && fencing != Stonith !!!\n");
		ex_to_string = "peer was stonithed";
		__change_peer_disk_states(connection, D_OUTDATED);
		break;
	default:
		/* The script is broken ... */
		drbd_err(connection, "fence-peer helper broken, returned %d\n", (r>>8)&0xff);
		abort_state_change(resource, &irq_flags);
		return false; /* Eventually leave IO frozen */
	}

	drbd_info(connection, "fence-peer helper returned %d (%s)\n",
		  (r>>8) & 0xff, ex_to_string);

	if (connection->cstate[NOW] >= C_CONNECTED ||
	    initial_states_pending(connection)) {
		/* connection re-established; do not fence */
		goto abort;
	}
	if (connection->last_reconnect_jif != last_reconnect_jif) {
		/* In case the connection was established and dropped
		   while the fence-peer handler was running, ignore it */
		drbd_info(connection, "Ignoring fence-peer exit code\n");
		goto abort;
	}

	end_state_change(resource, &irq_flags);

	goto out;
 abort:
	abort_state_change(resource, &irq_flags);
 out:
	return conn_highest_pdsk(connection) <= D_OUTDATED;
}

static int _try_outdate_peer_async(void *data)
{
	struct drbd_connection *connection = (struct drbd_connection *)data;

	conn_try_outdate_peer(connection);

	kref_debug_put(&connection->kref_debug, 4);
	kref_put(&connection->kref, drbd_destroy_connection);
	return 0;
}

void conn_try_outdate_peer_async(struct drbd_connection *connection)
{
	struct task_struct *opa;

	kref_get(&connection->kref);
	kref_debug_get(&connection->kref_debug, 4);
	/* We may just have force_sig()'ed this thread
	 * to get it out of some blocking network function.
	 * Clear signals; otherwise kthread_run(), which internally uses
	 * wait_on_completion_killable(), will mistake our pending signal
	 * for a new fatal signal and fail. */
	flush_signals(current);
	opa = kthread_run(_try_outdate_peer_async, connection, "drbd_async_h");
	if (IS_ERR(opa)) {
		drbd_err(connection, "out of mem, failed to invoke fence-peer helper\n");
		kref_debug_put(&connection->kref_debug, 4);
		kref_put(&connection->kref, drbd_destroy_connection);
	}
}

static bool barrier_pending(struct drbd_resource *resource)
{
	struct drbd_connection *connection;
	bool rv = false;

	rcu_read_lock();
	for_each_connection_rcu(connection, resource) {
		if (test_bit(BARRIER_ACK_PENDING, &connection->flags)) {
			rv = true;
			break;
		}
	}
	rcu_read_unlock();

	return rv;
}

static void wait_for_peer_disk_updates(struct drbd_resource *resource)
{
	struct drbd_peer_device *peer_device;
	struct drbd_device *device;
	int vnr;

restart:
	rcu_read_lock();
	idr_for_each_entry(&resource->devices, device, vnr) {
		for_each_peer_device_rcu(peer_device, device) {
			if (test_bit(GOT_NEG_ACK, &peer_device->flags)) {
				clear_bit(GOT_NEG_ACK, &peer_device->flags);
				rcu_read_unlock();
				wait_event(resource->state_wait, peer_device->disk_state[NOW] < D_UP_TO_DATE);
				goto restart;
			}
		}
	}
	rcu_read_unlock();
}

bool wait_up_to_date(struct drbd_resource *resource)
{
	long timeout = resource->res_opts.auto_promote_timeout * HZ / 10;
	struct drbd_device *device;
	int vnr;

	rcu_read_lock();
	idr_for_each_entry(&resource->devices, device, vnr) {
		if (device->disk_state[NOW] == D_CONSISTENT)
			break;
	}
	rcu_read_unlock();

	if (!device)
		return false;

	timeout = wait_event_interruptible_timeout(resource->state_wait,
						   device->disk_state[NOW] != D_CONSISTENT,
						   timeout);
	return device->disk_state[NOW] == D_UP_TO_DATE;
}


enum drbd_state_rv
drbd_set_role(struct drbd_resource *resource, enum drbd_role role, bool force, struct sk_buff *reply_skb)
{
	struct drbd_device *device;
	int vnr;
	const int max_tries = 4;
	enum drbd_state_rv rv = SS_UNKNOWN_ERROR;
	int try = 0;
	int forced = 0;
	bool with_force = false;
	const char *err_str = NULL;
	enum chg_state_flags flags = CS_ALREADY_SERIALIZED | CS_DONT_RETRY | CS_WAIT_COMPLETE;

retry:
	down(&resource->state_sem);

	if (role == R_PRIMARY) {
		struct drbd_connection *connection;

		/* Detect dead peers as soon as possible.  */

		rcu_read_lock();
		for_each_connection_rcu(connection, resource)
			request_ping(connection);
		rcu_read_unlock();
	} else /* (role == R_SECONDARY) */ {
		idr_for_each_entry(&resource->devices, device, vnr)
			flush_workqueue(device->submit.wq);

		if (start_new_tl_epoch(resource)) {
			struct drbd_connection *connection;
			u64 im;

			for_each_connection_ref(connection, im, resource)
				drbd_flush_workqueue(&connection->sender_work);
		}
		wait_event(resource->barrier_wait, !barrier_pending(resource));
		/* After waiting for pending barriers, we got any possible NEG_ACKs,
		   and see them in wait_for_peer_disk_updates() */
		wait_for_peer_disk_updates(resource);

		/* In case switching from R_PRIMARY to R_SECONDARY works
		   out, there is no rw opener at this point. Thus, no new
		   writes can come in. -> Flushing queued peer acks is
		   necessary and sufficient.
		   The cluster wide role change required packets to be
		   received by the aserder. -> We can be sure that the
		   peer_acks queued on asender's TODO list go out before
		   we send the two phase commit packet.
		*/
		drbd_flush_peer_acks(resource);
	}

	while (try++ < max_tries) {
		if (try == max_tries - 1)
			flags |= CS_VERBOSE;

		if (err_str) {
			kfree(err_str);
			err_str = NULL;
		}
		rv = stable_state_change(resource,
			change_role(resource, role, flags, with_force, &err_str));

		if (rv == SS_CONCURRENT_ST_CHG)
			continue;

		if (rv == SS_TIMEOUT) {
			long timeout = twopc_retry_timeout(resource, try);
			/* It might be that the receiver tries to start resync, and
			   sleeps on state_sem. Give it up, and retry in a short
			   while */
			up(&resource->state_sem);
			schedule_timeout_interruptible(timeout);
			goto retry;
		}
		/* in case we first succeeded to outdate,
		 * but now suddenly could establish a connection */
		if (rv == SS_CW_FAILED_BY_PEER) {
			with_force = false;
			continue;
		}

		if (rv == SS_NO_UP_TO_DATE_DISK && force && !with_force) {
			with_force = true;
			forced = 1;
			continue;
		}

		if (rv == SS_NO_UP_TO_DATE_DISK) {
			bool a_disk_became_up_to_date = wait_up_to_date(resource);

			if (a_disk_became_up_to_date)
				continue;
		}

		if (rv == SS_NO_UP_TO_DATE_DISK && !with_force) {
			struct drbd_connection *connection;
			u64 im;

			up(&resource->state_sem); /* Allow connect while fencing */
			for_each_connection_ref(connection, im, resource) {
				struct drbd_peer_device *peer_device;
				int vnr;

				if (conn_highest_pdsk(connection) != D_UNKNOWN)
					continue;

				idr_for_each_entry(&connection->peer_devices, peer_device, vnr) {
					struct drbd_device *device = peer_device->device;

					if (device->disk_state[NOW] != D_CONSISTENT)
						continue;

					if (conn_try_outdate_peer(connection))
						with_force = true;
				}
			}
			down(&resource->state_sem);
			if (with_force)
				continue;
		}

		if (rv == SS_NOTHING_TO_DO)
			goto out;
		if (rv == SS_PRIMARY_NOP && !with_force) {
			struct drbd_connection *connection;
			u64 im;

			up(&resource->state_sem); /* Allow connect while fencing */
			for_each_connection_ref(connection, im, resource) {
				if (!conn_try_outdate_peer(connection) && force) {
					drbd_warn(connection, "Forced into split brain situation!\n");
					with_force = true;
				}
			}
			down(&resource->state_sem);
			if (with_force)
				continue;
		}

		if (rv == SS_TWO_PRIMARIES) {
			struct drbd_connection *connection;
			struct net_conf *nc;
			int timeout = 0;

			/*
			 * Catch the case where we discover that the other
			 * primary has died soon after the state change
			 * failure: retry once after a short timeout.
			 */

			rcu_read_lock();
			for_each_connection_rcu(connection, resource) {
				nc = rcu_dereference(connection->transport.net_conf);
				if (nc && nc->ping_timeo > timeout)
					timeout = nc->ping_timeo;
			}
			rcu_read_unlock();
			timeout = timeout * HZ / 10;
			if (timeout == 0)
				timeout = 1;

			schedule_timeout_interruptible(timeout);
			if (try < max_tries)
				try = max_tries - 1;
			continue;
		}

		if (rv < SS_SUCCESS && !(flags & CS_VERBOSE)) {
			flags |= CS_VERBOSE;
			continue;
		}
		break;
	}

	if (rv < SS_SUCCESS)
		goto out;

	if (forced)
		drbd_warn(resource, "Forced to consider local data as UpToDate!\n");

	if (role == R_SECONDARY) {
		idr_for_each_entry(&resource->devices, device, vnr) {
			if (get_ldev(device)) {
				device->ldev->md.current_uuid &= ~UUID_PRIMARY;
				put_ldev(device);
			}
		}
	} else {
		struct drbd_connection *connection;

		rcu_read_lock();
		for_each_connection_rcu(connection, resource)
			clear_bit(CONN_DISCARD_MY_DATA, &connection->flags);
		rcu_read_unlock();

		idr_for_each_entry(&resource->devices, device, vnr) {
			if (forced)
				drbd_uuid_new_current(device, true);
			else
				set_bit(NEW_CUR_UUID, &device->flags);
		}
	}

	idr_for_each_entry(&resource->devices, device, vnr) {
		 struct drbd_peer_device *peer_device;
		 u64 im;

		 for_each_peer_device_ref(peer_device, im, device) {
			/* writeout of activity log covered areas of the bitmap
			 * to stable storage done in after state change already */

			if (peer_device->connection->cstate[NOW] == C_CONNECTED) {
				/* if this was forced, we should consider sync */
				if (forced) {
					drbd_send_uuids(peer_device, 0, 0);
					set_bit(CONSIDER_RESYNC, &peer_device->flags);
				}
				drbd_send_current_state(peer_device);
			}
		}
	}

	idr_for_each_entry(&resource->devices, device, vnr) {
		drbd_md_sync_if_dirty(device);
		set_disk_ro(device->vdisk, role == R_SECONDARY);
		if (!resource->res_opts.auto_promote && role == R_PRIMARY)
			drbd_kobject_uevent(device);
	}

out:
	up(&resource->state_sem);
	if (err_str) {
		if (reply_skb)
			drbd_msg_put_info(reply_skb, err_str);
		kfree(err_str);
	}
	return rv;
}

static const char *from_attrs_err_to_txt(int err)
{
	return	err == -ENOMSG ? "required attribute missing" :
		err == -EOPNOTSUPP ? "unknown mandatory attribute" :
		err == -EEXIST ? "can not change invariant setting" :
		"invalid attribute value";
}

int drbd_adm_set_role(struct sk_buff *skb, struct genl_info *info)
{
	struct drbd_config_context adm_ctx;
	struct set_role_parms parms;
	int err;
	enum drbd_state_rv retcode;

	retcode = drbd_adm_prepare(&adm_ctx, skb, info, DRBD_ADM_NEED_RESOURCE);
	if (!adm_ctx.reply_skb)
		return retcode;

	memset(&parms, 0, sizeof(parms));
	if (info->attrs[DRBD_NLA_SET_ROLE_PARMS]) {
		err = set_role_parms_from_attrs(&parms, info);
		if (err) {
			retcode = ERR_MANDATORY_TAG;
			drbd_msg_put_info(adm_ctx.reply_skb, from_attrs_err_to_txt(err));
			goto out;
		}
	}
	mutex_lock(&adm_ctx.resource->adm_mutex);

	if (info->genlhdr->cmd == DRBD_ADM_PRIMARY) {
		retcode = drbd_set_role(adm_ctx.resource, R_PRIMARY, parms.assume_uptodate,
					adm_ctx.reply_skb);
		if (retcode >= SS_SUCCESS)
			set_bit(EXPLICIT_PRIMARY, &adm_ctx.resource->flags);
	} else {
		retcode = drbd_set_role(adm_ctx.resource, R_SECONDARY, false, adm_ctx.reply_skb);
		if (retcode >= SS_SUCCESS)
			clear_bit(EXPLICIT_PRIMARY, &adm_ctx.resource->flags);
	}

	mutex_unlock(&adm_ctx.resource->adm_mutex);
out:
	drbd_adm_finish(&adm_ctx, info, (enum drbd_ret_code)retcode);
	return 0;
}

u64 drbd_capacity_to_on_disk_bm_sect(u64 capacity_sect, unsigned int max_peers)
{
	u64 bits, bytes;

	/* round up storage sectors to full "bitmap sectors per bit", then
	 * convert to number of bits needed, and round that up to 64bit words
	 * to ease interoperability between 32bit and 64bit architectures.
	 */
	bits = ALIGN(BM_SECT_TO_BIT(ALIGN(capacity_sect, BM_SECT_PER_BIT)), 64);

	/* convert to bytes, multiply by number of peers,
	 * and, because we do all our meta data IO in 4k blocks,
	 * round up to full 4k
	 */
	bytes = ALIGN(bits / 8 * max_peers, 4096);

	/* convert to number of sectors */
	return bytes >> 9;
}

/* Initializes the md.*_offset members, so we are able to find
 * the on disk meta data.
 *
 * We currently have two possible layouts:
 * external:
 *   |----------- md_size_sect ------------------|
 *   [ 4k superblock ][ activity log ][  Bitmap  ]
 *   | al_offset == 8 |
 *   | bm_offset = al_offset + X      |
 *  ==> bitmap sectors = md_size_sect - bm_offset
 *
 * internal:
 *            |----------- md_size_sect ------------------|
 * [data.....][  Bitmap  ][ activity log ][ 4k superblock ]
 *                        | al_offset < 0 |
 *            | bm_offset = al_offset - Y |
 *  ==> bitmap sectors = Y = al_offset - bm_offset
 *
 *  Activity log size used to be fixed 32kB,
 *  but is about to become configurable.
 */
void drbd_md_set_sector_offsets(struct drbd_device *device,
				struct drbd_backing_dev *bdev)
{
	sector_t md_size_sect = 0;
	unsigned int al_size_sect = bdev->md.al_size_4k * 8;
	int max_peers;

	if (device->bitmap)
		max_peers = device->bitmap->bm_max_peers;
	else
		max_peers = 1;

	bdev->md.md_offset = drbd_md_ss(bdev);

	switch (bdev->md.meta_dev_idx) {
	default:
		/* v07 style fixed size indexed meta data */
		/* FIXME we should drop support for this! */
		bdev->md.md_size_sect = (128 << 20 >> 9);
		bdev->md.al_offset = (4096 >> 9);
		bdev->md.bm_offset = (4096 >> 9) + al_size_sect;
		break;
	case DRBD_MD_INDEX_FLEX_EXT:
		/* just occupy the full device; unit: sectors */
		bdev->md.md_size_sect = drbd_get_capacity(bdev->md_bdev);
		bdev->md.al_offset = (4096 >> 9);
		bdev->md.bm_offset = (4096 >> 9) + al_size_sect;
		break;
	case DRBD_MD_INDEX_INTERNAL:
	case DRBD_MD_INDEX_FLEX_INT:
		bdev->md.al_offset = -al_size_sect;

		/* enough bitmap to cover the storage,
		 * plus the "drbd meta data super block",
		 * and the activity log; */
		md_size_sect = drbd_capacity_to_on_disk_bm_sect(
				drbd_get_capacity(bdev->backing_bdev),
				max_peers)
			+ (4096 >> 9) + al_size_sect;

		bdev->md.md_size_sect = md_size_sect;
		/* bitmap offset is adjusted by 'super' block size */
		bdev->md.bm_offset   = -md_size_sect + (4096 >> 9);
		break;
	}
}

/* input size is expected to be in KB */
char *ppsize(char *buf, unsigned long long size)
{
	/* Needs 9 bytes at max including trailing NUL:
	 * -1ULL ==> "16384 EB" */
	static char units[] = { 'K', 'M', 'G', 'T', 'P', 'E' };
	int base = 0;
	while (size >= 10000 && base < sizeof(units)-1) {
		/* shift + round */
		size = (size >> 10) + !!(size & (1<<9));
		base++;
	}
	sprintf(buf, "%u %cB", (unsigned)size, units[base]);

	return buf;
}

/* The receiver may call drbd_suspend_io(device, WRITE_ONLY).
 * It should not call drbd_suspend_io(device, READ_AND_WRITE) since
 * if the node is an D_INCONSISTENT R_PRIMARY (L_SYNC_TARGET) it
 * may need to issue remote READs. Those is turn need the receiver
 * to complete. -> calling drbd_suspend_io(device, READ_AND_WRITE) deadlocks.
 */
/* Note these are not to be confused with
 * drbd_adm_suspend_io/drbd_adm_resume_io,
 * which are (sub) state changes triggered by admin (drbdsetup),
 * and can be long lived.
 * This changes an device->flag, is triggered by drbd internals,
 * and should be short-lived. */
/* It needs to be a counter, since multiple threads might
   independently suspend and resume IO. */
void drbd_suspend_io(struct drbd_device *device, enum suspend_scope ss)
{
	atomic_inc(&device->suspend_cnt);
	if (drbd_suspended(device))
		return;
	wait_event(device->misc_wait,
		   (atomic_read(&device->ap_bio_cnt[WRITE]) +
		    ss == READ_AND_WRITE ? atomic_read(&device->ap_bio_cnt[READ]) : 0) == 0);
}

void drbd_resume_io(struct drbd_device *device)
{
	if (atomic_dec_and_test(&device->suspend_cnt))
		wake_up(&device->misc_wait);
}

/**
 * effective_disk_size_determined()  -  is the effective disk size "fixed" already?
 *
 * When a device is configured in a cluster, the size of the replicated disk is
 * determined by the minimum size of the disks on all nodes.  Additional nodes
 * can be added, and this can still change the effective size of the replicated
 * disk.
 *
 * When the disk on any node becomes D_UP_TO_DATE, the effective disk size
 * becomes "fixed".  It is written to the metadata so that it will not be
 * forgotten across node restarts.  Further nodes can only be added if their
 * disks are big enough.
 */
static bool effective_disk_size_determined(struct drbd_device *device)
{
	struct drbd_peer_device *peer_device;
	bool rv = false;

	if (device->ldev->md.effective_size != 0)
		return true;
	if (device->disk_state[NOW] == D_UP_TO_DATE)
		return true;

	rcu_read_lock();
	for_each_peer_device_rcu(peer_device, device) {
		if (peer_device->disk_state[NOW] == D_UP_TO_DATE) {
			rv = true;
			break;
		}
	}
	rcu_read_unlock();

	return rv;
}

void drbd_set_my_capacity(struct drbd_device *device, sector_t size)
{
	char ppb[10];
	set_capacity(device->vdisk, size);
	device->this_bdev->bd_inode->i_size = (loff_t)size << 9;
	drbd_info(device, "size = %s (%llu KB)\n",
		ppsize(ppb, size>>1), (unsigned long long)size>>1);
}

/**
 * drbd_determine_dev_size() -  Sets the right device size obeying all constraints
 * @device:	DRBD device.
 *
 * You should call drbd_md_sync() after calling this function.
 */
enum determine_dev_size
drbd_determine_dev_size(struct drbd_device *device, sector_t peer_current_size,
			enum dds_flags flags, struct resize_parms *rs) __must_hold(local)
{
	struct md_offsets_and_sizes {
		u64 effective_size;
		u64 md_offset;
		s32 al_offset;
		s32 bm_offset;
		u32 md_size_sect;

		u32 al_stripes;
		u32 al_stripe_size_4k;
	} prev;
	sector_t u_size, size;
	struct drbd_md *md = &device->ldev->md;
	char ppb[10];
	void *buffer;

	int md_moved, la_size_changed;
	enum determine_dev_size rv = DS_UNCHANGED;

	/* We may change the on-disk offsets of our meta data below.  Lock out
	 * anything that may cause meta data IO, to avoid acting on incomplete
	 * layout changes or scribbling over meta data that is in the process
	 * of being moved.
	 *
	 * Move is not exactly correct, btw, currently we have all our meta
	 * data in core memory, to "move" it we just write it all out, there
	 * are no reads. */
	drbd_suspend_io(device, READ_AND_WRITE);
	buffer = drbd_md_get_buffer(device, __func__); /* Lock meta-data IO */
	if (!buffer) {
		drbd_resume_io(device);
		return DS_ERROR;
	}

	/* remember current offset and sizes */
	prev.effective_size = md->effective_size;
	prev.md_offset = md->md_offset;
	prev.al_offset = md->al_offset;
	prev.bm_offset = md->bm_offset;
	prev.md_size_sect = md->md_size_sect;
	prev.al_stripes = md->al_stripes;
	prev.al_stripe_size_4k = md->al_stripe_size_4k;

	if (rs) {
		/* rs is non NULL if we should change the AL layout only */
		md->al_stripes = rs->al_stripes;
		md->al_stripe_size_4k = rs->al_stripe_size / 4;
		md->al_size_4k = (u64)rs->al_stripes * rs->al_stripe_size / 4;
	}

	drbd_md_set_sector_offsets(device, device->ldev);

	rcu_read_lock();
	u_size = rcu_dereference(device->ldev->disk_conf)->disk_size;
	rcu_read_unlock();
	size = drbd_new_dev_size(device, peer_current_size, u_size, flags);

	if (size < prev.effective_size) {
		if (rs && u_size == 0) {
			/* Remove "rs &&" later. This check should always be active, but
			   right now the receiver expects the permissive behavior */
			drbd_warn(device, "Implicit shrink not allowed. "
				 "Use --size=%llus for explicit shrink.\n",
				 (unsigned long long)size);
			rv = DS_ERROR_SHRINK;
		}
		if (u_size > size)
			rv = DS_ERROR_SPACE_MD;
		if (rv != DS_UNCHANGED)
			goto err_out;
	}

	if (drbd_get_capacity(device->this_bdev) != size ||
	    drbd_bm_capacity(device) != size) {
		int err;
		err = drbd_bm_resize(device, size, !(flags & DDSF_NO_RESYNC));
		if (unlikely(err)) {
			/* currently there is only one error: ENOMEM! */
			size = drbd_bm_capacity(device);
			if (size == 0) {
				drbd_err(device, "OUT OF MEMORY! "
				    "Could not allocate bitmap!\n");
			} else {
				drbd_err(device, "BM resizing failed. "
				    "Leaving size unchanged\n");
			}
			rv = DS_ERROR;
		}
		/* racy, see comments above. */
		drbd_set_my_capacity(device, size);
		if (effective_disk_size_determined(device)) {
			md->effective_size = size;
			drbd_info(device, "size = %s (%llu KB)\n", ppsize(ppb, size >> 1),
			     (unsigned long long)size >> 1);
		}
	}
	if (rv <= DS_ERROR)
		goto err_out;

	la_size_changed = (prev.effective_size != md->effective_size);

	md_moved = prev.md_offset    != md->md_offset
		|| prev.md_size_sect != md->md_size_sect;

	if (la_size_changed || md_moved || rs) {
		int i;
		bool prev_al_disabled = 0;
		u32 prev_peer_full_sync = 0;

		/* We do some synchronous IO below, which may take some time.
		 * Clear the timer, to avoid scary "timer expired!" messages,
		 * "Superblock" is written out at least twice below, anyways. */
		del_timer(&device->md_sync_timer);

		/* We won't change the "al-extents" setting, we just may need
		 * to move the on-disk location of the activity log ringbuffer.
		 * Lock for transaction is good enough, it may well be "dirty"
		 * or even "starving". */
		wait_event(device->al_wait, drbd_al_try_lock_for_transaction(device));

		/* mark current on-disk bitmap and activity log as unreliable */
		prev_al_disabled = !!(md->flags & MDF_AL_DISABLED);
		md->flags |= MDF_AL_DISABLED;
		for (i = 0; i < DRBD_PEERS_MAX; i++) {
			if (md->peers[i].flags & MDF_PEER_FULL_SYNC)
				prev_peer_full_sync |= 1 << i;
			else
				md->peers[i].flags |= MDF_PEER_FULL_SYNC;
		}
		drbd_md_write(device, buffer);

		drbd_al_initialize(device, buffer);

		drbd_info(device, "Writing the whole bitmap, %s\n",
			 la_size_changed && md_moved ? "size changed and md moved" :
			 la_size_changed ? "size changed" : "md moved");
		/* next line implicitly does drbd_suspend_io()+drbd_resume_io() */
		drbd_bitmap_io(device, md_moved ? &drbd_bm_write_all : &drbd_bm_write,
			       "size changed", BM_LOCK_ALL, NULL);

		/* on-disk bitmap and activity log is authoritative again
		 * (unless there was an IO error meanwhile...) */
		if (!prev_al_disabled)
			md->flags &= ~MDF_AL_DISABLED;
		for (i = 0; i < DRBD_PEERS_MAX; i++) {
			if (0 == (prev_peer_full_sync & (1 << i)))
				md->peers[i].flags &= ~MDF_PEER_FULL_SYNC;
		}
		drbd_md_write(device, buffer);

		if (rs)
			drbd_info(device, "Changed AL layout to al-stripes = %d, al-stripe-size-kB = %d\n",
				 md->al_stripes, md->al_stripe_size_4k * 4);
	}

	if (size > prev.effective_size)
		rv = prev.effective_size ? DS_GREW : DS_GREW_FROM_ZERO;
	if (size < prev.effective_size)
		rv = DS_SHRUNK;

	if (0) {
	err_out:
		/* restore previous offset and sizes */
		md->effective_size = prev.effective_size;
		md->md_offset = prev.md_offset;
		md->al_offset = prev.al_offset;
		md->bm_offset = prev.bm_offset;
		md->md_size_sect = prev.md_size_sect;
		md->al_stripes = prev.al_stripes;
		md->al_stripe_size_4k = prev.al_stripe_size_4k;
		md->al_size_4k = (u64)prev.al_stripes * prev.al_stripe_size_4k;
	}
	lc_unlock(device->act_log);
	wake_up(&device->al_wait);
	drbd_md_put_buffer(device);
	drbd_resume_io(device);

	return rv;
}

/**
 * all_known_peer_devices_connected()
 *
 * Check if all peer devices that have bitmap slots assigned in the metadata
 * are connected.
 */
static bool get_max_agreeable_size(struct drbd_device *device, uint64_t *max) __must_hold(local)
{
	int node_id;
	bool all_known;

	all_known = true;
	rcu_read_lock();
	for (node_id = 0; node_id < DRBD_NODE_ID_MAX; node_id++) {
		struct drbd_peer_md *peer_md = &device->ldev->md.peers[node_id];
		struct drbd_peer_device *peer_device;

		if (device->ldev->md.node_id == node_id) {
			dynamic_drbd_dbg(device, "my node_id: %u\n", node_id);
			continue; /* skip myself... */
		}
		/* Have we met this peer node id before? */
		if (peer_md->bitmap_index == -1)
			continue;
		peer_device = peer_device_by_node_id(device, node_id);
		if (peer_device) {
			enum drbd_disk_state pdsk = peer_device->disk_state[NOW];
			dynamic_drbd_dbg(peer_device, "node_id: %u idx: %u bm-uuid: 0x%llx flags: 0x%x max_size: %llu (%s)\n",
					node_id,
					peer_md->bitmap_index,
					peer_md->bitmap_uuid,
					peer_md->flags,
					peer_device->max_size,
					drbd_disk_str(pdsk));

			/* Note: in receive_sizes during connection handshake,
			 * repl_state may still be L_OFF;
			 * double check on cstate ... */
			if (peer_device->repl_state[NOW] >= L_ESTABLISHED ||
			    peer_device->connection->cstate[NOW] >= C_CONNECTED) {
				/* If we still can see it, consider its last
				 * known size, even if it may have meanwhile
				 * detached from its disk.
				 * If we no longer see it, we may want to
				 * ignore the size we last knew, and
				 * "assume_peer_has_space".  */
				*max = min_not_zero(*max, peer_device->max_size);
				continue;
			}
		} else {
			dynamic_drbd_dbg(device, "node_id: %u idx: %u bm-uuid: 0x%llx flags: 0x%x (not currently reachable)\n",
					node_id,
					peer_md->bitmap_index,
					peer_md->bitmap_uuid,
					peer_md->flags);
		}
		/* Even the currently diskless peer does not really know if it
		 * is diskless on purpose (a "DRBD client") or if it just was
		 * not possible to attach (backend device gone for some
		 * reason).  But we remember in our meta data if we have ever
		 * seen a peer disk for this peer.  If we did not ever see a
		 * peer disk, assume that's intentional. */
		if ((peer_md->flags & MDF_PEER_DEVICE_SEEN) == 0)
			continue;

		all_known = false;
		/* don't break yet, min aggregation may still find a peer */
	}
	rcu_read_unlock();
	return all_known;
}

#if 0
#define DDUMP_LLU(d, x) do { drbd_info(d, "%u: " #x ": %llu\n", __LINE__, (unsigned long long)x); } while (0)
#else
#define DDUMP_LLU(d, x) do { } while (0)
#endif

/* MUST hold a reference on ldev. */
sector_t
drbd_new_dev_size(struct drbd_device *device,
		sector_t current_size, /* need at least this much */
		sector_t user_capped_size, /* want (at most) this much */
		enum dds_flags flags) __must_hold(local)
{
	struct drbd_resource *resource = device->resource;
	uint64_t p_size = 0;
	uint64_t la_size = device->ldev->md.effective_size; /* last agreed size */
	uint64_t m_size; /* my size */
	uint64_t size = 0;
	bool all_known_connected;

	if (flags & DDSF_2PC)
		return resource->twopc_resize.new_size;

	m_size = drbd_get_max_capacity(device->ldev);
	all_known_connected = get_max_agreeable_size(device, &p_size);

	if (all_known_connected) {
		/* If we currently can see all peer devices,
		 * and p_size is still 0, apparently all our peers have been
		 * diskless, always.  If we have the only persistent backend,
		 * only our size counts. */
		DDUMP_LLU(device, p_size);
		DDUMP_LLU(device, m_size);
		p_size = min_not_zero(p_size, m_size);
	} else if (flags & DDSF_ASSUME_UNCONNECTED_PEER_HAS_SPACE) {
		DDUMP_LLU(device, p_size);
		DDUMP_LLU(device, m_size);
		DDUMP_LLU(device, la_size);
		p_size = min_not_zero(p_size, m_size);
		if (p_size > la_size)
			drbd_warn(device, "Resize forced while not fully connected!\n");
	} else {
		DDUMP_LLU(device, p_size);
		DDUMP_LLU(device, m_size);
		DDUMP_LLU(device, la_size);
		/* We currently cannot see all peer devices,
		 * fall back to what we last agreed upon. */
		p_size = min_not_zero(p_size, la_size);
	}

	DDUMP_LLU(device, p_size);
	DDUMP_LLU(device, m_size);
	size = min_not_zero(p_size, m_size);
	DDUMP_LLU(device, size);
	if (size == 0)
		drbd_err(device, "All nodes diskless!\n");

	if (flags & DDSF_IGNORE_PEER_CONSTRAINTS) {
		if (current_size > size
		&&  current_size <= m_size)
			size = current_size;
	}

	if (user_capped_size > size)
		drbd_err(device, "Requested disk size is too big (%llu > %llu)kiB\n",
		    (unsigned long long)user_capped_size>>1,
		    (unsigned long long)size>>1);
	else if (user_capped_size)
		size = user_capped_size;

	return size;
}

/**
 * drbd_check_al_size() - Ensures that the AL is of the right size
 * @device:	DRBD device.
 *
 * Returns -EBUSY if current al lru is still used, -ENOMEM when allocation
 * failed, and 0 on success. You should call drbd_md_sync() after you called
 * this function.
 */
static int drbd_check_al_size(struct drbd_device *device, struct disk_conf *dc)
{
	struct lru_cache *n, *t;
	struct lc_element *e;
	unsigned int in_use;
	int i;

	if (device->act_log &&
	    device->act_log->nr_elements == dc->al_extents)
		return 0;

	in_use = 0;
	t = device->act_log;
	n = lc_create("act_log", drbd_al_ext_cache, AL_UPDATES_PER_TRANSACTION,
		dc->al_extents, sizeof(struct lc_element), 0);

	if (n == NULL) {
		drbd_err(device, "Cannot allocate act_log lru!\n");
		return -ENOMEM;
	}
	spin_lock_irq(&device->al_lock);
	if (t) {
		for (i = 0; i < t->nr_elements; i++) {
			e = lc_element_by_index(t, i);
			if (e->refcnt)
				drbd_err(device, "refcnt(%d)==%d\n",
				    e->lc_number, e->refcnt);
			in_use += e->refcnt;
		}
	}
	if (!in_use)
		device->act_log = n;
	spin_unlock_irq(&device->al_lock);
	if (in_use) {
		drbd_err(device, "Activity log still in use!\n");
		lc_destroy(n);
		return -EBUSY;
	} else {
		lc_destroy(t);
		device->al_writ_cnt = 0;
		memset(device->al_histogram, 0, sizeof(device->al_histogram));
	}
	drbd_md_mark_dirty(device); /* we changed device->act_log->nr_elemens */
	return 0;
}

static u32 common_connection_features(struct drbd_resource *resource)
{
	struct drbd_connection *connection;
	u32 features = -1;

	rcu_read_lock();
	for_each_connection_rcu(connection, resource) {
		if (connection->cstate[NOW] < C_CONNECTED)
			continue;
		features &= connection->agreed_features;
	}
	rcu_read_unlock();

	return features;
}

static void blk_queue_discard_granularity(struct request_queue *q, unsigned int granularity)
{
#ifdef COMPAT_QUEUE_LIMITS_HAS_DISCARD_GRANULARITY
	q->limits.discard_granularity = granularity;
#endif
}

static unsigned int drbd_max_discard_sectors(struct drbd_resource *resource)
{
	struct drbd_connection *connection;
	unsigned int s = DRBD_MAX_BBIO_SECTORS;

	/* when we introduced WRITE_SAME support, we also bumped
	 * our maximum supported batch bio size used for discards. */
	rcu_read_lock();
	for_each_connection_rcu(connection, resource) {
		if (!(connection->agreed_features & DRBD_FF_WSAME)) {
			/* before, with DRBD <= 8.4.6, we only allowed up to one AL_EXTENT_SIZE. */
			s = AL_EXTENT_SIZE >> 9;
			break;
		}
	}
	rcu_read_unlock();

	return s;
}

#ifndef COMPAT_HAVE_BLK_QUEUE_FLAG_SET
static void blk_queue_flag_set(unsigned int flag, struct request_queue *q)
{
	unsigned long flags;

	spin_lock_irqsave(q->queue_lock, flags);
	queue_flag_set(flag, q);
	spin_unlock_irqrestore(q->queue_lock, flags);
}

static void blk_queue_flag_clear(unsigned int flag, struct request_queue *q)
{
	unsigned long flags;

	spin_lock_irqsave(q->queue_lock, flags);
	queue_flag_clear(flag, q);
	spin_unlock_irqrestore(q->queue_lock, flags);
}
#endif

static void decide_on_discard_support(struct drbd_device *device,
			struct request_queue *q,
			struct request_queue *b,
			bool discard_zeroes_if_aligned)
{
	/* q = drbd device queue (device->rq_queue)
	 * b = backing device queue (device->ldev->backing_bdev->bd_disk->queue),
	 *     or NULL if diskless
	 */
	bool can_do = b ? blk_queue_discard(b) : true;

	if (can_do && b && !queue_discard_zeroes_data(b) && !discard_zeroes_if_aligned) {
		can_do = false;
		drbd_info(device, "discard_zeroes_data=0 and discard_zeroes_if_aligned=no: disabling discards\n");
	}
	if (can_do && !(common_connection_features(device->resource) & DRBD_FF_TRIM)) {
		can_do = false;
		drbd_info(device, "peer DRBD too old, does not support TRIM: disabling discards\n");
	}
	if (can_do) {
		/* We don't care for the granularity, really.
		 * Stacking limits below should fix it for the local
		 * device.  Whether or not it is a suitable granularity
		 * on the remote device is not our problem, really. If
		 * you care, you need to use devices with similar
		 * topology on all peers. */
		blk_queue_discard_granularity(q, 512);
		q->limits.max_discard_sectors = drbd_max_discard_sectors(device->resource);
		blk_queue_flag_set(QUEUE_FLAG_DISCARD, q);
<<<<<<< HEAD
#ifdef COMPAT_HAVE_REQ_OP_WRITE_ZEROES
		q->limits.max_write_zeroes_sectors = drbd_max_discard_sectors(device->resource);
#endif
=======
>>>>>>> 83515f99
	} else {
		blk_queue_flag_clear(QUEUE_FLAG_DISCARD, q);
		blk_queue_discard_granularity(q, 0);
		q->limits.max_discard_sectors = 0;
	}
}

static void fixup_discard_if_not_supported(struct request_queue *q)
{
	/* To avoid confusion, if this queue does not support discard, clear
	 * max_discard_sectors, which is what lsblk -D reports to the user.
	 * Older kernels got this wrong in "stack limits".
	 * */
	if (!blk_queue_discard(q)) {
		blk_queue_max_discard_sectors(q, 0);
		blk_queue_discard_granularity(q, 0);
	}
}

static void fixup_write_zeroes(struct drbd_device *device, struct request_queue *q)
{
#ifdef COMPAT_HAVE_REQ_OP_WRITE_ZEROES
	/* Fixup max_write_zeroes_sectors after blk_queue_stack_limits():
	 * if we can handle "zeroes" efficiently on the protocol,
	 * we want to do that, even if our backend does not announce
	 * max_write_zeroes_sectors itself. */
	struct drbd_connection *connection = first_peer_device(device)->connection;
	/* If the peer announces WZEROES support, use it.  Otherwise, rather
	 * send explicit zeroes than rely on some discard-zeroes-data magic. */
	if (connection->agreed_features & DRBD_FF_WZEROES)
		q->limits.max_write_zeroes_sectors = DRBD_MAX_BBIO_SECTORS;
	else
		q->limits.max_write_zeroes_sectors = 0;
#endif
}

static void decide_on_write_same_support(struct drbd_device *device,
			struct request_queue *q,
			struct request_queue *b, struct o_qlim *o,
			bool disable_write_same)
{
#ifndef COMPAT_WRITE_SAME_CAPABLE
	drbd_dbg(device, "This kernel is too old, no WRITE_SAME support.\n");
#else
	bool can_do = b ? b->limits.max_write_same_sectors : true;

	if (can_do && disable_write_same) {
		can_do = false;
		drbd_info(device, "WRITE_SAME disabled by config\n");
	}

	if (can_do && !(common_connection_features(device->resource) & DRBD_FF_WSAME)) {
		can_do = false;
		drbd_info(device, "peer does not support WRITE_SAME\n");
	}

	if (o) {
		/* logical block size; queue_logical_block_size(NULL) is 512 */
		unsigned int peer_lbs = be32_to_cpu(o->logical_block_size);
		unsigned int me_lbs_b = queue_logical_block_size(b);
		unsigned int me_lbs = queue_logical_block_size(q);

		if (me_lbs_b != me_lbs) {
			drbd_warn(device,
				"logical block size of local backend does not match (drbd:%u, backend:%u); was this a late attach?\n",
				me_lbs, me_lbs_b);
			/* rather disable write same than trigger some BUG_ON later in the scsi layer. */
			can_do = false;
		}
		if (me_lbs_b != peer_lbs) {
			drbd_warn(device, "logical block sizes do not match (me:%u, peer:%u); this may cause problems.\n",
				me_lbs, peer_lbs);
			if (can_do) {
				drbd_dbg(device, "logical block size mismatch: WRITE_SAME disabled.\n");
				can_do = false;
			}
			me_lbs = max(me_lbs, me_lbs_b);
			/* We cannot change the logical block size of an in-use queue.
			 * We can only hope that access happens to be properly aligned.
			 * If not, the peer will likely produce an IO error, and detach. */
			if (peer_lbs > me_lbs) {
				if (device->resource->role[NOW] != R_PRIMARY) {
					blk_queue_logical_block_size(q, peer_lbs);
					drbd_warn(device, "logical block size set to %u\n", peer_lbs);
				} else {
					drbd_warn(device,
						"current Primary must NOT adjust logical block size (%u -> %u); hope for the best.\n",
						me_lbs, peer_lbs);
				}
			}
		}
		if (can_do && !o->write_same_capable) {
			/* If we introduce an open-coded write-same loop on the receiving side,
			 * the peer would present itself as "capable". */
			drbd_dbg(device, "WRITE_SAME disabled (peer device not capable)\n");
			can_do = false;
		}
	}

	blk_queue_max_write_same_sectors(q, can_do ? DRBD_MAX_BBIO_SECTORS : 0);
#endif
}

static void drbd_setup_queue_param(struct drbd_device *device, struct drbd_backing_dev *bdev,
				   unsigned int max_bio_size, struct o_qlim *o)
{
	struct request_queue * const q = device->rq_queue;
	unsigned int max_hw_sectors = max_bio_size >> 9;
	struct request_queue *b = NULL;
	struct disk_conf *dc;
	bool discard_zeroes_if_aligned = true;
	bool disable_write_same = false;

	if (bdev) {
		b = bdev->backing_bdev->bd_disk->queue;

		max_hw_sectors = min(queue_max_hw_sectors(b), max_bio_size >> 9);
		rcu_read_lock();
		dc = rcu_dereference(device->ldev->disk_conf);
		discard_zeroes_if_aligned = dc->discard_zeroes_if_aligned;
		disable_write_same = dc->disable_write_same;
		rcu_read_unlock();

		blk_set_stacking_limits(&q->limits);
	}

	blk_queue_max_hw_sectors(q, max_hw_sectors);
	/* This is the workaround for "bio would need to, but cannot, be split" */
	blk_queue_segment_boundary(q, PAGE_SIZE-1);
	decide_on_discard_support(device, q, b, discard_zeroes_if_aligned);
	decide_on_write_same_support(device, q, b, o, disable_write_same);

	if (b) {
		blk_queue_stack_limits(q, b);
		adjust_ra_pages(q, b);
	}
	fixup_discard_if_not_supported(q);
	fixup_write_zeroes(device, q);
}

void drbd_reconsider_queue_parameters(struct drbd_device *device, struct drbd_backing_dev *bdev, struct o_qlim *o)
{
	unsigned int max_bio_size = device->device_conf.max_bio_size;
	struct drbd_peer_device *peer_device;

	if (bdev) {
		max_bio_size = min(max_bio_size,
			queue_max_hw_sectors(bdev->backing_bdev->bd_disk->queue) << 9);
	}

	spin_lock_irq(&device->resource->req_lock);
	for_each_peer_device(peer_device, device) {
		if (peer_device->repl_state[NOW] >= L_ESTABLISHED)
			max_bio_size = min(max_bio_size, peer_device->max_bio_size);
	}
	spin_unlock_irq(&device->resource->req_lock);

	drbd_setup_queue_param(device, bdev, max_bio_size, o);
}

/* Make sure IO is suspended before calling this function(). */
static void drbd_try_suspend_al(struct drbd_device *device)
{
	struct drbd_peer_device *peer_device;
	bool suspend = true;
	int max_peers = device->bitmap->bm_max_peers, bitmap_index;

	for (bitmap_index = 0; bitmap_index < max_peers; bitmap_index++) {
		if (_drbd_bm_total_weight(device, bitmap_index) !=
		    drbd_bm_bits(device))
			return;
	}

	if (!drbd_al_try_lock(device)) {
		drbd_warn(device, "Failed to lock al in %s()", __func__);
		return;
	}

	drbd_al_shrink(device);
	spin_lock_irq(&device->resource->req_lock);
	for_each_peer_device(peer_device, device) {
		if (peer_device->repl_state[NOW] >= L_ESTABLISHED) {
			suspend = false;
			break;
		}
	}
	if (suspend)
		suspend = !test_and_set_bit(AL_SUSPENDED, &device->flags);
	spin_unlock_irq(&device->resource->req_lock);
	lc_unlock(device->act_log);

	if (suspend)
		drbd_info(device, "Suspended AL updates\n");
}


static bool should_set_defaults(struct genl_info *info)
{
	unsigned flags = ((struct drbd_genlmsghdr*)info->userhdr)->flags;
	return 0 != (flags & DRBD_GENL_F_SET_DEFAULTS);
}

static unsigned int drbd_al_extents_max(struct drbd_backing_dev *bdev)
{
	/* This is limited by 16 bit "slot" numbers,
	 * and by available on-disk context storage.
	 *
	 * Also (u16)~0 is special (denotes a "free" extent).
	 *
	 * One transaction occupies one 4kB on-disk block,
	 * we have n such blocks in the on disk ring buffer,
	 * the "current" transaction may fail (n-1),
	 * and there is 919 slot numbers context information per transaction.
	 *
	 * 72 transaction blocks amounts to more than 2**16 context slots,
	 * so cap there first.
	 */
	const unsigned int max_al_nr = DRBD_AL_EXTENTS_MAX;
	const unsigned int sufficient_on_disk =
		(max_al_nr + AL_CONTEXT_PER_TRANSACTION -1)
		/AL_CONTEXT_PER_TRANSACTION;

	unsigned int al_size_4k = bdev->md.al_size_4k;

	if (al_size_4k > sufficient_on_disk)
		return max_al_nr;

	return (al_size_4k - 1) * AL_CONTEXT_PER_TRANSACTION;
}

static bool write_ordering_changed(struct disk_conf *a, struct disk_conf *b)
{
	return	a->disk_barrier != b->disk_barrier ||
		a->disk_flushes != b->disk_flushes ||
		a->disk_drain != b->disk_drain;
}

static void sanitize_disk_conf(struct drbd_device *device, struct disk_conf *disk_conf,
			       struct drbd_backing_dev *nbc)
{
	struct request_queue * const q = nbc->backing_bdev->bd_disk->queue;

	if (disk_conf->al_extents < DRBD_AL_EXTENTS_MIN)
		disk_conf->al_extents = DRBD_AL_EXTENTS_MIN;
	if (disk_conf->al_extents > drbd_al_extents_max(nbc))
		disk_conf->al_extents = drbd_al_extents_max(nbc);

	if (!blk_queue_discard(q) ||
	    (!queue_discard_zeroes_data(q) && !disk_conf->discard_zeroes_if_aligned)) {
		if (disk_conf->rs_discard_granularity) {
			disk_conf->rs_discard_granularity = 0; /* disable feature */
			drbd_info(device, "rs_discard_granularity feature disabled\n");
		}
	}

#ifdef COMPAT_QUEUE_LIMITS_HAS_DISCARD_GRANULARITY
	if (disk_conf->rs_discard_granularity) {
		int orig_value = disk_conf->rs_discard_granularity;
		int remainder;

		if (q->limits.discard_granularity > disk_conf->rs_discard_granularity)
			disk_conf->rs_discard_granularity = q->limits.discard_granularity;

		remainder = disk_conf->rs_discard_granularity % q->limits.discard_granularity;
		disk_conf->rs_discard_granularity += remainder;

		if (disk_conf->rs_discard_granularity > q->limits.max_discard_sectors << 9)
			disk_conf->rs_discard_granularity = q->limits.max_discard_sectors << 9;

		if (disk_conf->rs_discard_granularity != orig_value)
			drbd_info(device, "rs_discard_granularity changed to %d\n",
				  disk_conf->rs_discard_granularity);
	}
#endif
}

static int disk_opts_check_al_size(struct drbd_device *device, struct disk_conf *dc)
{
	int err = -EBUSY;

	if (device->act_log &&
	    device->act_log->nr_elements == dc->al_extents)
		return 0;

	drbd_suspend_io(device, READ_AND_WRITE);
	/* If IO completion is currently blocked, we would likely wait
	 * "forever" for the activity log to become unused. So we don't. */
	if (atomic_read(&device->ap_bio_cnt[WRITE]) || atomic_read(&device->ap_bio_cnt[READ]))
		goto out;

	wait_event(device->al_wait, drbd_al_try_lock(device));
	drbd_al_shrink(device);
	err = drbd_check_al_size(device, dc);
	lc_unlock(device->act_log);
	wake_up(&device->al_wait);
out:
	drbd_resume_io(device);
	return err;
}

int drbd_adm_disk_opts(struct sk_buff *skb, struct genl_info *info)
{
	struct drbd_config_context adm_ctx;
	enum drbd_ret_code retcode;
	struct drbd_device *device;
	struct drbd_resource *resource;
	struct disk_conf *new_disk_conf, *old_disk_conf;
	struct drbd_peer_device *peer_device;
	int err;

	retcode = drbd_adm_prepare(&adm_ctx, skb, info, DRBD_ADM_NEED_MINOR);
	if (!adm_ctx.reply_skb)
		return retcode;

	device = adm_ctx.device;
	resource = device->resource;
	mutex_lock(&adm_ctx.resource->adm_mutex);

	/* we also need a disk
	 * to change the options on */
	if (!get_ldev(device)) {
		retcode = ERR_NO_DISK;
		goto out;
	}

	new_disk_conf = kmalloc(sizeof(struct disk_conf), GFP_KERNEL);
	if (!new_disk_conf) {
		retcode = ERR_NOMEM;
		goto fail;
	}

	mutex_lock(&resource->conf_update);
	old_disk_conf = device->ldev->disk_conf;
	*new_disk_conf = *old_disk_conf;
	if (should_set_defaults(info))
		set_disk_conf_defaults(new_disk_conf);

	err = disk_conf_from_attrs_for_change(new_disk_conf, info);
	if (err && err != -ENOMSG) {
		retcode = ERR_MANDATORY_TAG;
		drbd_msg_put_info(adm_ctx.reply_skb, from_attrs_err_to_txt(err));
		goto fail_unlock;
	}

	sanitize_disk_conf(device, new_disk_conf, device->ldev);

	err = disk_opts_check_al_size(device, new_disk_conf);
	if (err) {
		/* Could be just "busy". Ignore?
		 * Introduce dedicated error code? */
		drbd_msg_put_info(adm_ctx.reply_skb,
			"Try again without changing current al-extents setting");
		retcode = ERR_NOMEM;
		goto fail_unlock;
	}

	lock_all_resources();
	retcode = drbd_resync_after_valid(device, new_disk_conf->resync_after);
	if (retcode == NO_ERROR) {
		rcu_assign_pointer(device->ldev->disk_conf, new_disk_conf);
		drbd_resync_after_changed(device);
	}
	unlock_all_resources();

	if (retcode != NO_ERROR)
		goto fail_unlock;

	mutex_unlock(&resource->conf_update);

	if (new_disk_conf->al_updates)
		device->ldev->md.flags &= ~MDF_AL_DISABLED;
	else
		device->ldev->md.flags |= MDF_AL_DISABLED;

	if (new_disk_conf->md_flushes)
		clear_bit(MD_NO_FUA, &device->flags);
	else
		set_bit(MD_NO_FUA, &device->flags);

	if (write_ordering_changed(old_disk_conf, new_disk_conf))
		drbd_bump_write_ordering(device->resource, NULL, WO_BIO_BARRIER);

	if (old_disk_conf->discard_zeroes_if_aligned != new_disk_conf->discard_zeroes_if_aligned
	||  old_disk_conf->disable_write_same != new_disk_conf->disable_write_same)
		drbd_reconsider_queue_parameters(device, device->ldev, NULL);

	drbd_md_sync_if_dirty(device);

	for_each_peer_device(peer_device, device) {
		if (peer_device->repl_state[NOW] >= L_ESTABLISHED)
			drbd_send_sync_param(peer_device);
	}

	synchronize_rcu();
	kfree(old_disk_conf);
	mod_timer(&device->request_timer, jiffies + HZ);
	goto success;

fail_unlock:
	mutex_unlock(&resource->conf_update);
 fail:
	kfree(new_disk_conf);
success:
	if (retcode != NO_ERROR)
		synchronize_rcu();
	put_ldev(device);
 out:
	mutex_unlock(&adm_ctx.resource->adm_mutex);
	drbd_adm_finish(&adm_ctx, info, retcode);
	return 0;
}

static void mutex_unlock_cond(struct mutex *mutex, bool *have_mutex)
{
	if (*have_mutex) {
		mutex_unlock(mutex);
		*have_mutex = false;
	}
}

static void update_resource_dagtag(struct drbd_resource *resource, struct drbd_backing_dev *bdev)
{
	u64 dagtag = 0;
	int node_id;

	for (node_id = 0; node_id < DRBD_NODE_ID_MAX; node_id++) {
		struct drbd_peer_md *peer_md;
		if (bdev->md.node_id == node_id)
			continue;

		peer_md = &bdev->md.peers[node_id];

		if (peer_md->bitmap_uuid)
			dagtag = max(peer_md->bitmap_dagtag, dagtag);
	}
	if (dagtag > resource->dagtag_sector)
		resource->dagtag_sector = dagtag;
}

static int used_bitmap_slots(struct drbd_backing_dev *bdev)
{
	int node_id;
	int used = 0;

	for (node_id = 0; node_id < DRBD_NODE_ID_MAX; node_id++) {
		struct drbd_peer_md *peer_md = &bdev->md.peers[node_id];

		if (peer_md->bitmap_index != -1)
			used++;
	}

	return used;
}

static bool bitmap_index_vacant(struct drbd_backing_dev *bdev, int bitmap_index)
{
	int node_id;

	for (node_id = 0; node_id < DRBD_NODE_ID_MAX; node_id++) {
		struct drbd_peer_md *peer_md = &bdev->md.peers[node_id];

		if (peer_md->bitmap_index == bitmap_index)
			return false;
	}
	return true;
}

static int
allocate_bitmap_index(struct drbd_peer_device *peer_device,
		      struct drbd_backing_dev *nbc)
{
	struct drbd_device *device = peer_device->device;
	const int peer_node_id = peer_device->connection->peer_node_id;
	int bitmap_index;

	for (bitmap_index = 0; bitmap_index < device->bitmap->bm_max_peers; bitmap_index++) {
		if (bitmap_index_vacant(nbc, bitmap_index)) {
			struct drbd_peer_md *peer_md = &nbc->md.peers[peer_node_id];

			peer_md->bitmap_index = bitmap_index;
			peer_device->bitmap_index = bitmap_index;
			peer_md->flags &= ~MDF_NODE_EXISTS; /* it is a peer now */
			return 0;
		}
	}
	drbd_err(peer_device, "Not enough free bitmap slots\n");
	return -ENOSPC;
}

bool want_bitmap(struct drbd_peer_device *peer_device)
{
	struct peer_device_conf *pdc;
	bool want_bitmap = false;

	rcu_read_lock();
	pdc = rcu_dereference(peer_device->conf);
	if (pdc)
		want_bitmap |= pdc->bitmap;
	rcu_read_unlock();

	return want_bitmap;
}

static struct block_device *open_backing_dev(struct drbd_device *device,
		const char *bdev_path, void *claim_ptr, bool do_bd_link)
{
	struct block_device *bdev;
	int err = 0;

	bdev = blkdev_get_by_path(bdev_path,
				  FMODE_READ | FMODE_WRITE | FMODE_EXCL, claim_ptr);
	if (IS_ERR(bdev)) {
		drbd_err(device, "open(\"%s\") failed with %ld\n",
				bdev_path, PTR_ERR(bdev));
		return bdev;
	}

	if (!do_bd_link)
		return bdev;

#if   defined(COMPAT_HAVE_BD_UNLINK_DISK_HOLDER)
	err = bd_link_disk_holder(bdev, device->vdisk);
#elif defined(COMPAT_HAVE_BD_CLAIM_BY_DISK)
	err = bd_claim_by_disk(bdev, claim_ptr, device->vdisk);
#endif
	if (err) {
		blkdev_put(bdev, FMODE_READ | FMODE_WRITE | FMODE_EXCL);
		drbd_err(device, "bd_link_disk_holder(\"%s\", ...) failed with %d\n",
				bdev_path, err);
		bdev = ERR_PTR(err);
	}
	return bdev;
}

static int open_backing_devices(struct drbd_device *device,
		struct disk_conf *new_disk_conf,
		struct drbd_backing_dev *nbc)
{
	struct block_device *bdev;

	bdev = open_backing_dev(device, new_disk_conf->backing_dev, device, true);
	if (IS_ERR(bdev))
		return ERR_OPEN_DISK;
	nbc->backing_bdev = bdev;

	/*
	 * meta_dev_idx >= 0: external fixed size, possibly multiple
	 * drbd sharing one meta device.  TODO in that case, paranoia
	 * check that [md_bdev, meta_dev_idx] is not yet used by some
	 * other drbd minor!  (if you use drbd.conf + drbdadm, that
	 * should check it for you already; but if you don't, or
	 * someone fooled it, we need to double check here)
	 */
	bdev = open_backing_dev(device, new_disk_conf->meta_dev,
		/* claim ptr: device, if claimed exclusively; shared drbd_m_holder,
		 * if potentially shared with other drbd minors */
			(new_disk_conf->meta_dev_idx < 0) ? (void*)device : (void*)drbd_m_holder,
		/* avoid double bd_claim_by_disk() for the same (source,target) tuple,
		 * as would happen with internal metadata. */
			(new_disk_conf->meta_dev_idx != DRBD_MD_INDEX_FLEX_INT &&
			 new_disk_conf->meta_dev_idx != DRBD_MD_INDEX_INTERNAL));
	if (IS_ERR(bdev))
		return ERR_OPEN_MD_DISK;
	nbc->md_bdev = bdev;
	return NO_ERROR;
}

static void close_backing_dev(struct drbd_device *device, struct block_device *bdev,
	bool do_bd_unlink)
{
	if (!bdev)
		return;
	if (do_bd_unlink) {
#if   defined(COMPAT_HAVE_BD_UNLINK_DISK_HOLDER)
		bd_unlink_disk_holder(bdev, device->vdisk);
#elif defined(COMPAT_HAVE_BD_CLAIM_BY_DISK)
		bd_release_from_disk(bdev, device->vdisk);
#endif
	}
	blkdev_put(bdev, FMODE_READ | FMODE_WRITE | FMODE_EXCL);
}

void drbd_backing_dev_free(struct drbd_device *device, struct drbd_backing_dev *ldev)
{
	if (ldev == NULL)
		return;

	close_backing_dev(device, ldev->md_bdev, ldev->md_bdev != ldev->backing_bdev);
	close_backing_dev(device, ldev->backing_bdev, true);

	kfree(ldev->disk_conf);
	kfree(ldev);
}

static void discard_not_wanted_bitmap_uuids(struct drbd_device *device, struct drbd_backing_dev *ldev)
{
	struct drbd_peer_md *peer_md = ldev->md.peers;
	struct drbd_peer_device *peer_device;
	int node_id;

	for (node_id = 0; node_id < DRBD_NODE_ID_MAX; node_id++) {
		peer_device = peer_device_by_node_id(device, node_id);
		if (peer_device && peer_md[node_id].bitmap_uuid && !want_bitmap(peer_device))
			peer_md[node_id].bitmap_uuid = 0;
	}
}

int drbd_adm_attach(struct sk_buff *skb, struct genl_info *info)
{
	struct drbd_config_context adm_ctx;
	struct drbd_device *device;
	struct drbd_resource *resource;
	int err;
	enum drbd_ret_code retcode;
	enum determine_dev_size dd;
	sector_t max_possible_sectors;
	sector_t min_md_device_sectors;
	struct drbd_backing_dev *nbc; /* new_backing_conf */
	struct disk_conf *new_disk_conf = NULL;
	enum drbd_state_rv rv;
	struct drbd_peer_device *peer_device;
	unsigned int slots_needed = 0;
	bool have_conf_update = false;

	retcode = drbd_adm_prepare(&adm_ctx, skb, info, DRBD_ADM_NEED_MINOR);
	if (!adm_ctx.reply_skb)
		return retcode;
	device = adm_ctx.device;
	resource = device->resource;
	mutex_lock(&resource->adm_mutex);

	/* allocation not in the IO path, drbdsetup context */
	nbc = kzalloc(sizeof(struct drbd_backing_dev), GFP_KERNEL);
	if (!nbc) {
		retcode = ERR_NOMEM;
		goto fail;
	}
	spin_lock_init(&nbc->md.uuid_lock);

	new_disk_conf = kzalloc(sizeof(struct disk_conf), GFP_KERNEL);
	if (!new_disk_conf) {
		retcode = ERR_NOMEM;
		goto fail;
	}
	nbc->disk_conf = new_disk_conf;

	set_disk_conf_defaults(new_disk_conf);
	err = disk_conf_from_attrs(new_disk_conf, info);
	if (err) {
		retcode = ERR_MANDATORY_TAG;
		drbd_msg_put_info(adm_ctx.reply_skb, from_attrs_err_to_txt(err));
		goto fail;
	}

	if (new_disk_conf->meta_dev_idx < DRBD_MD_INDEX_FLEX_INT) {
		retcode = ERR_MD_IDX_INVALID;
		goto fail;
	}

	lock_all_resources();
	retcode = drbd_resync_after_valid(device, new_disk_conf->resync_after);
	unlock_all_resources();
	if (retcode != NO_ERROR)
		goto fail;

	retcode = open_backing_devices(device, new_disk_conf, nbc);
	if (retcode != NO_ERROR)
		goto fail;

	if ((nbc->backing_bdev == nbc->md_bdev) !=
	    (new_disk_conf->meta_dev_idx == DRBD_MD_INDEX_INTERNAL ||
	     new_disk_conf->meta_dev_idx == DRBD_MD_INDEX_FLEX_INT)) {
		retcode = ERR_MD_IDX_INVALID;
		goto fail;
	}

	/* if you want to reconfigure, please tear down first */
	if (device->disk_state[NOW] > D_DISKLESS) {
		retcode = ERR_DISK_CONFIGURED;
		goto fail;
	}
	/* It may just now have detached because of IO error.  Make sure
	 * drbd_ldev_destroy is done already, we may end up here very fast,
	 * e.g. if someone calls attach from the on-io-error handler,
	 * to realize a "hot spare" feature (not that I'd recommend that) */
	wait_event(device->misc_wait, !test_bit(GOING_DISKLESS, &device->flags));

	/* make sure there is no leftover from previous force-detach attempts */
	clear_bit(FORCE_DETACH, &device->flags);
	clear_bit(WAS_READ_ERROR, &device->flags);

	/* and no leftover from previously aborted resync or verify, either */
	for_each_peer_device(peer_device, device) {
		peer_device->rs_total = 0;
		peer_device->rs_failed = 0;
		atomic_set(&peer_device->rs_pending_cnt, 0);
	}

	if (!device->bitmap) {
		device->bitmap = drbd_bm_alloc();
		if (!device->bitmap) {
			retcode = ERR_NOMEM;
			goto fail;
		}
	}

	/* Read our meta data super block early.
	 * This also sets other on-disk offsets. */
	retcode = drbd_md_read(device, nbc);
	if (retcode != NO_ERROR)
		goto fail;

	discard_not_wanted_bitmap_uuids(device, nbc);
	sanitize_disk_conf(device, new_disk_conf, nbc);

	if (drbd_get_max_capacity(nbc) < new_disk_conf->disk_size) {
		drbd_err(device, "max capacity %llu smaller than disk size %llu\n",
			(unsigned long long) drbd_get_max_capacity(nbc),
			(unsigned long long) new_disk_conf->disk_size);
		retcode = ERR_DISK_TOO_SMALL;
		goto fail;
	}

	if (new_disk_conf->meta_dev_idx < 0) {
		max_possible_sectors = DRBD_MAX_SECTORS_FLEX;
		/* at least one MB, otherwise it does not make sense */
		min_md_device_sectors = (2<<10);
	} else {
		max_possible_sectors = DRBD_MAX_SECTORS;
		min_md_device_sectors = (128 << 20 >> 9) * (new_disk_conf->meta_dev_idx + 1);
	}

	if (drbd_get_capacity(nbc->md_bdev) < min_md_device_sectors) {
		retcode = ERR_MD_DISK_TOO_SMALL;
		drbd_warn(device, "refusing attach: md-device too small, "
		     "at least %llu sectors needed for this meta-disk type\n",
		     (unsigned long long) min_md_device_sectors);
		goto fail;
	}

	/* Make sure the new disk is big enough
	 * (we may currently be R_PRIMARY with no local disk...) */
	if (drbd_get_max_capacity(nbc) <
	    drbd_get_capacity(device->this_bdev)) {
		drbd_err(device,
			"Current (diskless) capacity %llu, cannot attach smaller (%llu) disk\n",
			(unsigned long long)drbd_get_capacity(device->this_bdev),
			(unsigned long long)drbd_get_max_capacity(nbc));
		retcode = ERR_DISK_TOO_SMALL;
		goto fail;
	}

	nbc->known_size = drbd_get_capacity(nbc->backing_bdev);

	if (nbc->known_size > max_possible_sectors) {
		drbd_warn(device, "==> truncating very big lower level device "
			"to currently maximum possible %llu sectors <==\n",
			(unsigned long long) max_possible_sectors);
		if (new_disk_conf->meta_dev_idx >= 0)
			drbd_warn(device, "==>> using internal or flexible "
				      "meta data may help <<==\n");
	}

	drbd_suspend_io(device, READ_AND_WRITE);
	wait_event(resource->barrier_wait, !barrier_pending(resource));
	for_each_peer_device(peer_device, device)
		wait_event(device->misc_wait,
			   (!atomic_read(&peer_device->ap_pending_cnt) ||
			    drbd_suspended(device)));
	/* and for other previously queued resource work */
	drbd_flush_workqueue(&resource->work);

	rv = stable_state_change(resource,
		change_disk_state(device, D_ATTACHING, CS_VERBOSE | CS_SERIALIZE, NULL));
	retcode = rv;  /* FIXME: Type mismatch. */
	if (rv >= SS_SUCCESS)
		update_resource_dagtag(resource, nbc);
	drbd_resume_io(device);
	if (rv < SS_SUCCESS)
		goto fail;

	if (!get_ldev_if_state(device, D_ATTACHING))
		goto force_diskless;

	drbd_info(device, "Maximum number of peer devices = %u\n",
		  device->bitmap->bm_max_peers);

	mutex_lock(&resource->conf_update);
	have_conf_update = true;

	/* Make sure the local node id matches or is unassigned */
	if (nbc->md.node_id != -1 && nbc->md.node_id != resource->res_opts.node_id) {
		drbd_err(device, "Local node id %d differs from local "
			 "node id %d on device\n",
			 resource->res_opts.node_id,
			 nbc->md.node_id);
		retcode = ERR_INVALID_REQUEST;
		goto force_diskless_dec;
	}

	/* Make sure no bitmap slot has our own node id */
	if (nbc->md.peers[resource->res_opts.node_id].bitmap_index != -1) {
		drbd_err(device, "There is a bitmap for my own node id (%d)\n",
			 resource->res_opts.node_id);
		retcode = ERR_INVALID_REQUEST;
		goto force_diskless_dec;
	}

	/* Make sure we have a bitmap slot for each peer id */
	for_each_peer_device(peer_device, device) {
		struct drbd_connection *connection = peer_device->connection;
		int bitmap_index;

		bitmap_index = nbc->md.peers[connection->peer_node_id].bitmap_index;
		if (bitmap_index != -1)
			peer_device->bitmap_index = bitmap_index;
		else if (want_bitmap(peer_device))
			slots_needed++;
	}
	if (slots_needed) {
		int slots_available = device->bitmap->bm_max_peers - used_bitmap_slots(nbc);

		if (slots_needed > slots_available) {
			drbd_err(device, "Not enough free bitmap "
				 "slots (available=%d, needed=%d)\n",
				 slots_available,
				 slots_needed);
			retcode = ERR_INVALID_REQUEST;
			goto force_diskless_dec;
		}
		for_each_peer_device(peer_device, device) {
			if (peer_device->bitmap_index != -1 || !want_bitmap(peer_device))
				continue;

			err = allocate_bitmap_index(peer_device, nbc);
			if (err) {
				retcode = ERR_INVALID_REQUEST;
				goto force_diskless_dec;
			}
		}
	}

	/* Assign the local node id (if not assigned already) */
	nbc->md.node_id = resource->res_opts.node_id;

	if (resource->role[NOW] == R_PRIMARY && device->exposed_data_uuid &&
	    (device->exposed_data_uuid & ~UUID_PRIMARY) !=
	    (nbc->md.current_uuid & ~UUID_PRIMARY)) {
		int data_present = false;
		for_each_peer_device(peer_device, device) {
			if (peer_device->disk_state[NOW] == D_UP_TO_DATE)
				data_present = true;
		}
		if (!data_present) {
			drbd_err(device, "Can only attach to data with current UUID=%016llX\n",
				 (unsigned long long)device->exposed_data_uuid);
			retcode = ERR_DATA_NOT_CURRENT;
			goto force_diskless_dec;
		}
	}

	/* Since we are diskless, fix the activity log first... */
	if (drbd_check_al_size(device, new_disk_conf)) {
		retcode = ERR_NOMEM;
		goto force_diskless_dec;
	}

	/* Point of no return reached.
	 * Devices and memory are no longer released by error cleanup below.
	 * now device takes over responsibility, and the state engine should
	 * clean it up somewhere.  */
	D_ASSERT(device, device->ldev == NULL);
	device->ldev = nbc;
	nbc = NULL;
	new_disk_conf = NULL;

	for_each_peer_device(peer_device, device) {
		err = drbd_attach_peer_device(peer_device);
		if (err) {
			retcode = ERR_NOMEM;
			goto force_diskless_dec;
		}
	}

	mutex_unlock(&resource->conf_update);
	have_conf_update = false;

	lock_all_resources();
	retcode = drbd_resync_after_valid(device, device->ldev->disk_conf->resync_after);
	if (retcode != NO_ERROR) {
		unlock_all_resources();
		goto force_diskless_dec;
	}

	/* Reset the "barriers don't work" bits here, then force meta data to
	 * be written, to ensure we determine if barriers are supported. */
	if (device->ldev->disk_conf->md_flushes)
		clear_bit(MD_NO_FUA, &device->flags);
	else
		set_bit(MD_NO_FUA, &device->flags);

	drbd_resync_after_changed(device);
	drbd_bump_write_ordering(resource, device->ldev, WO_BIO_BARRIER);
	unlock_all_resources();

	/* Prevent shrinking of consistent devices ! */
	{
	unsigned long long nsz = drbd_new_dev_size(device, 0, device->ldev->disk_conf->disk_size, 0);
	unsigned long long eff = device->ldev->md.effective_size;
	if (drbd_md_test_flag(device->ldev, MDF_CONSISTENT) && nsz < eff) {
		if (nsz == device->ldev->disk_conf->disk_size) {
			drbd_warn(device, "truncating a consistent device during attach (%llu < %llu)\n", nsz, eff);
		} else {
			drbd_warn(device, "refusing to truncate a consistent device (%llu < %llu)\n", nsz, eff);
			drbd_msg_sprintf_info(adm_ctx.reply_skb,
				"To-be-attached device has last effective > current size, and is consistent\n"
				"(%llu > %llu sectors). Refusing to attach.", eff, nsz);
			retcode = ERR_IMPLICIT_SHRINK;
			goto force_diskless_dec;
		}
	}
	}

	if (drbd_md_test_flag(device->ldev, MDF_CRASHED_PRIMARY))
		set_bit(CRASHED_PRIMARY, &device->flags);
	else
		clear_bit(CRASHED_PRIMARY, &device->flags);

	if (drbd_md_test_flag(device->ldev, MDF_PRIMARY_IND) &&
	    !(resource->role[NOW] == R_PRIMARY && resource->susp_nod[NOW]) &&
	    !device->exposed_data_uuid && !test_bit(NEW_CUR_UUID, &device->flags))
		set_bit(CRASHED_PRIMARY, &device->flags);

	if (drbd_md_test_flag(device->ldev, MDF_PRIMARY_LOST_QUORUM))
		set_bit(PRIMARY_LOST_QUORUM, &device->flags);

	device->read_cnt = 0;
	device->writ_cnt = 0;

	drbd_reconsider_queue_parameters(device, device->ldev, NULL);

	/* If I am currently not R_PRIMARY,
	 * but meta data primary indicator is set,
	 * I just now recover from a hard crash,
	 * and have been R_PRIMARY before that crash.
	 *
	 * Now, if I had no connection before that crash
	 * (have been degraded R_PRIMARY), chances are that
	 * I won't find my peer now either.
	 *
	 * In that case, and _only_ in that case,
	 * we use the degr-wfc-timeout instead of the default,
	 * so we can automatically recover from a crash of a
	 * degraded but active "cluster" after a certain timeout.
	 */
	for_each_peer_device(peer_device, device) {
		clear_bit(USE_DEGR_WFC_T, &peer_device->flags);
		if (resource->role[NOW] != R_PRIMARY &&
		    drbd_md_test_flag(device->ldev, MDF_PRIMARY_IND) &&
		    !drbd_md_test_peer_flag(peer_device, MDF_PEER_CONNECTED))
			set_bit(USE_DEGR_WFC_T, &peer_device->flags);
	}

	dd = drbd_determine_dev_size(device, 0, 0, NULL);
	if (dd == DS_ERROR) {
		retcode = ERR_NOMEM_BITMAP;
		goto force_diskless_dec;
	} else if (dd == DS_GREW) {
		for_each_peer_device(peer_device, device)
			set_bit(RESYNC_AFTER_NEG, &peer_device->flags);
	}

	if (drbd_bitmap_io(device, &drbd_bm_read,
		"read from attaching", BM_LOCK_ALL,
		NULL)) {
		retcode = ERR_IO_MD_DISK;
		goto force_diskless_dec;
	}

	for_each_peer_device(peer_device, device) {
		if ((test_bit(CRASHED_PRIMARY, &device->flags) &&
		     drbd_md_test_flag(device->ldev, MDF_AL_DISABLED)) ||
		    drbd_md_test_peer_flag(peer_device, MDF_PEER_FULL_SYNC)) {
			drbd_info(peer_device, "Assuming that all blocks are out of sync "
				  "(aka FullSync)\n");
			if (drbd_bitmap_io(device, &drbd_bmio_set_n_write,
				"set_n_write from attaching", BM_LOCK_ALL,
				peer_device)) {
				retcode = ERR_IO_MD_DISK;
				goto force_diskless_dec;
			}
		}
	}

	drbd_try_suspend_al(device); /* IO is still suspended here... */

	rcu_read_lock();
	if (rcu_dereference(device->ldev->disk_conf)->al_updates)
		device->ldev->md.flags &= ~MDF_AL_DISABLED;
	else
		device->ldev->md.flags |= MDF_AL_DISABLED;
	rcu_read_unlock();

	/* change_disk_state uses disk_state_from_md(device); in case D_NEGOTIATING not
	   necessary, and falls back to a local state change */
	rv = stable_state_change(resource,
		change_disk_state(device, D_NEGOTIATING, CS_VERBOSE | CS_SERIALIZE, NULL));

	if (rv < SS_SUCCESS) {
		if (rv == SS_CW_FAILED_BY_PEER)
			drbd_msg_put_info(adm_ctx.reply_skb,
				"Probably this node is marked as intentional diskless on a peer");
		retcode = rv;
		goto force_diskless_dec;
	}

	device->device_conf.intentional_diskless = false; /* just in case... */

	mod_timer(&device->request_timer, jiffies + HZ);

	if (resource->role[NOW] == R_PRIMARY)
		device->ldev->md.current_uuid |= UUID_PRIMARY;
	else
		device->ldev->md.current_uuid &= ~UUID_PRIMARY;

	drbd_md_sync(device);

	drbd_kobject_uevent(device);
	put_ldev(device);
	mutex_unlock(&resource->adm_mutex);
	drbd_adm_finish(&adm_ctx, info, retcode);
	return 0;

 force_diskless_dec:
	put_ldev(device);
 force_diskless:
	change_disk_state(device, D_DISKLESS, CS_HARD, NULL);
 fail:
	mutex_unlock_cond(&resource->conf_update, &have_conf_update);
	drbd_backing_dev_free(device, nbc);
	mutex_unlock(&resource->adm_mutex);
	drbd_adm_finish(&adm_ctx, info, retcode);
	return 0;
}

static enum drbd_disk_state get_disk_state(struct drbd_device *device)
{
	struct drbd_resource *resource = device->resource;
	enum drbd_disk_state disk_state;

	spin_lock_irq(&resource->req_lock);
	disk_state = device->disk_state[NOW];
	spin_unlock_irq(&resource->req_lock);
	return disk_state;
}

static int adm_detach(struct drbd_device *device, int force, struct sk_buff *reply_skb)
{
	enum drbd_state_rv retcode;
	const char *err_str = NULL;
	int ret;

	if (force) {
		set_bit(FORCE_DETACH, &device->flags);
		change_disk_state(device, D_DETACHING, CS_HARD, NULL);
		retcode = SS_SUCCESS;
		goto out;
	}

	drbd_suspend_io(device, READ_AND_WRITE); /* so no-one is stuck in drbd_al_begin_io */
	retcode = stable_state_change(device->resource,
		change_disk_state(device, D_DETACHING,
			CS_VERBOSE | CS_WAIT_COMPLETE | CS_SERIALIZE, &err_str));
	/* D_DETACHING will transition to DISKLESS. */
	drbd_resume_io(device);
	ret = wait_event_interruptible(device->misc_wait,
			get_disk_state(device) != D_DETACHING);
	if (retcode >= SS_SUCCESS)
		drbd_cleanup_device(device);
	if (retcode == SS_IS_DISKLESS)
		retcode = SS_NOTHING_TO_DO;
	if (ret)
		retcode = ERR_INTR;
out:
	if (err_str) {
		drbd_msg_put_info(reply_skb, err_str);
		kfree(err_str);
	}
	return retcode;
}

/* Detaching the disk is a process in multiple stages.  First we need to lock
 * out application IO, in-flight IO, IO stuck in drbd_al_begin_io.
 * Then we transition to D_DISKLESS, and wait for put_ldev() to return all
 * internal references as well.
 * Only then we have finally detached. */
int drbd_adm_detach(struct sk_buff *skb, struct genl_info *info)
{
	struct drbd_config_context adm_ctx;
	enum drbd_ret_code retcode;
	struct detach_parms parms = { };
	int err;

	retcode = drbd_adm_prepare(&adm_ctx, skb, info, DRBD_ADM_NEED_MINOR);
	if (!adm_ctx.reply_skb)
		return retcode;

	if (info->attrs[DRBD_NLA_DETACH_PARMS]) {
		err = detach_parms_from_attrs(&parms, info);
		if (err) {
			retcode = ERR_MANDATORY_TAG;
			drbd_msg_put_info(adm_ctx.reply_skb, from_attrs_err_to_txt(err));
			goto out;
		}
	}

	mutex_lock(&adm_ctx.resource->adm_mutex);
	retcode = adm_detach(adm_ctx.device, parms.force_detach, adm_ctx.reply_skb);
	mutex_unlock(&adm_ctx.resource->adm_mutex);
out:
	drbd_adm_finish(&adm_ctx, info, retcode);
	return 0;
}

static bool conn_resync_running(struct drbd_connection *connection)
{
	struct drbd_peer_device *peer_device;
	bool rv = false;
	int vnr;

	rcu_read_lock();
	idr_for_each_entry(&connection->peer_devices, peer_device, vnr) {
		if (peer_device->repl_state[NOW] == L_SYNC_SOURCE ||
		    peer_device->repl_state[NOW] == L_SYNC_TARGET ||
		    peer_device->repl_state[NOW] == L_PAUSED_SYNC_S ||
		    peer_device->repl_state[NOW] == L_PAUSED_SYNC_T) {
			rv = true;
			break;
		}
	}
	rcu_read_unlock();

	return rv;
}

static bool conn_ov_running(struct drbd_connection *connection)
{
	struct drbd_peer_device *peer_device;
	bool rv = false;
	int vnr;

	rcu_read_lock();
	idr_for_each_entry(&connection->peer_devices, peer_device, vnr) {
		if (peer_device->repl_state[NOW] == L_VERIFY_S ||
		    peer_device->repl_state[NOW] == L_VERIFY_T) {
			rv = true;
			break;
		}
	}
	rcu_read_unlock();

	return rv;
}

static enum drbd_ret_code
_check_net_options(struct drbd_connection *connection, struct net_conf *old_net_conf, struct net_conf *new_net_conf)
{
	if (old_net_conf && connection->cstate[NOW] == C_CONNECTED && connection->agreed_pro_version < 100) {
		if (new_net_conf->wire_protocol != old_net_conf->wire_protocol)
			return ERR_NEED_APV_100;

		if (new_net_conf->two_primaries != old_net_conf->two_primaries)
			return ERR_NEED_APV_100;

		if (!new_net_conf->integrity_alg != !old_net_conf->integrity_alg)
			return ERR_NEED_APV_100;

		if (strcmp(new_net_conf->integrity_alg, old_net_conf->integrity_alg))
			return ERR_NEED_APV_100;
	}

	if (!new_net_conf->two_primaries &&
	    connection->resource->role[NOW] == R_PRIMARY &&
	    connection->peer_role[NOW] == R_PRIMARY)
		return ERR_NEED_ALLOW_TWO_PRI;

	if (new_net_conf->two_primaries &&
	    (new_net_conf->wire_protocol != DRBD_PROT_C))
		return ERR_NOT_PROTO_C;

	if (new_net_conf->wire_protocol == DRBD_PROT_A &&
	    new_net_conf->fencing_policy == FP_STONITH)
		return ERR_STONITH_AND_PROT_A;

	if (new_net_conf->on_congestion != OC_BLOCK &&
	    new_net_conf->wire_protocol != DRBD_PROT_A)
		return ERR_CONG_NOT_PROTO_A;

	return NO_ERROR;
}

static enum drbd_ret_code
check_net_options(struct drbd_connection *connection, struct net_conf *new_net_conf)
{
	enum drbd_ret_code rv;
	struct drbd_peer_device *peer_device;
	int i;

	rcu_read_lock();
	rv = _check_net_options(connection, rcu_dereference(connection->transport.net_conf), new_net_conf);
	rcu_read_unlock();

	/* connection->peer_devices protected by resource->conf_update here */
	idr_for_each_entry(&connection->peer_devices, peer_device, i) {
		struct drbd_device *device = peer_device->device;
		if (!device->bitmap) {
			device->bitmap = drbd_bm_alloc();
			if (!device->bitmap)
				return ERR_NOMEM;
		}
	}

	return rv;
}

struct crypto {
	struct crypto_ahash *verify_tfm;
	struct crypto_ahash *csums_tfm;
	struct crypto_shash *cram_hmac_tfm;
	struct crypto_ahash *integrity_tfm;
};

static int
alloc_shash(struct crypto_shash **tfm, char *tfm_name, int err_alg)
{
	if (!tfm_name[0])
		return NO_ERROR;

	*tfm = crypto_alloc_shash(tfm_name, 0, 0);
	if (IS_ERR(*tfm)) {
		*tfm = NULL;
		return err_alg;
	}

	return NO_ERROR;
}

static int
alloc_ahash(struct crypto_ahash **tfm, char *tfm_name, int err_alg)
{
	if (!tfm_name[0])
		return NO_ERROR;

	*tfm = crypto_alloc_ahash(tfm_name, 0, CRYPTO_ALG_ASYNC);
	if (IS_ERR(*tfm)) {
		*tfm = NULL;
		return err_alg;
	}

	return NO_ERROR;
}

static enum drbd_ret_code
alloc_crypto(struct crypto *crypto, struct net_conf *new_net_conf)
{
	char hmac_name[CRYPTO_MAX_ALG_NAME];
	enum drbd_ret_code rv;

	rv = alloc_ahash(&crypto->csums_tfm, new_net_conf->csums_alg,
			 ERR_CSUMS_ALG);
	if (rv != NO_ERROR)
		return rv;
	rv = alloc_ahash(&crypto->verify_tfm, new_net_conf->verify_alg,
			 ERR_VERIFY_ALG);
	if (rv != NO_ERROR)
		return rv;
	rv = alloc_ahash(&crypto->integrity_tfm, new_net_conf->integrity_alg,
			 ERR_INTEGRITY_ALG);
	if (rv != NO_ERROR)
		return rv;
	if (new_net_conf->cram_hmac_alg[0] != 0) {
		snprintf(hmac_name, CRYPTO_MAX_ALG_NAME, "hmac(%s)",
			 new_net_conf->cram_hmac_alg);

		rv = alloc_shash(&crypto->cram_hmac_tfm, hmac_name,
				 ERR_AUTH_ALG);
	}

	return rv;
}

static void free_crypto(struct crypto *crypto)
{
	crypto_free_shash(crypto->cram_hmac_tfm);
	crypto_free_ahash(crypto->integrity_tfm);
	crypto_free_ahash(crypto->csums_tfm);
	crypto_free_ahash(crypto->verify_tfm);
}

int drbd_adm_net_opts(struct sk_buff *skb, struct genl_info *info)
{
	struct drbd_config_context adm_ctx;
	enum drbd_ret_code retcode;
	struct drbd_connection *connection;
	struct net_conf *old_net_conf, *new_net_conf = NULL;
	int err;
	int ovr; /* online verify running */
	int rsr; /* re-sync running */
	struct crypto crypto = { };

	retcode = drbd_adm_prepare(&adm_ctx, skb, info, DRBD_ADM_NEED_CONNECTION);
	if (!adm_ctx.reply_skb)
		return retcode;

	connection = adm_ctx.connection;
	mutex_lock(&adm_ctx.resource->adm_mutex);

	new_net_conf = kzalloc(sizeof(struct net_conf), GFP_KERNEL);
	if (!new_net_conf) {
		retcode = ERR_NOMEM;
		goto out;
	}

	drbd_flush_workqueue(&connection->sender_work);

	mutex_lock(&connection->resource->conf_update);
	mutex_lock(&connection->mutex[DATA_STREAM]);
	old_net_conf = connection->transport.net_conf;

	if (!old_net_conf) {
		drbd_msg_put_info(adm_ctx.reply_skb, "net conf missing, try connect");
		retcode = ERR_INVALID_REQUEST;
		goto fail;
	}

	*new_net_conf = *old_net_conf;
	if (should_set_defaults(info))
		set_net_conf_defaults(new_net_conf);

	err = net_conf_from_attrs_for_change(new_net_conf, info);
	if (err && err != -ENOMSG) {
		retcode = ERR_MANDATORY_TAG;
		drbd_msg_put_info(adm_ctx.reply_skb, from_attrs_err_to_txt(err));
		goto fail;
	}

	retcode = check_net_options(connection, new_net_conf);
	if (retcode != NO_ERROR)
		goto fail;

	/* re-sync running */
	rsr = conn_resync_running(connection);
	if (rsr && strcmp(new_net_conf->csums_alg, old_net_conf->csums_alg)) {
		retcode = ERR_CSUMS_RESYNC_RUNNING;
		goto fail;
	}

	/* online verify running */
	ovr = conn_ov_running(connection);
	if (ovr && strcmp(new_net_conf->verify_alg, old_net_conf->verify_alg)) {
		retcode = ERR_VERIFY_RUNNING;
		goto fail;
	}

	retcode = alloc_crypto(&crypto, new_net_conf);
	if (retcode != NO_ERROR)
		goto fail;

	rcu_assign_pointer(connection->transport.net_conf, new_net_conf);
	connection->fencing_policy = new_net_conf->fencing_policy;

	if (!rsr) {
		crypto_free_ahash(connection->csums_tfm);
		connection->csums_tfm = crypto.csums_tfm;
		crypto.csums_tfm = NULL;
	}
	if (!ovr) {
		crypto_free_ahash(connection->verify_tfm);
		connection->verify_tfm = crypto.verify_tfm;
		crypto.verify_tfm = NULL;
	}

	crypto_free_ahash(connection->integrity_tfm);
	connection->integrity_tfm = crypto.integrity_tfm;
	if (connection->cstate[NOW] >= C_CONNECTED && connection->agreed_pro_version >= 100)
		/* Do this without trying to take connection->data.mutex again.  */
		__drbd_send_protocol(connection, P_PROTOCOL_UPDATE);

	crypto_free_shash(connection->cram_hmac_tfm);
	connection->cram_hmac_tfm = crypto.cram_hmac_tfm;

	mutex_unlock(&connection->mutex[DATA_STREAM]);
	mutex_unlock(&connection->resource->conf_update);
	synchronize_rcu();
	kfree(old_net_conf);

	if (connection->cstate[NOW] >= C_CONNECTED) {
		struct drbd_peer_device *peer_device;
		int vnr;

		idr_for_each_entry(&connection->peer_devices, peer_device, vnr)
			drbd_send_sync_param(peer_device);
	}

	goto out;

 fail:
	mutex_unlock(&connection->mutex[DATA_STREAM]);
	mutex_unlock(&connection->resource->conf_update);
	free_crypto(&crypto);
	kfree(new_net_conf);
 out:
	mutex_unlock(&adm_ctx.resource->adm_mutex);
	drbd_adm_finish(&adm_ctx, info, retcode);
	return 0;
}

static int adjust_resync_fifo(struct drbd_peer_device *peer_device,
			      struct peer_device_conf *conf,
			      struct fifo_buffer **pp_old_plan)
{
	struct fifo_buffer *old_plan, *new_plan = NULL;
	int fifo_size;

	fifo_size = (conf->c_plan_ahead * 10 * SLEEP_TIME) / HZ;

	old_plan = rcu_dereference_protected(peer_device->rs_plan_s,
			     lockdep_is_held(&peer_device->connection->resource->conf_update));
	if (!old_plan || fifo_size != old_plan->size) {
		new_plan = fifo_alloc(fifo_size);
		if (!new_plan) {
			drbd_err(peer_device, "kmalloc of fifo_buffer failed");
			return -ENOMEM;
		}
		rcu_assign_pointer(peer_device->rs_plan_s, new_plan);
		if (pp_old_plan)
			*pp_old_plan = old_plan;
	}

	return 0;
}

int drbd_adm_peer_device_opts(struct sk_buff *skb, struct genl_info *info)
{
	struct drbd_config_context adm_ctx;
	enum drbd_ret_code retcode;
	struct drbd_peer_device *peer_device;
	struct peer_device_conf *old_peer_device_conf, *new_peer_device_conf = NULL;
	struct fifo_buffer *old_plan = NULL;
	int err;

	retcode = drbd_adm_prepare(&adm_ctx, skb, info, DRBD_ADM_NEED_PEER_DEVICE);
	if (!adm_ctx.reply_skb)
		return retcode;

	peer_device = adm_ctx.peer_device;

	mutex_lock(&adm_ctx.resource->adm_mutex);
	mutex_lock(&adm_ctx.resource->conf_update);

	new_peer_device_conf = kzalloc(sizeof(struct peer_device_conf), GFP_KERNEL);
	if (!new_peer_device_conf)
		goto fail;

	old_peer_device_conf = peer_device->conf;
	*new_peer_device_conf = *old_peer_device_conf;
	if (should_set_defaults(info))
		set_peer_device_conf_defaults(new_peer_device_conf);

	err = peer_device_conf_from_attrs_for_change(new_peer_device_conf, info);
	if (err && err != -ENOMSG) {
		retcode = ERR_MANDATORY_TAG;
		drbd_msg_put_info(adm_ctx.reply_skb, from_attrs_err_to_txt(err));
		goto fail_ret_set;
	}

	if (!old_peer_device_conf->bitmap && new_peer_device_conf->bitmap &&
	    peer_device->bitmap_index == -1) {
		struct drbd_device *device = peer_device->device;
		if (get_ldev(device)) {
			err = allocate_bitmap_index(peer_device, device->ldev);
			put_ldev(device);
			if (err) {
				drbd_msg_put_info(adm_ctx.reply_skb,
						  "No bitmap slot available in meta-data");
				retcode = ERR_INVALID_REQUEST;
				goto fail_ret_set;
			}
			drbd_info(peer_device,
				  "Former intentional diskless peer got bitmap slot %d\n",
				  peer_device->bitmap_index);
			drbd_md_sync(device);
		}
	}

	if (!expect(peer_device, new_peer_device_conf->resync_rate >= 1))
		new_peer_device_conf->resync_rate = 1;

	if (new_peer_device_conf->c_plan_ahead > DRBD_C_PLAN_AHEAD_MAX)
		new_peer_device_conf->c_plan_ahead = DRBD_C_PLAN_AHEAD_MAX;

	err = adjust_resync_fifo(peer_device, new_peer_device_conf, &old_plan);
	if (err)
		goto fail;

	rcu_assign_pointer(peer_device->conf, new_peer_device_conf);

	synchronize_rcu();
	kfree(old_peer_device_conf);
	kfree(old_plan);

	if (0) {
fail:
		retcode = ERR_NOMEM;
fail_ret_set:
		kfree(new_peer_device_conf);
	}

	mutex_unlock(&adm_ctx.resource->conf_update);
	mutex_unlock(&adm_ctx.resource->adm_mutex);
	drbd_adm_finish(&adm_ctx, info, retcode);
	return 0;

}

int drbd_create_peer_device_default_config(struct drbd_peer_device *peer_device)
{
	struct peer_device_conf *conf;
	int err;

	conf = kzalloc(sizeof(*conf), GFP_KERNEL);
	if (!conf)
		return -ENOMEM;

	set_peer_device_conf_defaults(conf);
	err = adjust_resync_fifo(peer_device, conf, NULL);
	if (err)
		return err;

	peer_device->conf = conf;

	return 0;
}

static void connection_to_info(struct connection_info *info,
			       struct drbd_connection *connection)
{
	info->conn_connection_state = connection->cstate[NOW];
	info->conn_role = connection->peer_role[NOW];
}

static void peer_device_to_info(struct peer_device_info *info,
				struct drbd_peer_device *peer_device)
{
	info->peer_repl_state = peer_device->repl_state[NOW];
	info->peer_disk_state = peer_device->disk_state[NOW];
	info->peer_resync_susp_user = peer_device->resync_susp_user[NOW];
	info->peer_resync_susp_peer = peer_device->resync_susp_peer[NOW];
	info->peer_resync_susp_dependency = peer_device->resync_susp_dependency[NOW];
	info->peer_is_intentional_diskless = !want_bitmap(peer_device);
}

static bool is_resync_target_in_other_connection(struct drbd_peer_device *peer_device)
{
	struct drbd_device *device = peer_device->device;
	struct drbd_peer_device *p;

	for_each_peer_device(p, device) {
		if (p == peer_device)
			continue;

		if (p->repl_state[NOW] == L_SYNC_TARGET)
			return true;
	}

	return false;
}

static int adm_new_connection(struct drbd_connection **ret_conn,
		struct drbd_config_context *adm_ctx, struct genl_info *info)
{
	struct connection_info connection_info;
	enum drbd_notification_type flags;
	unsigned int peer_devices = 0;
	struct drbd_device *device;
	struct drbd_peer_device *peer_device;
	struct net_conf *old_net_conf, *new_net_conf = NULL;
	struct crypto crypto = { NULL, };
	struct drbd_connection *connection;
	enum drbd_ret_code retcode;
	int i, err;
	char *transport_name;
	struct drbd_transport_class *tr_class;

	*ret_conn = NULL;
	if (adm_ctx->connection) {
		drbd_err(adm_ctx->resource, "Connection for peer node id %d already exists\n",
			 adm_ctx->peer_node_id);
		return ERR_INVALID_REQUEST;
	}

	/* allocation not in the IO path, drbdsetup / netlink process context */
	new_net_conf = kzalloc(sizeof(*new_net_conf), GFP_KERNEL);
	if (!new_net_conf)
		return ERR_NOMEM;

	set_net_conf_defaults(new_net_conf);

	err = net_conf_from_attrs(new_net_conf, info);
	if (err) {
		retcode = ERR_MANDATORY_TAG;
		drbd_msg_put_info(adm_ctx->reply_skb, from_attrs_err_to_txt(err));
		goto fail;
	}

	transport_name = new_net_conf->transport_name[0] ? new_net_conf->transport_name : "tcp";
	tr_class = drbd_get_transport_class(transport_name);
	if (!tr_class) {
		retcode = ERR_CREATE_TRANSPORT;
		goto fail;
	}

	connection = drbd_create_connection(adm_ctx->resource, tr_class);
	if (!connection) {
		retcode = ERR_NOMEM;
		goto fail_put_transport;
	}
	connection->peer_node_id = adm_ctx->peer_node_id;
	/* transport class reference now owned by connection,
	 * prevent double cleanup. */
	tr_class = NULL;

	retcode = check_net_options(connection, new_net_conf);
	if (retcode != NO_ERROR)
		goto fail_free_connection;

	retcode = alloc_crypto(&crypto, new_net_conf);
	if (retcode != NO_ERROR)
		goto fail_free_connection;

	((char *)new_net_conf->shared_secret)[SHARED_SECRET_MAX-1] = 0;

	mutex_lock(&adm_ctx->resource->conf_update);
	idr_for_each_entry(&adm_ctx->resource->devices, device, i) {
		int id;

		retcode = ERR_NOMEM;
		peer_device = create_peer_device(device, connection);
		if (!peer_device)
			goto unlock_fail_free_connection;
		id = idr_alloc(&connection->peer_devices, peer_device,
			       device->vnr, device->vnr + 1, GFP_KERNEL);
		if (id < 0)
			goto unlock_fail_free_connection;
	}

	/* Set bitmap_index if it was allocated previously */
	idr_for_each_entry(&connection->peer_devices, peer_device, i) {
		unsigned int bitmap_index;

		device = peer_device->device;
		if (!get_ldev(device))
			continue;

		bitmap_index = device->ldev->md.peers[adm_ctx->peer_node_id].bitmap_index;
		if (bitmap_index != -1)
			peer_device->bitmap_index = bitmap_index;
		put_ldev(device);
	}

	idr_for_each_entry(&connection->peer_devices, peer_device, i) {
		if (get_ldev_if_state(peer_device->device, D_NEGOTIATING)) {
			err = drbd_attach_peer_device(peer_device);
			put_ldev(peer_device->device);
			if (err) {
				retcode = ERR_NOMEM;
				goto unlock_fail_free_connection;
			}
		}
		peer_device->send_cnt = 0;
		peer_device->recv_cnt = 0;
	}

	idr_for_each_entry(&connection->peer_devices, peer_device, i) {
		struct drbd_device *device = peer_device->device;

		peer_device->resync_susp_other_c[NOW] =
			is_resync_target_in_other_connection(peer_device);
		list_add_rcu(&peer_device->peer_devices, &device->peer_devices);
		kref_get(&connection->kref);
		kref_debug_get(&connection->kref_debug, 3);
		kref_get(&device->kref);
		kref_debug_get(&device->kref_debug, 1);
		peer_devices++;
		peer_device->node_id = connection->peer_node_id;
	}
	spin_lock_irq(&adm_ctx->resource->req_lock);
	list_add_tail_rcu(&connection->connections, &adm_ctx->resource->connections);
	spin_unlock_irq(&adm_ctx->resource->req_lock);

	old_net_conf = connection->transport.net_conf;
	if (old_net_conf) {
		retcode = ERR_NET_CONFIGURED;
		goto unlock_fail_free_connection;
	}
	rcu_assign_pointer(connection->transport.net_conf, new_net_conf);
	connection->fencing_policy = new_net_conf->fencing_policy;

	connection->cram_hmac_tfm = crypto.cram_hmac_tfm;
	connection->integrity_tfm = crypto.integrity_tfm;
	connection->csums_tfm = crypto.csums_tfm;
	connection->verify_tfm = crypto.verify_tfm;

	/* transferred ownership. prevent double cleanup. */
	new_net_conf = NULL;
	memset(&crypto, 0, sizeof(crypto));

	if (connection->peer_node_id > adm_ctx->resource->max_node_id)
		adm_ctx->resource->max_node_id = connection->peer_node_id;

	connection_to_info(&connection_info, connection);
	flags = (peer_devices--) ? NOTIFY_CONTINUES : 0;
	mutex_lock(&notification_mutex);
	notify_connection_state(NULL, 0, connection, &connection_info, NOTIFY_CREATE | flags);
	idr_for_each_entry(&connection->peer_devices, peer_device, i) {
		struct peer_device_info peer_device_info;

		peer_device_to_info(&peer_device_info, peer_device);
		flags = (peer_devices--) ? NOTIFY_CONTINUES : 0;
		notify_peer_device_state(NULL, 0, peer_device, &peer_device_info, NOTIFY_CREATE | flags);
	}
	mutex_unlock(&notification_mutex);

	mutex_unlock(&adm_ctx->resource->conf_update);

	drbd_debugfs_connection_add(connection); /* after ->net_conf was assigned */
	drbd_thread_start(&connection->sender);
	*ret_conn = connection;
	return NO_ERROR;

unlock_fail_free_connection:
	mutex_unlock(&adm_ctx->resource->conf_update);
fail_free_connection:
	drbd_unregister_connection(connection);
	synchronize_rcu();
	drbd_reclaim_connection(&connection->rcu);
fail_put_transport:
	drbd_put_transport_class(tr_class);
fail:
	free_crypto(&crypto);
	kfree(new_net_conf);

	return retcode;
}

static bool addr_eq_nla(const struct sockaddr_storage *addr, const int addr_len, const struct nlattr *nla)
{
	return	nla_len(nla) == addr_len && memcmp(nla_data(nla), addr, addr_len) == 0;
}

static enum drbd_ret_code
check_path_against_nla(const struct drbd_path *path,
		       const struct nlattr *my_addr, const struct nlattr *peer_addr)
{
	enum drbd_ret_code ret = NO_ERROR;

	if (addr_eq_nla(&path->my_addr, path->my_addr_len, my_addr))
		ret = ERR_LOCAL_ADDR;
	if (addr_eq_nla(&path->peer_addr, path->peer_addr_len, peer_addr))
		ret = (ret == ERR_LOCAL_ADDR ? ERR_LOCAL_AND_PEER_ADDR : ERR_PEER_ADDR);
	return ret;
}

static enum drbd_ret_code
check_path_usable(const struct drbd_config_context *adm_ctx,
		  const struct nlattr *my_addr, const struct nlattr *peer_addr)
{
	struct drbd_resource *resource;
	struct drbd_connection *connection;
	enum drbd_ret_code retcode;

	if (!(my_addr && peer_addr)) {
		drbd_msg_put_info(adm_ctx->reply_skb, "connection endpoint(s) missing");
		return ERR_INVALID_REQUEST;
	}

	for_each_resource_rcu(resource, &drbd_resources) {
		for_each_connection_rcu(connection, resource) {
			struct drbd_path *path;
			list_for_each_entry_rcu(path, &connection->transport.paths, list) {
				retcode = check_path_against_nla(path, my_addr, peer_addr);
				if (retcode == NO_ERROR)
					continue;
				/* Within the same resource, it is ok to use
				 * the same endpoint several times */
				if (retcode != ERR_LOCAL_AND_PEER_ADDR &&
				    resource == adm_ctx->resource)
					continue;
				return retcode;
			}
		}
	}
	return NO_ERROR;
}

static enum drbd_ret_code
adm_add_path(struct drbd_config_context *adm_ctx,  struct genl_info *info)
{
	struct drbd_transport *transport = &adm_ctx->connection->transport;
	struct nlattr *my_addr = NULL, *peer_addr = NULL;
	struct drbd_path *path;
	enum drbd_ret_code retcode;
	int err;

	/* parse and validate only */
	err = path_parms_from_attrs(NULL, info);
	if (err) {
		drbd_msg_put_info(adm_ctx->reply_skb, from_attrs_err_to_txt(err));
		return ERR_MANDATORY_TAG;
	}
	my_addr = nested_attr_tb[__nla_type(T_my_addr)];
	peer_addr = nested_attr_tb[__nla_type(T_peer_addr)];

	rcu_read_lock();
	retcode = check_path_usable(adm_ctx, my_addr, peer_addr);
	rcu_read_unlock();
	if (retcode != NO_ERROR)
		return retcode;

	path = kzalloc(transport->class->path_instance_size, GFP_KERNEL);
	if (!path)
		return ERR_NOMEM;

	path->my_addr_len = nla_len(my_addr);
	memcpy(&path->my_addr, nla_data(my_addr), path->my_addr_len);
	path->peer_addr_len = nla_len(peer_addr);
	memcpy(&path->peer_addr, nla_data(peer_addr), path->peer_addr_len);

	kref_init(&path->kref);

	err = transport->ops->add_path(transport, path);
	if (err) {
		kref_put(&path->kref, drbd_destroy_path);
		drbd_err(adm_ctx->connection, "add_path() failed with %d\n", err);
		drbd_msg_put_info(adm_ctx->reply_skb, "add_path on transport failed");
		return ERR_INVALID_REQUEST;
	}
	notify_path(adm_ctx->connection, path, NOTIFY_CREATE);
	return NO_ERROR;
}

int drbd_adm_connect(struct sk_buff *skb, struct genl_info *info)
{
	struct drbd_config_context adm_ctx;
	struct connect_parms parms = { 0, };
	struct drbd_peer_device *peer_device;
	struct drbd_connection *connection;
	enum drbd_ret_code retcode;
	enum drbd_conn_state cstate;
	int i, err;

	retcode = drbd_adm_prepare(&adm_ctx, skb, info, DRBD_ADM_NEED_CONNECTION);
	if (!adm_ctx.reply_skb)
		return retcode;

	connection = adm_ctx.connection;
	cstate = connection->cstate[NOW];
	if (cstate != C_STANDALONE) {
		retcode = ERR_NET_CONFIGURED;
		goto out;
	}

	if (first_path(connection) == NULL) {
		drbd_msg_put_info(adm_ctx.reply_skb, "connection endpoint(s) missing");
		retcode = ERR_INVALID_REQUEST;
		goto out;
	}

	if (info->attrs[DRBD_NLA_CONNECT_PARMS]) {
		err = connect_parms_from_attrs(&parms, info);
		if (err) {
			retcode = ERR_MANDATORY_TAG;
			drbd_msg_put_info(adm_ctx.reply_skb, from_attrs_err_to_txt(err));
			goto out;
		}
	}
	if (parms.discard_my_data) {
		if (adm_ctx.resource->role[NOW] == R_PRIMARY) {
			retcode = ERR_DISCARD_IMPOSSIBLE;
			goto out;
		}
		set_bit(CONN_DISCARD_MY_DATA, &connection->flags);
	}
	if (parms.tentative)
		set_bit(CONN_DRY_RUN, &connection->flags);

	/* Eventually allocate bitmap indexes for the peer_devices here */
	idr_for_each_entry(&connection->peer_devices, peer_device, i) {
		struct drbd_device *device;

		if (peer_device->bitmap_index != -1 || !want_bitmap(peer_device))
			continue;

		device = peer_device->device;
		if (!get_ldev(device))
			continue;

		err = allocate_bitmap_index(peer_device, device->ldev);
		put_ldev(device);
		if (err) {
			retcode = ERR_INVALID_REQUEST;
			goto out;
		}
		drbd_md_mark_dirty(device);
	}

	retcode = change_cstate(connection, C_UNCONNECTED, CS_VERBOSE);

out:
	drbd_adm_finish(&adm_ctx, info, retcode);
	return 0;
}

int drbd_adm_new_peer(struct sk_buff *skb, struct genl_info *info)
{
	struct drbd_config_context adm_ctx;
	struct drbd_connection *connection;
	enum drbd_ret_code retcode;

	retcode = drbd_adm_prepare(&adm_ctx, skb, info, DRBD_ADM_NEED_PEER_NODE);
	if (!adm_ctx.reply_skb)
		return retcode;

	mutex_lock(&adm_ctx.resource->adm_mutex);

	if (adm_ctx.connection) {
		retcode = ERR_INVALID_REQUEST;
		drbd_msg_put_info(adm_ctx.reply_skb, "peer connection already exists");
	} else {
		retcode = adm_new_connection(&connection, &adm_ctx, info);
	}

	mutex_unlock(&adm_ctx.resource->adm_mutex);
	drbd_adm_finish(&adm_ctx, info, retcode);
	return 0;
}

int drbd_adm_new_path(struct sk_buff *skb, struct genl_info *info)
{
	struct drbd_config_context adm_ctx;
	enum drbd_ret_code retcode;

	retcode = drbd_adm_prepare(&adm_ctx, skb, info, DRBD_ADM_NEED_CONNECTION);
	if (!adm_ctx.reply_skb)
		return retcode;

	/* remote transport endpoints need to be globaly unique */
	mutex_lock(&adm_ctx.resource->adm_mutex);

	retcode = adm_add_path(&adm_ctx, info);

	mutex_unlock(&adm_ctx.resource->adm_mutex);
	drbd_adm_finish(&adm_ctx, info, retcode);
	return 0;
}

static void reclaim_path(struct rcu_head *rp)
{
	struct drbd_path *path = container_of(rp, struct drbd_path, rcu);

	INIT_LIST_HEAD(&path->list);
	kref_put(&path->kref, drbd_destroy_path);
}

static enum drbd_ret_code
adm_del_path(struct drbd_config_context *adm_ctx,  struct genl_info *info)
{
	struct drbd_connection *connection = adm_ctx->connection;
	struct drbd_transport *transport = &connection->transport;
	struct nlattr *my_addr = NULL, *peer_addr = NULL;
	struct drbd_path *path;
	int nr_paths = 0;
	int err;

	/* parse and validate only */
	err = path_parms_from_attrs(NULL, info);
	if (err) {
		drbd_msg_put_info(adm_ctx->reply_skb, from_attrs_err_to_txt(err));
		return ERR_MANDATORY_TAG;
	}
	my_addr = nested_attr_tb[__nla_type(T_my_addr)];
	peer_addr = nested_attr_tb[__nla_type(T_peer_addr)];

	list_for_each_entry(path, &transport->paths, list)
		nr_paths++;

	if (nr_paths == 1 && connection->cstate[NOW] >= C_CONNECTING) {
		drbd_msg_put_info(adm_ctx->reply_skb,
				  "Can not delete last path, use disconnect first!");
		return ERR_INVALID_REQUEST;
	}

	err = -ENOENT;
	list_for_each_entry(path, &transport->paths, list) {
		if (!addr_eq_nla(&path->my_addr, path->my_addr_len, my_addr))
			continue;
		if (!addr_eq_nla(&path->peer_addr, path->peer_addr_len, peer_addr))
			continue;

		err = transport->ops->remove_path(transport, path);
		if (err)
			break;

		notify_path(connection, path, NOTIFY_DESTROY);
		/* Transport modules might use RCU on the path list. */
		call_rcu(&path->rcu, reclaim_path);

		return NO_ERROR;
	}

	drbd_err(connection, "del_path() failed with %d\n", err);
	drbd_msg_put_info(adm_ctx->reply_skb,
			  err == -ENOENT ? "no such path" : "del_path on transport failed");
	return ERR_INVALID_REQUEST;
}

int drbd_adm_del_path(struct sk_buff *skb, struct genl_info *info)
{
	struct drbd_config_context adm_ctx;
	enum drbd_ret_code retcode;

	retcode = drbd_adm_prepare(&adm_ctx, skb, info, DRBD_ADM_NEED_CONNECTION);
	if (!adm_ctx.reply_skb)
		return retcode;

	mutex_lock(&adm_ctx.resource->adm_mutex);

	retcode = adm_del_path(&adm_ctx, info);

	mutex_unlock(&adm_ctx.resource->adm_mutex);
	drbd_adm_finish(&adm_ctx, info, retcode);
	return 0;
}

int drbd_open_ro_count(struct drbd_resource *resource)
{
	struct drbd_device *device;
	int vnr, open_ro_cnt = 0;

	spin_lock_irq(&resource->req_lock);
	idr_for_each_entry(&resource->devices, device, vnr)
		open_ro_cnt += device->open_ro_cnt;
	spin_unlock_irq(&resource->req_lock);

	return open_ro_cnt;
}

static enum drbd_state_rv conn_try_disconnect(struct drbd_connection *connection, bool force,
					      struct sk_buff *reply_skb)
{
	struct drbd_resource *resource = connection->resource;
	enum drbd_conn_state cstate;
	enum drbd_state_rv rv;
	enum chg_state_flags flags = force ? CS_HARD : 0;
	const char *err_str = NULL;
	long t;

    repeat:
	rv = change_cstate_es(connection, C_DISCONNECTING, flags, &err_str);
	switch (rv) {
	case SS_CW_FAILED_BY_PEER:
		spin_lock_irq(&resource->req_lock);
		cstate = connection->cstate[NOW];
		spin_unlock_irq(&resource->req_lock);
		if (cstate < C_CONNECTED)
			goto repeat;
		break;
	case SS_NO_UP_TO_DATE_DISK:
		if (resource->role[NOW] == R_PRIMARY)
			break;
		/* Most probably udev opened it read-only. That might happen
		   if it was demoted very recently. Wait up to one second. */
		t = wait_event_interruptible_timeout(resource->state_wait,
						     drbd_open_ro_count(resource) == 0,
						     HZ);
		if (t <= 0)
			break;
		goto repeat;
	case SS_ALREADY_STANDALONE:
		rv = SS_SUCCESS;
		break;
	case SS_IS_DISKLESS:
	case SS_LOWER_THAN_OUTDATED:
		rv = change_cstate(connection, C_DISCONNECTING, CS_HARD);
		break;
	case SS_NO_QUORUM:
		if (!(flags & CS_VERBOSE)) {
			flags |= CS_VERBOSE;
			goto repeat;
		}
		break;
	default:;
		/* no special handling necessary */
	}

	if (rv >= SS_SUCCESS)
		wait_event_interruptible_timeout(resource->state_wait,
						 connection->cstate[NOW] == C_STANDALONE,
						 HZ);
	if (err_str) {
		drbd_msg_put_info(reply_skb, err_str);
		kfree(err_str);
	}

	return rv;
}

/* this cann only be called immediately after a successful
 * conn_try_disconnect, within the same resource->adm_mutex */
static void del_connection(struct drbd_connection *connection)
{
	struct drbd_resource *resource = connection->resource;
	struct drbd_peer_device *peer_device;
	enum drbd_state_rv rv2;
	int vnr;

	if (test_bit(C_UNREGISTERED, &connection->flags))
		return;

	/* No one else can reconfigure the network while I am here.
	 * The state handling only uses drbd_thread_stop_nowait(),
	 * we want to really wait here until the receiver is no more.
	 */
	drbd_thread_stop(&connection->receiver);

	/* Race breaker.  This additional state change request may be
	 * necessary, if this was a forced disconnect during a receiver
	 * restart.  We may have "killed" the receiver thread just
	 * after drbd_receiver() returned.  Typically, we should be
	 * C_STANDALONE already, now, and this becomes a no-op.
	 */
	rv2 = change_cstate(connection, C_STANDALONE, CS_VERBOSE | CS_HARD);
	if (rv2 < SS_SUCCESS)
		drbd_err(connection,
			"unexpected rv2=%d in del_connection()\n",
			rv2);
	/* Make sure the sender thread has actually stopped: state
	 * handling only does drbd_thread_stop_nowait().
	 */
	drbd_thread_stop(&connection->sender);

	drbd_unregister_connection(connection);

	/*
	 * Flush the resource work queue to make sure that no more
	 * events like state change notifications for this connection
	 * are queued: we want the "destroy" event to come last.
	 */
	drbd_flush_workqueue(&resource->work);

	mutex_lock(&notification_mutex);
	idr_for_each_entry(&connection->peer_devices, peer_device, vnr)
		notify_peer_device_state(NULL, 0, peer_device, NULL,
					 NOTIFY_DESTROY | NOTIFY_CONTINUES);
	notify_connection_state(NULL, 0, connection, NULL, NOTIFY_DESTROY);
	mutex_unlock(&notification_mutex);
	call_rcu(&connection->rcu, drbd_reclaim_connection);
}

static int adm_disconnect(struct sk_buff *skb, struct genl_info *info, bool destroy)
{
	struct drbd_config_context adm_ctx;
	struct disconnect_parms parms;
	struct drbd_connection *connection;
	enum drbd_state_rv rv;
	enum drbd_ret_code retcode;

	retcode = drbd_adm_prepare(&adm_ctx, skb, info, DRBD_ADM_NEED_CONNECTION);
	if (!adm_ctx.reply_skb)
		return retcode;

	memset(&parms, 0, sizeof(parms));
	if (info->attrs[DRBD_NLA_DISCONNECT_PARMS]) {
		int err = disconnect_parms_from_attrs(&parms, info);
		if (err) {
			retcode = ERR_MANDATORY_TAG;
			drbd_msg_put_info(adm_ctx.reply_skb, from_attrs_err_to_txt(err));
			goto fail;
		}
	}

	connection = adm_ctx.connection;
	mutex_lock(&adm_ctx.resource->adm_mutex);
	rv = conn_try_disconnect(connection, parms.force_disconnect, adm_ctx.reply_skb);
	if (rv >= SS_SUCCESS && destroy) {
		mutex_lock(&connection->resource->conf_update);
		del_connection(connection);
		mutex_unlock(&connection->resource->conf_update);
	}
	if (rv < SS_SUCCESS)
		retcode = rv;  /* FIXME: Type mismatch. */
	else
		retcode = NO_ERROR;
	mutex_unlock(&adm_ctx.resource->adm_mutex);
 fail:
	drbd_adm_finish(&adm_ctx, info, retcode);
	return 0;
}

int drbd_adm_disconnect(struct sk_buff *skb, struct genl_info *info)
{
	return adm_disconnect(skb, info, 0);
}

int drbd_adm_del_peer(struct sk_buff *skb, struct genl_info *info)
{
	return adm_disconnect(skb, info, 1);
}

void resync_after_online_grow(struct drbd_peer_device *peer_device)
{
	struct drbd_connection *connection = peer_device->connection;
	struct drbd_device *device = peer_device->device;
	bool sync_source = false;
	s32 peer_id;

	drbd_info(peer_device, "Resync of new storage after online grow\n");
	if (device->resource->role[NOW] != connection->peer_role[NOW])
		sync_source = (device->resource->role[NOW] == R_PRIMARY);
	else if (connection->agreed_pro_version < 111)
		sync_source = test_bit(RESOLVE_CONFLICTS,
				&peer_device->connection->transport.flags);
	else if (get_ldev(device)) {
		/* multiple or no primaries, proto new enough, resolve by node-id */
		s32 self_id = device->ldev->md.node_id;
		put_ldev(device);
		peer_id = peer_device->node_id;

		sync_source = self_id < peer_id ? 1 : 0;
	}

	if (!sync_source && connection->agreed_pro_version < 110) {
		stable_change_repl_state(peer_device, L_WF_SYNC_UUID,
					 CS_VERBOSE | CS_SERIALIZE);
		return;
	}
	drbd_start_resync(peer_device, sync_source ? L_SYNC_SOURCE : L_SYNC_TARGET);
}

sector_t drbd_local_max_size(struct drbd_device *device) __must_hold(local)
{
	struct drbd_backing_dev *tmp_bdev;
	sector_t s;

	tmp_bdev = kmalloc(sizeof(struct drbd_backing_dev), GFP_ATOMIC);
	if (!tmp_bdev)
		return 0;

	*tmp_bdev = *device->ldev;
	drbd_md_set_sector_offsets(device, tmp_bdev);
	s = drbd_get_max_capacity(tmp_bdev);
	kfree(tmp_bdev);

	return s;
}

int drbd_adm_resize(struct sk_buff *skb, struct genl_info *info)
{
	struct drbd_config_context adm_ctx;
	struct disk_conf *old_disk_conf, *new_disk_conf = NULL;
	struct resize_parms rs;
	struct drbd_device *device;
	enum drbd_ret_code retcode;
	enum determine_dev_size dd;
	bool change_al_layout = false;
	enum dds_flags ddsf;
	sector_t u_size;
	int err;
	struct drbd_peer_device *peer_device;
	bool resolve_by_node_id = true;
	bool has_up_to_date_primary;
	bool traditional_resize = false;
	sector_t local_max_size;

	retcode = drbd_adm_prepare(&adm_ctx, skb, info, DRBD_ADM_NEED_MINOR);
	if (!adm_ctx.reply_skb)
		return retcode;

	mutex_lock(&adm_ctx.resource->adm_mutex);
	device = adm_ctx.device;
	if (!get_ldev(device)) {
		retcode = ERR_NO_DISK;
		goto fail;
	}

	memset(&rs, 0, sizeof(struct resize_parms));
	rs.al_stripes = device->ldev->md.al_stripes;
	rs.al_stripe_size = device->ldev->md.al_stripe_size_4k * 4;
	if (info->attrs[DRBD_NLA_RESIZE_PARMS]) {
		err = resize_parms_from_attrs(&rs, info);
		if (err) {
			retcode = ERR_MANDATORY_TAG;
			drbd_msg_put_info(adm_ctx.reply_skb, from_attrs_err_to_txt(err));
			goto fail_ldev;
		}
	}

	device = adm_ctx.device;
	for_each_peer_device(peer_device, device) {
		if (peer_device->repl_state[NOW] > L_ESTABLISHED) {
			retcode = ERR_RESIZE_RESYNC;
			goto fail_ldev;
		}
	}


	local_max_size = drbd_local_max_size(device);
	if (rs.resize_size && local_max_size < (sector_t)rs.resize_size) {
		drbd_err(device, "requested %llu sectors, backend seems only able to support %llu\n",
			 (unsigned long long)(sector_t)rs.resize_size,
			 (unsigned long long)local_max_size);
		retcode = ERR_DISK_TOO_SMALL;
		goto fail_ldev;
	}

	/* Maybe I could serve as sync source myself? */
	has_up_to_date_primary =
		device->resource->role[NOW] == R_PRIMARY &&
		device->disk_state[NOW] == D_UP_TO_DATE;

	if (!has_up_to_date_primary) {
		for_each_peer_device(peer_device, device) {
			/* ignore unless connection is fully established */
			if (peer_device->repl_state[NOW] < L_ESTABLISHED)
				continue;
			if (peer_device->connection->agreed_pro_version < 111) {
				resolve_by_node_id = false;
				if (peer_device->connection->peer_role[NOW] == R_PRIMARY
				&&  peer_device->disk_state[NOW] == D_UP_TO_DATE) {
					has_up_to_date_primary = true;
					break;
				}
			}
		}
	}

	if (!has_up_to_date_primary && !resolve_by_node_id) {
		retcode = ERR_NO_PRIMARY;
		goto fail_ldev;
	}

	for_each_peer_device(peer_device, device) {
		struct drbd_connection *connection = peer_device->connection;
		if (rs.no_resync &&
		    connection->cstate[NOW] == C_CONNECTED &&
		    connection->agreed_pro_version < 93) {
			retcode = ERR_NEED_APV_93;
			goto fail_ldev;
		}
	}

	rcu_read_lock();
	u_size = rcu_dereference(device->ldev->disk_conf)->disk_size;
	rcu_read_unlock();
	if (u_size != (sector_t)rs.resize_size) {
		new_disk_conf = kmalloc(sizeof(struct disk_conf), GFP_KERNEL);
		if (!new_disk_conf) {
			retcode = ERR_NOMEM;
			goto fail_ldev;
		}
	}

	if (device->ldev->md.al_stripes != rs.al_stripes ||
	    device->ldev->md.al_stripe_size_4k != rs.al_stripe_size / 4) {
		u32 al_size_k = rs.al_stripes * rs.al_stripe_size;

		if (al_size_k > (16 * 1024 * 1024)) {
			retcode = ERR_MD_LAYOUT_TOO_BIG;
			goto fail_ldev;
		}

		if (al_size_k < (32768 >> 10)) {
			retcode = ERR_MD_LAYOUT_TOO_SMALL;
			goto fail_ldev;
		}

		/* Removed this pre-condition while merging from 8.4 to 9.0
		if (device->state.conn != C_CONNECTED && !rs.resize_force) {
			retcode = ERR_MD_LAYOUT_CONNECTED;
			goto fail_ldev;
		} */

		change_al_layout = true;
	}

	device->ldev->known_size = drbd_get_capacity(device->ldev->backing_bdev);

	if (new_disk_conf) {
		mutex_lock(&device->resource->conf_update);
		old_disk_conf = device->ldev->disk_conf;
		*new_disk_conf = *old_disk_conf;
		new_disk_conf->disk_size = (sector_t)rs.resize_size;
		rcu_assign_pointer(device->ldev->disk_conf, new_disk_conf);
		mutex_unlock(&device->resource->conf_update);
		synchronize_rcu();
		kfree(old_disk_conf);
		new_disk_conf = NULL;
	}

	ddsf = (rs.resize_force ? DDSF_ASSUME_UNCONNECTED_PEER_HAS_SPACE : 0)
		| (rs.no_resync ? DDSF_NO_RESYNC : 0);

	dd = change_cluster_wide_device_size(device, local_max_size, rs.resize_size, ddsf,
					     change_al_layout ? &rs : NULL);
	if (dd == DS_2PC_NOT_SUPPORTED) {
		traditional_resize = true;
		dd = drbd_determine_dev_size(device, 0, ddsf, change_al_layout ? &rs : NULL);
	}

	drbd_md_sync_if_dirty(device);
	put_ldev(device);
	if (dd == DS_ERROR) {
		retcode = ERR_NOMEM_BITMAP;
		goto fail;
	} else if (dd == DS_ERROR_SPACE_MD) {
		retcode = ERR_MD_LAYOUT_NO_FIT;
		goto fail;
	} else if (dd == DS_ERROR_SHRINK) {
		retcode = ERR_IMPLICIT_SHRINK;
		goto fail;
	} else if (dd == DS_2PC_ERR) {
		retcode = SS_INTERRUPTED;
		goto fail;
	}

	if (traditional_resize) {
		for_each_peer_device(peer_device, device) {
			if (peer_device->repl_state[NOW] == L_ESTABLISHED) {
				if (dd == DS_GREW)
					set_bit(RESIZE_PENDING, &peer_device->flags);
				drbd_send_uuids(peer_device, 0, 0);
				drbd_send_sizes(peer_device, rs.resize_size, ddsf);
			}
		}
	}

 fail:
	mutex_unlock(&adm_ctx.resource->adm_mutex);
	drbd_adm_finish(&adm_ctx, info, retcode);
	return 0;

 fail_ldev:
	put_ldev(device);
	kfree(new_disk_conf);
	goto fail;
}

int drbd_adm_resource_opts(struct sk_buff *skb, struct genl_info *info)
{
	struct drbd_config_context adm_ctx;
	enum drbd_ret_code retcode;
	struct res_opts res_opts;
	int err;

	retcode = drbd_adm_prepare(&adm_ctx, skb, info, DRBD_ADM_NEED_RESOURCE);
	if (!adm_ctx.reply_skb)
		return retcode;

	res_opts = adm_ctx.resource->res_opts;
	if (should_set_defaults(info))
		set_res_opts_defaults(&res_opts);

	err = res_opts_from_attrs_for_change(&res_opts, info);
	if (err && err != -ENOMSG) {
		retcode = ERR_MANDATORY_TAG;
		drbd_msg_put_info(adm_ctx.reply_skb, from_attrs_err_to_txt(err));
		goto fail;
	}

	mutex_lock(&adm_ctx.resource->adm_mutex);
	err = set_resource_options(adm_ctx.resource, &res_opts);
	if (err) {
		retcode = ERR_INVALID_REQUEST;
		if (err == -ENOMEM)
			retcode = ERR_NOMEM;
	}
	mutex_unlock(&adm_ctx.resource->adm_mutex);

fail:
	drbd_adm_finish(&adm_ctx, info, retcode);
	return 0;
}

static enum drbd_state_rv invalidate_resync(struct drbd_peer_device *peer_device)
{
	struct drbd_resource *resource = peer_device->connection->resource;
	enum drbd_state_rv rv;

	drbd_flush_workqueue(&peer_device->connection->sender_work);

	rv = change_repl_state(peer_device, L_STARTING_SYNC_T, CS_SERIALIZE);

	if (rv < SS_SUCCESS && rv != SS_NEED_CONNECTION)
		rv = stable_change_repl_state(peer_device, L_STARTING_SYNC_T,
			CS_VERBOSE | CS_SERIALIZE);

	wait_event_interruptible(resource->state_wait,
				 peer_device->repl_state[NOW] != L_STARTING_SYNC_T);

	return rv;
}

static enum drbd_state_rv invalidate_no_resync(struct drbd_device *device) __must_hold(local)
{
	struct drbd_resource *resource = device->resource;
	struct drbd_peer_device *peer_device;
	struct drbd_connection *connection;
	unsigned long irq_flags;
	enum drbd_state_rv rv;

	begin_state_change(resource, &irq_flags, CS_VERBOSE);
	for_each_connection(connection, resource) {
		peer_device = conn_peer_device(connection, device->vnr);
		if (peer_device->repl_state[NOW] >= L_ESTABLISHED) {
			abort_state_change(resource, &irq_flags);
			return SS_UNKNOWN_ERROR;
		}
	}
	__change_disk_state(device, D_INCONSISTENT);
	rv = end_state_change(resource, &irq_flags);

	if (rv >= SS_SUCCESS) {
		drbd_bitmap_io(device, &drbd_bmio_set_all_n_write,
			       "set_n_write from invalidate",
			       BM_LOCK_CLEAR | BM_LOCK_BULK,
			       NULL);
	}

	return rv;
}

int drbd_adm_invalidate(struct sk_buff *skb, struct genl_info *info)
{
	struct drbd_config_context adm_ctx;
	struct drbd_peer_device *sync_from_peer_device = NULL;
	struct drbd_resource *resource;
	struct drbd_device *device;
	int retcode = 0; /* enum drbd_ret_code rsp. enum drbd_state_rv */

	retcode = drbd_adm_prepare(&adm_ctx, skb, info, DRBD_ADM_NEED_MINOR);
	if (!adm_ctx.reply_skb)
		return retcode;

	device = adm_ctx.device;

	if (!get_ldev(device)) {
		retcode = ERR_NO_DISK;
		goto out_no_ldev;
	}

	resource = device->resource;

	mutex_lock(&resource->adm_mutex);

	if (info->attrs[DRBD_NLA_INVALIDATE_PARMS]) {
		struct invalidate_parms inv = {};
		int err;

		inv.sync_from_peer_node_id = -1;
		err = invalidate_parms_from_attrs(&inv, info);
		if (err) {
			retcode = ERR_MANDATORY_TAG;
			drbd_msg_put_info(adm_ctx.reply_skb, from_attrs_err_to_txt(err));
			goto out_no_resume;
		}

		if (inv.sync_from_peer_node_id != -1) {
			struct drbd_connection *connection =
				drbd_connection_by_node_id(resource, inv.sync_from_peer_node_id);
			sync_from_peer_device = conn_peer_device(connection, device->vnr);
		}
	}

	/* If there is still bitmap IO pending, probably because of a previous
	 * resync just being finished, wait for it before requesting a new resync.
	 * Also wait for its after_state_ch(). */
	drbd_suspend_io(device, READ_AND_WRITE);
	wait_event(device->misc_wait, !atomic_read(&device->pending_bitmap_work.n));

	if (sync_from_peer_device) {
		retcode = invalidate_resync(sync_from_peer_device);
	} else {
		int retry = 3;
		do {
			struct drbd_connection *connection;

			for_each_connection(connection, resource) {
				struct drbd_peer_device *peer_device;

				peer_device = conn_peer_device(connection, device->vnr);
				retcode = invalidate_resync(peer_device);
				if (retcode >= SS_SUCCESS)
					goto out;
			}
			if (retcode != SS_NEED_CONNECTION)
				break;

			retcode = invalidate_no_resync(device);
		} while (retcode == SS_UNKNOWN_ERROR && retry--);
	}

out:
	drbd_resume_io(device);
out_no_resume:
	mutex_unlock(&resource->adm_mutex);
	put_ldev(device);
out_no_ldev:
	drbd_adm_finish(&adm_ctx, info, retcode);
	return 0;
}

static int drbd_bmio_set_susp_al(struct drbd_device *device, struct drbd_peer_device *peer_device) __must_hold(local)
{
	int rv;

	rv = drbd_bmio_set_n_write(device, peer_device);
	drbd_try_suspend_al(device);
	return rv;
}

int drbd_adm_invalidate_peer(struct sk_buff *skb, struct genl_info *info)
{
	struct drbd_config_context adm_ctx;
	struct drbd_peer_device *peer_device;
	struct drbd_resource *resource;
	struct drbd_device *device;
	int retcode; /* enum drbd_ret_code rsp. enum drbd_state_rv */

	retcode = drbd_adm_prepare(&adm_ctx, skb, info, DRBD_ADM_NEED_PEER_DEVICE);
	if (!adm_ctx.reply_skb)
		return retcode;

	peer_device = adm_ctx.peer_device;
	device = peer_device->device;
	resource = device->resource;

	if (!get_ldev(device)) {
		retcode = ERR_NO_DISK;
		goto out;
	}

	mutex_lock(&resource->adm_mutex);

	drbd_suspend_io(device, READ_AND_WRITE);
	wait_event(device->misc_wait, !atomic_read(&device->pending_bitmap_work.n));
	drbd_flush_workqueue(&peer_device->connection->sender_work);
	retcode = stable_change_repl_state(peer_device, L_STARTING_SYNC_S, CS_SERIALIZE);

	if (retcode < SS_SUCCESS) {
		if (retcode == SS_NEED_CONNECTION && resource->role[NOW] == R_PRIMARY) {
			/* The peer will get a resync upon connect anyways.
			 * Just make that into a full resync. */
			retcode = change_peer_disk_state(peer_device, D_INCONSISTENT,
							 CS_VERBOSE | CS_WAIT_COMPLETE | CS_SERIALIZE);
			if (retcode >= SS_SUCCESS) {
				if (drbd_bitmap_io(adm_ctx.device, &drbd_bmio_set_susp_al,
						   "set_n_write from invalidate_peer",
						   BM_LOCK_CLEAR | BM_LOCK_BULK, peer_device))
					retcode = ERR_IO_MD_DISK;
			}
		} else
			retcode = stable_change_repl_state(peer_device, L_STARTING_SYNC_S,
							   CS_VERBOSE | CS_SERIALIZE);
	}
	drbd_resume_io(device);

	mutex_unlock(&resource->adm_mutex);
	put_ldev(device);
out:
	drbd_adm_finish(&adm_ctx, info, retcode);
	return 0;
}

int drbd_adm_pause_sync(struct sk_buff *skb, struct genl_info *info)
{
	struct drbd_config_context adm_ctx;
	struct drbd_peer_device *peer_device;
	enum drbd_ret_code retcode;

	retcode = drbd_adm_prepare(&adm_ctx, skb, info, DRBD_ADM_NEED_PEER_DEVICE);
	if (!adm_ctx.reply_skb)
		return retcode;

	mutex_lock(&adm_ctx.resource->adm_mutex);

	peer_device = adm_ctx.peer_device;
	if (change_resync_susp_user(peer_device, true,
			CS_VERBOSE | CS_WAIT_COMPLETE | CS_SERIALIZE) == SS_NOTHING_TO_DO)
		retcode = ERR_PAUSE_IS_SET;

	mutex_unlock(&adm_ctx.resource->adm_mutex);
	drbd_adm_finish(&adm_ctx, info, retcode);
	return 0;
}

int drbd_adm_resume_sync(struct sk_buff *skb, struct genl_info *info)
{
	struct drbd_config_context adm_ctx;
	struct drbd_peer_device *peer_device;
	enum drbd_ret_code retcode;

	retcode = drbd_adm_prepare(&adm_ctx, skb, info, DRBD_ADM_NEED_PEER_DEVICE);
	if (!adm_ctx.reply_skb)
		return retcode;

	mutex_lock(&adm_ctx.resource->adm_mutex);

	peer_device = adm_ctx.peer_device;
	if (change_resync_susp_user(peer_device, false,
			CS_VERBOSE | CS_WAIT_COMPLETE | CS_SERIALIZE) == SS_NOTHING_TO_DO) {

		if (peer_device->repl_state[NOW] == L_PAUSED_SYNC_S ||
		    peer_device->repl_state[NOW] == L_PAUSED_SYNC_T) {
			if (peer_device->resync_susp_dependency[NOW])
				retcode = ERR_PIC_AFTER_DEP;
			else if (peer_device->resync_susp_peer[NOW])
				retcode = ERR_PIC_PEER_DEP;
			else
				retcode = ERR_PAUSE_IS_CLEAR;
		} else {
			retcode = ERR_PAUSE_IS_CLEAR;
		}
	}

	mutex_unlock(&adm_ctx.resource->adm_mutex);
	drbd_adm_finish(&adm_ctx, info, retcode);
	return 0;
}

int drbd_adm_suspend_io(struct sk_buff *skb, struct genl_info *info)
{
	struct drbd_config_context adm_ctx;
	struct drbd_resource *resource;
	enum drbd_ret_code retcode;

	retcode = drbd_adm_prepare(&adm_ctx, skb, info, DRBD_ADM_NEED_MINOR);
	if (!adm_ctx.reply_skb)
		return retcode;
	resource = adm_ctx.device->resource;
	mutex_lock(&resource->adm_mutex);

	retcode = stable_state_change(resource,
		change_io_susp_user(resource, true,
			      CS_VERBOSE | CS_WAIT_COMPLETE | CS_SERIALIZE));

	mutex_unlock(&resource->adm_mutex);
	drbd_adm_finish(&adm_ctx, info, retcode);
	return 0;
}

int drbd_adm_resume_io(struct sk_buff *skb, struct genl_info *info)
{
	struct drbd_config_context adm_ctx;
	struct drbd_connection *connection;
	struct drbd_resource *resource;
	struct drbd_device *device;
	unsigned long irq_flags;
	int retcode; /* enum drbd_ret_code rsp. enum drbd_state_rv */

	retcode = drbd_adm_prepare(&adm_ctx, skb, info, DRBD_ADM_NEED_MINOR);
	if (!adm_ctx.reply_skb)
		return retcode;

	mutex_lock(&adm_ctx.resource->adm_mutex);
	device = adm_ctx.device;
	resource = device->resource;
	if (test_and_clear_bit(NEW_CUR_UUID, &device->flags))
		drbd_uuid_new_current(device, false);
	drbd_suspend_io(device, READ_AND_WRITE);
	begin_state_change(resource, &irq_flags, CS_VERBOSE | CS_WAIT_COMPLETE | CS_SERIALIZE);
	__change_io_susp_user(resource, false);
	__change_io_susp_no_data(resource, false);
	for_each_connection(connection, resource)
		__change_io_susp_fencing(connection, false);

	if (resource->res_opts.on_no_quorum == ONQ_SUSPEND_IO)
		__change_have_quorum(device, true);

	/* TODO: Throw away queued IO requests... */
	retcode = end_state_change(resource, &irq_flags);
	if (retcode == SS_SUCCESS) {
		struct drbd_peer_device *peer_device;

		for_each_peer_device(peer_device, device) {
			struct drbd_connection *connection = peer_device->connection;

			if (peer_device->repl_state[NOW] < L_ESTABLISHED)
				tl_clear(connection);
			if (device->disk_state[NOW] == D_DISKLESS ||
			    device->disk_state[NOW] == D_FAILED ||
			    device->disk_state[NOW] == D_DETACHING)
				tl_restart(connection, FAIL_FROZEN_DISK_IO);
		}
	}
	drbd_resume_io(device);
	mutex_unlock(&adm_ctx.resource->adm_mutex);
	drbd_adm_finish(&adm_ctx, info, retcode);
	return 0;
}

int drbd_adm_outdate(struct sk_buff *skb, struct genl_info *info)
{
	struct drbd_config_context adm_ctx;
	enum drbd_ret_code retcode;

	retcode = drbd_adm_prepare(&adm_ctx, skb, info, DRBD_ADM_NEED_MINOR);
	if (!adm_ctx.reply_skb)
		return retcode;
	mutex_lock(&adm_ctx.resource->adm_mutex);

	retcode = stable_state_change(adm_ctx.device->resource,
		change_disk_state(adm_ctx.device, D_OUTDATED,
				  CS_VERBOSE | CS_WAIT_COMPLETE | CS_SERIALIZE, NULL));

	mutex_unlock(&adm_ctx.resource->adm_mutex);
	drbd_adm_finish(&adm_ctx, info, retcode);
	return 0;
}

static int nla_put_drbd_cfg_context(struct sk_buff *skb,
				    struct drbd_resource *resource,
				    struct drbd_connection *connection,
				    struct drbd_device *device,
				    struct drbd_path *path)
{
	struct nlattr *nla;
	nla = nla_nest_start(skb, DRBD_NLA_CFG_CONTEXT);
	if (!nla)
		goto nla_put_failure;
	if (device)
		nla_put_u32(skb, T_ctx_volume, device->vnr);
	if (resource)
		nla_put_string(skb, T_ctx_resource_name, resource->name);
	if (connection) {
		nla_put_u32(skb, T_ctx_peer_node_id, connection->peer_node_id);
		rcu_read_lock();
		if (connection->transport.net_conf && connection->transport.net_conf->name)
			nla_put_string(skb, T_ctx_conn_name, connection->transport.net_conf->name);
		rcu_read_unlock();
	}
	if (path) {
		nla_put(skb, T_ctx_my_addr, path->my_addr_len, &path->my_addr);
		nla_put(skb, T_ctx_peer_addr, path->peer_addr_len, &path->peer_addr);
	}
	nla_nest_end(skb, nla);
	return 0;

nla_put_failure:
	if (nla)
		nla_nest_cancel(skb, nla);
	return -EMSGSIZE;
}

/*
 * The generic netlink dump callbacks are called outside the genl_lock(), so
 * they cannot use the simple attribute parsing code which uses global
 * attribute tables.
 */
static struct nlattr *find_cfg_context_attr(const struct nlmsghdr *nlh, int attr)
{
	const unsigned hdrlen = GENL_HDRLEN + GENL_MAGIC_FAMILY_HDRSZ;
	const int maxtype = ARRAY_SIZE(drbd_cfg_context_nl_policy) - 1;
	struct nlattr *nla;

	nla = nla_find(nlmsg_attrdata(nlh, hdrlen), nlmsg_attrlen(nlh, hdrlen),
		       DRBD_NLA_CFG_CONTEXT);
	if (!nla)
		return NULL;
	return drbd_nla_find_nested(maxtype, nla, __nla_type(attr));
}

static void resource_to_info(struct resource_info *, struct drbd_resource *);

int drbd_adm_dump_resources(struct sk_buff *skb, struct netlink_callback *cb)
{
	struct drbd_genlmsghdr *dh;
	struct drbd_resource *resource;
	struct resource_info resource_info;
	struct resource_statistics resource_statistics;
	int err;

	rcu_read_lock();
	if (cb->args[0]) {
		for_each_resource_rcu(resource, &drbd_resources)
			if (resource == (struct drbd_resource *)cb->args[0])
				goto found_resource;
		err = 0;  /* resource was probably deleted */
		goto out;
	}
	resource = list_entry(&drbd_resources,
			      struct drbd_resource, resources);

found_resource:
	list_for_each_entry_continue_rcu(resource, &drbd_resources, resources) {
		goto put_result;
	}
	err = 0;
	goto out;

put_result:
	dh = genlmsg_put(skb, NETLINK_CB_PORTID(cb->skb),
			cb->nlh->nlmsg_seq, &drbd_genl_family,
			NLM_F_MULTI, DRBD_ADM_GET_RESOURCES);
	err = -ENOMEM;
	if (!dh)
		goto out;
	dh->minor = -1U;
	dh->ret_code = NO_ERROR;
	err = nla_put_drbd_cfg_context(skb, resource, NULL, NULL, NULL);
	if (err)
		goto out;
	err = res_opts_to_skb(skb, &resource->res_opts, !capable(CAP_SYS_ADMIN));
	if (err)
		goto out;
	resource_to_info(&resource_info, resource);
	err = resource_info_to_skb(skb, &resource_info, !capable(CAP_SYS_ADMIN));
	if (err)
		goto out;
	resource_statistics.res_stat_write_ordering = resource->write_ordering;
	err = resource_statistics_to_skb(skb, &resource_statistics, !capable(CAP_SYS_ADMIN));
	if (err)
		goto out;
	cb->args[0] = (long)resource;
	genlmsg_end(skb, dh);
	err = 0;

out:
	rcu_read_unlock();
	if (err)
		return err;
	return skb->len;
}

static void device_to_statistics(struct device_statistics *s,
				 struct drbd_device *device)
{
	memset(s, 0, sizeof(*s));
	s->dev_upper_blocked = !may_inc_ap_bio(device);
	if (get_ldev(device)) {
		struct drbd_md *md = &device->ldev->md;
		u64 *history_uuids = (u64 *)s->history_uuids;
		struct request_queue *q;
		int n;

		spin_lock_irq(&md->uuid_lock);
		s->dev_current_uuid = md->current_uuid;
		BUILD_BUG_ON(sizeof(s->history_uuids) != sizeof(md->history_uuids));
		for (n = 0; n < ARRAY_SIZE(md->history_uuids); n++)
			history_uuids[n] = md->history_uuids[n];
		s->history_uuids_len = sizeof(s->history_uuids);
		spin_unlock_irq(&md->uuid_lock);

		s->dev_disk_flags = md->flags;
		q = bdev_get_queue(device->ldev->backing_bdev);
		s->dev_lower_blocked =
			bdi_congested(q->backing_dev_info,
				      (1 << WB_async_congested) |
				      (1 << WB_sync_congested));
		put_ldev(device);
	}
	s->dev_size = drbd_get_capacity(device->this_bdev);
	s->dev_read = device->read_cnt;
	s->dev_write = device->writ_cnt;
	s->dev_al_writes = device->al_writ_cnt;
	s->dev_bm_writes = device->bm_writ_cnt;
	s->dev_upper_pending = atomic_read(&device->ap_bio_cnt[READ]) +
		atomic_read(&device->ap_bio_cnt[WRITE]);
	s->dev_lower_pending = atomic_read(&device->local_cnt);
	s->dev_al_suspended = test_bit(AL_SUSPENDED, &device->flags);
	s->dev_exposed_data_uuid = device->exposed_data_uuid;
}

static int put_resource_in_arg0(struct netlink_callback *cb, int holder_nr)
{
	if (cb->args[0]) {
		struct drbd_resource *resource =
			(struct drbd_resource *)cb->args[0];
		kref_debug_put(&resource->kref_debug, holder_nr); /* , 6); , 7); */
		kref_put(&resource->kref, drbd_destroy_resource);
	}

	return 0;
}

int drbd_adm_dump_devices_done(struct netlink_callback *cb) {
	return put_resource_in_arg0(cb, 7);
}

int drbd_adm_dump_devices(struct sk_buff *skb, struct netlink_callback *cb)
{
	struct nlattr *resource_filter;
	struct drbd_resource *resource;
	struct drbd_device *uninitialized_var(device);
	int minor, err, retcode;
	struct drbd_genlmsghdr *dh;
	struct device_info device_info;
	struct device_statistics device_statistics;
	struct idr *idr_to_search;

	resource = (struct drbd_resource *)cb->args[0];

	rcu_read_lock();
	if (!cb->args[0] && !cb->args[1]) {
		resource_filter = find_cfg_context_attr(cb->nlh, T_ctx_resource_name);
		if (resource_filter) {
			retcode = ERR_RES_NOT_KNOWN;
			resource = drbd_find_resource(nla_data(resource_filter));
			if (!resource)
				goto put_result;
			kref_debug_get(&resource->kref_debug, 7);
			cb->args[0] = (long)resource;
		}
	}

	minor = cb->args[1];
	idr_to_search = resource ? &resource->devices : &drbd_devices;
	device = idr_get_next(idr_to_search, &minor);
	if (!device) {
		err = 0;
		goto out;
	}
	idr_for_each_entry_continue(idr_to_search, device, minor) {
		retcode = NO_ERROR;
		goto put_result;  /* only one iteration */
	}
	err = 0;
	goto out;  /* no more devices */

put_result:
	dh = genlmsg_put(skb, NETLINK_CB_PORTID(cb->skb),
			cb->nlh->nlmsg_seq, &drbd_genl_family,
			NLM_F_MULTI, DRBD_ADM_GET_DEVICES);
	err = -ENOMEM;
	if (!dh)
		goto out;
	dh->ret_code = retcode;
	dh->minor = -1U;
	if (retcode == NO_ERROR) {
		dh->minor = device->minor;
		err = nla_put_drbd_cfg_context(skb, device->resource, NULL, device, NULL);
		if (err)
			goto out;
		if (get_ldev(device)) {
			struct disk_conf *disk_conf =
				rcu_dereference(device->ldev->disk_conf);

			err = disk_conf_to_skb(skb, disk_conf, !capable(CAP_SYS_ADMIN));
			put_ldev(device);
			if (err)
				goto out;
		}
		err = device_conf_to_skb(skb, &device->device_conf, !capable(CAP_SYS_ADMIN));
		if (err)
			goto out;
		device_to_info(&device_info, device);
		err = device_info_to_skb(skb, &device_info, !capable(CAP_SYS_ADMIN));
		if (err)
			goto out;

		device_to_statistics(&device_statistics, device);
		err = device_statistics_to_skb(skb, &device_statistics, !capable(CAP_SYS_ADMIN));
		if (err)
			goto out;
		cb->args[1] = minor + 1;
	}
	genlmsg_end(skb, dh);
	err = 0;

out:
	rcu_read_unlock();
	if (err)
		return err;
	return skb->len;
}

int drbd_adm_dump_connections_done(struct netlink_callback *cb)
{
	return put_resource_in_arg0(cb, 6);
}

static int connection_paths_to_skb(struct sk_buff *skb, struct drbd_connection *connection)
{
	struct drbd_path *path;
	struct nlattr *tla = nla_nest_start(skb, DRBD_NLA_PATH_PARMS);
	if (!tla)
		goto nla_put_failure;

	/* array of such paths. */
	list_for_each_entry(path, &connection->transport.paths, list) {
		if (nla_put(skb, T_my_addr, path->my_addr_len, &path->my_addr))
			goto nla_put_failure;
		if (nla_put(skb, T_peer_addr, path->peer_addr_len, &path->peer_addr))
			goto nla_put_failure;
	}
	nla_nest_end(skb, tla);
	return 0;

nla_put_failure:
	if (tla)
		nla_nest_cancel(skb, tla);
	return -EMSGSIZE;
}

enum { SINGLE_RESOURCE, ITERATE_RESOURCES };

int drbd_adm_dump_connections(struct sk_buff *skb, struct netlink_callback *cb)
{
	struct nlattr *resource_filter;
	struct drbd_resource *resource = NULL, *next_resource;
	struct drbd_connection *uninitialized_var(connection);
	int err = 0, retcode;
	struct drbd_genlmsghdr *dh;
	struct connection_info connection_info;
	struct connection_statistics connection_statistics;

	rcu_read_lock();
	resource = (struct drbd_resource *)cb->args[0];
	if (!cb->args[0]) {
		resource_filter = find_cfg_context_attr(cb->nlh, T_ctx_resource_name);
		if (resource_filter) {
			retcode = ERR_RES_NOT_KNOWN;
			resource = drbd_find_resource(nla_data(resource_filter));
			if (!resource)
				goto put_result;
			kref_debug_get(&resource->kref_debug, 6);
			cb->args[0] = (long)resource;
			cb->args[1] = SINGLE_RESOURCE;
		}
	}
	if (!resource) {
		if (list_empty(&drbd_resources))
			goto out;
		resource = list_first_entry(&drbd_resources, struct drbd_resource, resources);
		kref_get(&resource->kref);
		kref_debug_get(&resource->kref_debug, 6);
		cb->args[0] = (long)resource;
		cb->args[1] = ITERATE_RESOURCES;
	}

    next_resource:
	rcu_read_unlock();
	mutex_lock(&resource->conf_update);
	rcu_read_lock();
	if (cb->args[2]) {
		for_each_connection_rcu(connection, resource)
			if (connection == (struct drbd_connection *)cb->args[2])
				goto found_connection;
		/* connection was probably deleted */
		goto no_more_connections;
	}
	connection = list_entry(&resource->connections, struct drbd_connection, connections);

found_connection:
	list_for_each_entry_continue_rcu(connection, &resource->connections, connections) {
		retcode = NO_ERROR;
		goto put_result;  /* only one iteration */
	}

no_more_connections:
	if (cb->args[1] == ITERATE_RESOURCES) {
		for_each_resource_rcu(next_resource, &drbd_resources) {
			if (next_resource == resource)
				goto found_resource;
		}
		/* resource was probably deleted */
	}
	goto out;

found_resource:
	list_for_each_entry_continue_rcu(next_resource, &drbd_resources, resources) {
		mutex_unlock(&resource->conf_update);
		kref_debug_put(&resource->kref_debug, 6);
		kref_put(&resource->kref, drbd_destroy_resource);
		resource = next_resource;
		kref_get(&resource->kref);
		kref_debug_get(&resource->kref_debug, 6);
		cb->args[0] = (long)resource;
		cb->args[2] = 0;
		goto next_resource;
	}
	goto out;  /* no more resources */

put_result:
	dh = genlmsg_put(skb, NETLINK_CB_PORTID(cb->skb),
			cb->nlh->nlmsg_seq, &drbd_genl_family,
			NLM_F_MULTI, DRBD_ADM_GET_CONNECTIONS);
	err = -ENOMEM;
	if (!dh)
		goto out;
	dh->ret_code = retcode;
	dh->minor = -1U;
	if (retcode == NO_ERROR) {
		struct net_conf *net_conf;

		err = nla_put_drbd_cfg_context(skb, resource, connection, NULL, NULL);
		if (err)
			goto out;
		net_conf = rcu_dereference(connection->transport.net_conf);
		if (net_conf) {
			err = net_conf_to_skb(skb, net_conf, !capable(CAP_SYS_ADMIN));
			if (err)
				goto out;
		}
		connection_to_info(&connection_info, connection);
		connection_paths_to_skb(skb, connection);
		err = connection_info_to_skb(skb, &connection_info, !capable(CAP_SYS_ADMIN));
		if (err)
			goto out;
		connection_statistics.conn_congested = test_bit(NET_CONGESTED, &connection->transport.flags);
		err = connection_statistics_to_skb(skb, &connection_statistics, !capable(CAP_SYS_ADMIN));
		if (err)
			goto out;
		cb->args[2] = (long)connection;
	}
	genlmsg_end(skb, dh);
	err = 0;

out:
	rcu_read_unlock();
	if (resource)
		mutex_unlock(&resource->conf_update);
	if (err)
		return err;
	return skb->len;
}

static void peer_device_to_statistics(struct peer_device_statistics *s,
				      struct drbd_peer_device *peer_device)
{
	struct drbd_device *device = peer_device->device;

	memset(s, 0, sizeof(*s));
	s->peer_dev_received = peer_device->recv_cnt;
	s->peer_dev_sent = peer_device->send_cnt;
	s->peer_dev_pending = atomic_read(&peer_device->ap_pending_cnt) +
			      atomic_read(&peer_device->rs_pending_cnt);
	s->peer_dev_unacked = atomic_read(&peer_device->unacked_cnt);
	s->peer_dev_out_of_sync = drbd_bm_total_weight(peer_device) << (BM_BLOCK_SHIFT - 9);
	s->peer_dev_resync_failed = peer_device->rs_failed << (BM_BLOCK_SHIFT - 9);
	if (get_ldev(device)) {
		struct drbd_md *md = &device->ldev->md;
		struct drbd_peer_md *peer_md = &md->peers[peer_device->node_id];

		spin_lock_irq(&md->uuid_lock);
		s->peer_dev_bitmap_uuid = peer_md->bitmap_uuid;
		spin_unlock_irq(&md->uuid_lock);
		s->peer_dev_flags = peer_md->flags;
		put_ldev(device);
	}
}

int drbd_adm_dump_peer_devices_done(struct netlink_callback *cb)
{
	return put_resource_in_arg0(cb, 9);
}

int drbd_adm_dump_peer_devices(struct sk_buff *skb, struct netlink_callback *cb)
{
	struct nlattr *resource_filter;
	struct drbd_resource *resource;
	struct drbd_device *uninitialized_var(device);
	struct drbd_peer_device *peer_device = NULL;
	int minor, err, retcode;
	struct drbd_genlmsghdr *dh;
	struct idr *idr_to_search;

	resource = (struct drbd_resource *)cb->args[0];

	rcu_read_lock();
	if (!cb->args[0] && !cb->args[1]) {
		resource_filter = find_cfg_context_attr(cb->nlh, T_ctx_resource_name);
		if (resource_filter) {
			retcode = ERR_RES_NOT_KNOWN;
			resource = drbd_find_resource(nla_data(resource_filter));
			if (!resource)
				goto put_result;
			kref_debug_get(&resource->kref_debug, 9);
		}
		cb->args[0] = (long)resource;
	}

	minor = cb->args[1];
	idr_to_search = resource ? &resource->devices : &drbd_devices;
	device = idr_find(idr_to_search, minor);
	if (!device) {
next_device:
		minor++;
		cb->args[2] = 0;
		device = idr_get_next(idr_to_search, &minor);
		if (!device) {
			err = 0;
			goto out;
		}
	}
	if (cb->args[2]) {
		for_each_peer_device_rcu(peer_device, device)
			if (peer_device == (struct drbd_peer_device *)cb->args[2])
				goto found_peer_device;
		/* peer device was probably deleted */
		goto next_device;
	}
	/* Make peer_device point to the list head (not the first entry). */
	peer_device = list_entry(&device->peer_devices, struct drbd_peer_device, peer_devices);

found_peer_device:
	list_for_each_entry_continue_rcu(peer_device, &device->peer_devices, peer_devices) {
		retcode = NO_ERROR;
		goto put_result;  /* only one iteration */
	}
	goto next_device;

put_result:
	dh = genlmsg_put(skb, NETLINK_CB_PORTID(cb->skb),
			cb->nlh->nlmsg_seq, &drbd_genl_family,
			NLM_F_MULTI, DRBD_ADM_GET_PEER_DEVICES);
	err = -ENOMEM;
	if (!dh)
		goto out;
	dh->ret_code = retcode;
	dh->minor = -1U;
	if (retcode == NO_ERROR) {
		struct peer_device_info peer_device_info;
		struct peer_device_statistics peer_device_statistics;
		struct peer_device_conf *peer_device_conf;

		dh->minor = minor;
		err = nla_put_drbd_cfg_context(skb, device->resource, peer_device->connection, device, NULL);
		if (err)
			goto out;
		peer_device_to_info(&peer_device_info, peer_device);
		err = peer_device_info_to_skb(skb, &peer_device_info, !capable(CAP_SYS_ADMIN));
		if (err)
			goto out;
		peer_device_to_statistics(&peer_device_statistics, peer_device);
		err = peer_device_statistics_to_skb(skb, &peer_device_statistics, !capable(CAP_SYS_ADMIN));
		if (err)
			goto out;
		peer_device_conf = rcu_dereference(peer_device->conf);
		if (peer_device_conf) {
			err = peer_device_conf_to_skb(skb, peer_device_conf, !capable(CAP_SYS_ADMIN));
			if (err)
				goto out;
		}

		cb->args[1] = minor;
		cb->args[2] = (long)peer_device;
	}
	genlmsg_end(skb, dh);
	err = 0;

out:
	rcu_read_unlock();
	if (err)
		return err;
	return skb->len;
}

int drbd_adm_get_timeout_type(struct sk_buff *skb, struct genl_info *info)
{
	struct drbd_config_context adm_ctx;
	struct drbd_peer_device *peer_device;
	enum drbd_ret_code retcode;
	struct timeout_parms tp;
	int err;

	retcode = drbd_adm_prepare(&adm_ctx, skb, info, DRBD_ADM_NEED_PEER_DEVICE);
	if (!adm_ctx.reply_skb)
		return retcode;
	peer_device = adm_ctx.peer_device;

	tp.timeout_type =
		peer_device->disk_state[NOW] == D_OUTDATED ? UT_PEER_OUTDATED :
		test_bit(USE_DEGR_WFC_T, &peer_device->flags) ? UT_DEGRADED :
		UT_DEFAULT;

	err = timeout_parms_to_priv_skb(adm_ctx.reply_skb, &tp);
	if (err) {
		nlmsg_free(adm_ctx.reply_skb);
		return err;
	}

	drbd_adm_finish(&adm_ctx, info, retcode);
	return 0;
}

int drbd_adm_start_ov(struct sk_buff *skb, struct genl_info *info)
{
	struct drbd_config_context adm_ctx;
	struct drbd_device *device;
	struct drbd_peer_device *peer_device;
	enum drbd_ret_code retcode;
	struct start_ov_parms parms;

	retcode = drbd_adm_prepare(&adm_ctx, skb, info, DRBD_ADM_NEED_PEER_DEVICE);
	if (!adm_ctx.reply_skb)
		return retcode;

	peer_device = adm_ctx.peer_device;
	device = peer_device->device;

	/* resume from last known position, if possible */
	parms.ov_start_sector = peer_device->ov_start_sector;
	parms.ov_stop_sector = ULLONG_MAX;
	if (info->attrs[DRBD_NLA_START_OV_PARMS]) {
		int err = start_ov_parms_from_attrs(&parms, info);
		if (err) {
			retcode = ERR_MANDATORY_TAG;
			drbd_msg_put_info(adm_ctx.reply_skb, from_attrs_err_to_txt(err));
			goto out;
		}
	}
	mutex_lock(&adm_ctx.resource->adm_mutex);

	/* w_make_ov_request expects position to be aligned */
	peer_device->ov_start_sector = parms.ov_start_sector & ~(BM_SECT_PER_BIT-1);
	peer_device->ov_stop_sector = parms.ov_stop_sector;

	/* If there is still bitmap IO pending, e.g. previous resync or verify
	 * just being finished, wait for it before requesting a new resync. */
	drbd_suspend_io(device, READ_AND_WRITE);
	wait_event(device->misc_wait, !atomic_read(&device->pending_bitmap_work.n));
	retcode = stable_change_repl_state(peer_device,
		L_VERIFY_S, CS_VERBOSE | CS_WAIT_COMPLETE | CS_SERIALIZE);
	drbd_resume_io(device);

	mutex_unlock(&adm_ctx.resource->adm_mutex);
out:
	drbd_adm_finish(&adm_ctx, info, retcode);
	return 0;
}

static bool should_skip_initial_sync(struct drbd_peer_device *peer_device)
{
	return peer_device->repl_state[NOW] == L_ESTABLISHED &&
	       peer_device->connection->agreed_pro_version >= 90 &&
	       drbd_current_uuid(peer_device->device) == UUID_JUST_CREATED;
}

int drbd_adm_new_c_uuid(struct sk_buff *skb, struct genl_info *info)
{
	struct drbd_config_context adm_ctx;
	struct drbd_device *device;
	struct drbd_peer_device *peer_device;
	enum drbd_ret_code retcode;
	int err;
	struct new_c_uuid_parms args;
	u64 nodes = 0, diskfull = 0;

	retcode = drbd_adm_prepare(&adm_ctx, skb, info, DRBD_ADM_NEED_MINOR);
	if (!adm_ctx.reply_skb)
		return retcode;

	device = adm_ctx.device;
	memset(&args, 0, sizeof(args));
	if (info->attrs[DRBD_NLA_NEW_C_UUID_PARMS]) {
		err = new_c_uuid_parms_from_attrs(&args, info);
		if (err) {
			retcode = ERR_MANDATORY_TAG;
			drbd_msg_put_info(adm_ctx.reply_skb, from_attrs_err_to_txt(err));
			goto out_nolock;
		}
	}

	mutex_lock(&adm_ctx.resource->adm_mutex);
	down(&device->resource->state_sem);

	if (!get_ldev(device)) {
		retcode = ERR_NO_DISK;
		goto out;
	}

	/* this is "skip initial sync", assume to be clean */
	for_each_peer_device(peer_device, device) {
		if (args.clear_bm && should_skip_initial_sync(peer_device)) {
			if (peer_device->disk_state[NOW] >= D_INCONSISTENT) {
				drbd_info(peer_device, "Preparing to skip initial sync\n");
				diskfull |= NODE_MASK(peer_device->node_id);
			}
			nodes |= NODE_MASK(peer_device->node_id);
		} else if (peer_device->repl_state[NOW] != L_OFF) {
			retcode = ERR_CONNECTED;
			goto out_dec;
		}
	}

	for_each_peer_device(peer_device, device)
		drbd_uuid_set_bitmap(peer_device, 0); /* Rotate UI_BITMAP to History 1, etc... */
	drbd_uuid_new_current_by_user(device); /* New current, previous to UI_BITMAP */

	if (args.clear_bm) {
		unsigned long irq_flags;

		err = drbd_bitmap_io(device, &drbd_bmio_clear_all_n_write,
			"clear_n_write from new_c_uuid", BM_LOCK_ALL, NULL);
		if (err) {
			drbd_err(device, "Writing bitmap failed with %d\n",err);
			retcode = ERR_IO_MD_DISK;
		}
		for_each_peer_device(peer_device, device) {
			if (NODE_MASK(peer_device->node_id) & nodes) {
				if (NODE_MASK(peer_device->node_id) & diskfull)
					drbd_send_uuids(peer_device, UUID_FLAG_SKIP_INITIAL_SYNC, 0);
				_drbd_uuid_set_bitmap(peer_device, 0);
				drbd_print_uuids(peer_device, "cleared bitmap UUID");
			}
		}
		begin_state_change(device->resource, &irq_flags, CS_VERBOSE);
		__change_disk_state(device, D_UP_TO_DATE);
		for_each_peer_device(peer_device, device) {
			if (NODE_MASK(peer_device->node_id) & diskfull)
				__change_peer_disk_state(peer_device, D_UP_TO_DATE);
		}
		end_state_change(device->resource, &irq_flags);
	}

	drbd_md_sync_if_dirty(device);
out_dec:
	put_ldev(device);
out:
	up(&device->resource->state_sem);
out_nolock:
	mutex_unlock(&adm_ctx.resource->adm_mutex);
	drbd_adm_finish(&adm_ctx, info, retcode);
	return 0;
}

static enum drbd_ret_code
drbd_check_resource_name(struct drbd_config_context *adm_ctx)
{
	const char *name = adm_ctx->resource_name;
	if (!name || !name[0]) {
		drbd_msg_put_info(adm_ctx->reply_skb, "resource name missing");
		return ERR_MANDATORY_TAG;
	}
	/* As we want to use these in sysfs/configfs/debugfs,
	 * we must not allow slashes. */
	if (strchr(name, '/')) {
		drbd_msg_put_info(adm_ctx->reply_skb, "invalid resource name");
		return ERR_INVALID_REQUEST;
	}
	return NO_ERROR;
}

static void resource_to_info(struct resource_info *info,
			     struct drbd_resource *resource)
{
	info->res_role = resource->role[NOW];
	info->res_susp = resource->susp[NOW];
	info->res_susp_nod = resource->susp_nod[NOW];
	info->res_susp_fen = is_suspended_fen(resource, NOW);
	info->res_susp_quorum = is_suspended_quorum(resource, NOW);
}

int drbd_adm_new_resource(struct sk_buff *skb, struct genl_info *info)
{
	struct drbd_config_context adm_ctx;
	struct drbd_resource *resource;
	enum drbd_ret_code retcode;
	struct res_opts res_opts;
	int err;

	mutex_lock(&resources_mutex);
	retcode = drbd_adm_prepare(&adm_ctx, skb, info, 0);
	if (!adm_ctx.reply_skb) {
		mutex_unlock(&resources_mutex);
		return retcode;
	}

	set_res_opts_defaults(&res_opts);
	err = res_opts_from_attrs(&res_opts, info);
	if (err) {
		retcode = ERR_MANDATORY_TAG;
		drbd_msg_put_info(adm_ctx.reply_skb, from_attrs_err_to_txt(err));
		goto out;
	}

	retcode = drbd_check_resource_name(&adm_ctx);
	if (retcode != NO_ERROR)
		goto out;

	if (adm_ctx.resource)
		goto out;

	if (res_opts.node_id >= DRBD_NODE_ID_MAX) {
		pr_err("drbd: invalid node id (%d)\n", res_opts.node_id);
		retcode = ERR_INVALID_REQUEST;
		goto out;
	}

	if (!try_module_get(THIS_MODULE)) {
		pr_err("drbd: Could not get a module reference\n");
		retcode = ERR_INVALID_REQUEST;
		goto out;
	}

	resource = drbd_create_resource(adm_ctx.resource_name, &res_opts);
	mutex_unlock(&resources_mutex);

	if (resource) {
		struct resource_info resource_info;

		mutex_lock(&notification_mutex);
		resource_to_info(&resource_info, resource);
		notify_resource_state(NULL, 0, resource, &resource_info, NOTIFY_CREATE);
		mutex_unlock(&notification_mutex);
	} else {
		module_put(THIS_MODULE);
		retcode = ERR_NOMEM;
	}
	goto out_no_unlock;
out:
	mutex_unlock(&resources_mutex);
out_no_unlock:
	drbd_adm_finish(&adm_ctx, info, retcode);
	return 0;
}

void device_to_info(struct device_info *info,
			   struct drbd_device *device)
{
	info->dev_disk_state = device->disk_state[NOW];
	info->is_intentional_diskless = device->device_conf.intentional_diskless;
	info->dev_has_quorum = device->have_quorum[NOW];
}

int drbd_adm_new_minor(struct sk_buff *skb, struct genl_info *info)
{
	struct drbd_config_context adm_ctx;
	struct drbd_genlmsghdr *dh = info->userhdr;
	struct device_conf device_conf;
	struct drbd_resource *resource;
	struct drbd_device *device;
	enum drbd_ret_code retcode;
	int err;

	retcode = drbd_adm_prepare(&adm_ctx, skb, info, DRBD_ADM_NEED_RESOURCE);
	if (!adm_ctx.reply_skb)
		return retcode;

	set_device_conf_defaults(&device_conf);
	err = device_conf_from_attrs(&device_conf, info);
	if (err && err != -ENOMSG) {
		retcode = ERR_MANDATORY_TAG;
		drbd_msg_put_info(adm_ctx.reply_skb, from_attrs_err_to_txt(err));
		goto out;
	}

	if (dh->minor > MINORMASK) {
		drbd_msg_put_info(adm_ctx.reply_skb, "requested minor out of range");
		retcode = ERR_INVALID_REQUEST;
		goto out;
	}
	if (adm_ctx.volume > DRBD_VOLUME_MAX) {
		drbd_msg_put_info(adm_ctx.reply_skb, "requested volume id out of range");
		retcode = ERR_INVALID_REQUEST;
		goto out;
	}

	if (adm_ctx.device)
		goto out;

	resource = adm_ctx.resource;
	mutex_lock(&resource->conf_update);
	for(;;) {
		retcode = drbd_create_device(&adm_ctx, dh->minor, &device_conf, &device);
		if (retcode != ERR_NOMEM ||
		    schedule_timeout_interruptible(HZ / 10))
			break;
		/* Keep retrying until the memory allocations eventually succeed. */
	}
	if (retcode == NO_ERROR) {
		struct drbd_peer_device *peer_device;
		struct device_info info;
		unsigned int peer_devices = 0;
		enum drbd_notification_type flags;

		for_each_peer_device(peer_device, device)
			peer_devices++;

		device_to_info(&info, device);
		mutex_lock(&notification_mutex);
		flags = (peer_devices--) ? NOTIFY_CONTINUES : 0;
		notify_device_state(NULL, 0, device, &info, NOTIFY_CREATE | flags);
		for_each_peer_device(peer_device, device) {
			struct peer_device_info peer_device_info;

			peer_device_to_info(&peer_device_info, peer_device);
			flags = (peer_devices--) ? NOTIFY_CONTINUES : 0;
			notify_peer_device_state(NULL, 0, peer_device, &peer_device_info,
						 NOTIFY_CREATE | flags);
		}
		mutex_unlock(&notification_mutex);
	}
	mutex_unlock(&resource->conf_update);
out:
	drbd_adm_finish(&adm_ctx, info, retcode);
	return 0;
}

static enum drbd_ret_code adm_del_minor(struct drbd_device *device)
{
	struct drbd_resource *resource = device->resource;
	struct drbd_peer_device *peer_device;
	enum drbd_ret_code ret;
	u64 im;

	if (test_bit(UNREGISTERED, &device->flags))
		return ERR_MINOR_INVALID;

	spin_lock_irq(&resource->req_lock);
	if (device->disk_state[NOW] == D_DISKLESS) {
		set_bit(UNREGISTERED, &device->flags);
		ret = NO_ERROR;
	} else {
		ret = ERR_MINOR_CONFIGURED;
	}
	spin_unlock_irq(&resource->req_lock);

	if (ret != NO_ERROR)
		return ret;

	for_each_peer_device_ref(peer_device, im, device)
		stable_change_repl_state(peer_device, L_OFF,
					 CS_VERBOSE | CS_WAIT_COMPLETE);

	/*
	 * Flush the resource work queue to make sure that no more events like
	 * state change notifications for this device are queued: we want the
	 * "destroy" event to come last.
	 */
	drbd_flush_workqueue(&resource->work);

	drbd_unregister_device(device);

	mutex_lock(&notification_mutex);
	for_each_peer_device_ref(peer_device, im, device)
		notify_peer_device_state(NULL, 0, peer_device, NULL,
					 NOTIFY_DESTROY | NOTIFY_CONTINUES);
	notify_device_state(NULL, 0, device, NULL, NOTIFY_DESTROY);
	mutex_unlock(&notification_mutex);

	if (device->open_ro_cnt == 0 && device->open_rw_cnt == 0 &&
	    !test_and_set_bit(DESTROYING_DEV, &device->flags))
		call_rcu(&device->rcu, drbd_reclaim_device);

	return ret;
}

int drbd_adm_del_minor(struct sk_buff *skb, struct genl_info *info)
{
	struct drbd_config_context adm_ctx;
	enum drbd_ret_code retcode;

	retcode = drbd_adm_prepare(&adm_ctx, skb, info, DRBD_ADM_NEED_MINOR);
	if (!adm_ctx.reply_skb)
		return retcode;

	mutex_lock(&adm_ctx.resource->adm_mutex);
	retcode = adm_del_minor(adm_ctx.device);
	mutex_unlock(&adm_ctx.resource->adm_mutex);

	drbd_adm_finish(&adm_ctx, info, retcode);
	return 0;
}

static int adm_del_resource(struct drbd_resource *resource)
{
	int err;

	/*
	 * Flush the resource work queue to make sure that no more events like
	 * state change notifications are queued: we want the "destroy" event
	 * to come last.
	 */
	drbd_flush_workqueue(&resource->work);

	mutex_lock(&resources_mutex);
	err = ERR_RES_NOT_KNOWN;
	if (test_bit(R_UNREGISTERED, &resource->flags))
		goto out;
	err = ERR_NET_CONFIGURED;
	if (!list_empty(&resource->connections))
		goto out;
	err = ERR_RES_IN_USE;
	if (!idr_is_empty(&resource->devices))
		goto out;

	set_bit(R_UNREGISTERED, &resource->flags);
	list_del_rcu(&resource->resources);
	drbd_debugfs_resource_cleanup(resource);
	mutex_unlock(&resources_mutex);

	del_timer_sync(&resource->queued_twopc_timer);
	del_timer_sync(&resource->twopc_timer);
	del_timer_sync(&resource->peer_ack_timer);
	del_timer_sync(&resource->repost_up_to_date_timer);
	call_rcu(&resource->rcu, drbd_reclaim_resource);

	mutex_lock(&notification_mutex);
	notify_resource_state(NULL, 0, resource, NULL, NOTIFY_DESTROY);
	mutex_unlock(&notification_mutex);

	/* When the last resource was removed do an explicit synchronize RCU.
	   Without this a immediately following rmmod would fail, since the
	   resource's worker thread still has a reference count to the module. */
	if (list_empty(&drbd_resources))
		synchronize_rcu();
	return NO_ERROR;
out:
	mutex_unlock(&resources_mutex);
	return err;
}

int drbd_adm_down(struct sk_buff *skb, struct genl_info *info)
{
	struct drbd_config_context adm_ctx;
	struct drbd_resource *resource;
	struct drbd_connection *connection;
	struct drbd_device *device;
	int retcode; /* enum drbd_ret_code rsp. enum drbd_state_rv */
	enum drbd_ret_code ret;
	int i;
	u64 im;

	retcode = drbd_adm_prepare(&adm_ctx, skb, info,
			DRBD_ADM_NEED_RESOURCE | DRBD_ADM_IGNORE_VERSION);
	if (!adm_ctx.reply_skb)
		return retcode;

	resource = adm_ctx.resource;
	mutex_lock(&resource->adm_mutex);
	set_bit(DOWN_IN_PROGRESS, &resource->flags);
	/* demote */
	retcode = drbd_set_role(resource, R_SECONDARY, false, adm_ctx.reply_skb);
	if (retcode < SS_SUCCESS) {
		drbd_msg_put_info(adm_ctx.reply_skb, "failed to demote");
		goto out;
	}

	for_each_connection_ref(connection, im, resource) {
		retcode = conn_try_disconnect(connection, 0, adm_ctx.reply_skb);
		if (retcode >= SS_SUCCESS) {
			mutex_lock(&resource->conf_update);
			del_connection(connection);
			mutex_unlock(&resource->conf_update);
		} else {
			kref_debug_put(&connection->kref_debug, 13);
			kref_put(&connection->kref, drbd_destroy_connection);
			goto out;
		}
	}

	/* detach and delete minor */
	rcu_read_lock();
	idr_for_each_entry(&resource->devices, device, i) {
		kref_get(&device->kref);
		rcu_read_unlock();
		retcode = adm_detach(device, 0, adm_ctx.reply_skb);
		mutex_lock(&resource->conf_update);
		ret = adm_del_minor(device);
		mutex_unlock(&resource->conf_update);
		kref_put(&device->kref, drbd_destroy_device);
		if (retcode < SS_SUCCESS || retcode > NO_ERROR) {
			drbd_msg_put_info(adm_ctx.reply_skb, "failed to detach");
			goto out;
		}
		if (ret != NO_ERROR) {
			/* "can not happen" */
			drbd_msg_put_info(adm_ctx.reply_skb, "failed to delete volume");
			goto out;
		}
		rcu_read_lock();
	}
	rcu_read_unlock();

	mutex_lock(&resource->conf_update);
	retcode = adm_del_resource(resource);
	/* holding a reference to resource in adm_crx until drbd_adm_finish() */
	mutex_unlock(&resource->conf_update);
out:
	clear_bit(DOWN_IN_PROGRESS, &resource->flags);
	mutex_unlock(&resource->adm_mutex);
	drbd_adm_finish(&adm_ctx, info, retcode);
	return 0;
}

int drbd_adm_del_resource(struct sk_buff *skb, struct genl_info *info)
{
	struct drbd_config_context adm_ctx;
	enum drbd_ret_code retcode;

	retcode = drbd_adm_prepare(&adm_ctx, skb, info, DRBD_ADM_NEED_RESOURCE);
	if (!adm_ctx.reply_skb)
		return retcode;

	retcode = adm_del_resource(adm_ctx.resource);

	drbd_adm_finish(&adm_ctx, info, retcode);
	return 0;
}

static int nla_put_notification_header(struct sk_buff *msg,
				       enum drbd_notification_type type)
{
	struct drbd_notification_header nh = {
		.nh_type = type,
	};

	return drbd_notification_header_to_skb(msg, &nh, true);
}

void notify_resource_state(struct sk_buff *skb,
			   unsigned int seq,
			   struct drbd_resource *resource,
			   struct resource_info *resource_info,
			   enum drbd_notification_type type)
{
	struct resource_statistics resource_statistics;
	struct drbd_genlmsghdr *dh;
	bool multicast = false;
	int err;

	if (!skb) {
		seq = atomic_inc_return(&drbd_genl_seq);
		skb = genlmsg_new(NLMSG_GOODSIZE, GFP_NOIO);
		err = -ENOMEM;
		if (!skb)
			goto failed;
		multicast = true;
	}

	err = -EMSGSIZE;
	dh = genlmsg_put(skb, 0, seq, &drbd_genl_family, 0, DRBD_RESOURCE_STATE);
	if (!dh)
		goto nla_put_failure;
	dh->minor = -1U;
	dh->ret_code = NO_ERROR;
	if (nla_put_drbd_cfg_context(skb, resource, NULL, NULL, NULL) ||
	    nla_put_notification_header(skb, type) ||
	    ((type & ~NOTIFY_FLAGS) != NOTIFY_DESTROY &&
	     resource_info_to_skb(skb, resource_info, true)))
		goto nla_put_failure;
	resource_statistics.res_stat_write_ordering = resource->write_ordering;
	err = resource_statistics_to_skb(skb, &resource_statistics, !capable(CAP_SYS_ADMIN));
	if (err)
		goto nla_put_failure;
	genlmsg_end(skb, dh);
	if (multicast) {
		err = drbd_genl_multicast_events(skb, GFP_NOWAIT);
		/* skb has been consumed or freed in netlink_broadcast() */
		if (err && err != -ESRCH)
			goto failed;
	}
	return;

nla_put_failure:
	nlmsg_free(skb);
failed:
	drbd_err(resource, "Error %d while broadcasting event. Event seq:%u\n",
			err, seq);
}

void notify_device_state(struct sk_buff *skb,
			 unsigned int seq,
			 struct drbd_device *device,
			 struct device_info *device_info,
			 enum drbd_notification_type type)
{
	struct device_statistics device_statistics;
	struct drbd_genlmsghdr *dh;
	bool multicast = false;
	int err;

	if (!skb) {
		seq = atomic_inc_return(&drbd_genl_seq);
		skb = genlmsg_new(NLMSG_GOODSIZE, GFP_NOIO);
		err = -ENOMEM;
		if (!skb)
			goto failed;
		multicast = true;
	}

	err = -EMSGSIZE;
	dh = genlmsg_put(skb, 0, seq, &drbd_genl_family, 0, DRBD_DEVICE_STATE);
	if (!dh)
		goto nla_put_failure;
	dh->minor = device->minor;
	dh->ret_code = NO_ERROR;
	if (nla_put_drbd_cfg_context(skb, device->resource, NULL, device, NULL) ||
	    nla_put_notification_header(skb, type) ||
	    ((type & ~NOTIFY_FLAGS) != NOTIFY_DESTROY &&
	     device_info_to_skb(skb, device_info, true)))
		goto nla_put_failure;
	device_to_statistics(&device_statistics, device);
	device_statistics_to_skb(skb, &device_statistics, !capable(CAP_SYS_ADMIN));
	genlmsg_end(skb, dh);
	if (multicast) {
		err = drbd_genl_multicast_events(skb, GFP_NOWAIT);
		/* skb has been consumed or freed in netlink_broadcast() */
		if (err && err != -ESRCH)
			goto failed;
	}
	return;

nla_put_failure:
	nlmsg_free(skb);
failed:
	drbd_err(device, "Error %d while broadcasting event. Event seq:%u\n",
		 err, seq);
}

/* open coded path_parms_to_skb() iterating of the list */
void notify_connection_state(struct sk_buff *skb,
			     unsigned int seq,
			     struct drbd_connection *connection,
			     struct connection_info *connection_info,
			     enum drbd_notification_type type)
{
	struct connection_statistics connection_statistics;
	struct drbd_genlmsghdr *dh;
	bool multicast = false;
	int err;

	if (!skb) {
		seq = atomic_inc_return(&drbd_genl_seq);
		skb = genlmsg_new(NLMSG_GOODSIZE, GFP_NOIO);
		err = -ENOMEM;
		if (!skb)
			goto failed;
		multicast = true;
	}

	err = -EMSGSIZE;
	dh = genlmsg_put(skb, 0, seq, &drbd_genl_family, 0, DRBD_CONNECTION_STATE);
	if (!dh)
		goto nla_put_failure;
	dh->minor = -1U;
	dh->ret_code = NO_ERROR;
	if (nla_put_drbd_cfg_context(skb, connection->resource, connection, NULL, NULL) ||
	    nla_put_notification_header(skb, type) ||
	    ((type & ~NOTIFY_FLAGS) != NOTIFY_DESTROY &&
	     connection_info_to_skb(skb, connection_info, true)))
		goto nla_put_failure;
	connection_paths_to_skb(skb, connection);
	connection_statistics.conn_congested = test_bit(NET_CONGESTED, &connection->transport.flags);
	connection_statistics_to_skb(skb, &connection_statistics, !capable(CAP_SYS_ADMIN));
	genlmsg_end(skb, dh);
	if (multicast) {
		err = drbd_genl_multicast_events(skb, GFP_NOWAIT);
		/* skb has been consumed or freed in netlink_broadcast() */
		if (err && err != -ESRCH)
			goto failed;
	}
	return;

nla_put_failure:
	nlmsg_free(skb);
failed:
	drbd_err(connection, "Error %d while broadcasting event. Event seq:%u\n",
		 err, seq);
}

void notify_peer_device_state(struct sk_buff *skb,
			      unsigned int seq,
			      struct drbd_peer_device *peer_device,
			      struct peer_device_info *peer_device_info,
			      enum drbd_notification_type type)
{
	struct peer_device_statistics peer_device_statistics;
	struct drbd_resource *resource = peer_device->device->resource;
	struct drbd_genlmsghdr *dh;
	bool multicast = false;
	int err;

	if (!skb) {
		seq = atomic_inc_return(&drbd_genl_seq);
		skb = genlmsg_new(NLMSG_GOODSIZE, GFP_NOIO);
		err = -ENOMEM;
		if (!skb)
			goto failed;
		multicast = true;
	}

	err = -EMSGSIZE;
	dh = genlmsg_put(skb, 0, seq, &drbd_genl_family, 0, DRBD_PEER_DEVICE_STATE);
	if (!dh)
		goto nla_put_failure;
	dh->minor = -1U;
	dh->ret_code = NO_ERROR;
	if (nla_put_drbd_cfg_context(skb, resource, peer_device->connection, peer_device->device, NULL) ||
	    nla_put_notification_header(skb, type) ||
	    ((type & ~NOTIFY_FLAGS) != NOTIFY_DESTROY &&
	     peer_device_info_to_skb(skb, peer_device_info, true)))
		goto nla_put_failure;
	peer_device_to_statistics(&peer_device_statistics, peer_device);
	peer_device_statistics_to_skb(skb, &peer_device_statistics, !capable(CAP_SYS_ADMIN));
	genlmsg_end(skb, dh);
	if (multicast) {
		err = drbd_genl_multicast_events(skb, GFP_NOWAIT);
		/* skb has been consumed or freed in netlink_broadcast() */
		if (err && err != -ESRCH)
			goto failed;
	}
	return;

nla_put_failure:
	nlmsg_free(skb);
failed:
	drbd_err(peer_device, "Error %d while broadcasting event. Event seq:%u\n",
		 err, seq);
}

void notify_path(struct drbd_connection *connection, struct drbd_path *path,
		 enum drbd_notification_type type)
{
	struct drbd_resource *resource = connection->resource;
	struct drbd_path_info path_info;
	unsigned int seq = atomic_inc_return(&drbd_genl_seq);
	struct sk_buff *skb = NULL;
	struct drbd_genlmsghdr *dh;
	int err;

	path_info.path_established = path->established;

	skb = genlmsg_new(NLMSG_GOODSIZE, GFP_NOIO);
	err = -ENOMEM;
	if (!skb)
		goto fail;

	err = -EMSGSIZE;
	dh = genlmsg_put(skb, 0, seq, &drbd_genl_family, 0, DRBD_PATH_STATE);
	if (!dh)
		goto fail;

	dh->minor = -1U;
	dh->ret_code = NO_ERROR;
	mutex_lock(&notification_mutex);
	if (nla_put_drbd_cfg_context(skb, resource, connection, NULL, path) ||
	    nla_put_notification_header(skb, type) ||
	    drbd_path_info_to_skb(skb, &path_info, true))
		goto unlock_fail;

	genlmsg_end(skb, dh);
	err = drbd_genl_multicast_events(skb, GFP_NOWAIT);
	skb = NULL;
	/* skb has been consumed or freed in netlink_broadcast() */
	if (err && err != -ESRCH)
		goto unlock_fail;
	mutex_unlock(&notification_mutex);
	return;

unlock_fail:
	mutex_unlock(&notification_mutex);
fail:
	nlmsg_free(skb);
	drbd_err(resource, "Error %d while broadcasting event. Event seq:%u\n",
		 err, seq);
}

void notify_helper(enum drbd_notification_type type,
		   struct drbd_device *device, struct drbd_connection *connection,
		   const char *name, int status)
{
	struct drbd_resource *resource = device ? device->resource : connection->resource;
	struct drbd_helper_info helper_info;
	unsigned int seq = atomic_inc_return(&drbd_genl_seq);
	struct sk_buff *skb = NULL;
	struct drbd_genlmsghdr *dh;
	int err;

	strlcpy(helper_info.helper_name, name, sizeof(helper_info.helper_name));
	helper_info.helper_name_len = min(strlen(name), sizeof(helper_info.helper_name));
	helper_info.helper_status = status;

	skb = genlmsg_new(NLMSG_GOODSIZE, GFP_NOIO);
	err = -ENOMEM;
	if (!skb)
		goto fail;

	err = -EMSGSIZE;
	dh = genlmsg_put(skb, 0, seq, &drbd_genl_family, 0, DRBD_HELPER);
	if (!dh)
		goto fail;
	dh->minor = device ? device->minor : -1;
	dh->ret_code = NO_ERROR;
	mutex_lock(&notification_mutex);
	if (nla_put_drbd_cfg_context(skb, resource, connection, device, NULL) ||
	    nla_put_notification_header(skb, type) ||
	    drbd_helper_info_to_skb(skb, &helper_info, true))
		goto unlock_fail;
	genlmsg_end(skb, dh);
	err = drbd_genl_multicast_events(skb, GFP_NOWAIT);
	skb = NULL;
	/* skb has been consumed or freed in netlink_broadcast() */
	if (err && err != -ESRCH)
		goto unlock_fail;
	mutex_unlock(&notification_mutex);
	return;

unlock_fail:
	mutex_unlock(&notification_mutex);
fail:
	nlmsg_free(skb);
	drbd_err(resource, "Error %d while broadcasting event. Event seq:%u\n",
		 err, seq);
}

static void notify_initial_state_done(struct sk_buff *skb, unsigned int seq)
{
	struct drbd_genlmsghdr *dh;
	int err;

	err = -EMSGSIZE;
	dh = genlmsg_put(skb, 0, seq, &drbd_genl_family, 0, DRBD_INITIAL_STATE_DONE);
	if (!dh)
		goto nla_put_failure;
	dh->minor = -1U;
	dh->ret_code = NO_ERROR;
	if (nla_put_notification_header(skb, NOTIFY_EXISTS))
		goto nla_put_failure;
	genlmsg_end(skb, dh);
	return;

nla_put_failure:
	nlmsg_free(skb);
	pr_err("Error %d sending event. Event seq:%u\n", err, seq);
}

static void free_state_changes(struct list_head *list)
{
	while (!list_empty(list)) {
		struct drbd_state_change *state_change =
			list_first_entry(list, struct drbd_state_change, list);
		list_del(&state_change->list);
		forget_state_change(state_change);
	}
}

static unsigned int notifications_for_state_change(struct drbd_state_change *state_change)
{
	return 1 +
	       state_change->n_connections +
	       state_change->n_devices +
	       state_change->n_devices * state_change->n_connections;
}

static int get_initial_state(struct sk_buff *skb, struct netlink_callback *cb)
{
	struct drbd_state_change *state_change = (struct drbd_state_change *)cb->args[0];
	unsigned int seq = cb->args[2];
	unsigned int n;
	enum drbd_notification_type flags = 0;

	/* There is no need for taking notification_mutex here: it doesn't
	   matter if the initial state events mix with later state chage
	   events; we can always tell the events apart by the NOTIFY_EXISTS
	   flag. */

	cb->args[5]--;
	if (cb->args[5] == 1) {
		notify_initial_state_done(skb, seq);
		goto out;
	}
	n = cb->args[4]++;
	if (cb->args[4] < cb->args[3])
		flags |= NOTIFY_CONTINUES;
	if (n < 1) {
		notify_resource_state_change(skb, seq, state_change,
					     NOTIFY_EXISTS | flags);
		goto next;
	}
	n--;
	if (n < state_change->n_connections) {
		notify_connection_state_change(skb, seq, &state_change->connections[n],
					       NOTIFY_EXISTS | flags);
		goto next;
	}
	n -= state_change->n_connections;
	if (n < state_change->n_devices) {
		notify_device_state_change(skb, seq, &state_change->devices[n],
					   NOTIFY_EXISTS | flags);
		goto next;
	}
	n -= state_change->n_devices;
	if (n < state_change->n_devices * state_change->n_connections) {
		notify_peer_device_state_change(skb, seq, &state_change->peer_devices[n],
						NOTIFY_EXISTS | flags);
		goto next;
	}

next:
	if (cb->args[4] == cb->args[3]) {
		struct drbd_state_change *next_state_change =
			list_entry(state_change->list.next,
				   struct drbd_state_change, list);
		cb->args[0] = (long)next_state_change;
		cb->args[3] = notifications_for_state_change(next_state_change);
		cb->args[4] = 0;
	}
out:
	return skb->len;
}

int drbd_adm_get_initial_state_done(struct netlink_callback *cb)
{
	LIST_HEAD(head);
	if (cb->args[0]) {
		struct drbd_state_change *state_change =
			(struct drbd_state_change *)cb->args[0];
		cb->args[0] = 0;

		/* connect list to head */
		list_add(&head, &state_change->list);
		free_state_changes(&head);
	}
	return 0;
}

int drbd_adm_get_initial_state(struct sk_buff *skb, struct netlink_callback *cb)
{
	struct drbd_resource *resource;
	LIST_HEAD(head);

	if (cb->args[5] >= 1) {
		if (cb->args[5] > 1)
			return get_initial_state(skb, cb);
		return 0;
	}

	cb->args[5] = 2;  /* number of iterations */
	mutex_lock(&resources_mutex);
	for_each_resource(resource, &drbd_resources) {
		struct drbd_state_change *state_change;

		state_change = remember_state_change(resource, GFP_KERNEL);
		if (!state_change) {
			if (!list_empty(&head))
				free_state_changes(&head);
			mutex_unlock(&resources_mutex);
			return -ENOMEM;
		}
		copy_old_to_new_state_change(state_change);
		list_add_tail(&state_change->list, &head);
		cb->args[5] += notifications_for_state_change(state_change);
	}
	mutex_unlock(&resources_mutex);

	if (!list_empty(&head)) {
		struct drbd_state_change *state_change =
			list_entry(head.next, struct drbd_state_change, list);
		cb->args[0] = (long)state_change;
		cb->args[3] = notifications_for_state_change(state_change);
		list_del(&head);  /* detach list from head */
	}

	cb->args[2] = cb->nlh->nlmsg_seq;
	return get_initial_state(skb, cb);
}

int drbd_adm_forget_peer(struct sk_buff *skb, struct genl_info *info)
{
	struct drbd_config_context adm_ctx;
	struct drbd_resource *resource;
	struct drbd_device *device;
	struct forget_peer_parms parms = { };
	enum drbd_state_rv retcode;
	int vnr, peer_node_id, err;

	retcode = drbd_adm_prepare(&adm_ctx, skb, info, DRBD_ADM_NEED_RESOURCE);
	if (!adm_ctx.reply_skb)
		return retcode;

	resource = adm_ctx.resource;

	err = forget_peer_parms_from_attrs(&parms, info);
	if (err) {
		retcode = ERR_MANDATORY_TAG;
		drbd_msg_put_info(adm_ctx.reply_skb, from_attrs_err_to_txt(err));
		goto out_no_adm;
	}

	mutex_lock(&resource->adm_mutex);

	peer_node_id = parms.forget_peer_node_id;
	if (drbd_connection_by_node_id(resource, peer_node_id)) {
		retcode = ERR_NET_CONFIGURED;
		goto out;
	}

	if (peer_node_id < 0 || peer_node_id >= DRBD_NODE_ID_MAX) {
		retcode = ERR_INVALID_PEER_NODE_ID;
		goto out;
	}

	idr_for_each_entry(&resource->devices, device, vnr) {
		struct drbd_peer_md *peer_md;

		if (!get_ldev(device))
			continue;

		peer_md = &device->ldev->md.peers[peer_node_id];
		if (peer_md->bitmap_index == -1) {
			put_ldev(device);
			retcode = ERR_INVALID_PEER_NODE_ID;
			break;
		}

		peer_md->bitmap_uuid = 0;
		peer_md->flags = 0;
		peer_md->bitmap_index = -1;

		drbd_md_sync(device);
		put_ldev(device);
	}
out:
	mutex_unlock(&resource->adm_mutex);
out_no_adm:
	drbd_adm_finish(&adm_ctx, info, (enum drbd_ret_code)retcode);
	return 0;

}<|MERGE_RESOLUTION|>--- conflicted
+++ resolved
@@ -1898,12 +1898,6 @@
 		blk_queue_discard_granularity(q, 512);
 		q->limits.max_discard_sectors = drbd_max_discard_sectors(device->resource);
 		blk_queue_flag_set(QUEUE_FLAG_DISCARD, q);
-<<<<<<< HEAD
-#ifdef COMPAT_HAVE_REQ_OP_WRITE_ZEROES
-		q->limits.max_write_zeroes_sectors = drbd_max_discard_sectors(device->resource);
-#endif
-=======
->>>>>>> 83515f99
 	} else {
 		blk_queue_flag_clear(QUEUE_FLAG_DISCARD, q);
 		blk_queue_discard_granularity(q, 0);
@@ -1930,10 +1924,10 @@
 	 * if we can handle "zeroes" efficiently on the protocol,
 	 * we want to do that, even if our backend does not announce
 	 * max_write_zeroes_sectors itself. */
-	struct drbd_connection *connection = first_peer_device(device)->connection;
-	/* If the peer announces WZEROES support, use it.  Otherwise, rather
+
+	/* If all peers announce WZEROES support, use it.  Otherwise, rather
 	 * send explicit zeroes than rely on some discard-zeroes-data magic. */
-	if (connection->agreed_features & DRBD_FF_WZEROES)
+	if (common_connection_features(device->resource) & DRBD_FF_WZEROES)
 		q->limits.max_write_zeroes_sectors = DRBD_MAX_BBIO_SECTORS;
 	else
 		q->limits.max_write_zeroes_sectors = 0;
