/*
-*- linux-c -*-
   drbd_nl.c
   Kernel module for 2.6.x Kernels

   This file is part of DRBD by Philipp Reisner and Lars Ellenberg.

   Copyright (C) 2001-2007, LINBIT Information Technologies GmbH.
   Copyright (C) 1999-2007, Philipp Reisner <philipp.reisner@linbit.com>.
   Copyright (C) 2002-2007, Lars Ellenberg <lars.ellenberg@linbit.com>.

   drbd is free software; you can redistribute it and/or modify
   it under the terms of the GNU General Public License as published by
   the Free Software Foundation; either version 2, or (at your option)
   any later version.

   drbd is distributed in the hope that it will be useful,
   but WITHOUT ANY WARRANTY; without even the implied warranty of
   MERCHANTABILITY or FITNESS FOR A PARTICULAR PURPOSE.  See the
   GNU General Public License for more details.

   You should have received a copy of the GNU General Public License
   along with drbd; see the file COPYING.  If not, write to
   the Free Software Foundation, 675 Mass Ave, Cambridge, MA 02139, USA.

 */

#include <linux/autoconf.h>
#include <linux/module.h>
#include <linux/in.h>
#include <linux/fs.h>
#include <linux/buffer_head.h> /* for fsync_bdev */
#include <linux/file.h>
#include <linux/slab.h>
#include <linux/connector.h>
#include <linux/drbd.h>
#include <linux/blkpg.h>

#include "drbd_int.h"
#include <linux/drbd_tag_magic.h>
#include <linux/drbd_limits.h>

/* see get_sb_bdev and bd_claim */
char *drbd_d_holder = "Hands off! this is DRBD's data storage device.";
char *drbd_m_holder = "Hands off! this is DRBD's meta data device.";


/* Generate the tag_list to struct functions */
#define NL_PACKET(name, number, fields) \
int name ## _from_tags (struct drbd_conf *mdev, \
	unsigned short *tags, struct name *arg) \
{ \
	int tag; \
	int dlen; \
	\
	while ( (tag = *tags++) != TT_END ) { \
		dlen = *tags++; \
		switch ( tag_number(tag) ) { \
		fields \
		default: \
			if (tag & T_MANDATORY) { \
				ERR("Unknown tag: %d\n", tag_number(tag)); \
				return 0; \
			} \
		} \
		tags = (unsigned short *)((char *)tags + dlen); \
	} \
	return 1; \
}
#define NL_INTEGER(pn, pr, member) \
	case pn: /* D_ASSERT( tag_type(tag) == TT_INTEGER ); */ \
		 arg->member = *(int *)(tags); \
		 break;
#define NL_INT64(pn, pr, member) \
	case pn: /* D_ASSERT( tag_type(tag) == TT_INT64 ); */ \
		 arg->member = *(u64 *)(tags); \
		 break;
#define NL_BIT(pn, pr, member) \
	case pn: /* D_ASSERT( tag_type(tag) == TT_BIT ); */ \
		 arg->member = *(char *)(tags) ? 1 : 0; \
		 break;
#define NL_STRING(pn, pr, member, len) \
	case pn: /* D_ASSERT( tag_type(tag) == TT_STRING ); */ \
		 arg->member ## _len = dlen; \
		 memcpy(arg->member, tags, min_t(size_t, dlen, len)); \
		 break;
#include "linux/drbd_nl.h"

// Generate the struct to tag_list functions
#define NL_PACKET(name, number, fields) \
unsigned short* \
name ## _to_tags (struct drbd_conf *mdev, \
	struct name *arg, unsigned short *tags) \
{ \
	fields \
	return tags; \
}

#define NL_INTEGER(pn, pr, member) \
	*tags++ = pn | pr | TT_INTEGER; \
	*tags++ = sizeof(int); \
	*(int *)tags = arg->member; \
	tags = (unsigned short *)((char *)tags+sizeof(int));
#define NL_INT64(pn, pr, member) \
	*tags++ = pn | pr | TT_INT64; \
	*tags++ = sizeof(u64); \
	*(u64 *)tags = arg->member; \
	tags = (unsigned short *)((char *)tags+sizeof(u64));
#define NL_BIT(pn, pr, member) \
	*tags++ = pn | pr | TT_BIT; \
	*tags++ = sizeof(char); \
	*(char *)tags = arg->member; \
	tags = (unsigned short *)((char *)tags+sizeof(char));
#define NL_STRING(pn, pr, member, len) \
	*tags++ = pn | pr | TT_STRING; \
	*tags++ = arg->member ## _len; \
	memcpy(tags, arg->member, arg->member ## _len); \
	tags = (unsigned short *)((char *)tags + arg->member ## _len);
#include "linux/drbd_nl.h"

void drbd_bcast_ev_helper(struct drbd_conf *mdev, char *helper_name);
void drbd_nl_send_reply(struct cn_msg *, int);

char *nl_packet_name(int packet_type)
{
/* Generate packet type strings */
#define NL_PACKET(name, number, fields) \
	[ P_ ## name ] = # name,
#define NL_INTEGER Argh!
#define NL_BIT Argh!
#define NL_INT64 Argh!
#define NL_STRING Argh!

	static char *nl_tag_name[P_nl_after_last_packet] = {
#include "linux/drbd_nl.h"
	};

	return (packet_type < sizeof(nl_tag_name)/sizeof(nl_tag_name[0])) ?
	    nl_tag_name[packet_type] : "*Unknown*";
}

void nl_trace_packet(void *data)
{
	struct cn_msg *req = data;
	struct drbd_nl_cfg_req *nlp = (struct drbd_nl_cfg_req *)req->data;

	printk(KERN_INFO "drbd%d: "
	       "Netlink: << %s (%d) - seq: %x, ack: %x, len: %x\n",
	       nlp->drbd_minor,
	       nl_packet_name(nlp->packet_type),
	       nlp->packet_type,
	       req->seq, req->ack, req->len);
}

void nl_trace_reply(void *data)
{
	struct cn_msg *req = data;
	struct drbd_nl_cfg_reply *nlp = (struct drbd_nl_cfg_reply *)req->data;

	printk(KERN_INFO "drbd%d: "
	       "Netlink: >> %s (%d) - seq: %x, ack: %x, len: %x\n",
	       nlp->minor,
	       nlp->packet_type == P_nl_after_last_packet?
		   "Empty-Reply" : nl_packet_name(nlp->packet_type),
	       nlp->packet_type,
	       req->seq, req->ack, req->len);
}

int drbd_khelper(struct drbd_conf *mdev, char *cmd)
{
	char mb[12];
	char *argv[] = {usermode_helper, cmd, mb, NULL };
	static char *envp[] = { "HOME=/",
				"TERM=linux",
				"PATH=/sbin:/usr/sbin:/bin:/usr/bin",
				NULL };

	snprintf(mb, 12, "minor-%d", mdev_to_minor(mdev));

	INFO("helper command: %s %s\n", usermode_helper, cmd);

	drbd_bcast_ev_helper(mdev, cmd);
	return call_usermodehelper(usermode_helper, argv, envp, 1);
}

enum drbd_disk_state drbd_try_outdate_peer(struct drbd_conf *mdev)
{
	int r;
	enum drbd_disk_state nps;
	enum fencing_policy fp;

	D_ASSERT(mdev->state.pdsk == DUnknown);

<<<<<<< HEAD
	fp = DontCare;
	if (inc_local(mdev)) {
=======
	if(inc_local(mdev)) {
>>>>>>> a1cad245
		fp = mdev->bc->dc.fencing;
		dec_local(mdev);
	} else {
		WARN("Not outdating peer, since I am diskless.");
		return mdev->state.pdsk;
	}

<<<<<<< HEAD
	D_ASSERT( fp > DontCare );

	if (fp == Stonith)
		drbd_request_state(mdev, NS(susp, 1));
=======
	if( fp == Stonith ) drbd_request_state(mdev,NS(susp,1));
>>>>>>> a1cad245

	r = drbd_khelper(mdev, "outdate-peer");

	switch ( (r>>8) & 0xff ) {
	case 3: /* peer is inconsistent */
		nps = Inconsistent;
		break;
	case 4: /* peer is outdated */
		nps = Outdated;
		break;
	case 5: /* peer was down, we will(have) create(d) a new UUID anyways.
		 * If we would be more strict, we would return DUnknown here. */
		nps = Outdated;
		break;
	case 6: /* Peer is primary, voluntarily outdate myself */
		WARN("Peer is primary, outdating myself.\n");
		nps = DUnknown;
		drbd_request_state(mdev, NS(disk, Outdated));
		break;
	case 7:
		if (fp != Stonith)
			ERR("outdate-peer() = 7 && fencing != Stonith !!!\n");
		nps = Outdated;
		break;
	default:
		/* The script is broken ... */
		nps = DUnknown;
		drbd_request_state(mdev, NS(disk, Outdated));
		ERR("outdate-peer helper broken, returned %d \n", (r>>8)&0xff);
		return nps;
	}

	INFO("outdate-peer helper returned %d \n", (r>>8)&0xff);
	return nps;
}


int drbd_set_role(struct drbd_conf *mdev, enum drbd_role new_role, int force)
{
	int r = 0, forced = 0, try = 0;
	union drbd_state_t mask, val;
	enum drbd_disk_state nps;

	if (new_role == Primary)
		request_ping(mdev); /* Detect a dead peer ASAP */

	mask.i = 0; mask.role = role_mask;
	val.i  = 0; val.role  = new_role;

	while (try++ < 3) {
		r = _drbd_request_state(mdev, mask, val, 0);
		if ( r == SS_NoUpToDateDisk && force &&
		    ( mdev->state.disk == Inconsistent ||
		      mdev->state.disk == Outdated ) ) {
			mask.disk = disk_mask;
			val.disk  = UpToDate;
			forced = 1;
			continue;
		}

		if ( r == SS_NoUpToDateDisk &&
		    mdev->state.disk == Consistent ) {
			D_ASSERT(mdev->state.pdsk == DUnknown);
			nps = drbd_try_outdate_peer(mdev);

			if (nps == Outdated) {
				val.disk = UpToDate;
				mask.disk = disk_mask;
			}

			val.pdsk = nps;
			mask.pdsk = disk_mask;

			continue;
		}

		if (r == SS_NothingToDo)
			goto fail;
		if (r == SS_PrimaryNOP) {
			nps = drbd_try_outdate_peer(mdev);

			if (force && nps > Outdated) {
				WARN("Forced into split brain situation!\n");
				nps = Outdated;
			}

			mask.pdsk = disk_mask;
			val.pdsk  = nps;

			continue;
		}
		if (r == SS_TwoPrimaries) {
			/* Maybe the peer is detected as dead very soon... */
			set_current_state(TASK_INTERRUPTIBLE);
			schedule_timeout((mdev->net_conf->ping_timeo+1)*HZ/10);
			if (try == 1)
				try++; /* only a single retry in this case. */
			continue;
		}
		if (r < SS_Success) {
			r = drbd_request_state(mdev, mask, val);
			if (r < SS_Success)
				goto fail;
		}
		break;
	}

	if (forced)
		WARN("Forced to conisder local data as UpToDate!\n");

	fsync_bdev(mdev->this_bdev);

	/* Wait until nothing is on the fly :) */
	if ( wait_event_interruptible( mdev->misc_wait,
				 atomic_read(&mdev->ap_pending_cnt) == 0 ) ) {
		r = GotSignal;
		goto fail;
	}

	/* FIXME RACE here: if our direct user is not using bd_claim (i.e.
	 *  not a filesystem) since cstate might still be >= Connected, new
	 * ap requests may come in and increase ap_pending_cnt again!
	 * but that means someone is misusing DRBD...
	 * */

	if (new_role == Secondary) {
		set_disk_ro(mdev->vdisk, TRUE );
		if (inc_local(mdev)) {
			mdev->bc->md.uuid[Current] &= ~(u64)1;
			dec_local(mdev);
		}
	} else {
		if (inc_net(mdev)) {
			mdev->net_conf->want_lose = 0;
			dec_net(mdev);
		}
		set_disk_ro(mdev->vdisk, FALSE );
		if (inc_local(mdev)) {
			if ( ((mdev->state.conn < Connected ||
			       mdev->state.pdsk <= Failed)
			      && mdev->bc->md.uuid[Bitmap] == 0) || forced)
				drbd_uuid_new_current(mdev);

			mdev->bc->md.uuid[Current] |=  (u64)1;
			dec_local(mdev);
		}
	}

	if ((new_role == Secondary) && inc_local(mdev) )
	{
		drbd_al_to_on_disk_bm(mdev);
		dec_local(mdev);
	}

	if (mdev->state.conn >= WFReportParams) {
		/* if this was forced, we should consider sync */
		if (forced)
			drbd_send_uuids(mdev);
		drbd_send_state(mdev);
	}

	drbd_md_sync(mdev);

	return r;

 fail:
	return r;
}


int drbd_nl_primary(struct drbd_conf *mdev, struct drbd_nl_cfg_req *nlp,
			   struct drbd_nl_cfg_reply *reply)
{
	struct primary primary_args;

	memset(&primary_args, 0, sizeof(struct primary));
	if (!primary_from_tags(mdev, nlp->tag_list, &primary_args)) {
		reply->ret_code = UnknownMandatoryTag;
		return 0;
	}

	reply->ret_code =
		drbd_set_role(mdev, Primary, primary_args.overwrite_peer);

	return 0;
}

int drbd_nl_secondary(struct drbd_conf *mdev, struct drbd_nl_cfg_req *nlp,
			     struct drbd_nl_cfg_reply *reply)
{
	reply->ret_code = drbd_set_role(mdev, Secondary, 0);

	return 0;
}

/* initializes the md.*_offset members, so we are able to find
 * the on disk meta data */
void drbd_md_set_sector_offsets(struct drbd_conf *mdev,
				       struct drbd_backing_dev *bdev)
{
	sector_t md_size_sect = 0;
	switch (bdev->dc.meta_dev_idx) {
	default:
		/* v07 style fixed size indexed meta data */
		bdev->md.md_size_sect = MD_RESERVED_SECT;
		bdev->md.md_offset = drbd_md_ss__(mdev, bdev);
		bdev->md.al_offset = MD_AL_OFFSET;
		bdev->md.bm_offset = MD_BM_OFFSET;
		break;
	case DRBD_MD_INDEX_FLEX_EXT:
		/* just occupy the full device; unit: sectors */
		bdev->md.md_size_sect = drbd_get_capacity(bdev->md_bdev);
		bdev->md.md_offset = 0;
		bdev->md.al_offset = MD_AL_OFFSET;
		bdev->md.bm_offset = MD_BM_OFFSET;
		break;
	case DRBD_MD_INDEX_INTERNAL:
	case DRBD_MD_INDEX_FLEX_INT:
		bdev->md.md_offset = drbd_md_ss__(mdev, bdev);
		/* al size is still fixed */
		bdev->md.al_offset = -MD_AL_MAX_SIZE;
		/* LGE FIXME max size check missing. */
		/* we need (slightly less than) ~ this much bitmap sectors: */
		md_size_sect = drbd_get_capacity(bdev->backing_bdev);
		md_size_sect = ALIGN(md_size_sect, BM_SECT_PER_EXT);
		md_size_sect = BM_SECT_TO_EXT(md_size_sect);
		md_size_sect = ALIGN(md_size_sect, 8);

		/* plus the "drbd meta data super block",
		 * and the activity log; */
		md_size_sect += MD_BM_OFFSET;

		bdev->md.md_size_sect = md_size_sect;
		/* bitmap offset is adjusted by 'super' block size */
		bdev->md.bm_offset   = -md_size_sect + MD_AL_OFFSET;
		break;
	}
}

char *ppsize(char *buf, unsigned long long size)
{
	/* Needs 9 bytes at max. */
	static char units[] = { 'K', 'M', 'G', 'T', 'P', 'E' };
	int base = 0;
	while (size >= 10000 ) {
		size = size >> 10;
		base++;
	}
	sprintf(buf, "%lu %cB", (long)size, units[base]);

	return buf;
}

/**
 * drbd_determin_dev_size:
 * Evaluates all constraints and sets our correct device size.
 * Negative return values indicate errors. 0 and positive values
 * indicate success.
 * You should call drbd_md_sync() after calling this function.
 */
enum determin_dev_size_enum drbd_determin_dev_size(struct drbd_conf *mdev)
{
	sector_t prev_first_sect, prev_size; /* previous meta location */
	sector_t la_size;
	sector_t size;
	char ppb[10];

	int md_moved, la_size_changed;
	int rv=unchanged;

	wait_event(mdev->al_wait, lc_try_lock(mdev->act_log));

	prev_first_sect = drbd_md_first_sector(mdev->bc);
	prev_size = mdev->bc->md.md_size_sect;
	la_size = mdev->bc->md.la_size_sect;

	/* TODO: should only be some assert here, not (re)init... */
	drbd_md_set_sector_offsets(mdev, mdev->bc);

	size = drbd_new_dev_size(mdev, mdev->bc);

	if ( drbd_get_capacity(mdev->this_bdev) != size ||
	    drbd_bm_capacity(mdev) != size ) {
		int err;
		err = drbd_bm_resize(mdev, size);
		if (unlikely(err)) {
			/* currently there is only one error: ENOMEM! */
			size = drbd_bm_capacity(mdev)>>1;
			if (size == 0) {
				ERR("OUT OF MEMORY! "
				    "Could not allocate bitmap! ");
			} else {
				/* FIXME this is problematic,
				 * if we in fact are smaller now! */
				ERR("BM resizing failed. "
				    "Leaving size unchanged at size = %lu KB\n",
				    (unsigned long)size);
			}
			rv = err;
		}
		/* racy, see comments above. */
		drbd_set_my_capacity(mdev, size);
		mdev->bc->md.la_size_sect = size;
		INFO("size = %s (%llu KB)\n", ppsize(ppb, size>>1),
		     (unsigned long long)size>>1);
	}
	if (rv < 0)
		goto out;

	la_size_changed = (la_size != mdev->bc->md.la_size_sect);

	/* LGE: flexible device size!! is this the right thing to test? */
	md_moved = prev_first_sect != drbd_md_first_sector(mdev->bc)
		|| prev_size	   != mdev->bc->md.md_size_sect;

	if (md_moved) {
		WARN("Moving meta-data.\n");
		/* assert: (flexible) internal meta data */
	}

	if (la_size_changed || md_moved) {
		if ( inc_local_if_state(mdev, Attaching) ) {
			drbd_al_shrink(mdev);
			/* All extents inactive now...
			 * write bitmap, then mdev->la_size to disk */
			rv = drbd_bm_write(mdev);
			drbd_md_mark_dirty(mdev);
			dec_local(mdev);
		}
	}

	if (size > la_size) rv = grew;
	if (size < la_size) rv = shrunk;
out:
	lc_unlock(mdev->act_log);

	return rv;
}

sector_t
drbd_new_dev_size(struct drbd_conf *mdev, struct drbd_backing_dev *bdev)
{
	sector_t p_size = mdev->p_size;   /* partner's disk size. */
	sector_t la_size = bdev->md.la_size_sect; /* last agreed size. */
	sector_t m_size; /* my size */
	sector_t u_size = bdev->dc.disk_size; /* size requested by user. */
	sector_t size = 0;

	m_size = drbd_get_max_capacity(bdev);

	if (p_size && m_size) {
		size = min_t(sector_t, p_size, m_size);
	} else {
		if (la_size) {
			size = la_size;
			if (m_size && m_size < size)
				size = m_size;
			if (p_size && p_size < size)
				size = p_size;
		} else {
			if (m_size)
				size = m_size;
			if (p_size)
				size = p_size;
		}
	}

	if (size == 0)
		ERR("Both nodes diskless!\n");

	if (u_size) {
		if (u_size > size)
			ERR("Requested disk size is too big (%lu > %lu)\n",
			    (unsigned long)u_size>>1, (unsigned long)size>>1);
		else
			size = u_size;
	}

	return size;
}

/**
 * drbd_check_al_size:
 * checks that the al lru is of requested size, and if neccessary tries to
 * allocate a new one. returns -EBUSY if current al lru is still used,
 * -ENOMEM when allocation failed, and 0 on success. You should call
 * drbd_md_sync() after you called this function.
 */
int drbd_check_al_size(struct drbd_conf *mdev)
{
	struct lru_cache *n, *t;
	struct lc_element *e;
	unsigned int in_use;
	int i;

	ERR_IF(mdev->sync_conf.al_extents < 7)
		mdev->sync_conf.al_extents = 127;

	if ( mdev->act_log &&
	     mdev->act_log->nr_elements == mdev->sync_conf.al_extents )
		return 0;

	in_use = 0;
	t = mdev->act_log;
	n = lc_alloc("act_log", mdev->sync_conf.al_extents,
		     sizeof(struct lc_element), mdev);

	if (n == NULL) {
		ERR("Cannot allocate act_log lru!\n");
		return -ENOMEM;
	}
	spin_lock_irq(&mdev->al_lock);
	if (t) {
		for (i = 0; i < t->nr_elements; i++) {
			e = lc_entry(t, i);
			if (e->refcnt)
				ERR("refcnt(%d)==%d\n",
				    e->lc_number, e->refcnt);
			in_use += e->refcnt;
		}
	}
	if (!in_use)
		mdev->act_log = n;
	spin_unlock_irq(&mdev->al_lock);
	if (in_use) {
		ERR("Activity log still in use!\n");
		lc_free(n);
		return -EBUSY;
	} else {
		if (t)
			lc_free(t);
	}
	drbd_md_mark_dirty(mdev); /* we changed mdev->act_log->nr_elemens */
	return 0;
}

void drbd_setup_queue_param(struct drbd_conf *mdev, unsigned int max_seg_s)
{
	struct request_queue * const q = mdev->rq_queue;
	struct request_queue * const b = mdev->bc->backing_bdev->bd_disk->queue;
	/* unsigned int old_max_seg_s = q->max_segment_size; */

	if (b->merge_bvec_fn && !mdev->bc->dc.use_bmbv)
		max_seg_s = PAGE_SIZE;

	max_seg_s = min(b->max_sectors * b->hardsect_size, max_seg_s);

	MTRACE(TraceTypeRq, TraceLvlSummary,
	       DUMPI(b->max_sectors);
	       DUMPI(b->max_phys_segments);
	       DUMPI(b->max_hw_segments);
	       DUMPI(b->max_segment_size);
	       DUMPI(b->hardsect_size);
	       DUMPI(b->seg_boundary_mask);
	       );

	q->max_sectors	     = max_seg_s >> 9;
	q->max_phys_segments = max_seg_s >> PAGE_SHIFT;
	q->max_hw_segments   = max_seg_s >> PAGE_SHIFT;
	q->max_segment_size  = max_seg_s;
	q->hardsect_size     = 512;
	q->seg_boundary_mask = PAGE_SIZE-1;
	blk_queue_stack_limits(q, b);

	/* KERNEL BUG. in ll_rw_blk.c ??
	 * t->max_segment_size = min(t->max_segment_size,b->max_segment_size);
	 * should be
	 * t->max_segment_size = min_not_zero(...,...)
	 * workaround here: */
	if (q->max_segment_size == 0)
		q->max_segment_size = max_seg_s;

	MTRACE(TraceTypeRq, TraceLvlSummary,
	       DUMPI(q->max_sectors);
	       DUMPI(q->max_phys_segments);
	       DUMPI(q->max_hw_segments);
	       DUMPI(q->max_segment_size);
	       DUMPI(q->hardsect_size);
	       DUMPI(q->seg_boundary_mask);
	       );

	if (b->merge_bvec_fn)
		WARN("Backing device's merge_bvec_fn() = %p\n",
		     b->merge_bvec_fn);
	INFO("max_segment_size ( = BIO size ) = %u\n", q->max_segment_size);

	if (q->backing_dev_info.ra_pages != b->backing_dev_info.ra_pages) {
		INFO("Adjusting my ra_pages to backing device's (%lu -> %lu)\n",
		     q->backing_dev_info.ra_pages,
		     b->backing_dev_info.ra_pages);
		q->backing_dev_info.ra_pages = b->backing_dev_info.ra_pages;
	}
}

/* does always return 0;
 * interesting return code is in reply->ret_code */
int drbd_nl_disk_conf(struct drbd_conf *mdev, struct drbd_nl_cfg_req *nlp,
			     struct drbd_nl_cfg_reply *reply)
{
	enum ret_codes retcode;
	struct drbd_backing_dev *nbc = NULL; /* new_backing_conf */
	struct inode *inode, *inode2;
	struct lru_cache *resync_lru = NULL;
	union drbd_state_t ns, os;
	int rv, ntries = 0;

	/* if you want to reconfigure, please tear down first */
	if (mdev->state.disk > Diskless) {
		retcode = HaveDiskConfig;
		goto fail;
	}

       /*
	* We may have gotten here very quickly from a detach. Wait for a bit
	* then fail.
	*/
	while (mdev->bc != NULL) {
		if (ntries++ >= 5) {
			WARN("drbd_nl_disk_conf: mdev->bc not NULL.\n");
			retcode = HaveDiskConfig;
			goto fail;
		}
		set_current_state(TASK_INTERRUPTIBLE);
		schedule_timeout(HZ/10);
	}

	nbc = kmalloc(sizeof(struct drbd_backing_dev), GFP_KERNEL);
	if (!nbc) {
		retcode = KMallocFailed;
		goto fail;
	}

	if ( !(nlp->flags & DRBD_NL_SET_DEFAULTS) && inc_local(mdev) ) {
		memcpy(&nbc->dc, &mdev->bc->dc, sizeof(struct disk_conf));
		dec_local(mdev);
	} else {
		memset(&nbc->dc, 0, sizeof(struct disk_conf));
		nbc->dc.disk_size   = DRBD_DISK_SIZE_SECT_DEF;
		nbc->dc.on_io_error = DRBD_ON_IO_ERROR_DEF;
		nbc->dc.fencing     = DRBD_FENCING_DEF;
	}

	if (!disk_conf_from_tags(mdev, nlp->tag_list, &nbc->dc)) {
		retcode = UnknownMandatoryTag;
		goto fail;
	}

	nbc->lo_file = NULL;
	nbc->md_file = NULL;

	if (nbc->dc.meta_dev_idx < DRBD_MD_INDEX_FLEX_INT) {
		retcode = LDMDInvalid;
		goto fail;
	}

	nbc->lo_file = filp_open(nbc->dc.backing_dev, O_RDWR, 0);
	if (IS_ERR(nbc->lo_file)) {
		ERR("open(\"%s\") failed with %ld\n", nbc->dc.backing_dev,
		    PTR_ERR(nbc->lo_file));
		nbc->lo_file = NULL;
		retcode = LDNameInvalid;
		goto fail;
	}

	inode = nbc->lo_file->f_dentry->d_inode;

	if (!S_ISBLK(inode->i_mode)) {
		retcode = LDNoBlockDev;
		goto fail;
	}

	nbc->md_file = filp_open(nbc->dc.meta_dev, O_RDWR, 0);
	if (IS_ERR(nbc->md_file)) {
		ERR("open(\"%s\") failed with %ld\n", nbc->dc.meta_dev,
		    PTR_ERR(nbc->md_file));
		nbc->md_file = NULL;
		retcode = MDNameInvalid;
		goto fail;
	}

	inode2 = nbc->md_file->f_dentry->d_inode;

	if (!S_ISBLK(inode2->i_mode)) {
		retcode = MDNoBlockDev;
		goto fail;
	}

	nbc->backing_bdev = inode->i_bdev;
	if (bd_claim(nbc->backing_bdev, mdev)) {
		printk(KERN_ERR "drbd: bd_claim(%p,%p); failed [%p;%p;%u]\n",
		       nbc->backing_bdev, mdev,
		       nbc->backing_bdev->bd_holder,
		       nbc->backing_bdev->bd_contains->bd_holder,
		       nbc->backing_bdev->bd_holders);
		retcode = LDMounted;
		goto fail;
	}

	resync_lru = lc_alloc("resync", 31, sizeof(struct bm_extent), mdev);
	if (!resync_lru) {
		retcode = KMallocFailed;
		goto fail;
	}

	nbc->md_bdev = inode2->i_bdev;
	if (bd_claim(nbc->md_bdev,
		     (nbc->dc.meta_dev_idx == DRBD_MD_INDEX_INTERNAL ||
		      nbc->dc.meta_dev_idx == DRBD_MD_INDEX_FLEX_INT) ?
		     (void *)mdev : (void *) drbd_m_holder )) {
		retcode = MDMounted;
		goto release_bdev_fail;
	}

	if ( (nbc->backing_bdev == nbc->md_bdev) !=
	     (nbc->dc.meta_dev_idx == DRBD_MD_INDEX_INTERNAL ||
	      nbc->dc.meta_dev_idx == DRBD_MD_INDEX_FLEX_INT) ) {
		retcode = LDMDInvalid;
		goto release_bdev2_fail;
	}

	if ((drbd_get_capacity(nbc->backing_bdev)) < nbc->dc.disk_size) {
		retcode = LDDeviceTooSmall;
		goto release_bdev2_fail;
	}

/* TODO check whether backing device size is within plausible limits */

	/* Make sure the new disk is big enough
	 * (we may currently be Primary with no local disk...) */
	if (drbd_get_capacity(nbc->backing_bdev) <
	    drbd_get_capacity(mdev->this_bdev) ) {
		retcode = LDDeviceTooSmall;
		goto release_bdev2_fail;
	}

	retcode = drbd_request_state(mdev, NS(disk, Attaching));
	if (retcode < SS_Success )
		goto release_bdev2_fail;

	drbd_md_set_sector_offsets(mdev, nbc);

	retcode = drbd_md_read(mdev, nbc);
	if (retcode != NoError)
		goto force_diskless;

	/* Since we are diskless, fix the AL first... */
	if (drbd_check_al_size(mdev)) {
		retcode = KMallocFailed;
		goto force_diskless;
	}

	/* Prevent shrinking of consistent devices ! */
	if (drbd_md_test_flag(nbc, MDF_Consistent) &&
	   drbd_new_dev_size(mdev, nbc) < nbc->md.la_size_sect) {
		retcode = LDDeviceTooSmall;
		goto force_diskless;
	}

	if (!drbd_al_read_log(mdev, nbc)) {
		retcode = MDIOError;
		goto force_diskless;
	}

	/* Point of no return reached.
	 * Devices and memory are no longer released by error cleanup below.
	 * now mdev takes over responsibility, and the state engine should
	 * clean it up somewhere.  */
	D_ASSERT(mdev->bc == NULL);
	mdev->bc = nbc;
	mdev->resync = resync_lru;
	nbc = NULL;
	resync_lru = NULL;

	if (drbd_md_test_flag(mdev->bc, MDF_PrimaryInd))
		set_bit(CRASHED_PRIMARY, &mdev->flags);
	else
		clear_bit(CRASHED_PRIMARY, &mdev->flags);

	mdev->send_cnt = 0;
	mdev->recv_cnt = 0;
	mdev->read_cnt = 0;
	mdev->writ_cnt = 0;

	drbd_setup_queue_param(mdev, DRBD_MAX_SEGMENT_SIZE);
	/*
	 * FIXME currently broken.
	 * drbd_set_recv_tcq(mdev,
	 *	drbd_queue_order_type(mdev)==QUEUE_ORDERED_TAG);
	 */

	/* If I am currently not Primary,
	 * but meta data primary indicator is set,
	 * I just now recover from a hard crash,
	 * and have been Primary before that crash.
	 *
	 * Now, if I had no connection before that crash
	 * (have been degraded Primary), chances are that
	 * I won't find my peer now either.
	 *
	 * In that case, and _only_ in that case,
	 * we use the degr-wfc-timeout instead of the default,
	 * so we can automatically recover from a crash of a
	 * degraded but active "cluster" after a certain timeout.
	 */
	clear_bit(USE_DEGR_WFC_T, &mdev->flags);
	if ( mdev->state.role != Primary &&
	     drbd_md_test_flag(mdev->bc, MDF_PrimaryInd) &&
	    !drbd_md_test_flag(mdev->bc, MDF_ConnectedInd) )
		set_bit(USE_DEGR_WFC_T, &mdev->flags);

	drbd_bm_lock(mdev); /* racy... */
	if (drbd_determin_dev_size(mdev) < 0) {
		retcode = VMallocFailed;
		goto unlock_bm;
	}

	if (drbd_md_test_flag(mdev->bc, MDF_FullSync)) {
		INFO("Assuming that all blocks are out of sync "
		     "(aka FullSync)\n");
		drbd_bm_set_all(mdev);
		if (unlikely(drbd_bm_write(mdev) < 0)) {
			retcode = MDIOError;
			goto unlock_bm;
		}
		drbd_md_clear_flag(mdev, MDF_FullSync);
	} else {
		if (unlikely(drbd_bm_read(mdev) < 0)) {
			retcode = MDIOError;
			goto unlock_bm;
		}
	}

	if (test_bit(CRASHED_PRIMARY, &mdev->flags)) {
		drbd_al_apply_to_bm(mdev);
		drbd_al_to_on_disk_bm(mdev);
	}
	/* else {
	     FIXME wipe out on disk al!
	} */

	spin_lock_irq(&mdev->req_lock);
	os = mdev->state;
	ns.i = os.i;
	/* If MDF_Consistent is not set go into inconsistent state,
	   otherwise investige MDF_WasUpToDate...
	   If MDF_WasUpToDate is not set go into Outdated disk state,
	   otherwise into Consistent state.
	*/
	if (drbd_md_test_flag(mdev->bc, MDF_Consistent)) {
		if (drbd_md_test_flag(mdev->bc, MDF_WasUpToDate))
			ns.disk = Consistent;
		else
			ns.disk = Outdated;
	} else {
		ns.disk = Inconsistent;
	}

	if (drbd_md_test_flag(mdev->bc, MDF_PeerOutDated))
		ns.pdsk = Outdated;

	if ( ns.disk == Consistent &&
	    ( ns.pdsk == Outdated || mdev->bc->dc.fencing == DontCare ) )
		ns.disk = UpToDate;

	/* All tests on MDF_PrimaryInd, MDF_ConnectedInd,
	   MDF_Consistent and MDF_WasUpToDate must happen before
	   this point, because drbd_request_state() modifies these
	   flags. */

	/* In case we are Connected postpone any desicion on the new disk
	   state after the negotiation phase. */
	if (mdev->state.conn == Connected) {
		mdev->new_state_tmp.i = ns.i;
		ns.i = os.i;
		ns.disk = Negotiating;
	}

	rv = _drbd_set_state(mdev, ns, ChgStateVerbose);
	ns = mdev->state;
	spin_unlock_irq(&mdev->req_lock);
	if (rv == SS_Success)
		after_state_ch(mdev, os, ns, ChgStateVerbose);

	if (rv < SS_Success)
		goto unlock_bm;

	drbd_bm_unlock(mdev);

	if (inc_local_if_state(mdev, Attaching)) {
		if (mdev->state.role == Primary)
			mdev->bc->md.uuid[Current] |=	(u64)1;
		else
			mdev->bc->md.uuid[Current] &= ~(u64)1;
		dec_local(mdev);
	}

	drbd_md_sync(mdev);

	reply->ret_code = retcode;
	return 0;

 unlock_bm:
	drbd_bm_unlock(mdev);
 force_diskless:
	drbd_force_state(mdev, NS(disk, Diskless));
	drbd_md_sync(mdev);
 release_bdev2_fail:
	if (nbc)
		bd_release(nbc->md_bdev);
 release_bdev_fail:
	if (nbc)
		bd_release(nbc->backing_bdev);
 fail:
	if (nbc) {
		if (nbc->lo_file)
			fput(nbc->lo_file);
		if (nbc->md_file)
			fput(nbc->md_file);
		kfree(nbc);
	}
	if (resync_lru)
		lc_free(resync_lru);

	reply->ret_code = retcode;
	return 0;
}

int drbd_nl_detach(struct drbd_conf *mdev, struct drbd_nl_cfg_req *nlp,
			  struct drbd_nl_cfg_reply *reply)
{
	fsync_bdev(mdev->this_bdev);
	reply->ret_code = drbd_request_state(mdev, NS(disk, Diskless));

	return 0;
}

#define HMAC_NAME_L 20

int drbd_nl_net_conf(struct drbd_conf *mdev, struct drbd_nl_cfg_req *nlp,
			    struct drbd_nl_cfg_reply *reply)
{
	int i, ns;
	enum ret_codes retcode;
	struct net_conf *new_conf = NULL;
	struct crypto_hash *tfm = NULL;
	struct hlist_head *new_tl_hash = NULL;
	struct hlist_head *new_ee_hash = NULL;
	struct drbd_conf *odev;
	char hmac_name[HMAC_NAME_L];

	if (mdev->state.conn > StandAlone) {
		retcode = HaveNetConfig;
		goto fail;
	}

	new_conf = kmalloc(sizeof(struct net_conf), GFP_KERNEL);
	if (!new_conf) {
		retcode = KMallocFailed;
		goto fail;
	}

	if ( !(nlp->flags & DRBD_NL_SET_DEFAULTS) && inc_net(mdev)) {
		memcpy(new_conf, mdev->net_conf, sizeof(struct net_conf));
		dec_local(mdev);
	} else {
		memset(new_conf, 0, sizeof(struct net_conf));
		new_conf->timeout	   = DRBD_TIMEOUT_DEF;
		new_conf->try_connect_int  = DRBD_CONNECT_INT_DEF;
		new_conf->ping_int	   = DRBD_PING_INT_DEF;
		new_conf->max_epoch_size   = DRBD_MAX_EPOCH_SIZE_DEF;
		new_conf->max_buffers	   = DRBD_MAX_BUFFERS_DEF;
		new_conf->unplug_watermark = DRBD_UNPLUG_WATERMARK_DEF;
		new_conf->sndbuf_size	   = DRBD_SNDBUF_SIZE_DEF;
		new_conf->ko_count	   = DRBD_KO_COUNT_DEF;
		new_conf->after_sb_0p	   = DRBD_AFTER_SB_0P_DEF;
		new_conf->after_sb_1p	   = DRBD_AFTER_SB_1P_DEF;
		new_conf->after_sb_2p	   = DRBD_AFTER_SB_2P_DEF;
		new_conf->want_lose	   = 0;
		new_conf->two_primaries    = 0;
		new_conf->wire_protocol    = DRBD_PROT_C;
		new_conf->ping_timeo	   = DRBD_PING_TIMEO_DEF;
		new_conf->rr_conflict	   = DRBD_RR_CONFLICT_DEF;
	}

	if (!net_conf_from_tags(mdev, nlp->tag_list, new_conf)) {
		retcode = UnknownMandatoryTag;
		goto fail;
	}

	if (new_conf->two_primaries
	&& (new_conf->wire_protocol != DRBD_PROT_C)) {
		retcode = ProtocolCRequired;
		goto fail;
	};

	if (mdev->state.role == Primary && new_conf->want_lose) {
		retcode = DiscardNotAllowed;
		goto fail;
	}

#define M_ADDR(A) (((struct sockaddr_in *)&A->my_addr)->sin_addr.s_addr)
#define M_PORT(A) (((struct sockaddr_in *)&A->my_addr)->sin_port)
#define O_ADDR(A) (((struct sockaddr_in *)&A->peer_addr)->sin_addr.s_addr)
#define O_PORT(A) (((struct sockaddr_in *)&A->peer_addr)->sin_port)
	retcode = NoError;
	for (i = 0; i < minor_count; i++) {
		odev = minor_to_mdev(i);
		if (!odev || odev == mdev)
			continue;
		if ( inc_net(odev)) {
			if ( M_ADDR(new_conf) == M_ADDR(odev->net_conf) &&
			    M_PORT(new_conf) == M_PORT(odev->net_conf) )
				retcode = LAAlreadyInUse;

			if (O_ADDR(new_conf) == O_ADDR(odev->net_conf) &&
			   O_PORT(new_conf) == O_PORT(odev->net_conf) )
				retcode = OAAlreadyInUse;

			dec_net(odev);
			if (retcode != NoError)
				goto fail;
		}
	}
#undef M_ADDR
#undef M_PORT
#undef O_ADDR
#undef O_PORT

	if (new_conf->cram_hmac_alg[0] != 0) {
		snprintf(hmac_name, HMAC_NAME_L, "hmac(%s)",
			new_conf->cram_hmac_alg);
		tfm = crypto_alloc_hash(hmac_name, 0, CRYPTO_ALG_ASYNC);
		if (IS_ERR(tfm)) {
			tfm = NULL;
			retcode = CRAMAlgNotAvail;
			goto fail;
		}

		if (crypto_tfm_alg_type(crypto_hash_tfm(tfm))
						!= CRYPTO_ALG_TYPE_HASH) {
			retcode = CRAMAlgNotDigest;
			goto fail;
		}
	}


	ns = new_conf->max_epoch_size/8;
	if (mdev->tl_hash_s != ns) {
		new_tl_hash = kzalloc(ns*sizeof(void *), GFP_KERNEL);
		if (!new_tl_hash) {
			retcode = KMallocFailed;
			goto fail;
		}
	}

	ns = new_conf->max_buffers/8;
	if (new_conf->two_primaries && ( mdev->ee_hash_s != ns ) ) {
		new_ee_hash = kzalloc(ns*sizeof(void *), GFP_KERNEL);
		if (!new_ee_hash) {
			retcode = KMallocFailed;
			goto fail;
		}
	}

	((char *)new_conf->shared_secret)[SHARED_SECRET_MAX-1] = 0;

#if 0
	/* for the connection loss logic in drbd_recv
	 * I _need_ the resulting timeo in jiffies to be
	 * non-zero and different
	 *
	 * XXX maybe rather store the value scaled to jiffies?
	 * Note: MAX_SCHEDULE_TIMEOUT/HZ*HZ != MAX_SCHEDULE_TIMEOUT
	 *	 and HZ > 10; which is unlikely to change...
	 *	 Thus, if interrupted by a signal,
	 *	 sock_{send,recv}msg returns -EINTR,
	 *	 if the timeout expires, -EAGAIN.
	 */
	/* unlikely: someone disabled the timeouts ...
	 * just put some huge values in there. */
	if (!new_conf->ping_int)
		new_conf->ping_int = MAX_SCHEDULE_TIMEOUT/HZ;
	if (!new_conf->timeout)
		new_conf->timeout = MAX_SCHEDULE_TIMEOUT/HZ*10;
	if (new_conf->ping_int*10 < new_conf->timeout)
		new_conf->timeout = new_conf->ping_int*10/6;
	if (new_conf->ping_int*10 == new_conf->timeout)
		new_conf->ping_int = new_conf->ping_int+1;
#endif

	D_ASSERT(mdev->net_conf == NULL);
	mdev->net_conf = new_conf;

	mdev->send_cnt = 0;
	mdev->recv_cnt = 0;

	if (new_tl_hash) {
		kfree(mdev->tl_hash);
		mdev->tl_hash_s = mdev->net_conf->max_epoch_size/8;
		mdev->tl_hash = new_tl_hash;
	}

	if (new_ee_hash) {
		kfree(mdev->ee_hash);
		mdev->ee_hash_s = mdev->net_conf->max_buffers/8;
		mdev->ee_hash = new_ee_hash;
	}

	if (mdev->cram_hmac_tfm)
		crypto_free_hash(mdev->cram_hmac_tfm);
	mdev->cram_hmac_tfm = tfm;

	retcode = drbd_request_state(mdev, NS(conn, Unconnected));

	reply->ret_code = retcode;
	return 0;

fail:
	crypto_free_hash(tfm);
	kfree(new_tl_hash);
	kfree(new_ee_hash);
	kfree(new_conf);

	reply->ret_code = retcode;
	return 0;
}

int drbd_nl_disconnect(struct drbd_conf *mdev, struct drbd_nl_cfg_req *nlp,
			      struct drbd_nl_cfg_reply *reply)
{
	int retcode;

	/* silently. */
	retcode = _drbd_request_state(mdev, NS(conn, Disconnecting), 0);

	if (retcode == SS_NothingToDo)
		goto done;
	else if (retcode == SS_AlreadyStandAlone)
		goto done;
	else if (retcode == SS_PrimaryNOP) {
		/* Our statche checking code wants to see the peer outdated. */
		retcode = drbd_request_state(mdev, NS2(conn, Disconnecting,
						      pdsk, Outdated));
	} else if (retcode == SS_CW_FailedByPeer) {
		/* The peer probabely wants to see us outdated. */
		retcode = _drbd_request_state(mdev, NS2(conn, Disconnecting,
						       disk, Outdated), 0);

		/* if we are diskless and our peer wants to outdate us,
		 * simply go away, and let the peer try to outdate us with its
		 * 'outdate-peer' handler later. */
		if (retcode == SS_IsDiskLess)
			retcode = drbd_request_state(mdev,
						NS(conn, StandAlone));
	}

	if (retcode < SS_Success)
		goto fail;

	if ( wait_event_interruptible( mdev->misc_wait,
				      mdev->state.conn == StandAlone) ) {
		retcode = GotSignal;
		goto fail;
	}

 done:
	retcode = NoError;
 fail:
	drbd_md_sync(mdev);
	reply->ret_code = retcode;
	return 0;
}

void resync_after_online_grow(struct drbd_conf *mdev)
{
	int iass; /* I am sync source */

	INFO("Resync of new storage after online grow\n");
	if (mdev->state.role != mdev->state.peer)
		iass = (mdev->state.role == Primary);
	else
		iass = test_bit(DISCARD_CONCURRENT,&mdev->flags);

	if (iass)
		drbd_start_resync(mdev,SyncSource);
	else
		drbd_request_state(mdev,NS(conn,WFSyncUUID));
}

int drbd_nl_resize(struct drbd_conf *mdev, struct drbd_nl_cfg_req *nlp,
		   struct drbd_nl_cfg_reply *reply)
{
	struct resize rs;
	int retcode = NoError;
	int dd;

	memset(&rs, 0, sizeof(struct resize));
	if (!resize_from_tags(mdev, nlp->tag_list, &rs)) {
		retcode = UnknownMandatoryTag;
		goto fail;
	}

	if (mdev->state.conn > Connected) {
		retcode = NoResizeDuringResync;
		goto fail;
	}

	if ( mdev->state.role == Secondary &&
	     mdev->state.peer == Secondary) {
		retcode = APrimaryNodeNeeded;
		goto fail;
	}

	if (!inc_local(mdev)) {
		retcode = HaveNoDiskConfig;
		goto fail;
	}

	mdev->bc->dc.disk_size = (sector_t)rs.resize_size;
	drbd_bm_lock(mdev);
	dd = drbd_determin_dev_size(mdev);
	drbd_md_sync(mdev);
	drbd_bm_unlock(mdev);
	dec_local(mdev);
	if (dd < 0) {
		retcode = VMallocFailed;
		goto fail;
	}

	if (mdev->state.conn == Connected && dd != unchanged) {
		drbd_send_uuids(mdev);
		drbd_send_sizes(mdev);
		if (dd == grew)
			resync_after_online_grow(mdev);
	}

 fail:
	reply->ret_code = retcode;
	return 0;
}

int drbd_nl_syncer_conf(struct drbd_conf *mdev, struct drbd_nl_cfg_req *nlp,
			       struct drbd_nl_cfg_reply *reply)
{
	int retcode = NoError;
	struct syncer_conf sc;
	struct drbd_conf *odev;
	int err;

	memcpy(&sc, &mdev->sync_conf, sizeof(struct syncer_conf));

	if (nlp->flags & DRBD_NL_SET_DEFAULTS) {
		sc.rate       = DRBD_RATE_DEF;
		sc.after      = DRBD_AFTER_DEF;
		sc.al_extents = DRBD_AL_EXTENTS_DEF;
	}

	if (!syncer_conf_from_tags(mdev, nlp->tag_list, &sc)) {
		retcode = UnknownMandatoryTag;
		goto fail;
	}

	if (sc.after != -1) {
		if ( sc.after < -1 || minor_to_mdev(sc.after) == NULL ) {
			retcode = SyncAfterInvalid;
			goto fail;
		}
		odev = minor_to_mdev(sc.after); /* check against loops in */
		while (1) {
			if (odev == mdev) {
				retcode = SyncAfterCycle;
				goto fail;
			}
			if (odev->sync_conf.after == -1)
				break; /* no cycles. */
			odev = minor_to_mdev(odev->sync_conf.after);
		}
	}

	ERR_IF (sc.rate < 1) sc.rate = 1;
	ERR_IF (sc.al_extents < 7) sc.al_extents = 127; /* arbitrary minimum */
#define AL_MAX ((MD_AL_MAX_SIZE-1) * AL_EXTENTS_PT)
	if (sc.al_extents > AL_MAX) {
		ERR("sc.al_extents > %d\n", AL_MAX);
		sc.al_extents = AL_MAX;
	}
#undef AL_MAX

	mdev->sync_conf = sc;

	if (inc_local(mdev)) {
		err = drbd_check_al_size(mdev);
		dec_local(mdev);
		drbd_md_sync(mdev);

		if (err) {
			retcode = KMallocFailed;
			goto fail;
		}
	}

	if (mdev->state.conn >= Connected)
		drbd_send_sync_param(mdev, &sc);

	drbd_alter_sa(mdev, sc.after);

 fail:
	reply->ret_code = retcode;
	return 0;
}

int drbd_nl_invalidate(struct drbd_conf *mdev, struct drbd_nl_cfg_req *nlp,
			      struct drbd_nl_cfg_reply *reply)
{
	reply->ret_code = drbd_request_state(mdev, NS2(conn, StartingSyncT,
						      disk, Inconsistent));
	return 0;
}

int drbd_nl_invalidate_peer(struct drbd_conf *mdev, struct drbd_nl_cfg_req *nlp,
				   struct drbd_nl_cfg_reply *reply)
{

	reply->ret_code = drbd_request_state(mdev, NS2(conn, StartingSyncS,
						      pdsk, Inconsistent));

	return 0;
}

int drbd_nl_pause_sync(struct drbd_conf *mdev, struct drbd_nl_cfg_req *nlp,
			      struct drbd_nl_cfg_reply *reply)
{
	int retcode = NoError;

	if (drbd_request_state(mdev, NS(user_isp, 1)) == SS_NothingToDo)
		retcode = PauseFlagAlreadySet;

	reply->ret_code = retcode;
	return 0;
}

int drbd_nl_resume_sync(struct drbd_conf *mdev, struct drbd_nl_cfg_req *nlp,
			       struct drbd_nl_cfg_reply *reply)
{
	int retcode = NoError;

	if (drbd_request_state(mdev, NS(user_isp, 0)) == SS_NothingToDo)
		retcode = PauseFlagAlreadyClear;

	reply->ret_code = retcode;
	return 0;
}

int drbd_nl_suspend_io(struct drbd_conf *mdev, struct drbd_nl_cfg_req *nlp,
			      struct drbd_nl_cfg_reply *reply)
{
	reply->ret_code = drbd_request_state(mdev, NS(susp, 1));

	return 0;
}

int drbd_nl_resume_io(struct drbd_conf *mdev, struct drbd_nl_cfg_req *nlp,
			     struct drbd_nl_cfg_reply *reply)
{
	reply->ret_code = drbd_request_state(mdev, NS(susp, 0));
	return 0;
}

int drbd_nl_outdate(struct drbd_conf *mdev, struct drbd_nl_cfg_req *nlp,
			   struct drbd_nl_cfg_reply *reply)
{
<<<<<<< HEAD
	int retcode;
	union drbd_state_t os, ns;

	spin_lock_irq(&mdev->req_lock);
	os = mdev->state;
	if (mdev->state.disk < Outdated)
		retcode = -999;
	else
		retcode = _drbd_set_state(_NS(mdev, disk, Outdated),
						ChgStateVerbose);

	ns = mdev->state;
	spin_unlock_irq(&mdev->req_lock);
	if (retcode == SS_Success)
		after_state_ch(mdev, os, ns, ChgStateVerbose);

	if (retcode == -999) {
		retcode = DiskLowerThanOutdated;
		goto fail;
	}

	drbd_md_sync(mdev);

 fail:
	reply->ret_code = retcode;
=======
	reply->ret_code = drbd_request_state(mdev,NS(disk,Outdated));
>>>>>>> a1cad245
	return 0;
}

int drbd_nl_get_config(struct drbd_conf *mdev, struct drbd_nl_cfg_req *nlp,
			   struct drbd_nl_cfg_reply *reply)
{
	unsigned short *tl;

	tl = reply->tag_list;

	if (inc_local(mdev)) {
		tl = disk_conf_to_tags(mdev, &mdev->bc->dc, tl);
		dec_local(mdev);
	}

	if (inc_net(mdev)) {
		tl = net_conf_to_tags(mdev, mdev->net_conf, tl);
		dec_net(mdev);
	}
	tl = syncer_conf_to_tags(mdev, &mdev->sync_conf, tl);

	*tl++ = TT_END; /* Close the tag list */

	return (int)((char *)tl - (char *)reply->tag_list);
}

int drbd_nl_get_state(struct drbd_conf *mdev, struct drbd_nl_cfg_req *nlp,
			     struct drbd_nl_cfg_reply *reply)
{
	unsigned short *tl;

	tl = reply->tag_list;

	tl = get_state_to_tags(mdev, (struct get_state *)&mdev->state, tl);
	*tl++ = TT_END; /* Close the tag list */

	return (int)((char *)tl - (char *)reply->tag_list);
}

int drbd_nl_get_uuids(struct drbd_conf *mdev, struct drbd_nl_cfg_req *nlp,
			     struct drbd_nl_cfg_reply *reply)
{
	unsigned short *tl;

	tl = reply->tag_list;

	if (inc_local(mdev)) {
		/* This is a hand crafted add tag ;) */
		*tl++ = T_uuids;
		*tl++ = UUID_SIZE*sizeof(u64);
		memcpy(tl, mdev->bc->md.uuid, UUID_SIZE*sizeof(u64));
		tl = (unsigned short *)((char *)tl + UUID_SIZE*sizeof(u64));
		dec_local(mdev);
		*tl++ = T_uuids_flags;
		*tl++ = sizeof(int);
		memcpy(tl, &mdev->bc->md.flags, sizeof(int));
		tl = (unsigned short *)((char *)tl + sizeof(int));
	}
	*tl++ = TT_END; /* Close the tag list */

	return (int)((char *)tl - (char *)reply->tag_list);
}


int drbd_nl_get_timeout_flag(struct drbd_conf *mdev,
	struct drbd_nl_cfg_req *nlp, struct drbd_nl_cfg_reply *reply)
{
	unsigned short *tl;

	tl = reply->tag_list;

	/* This is a hand crafted add tag ;) */
	*tl++ = T_use_degraded;
	*tl++ = sizeof(char);
	*((char *)tl) = test_bit(USE_DEGR_WFC_T, &mdev->flags) ? 1 : 0 ;
	tl = (unsigned short *)((char *)tl + sizeof(char));
	*tl++ = TT_END;

	return (int)((char *)tl - (char *)reply->tag_list);
}

struct drbd_conf *ensure_mdev(struct drbd_nl_cfg_req *nlp)
{
	struct drbd_conf *mdev;

	mdev = minor_to_mdev(nlp->drbd_minor);

	if (!mdev && (nlp->flags & DRBD_NL_CREATE_DEVICE)) {
		mdev = drbd_new_device(nlp->drbd_minor);

		spin_lock_irq(&drbd_pp_lock);
		if (minor_table[nlp->drbd_minor] == NULL) {
			minor_table[nlp->drbd_minor] = mdev;
			mdev = NULL;
		}
		spin_unlock_irq(&drbd_pp_lock);

		if (mdev) {
			kfree(mdev->app_reads_hash);
			if (mdev->md_io_page)
				__free_page(mdev->md_io_page);
			kfree(mdev);
			mdev = NULL;
		}

		mdev = minor_to_mdev(nlp->drbd_minor);
	}

	return mdev;
}

struct cn_handler_struct {
	int (*function)(struct drbd_conf *,
			 struct drbd_nl_cfg_req *,
			 struct drbd_nl_cfg_reply* );
	int reply_body_size;
};

static struct cn_handler_struct cnd_table[] = {
	[ P_primary ]		= { &drbd_nl_primary,		0 },
	[ P_secondary ]		= { &drbd_nl_secondary,		0 },
	[ P_disk_conf ]		= { &drbd_nl_disk_conf,		0 },
	[ P_detach ]		= { &drbd_nl_detach,		0 },
	[ P_net_conf ]		= { &drbd_nl_net_conf,		0 },
	[ P_disconnect ]	= { &drbd_nl_disconnect,	0 },
	[ P_resize ]		= { &drbd_nl_resize,		0 },
	[ P_syncer_conf ]	= { &drbd_nl_syncer_conf,	0 },
	[ P_invalidate ]	= { &drbd_nl_invalidate,	0 },
	[ P_invalidate_peer ]	= { &drbd_nl_invalidate_peer,	0 },
	[ P_pause_sync ]	= { &drbd_nl_pause_sync,	0 },
	[ P_resume_sync ]	= { &drbd_nl_resume_sync,	0 },
	[ P_suspend_io ]	= { &drbd_nl_suspend_io,	0 },
	[ P_resume_io ]		= { &drbd_nl_resume_io,		0 },
	[ P_outdate ]		= { &drbd_nl_outdate,		0 },
	[ P_get_config ]	= { &drbd_nl_get_config,
				    sizeof(struct syncer_conf_tag_len_struct) +
				    sizeof(struct disk_conf_tag_len_struct) +
				    sizeof(struct net_conf_tag_len_struct) },
	[ P_get_state ]		= { &drbd_nl_get_state,
				    sizeof(struct get_state_tag_len_struct) },
	[ P_get_uuids ]		= { &drbd_nl_get_uuids,
				    sizeof(struct get_uuids_tag_len_struct) },
	[ P_get_timeout_flag ]	=
		{ &drbd_nl_get_timeout_flag,
		  sizeof(struct get_timeout_flag_tag_len_struct)},

};

void drbd_connector_callback(void *data)
{
	struct cn_msg *req = data;
	struct drbd_nl_cfg_req *nlp = (struct drbd_nl_cfg_req *)req->data;
	struct cn_handler_struct *cm;
	struct cn_msg *cn_reply;
	struct drbd_nl_cfg_reply *reply;
	struct drbd_conf *mdev;
	int retcode, rr;
	int reply_size = sizeof(struct cn_msg)
		+ sizeof(struct drbd_nl_cfg_reply)
		+ sizeof(short int);

	if (!try_module_get(THIS_MODULE)) {
		printk(KERN_ERR "drbd: try_module_get() failed!\n");
		return;
	}

	mdev = ensure_mdev(nlp);
	if (!mdev) {
		retcode = MinorNotKnown;
		goto fail;
	}

	TRACE(TraceTypeNl, TraceLvlSummary, nl_trace_packet(data););

	if (nlp->packet_type >= P_nl_after_last_packet) {
		retcode = UnknownNetLinkPacket;
		goto fail;
	}

	cm = cnd_table + nlp->packet_type;
	reply_size += cm->reply_body_size;

	cn_reply = kmalloc(reply_size, GFP_KERNEL);
	if (!cn_reply) {
		retcode = KMallocFailed;
		goto fail;
	}
	reply = (struct drbd_nl_cfg_reply *) cn_reply->data;

	reply->packet_type =
		cm->reply_body_size ? nlp->packet_type : P_nl_after_last_packet;
	reply->minor = nlp->drbd_minor;
	reply->ret_code = NoError; /* Might by modified by cm->function. */
	/* reply->tag_list; might be modified by cm->fucntion. */

	rr = cm->function(mdev, nlp, reply);

	cn_reply->id = req->id;
	cn_reply->seq = req->seq;
	cn_reply->ack = req->ack  + 1;
	cn_reply->len = sizeof(struct drbd_nl_cfg_reply) + rr;
	cn_reply->flags = 0;

	TRACE(TraceTypeNl, TraceLvlSummary, nl_trace_reply(cn_reply););

	rr = cn_netlink_send(cn_reply, CN_IDX_DRBD, GFP_KERNEL);
	if (rr && rr != -ESRCH)
		printk(KERN_INFO "drbd: cn_netlink_send()=%d\n", rr);

	kfree(cn_reply);
	module_put(THIS_MODULE);
	return;
 fail:
	drbd_nl_send_reply(req, retcode);
	module_put(THIS_MODULE);
}

atomic_t drbd_nl_seq = ATOMIC_INIT(2); /* two. */

void drbd_bcast_state(struct drbd_conf *mdev, drbd_state_t state)
{
	char buffer[sizeof(struct cn_msg)+
		    sizeof(struct drbd_nl_cfg_reply)+
		    sizeof(struct get_state_tag_len_struct)+
		    sizeof(short int)];
	struct cn_msg *cn_reply = (struct cn_msg *) buffer;
	struct drbd_nl_cfg_reply *reply =
		(struct drbd_nl_cfg_reply *)cn_reply->data;
	unsigned short *tl = reply->tag_list;

	/* WARN("drbd_bcast_state() got called\n"); */

	tl = get_state_to_tags(mdev, (struct get_state *)&state, tl);
	*tl++ = TT_END; /* Close the tag list */

	cn_reply->id.idx = CN_IDX_DRBD;
	cn_reply->id.val = CN_VAL_DRBD;

	cn_reply->seq = atomic_add_return(1, &drbd_nl_seq);
	cn_reply->ack = 0; /* not used here. */
	cn_reply->len = sizeof(struct drbd_nl_cfg_reply) +
		(int)((char *)tl - (char *)reply->tag_list);
	cn_reply->flags = 0;

	reply->packet_type = P_get_state;
	reply->minor = mdev_to_minor(mdev);
	reply->ret_code = NoError;

	TRACE(TraceTypeNl, TraceLvlSummary, nl_trace_reply(cn_reply););

	cn_netlink_send(cn_reply, CN_IDX_DRBD, GFP_KERNEL);
}

void drbd_bcast_ev_helper(struct drbd_conf *mdev, char *helper_name)
{
	char buffer[sizeof(struct cn_msg)+
		    sizeof(struct drbd_nl_cfg_reply)+
		    sizeof(struct call_helper_tag_len_struct)+
		    sizeof(short int)];
	struct cn_msg *cn_reply = (struct cn_msg *) buffer;
	struct drbd_nl_cfg_reply *reply =
		(struct drbd_nl_cfg_reply *)cn_reply->data;
	unsigned short *tl = reply->tag_list;
	int str_len;

	/* WARN("drbd_bcast_state() got called\n"); */

	str_len = strlen(helper_name)+1;
	*tl++ = T_helper;
	*tl++ = str_len;
	memcpy(tl, helper_name, str_len);
	tl = (unsigned short *)((char *)tl + str_len);
	*tl++ = TT_END; /* Close the tag list */

	cn_reply->id.idx = CN_IDX_DRBD;
	cn_reply->id.val = CN_VAL_DRBD;

	cn_reply->seq = atomic_add_return(1, &drbd_nl_seq);
	cn_reply->ack = 0; /* not used here. */
	cn_reply->len = sizeof(struct drbd_nl_cfg_reply) +
		(int)((char *)tl - (char *)reply->tag_list);
	cn_reply->flags = 0;

	reply->packet_type = P_call_helper;
	reply->minor = mdev_to_minor(mdev);
	reply->ret_code = NoError;

	TRACE(TraceTypeNl, TraceLvlSummary, nl_trace_reply(cn_reply););

	cn_netlink_send(cn_reply, CN_IDX_DRBD, GFP_KERNEL);
}

void drbd_bcast_sync_progress(struct drbd_conf *mdev)
{
	char buffer[sizeof(struct cn_msg)+
		    sizeof(struct drbd_nl_cfg_reply)+
		    sizeof(struct sync_progress_tag_len_struct)+
		    sizeof(short int)];
	struct cn_msg *cn_reply = (struct cn_msg *) buffer;
	struct drbd_nl_cfg_reply *reply =
		(struct drbd_nl_cfg_reply *)cn_reply->data;
	unsigned short *tl = reply->tag_list;
	unsigned long rs_left;
	unsigned int res;

	/* no local ref, no bitmap, no syncer progress, no broadcast. */
	if (!inc_local(mdev))
		return;
	drbd_get_syncer_progress(mdev, &rs_left, &res);
	dec_local(mdev);

<<<<<<< HEAD
		rs_left = drbd_bm_total_weight(mdev) - mdev->rs_failed;
		if (rs_left > mdev->rs_total) {
			ERR("logic bug? "
			    "rs_left=%lu > rs_total=%lu (rs_failed %lu)\n",
				rs_left, mdev->rs_total, mdev->rs_failed);
			res = 1000;
		} else {
			res = (rs_left >> 10)*1000/((mdev->rs_total >> 10) + 1);
		}
		dec_local(mdev);
		res = 1000L - res;
		*tl++ = T_sync_progress;
		*tl++ = sizeof(int);
		memcpy(tl, &res, sizeof(int));
		tl = (unsigned short *)((char *)tl + sizeof(int));
	}
=======
	*tl++ = T_sync_progress;
	*tl++ = sizeof(int);
	memcpy(tl, &res, sizeof(int));
	tl=(unsigned short*)((char*)tl + sizeof(int));
>>>>>>> a1cad245
	*tl++ = TT_END; /* Close the tag list */

	cn_reply->id.idx = CN_IDX_DRBD;
	cn_reply->id.val = CN_VAL_DRBD;

	cn_reply->seq = atomic_add_return(1, &drbd_nl_seq);
	cn_reply->ack = 0; /* not used here. */
	cn_reply->len = sizeof(struct drbd_nl_cfg_reply) +
		(int)((char *)tl - (char *)reply->tag_list);
	cn_reply->flags = 0;

	reply->packet_type = P_sync_progress;
	reply->minor = mdev_to_minor(mdev);
	reply->ret_code = NoError;

	TRACE(TraceTypeNl, TraceLvlSummary, nl_trace_reply(cn_reply););

	cn_netlink_send(cn_reply, CN_IDX_DRBD, GFP_KERNEL);
}

#ifdef NETLINK_ROUTE6
int __init cn_init(void);
void __exit cn_fini(void);
#endif

int __init drbd_nl_init()
{
	static struct cb_id cn_id_drbd = { CN_IDX_DRBD, CN_VAL_DRBD };
	int err;

#ifdef NETLINK_ROUTE6
	/* pre 2.6.16 */
	err = cn_init();
	if(err) return err;
#endif
	err = cn_add_callback(&cn_id_drbd, "cn_drbd", &drbd_connector_callback);
	if (err) {
		printk(KERN_ERR "drbd: cn_drbd failed to register\n");
		return err;
	}

	return 0;
}

void drbd_nl_cleanup()
{
	static struct cb_id cn_id_drbd = { CN_IDX_DRBD, CN_VAL_DRBD };

	cn_del_callback(&cn_id_drbd);

#ifdef NETLINK_ROUTE6
	/* pre 2.6.16 */
	cn_fini();
#endif
}

void drbd_nl_send_reply( struct cn_msg *req,
			 int ret_code)
{
	char buffer[sizeof(struct cn_msg)+sizeof(struct drbd_nl_cfg_reply)];
	struct cn_msg *cn_reply = (struct cn_msg *) buffer;
	struct drbd_nl_cfg_reply *reply =
		(struct drbd_nl_cfg_reply *)cn_reply->data;
	int rr;

	cn_reply->id = req->id;

	cn_reply->seq = req->seq;
	cn_reply->ack = req->ack  + 1;
	cn_reply->len = sizeof(struct drbd_nl_cfg_reply);
	cn_reply->flags = 0;

	reply->minor = ((struct drbd_nl_cfg_req *)req->data)->drbd_minor;
	reply->ret_code = ret_code;

	TRACE(TraceTypeNl, TraceLvlSummary, nl_trace_reply(cn_reply););

	rr = cn_netlink_send(cn_reply, CN_IDX_DRBD, GFP_KERNEL);
	if (rr && rr != -ESRCH)
		printk(KERN_INFO "drbd: cn_netlink_send()=%d\n", rr);
}
<|MERGE_RESOLUTION|>--- conflicted
+++ resolved
@@ -191,12 +191,7 @@
 
 	D_ASSERT(mdev->state.pdsk == DUnknown);
 
-<<<<<<< HEAD
-	fp = DontCare;
 	if (inc_local(mdev)) {
-=======
-	if(inc_local(mdev)) {
->>>>>>> a1cad245
 		fp = mdev->bc->dc.fencing;
 		dec_local(mdev);
 	} else {
@@ -204,14 +199,8 @@
 		return mdev->state.pdsk;
 	}
 
-<<<<<<< HEAD
-	D_ASSERT( fp > DontCare );
-
 	if (fp == Stonith)
 		drbd_request_state(mdev, NS(susp, 1));
-=======
-	if( fp == Stonith ) drbd_request_state(mdev,NS(susp,1));
->>>>>>> a1cad245
 
 	r = drbd_khelper(mdev, "outdate-peer");
 
@@ -1483,35 +1472,7 @@
 int drbd_nl_outdate(struct drbd_conf *mdev, struct drbd_nl_cfg_req *nlp,
 			   struct drbd_nl_cfg_reply *reply)
 {
-<<<<<<< HEAD
-	int retcode;
-	union drbd_state_t os, ns;
-
-	spin_lock_irq(&mdev->req_lock);
-	os = mdev->state;
-	if (mdev->state.disk < Outdated)
-		retcode = -999;
-	else
-		retcode = _drbd_set_state(_NS(mdev, disk, Outdated),
-						ChgStateVerbose);
-
-	ns = mdev->state;
-	spin_unlock_irq(&mdev->req_lock);
-	if (retcode == SS_Success)
-		after_state_ch(mdev, os, ns, ChgStateVerbose);
-
-	if (retcode == -999) {
-		retcode = DiskLowerThanOutdated;
-		goto fail;
-	}
-
-	drbd_md_sync(mdev);
-
- fail:
-	reply->ret_code = retcode;
-=======
 	reply->ret_code = drbd_request_state(mdev,NS(disk,Outdated));
->>>>>>> a1cad245
 	return 0;
 }
 
@@ -1731,7 +1692,7 @@
 
 atomic_t drbd_nl_seq = ATOMIC_INIT(2); /* two. */
 
-void drbd_bcast_state(struct drbd_conf *mdev, drbd_state_t state)
+void drbd_bcast_state(struct drbd_conf *mdev, union drbd_state_t state)
 {
 	char buffer[sizeof(struct cn_msg)+
 		    sizeof(struct drbd_nl_cfg_reply)+
@@ -1823,29 +1784,10 @@
 	drbd_get_syncer_progress(mdev, &rs_left, &res);
 	dec_local(mdev);
 
-<<<<<<< HEAD
-		rs_left = drbd_bm_total_weight(mdev) - mdev->rs_failed;
-		if (rs_left > mdev->rs_total) {
-			ERR("logic bug? "
-			    "rs_left=%lu > rs_total=%lu (rs_failed %lu)\n",
-				rs_left, mdev->rs_total, mdev->rs_failed);
-			res = 1000;
-		} else {
-			res = (rs_left >> 10)*1000/((mdev->rs_total >> 10) + 1);
-		}
-		dec_local(mdev);
-		res = 1000L - res;
-		*tl++ = T_sync_progress;
-		*tl++ = sizeof(int);
-		memcpy(tl, &res, sizeof(int));
-		tl = (unsigned short *)((char *)tl + sizeof(int));
-	}
-=======
 	*tl++ = T_sync_progress;
 	*tl++ = sizeof(int);
 	memcpy(tl, &res, sizeof(int));
-	tl=(unsigned short*)((char*)tl + sizeof(int));
->>>>>>> a1cad245
+	tl = (unsigned short *)((char *)tl + sizeof(int));
 	*tl++ = TT_END; /* Close the tag list */
 
 	cn_reply->id.idx = CN_IDX_DRBD;
