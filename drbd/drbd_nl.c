--- conflicted
+++ resolved
@@ -1557,7 +1557,6 @@
 	return 0;
 }
 
-<<<<<<< HEAD
 static u32 common_connection_features(struct drbd_resource *resource)
 {
 	struct drbd_connection *connection;
@@ -1573,13 +1572,10 @@
 
 	return features;
 }
-=======
-#ifdef QUEUE_FLAG_DISCARD
+
 static void blk_queue_discard_granularity(struct request_queue *q, unsigned int granularity)
 {
-#ifdef COMPAT_QUEUE_LIMITS_HAS_DISCARD_GRANULARITY
 	q->limits.discard_granularity = granularity;
-#endif
 }
 static void decide_on_discard_support(struct drbd_device *device,
 			struct request_queue *q,
@@ -1590,16 +1586,15 @@
 	 * b = backing device queue (device->ldev->backing_bdev->bd_disk->queue),
 	 *     or NULL if diskless
 	 */
-	struct drbd_connection *connection = first_peer_device(device)->connection;
 	bool can_do = b ? blk_queue_discard(b) : true;
 
 	if (can_do && b && !b->limits.discard_zeroes_data && !discard_zeroes_if_aligned) {
 		can_do = false;
 		drbd_info(device, "discard_zeroes_data=0 and discard_zeroes_if_aligned=no: disabling discards\n");
 	}
-	if (can_do && connection->cstate >= C_CONNECTED && !(connection->agreed_features & FF_TRIM)) {
+	if (can_do && (common_connection_features(device->resource) & FF_TRIM)) {
 		can_do = false;
-		drbd_info(connection, "peer DRBD too old, does not support TRIM: disabling discards\n");
+		drbd_info(device, "peer DRBD too old, does not support TRIM: disabling discards\n");
 	}
 	if (can_do) {
 		/* We don't care for the granularity, really.
@@ -1629,19 +1624,6 @@
 		blk_queue_discard_granularity(q, 0);
 	}
 }
-#else /* kernel does not know about discard yet */
-static void decide_on_discard_support(struct drbd_device *device,
-			struct request_queue *q,
-			struct request_queue *b,
-			bool discard_zeroes_if_aligned)
-{
-}
-static void fixup_discard_if_not_supported(struct request_queue *q)
-{
-}
-#endif
-
->>>>>>> b0b43ff8
 
 static void drbd_setup_queue_param(struct drbd_device *device, struct drbd_backing_dev *bdev,
 				   unsigned int max_bio_size)
@@ -1673,28 +1655,6 @@
 	blk_queue_segment_boundary(q, PAGE_CACHE_SIZE-1);
 	decide_on_discard_support(device, q, b, discard_zeroes_if_aligned);
 	if (b) {
-<<<<<<< HEAD
-		struct request_queue * const b = device->ldev->backing_bdev->bd_disk->queue;
-		u32 agreed_featurs = common_connection_features(device->resource);
-
-		q->limits.max_discard_sectors = DRBD_MAX_DISCARD_SECTORS;
-
-		if (blk_queue_discard(b) && (b->limits.discard_zeroes_data || discard_zeroes_if_aligned) &&
-		    (agreed_featurs & FF_TRIM)) {
-			/* We don't care, stacking below should fix it for the local device.
-			 * Whether or not it is a suitable granularity on the remote device
-			 * is not our problem, really. If you care, you need to
-			 * use devices with similar topology on all peers. */
-			q->limits.discard_granularity = 512;
-
-			queue_flag_set_unlocked(QUEUE_FLAG_DISCARD, q);
-		} else {
-			queue_flag_clear_unlocked(QUEUE_FLAG_DISCARD, q);
-			q->limits.discard_granularity = 0;
-		}
-
-=======
->>>>>>> b0b43ff8
 		blk_queue_stack_limits(q, b);
 
 		if (q->backing_dev_info.ra_pages != b->backing_dev_info.ra_pages) {
@@ -1704,17 +1664,7 @@
 			q->backing_dev_info.ra_pages = b->backing_dev_info.ra_pages;
 		}
 	}
-<<<<<<< HEAD
-
-	/* To avoid confusion, if this queue does not support discard, clear
-	 * max_discard_sectors, which is what lsblk -D reports to the user.  */
-	if (!blk_queue_discard(q)) {
-		q->limits.max_discard_sectors = 0;
-		q->limits.discard_granularity = 0;
-	}
-=======
 	fixup_discard_if_not_supported(q);
->>>>>>> b0b43ff8
 }
 
 void drbd_reconsider_queue_parameters(struct drbd_device *device, struct drbd_backing_dev *bdev)
