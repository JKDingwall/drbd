--- conflicted
+++ resolved
@@ -825,11 +825,7 @@
 		nbc->dc.disk_size   = DRBD_DISK_SIZE_SECT_DEF;
 		nbc->dc.on_io_error = DRBD_ON_IO_ERROR_DEF;
 		nbc->dc.fencing     = DRBD_FENCING_DEF;
-<<<<<<< HEAD
 		nbc->dc.max_bio_bvecs = DRBD_MAX_BIO_BVECS_DEF;
-=======
-		nbc->dc.max_bio_bvecs= DRBD_MAX_BIO_BVECS_DEF;
->>>>>>> d9e008af
 	}
 
 	if (!disk_conf_from_tags(mdev, nlp->tag_list, &nbc->dc)) {
@@ -1044,11 +1040,7 @@
 	mdev->write_ordering = WO_bio_barrier;
 	drbd_bump_write_ordering(mdev, WO_bio_barrier);
 
-<<<<<<< HEAD
 	if (drbd_md_test_flag(mdev->bc, MDF_CrashedPrimary))
-=======
-	if (drbd_md_test_flag(mdev->bc, MDF_PrimaryInd))
->>>>>>> d9e008af
 		set_bit(CRASHED_PRIMARY, &mdev->flags);
 	else
 		clear_bit(CRASHED_PRIMARY, &mdev->flags);
@@ -1219,11 +1211,7 @@
 	struct hlist_head *new_tl_hash = NULL;
 	struct hlist_head *new_ee_hash = NULL;
 	struct drbd_conf *odev;
-<<<<<<< HEAD
-	char hmac_name[HMAC_NAME_L];
-=======
 	char hmac_name[CRYPTO_MAX_ALG_NAME];
->>>>>>> d9e008af
 	void *int_dig_out = NULL;
 	void *int_dig_in = NULL;
 	void *int_dig_vv = NULL;
@@ -1593,17 +1581,12 @@
 {
 	int retcode = NoError;
 	int err;
-<<<<<<< HEAD
 	int ovr; /* online verify running */
 	int rsr; /* re-sync running */
 	struct drbd_conf *odev;
 	struct crypto_hash *verify_tfm = NULL;
 	struct crypto_hash *csums_tfm = NULL;
 	struct syncer_conf sc;
-=======
-	struct crypto_hash *verify_tfm = NULL, *old_verify_tfm = NULL;
-	int ovr; /* online verify running */
->>>>>>> d9e008af
 	cpumask_t n_cpu_mask = CPU_MASK_NONE;
 
 	memcpy(&sc, &mdev->sync_conf, sizeof(struct syncer_conf));
@@ -1637,7 +1620,6 @@
 		}
 	}
 
-<<<<<<< HEAD
 	/* re-sync running */
 	rsr = (	mdev->state.conn == SyncSource ||
 		mdev->state.conn == SyncTarget ||
@@ -1664,8 +1646,6 @@
 	}
 
 	/* online verify running */
-=======
->>>>>>> d9e008af
 	ovr = (mdev->state.conn == VerifyS || mdev->state.conn == VerifyT);
 
 	if (ovr) {
@@ -1679,20 +1659,12 @@
 		verify_tfm = crypto_alloc_hash(sc.verify_alg, 0, CRYPTO_ALG_ASYNC);
 		if (IS_ERR(verify_tfm)) {
 			verify_tfm = NULL;
-<<<<<<< HEAD
 			retcode = VERIFYAlgNotAvail;
-=======
-			retcode=VERIFYAlgNotAvail;
->>>>>>> d9e008af
 			goto fail;
 		}
 
 		if (crypto_tfm_alg_type(crypto_hash_tfm(verify_tfm)) != CRYPTO_ALG_TYPE_DIGEST) {
-<<<<<<< HEAD
 			retcode = VERIFYAlgNotDigest;
-=======
-			retcode=VERIFYAlgNotDigest;
->>>>>>> d9e008af
 			goto fail;
 		}
 	}
@@ -1718,7 +1690,6 @@
 	spin_lock(&mdev->peer_seq_lock);
 	/* lock against receive_SyncParam() */
 	mdev->sync_conf = sc;
-<<<<<<< HEAD
 
 	if (!rsr) {
 		crypto_free_hash(mdev->csums_tfm);
@@ -1728,16 +1699,10 @@
 
 	if (!ovr) {
 		crypto_free_hash(mdev->verify_tfm);
-=======
-	if (!ovr) {
-		old_verify_tfm = mdev->verify_tfm;
->>>>>>> d9e008af
 		mdev->verify_tfm = verify_tfm;
 		verify_tfm = NULL;
 	}
 	spin_unlock(&mdev->peer_seq_lock);
-
-	crypto_free_hash(old_verify_tfm);
 
 	if (inc_local(mdev)) {
 		wait_event(mdev->al_wait, lc_try_lock(mdev->act_log));
@@ -1768,13 +1733,9 @@
 		mdev->worker.reset_cpu_mask = 1;
 	}
 
-<<<<<<< HEAD
 	drbd_kobject_uevent(mdev);
 fail:
 	crypto_free_hash(csums_tfm);
-=======
-fail:
->>>>>>> d9e008af
 	crypto_free_hash(verify_tfm);
 	reply->ret_code = retcode;
 	return 0;
@@ -2080,18 +2041,10 @@
 				    sizeof(struct sync_progress_tag_len_struct)	},
 	[ P_get_uuids ]		= { &drbd_nl_get_uuids,
 				    sizeof(struct get_uuids_tag_len_struct) },
-<<<<<<< HEAD
 	[ P_get_timeout_flag ]	= { &drbd_nl_get_timeout_flag,
 				    sizeof(struct get_timeout_flag_tag_len_struct)},
 	[ P_start_ov ]		= { &drbd_nl_start_ov,		0 },
 	[ P_new_c_uuid ]	= { &drbd_nl_new_c_uuid,	0 },
-=======
-	[ P_get_timeout_flag ]	=
-		{ &drbd_nl_get_timeout_flag,
-		  sizeof(struct get_timeout_flag_tag_len_struct)},
-	[ P_start_ov ]          = { &drbd_nl_start_ov,          0 },
-	[ P_new_c_uuid ]        = { &drbd_nl_new_c_uuid,        0 },
->>>>>>> d9e008af
 };
 
 STATIC void drbd_connector_callback(void *data)
