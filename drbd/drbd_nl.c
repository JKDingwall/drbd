/*
   drbd_nl.c

   This file is part of DRBD by Philipp Reisner and Lars Ellenberg.

   Copyright (C) 2001-2008, LINBIT Information Technologies GmbH.
   Copyright (C) 1999-2008, Philipp Reisner <philipp.reisner@linbit.com>.
   Copyright (C) 2002-2008, Lars Ellenberg <lars.ellenberg@linbit.com>.

   drbd is free software; you can redistribute it and/or modify
   it under the terms of the GNU General Public License as published by
   the Free Software Foundation; either version 2, or (at your option)
   any later version.

   drbd is distributed in the hope that it will be useful,
   but WITHOUT ANY WARRANTY; without even the implied warranty of
   MERCHANTABILITY or FITNESS FOR A PARTICULAR PURPOSE.  See the
   GNU General Public License for more details.

   You should have received a copy of the GNU General Public License
   along with drbd; see the file COPYING.  If not, write to
   the Free Software Foundation, 675 Mass Ave, Cambridge, MA 02139, USA.

 */

#include <linux/autoconf.h>
#include <linux/module.h>
#include <linux/drbd.h>
#include <linux/in.h>
#include <linux/fs.h>
#include <linux/file.h>
#include <linux/slab.h>
#include <linux/blkpg.h>
#include <linux/cpumask.h>
#include "drbd_int.h"
#include "drbd_protocol.h"
#include "drbd_req.h"
#include "drbd_state_change.h"
#include <asm/unaligned.h>
#include <linux/drbd_limits.h>
#include <linux/kthread.h>

#include <net/genetlink.h>
#if LINUX_VERSION_CODE < KERNEL_VERSION(2,6,31)
/*
 * copied from more recent kernel source
 */
int genl_register_family_with_ops(struct genl_family *family,
	struct genl_ops *ops, size_t n_ops)
{
	int err, i;

	err = genl_register_family(family);
	if (err)
		return err;

	for (i = 0; i < n_ops; ++i, ++ops) {
		err = genl_register_ops(family, ops);
		if (err)
			goto err_out;
	}
	return 0;
err_out:
	genl_unregister_family(family);
	return err;
}
#endif

/* .doit */
// int drbd_adm_create_resource(struct sk_buff *skb, struct genl_info *info);
// int drbd_adm_delete_resource(struct sk_buff *skb, struct genl_info *info);

int drbd_adm_new_minor(struct sk_buff *skb, struct genl_info *info);
int drbd_adm_del_minor(struct sk_buff *skb, struct genl_info *info);

int drbd_adm_new_resource(struct sk_buff *skb, struct genl_info *info);
int drbd_adm_del_resource(struct sk_buff *skb, struct genl_info *info);
int drbd_adm_down(struct sk_buff *skb, struct genl_info *info);

int drbd_adm_set_role(struct sk_buff *skb, struct genl_info *info);
int drbd_adm_attach(struct sk_buff *skb, struct genl_info *info);
int drbd_adm_disk_opts(struct sk_buff *skb, struct genl_info *info);
int drbd_adm_detach(struct sk_buff *skb, struct genl_info *info);
int drbd_adm_connect(struct sk_buff *skb, struct genl_info *info);
int drbd_adm_net_opts(struct sk_buff *skb, struct genl_info *info);
int drbd_adm_resize(struct sk_buff *skb, struct genl_info *info);
int drbd_adm_start_ov(struct sk_buff *skb, struct genl_info *info);
int drbd_adm_new_c_uuid(struct sk_buff *skb, struct genl_info *info);
int drbd_adm_disconnect(struct sk_buff *skb, struct genl_info *info);
int drbd_adm_invalidate(struct sk_buff *skb, struct genl_info *info);
int drbd_adm_invalidate_peer(struct sk_buff *skb, struct genl_info *info);
int drbd_adm_pause_sync(struct sk_buff *skb, struct genl_info *info);
int drbd_adm_resume_sync(struct sk_buff *skb, struct genl_info *info);
int drbd_adm_suspend_io(struct sk_buff *skb, struct genl_info *info);
int drbd_adm_resume_io(struct sk_buff *skb, struct genl_info *info);
int drbd_adm_outdate(struct sk_buff *skb, struct genl_info *info);
int drbd_adm_resource_opts(struct sk_buff *skb, struct genl_info *info);
int drbd_adm_get_status(struct sk_buff *skb, struct genl_info *info);
int drbd_adm_get_timeout_type(struct sk_buff *skb, struct genl_info *info);
/* .dumpit */
int drbd_adm_get_status_all(struct sk_buff *skb, struct netlink_callback *cb);
int drbd_adm_dump_resources(struct sk_buff *skb, struct netlink_callback *cb);
int drbd_adm_dump_devices(struct sk_buff *skb, struct netlink_callback *cb);
int drbd_adm_dump_devices_done(struct netlink_callback *cb);
int drbd_adm_dump_connections(struct sk_buff *skb, struct netlink_callback *cb);
int drbd_adm_dump_connections_done(struct netlink_callback *cb);
int drbd_adm_dump_peer_devices(struct sk_buff *skb, struct netlink_callback *cb);
int drbd_adm_get_initial_state(struct sk_buff *skb, struct netlink_callback *cb);

#include <linux/drbd_genl_api.h>
#include "drbd_nla.h"
#include <linux/genl_magic_func.h>

atomic_t drbd_genl_seq = ATOMIC_INIT(2); /* two. */
atomic_t drbd_notify_id = ATOMIC_INIT(0);

/* used blkdev_get_by_path, to claim our meta data device(s) */
static char *drbd_m_holder = "Hands off! this is DRBD's meta data device.";

/* Configuration is strictly serialized, because generic netlink message
 * processing is strictly serialized by the genl_lock().
 * Which means we can use one static global drbd_config_context struct.
 */
static struct drbd_config_context {
	/* assigned from drbd_genlmsghdr */
	unsigned int minor;
	/* assigned from request attributes, if present */
	unsigned int volume;
#define VOLUME_UNSPECIFIED		(-1U)
	/* pointer into the request skb,
	 * limited lifetime! */
	char *resource_name;
	struct nlattr *my_addr;
	struct nlattr *peer_addr;

	/* reply buffer */
	struct sk_buff *reply_skb;
	/* pointer into reply buffer */
	struct drbd_genlmsghdr *reply_dh;
	/* resolved from attributes, if possible */
	struct drbd_device *device;
	struct drbd_resource *resource;
	struct drbd_connection *connection;
	struct drbd_peer_device *peer_device;
} adm_ctx;

struct drbd_md_attribute {
	struct attribute attr;
	ssize_t (*show)(struct drbd_backing_dev *bdev, char *buf);
	/* ssize_t (*store)(struct drbd_backing_dev *bdev, const char *buf, size_t count); */
};

static ssize_t drbd_md_attr_show(struct kobject *, struct attribute *, char *);
static ssize_t current_show(struct drbd_backing_dev *, char *);
static void backing_dev_release(struct kobject *kobj);

static struct kobj_type drbd_bdev_kobj_type = {
	.release = backing_dev_release,
	.sysfs_ops = &(struct sysfs_ops) {
		.show = drbd_md_attr_show,
		.store = NULL,
	},
};

#define DRBD_MD_ATTR(_name) struct drbd_md_attribute drbd_md_attr_##_name = __ATTR_RO(_name)

/* since "current" is a macro, the expansion of DRBD_MD_ATTR(current) does not work: */
static struct drbd_md_attribute drbd_md_attr_current = {
	.attr = { .name = "current", .mode = 0444 },
	.show = current_show,
};

static struct attribute *drbd_md_attrs[] = {
	&drbd_md_attr_current.attr,
	NULL,
};

struct attribute_group drbd_md_attr_group = {
	.attrs = drbd_md_attrs,
	.name = "data_gen_id",
};

static ssize_t drbd_md_attr_show(struct kobject *kobj, struct attribute *attr, char *buffer)
{
	struct drbd_backing_dev *bdev = container_of(kobj, struct drbd_backing_dev, kobject);
	struct drbd_md_attribute *drbd_md_attr = container_of(attr, struct drbd_md_attribute, attr);

	return drbd_md_attr->show(bdev, buffer);
}

static ssize_t current_show(struct drbd_backing_dev *bdev, char *buf)
{
	ssize_t size = 0;

	size = sprintf(buf, "0x%016llX\n", bdev->md.current_uuid);

	return size;
}

static void backing_dev_release(struct kobject *kobj)
{
	struct drbd_backing_dev *bdev = container_of(kobj, struct drbd_backing_dev, kobject);
	kfree(bdev);
}

static void drbd_adm_send_reply(struct sk_buff *skb, struct genl_info *info)
{
	genlmsg_end(skb, genlmsg_data(nlmsg_data(nlmsg_hdr(skb))));
	if (genlmsg_reply(skb, info))
		printk(KERN_ERR "drbd: error sending genl reply\n");
}

/* Used on a fresh "drbd_adm_prepare"d reply_skb, this cannot fail: The only
 * reason it could fail was no space in skb, and there are 4k available. */
static int drbd_msg_put_info(const char *info)
{
	struct sk_buff *skb = adm_ctx.reply_skb;
	struct nlattr *nla;
	int err = -EMSGSIZE;

	if (!info || !info[0])
		return 0;

	nla = nla_nest_start(skb, DRBD_NLA_CFG_REPLY);
	if (!nla)
		return err;

	err = nla_put_string(skb, T_info_text, info);
	if (err) {
		nla_nest_cancel(skb, nla);
		return err;
	} else
		nla_nest_end(skb, nla);
	return 0;
}

static int drbd_adm_finish(struct genl_info *info, int retcode);

extern struct genl_ops drbd_genl_ops[];

#ifdef COMPAT_HAVE_SECURITY_NETLINK_RECV
#define drbd_security_netlink_recv(skb, cap) \
	security_netlink_recv(skb, cap)
#else
/* see
 * fd77846 security: remove the security_netlink_recv hook as it is equivalent to capable()
 */
static inline bool drbd_security_netlink_recv(struct sk_buff *skb, int cap)
{
	return !capable(cap);
}
#endif

/* This would be a good candidate for a "pre_doit" hook,
 * and per-family private info->pointers.
 * But we need to stay compatible with older kernels.
 * If it returns successfully, adm_ctx members are valid.
 */
#define DRBD_ADM_NEED_MINOR	1
#define DRBD_ADM_NEED_RESOURCE	2
#define DRBD_ADM_NEED_CONNECTION 4
#define DRBD_ADM_NEED_PEER_DEVICE 8
static int drbd_adm_prepare(struct sk_buff *skb, struct genl_info *info,
		unsigned flags)
{
	struct drbd_genlmsghdr *d_in = info->userhdr;
	const u8 cmd = info->genlhdr->cmd;
	int err;

	memset(&adm_ctx, 0, sizeof(adm_ctx));

	/*
	 * genl_rcv_msg() only checks if commands with the GENL_ADMIN_PERM flag
	 * set have CAP_NET_ADMIN; we also require CAP_SYS_ADMIN for
	 * administrative commands.
	 */
	if ((drbd_genl_ops[cmd].flags & GENL_ADMIN_PERM) &&
	    drbd_security_netlink_recv(skb, CAP_SYS_ADMIN))
		return -EPERM;

	adm_ctx.reply_skb = genlmsg_new(NLMSG_GOODSIZE, GFP_KERNEL);
	if (!adm_ctx.reply_skb) {
		err = -ENOMEM;
		goto fail;
	}

	adm_ctx.reply_dh = genlmsg_put_reply(adm_ctx.reply_skb,
					info, &drbd_genl_family, 0, cmd);
	/* put of a few bytes into a fresh skb of >= 4k will always succeed.
	 * but anyways */
	if (!adm_ctx.reply_dh) {
		err = -ENOMEM;
		goto fail;
	}

	adm_ctx.reply_dh->minor = d_in->minor;
	adm_ctx.reply_dh->ret_code = NO_ERROR;

	adm_ctx.volume = VOLUME_UNSPECIFIED;
	if (info->attrs[DRBD_NLA_CFG_CONTEXT]) {
		struct nlattr *nla;
		/* parse and validate only */
		err = drbd_cfg_context_from_attrs(NULL, info);
		if (err)
			goto fail;

		/* It was present, and valid,
		 * copy it over to the reply skb. */
		err = nla_put_nohdr(adm_ctx.reply_skb,
				info->attrs[DRBD_NLA_CFG_CONTEXT]->nla_len,
				info->attrs[DRBD_NLA_CFG_CONTEXT]);
		if (err)
			goto fail;

		/* and assign stuff to the global adm_ctx */
		nla = nested_attr_tb[__nla_type(T_ctx_volume)];
		if (nla)
			adm_ctx.volume = nla_get_u32(nla);
		nla = nested_attr_tb[__nla_type(T_ctx_resource_name)];
		if (nla)
			adm_ctx.resource_name = nla_data(nla);
		adm_ctx.my_addr = nested_attr_tb[__nla_type(T_ctx_my_addr)];
		adm_ctx.peer_addr = nested_attr_tb[__nla_type(T_ctx_peer_addr)];
		if ((adm_ctx.my_addr &&
		     nla_len(adm_ctx.my_addr) > sizeof(adm_ctx.connection->my_addr)) ||
		    (adm_ctx.peer_addr &&
		     nla_len(adm_ctx.peer_addr) > sizeof(adm_ctx.connection->peer_addr))) {
			err = -EINVAL;
			goto fail;
		}
	}

	adm_ctx.minor = d_in->minor;
	adm_ctx.device = minor_to_mdev(d_in->minor);
	if (adm_ctx.resource_name) {
		adm_ctx.resource = drbd_find_resource(adm_ctx.resource_name);
	}

	if (!adm_ctx.device && (flags & DRBD_ADM_NEED_MINOR)) {
		drbd_msg_put_info("unknown minor");
		err = ERR_MINOR_INVALID;
		goto finish;
	}
	if (!adm_ctx.resource && (flags & DRBD_ADM_NEED_RESOURCE)) {
		drbd_msg_put_info("unknown resource");
		err = ERR_INVALID_REQUEST;
		if (adm_ctx.resource_name)
			err = ERR_RES_NOT_KNOWN;
		goto finish;
	}

	if (flags & (DRBD_ADM_NEED_CONNECTION | DRBD_ADM_NEED_PEER_DEVICE)) {
		if (adm_ctx.resource) {
			drbd_msg_put_info("no resource name expected");
			err = ERR_INVALID_REQUEST;
			goto finish;
		}
		if (adm_ctx.device) {
			drbd_msg_put_info("no minor number expected");
			err = ERR_INVALID_REQUEST;
			goto finish;
		}
		if (adm_ctx.my_addr && adm_ctx.peer_addr)
			adm_ctx.connection = conn_get_by_addrs(
				nla_data(adm_ctx.my_addr), nla_len(adm_ctx.my_addr),
				nla_data(adm_ctx.peer_addr), nla_len(adm_ctx.peer_addr));
		if (!adm_ctx.connection) {
			drbd_msg_put_info("unknown connection");
			err = ERR_INVALID_REQUEST;
			goto finish;
		}
	}
	if (flags & DRBD_ADM_NEED_PEER_DEVICE) {
		if (adm_ctx.volume != VOLUME_UNSPECIFIED)
			adm_ctx.peer_device =
				idr_find(&adm_ctx.connection->peer_devices,
					 adm_ctx.volume);
		if (!adm_ctx.peer_device) {
			drbd_msg_put_info("unknown volume");
			err = ERR_INVALID_REQUEST;
			goto finish;
		}
	}

	/* some more paranoia, if the request was over-determined */
	if (adm_ctx.device && adm_ctx.resource &&
	    adm_ctx.device->resource != adm_ctx.resource) {
		pr_warning("request: minor=%u, resource=%s; but that minor belongs to resource %s\n",
				adm_ctx.minor, adm_ctx.resource->name,
				adm_ctx.device->resource->name);
		drbd_msg_put_info("minor exists in different resource");
		err = ERR_INVALID_REQUEST;
		goto finish;
	}
	if (adm_ctx.device &&
	    adm_ctx.volume != VOLUME_UNSPECIFIED &&
	    adm_ctx.volume != adm_ctx.device->vnr) {
		pr_warning("request: minor=%u, volume=%u; but that minor is volume %u in %s\n",
				adm_ctx.minor, adm_ctx.volume,
				adm_ctx.device->vnr,
				adm_ctx.device->resource->name);
		drbd_msg_put_info("minor exists as different volume");
		err = ERR_INVALID_REQUEST;
		goto finish;
	}

	return NO_ERROR;

fail:
	nlmsg_free(adm_ctx.reply_skb);
	adm_ctx.reply_skb = NULL;
	return err;

finish:
	drbd_adm_finish(info, err);
	return err;
}

static int drbd_adm_finish(struct genl_info *info, int retcode)
{
	if (adm_ctx.connection) {
		kref_put(&adm_ctx.connection->kref, drbd_destroy_connection);
		adm_ctx.connection = NULL;
	}
	if (adm_ctx.resource) {
		kref_put(&adm_ctx.resource->kref, drbd_destroy_resource);
		adm_ctx.resource = NULL;
	}

	if (!adm_ctx.reply_skb)
		return -ENOMEM;

	adm_ctx.reply_dh->ret_code = retcode;
	drbd_adm_send_reply(adm_ctx.reply_skb, info);
	adm_ctx.reply_skb = NULL;
	return 0;
}

static void conn_md_sync(struct drbd_connection *connection)
{
	struct drbd_peer_device *peer_device;
	int vnr;

	rcu_read_lock();
	idr_for_each_entry(&connection->peer_devices, peer_device, vnr) {
		struct drbd_device *device = peer_device->device;
		kobject_get(&device->kobj);
		rcu_read_unlock();
		drbd_md_sync(device);
		kobject_put(&device->kobj);
		rcu_read_lock();
	}
	rcu_read_unlock();
}

struct khelper_address_buffer {
	char family[20];
	char address[60];
};

static void khelper_put_address(struct khelper_address_buffer *buffer,
				const char *prefix, struct sockaddr_storage *storage)
{
	char *afs;

	switch (((struct sockaddr *)storage)->sa_family) {
	case AF_INET6:
		afs = "ipv6";
		snprintf(buffer->address, sizeof(buffer->address),
			 "%sADDRESS=%pI6", prefix,
			 &((struct sockaddr_in6 *)storage)->sin6_addr);
		break;
	case AF_INET:
		afs = "ipv4";
		snprintf(buffer->address, sizeof(buffer->address),
			 "%sADDRESS=%pI4", prefix,
			 &((struct sockaddr_in *)storage)->sin_addr);
		break;
	default:
		afs = "ssocks";
		snprintf(buffer->address, sizeof(buffer->address),
			 "%sADDRESS=%pI4", prefix,
			 &((struct sockaddr_in *)storage)->sin_addr);
	}
	snprintf(buffer->family, sizeof(buffer->family), "%sAF=%s", prefix, afs);
}

int drbd_khelper(struct drbd_device *device, struct drbd_connection *connection, char *cmd)
{
	struct drbd_resource *resource = device ? device->resource : connection->resource;
	char *argv[] = {usermode_helper, cmd, NULL };
	char resource_name[14 + 128];
	char minor[30];
	char volume[30];
	struct khelper_address_buffer my_addr, peer_addr;
	char *envp[11];
	int envi = 0, ret;

	if (current == resource->worker.task)
		set_bit(CALLBACK_PENDING, &resource->flags);

	envp[envi++] = "HOME=/";
	envp[envi++] = "TERM=linux";
	envp[envi++] = "PATH=/sbin:/usr/sbin:/bin:/usr/bin";
	snprintf(resource_name, sizeof(resource_name), "DRBD_RESOURCE=%s", resource->name);
	envp[envi++] = resource_name;
	if (device) {
		snprintf(minor, sizeof(minor), "DRBD_MINOR=%u", device_to_minor(device));
		envp[envi++] = minor;
		snprintf(volume, sizeof(volume), "DRBD_VOLUME=%u", device->vnr);
		envp[envi++] = volume;
	}
	if (connection) {
			khelper_put_address(&my_addr, "DRBD_MY_", &connection->my_addr);
			envp[envi++] = my_addr.family;
			envp[envi++] = my_addr.address;
			khelper_put_address(&peer_addr, "DRBD_PEER_", &connection->peer_addr);
			envp[envi++] = peer_addr.family;
			envp[envi++] = peer_addr.address;
	}
	envp[envi++] = NULL;
	BUG_ON(envi > ARRAY_SIZE(envp));

	/* The helper may take some time.
	 * write out any unsynced meta data changes now */
	if (device)
		drbd_md_sync(device);
	else if (connection)
		conn_md_sync(connection);

	drbd_info(resource, "helper command: %s %s\n", usermode_helper, cmd);
	notify_helper(NOTIFY_CALL, device, connection, cmd, 0);
	ret = call_usermodehelper(usermode_helper, argv, envp, UMH_WAIT_PROC);
	if (ret)
		drbd_warn(resource, "helper command: %s %s exit code %u (0x%x)\n",
				usermode_helper, cmd,
				(ret >> 8) & 0xff, ret);
	else
		drbd_info(resource, "helper command: %s %s exit code %u (0x%x)\n",
				usermode_helper, cmd,
				(ret >> 8) & 0xff, ret);
	notify_helper(NOTIFY_RESPONSE, device, connection, cmd, ret);

	if (current == resource->worker.task)
		clear_bit(CALLBACK_PENDING, &resource->flags);

	if (ret < 0) /* Ignore any ERRNOs we got. */
		ret = 0;

	return ret;
}

bool conn_try_outdate_peer(struct drbd_connection *connection)
{
	enum drbd_fencing_policy fencing_policy;
	char *ex_to_string;
	int r;
	unsigned long irq_flags;

	if (connection->cstate[NOW] >= C_CONNECTED) {
		drbd_err(connection, "Expected cstate < C_CONNECTED\n");
		return false;
	}

	fencing_policy = connection->fencing_policy;
	switch (fencing_policy) {
	case FP_NOT_AVAIL:
		drbd_warn(connection, "Not fencing peer, I'm not even Consistent myself.\n");
		goto out;
	case FP_DONT_CARE:
		return true;
	default: ;
	}

	r = drbd_khelper(NULL, connection, "fence-peer");

	begin_state_change(connection->resource, &irq_flags, CS_VERBOSE);
	switch ((r>>8) & 0xff) {
	case 3: /* peer is inconsistent */
		ex_to_string = "peer is inconsistent or worse";
		__change_peer_disk_states(connection, D_INCONSISTENT);
		break;
	case 4: /* peer got outdated, or was already outdated */
		ex_to_string = "peer was fenced";
		__change_peer_disk_states(connection, D_OUTDATED);
		break;
	case 5: /* peer was down */
		if (conn_highest_disk(connection) == D_UP_TO_DATE) {
			/* we will(have) create(d) a new UUID anyways... */
			ex_to_string = "peer is unreachable, assumed to be dead";
			__change_peer_disk_states(connection, D_OUTDATED);
		} else {
			ex_to_string = "peer unreachable, doing nothing since disk != UpToDate";
		}
		break;
	case 6: /* Peer is primary, voluntarily outdate myself.
		 * This is useful when an unconnected R_SECONDARY is asked to
		 * become R_PRIMARY, but finds the other peer being active. */
		ex_to_string = "peer is active";
		drbd_warn(connection, "Peer is primary, outdating myself.\n");
		__change_disk_states(connection->resource, D_OUTDATED);
		break;
	case 7:
		/* THINK: do we need to handle this
		 * like case 4, or more like case 5? */
		if (fencing_policy != FP_STONITH)
			drbd_err(connection, "fence-peer() = 7 && fencing != Stonith !!!\n");
		ex_to_string = "peer was stonithed";
		__change_peer_disk_states(connection, D_OUTDATED);
		break;
	default:
		/* The script is broken ... */
		drbd_err(connection, "fence-peer helper broken, returned %d\n", (r>>8)&0xff);
		abort_state_change(connection->resource, &irq_flags);
		return false; /* Eventually leave IO frozen */
	}

	drbd_info(connection, "fence-peer helper returned %d (%s)\n",
		  (r>>8) & 0xff, ex_to_string);

	if (connection->cstate[NOW] >= C_CONNECTED ||
	    (test_bit(INITIAL_STATE_SENT, &connection->flags) &&
	     !test_bit(INITIAL_STATE_RECEIVED, &connection->flags))) {
		/* connection re-established; do not fence */
		abort_state_change(connection->resource, &irq_flags);
		goto out;
	}
	end_state_change(connection->resource, &irq_flags);

 out:
	return conn_highest_pdsk(connection) <= D_OUTDATED;
}

static int _try_outdate_peer_async(void *data)
{
	struct drbd_connection *connection = (struct drbd_connection *)data;

	conn_try_outdate_peer(connection);

	kref_put(&connection->kref, drbd_destroy_connection);
	return 0;
}

void conn_try_outdate_peer_async(struct drbd_connection *connection)
{
	struct task_struct *opa;

	kref_get(&connection->kref);
	opa = kthread_run(_try_outdate_peer_async, connection, "drbd_async_h");
	if (IS_ERR(opa)) {
		drbd_err(connection, "out of mem, failed to invoke fence-peer helper\n");
		kref_put(&connection->kref, drbd_destroy_connection);
	}
}

static bool no_more_ap_pending(struct drbd_device *device)
{
	struct drbd_peer_device *peer_device;

	for_each_peer_device(peer_device, device)
		if (atomic_read(&peer_device->ap_pending_cnt) != 0)
			return false;
	return true;
}

enum drbd_state_rv
drbd_set_role(struct drbd_resource *resource, enum drbd_role role, bool force)
{
	struct drbd_device *device;
	int minor;
	const int max_tries = 4;
	enum drbd_state_rv rv = SS_UNKNOWN_ERROR;
	int try = 0;
	int forced = 0;
	bool with_force = false;

	mutex_lock(&resource->conf_update);
	mutex_lock(&resource->state_mutex);

	if (role == R_PRIMARY) {
		struct drbd_connection *connection;

		/* Detect dead peers as soon as possible.  */

		for_each_connection(connection, resource)
			request_ping(connection);
	}

	while (try++ < max_tries) {
		rv = stable_state_change(resource,
			change_role(resource, role,
				    CS_ALREADY_SERIALIZED | CS_WAIT_COMPLETE,
				    with_force));

		/* in case we first succeeded to outdate,
		 * but now suddenly could establish a connection */
		if (rv == SS_CW_FAILED_BY_PEER) {
			with_force = false;
			continue;
		}

		if (rv == SS_NO_UP_TO_DATE_DISK && force && !with_force) {
			with_force = true;
			forced = 1;
			continue;
		}

		if (rv == SS_NO_UP_TO_DATE_DISK && !with_force) {
			struct drbd_connection *connection;

			for_each_connection(connection, resource) {
				struct drbd_peer_device *peer_device;
				int vnr;

				if (conn_highest_pdsk(connection) != D_UNKNOWN)
					continue;

				idr_for_each_entry(&connection->peer_devices, peer_device, vnr) {
					struct drbd_device *device = peer_device->device;

					if (device->disk_state[NOW] != D_CONSISTENT)
						continue;

					if (conn_try_outdate_peer(connection))
						with_force = true;
				}
			}
			if (with_force)
				continue;
		}

		if (rv == SS_NOTHING_TO_DO)
			goto out;
		if (rv == SS_PRIMARY_NOP && !with_force) {
			struct drbd_connection *connection;

			for_each_connection(connection, resource) {
				if (!conn_try_outdate_peer(connection) && force) {
					drbd_warn(connection, "Forced into split brain situation!\n");
					with_force = true;
				}
			}
			if (with_force)
				continue;
		}

		if (rv == SS_TWO_PRIMARIES) {
			struct drbd_connection *connection;
			struct net_conf *nc;
			int timeout = 0;

			/*
			 * Catch the case where we discover that the other
			 * primary has died soon after the state change
			 * failure: retry once after a short timeout.
			 */

			for_each_connection(connection, resource) {
				rcu_read_lock();
				nc = rcu_dereference(connection->net_conf);
				if (nc && nc->ping_timeo > timeout)
					timeout = nc->ping_timeo;
				rcu_read_unlock();
			}
			timeout = timeout * HZ / 10;
			if (timeout == 0)
				timeout = 1;

			schedule_timeout_interruptible(timeout);
			if (try < max_tries)
				try = max_tries - 1;
			continue;
		}

		if (rv < SS_SUCCESS) {
			rv = stable_state_change(resource,
				change_role(resource, role,
					    CS_VERBOSE | CS_ALREADY_SERIALIZED | CS_WAIT_COMPLETE,
					    with_force));
			if (rv < SS_SUCCESS)
				goto out;
		}
		break;
	}

	if (rv < SS_SUCCESS)
		goto out;

	if (forced)
		drbd_warn(resource, "Forced to consider local data as UpToDate!\n");

	idr_for_each_entry(&resource->devices, device, minor)
		wait_event(device->misc_wait, no_more_ap_pending(device));

	/* FIXME also wait for all pending P_BARRIER_ACK? */

	if (role == R_SECONDARY) {
		idr_for_each_entry(&resource->devices, device, minor) {
			set_disk_ro(device->vdisk, true);
			if (get_ldev(device)) {
				device->ldev->md.current_uuid &= ~(u64)1;
				put_ldev(device);
			}
		}
	} else {
		struct drbd_connection *connection;

		for_each_connection(connection, resource) {
			struct net_conf *nc;

			nc = connection->net_conf;
			if (nc)
				nc->discard_my_data = 0; /* without copy; single bit op is atomic */
		}

		idr_for_each_entry(&resource->devices, device, minor) {
			set_disk_ro(device->vdisk, false);
			if (get_ldev(device)) {
				_drbd_uuid_new_current(device, forced);
				put_ldev(device);
			}
		}
	}

	if (role == R_SECONDARY) {
		struct drbd_connection *connection;

		/* When changing our role from primary to secondary, we inform
		 * peers about the state change with a per-connection packet:
		 * otherwise, if no volumes were defined, the peer wouldn't be
		 * notified.
		 */
		for_each_connection(connection, resource) {
			if (connection->cstate[NOW] == C_CONNECTED)
				conn_send_current_state(connection, true);
		}
	}

	idr_for_each_entry(&resource->devices, device, minor) {
		 struct drbd_peer_device *peer_device;

		for_each_peer_device(peer_device, device) {
			/* writeout of activity log covered areas of the bitmap
			 * to stable storage done in after state change already */

			if (peer_device->repl_state[NOW] >= L_STANDALONE) {
				/* if this was forced, we should consider sync */
				if (forced)
					drbd_send_uuids(peer_device);
				drbd_send_current_state(peer_device);
			}
		}
	}

	idr_for_each_entry(&resource->devices, device, minor) {
		drbd_md_sync(device);
		if (!resource->res_opts.auto_promote && role == R_PRIMARY)
			drbd_kobject_uevent(device);
	}

out:
	mutex_unlock(&resource->state_mutex);
	mutex_unlock(&resource->conf_update);
	return rv;
}

static const char *from_attrs_err_to_txt(int err)
{
	return	err == -ENOMSG ? "required attribute missing" :
		err == -EOPNOTSUPP ? "unknown mandatory attribute" :
		err == -EEXIST ? "can not change invariant setting" :
		"invalid attribute value";
}

int drbd_adm_set_role(struct sk_buff *skb, struct genl_info *info)
{
	struct set_role_parms parms;
	int err;
	enum drbd_state_rv retcode;

	retcode = drbd_adm_prepare(skb, info, DRBD_ADM_NEED_RESOURCE);
	if (!adm_ctx.reply_skb)
		return retcode;

	memset(&parms, 0, sizeof(parms));
	if (info->attrs[DRBD_NLA_SET_ROLE_PARMS]) {
		err = set_role_parms_from_attrs(&parms, info);
		if (err) {
			retcode = ERR_MANDATORY_TAG;
			drbd_msg_put_info(from_attrs_err_to_txt(err));
			goto out;
		}
	}

	if (info->genlhdr->cmd == DRBD_ADM_PRIMARY) {
		retcode = drbd_set_role(adm_ctx.resource, R_PRIMARY, parms.assume_uptodate);
		if (retcode >= SS_SUCCESS)
			set_bit(EXPLICIT_PRIMARY, &adm_ctx.resource->flags);
	} else {
		retcode = drbd_set_role(adm_ctx.resource, R_SECONDARY, false);
		if (retcode >= SS_SUCCESS)
			clear_bit(EXPLICIT_PRIMARY, &adm_ctx.resource->flags);
	}
out:
	drbd_adm_finish(info, (enum drbd_ret_code)retcode);
	return 0;
}

/* initializes the md.*_offset members, so we are able to find
 * the on disk meta data */
void drbd_md_set_sector_offsets(struct drbd_device *device,
				struct drbd_backing_dev *bdev)
{
	sector_t capacity_sect, bits, bytes, md_size_sect = 0;
	int meta_dev_idx, max_peers;

	rcu_read_lock();
	meta_dev_idx = rcu_dereference(bdev->disk_conf)->meta_dev_idx;

	if (device->bitmap)
		max_peers = device->bitmap->bm_max_peers;
	else
		max_peers = 1;

	switch (meta_dev_idx) {
	default:
		/* v07 style fixed size indexed meta data */
		bdev->md.md_size_sect = MD_RESERVED_SECT;
		bdev->md.md_offset = drbd_md_ss__(device, bdev);
		bdev->md.al_offset = MD_AL_OFFSET;
		bdev->md.bm_offset = MD_BM_OFFSET;
		break;
	case DRBD_MD_INDEX_FLEX_EXT:
		/* just occupy the full device; unit: sectors */
		bdev->md.md_size_sect = drbd_get_capacity(bdev->md_bdev);
		bdev->md.md_offset = 0;
		bdev->md.al_offset = MD_AL_OFFSET;
		bdev->md.bm_offset = MD_BM_OFFSET;
		break;
	case DRBD_MD_INDEX_INTERNAL:
	case DRBD_MD_INDEX_FLEX_INT:
		bdev->md.md_offset = drbd_md_ss__(device, bdev);
		/* al size is still fixed */
		bdev->md.al_offset = -MD_AL_SECTORS;

		capacity_sect = drbd_get_capacity(bdev->backing_bdev);
		bits = ALIGN(BM_SECT_TO_BIT(ALIGN(capacity_sect, BM_SECT_PER_BIT)), 64);
		bytes = ALIGN(bits / 8 * max_peers, BM_BLOCK_SIZE);
		md_size_sect = bytes >> 9;

		/* plus the "drbd meta data super block",
		 * and the activity log; */
		md_size_sect += MD_BM_OFFSET;

		bdev->md.md_size_sect = md_size_sect;
		/* bitmap offset is adjusted by 'super' block size */
		bdev->md.bm_offset   = -md_size_sect + MD_AL_OFFSET;
		break;
	}
	rcu_read_unlock();
}

/* input size is expected to be in KB */
char *ppsize(char *buf, unsigned long long size)
{
	/* Needs 9 bytes at max including trailing NUL:
	 * -1ULL ==> "16384 EB" */
	static char units[] = { 'K', 'M', 'G', 'T', 'P', 'E' };
	int base = 0;
	while (size >= 10000 && base < sizeof(units)-1) {
		/* shift + round */
		size = (size >> 10) + !!(size & (1<<9));
		base++;
	}
	sprintf(buf, "%u %cB", (unsigned)size, units[base]);

	return buf;
}

/* there is still a theoretical deadlock when called from receiver
 * on an D_INCONSISTENT R_PRIMARY:
 *  remote READ does inc_ap_bio, receiver would need to receive answer
 *  packet from remote to dec_ap_bio again.
 *  receiver receive_sizes(), comes here,
 *  waits for ap_bio_cnt == 0. -> deadlock.
 * but this cannot happen, actually, because:
 *  R_PRIMARY D_INCONSISTENT, and peer's disk is unreachable
 *  (not connected, or bad/no disk on peer):
 *  see drbd_fail_request_early, ap_bio_cnt is zero.
 *  R_PRIMARY D_INCONSISTENT, and L_SYNC_TARGET:
 *  peer may not initiate a resize.
 */
/* Note these are not to be confused with
 * drbd_adm_suspend_io/drbd_adm_resume_io,
 * which are (sub) state changes triggered by admin (drbdsetup),
 * and can be long lived.
 * This changes an device->flag, is triggered by drbd internals,
 * and should be short-lived. */
void drbd_suspend_io(struct drbd_device *device)
{
	set_bit(SUSPEND_IO, &device->flags);
	if (drbd_suspended(device))
		return;
	wait_event(device->misc_wait, !atomic_read(&device->ap_bio_cnt));
}

void drbd_resume_io(struct drbd_device *device)
{
	clear_bit(SUSPEND_IO, &device->flags);
	wake_up(&device->misc_wait);
}

/**
 * effective_disk_size_determined()  -  is the effective disk size "fixed" already?
 *
 * When a device is configured in a cluster, the size of the replicated disk is
 * determined by the minimum size of the disks on all nodes.  Additional nodes
 * can be added, and this can still change the effective size of the replicated
 * disk.
 *
 * When the disk on any node becomes D_UP_TO_DATE, the effective disk size
 * becomes "fixed".  It is written to the metadata so that it will not be
 * forgotten across node restarts.  Further nodes can only be added if their
 * disks are big enough.
 */
static bool effective_disk_size_determined(struct drbd_device *device)
{
	struct drbd_peer_device *peer_device;

	if (device->ldev->md.effective_size != 0)
		return true;
	if (device->disk_state[NEW] == D_UP_TO_DATE)
		return true;

	for_each_peer_device(peer_device, device) {
		if (peer_device->disk_state[NEW] == D_UP_TO_DATE)
			return true;
	}
	return false;
}

/**
 * drbd_determine_dev_size() -  Sets the right device size obeying all constraints
 * @device:	DRBD device.
 *
 * You should call drbd_md_sync() after calling this function.
 */
enum determine_dev_size drbd_determine_dev_size(struct drbd_device *device, enum dds_flags flags) __must_hold(local)
{
	sector_t prev_first_sect, prev_size; /* previous meta location */
	sector_t la_size, u_size;
	sector_t size;
	char ppb[10];

	int md_moved, la_size_changed;
	enum determine_dev_size rv = UNCHANGED;

	if (!get_ldev_if_state(device, D_ATTACHING)) {
		struct drbd_peer_device *peer_device;

		/* I am diskless, need to accept the peer disk sizes. */
		size = 0;
		for_each_peer_device(peer_device, device) {
			if (peer_device->repl_state[NOW] < L_CONNECTED)
				continue;
			size = min_not_zero(size, peer_device->max_size);
		}
		if (size)
			drbd_set_my_capacity(device, size);
		return rv;
	}

	/* race:
	 * application request passes inc_ap_bio,
	 * but then cannot get an AL-reference.
	 * this function later may wait on ap_bio_cnt == 0. -> deadlock.
	 *
	 * to avoid that:
	 * Suspend IO right here.
	 * still lock the act_log to not trigger ASSERTs there.
	 */
	drbd_suspend_io(device);

	/* no wait necessary anymore, actually we could assert that */
	wait_event(device->al_wait, lc_try_lock(device->act_log));

	prev_first_sect = drbd_md_first_sector(device->ldev);
	prev_size = device->ldev->md.md_size_sect;
	la_size = device->ldev->md.effective_size;

	/* TODO: should only be some assert here, not (re)init... */
	drbd_md_set_sector_offsets(device, device->ldev);

	rcu_read_lock();
	u_size = rcu_dereference(device->ldev->disk_conf)->disk_size;
	rcu_read_unlock();
	size = drbd_new_dev_size(device, u_size, flags & DDSF_FORCED);

	if (drbd_get_capacity(device->this_bdev) != size ||
	    drbd_bm_capacity(device) != size) {
		int err;
		err = drbd_bm_resize(device, size, !(flags & DDSF_NO_RESYNC));
		if (unlikely(err)) {
			/* currently there is only one error: ENOMEM! */
			size = drbd_bm_capacity(device)>>1;
			if (size == 0) {
				drbd_err(device, "OUT OF MEMORY! "
				    "Could not allocate bitmap!\n");
			} else {
				drbd_err(device, "BM resizing failed. "
				    "Leaving size unchanged at size = %lu KB\n",
				    (unsigned long)size);
			}
			rv = DEV_SIZE_ERROR;
		}
		/* racy, see comments above. */
		drbd_set_my_capacity(device, size);
		if (effective_disk_size_determined(device)) {
			device->ldev->md.effective_size = size;
			drbd_info(device, "size = %s (%llu KB)\n", ppsize(ppb, size >> 1),
			     (unsigned long long)size >> 1);
		}
	}
	if (rv == DEV_SIZE_ERROR)
		goto out;

	la_size_changed = (la_size != device->ldev->md.effective_size);

	md_moved = prev_first_sect != drbd_md_first_sector(device->ldev)
		|| prev_size	   != device->ldev->md.md_size_sect;

	if (la_size_changed || md_moved) {
		int err;

		drbd_al_shrink(device); /* All extents inactive. */
		drbd_info(device, "Writing the whole bitmap, %s\n",
			 la_size_changed && md_moved ? "size changed and md moved" :
			 la_size_changed ? "size changed" : "md moved");
		/* next line implicitly does drbd_suspend_io()+drbd_resume_io() */
		err = drbd_bitmap_io(device, &drbd_bm_write,
				"size changed", BM_LOCK_ALL, NULL);
		if (err) {
			rv = DEV_SIZE_ERROR;
			goto out;
		}
		drbd_md_mark_dirty(device);
	}

	if (size > la_size)
		rv = GREW;
	if (size < la_size)
		rv = SHRUNK;
out:
	lc_unlock(device->act_log);
	wake_up(&device->al_wait);
	drbd_resume_io(device);
	put_ldev(device);
	return rv;
}

/**
 * all_known_peer_devices_connected()
 *
 * Check if all peer devices that have bitmap slots assigned in the metadata
 * are connected.
 */
static bool all_known_peer_devices_connected(struct drbd_device *device)
{
	int bitmap_index, max_peers;
	bool all_known;

	if (!get_ldev_if_state(device, D_ATTACHING))
		return true;

	all_known = true;
	max_peers = device->bitmap->bm_max_peers;
	for (bitmap_index = 0; bitmap_index < max_peers; bitmap_index++) {
		struct drbd_peer_device *peer_device;

		if (!device->ldev->md.peers[bitmap_index].uuid[MD_UI(UI_BITMAP)])
			continue;
		for_each_peer_device(peer_device, device) {
			if (peer_device->bitmap_index == bitmap_index &&
			    peer_device->repl_state[NOW] >= L_CONNECTED)
				goto next_bitmap_index;
		}
		all_known = false;
		break;

	    next_bitmap_index:
		/* nothing */ ;
	}
	put_ldev(device);
	return all_known;
}

sector_t
drbd_new_dev_size(struct drbd_device *device, sector_t u_size, int assume_peer_has_space)
{
	struct drbd_peer_device *peer_device;
	sector_t p_size = 0;
	sector_t la_size = device->ldev->md.effective_size; /* last agreed size */
	sector_t m_size; /* my size */
	sector_t size = 0;

	for_each_peer_device(peer_device, device) {
		if (peer_device->repl_state[NOW] < L_CONNECTED)
			continue;
		p_size = min_not_zero(p_size, peer_device->max_size);
	}

	m_size = drbd_get_max_capacity(device->ldev);

	if (assume_peer_has_space && !all_known_peer_devices_connected(device)) {
		drbd_warn(device, "Resize while not connected was forced by the user!\n");
		p_size = m_size;
	}

	if (p_size && m_size) {
		size = min_t(sector_t, p_size, m_size);
	} else {
		if (la_size) {
			size = la_size;
			if (m_size && m_size < size)
				size = m_size;
			if (p_size && p_size < size)
				size = p_size;
		} else {
			if (m_size)
				size = m_size;
			if (p_size)
				size = p_size;
		}
	}

	if (size == 0)
		drbd_err(device, "Both nodes diskless!\n");

	if (u_size) {
		if (u_size > size)
			drbd_err(device, "Requested disk size is too big (%lu > %lu)\n",
			    (unsigned long)u_size>>1, (unsigned long)size>>1);
		else
			size = u_size;
	}

	return size;
}

/**
 * drbd_check_al_size() - Ensures that the AL is of the right size
 * @device:	DRBD device.
 *
 * Returns -EBUSY if current al lru is still used, -ENOMEM when allocation
 * failed, and 0 on success. You should call drbd_md_sync() after you called
 * this function.
 */
STATIC int drbd_check_al_size(struct drbd_device *device, struct disk_conf *dc)
{
	struct lru_cache *n, *t;
	struct lc_element *e;
	unsigned int in_use;
	int i;

	if (device->act_log &&
	    device->act_log->nr_elements == dc->al_extents)
		return 0;

	in_use = 0;
	t = device->act_log;
	n = lc_create("act_log", drbd_al_ext_cache, AL_UPDATES_PER_TRANSACTION,
		dc->al_extents, sizeof(struct lc_element), 0);

	if (n == NULL) {
		drbd_err(device, "Cannot allocate act_log lru!\n");
		return -ENOMEM;
	}
	spin_lock_irq(&device->al_lock);
	if (t) {
		for (i = 0; i < t->nr_elements; i++) {
			e = lc_element_by_index(t, i);
			if (e->refcnt)
				drbd_err(device, "refcnt(%d)==%d\n",
				    e->lc_number, e->refcnt);
			in_use += e->refcnt;
		}
	}
	if (!in_use)
		device->act_log = n;
	spin_unlock_irq(&device->al_lock);
	if (in_use) {
		drbd_err(device, "Activity log still in use!\n");
		lc_destroy(n);
		return -EBUSY;
	} else {
		if (t)
			lc_destroy(t);
	}
	drbd_md_mark_dirty(device); /* we changed device->act_log->nr_elemens */
	return 0;
}

static void drbd_setup_queue_param(struct drbd_device *device, unsigned int max_bio_size)
{
<<<<<<< HEAD
	struct request_queue * const q = device->rq_queue;
	int max_hw_sectors = max_bio_size >> 9;
	int max_segments = 0;
=======
	struct request_queue * const q = mdev->rq_queue;
	unsigned int max_hw_sectors = max_bio_size >> 9;
	unsigned int max_segments = 0;
>>>>>>> 4436a2e6

	if (get_ldev_if_state(device, D_ATTACHING)) {
		struct request_queue * const b = device->ldev->backing_bdev->bd_disk->queue;

		max_hw_sectors = min(queue_max_hw_sectors(b), max_bio_size >> 9);
		rcu_read_lock();
		max_segments = rcu_dereference(device->ldev->disk_conf)->max_bio_bvecs;
		rcu_read_unlock();
		put_ldev(device);
	}

	blk_queue_logical_block_size(q, 512);
	blk_queue_max_hw_sectors(q, max_hw_sectors);
	/* This is the workaround for "bio would need to, but cannot, be split" */
	blk_queue_max_segments(q, max_segments ? max_segments : BLK_MAX_SEGMENTS);
	blk_queue_segment_boundary(q, PAGE_CACHE_SIZE-1);

	if (get_ldev_if_state(device, D_ATTACHING)) {
		struct request_queue * const b = device->ldev->backing_bdev->bd_disk->queue;

		blk_queue_stack_limits(q, b);

		if (q->backing_dev_info.ra_pages != b->backing_dev_info.ra_pages) {
			drbd_info(device, "Adjusting my ra_pages to backing device's (%lu -> %lu)\n",
				 q->backing_dev_info.ra_pages,
				 b->backing_dev_info.ra_pages);
			q->backing_dev_info.ra_pages = b->backing_dev_info.ra_pages;
		}
		put_ldev(device);
	}
}

void drbd_reconsider_max_bio_size(struct drbd_device *device)
{
<<<<<<< HEAD
	unsigned int max_bio_size = device->device_conf.max_bio_size;
	struct drbd_peer_device *peer_device;
=======
	unsigned int now, new, local, peer;
>>>>>>> 4436a2e6

	if (get_ldev_if_state(device, D_ATTACHING)) {
		max_bio_size = min(max_bio_size, queue_max_hw_sectors(
			device->ldev->backing_bdev->bd_disk->queue) << 9);
		put_ldev(device);
	}
	local = min(local, DRBD_MAX_BIO_SIZE);

<<<<<<< HEAD
	spin_lock_irq(&device->resource->req_lock);
	rcu_read_lock();
	for_each_peer_device(peer_device, device) {
		if (peer_device->repl_state[NOW] >= L_CONNECTED)
			max_bio_size = min(max_bio_size, peer_device->max_bio_size);
=======
	/* We may ignore peer limits if the peer is modern enough.
	   Because new from 8.3.8 onwards the peer can use multiple
	   BIOs for a single peer_request */
	if (mdev->state.conn >= C_CONNECTED) {
		if (mdev->tconn->agreed_pro_version < 94)
			peer = min( mdev->peer_max_bio_size, DRBD_MAX_SIZE_H80_PACKET);
			/* Correct old drbd (up to 8.3.7) if it believes it can do more than 32KiB */
		else if (mdev->tconn->agreed_pro_version == 94)
			peer = DRBD_MAX_SIZE_H80_PACKET;
		else if (mdev->tconn->agreed_pro_version < 100)
			peer = DRBD_MAX_BIO_SIZE_P95;  /* drbd 8.3.8 onwards, before 8.4.0 */
		else
			peer = DRBD_MAX_BIO_SIZE;
>>>>>>> 4436a2e6
	}
	rcu_read_unlock();
	spin_unlock_irq(&device->resource->req_lock);

<<<<<<< HEAD
	drbd_setup_queue_param(device, max_bio_size);
=======
	new = min(local, peer);

	if (mdev->state.role == R_PRIMARY && new < now)
		dev_err(DEV, "ASSERT FAILED new < now; (%u < %u)\n", new, now);

	if (new != now)
		dev_info(DEV, "max BIO size = %u\n", new);

	drbd_setup_queue_param(mdev, new);
>>>>>>> 4436a2e6
}

/* Make sure IO is suspended before calling this function(). */
static void drbd_try_suspend_al(struct drbd_device *device)
{
	struct drbd_peer_device *peer_device;
	bool suspend = true;

	for_each_peer_device(peer_device, device) {
		if (_drbd_bm_total_weight(peer_device) != drbd_bm_bits(device))
			return;
	}

	if (!lc_try_lock(device->act_log)) {
		drbd_warn(device, "Failed to lock al in %s()", __func__);
		return;
	}

	drbd_al_shrink(device);
	spin_lock_irq(&device->resource->req_lock);
	for_each_peer_device(peer_device, device) {
		if (peer_device->repl_state[NOW] >= L_CONNECTED) {
			suspend = false;
			break;
		}
	}
	if (suspend)
		suspend = !test_and_set_bit(AL_SUSPENDED, &device->flags);
	spin_unlock_irq(&device->resource->req_lock);
	lc_unlock(device->act_log);

	if (suspend)
		drbd_info(device, "Suspended AL updates\n");
}


static bool should_set_defaults(struct genl_info *info)
{
	unsigned flags = ((struct drbd_genlmsghdr*)info->userhdr)->flags;
	return 0 != (flags & DRBD_GENL_F_SET_DEFAULTS);
}

static void enforce_disk_conf_limits(struct disk_conf *dc)
{
	if (dc->al_extents < DRBD_AL_EXTENTS_MIN)
		dc->al_extents = DRBD_AL_EXTENTS_MIN;
	if (dc->al_extents > DRBD_AL_EXTENTS_MAX)
		dc->al_extents = DRBD_AL_EXTENTS_MAX;

	if (dc->c_plan_ahead > DRBD_C_PLAN_AHEAD_MAX)
		dc->c_plan_ahead = DRBD_C_PLAN_AHEAD_MAX;
}

int drbd_adm_disk_opts(struct sk_buff *skb, struct genl_info *info)
{
	enum drbd_ret_code retcode;
	struct drbd_device *device;
	struct disk_conf *new_disk_conf, *old_disk_conf;
	int err, fifo_size;
	struct drbd_peer_device *peer_device;
	struct fifo_buffer *fifo_to_be_freed = NULL;

	retcode = drbd_adm_prepare(skb, info, DRBD_ADM_NEED_MINOR);
	if (!adm_ctx.reply_skb)
		return retcode;

	device = adm_ctx.device;

	/* we also need a disk
	 * to change the options on */
	if (!get_ldev(device)) {
		retcode = ERR_NO_DISK;
		goto out;
	}

	new_disk_conf = kmalloc(sizeof(struct disk_conf), GFP_KERNEL);
	if (!new_disk_conf) {
		retcode = ERR_NOMEM;
		goto fail;
	}

	mutex_lock(&device->resource->conf_update);
	old_disk_conf = device->ldev->disk_conf;
	*new_disk_conf = *old_disk_conf;
	if (should_set_defaults(info))
		set_disk_conf_defaults(new_disk_conf);

	err = disk_conf_from_attrs_for_change(new_disk_conf, info);
	if (err && err != -ENOMSG) {
		retcode = ERR_MANDATORY_TAG;
		drbd_msg_put_info(from_attrs_err_to_txt(err));
	}

	if (!expect(device, new_disk_conf->resync_rate >= 1))
		new_disk_conf->resync_rate = 1;

	enforce_disk_conf_limits(new_disk_conf);

	fifo_size = (new_disk_conf->c_plan_ahead * 10 * SLEEP_TIME) / HZ;
	for_each_peer_device(peer_device, device) {
		struct fifo_buffer *old_plan, *new_plan;
		old_plan = rcu_dereference(peer_device->rs_plan_s);
		if (!old_plan || fifo_size != old_plan->size) {
			new_plan = fifo_alloc(fifo_size);
			if (!new_plan) {
				drbd_err(peer_device, "kmalloc of fifo_buffer failed");
				retcode = ERR_NOMEM;
				goto fail_unlock;
			}
			rcu_assign_pointer(peer_device->rs_plan_s, new_plan);
			if (old_plan) {
				old_plan->next = fifo_to_be_freed;
				fifo_to_be_freed = old_plan;
			}
		}
	}

	wait_event(device->al_wait, lc_try_lock(device->act_log));
	drbd_al_shrink(device);
	err = drbd_check_al_size(device, new_disk_conf);
	lc_unlock(device->act_log);
	wake_up(&device->al_wait);

	if (err) {
		retcode = ERR_NOMEM;
		goto fail_unlock;
	}

	lock_all_resources();
	retcode = drbd_resync_after_valid(device, new_disk_conf->resync_after);
	if (retcode == NO_ERROR) {
		rcu_assign_pointer(device->ldev->disk_conf, new_disk_conf);
		drbd_resync_after_changed(device);
	}
	unlock_all_resources();

	if (retcode != NO_ERROR)
		goto fail_unlock;

	mutex_unlock(&device->resource->conf_update);

	if (new_disk_conf->al_updates)
		device->ldev->md.flags &= MDF_AL_DISABLED;
	else
		device->ldev->md.flags |= MDF_AL_DISABLED;

	drbd_bump_write_ordering(device->resource, WO_BIO_BARRIER);

	drbd_md_sync(device);

	for_each_peer_device(peer_device, device) {
		if (peer_device->repl_state[NOW] >= L_CONNECTED)
			drbd_send_sync_param(peer_device);
	}

	synchronize_rcu();
	kfree(old_disk_conf);
	mod_timer(&device->request_timer, jiffies + HZ);
	goto success;

fail_unlock:
	mutex_unlock(&device->resource->conf_update);
 fail:
	kfree(new_disk_conf);
success:
	if (retcode != NO_ERROR)
		synchronize_rcu();
	while (fifo_to_be_freed) {
		struct fifo_buffer *next = fifo_to_be_freed->next;
		kfree(fifo_to_be_freed);
		fifo_to_be_freed = next;
	}
	put_ldev(device);
 out:
	drbd_adm_finish(info, retcode);
	return 0;
}

int drbd_adm_attach(struct sk_buff *skb, struct genl_info *info)
{
	struct drbd_device *device;
	struct drbd_resource *resource;
	int err;
	enum drbd_ret_code retcode;
	enum determine_dev_size dd;
	sector_t max_possible_sectors;
	sector_t min_md_device_sectors;
	struct drbd_backing_dev *nbc = NULL; /* new_backing_conf */
	struct disk_conf *new_disk_conf = NULL;
	struct block_device *bdev;
	enum drbd_state_rv rv;
	struct drbd_peer_device *peer_device;
	unsigned long irq_flags;
	enum drbd_disk_state disk_state;

	retcode = drbd_adm_prepare(skb, info, DRBD_ADM_NEED_MINOR);
	if (!adm_ctx.reply_skb)
		return retcode;
	device = adm_ctx.device;
	resource = device->resource;
	mutex_lock(&resource->conf_update);

	/* if you want to reconfigure, please tear down first */
	if (device->disk_state[NOW] > D_DISKLESS) {
		retcode = ERR_DISK_CONFIGURED;
		goto fail;
	}
	/* It may just now have detached because of IO error.  Make sure
	 * drbd_ldev_destroy is done already, we may end up here very fast,
	 * e.g. if someone calls attach from the on-io-error handler,
	 * to realize a "hot spare" feature (not that I'd recommend that) */
	wait_event(device->misc_wait, !atomic_read(&device->local_cnt));

	/* make sure there is no leftover from previous force-detach attempts */
	clear_bit(FORCE_DETACH, &device->flags);

	/* and no leftover from previously aborted resync or verify, either */
	rcu_read_lock();
	for_each_peer_device(peer_device, device) {
		peer_device->rs_total = 0;
		peer_device->rs_failed = 0;
		atomic_set(&peer_device->rs_pending_cnt, 0);
	}
	rcu_read_unlock();

	/* allocation not in the IO path, drbdsetup context */
	nbc = kzalloc(sizeof(struct drbd_backing_dev), GFP_KERNEL);
	if (!nbc) {
		retcode = ERR_NOMEM;
		goto fail;
	}
	new_disk_conf = kzalloc(sizeof(struct disk_conf), GFP_KERNEL);
	if (!new_disk_conf) {
		retcode = ERR_NOMEM;
		goto fail;
	}
	nbc->disk_conf = new_disk_conf;

	set_disk_conf_defaults(new_disk_conf);
	err = disk_conf_from_attrs(new_disk_conf, info);
	if (err) {
		retcode = ERR_MANDATORY_TAG;
		drbd_msg_put_info(from_attrs_err_to_txt(err));
		goto fail;
	}

	enforce_disk_conf_limits(new_disk_conf);

	if (new_disk_conf->meta_dev_idx < DRBD_MD_INDEX_FLEX_INT) {
		retcode = ERR_MD_IDX_INVALID;
		goto fail;
	}

	bdev = blkdev_get_by_path(new_disk_conf->backing_dev,
				  FMODE_READ | FMODE_WRITE | FMODE_EXCL, device);
	if (IS_ERR(bdev)) {
		drbd_err(device, "open(\"%s\") failed with %ld\n", new_disk_conf->backing_dev,
			PTR_ERR(bdev));
		retcode = ERR_OPEN_DISK;
		goto fail;
	}
	nbc->backing_bdev = bdev;

	/*
	 * meta_dev_idx >= 0: external fixed size, possibly multiple
	 * drbd sharing one meta device.  TODO in that case, paranoia
	 * check that [md_bdev, meta_dev_idx] is not yet used by some
	 * other drbd minor!  (if you use drbd.conf + drbdadm, that
	 * should check it for you already; but if you don't, or
	 * someone fooled it, we need to double check here)
	 */
	bdev = blkdev_get_by_path(new_disk_conf->meta_dev,
				  FMODE_READ | FMODE_WRITE | FMODE_EXCL,
				  (new_disk_conf->meta_dev_idx < 0) ?
				  (void *)device : (void *)drbd_m_holder);
	if (IS_ERR(bdev)) {
		drbd_err(device, "open(\"%s\") failed with %ld\n", new_disk_conf->meta_dev,
			PTR_ERR(bdev));
		retcode = ERR_OPEN_MD_DISK;
		goto fail;
	}
	nbc->md_bdev = bdev;

	if ((nbc->backing_bdev == nbc->md_bdev) !=
	    (new_disk_conf->meta_dev_idx == DRBD_MD_INDEX_INTERNAL ||
	     new_disk_conf->meta_dev_idx == DRBD_MD_INDEX_FLEX_INT)) {
		retcode = ERR_MD_IDX_INVALID;
		goto fail;
	}

	/* RT - for drbd_get_max_capacity() DRBD_MD_INDEX_FLEX_INT */
	drbd_md_set_sector_offsets(device, nbc);

	if (drbd_get_max_capacity(nbc) < new_disk_conf->disk_size) {
		drbd_err(device, "max capacity %llu smaller than disk size %llu\n",
			(unsigned long long) drbd_get_max_capacity(nbc),
			(unsigned long long) new_disk_conf->disk_size);
		retcode = ERR_DISK_TOO_SMALL;
		goto fail;
	}

	if (new_disk_conf->meta_dev_idx < 0) {
		max_possible_sectors = DRBD_MAX_SECTORS_FLEX;
		/* at least one MB, otherwise it does not make sense */
		min_md_device_sectors = (2<<10);
	} else {
		max_possible_sectors = DRBD_MAX_SECTORS;
		min_md_device_sectors = MD_RESERVED_SECT * (new_disk_conf->meta_dev_idx + 1);
	}

	if (drbd_get_capacity(nbc->md_bdev) < min_md_device_sectors) {
		retcode = ERR_MD_DISK_TOO_SMALL;
		drbd_warn(device, "refusing attach: md-device too small, "
		     "at least %llu sectors needed for this meta-disk type\n",
		     (unsigned long long) min_md_device_sectors);
		goto fail;
	}

	/* Make sure the new disk is big enough
	 * (we may currently be R_PRIMARY with no local disk...) */
	if (drbd_get_max_capacity(nbc) <
	    drbd_get_capacity(device->this_bdev)) {
		retcode = ERR_DISK_TOO_SMALL;
		goto fail;
	}

	nbc->known_size = drbd_get_capacity(nbc->backing_bdev);

	if (nbc->known_size > max_possible_sectors) {
		drbd_warn(device, "==> truncating very big lower level device "
			"to currently maximum possible %llu sectors <==\n",
			(unsigned long long) max_possible_sectors);
		if (new_disk_conf->meta_dev_idx >= 0)
			drbd_warn(device, "==>> using internal or flexible "
				      "meta data may help <<==\n");
	}

	drbd_suspend_io(device);
	/* also wait for the last barrier ack. */
	/* FIXME see also https://daiquiri.linbit/cgi-bin/bugzilla/show_bug.cgi?id=171
	 * We need a way to either ignore barrier acks for barriers sent before a device
	 * was attached, or a way to wait for all pending barrier acks to come in.
	 * As barriers are counted per resource,
	 * we'd need to suspend io on all devices of a resource.
	 */
	for_each_peer_device(peer_device, device)
		wait_event(device->misc_wait,
			   (!atomic_read(&peer_device->ap_pending_cnt) ||
			    drbd_suspended(device)));
	/* and for other previously queued resource work */
	drbd_flush_workqueue(&device->resource->work);

	rv = stable_state_change(device->resource,
		change_disk_state(device, D_ATTACHING, CS_VERBOSE));
	retcode = rv;  /* FIXME: Type mismatch. */
	drbd_resume_io(device);
	if (rv < SS_SUCCESS)
		goto fail;

	if (!get_ldev_if_state(device, D_ATTACHING))
		goto force_diskless;

	if (!device->bitmap) {
		device->bitmap = drbd_bm_alloc();
		if (!device->bitmap) {
			retcode = ERR_NOMEM;
			goto force_diskless_dec;
		}
	}

	drbd_md_set_sector_offsets(device, nbc);
	retcode = drbd_md_read(device, nbc);
	if (retcode != NO_ERROR)
		goto force_diskless_dec;

	drbd_info(device, "Maximum number of peer devices = %u\n",
		  device->bitmap->bm_max_peers);

	for_each_peer_device(peer_device, device) {
		if (peer_device->repl_state[NOW] < L_CONNECTED &&
		    device->resource->role[NOW] == R_PRIMARY &&
		    (device->exposed_data_uuid & ~((u64)1)) != (nbc->md.current_uuid & ~((u64)1))) {
			drbd_err(device, "Can only attach to data with current UUID=%016llX\n",
			    (unsigned long long)device->exposed_data_uuid);
			retcode = ERR_DATA_NOT_CURRENT;
			goto force_diskless_dec;
		}
	}

	/* Since we are diskless, fix the activity log first... */
	if (drbd_check_al_size(device, new_disk_conf)) {
		retcode = ERR_NOMEM;
		goto force_diskless_dec;
	}

	/* Point of no return reached.
	 * Devices and memory are no longer released by error cleanup below.
	 * now device takes over responsibility, and the state engine should
	 * clean it up somewhere.  */
	D_ASSERT(device, device->ldev == NULL);
	device->ldev = nbc;
	nbc = NULL;
	new_disk_conf = NULL;

	for_each_peer_device(peer_device, device) {
		err = drbd_attach_peer_device(peer_device);
		if (err) {
			retcode = ERR_NOMEM;
			goto force_diskless_dec;
		}
	}

	lock_all_resources();
	retcode = drbd_resync_after_valid(device, device->ldev->disk_conf->resync_after);
	if (retcode != NO_ERROR) {
		unlock_all_resources();
		goto force_diskless_dec;
	}

	/* Reset the "barriers don't work" bits here, then force meta data to
	 * be written, to ensure we determine if barriers are supported. */
	if (device->ldev->disk_conf->md_flushes)
		clear_bit(MD_NO_BARRIER, &device->flags);
	else
		set_bit(MD_NO_BARRIER, &device->flags);

	drbd_resync_after_changed(device);
	drbd_bump_write_ordering(device->resource, WO_BIO_BARRIER);
	unlock_all_resources();

	/* Prevent shrinking of consistent devices ! */
	if (drbd_md_test_flag(device->ldev, MDF_CONSISTENT) &&
	    drbd_new_dev_size(device, device->ldev->disk_conf->disk_size, 0) <
	    device->ldev->md.effective_size) {
		drbd_warn(device, "refusing to truncate a consistent device\n");
		retcode = ERR_DISK_TOO_SMALL;
		goto force_diskless_dec;
	}

	if (kobject_init_and_add(&device->ldev->kobject, &drbd_bdev_kobj_type,
				 &device->kobj, "meta_data")) {
		retcode = ERR_NOMEM;
		goto remove_kobject;
	}

	if (sysfs_create_group(&device->ldev->kobject, &drbd_md_attr_group))
		goto remove_kobject;

	if (drbd_md_test_flag(device->ldev, MDF_CRASHED_PRIMARY))
		set_bit(CRASHED_PRIMARY, &device->flags);
	else
		clear_bit(CRASHED_PRIMARY, &device->flags);

	if (drbd_md_test_flag(device->ldev, MDF_PRIMARY_IND) &&
	    !(device->resource->role[NOW] == R_PRIMARY && device->resource->susp_nod[NOW]))
		set_bit(CRASHED_PRIMARY, &device->flags);

	device->read_cnt = 0;
	device->writ_cnt = 0;

	drbd_reconsider_max_bio_size(device);

	/* If I am currently not R_PRIMARY,
	 * but meta data primary indicator is set,
	 * I just now recover from a hard crash,
	 * and have been R_PRIMARY before that crash.
	 *
	 * Now, if I had no connection before that crash
	 * (have been degraded R_PRIMARY), chances are that
	 * I won't find my peer now either.
	 *
	 * In that case, and _only_ in that case,
	 * we use the degr-wfc-timeout instead of the default,
	 * so we can automatically recover from a crash of a
	 * degraded but active "cluster" after a certain timeout.
	 */
	rcu_read_lock();
	for_each_peer_device(peer_device, device) {
		clear_bit(USE_DEGR_WFC_T, &peer_device->flags);
		if (device->resource->role[NOW] != R_PRIMARY &&
		    drbd_md_test_flag(device->ldev, MDF_PRIMARY_IND) &&
		    !drbd_md_test_peer_flag(peer_device, MDF_PEER_CONNECTED))
			set_bit(USE_DEGR_WFC_T, &peer_device->flags);
	}
	rcu_read_unlock();

	dd = drbd_determine_dev_size(device, 0);
	if (dd == DEV_SIZE_ERROR) {
		retcode = ERR_NOMEM_BITMAP;
		goto remove_kobject;
	} else if (dd == GREW) {
		for_each_peer_device(peer_device, device)
			set_bit(RESYNC_AFTER_NEG, &peer_device->flags);
	}

	if (drbd_bitmap_io(device, &drbd_bm_read,
		"read from attaching", BM_LOCK_ALL,
		NULL)) {
		retcode = ERR_IO_MD_DISK;
		goto remove_kobject;
	}

	for_each_peer_device(peer_device, device) {
		if ((test_bit(CRASHED_PRIMARY, &device->flags) &&
		     drbd_md_test_flag(device->ldev, MDF_AL_DISABLED)) ||
		    drbd_md_test_peer_flag(peer_device, MDF_PEER_FULL_SYNC)) {
			drbd_info(peer_device, "Assuming that all blocks are out of sync "
				  "(aka FullSync)\n");
			if (drbd_bitmap_io(device, &drbd_bmio_set_n_write,
				"set_n_write from attaching", BM_LOCK_ALL,
				peer_device)) {
				retcode = ERR_IO_MD_DISK;
				goto remove_kobject;
			}
		}
	}

	drbd_try_suspend_al(device); /* IO is still suspended here... */

	rcu_read_lock();
	if (rcu_dereference(device->ldev->disk_conf)->al_updates)
		device->ldev->md.flags &= MDF_AL_DISABLED;
	else
		device->ldev->md.flags |= MDF_AL_DISABLED;
	rcu_read_unlock();

	begin_state_change(device->resource, &irq_flags, CS_VERBOSE);

	/* In case we are L_CONNECTED postpone any decision on the new disk
	   state after the negotiation phase. */
	for_each_peer_device(peer_device, device) {
		if (peer_device->connection->cstate[NOW] == C_CONNECTED) {
			/* We expect to receive up-to-date UUIDs soon.
			   To avoid a race in receive_state, free p_uuid while
			   holding req_lock. I.e. atomic with the state change */
			kfree(peer_device->p_uuid);
			peer_device->p_uuid = NULL;
		}
	}
	__change_disk_state(device, D_NEGOTIATING);
	disk_state = negotiated_disk_state(device);
	if (disk_state != D_NEGOTIATING)
		__change_disk_state(device, disk_state);

	rv = end_state_change(device->resource, &irq_flags);

	if (rv < SS_SUCCESS)
		goto remove_kobject;

	mod_timer(&device->request_timer, jiffies + HZ);

	if (device->resource->role[NOW] == R_PRIMARY)
		device->ldev->md.current_uuid |=  (u64)1;
	else
		device->ldev->md.current_uuid &= ~(u64)1;

	drbd_md_mark_dirty(device);
	drbd_md_sync(device);

	drbd_kobject_uevent(device);
	put_ldev(device);
	mutex_unlock(&resource->conf_update);
	drbd_adm_finish(info, retcode);
	return 0;

 remove_kobject:
	drbd_free_bc(nbc);
	nbc = NULL;
 force_diskless_dec:
	put_ldev(device);
 force_diskless:
	change_disk_state(device, D_DISKLESS, CS_HARD);
	drbd_md_sync(device);
 fail:
	if (nbc) {
		if (nbc->backing_bdev)
			blkdev_put(nbc->backing_bdev,
				   FMODE_READ | FMODE_WRITE | FMODE_EXCL);
		if (nbc->md_bdev)
			blkdev_put(nbc->md_bdev,
				   FMODE_READ | FMODE_WRITE | FMODE_EXCL);
		kfree(nbc);
	}
	kfree(new_disk_conf);

	mutex_unlock(&resource->conf_update);
	drbd_adm_finish(info, retcode);
	return 0;
}

static int adm_detach(struct drbd_device *device, int force)
{
	enum drbd_state_rv retcode;
	int ret;

	if (force) {
		set_bit(FORCE_DETACH, &device->flags);
		change_disk_state(device, D_FAILED, CS_HARD);
		retcode = SS_SUCCESS;
		goto out;
	}

	drbd_suspend_io(device); /* so no-one is stuck in drbd_al_begin_io */
	drbd_md_get_buffer(device); /* make sure there is no in-flight meta-data IO */
	retcode = stable_state_change(device->resource,
		change_disk_state(device, D_FAILED,
			CS_VERBOSE | CS_WAIT_COMPLETE | CS_SERIALIZE));
	drbd_md_put_buffer(device);
	/* D_FAILED will transition to DISKLESS. */
	ret = wait_event_interruptible(device->misc_wait,
			device->disk_state[NOW] != D_FAILED);
	if (retcode >= SS_SUCCESS)
		drbd_cleanup_device(device);
	drbd_resume_io(device);
	if (retcode == SS_IS_DISKLESS)
		retcode = SS_NOTHING_TO_DO;
	if (ret)
		retcode = ERR_INTR;
out:
	return retcode;
}

/* Detaching the disk is a process in multiple stages.  First we need to lock
 * out application IO, in-flight IO, IO stuck in drbd_al_begin_io.
 * Then we transition to D_DISKLESS, and wait for put_ldev() to return all
 * internal references as well.
 * Only then we have finally detached. */
int drbd_adm_detach(struct sk_buff *skb, struct genl_info *info)
{
	enum drbd_ret_code retcode;
	struct detach_parms parms = { };
	int err;

	retcode = drbd_adm_prepare(skb, info, DRBD_ADM_NEED_MINOR);
	if (!adm_ctx.reply_skb)
		return retcode;

	if (info->attrs[DRBD_NLA_DETACH_PARMS]) {
		err = detach_parms_from_attrs(&parms, info);
		if (err) {
			retcode = ERR_MANDATORY_TAG;
			drbd_msg_put_info(from_attrs_err_to_txt(err));
			goto out;
		}
	}

	retcode = adm_detach(adm_ctx.device, parms.force_detach);
out:
	drbd_adm_finish(info, retcode);
	return 0;
}

static bool conn_resync_running(struct drbd_connection *connection)
{
	struct drbd_peer_device *peer_device;
	bool rv = false;
	int vnr;

	rcu_read_lock();
	idr_for_each_entry(&connection->peer_devices, peer_device, vnr) {
		if (peer_device->repl_state[NOW] == L_SYNC_SOURCE ||
		    peer_device->repl_state[NOW] == L_SYNC_TARGET ||
		    peer_device->repl_state[NOW] == L_PAUSED_SYNC_S ||
		    peer_device->repl_state[NOW] == L_PAUSED_SYNC_T) {
			rv = true;
			break;
		}
	}
	rcu_read_unlock();

	return rv;
}

static bool conn_ov_running(struct drbd_connection *connection)
{
	struct drbd_peer_device *peer_device;
	bool rv = false;
	int vnr;

	rcu_read_lock();
	idr_for_each_entry(&connection->peer_devices, peer_device, vnr) {
		if (peer_device->repl_state[NOW] == L_VERIFY_S ||
		    peer_device->repl_state[NOW] == L_VERIFY_T) {
			rv = true;
			break;
		}
	}
	rcu_read_unlock();

	return rv;
}

static enum drbd_ret_code
_check_net_options(struct drbd_connection *connection, struct net_conf *old_net_conf, struct net_conf *new_net_conf)
{
	if (old_net_conf && connection->cstate[NOW] == C_CONNECTED && connection->agreed_pro_version < 100) {
		if (new_net_conf->wire_protocol != old_net_conf->wire_protocol)
			return ERR_NEED_APV_100;

		if (new_net_conf->two_primaries != old_net_conf->two_primaries)
			return ERR_NEED_APV_100;

		if (!new_net_conf->integrity_alg != !old_net_conf->integrity_alg)
			return ERR_NEED_APV_100;

		if (strcmp(new_net_conf->integrity_alg, old_net_conf->integrity_alg))
			return ERR_NEED_APV_100;
	}

	if (!new_net_conf->two_primaries &&
	    connection->resource->role[NOW] == R_PRIMARY &&
	    connection->peer_role[NOW] == R_PRIMARY)
		return ERR_NEED_ALLOW_TWO_PRI;

	if (new_net_conf->two_primaries &&
	    (new_net_conf->wire_protocol != DRBD_PROT_C))
		return ERR_NOT_PROTO_C;

	if (new_net_conf->wire_protocol == DRBD_PROT_A &&
	    new_net_conf->fencing_policy == FP_STONITH)
		return ERR_STONITH_AND_PROT_A;

	if (connection->resource->role[NOW] == R_PRIMARY &&
	    new_net_conf->discard_my_data)
		return ERR_DISCARD;

	if (new_net_conf->on_congestion != OC_BLOCK &&
	    new_net_conf->wire_protocol != DRBD_PROT_A)
		return ERR_CONG_NOT_PROTO_A;

	return NO_ERROR;
}

static enum drbd_ret_code
check_net_options(struct drbd_connection *connection, struct net_conf *new_net_conf)
{
	static enum drbd_ret_code rv;
	struct drbd_device *device;
	int i;

	rcu_read_lock();
	rv = _check_net_options(connection, rcu_dereference(connection->net_conf), new_net_conf);
	rcu_read_unlock();

	/* connection->volumes protected by genl_lock() here */
	idr_for_each_entry(&connection->resource->devices, device, i) {
		if (!device->bitmap) {
			device->bitmap = drbd_bm_alloc();
			if (!device->bitmap)
				return ERR_NOMEM;
		}
	}

	return rv;
}

struct crypto {
	struct crypto_hash *verify_tfm;
	struct crypto_hash *csums_tfm;
	struct crypto_hash *cram_hmac_tfm;
	struct crypto_hash *integrity_tfm;
};

static int
alloc_hash(struct crypto_hash **tfm, char *tfm_name, int err_alg)
{
	if (!tfm_name[0])
		return NO_ERROR;

	*tfm = crypto_alloc_hash(tfm_name, 0, CRYPTO_ALG_ASYNC);
	if (IS_ERR(*tfm)) {
		*tfm = NULL;
		return err_alg;
	}

	return NO_ERROR;
}

static enum drbd_ret_code
alloc_crypto(struct crypto *crypto, struct net_conf *new_net_conf)
{
	char hmac_name[CRYPTO_MAX_ALG_NAME];
	enum drbd_ret_code rv;

	rv = alloc_hash(&crypto->csums_tfm, new_net_conf->csums_alg,
		       ERR_CSUMS_ALG);
	if (rv != NO_ERROR)
		return rv;
	rv = alloc_hash(&crypto->verify_tfm, new_net_conf->verify_alg,
		       ERR_VERIFY_ALG);
	if (rv != NO_ERROR)
		return rv;
	rv = alloc_hash(&crypto->integrity_tfm, new_net_conf->integrity_alg,
		       ERR_INTEGRITY_ALG);
	if (rv != NO_ERROR)
		return rv;
	if (new_net_conf->cram_hmac_alg[0] != 0) {
		snprintf(hmac_name, CRYPTO_MAX_ALG_NAME, "hmac(%s)",
			 new_net_conf->cram_hmac_alg);

		rv = alloc_hash(&crypto->cram_hmac_tfm, hmac_name,
			       ERR_AUTH_ALG);
	}

	return rv;
}

static void free_crypto(struct crypto *crypto)
{
	crypto_free_hash(crypto->cram_hmac_tfm);
	crypto_free_hash(crypto->integrity_tfm);
	crypto_free_hash(crypto->csums_tfm);
	crypto_free_hash(crypto->verify_tfm);
}

int drbd_adm_net_opts(struct sk_buff *skb, struct genl_info *info)
{
	enum drbd_ret_code retcode;
	struct drbd_connection *connection;
	struct net_conf *old_net_conf, *new_net_conf = NULL;
	int err;
	int ovr; /* online verify running */
	int rsr; /* re-sync running */
	struct crypto crypto = { };

	retcode = drbd_adm_prepare(skb, info, DRBD_ADM_NEED_CONNECTION);
	if (!adm_ctx.reply_skb)
		return retcode;

	connection = adm_ctx.connection;

	new_net_conf = kzalloc(sizeof(struct net_conf), GFP_KERNEL);
	if (!new_net_conf) {
		retcode = ERR_NOMEM;
		goto out;
	}

	drbd_flush_workqueue(&connection->sender_work);

	mutex_lock(&connection->data.mutex);
	mutex_lock(&connection->resource->conf_update);
	old_net_conf = connection->net_conf;

	if (!old_net_conf) {
		drbd_msg_put_info("net conf missing, try connect");
		retcode = ERR_INVALID_REQUEST;
		goto fail;
	}

	*new_net_conf = *old_net_conf;
	if (should_set_defaults(info))
		set_net_conf_defaults(new_net_conf);

	err = net_conf_from_attrs_for_change(new_net_conf, info);
	if (err && err != -ENOMSG) {
		retcode = ERR_MANDATORY_TAG;
		drbd_msg_put_info(from_attrs_err_to_txt(err));
		goto fail;
	}

	retcode = check_net_options(connection, new_net_conf);
	if (retcode != NO_ERROR)
		goto fail;

	/* re-sync running */
	rsr = conn_resync_running(connection);
	if (rsr && strcmp(new_net_conf->csums_alg, old_net_conf->csums_alg)) {
		retcode = ERR_CSUMS_RESYNC_RUNNING;
		goto fail;
	}

	/* online verify running */
	ovr = conn_ov_running(connection);
	if (ovr && strcmp(new_net_conf->verify_alg, old_net_conf->verify_alg)) {
		retcode = ERR_VERIFY_RUNNING;
		goto fail;
	}

	retcode = alloc_crypto(&crypto, new_net_conf);
	if (retcode != NO_ERROR)
		goto fail;

	rcu_assign_pointer(connection->net_conf, new_net_conf);
	connection->fencing_policy = new_net_conf->fencing_policy;

	if (!rsr) {
		crypto_free_hash(connection->csums_tfm);
		connection->csums_tfm = crypto.csums_tfm;
		crypto.csums_tfm = NULL;
	}
	if (!ovr) {
		crypto_free_hash(connection->verify_tfm);
		connection->verify_tfm = crypto.verify_tfm;
		crypto.verify_tfm = NULL;
	}

	crypto_free_hash(connection->integrity_tfm);
	connection->integrity_tfm = crypto.integrity_tfm;
	if (connection->cstate[NOW] >= C_CONNECTED && connection->agreed_pro_version >= 100)
		/* Do this without trying to take connection->data.mutex again.  */
		__drbd_send_protocol(connection, P_PROTOCOL_UPDATE);

	crypto_free_hash(connection->cram_hmac_tfm);
	connection->cram_hmac_tfm = crypto.cram_hmac_tfm;

	mutex_unlock(&connection->resource->conf_update);
	mutex_unlock(&connection->data.mutex);
	synchronize_rcu();
	kfree(old_net_conf);

	if (connection->cstate[NOW] >= C_CONNECTED) {
		struct drbd_peer_device *peer_device;
		int vnr;

		idr_for_each_entry(&connection->peer_devices, peer_device, vnr)
			drbd_send_sync_param(peer_device);
	}

	goto out;

 fail:
	mutex_unlock(&connection->resource->conf_update);
	mutex_unlock(&connection->data.mutex);
	free_crypto(&crypto);
	kfree(new_net_conf);
 out:
	drbd_adm_finish(info, retcode);
	return 0;
}

static void connection_to_info(struct connection_info *info,
			       struct drbd_connection *connection,
			       enum which_state which)
{
	info->conn_connection_state = connection->cstate[which];
	info->conn_role = connection->peer_role[which];
}

static void peer_device_to_info(struct peer_device_info *info,
				struct drbd_peer_device *peer_device,
				enum which_state which)
{
	info->peer_repl_state = peer_device->repl_state[which];
	info->peer_disk_state = peer_device->disk_state[which];
	info->peer_resync_susp_user = peer_device->resync_susp_user[which];
	info->peer_resync_susp_peer = peer_device->resync_susp_peer[which];
	info->peer_resync_susp_dependency = peer_device->resync_susp_dependency[which];
}

int drbd_adm_connect(struct sk_buff *skb, struct genl_info *info)
{
	unsigned int id = atomic_inc_return(&drbd_notify_id);
	struct connection_info connection_info;
	enum drbd_notification_type flags;
	unsigned int peer_devices = 0;
	struct drbd_device *device;
	struct drbd_peer_device *peer_device;
	struct net_conf *old_net_conf, *new_net_conf = NULL;
	struct crypto crypto = { };
	struct drbd_resource *resource;
	struct drbd_connection *connection;
	enum drbd_ret_code retcode;
	int i;
	int err;

	retcode = drbd_adm_prepare(skb, info, DRBD_ADM_NEED_RESOURCE);
	if (!adm_ctx.reply_skb)
		return retcode;

	if (!(adm_ctx.my_addr && adm_ctx.peer_addr)) {
		drbd_msg_put_info("connection endpoint(s) missing");
		retcode = ERR_INVALID_REQUEST;
		goto out;
	}

	/* No need for _rcu here. All reconfiguration is
	 * strictly serialized on genl_lock(). We are protected against
	 * concurrent reconfiguration/addition/deletion */
	for_each_resource(resource, &drbd_resources) {
		for_each_connection(connection, resource) {
			if (nla_len(adm_ctx.my_addr) == connection->my_addr_len &&
			    !memcmp(nla_data(adm_ctx.my_addr), &connection->my_addr,
				    connection->my_addr_len)) {
				retcode = ERR_LOCAL_ADDR;
				goto out;
			}

			if (nla_len(adm_ctx.peer_addr) == connection->peer_addr_len &&
			    !memcmp(nla_data(adm_ctx.peer_addr), &connection->peer_addr,
				    connection->peer_addr_len)) {
				retcode = ERR_PEER_ADDR;
				goto out;
			}
		}
	}

	connection = drbd_create_connection(adm_ctx.resource);
	if (!connection) {
		retcode = ERR_NOMEM;
		goto fail;
	}

	/* allocation not in the IO path, drbdsetup / netlink process context */
	new_net_conf = kzalloc(sizeof(*new_net_conf), GFP_KERNEL);
	if (!new_net_conf) {
		retcode = ERR_NOMEM;
		goto fail_free_connection;
	}

	set_net_conf_defaults(new_net_conf);

	err = net_conf_from_attrs(new_net_conf, info);
	if (err && err != -ENOMSG) {
		retcode = ERR_MANDATORY_TAG;
		drbd_msg_put_info(from_attrs_err_to_txt(err));
		goto fail_free_connection;
	}

	retcode = check_net_options(connection, new_net_conf);
	if (retcode != NO_ERROR)
		goto fail_free_connection;

	retcode = alloc_crypto(&crypto, new_net_conf);
	if (retcode != NO_ERROR)
		goto fail_free_connection;

	((char *)new_net_conf->shared_secret)[SHARED_SECRET_MAX-1] = 0;

	mutex_lock(&adm_ctx.resource->conf_update);
	idr_for_each_entry(&adm_ctx.resource->devices, device, i) {
		if (!create_peer_device(device, connection)) {
			retcode = ERR_NOMEM;
			goto unlock_fail_free_connection;
		}
		peer_devices++;
	}
	old_net_conf = connection->net_conf;
	if (old_net_conf) {
		retcode = ERR_NET_CONFIGURED;
		goto unlock_fail_free_connection;
	}
	rcu_assign_pointer(connection->net_conf, new_net_conf);
	connection->fencing_policy = new_net_conf->fencing_policy;

	connection->cram_hmac_tfm = crypto.cram_hmac_tfm;
	connection->integrity_tfm = crypto.integrity_tfm;
	connection->csums_tfm = crypto.csums_tfm;
	connection->verify_tfm = crypto.verify_tfm;

	connection->my_addr_len = nla_len(adm_ctx.my_addr);
	memcpy(&connection->my_addr, nla_data(adm_ctx.my_addr), connection->my_addr_len);
	connection->peer_addr_len = nla_len(adm_ctx.peer_addr);
	memcpy(&connection->peer_addr, nla_data(adm_ctx.peer_addr), connection->peer_addr_len);

	connection_to_info(&connection_info, connection, NOW);
	flags = (peer_devices--) ? NOTIFY_CONTINUED : 0;
	notify_connection_state(NULL, 0, connection, &connection_info, NOTIFY_CREATE | flags, id);
	idr_for_each_entry(&connection->peer_devices, peer_device, i) {
		struct peer_device_info peer_device_info;

		peer_device_to_info(&peer_device_info, peer_device, NOW);
		flags = (peer_devices--) ? NOTIFY_CONTINUED : 0;
		notify_peer_device_state(NULL, 0, peer_device, &peer_device_info, NOTIFY_CREATE | flags, id);
	}

	mutex_unlock(&adm_ctx.resource->conf_update);

	idr_for_each_entry(&connection->peer_devices, peer_device, i) {
		err = drbd_attach_peer_device(peer_device);
		if (err) {
			retcode = ERR_NOMEM;
			goto fail_free_connection;
		}
		peer_device->send_cnt = 0;
		peer_device->recv_cnt = 0;
	}

	retcode = change_cstate(connection, C_UNCONNECTED, CS_VERBOSE);

	drbd_thread_start(&connection->sender);
	goto out;

unlock_fail_free_connection:
	mutex_unlock(&adm_ctx.resource->conf_update);
fail_free_connection:
	idr_for_each_entry(&connection->peer_devices, peer_device, i) {
		idr_remove(&connection->peer_devices, peer_device->device->vnr);
		kobject_put(&peer_device->device->kobj);
	}
	list_del(&connection->connections);
	kref_put(&connection->kref, drbd_destroy_connection);
fail:
	free_crypto(&crypto);
	kfree(new_net_conf);
out:
	drbd_adm_finish(info, retcode);
	return 0;
}

static enum drbd_state_rv conn_try_disconnect(struct drbd_connection *connection, bool force)
{
	enum drbd_state_rv rv;

	rv = change_cstate(connection, C_DISCONNECTING, force ? CS_HARD : 0);

	switch (rv) {
	case SS_ALREADY_STANDALONE:
		rv = SS_SUCCESS;
		break;
	case SS_IS_DISKLESS:
	case SS_LOWER_THAN_OUTDATED:
		rv = change_cstate(connection, C_DISCONNECTING, CS_HARD);
	default:;
		/* no special handling necessary */
	}

	if (rv >= SS_SUCCESS) {
		enum drbd_state_rv rv2;
		long irq_flags;

		/* No one else can reconfigure the network while I am here.
		 * The state handling only uses drbd_thread_stop_nowait(),
		 * we want to really wait here until the receiver is no more.
		 */
		drbd_thread_stop(&connection->receiver);

		/* Race breaker.  This additional state change request may be
		 * necessary, if this was a forced disconnect during a receiver
		 * restart.  We may have "killed" the receiver thread just
		 * after drbd_receiver() returned.  Typically, we should be
		 * C_STANDALONE already, now, and this becomes a no-op.
		 */
		rv2 = change_cstate(connection, C_STANDALONE, CS_VERBOSE | CS_HARD);
		if (rv2 < SS_SUCCESS)
			drbd_err(connection,
				"unexpected rv2=%d in conn_try_disconnect()\n",
				rv2);
		/* Make sure the sender thread has actually stopped: state
		 * handling only does drbd_thread_stop_nowait().
		 */
		drbd_thread_stop(&connection->sender);
		state_change_lock(connection->resource, &irq_flags, 0);
		drbd_unregister_connection(connection);
		state_change_unlock(connection->resource, &irq_flags);
		synchronize_rcu();
		drbd_put_connection(connection);
	}
	return rv;
}

int drbd_adm_disconnect(struct sk_buff *skb, struct genl_info *info)
{
	struct disconnect_parms parms;
	struct drbd_connection *connection;
	enum drbd_state_rv rv;
	enum drbd_ret_code retcode;
	int err;

	retcode = drbd_adm_prepare(skb, info, DRBD_ADM_NEED_CONNECTION);
	if (!adm_ctx.reply_skb)
		return retcode;

	connection = adm_ctx.connection;
	memset(&parms, 0, sizeof(parms));
	if (info->attrs[DRBD_NLA_DISCONNECT_PARMS]) {
		err = disconnect_parms_from_attrs(&parms, info);
		if (err) {
			retcode = ERR_MANDATORY_TAG;
			drbd_msg_put_info(from_attrs_err_to_txt(err));
			goto fail;
		}
	}

	mutex_lock(&connection->resource->conf_update);
	rv = conn_try_disconnect(connection, parms.force_disconnect);
	mutex_unlock(&connection->resource->conf_update);
	if (rv < SS_SUCCESS)
		retcode = rv;  /* FIXME: Type mismatch. */
	else
		retcode = NO_ERROR;
 fail:
	drbd_adm_finish(info, retcode);
	return 0;
}

void resync_after_online_grow(struct drbd_peer_device *peer_device)
{
	struct drbd_device *device = peer_device->device;
	bool sync_source;

	drbd_info(peer_device, "Resync of new storage after online grow\n");
	if (device->resource->role[NOW] != peer_device->connection->peer_role[NOW])
		sync_source = (device->resource->role[NOW] == R_PRIMARY);
	else
		sync_source = test_bit(DISCARD_CONCURRENT,
				       &peer_device->connection->flags);

	if (sync_source)
		drbd_start_resync(peer_device, L_SYNC_SOURCE);
	else
		stable_change_repl_state(peer_device, L_WF_SYNC_UUID,
					 CS_VERBOSE | CS_SERIALIZE);
}

int drbd_adm_resize(struct sk_buff *skb, struct genl_info *info)
{
	struct disk_conf *old_disk_conf, *new_disk_conf = NULL;
	struct resize_parms rs;
	struct drbd_device *device;
	enum drbd_ret_code retcode;
	enum determine_dev_size dd;
	enum dds_flags ddsf;
	sector_t u_size;
	int err;
	struct drbd_peer_device *peer_device;
	bool has_primary;

	retcode = drbd_adm_prepare(skb, info, DRBD_ADM_NEED_MINOR);
	if (!adm_ctx.reply_skb)
		return retcode;

	memset(&rs, 0, sizeof(struct resize_parms));
	if (info->attrs[DRBD_NLA_RESIZE_PARMS]) {
		err = resize_parms_from_attrs(&rs, info);
		if (err) {
			retcode = ERR_MANDATORY_TAG;
			drbd_msg_put_info(from_attrs_err_to_txt(err));
			goto fail;
		}
	}

	device = adm_ctx.device;
	for_each_peer_device(peer_device, device) {
		if (peer_device->repl_state[NOW] > L_CONNECTED) {
			retcode = ERR_RESIZE_RESYNC;
			goto fail;
		}
	}

	has_primary = device->resource->role[NOW] == R_PRIMARY;
	if (!has_primary) {
		for_each_peer_device(peer_device, device) {
			if (peer_device->connection->peer_role[NOW] == R_PRIMARY) {
				has_primary = true;
				break;
			}
		}
	}
	if (!has_primary) {
		retcode = ERR_NO_PRIMARY;
		goto fail;
	}

	if (!get_ldev(device)) {
		retcode = ERR_NO_DISK;
		goto fail;
	}

	for_each_peer_device(peer_device, device) {
		if (rs.no_resync && peer_device->connection->agreed_pro_version < 93) {
			retcode = ERR_NEED_APV_93;
			goto fail_ldev;
		}
	}

	rcu_read_lock();
	u_size = rcu_dereference(device->ldev->disk_conf)->disk_size;
	rcu_read_unlock();
	if (u_size != (sector_t)rs.resize_size) {
		new_disk_conf = kmalloc(sizeof(struct disk_conf), GFP_KERNEL);
		if (!new_disk_conf) {
			retcode = ERR_NOMEM;
			goto fail_ldev;
		}
	}

	device->ldev->known_size = drbd_get_capacity(device->ldev->backing_bdev);

	if (new_disk_conf) {
		mutex_lock(&device->resource->conf_update);
		old_disk_conf = device->ldev->disk_conf;
		*new_disk_conf = *old_disk_conf;
		new_disk_conf->disk_size = (sector_t)rs.resize_size;
		rcu_assign_pointer(device->ldev->disk_conf, new_disk_conf);
		mutex_unlock(&device->resource->conf_update);
		synchronize_rcu();
		kfree(old_disk_conf);
	}

	ddsf = (rs.resize_force ? DDSF_FORCED : 0) | (rs.no_resync ? DDSF_NO_RESYNC : 0);
	dd = drbd_determine_dev_size(device, ddsf);
	drbd_md_sync(device);
	put_ldev(device);
	if (dd == DEV_SIZE_ERROR) {
		retcode = ERR_NOMEM_BITMAP;
		goto fail;
	}

	for_each_peer_device(peer_device, device) {
		if (peer_device->repl_state[NOW] == L_CONNECTED) {
			if (dd == GREW)
				set_bit(RESIZE_PENDING, &peer_device->flags);
			drbd_send_uuids(peer_device);
			drbd_send_sizes(peer_device, 1, ddsf);
		}
	}

 fail:
	drbd_adm_finish(info, retcode);
	return 0;

 fail_ldev:
	put_ldev(device);
	goto fail;
}

int drbd_adm_resource_opts(struct sk_buff *skb, struct genl_info *info)
{
	enum drbd_ret_code retcode;
	struct res_opts res_opts;
	int err;

	retcode = drbd_adm_prepare(skb, info, DRBD_ADM_NEED_RESOURCE);
	if (!adm_ctx.reply_skb)
		return retcode;

	res_opts = adm_ctx.resource->res_opts;
	if (should_set_defaults(info))
		set_res_opts_defaults(&res_opts);

	err = res_opts_from_attrs(&res_opts, info);
	if (err && err != -ENOMSG) {
		retcode = ERR_MANDATORY_TAG;
		drbd_msg_put_info(from_attrs_err_to_txt(err));
		goto fail;
	}

	err = set_resource_options(adm_ctx.resource, &res_opts);
	if (err) {
		retcode = ERR_INVALID_REQUEST;
		if (err == -ENOMEM)
			retcode = ERR_NOMEM;
	}

fail:
	drbd_adm_finish(info, retcode);
	return 0;
}

int drbd_adm_invalidate(struct sk_buff *skb, struct genl_info *info)
{
	struct drbd_peer_device *peer_device;
	struct drbd_device *device;
	int retcode; /* enum drbd_ret_code rsp. enum drbd_state_rv */

	retcode = drbd_adm_prepare(skb, info, DRBD_ADM_NEED_PEER_DEVICE);
	if (!adm_ctx.reply_skb)
		return retcode;

	peer_device = adm_ctx.peer_device;
	device = peer_device->device;

	/* If there is still bitmap IO pending, probably because of a previous
	 * resync just being finished, wait for it before requesting a new resync.
	 * Also wait for it's after_state_ch(). */
	drbd_suspend_io(device);
	wait_event(device->misc_wait, list_empty(&device->pending_bitmap_work));
	drbd_flush_workqueue(&peer_device->connection->sender_work);

	retcode = stable_change_repl_state(peer_device, L_STARTING_SYNC_T,
					   CS_WAIT_COMPLETE | CS_SERIALIZE);

	if (retcode < SS_SUCCESS && retcode != SS_NEED_CONNECTION)
		retcode = stable_change_repl_state(peer_device, L_STARTING_SYNC_T,
			CS_VERBOSE | CS_WAIT_COMPLETE | CS_SERIALIZE);

	while (retcode == SS_NEED_CONNECTION) {
		unsigned long irq_flags;

		begin_state_change(device->resource, &irq_flags, CS_VERBOSE);
		if (peer_device->repl_state[NOW] < L_CONNECTED)
			__change_disk_state(device, D_INCONSISTENT);
		retcode = end_state_change(device->resource, &irq_flags);

		if (retcode != SS_NEED_CONNECTION)
			break;

		retcode = stable_change_repl_state(peer_device, L_STARTING_SYNC_T,
			CS_VERBOSE | CS_WAIT_COMPLETE | CS_SERIALIZE);
	}
	drbd_resume_io(device);

	drbd_adm_finish(info, retcode);
	return 0;
}

static int drbd_bmio_set_susp_al(struct drbd_device *device,
				 struct drbd_peer_device *peer_device)
{
	int rv;

	rv = drbd_bmio_set_n_write(device, peer_device);
	drbd_try_suspend_al(device);
	return rv;
}

int drbd_adm_invalidate_peer(struct sk_buff *skb, struct genl_info *info)
{
	struct drbd_peer_device *peer_device;
	struct drbd_resource *resource;
	struct drbd_device *device;
	int retcode; /* enum drbd_ret_code rsp. enum drbd_state_rv */

	retcode = drbd_adm_prepare(skb, info, DRBD_ADM_NEED_PEER_DEVICE);
	if (!adm_ctx.reply_skb)
		return retcode;

	peer_device = adm_ctx.peer_device;
	resource = adm_ctx.device->resource;
	device = adm_ctx.device;

	drbd_suspend_io(device);
	wait_event(device->misc_wait, list_empty(&device->pending_bitmap_work));
	drbd_flush_workqueue(&peer_device->connection->sender_work);
	retcode = stable_change_repl_state(peer_device, L_STARTING_SYNC_S,
					   CS_WAIT_COMPLETE | CS_SERIALIZE);
	if (retcode < SS_SUCCESS) {
		if (retcode == SS_NEED_CONNECTION && resource->role[NOW] == R_PRIMARY) {
			/* The peer will get a resync upon connect anyways.
			 * Just make that into a full resync. */
			retcode = change_peer_disk_state(peer_device, D_INCONSISTENT,
							 CS_VERBOSE | CS_WAIT_COMPLETE | CS_SERIALIZE);
			if (retcode >= SS_SUCCESS) {
				if (drbd_bitmap_io(adm_ctx.device, &drbd_bmio_set_susp_al,
						   "set_n_write from invalidate_peer",
						   BM_LOCK_CLEAR | BM_LOCK_BULK, peer_device))
					retcode = ERR_IO_MD_DISK;
			}
		} else
			retcode = stable_change_repl_state(peer_device, L_STARTING_SYNC_S,
							   CS_VERBOSE | CS_WAIT_COMPLETE | CS_SERIALIZE);
	}
	drbd_resume_io(device);

	drbd_adm_finish(info, retcode);
	return 0;
}

int drbd_adm_pause_sync(struct sk_buff *skb, struct genl_info *info)
{
	struct drbd_peer_device *peer_device;
	enum drbd_ret_code retcode;

	retcode = drbd_adm_prepare(skb, info, DRBD_ADM_NEED_PEER_DEVICE);
	if (!adm_ctx.reply_skb)
		return retcode;

	peer_device = adm_ctx.peer_device;
	if (change_resync_susp_user(peer_device, true,
			CS_VERBOSE | CS_WAIT_COMPLETE | CS_SERIALIZE) == SS_NOTHING_TO_DO)
		retcode = ERR_PAUSE_IS_SET;

	drbd_adm_finish(info, retcode);
	return 0;
}

int drbd_adm_resume_sync(struct sk_buff *skb, struct genl_info *info)
{
	struct drbd_peer_device *peer_device;
	enum drbd_ret_code retcode;

	retcode = drbd_adm_prepare(skb, info, DRBD_ADM_NEED_PEER_DEVICE);
	if (!adm_ctx.reply_skb)
		return retcode;

	peer_device = adm_ctx.peer_device;
	if (change_resync_susp_user(peer_device, false,
			CS_VERBOSE | CS_WAIT_COMPLETE | CS_SERIALIZE) == SS_NOTHING_TO_DO) {

		if (peer_device->repl_state[NOW] == L_PAUSED_SYNC_S ||
		    peer_device->repl_state[NOW] == L_PAUSED_SYNC_T) {
			if (peer_device->resync_susp_dependency[NOW])
				retcode = ERR_PIC_AFTER_DEP;
			else if (peer_device->resync_susp_peer[NOW])
				retcode = ERR_PIC_PEER_DEP;
			else
				retcode = ERR_PAUSE_IS_CLEAR;
		} else {
			retcode = ERR_PAUSE_IS_CLEAR;
		}
	}

	drbd_adm_finish(info, retcode);
	return 0;
}

int drbd_adm_suspend_io(struct sk_buff *skb, struct genl_info *info)
{
	struct drbd_resource *resource;
	enum drbd_ret_code retcode;

	retcode = drbd_adm_prepare(skb, info, DRBD_ADM_NEED_MINOR);
	if (!adm_ctx.reply_skb)
		return retcode;
	resource = adm_ctx.device->resource;

	retcode = stable_state_change(resource,
		change_io_susp_user(resource, true,
			      CS_VERBOSE | CS_WAIT_COMPLETE | CS_SERIALIZE));

	drbd_adm_finish(info, retcode);
	return 0;
}

int drbd_adm_resume_io(struct sk_buff *skb, struct genl_info *info)
{
	struct drbd_resource *resource;
	struct drbd_device *device;
	unsigned long irq_flags;
	int retcode; /* enum drbd_ret_code rsp. enum drbd_state_rv */

	retcode = drbd_adm_prepare(skb, info, DRBD_ADM_NEED_MINOR);
	if (!adm_ctx.reply_skb)
		return retcode;

	device = adm_ctx.device;
	resource = device->resource;
	if (test_bit(NEW_CUR_UUID, &device->flags)) {
		drbd_uuid_new_current(device);
		clear_bit(NEW_CUR_UUID, &device->flags);
	}
	drbd_suspend_io(device);
	begin_state_change(resource, &irq_flags, CS_VERBOSE | CS_WAIT_COMPLETE | CS_SERIALIZE);
	__change_io_susp_user(resource, false);
	__change_io_susp_no_data(resource, false);
	__change_io_susp_fencing(resource, false);
	retcode = end_state_change(resource, &irq_flags);
	if (retcode == SS_SUCCESS) {
		struct drbd_peer_device *peer_device;

		for_each_peer_device(peer_device, device) {
			struct drbd_connection *connection = peer_device->connection;

			if (peer_device->repl_state[NOW] < L_CONNECTED)
				tl_clear(connection);
			if (device->disk_state[NOW] == D_DISKLESS ||
			    device->disk_state[NOW] == D_FAILED)
				tl_restart(connection, FAIL_FROZEN_DISK_IO);
		}
	}
	drbd_resume_io(device);

	drbd_adm_finish(info, retcode);
	return 0;
}

int drbd_adm_outdate(struct sk_buff *skb, struct genl_info *info)
{
	enum drbd_ret_code retcode;

	retcode = drbd_adm_prepare(skb, info, DRBD_ADM_NEED_MINOR);
	if (!adm_ctx.reply_skb)
		return retcode;

	retcode = stable_state_change(adm_ctx.device->resource,
		change_disk_state(adm_ctx.device, D_OUTDATED,
			      CS_VERBOSE | CS_WAIT_COMPLETE | CS_SERIALIZE));

	drbd_adm_finish(info, retcode);
	return 0;
}

static int nla_put_drbd_cfg_context(struct sk_buff *skb,
				    struct drbd_resource *resource,
				    struct drbd_connection *connection,
				    struct drbd_device *device)
{
	struct nlattr *nla;
	nla = nla_nest_start(skb, DRBD_NLA_CFG_CONTEXT);
	if (!nla)
		goto nla_put_failure;
	if (device)
		nla_put_u32(skb, T_ctx_volume, device->vnr);
	if (resource)
		nla_put_string(skb, T_ctx_resource_name, resource->name);
	if (connection) {
		if (connection->my_addr_len)
			nla_put(skb, T_ctx_my_addr,
				connection->my_addr_len, &connection->my_addr);
		if (connection->peer_addr_len)
			nla_put(skb, T_ctx_peer_addr,
				connection->peer_addr_len, &connection->peer_addr);
	}
	nla_nest_end(skb, nla);
	return 0;

nla_put_failure:
	if (nla)
		nla_nest_cancel(skb, nla);
	return -EMSGSIZE;
}

/*
 * The generic netlink dump callbacks are called outside the genl_lock(), so
 * they cannot use the simple attribute parsing code which uses global
 * attribute tables.
 */
static struct nlattr *find_cfg_context_attr(const struct nlmsghdr *nlh, int attr)
{
	const unsigned hdrlen = GENL_HDRLEN + GENL_MAGIC_FAMILY_HDRSZ;
	const int maxtype = ARRAY_SIZE(drbd_cfg_context_nl_policy) - 1;
	struct nlattr *nla;

	nla = nla_find(nlmsg_attrdata(nlh, hdrlen), nlmsg_attrlen(nlh, hdrlen),
		       DRBD_NLA_CFG_CONTEXT);
	if (!nla)
		return NULL;
	return drbd_nla_find_nested(maxtype, nla, __nla_type(attr));
}

int drbd_adm_dump_resources(struct sk_buff *skb, struct netlink_callback *cb)
{
	struct drbd_genlmsghdr *dh;
	struct drbd_resource *resource;
	struct resource_info resource_info;
	struct resource_statistics resource_statistics;
	int err;

	rcu_read_lock();
	if (cb->args[0]) {
		for_each_resource_rcu(resource, &drbd_resources)
			if (resource == (struct drbd_resource *)cb->args[0])
				goto found_resource;
		err = 0;  /* resource was probably deleted */
		goto out;
	}
	resource = list_entry(&drbd_resources,
			      struct drbd_resource, resources);

found_resource:
	list_for_each_entry_continue_rcu(resource, &drbd_resources, resources) {
		goto put_result;
	}
	err = 0;
	goto out;

put_result:
	dh = genlmsg_put(skb, NETLINK_CB(cb->skb).pid,
			cb->nlh->nlmsg_seq, &drbd_genl_family,
			NLM_F_MULTI, DRBD_ADM_GET_RESOURCES);
	err = -ENOMEM;
	if (!dh)
		goto out;
	dh->minor = -1U;
	dh->ret_code = NO_ERROR;
	err = nla_put_drbd_cfg_context(skb, resource, NULL, NULL);
	if (err)
		goto out;
	err = res_opts_to_skb(skb, &resource->res_opts, !capable(CAP_SYS_ADMIN));
	if (err)
		goto out;
	resource_info.res_role = resource->role[NOW];
	resource_info.res_susp = resource->susp[NOW];
	resource_info.res_susp_nod = resource->susp_nod[NOW];
	resource_info.res_susp_fen = resource->susp_fen[NOW];
	err = resource_info_to_skb(skb, &resource_info, !capable(CAP_SYS_ADMIN));
	if (err)
		goto out;
	resource_statistics.res_stat_write_ordering = resource->write_ordering;
	err = resource_statistics_to_skb(skb, &resource_statistics, !capable(CAP_SYS_ADMIN));
	if (err)
		goto out;
	cb->args[0] = (long)resource;
	genlmsg_end(skb, dh);
	err = 0;

out:
	rcu_read_unlock();
	if (err)
		return err;
	return skb->len;
}

static void device_to_statistics(struct device_statistics *s,
				 struct drbd_device *device)
{
	memset(s, 0, sizeof(*s));
	s->dev_upper_blocked = !may_inc_ap_bio(device);
	if (get_ldev(device)) {
		struct request_queue *q;

		s->dev_current_uuid = device->ldev->md.current_uuid;
		s->dev_disk_flags = device->ldev->md.flags;
		q = bdev_get_queue(device->ldev->backing_bdev);
		s->dev_lower_blocked =
			bdi_congested(&q->backing_dev_info,
				      (1 << BDI_async_congested) |
				      (1 << BDI_sync_congested));
		put_ldev(device);
	}
	s->dev_size = drbd_get_capacity(device->this_bdev);
	s->dev_read = device->read_cnt;
	s->dev_write = device->writ_cnt;
	s->dev_al_writes = device->al_writ_cnt;
	s->dev_bm_writes = device->bm_writ_cnt;
	s->dev_upper_pending = atomic_read(&device->ap_bio_cnt);
	s->dev_lower_pending = atomic_read(&device->local_cnt);
	s->dev_al_suspended = test_bit(AL_SUSPENDED, &device->flags);
	s->dev_exposed_data_uuid = device->exposed_data_uuid;
}

static int put_resource_in_arg0(struct netlink_callback *cb)
{
	if (cb->args[0]) {
		struct drbd_resource *resource =
			(struct drbd_resource *)cb->args[0];

		kref_put(&resource->kref, drbd_destroy_resource);
	}
	return 0;
}

int drbd_adm_dump_devices_done(struct netlink_callback *cb) {
	return put_resource_in_arg0(cb);
}

int drbd_adm_dump_devices(struct sk_buff *skb, struct netlink_callback *cb)
{
	struct nlattr *resource_filter;
	struct drbd_resource *resource;
	struct drbd_device *uninitialized_var(device);
	int minor, err, retcode;
	struct drbd_genlmsghdr *dh;
	struct device_info device_info;
	struct device_statistics device_statistics;
	struct idr *idr_to_search;

	resource = (struct drbd_resource *)cb->args[0];
	if (!cb->args[0] && !cb->args[1]) {
		resource_filter = find_cfg_context_attr(cb->nlh, T_ctx_resource_name);
		if (resource_filter) {
			retcode = ERR_RES_NOT_KNOWN;
			resource = drbd_find_resource(nla_data(resource_filter));
			if (!resource)
				goto put_result;
			cb->args[0] = (long)resource;
		}
	}

	rcu_read_lock();
	minor = cb->args[1];
	idr_to_search = resource ? &resource->devices : &drbd_devices;
	device = idr_get_next(idr_to_search, &minor);
	if (!device) {
		err = 0;
		goto out;
	}
	idr_for_each_entry_continue(idr_to_search, device, minor) {
		retcode = NO_ERROR;
		goto put_result;  /* only one iteration */
	}
	err = 0;
	goto out;  /* no more devices */

put_result:
	dh = genlmsg_put(skb, NETLINK_CB(cb->skb).pid,
			cb->nlh->nlmsg_seq, &drbd_genl_family,
			NLM_F_MULTI, DRBD_ADM_GET_DEVICES);
	err = -ENOMEM;
	if (!dh)
		goto out;
	dh->ret_code = retcode;
	dh->minor = -1U;
	if (retcode == NO_ERROR) {
		dh->minor = device->minor;
		err = nla_put_drbd_cfg_context(skb, device->resource, NULL, device);
		if (err)
			goto out;
		if (get_ldev(device)) {
			struct disk_conf *disk_conf =
				rcu_dereference(device->ldev->disk_conf);

			err = disk_conf_to_skb(skb, disk_conf, !capable(CAP_SYS_ADMIN));
			put_ldev(device);
			if (err)
				goto out;
		}
		err = device_conf_to_skb(skb, &device->device_conf, !capable(CAP_SYS_ADMIN));
		if (err)
			goto out;
		device_info.dev_disk_state = device->disk_state[NOW];
		err = device_info_to_skb(skb, &device_info, !capable(CAP_SYS_ADMIN));
		if (err)
			goto out;

		device_to_statistics(&device_statistics, device);
		err = device_statistics_to_skb(skb, &device_statistics, !capable(CAP_SYS_ADMIN));
		if (err)
			goto out;
		cb->args[1] = minor + 1;
	}
	genlmsg_end(skb, dh);
	err = 0;

out:
	rcu_read_unlock();
	if (err)
		return err;
	return skb->len;
}

int drbd_adm_dump_connections_done(struct netlink_callback *cb)
{
	return put_resource_in_arg0(cb);
}

enum { SINGLE_RESOURCE, ITERATE_RESOURCES };

int drbd_adm_dump_connections(struct sk_buff *skb, struct netlink_callback *cb)
{
	struct nlattr *resource_filter;
	struct drbd_resource *resource = NULL, *next_resource;
	struct drbd_connection *uninitialized_var(connection);
	int err = 0, retcode;
	struct drbd_genlmsghdr *dh;
	struct connection_info connection_info;
	struct connection_statistics connection_statistics;

	rcu_read_lock();
	resource = (struct drbd_resource *)cb->args[0];
	if (!cb->args[0]) {
		resource_filter = find_cfg_context_attr(cb->nlh, T_ctx_resource_name);
		if (resource_filter) {
			retcode = ERR_RES_NOT_KNOWN;
			resource = drbd_find_resource(nla_data(resource_filter));
			if (!resource)
				goto put_result;
			cb->args[0] = (long)resource;
			cb->args[1] = SINGLE_RESOURCE;
		}
	}
	if (!resource) {
		if (list_empty(&drbd_resources))
			goto out;
		resource = list_first_entry(&drbd_resources, struct drbd_resource, resources);
		kref_get(&resource->kref);
		cb->args[0] = (long)resource;
		cb->args[1] = ITERATE_RESOURCES;
	}

    next_resource:
	rcu_read_unlock();
	mutex_lock(&resource->conf_update);
	rcu_read_lock();
	if (cb->args[2]) {
		for_each_connection_rcu(connection, resource)
			if (connection == (struct drbd_connection *)cb->args[2])
				goto found_connection;
		/* connection was probably deleted */
		goto no_more_connections;
	}
	connection = list_entry(&resource->connections, struct drbd_connection, connections);

found_connection:
	list_for_each_entry_continue_rcu(connection, &resource->connections, connections) {
		retcode = NO_ERROR;
		goto put_result;  /* only one iteration */
	}

no_more_connections:
	if (cb->args[1] == ITERATE_RESOURCES) {
		for_each_resource_rcu(next_resource, &drbd_resources) {
			if (next_resource == resource)
				goto found_resource;
		}
		/* resource was probably deleted */
	}
	goto out;

found_resource:
	list_for_each_entry_continue_rcu(next_resource, &drbd_resources, resources) {
		mutex_unlock(&resource->conf_update);
		kref_put(&resource->kref, drbd_destroy_resource);
		resource = next_resource;
		kref_get(&resource->kref);
		cb->args[0] = (long)resource;
		cb->args[2] = 0;
		goto next_resource;
	}
	goto out;  /* no more resources */

put_result:
	dh = genlmsg_put(skb, NETLINK_CB(cb->skb).pid,
			cb->nlh->nlmsg_seq, &drbd_genl_family,
			NLM_F_MULTI, DRBD_ADM_GET_CONNECTIONS);
	err = -ENOMEM;
	if (!dh)
		goto out;
	dh->ret_code = retcode;
	dh->minor = -1U;
	if (retcode == NO_ERROR) {
		struct net_conf *net_conf;

		err = nla_put_drbd_cfg_context(skb, resource, connection, NULL);
		if (err)
			goto out;
		net_conf = rcu_dereference(connection->net_conf);
		if (net_conf) {
			err = net_conf_to_skb(skb, net_conf, !capable(CAP_SYS_ADMIN));
			if (err)
				goto out;
		}
		connection_info.conn_connection_state = connection->cstate[NOW];
		connection_info.conn_role = connection->peer_role[NOW];
		err = connection_info_to_skb(skb, &connection_info, !capable(CAP_SYS_ADMIN));
		if (err)
			goto out;
		connection_statistics.conn_congested = test_bit(NET_CONGESTED, &connection->flags);
		err = connection_statistics_to_skb(skb, &connection_statistics, !capable(CAP_SYS_ADMIN));
		if (err)
			goto out;
		cb->args[2] = (long)connection;
	}
	genlmsg_end(skb, dh);
	err = 0;

out:
	rcu_read_unlock();
	if (resource)
		mutex_unlock(&resource->conf_update);
	if (err)
		return err;
	return skb->len;
}

static void peer_device_to_statistics(struct peer_device_statistics *s,
				      struct drbd_peer_device *peer_device)
{
	struct drbd_device *device = peer_device->device;

	memset(s, 0, sizeof(*s));
	s->peer_dev_received = peer_device->recv_cnt;
	s->peer_dev_sent = peer_device->send_cnt;
	s->peer_dev_pending = atomic_read(&peer_device->ap_pending_cnt) +
			      atomic_read(&peer_device->rs_pending_cnt);
	s->peer_dev_unacked = atomic_read(&peer_device->unacked_cnt);
	s->peer_dev_out_of_sync = drbd_bm_total_weight(peer_device) << (BM_BLOCK_SHIFT - 9);
	s->peer_dev_resync_failed = peer_device->rs_failed << (BM_BLOCK_SHIFT - 9);
	if (peer_device->bitmap_index != -1 && get_ldev(device)) {
		u64 *peer_device_uuids = device->ldev->md.peers[peer_device->bitmap_index].uuid;
		u64 *history_uuids = (u64 *)s->peer_dev_history_uuids;
		int n;

		s->peer_dev_bitmap_uuid = peer_device_uuids[MD_UI(UI_BITMAP)];
		for (n = 0; n < HISTORY_UUIDS; n++)
			history_uuids[n] = peer_device_uuids[MD_UI(UI_HISTORY_START + n)];
		s->peer_dev_history_uuids_len = HISTORY_UUIDS * sizeof(u64);
		put_ldev(device);
	}
}

int drbd_adm_dump_peer_devices(struct sk_buff *skb, struct netlink_callback *cb)
{
	struct nlattr *resource_filter;
	struct drbd_resource *resource;
	struct drbd_device *uninitialized_var(device);
	struct drbd_peer_device *peer_device = NULL;
	int minor, err, retcode;
	struct drbd_genlmsghdr *dh;
	struct idr *idr_to_search;

	resource = (struct drbd_resource *)cb->args[0];
	if (!cb->args[0] && !cb->args[1]) {
		resource_filter = find_cfg_context_attr(cb->nlh, T_ctx_resource_name);
		if (resource_filter) {
			retcode = ERR_RES_NOT_KNOWN;
			resource = drbd_find_resource(nla_data(resource_filter));
			if (!resource)
				goto put_result;
		}
		cb->args[0] = (long)resource;
	}

	rcu_read_lock();
	minor = cb->args[1];
	idr_to_search = resource ? &resource->devices : &drbd_devices;
	device = idr_find(idr_to_search, minor);
	if (!device) {
next_device:
		minor++;
		cb->args[2] = 0;
		device = idr_get_next(idr_to_search, &minor);
		if (!device) {
			err = 0;
			goto out;
		}
	}
	if (cb->args[2]) {
		for_each_peer_device(peer_device, device)
			if (peer_device == (struct drbd_peer_device *)cb->args[2])
				goto found_peer_device;
	}
	peer_device = list_first_entry(&device->peer_devices, struct drbd_peer_device, peer_devices);
	retcode = NO_ERROR;
	goto put_result;

found_peer_device:
	list_for_each_entry_continue_rcu(peer_device, &device->peer_devices, peer_devices) {
		retcode = NO_ERROR;
		goto put_result;  /* only one iteration */
	}
	goto next_device;

put_result:
	dh = genlmsg_put(skb, NETLINK_CB(cb->skb).pid,
			cb->nlh->nlmsg_seq, &drbd_genl_family,
			NLM_F_MULTI, DRBD_ADM_GET_PEER_DEVICES);
	err = -ENOMEM;
	if (!dh)
		goto out;
	dh->ret_code = retcode;
	dh->minor = -1U;
	if (retcode == NO_ERROR) {
		struct peer_device_info peer_device_info;
		struct peer_device_statistics peer_device_statistics;

		dh->minor = minor;
		err = nla_put_drbd_cfg_context(skb, device->resource, peer_device->connection, device);
		if (err)
			goto out;
		peer_device_info.peer_disk_state = peer_device->disk_state[NOW];
		peer_device_info.peer_repl_state = peer_device->repl_state[NOW];
		peer_device_info.peer_resync_susp_user =
			peer_device->resync_susp_user[NOW];
		peer_device_info.peer_resync_susp_peer =
			peer_device->resync_susp_peer[NOW];
		peer_device_info.peer_resync_susp_dependency =
			peer_device->resync_susp_dependency[NOW];
		err = peer_device_info_to_skb(skb, &peer_device_info, !capable(CAP_SYS_ADMIN));
		if (err)
			goto out;
		peer_device_to_statistics(&peer_device_statistics, peer_device);
		err = peer_device_statistics_to_skb(skb, &peer_device_statistics, !capable(CAP_SYS_ADMIN));
		if (err)
			goto out;
		cb->args[1] = minor;
		cb->args[2] = (long)peer_device;
	}
	genlmsg_end(skb, dh);
	err = 0;

out:
	rcu_read_unlock();
	if (err)
		return err;
	return skb->len;
}

int drbd_adm_get_timeout_type(struct sk_buff *skb, struct genl_info *info)
{
	struct drbd_peer_device *peer_device;
	enum drbd_ret_code retcode;
	struct timeout_parms tp;
	int err;

	retcode = drbd_adm_prepare(skb, info, DRBD_ADM_NEED_PEER_DEVICE);
	if (!adm_ctx.reply_skb)
		return retcode;
	peer_device = adm_ctx.peer_device;

	tp.timeout_type =
		peer_device->disk_state[NOW] == D_OUTDATED ? UT_PEER_OUTDATED :
		test_bit(USE_DEGR_WFC_T, &peer_device->flags) ? UT_DEGRADED :
		UT_DEFAULT;

	err = timeout_parms_to_priv_skb(adm_ctx.reply_skb, &tp);
	if (err) {
		nlmsg_free(adm_ctx.reply_skb);
		return err;
	}

	drbd_adm_finish(info, retcode);
	return 0;
}

int drbd_adm_start_ov(struct sk_buff *skb, struct genl_info *info)
{
	struct drbd_device *device;
	struct drbd_peer_device *peer_device;
	enum drbd_ret_code retcode;
	struct start_ov_parms parms;

	retcode = drbd_adm_prepare(skb, info, DRBD_ADM_NEED_PEER_DEVICE);
	if (!adm_ctx.reply_skb)
		return retcode;

	peer_device = adm_ctx.peer_device;
	device = peer_device->device;

	/* resume from last known position, if possible */
	parms.ov_start_sector = peer_device->ov_start_sector;
	parms.ov_stop_sector = ULLONG_MAX;
	if (info->attrs[DRBD_NLA_START_OV_PARMS]) {
		int err = start_ov_parms_from_attrs(&parms, info);
		if (err) {
			retcode = ERR_MANDATORY_TAG;
			drbd_msg_put_info(from_attrs_err_to_txt(err));
			goto out;
		}
	}
	/* w_make_ov_request expects position to be aligned */
	peer_device->ov_start_sector = parms.ov_start_sector & ~(BM_SECT_PER_BIT-1);
	peer_device->ov_stop_sector = parms.ov_stop_sector;

	/* If there is still bitmap IO pending, e.g. previous resync or verify
	 * just being finished, wait for it before requesting a new resync. */
	drbd_suspend_io(device);
	wait_event(device->misc_wait, list_empty(&device->pending_bitmap_work));
	retcode = stable_change_repl_state(peer_device,
		L_VERIFY_S, CS_VERBOSE | CS_WAIT_COMPLETE | CS_SERIALIZE);
	drbd_resume_io(device);
out:
	drbd_adm_finish(info, retcode);
	return 0;
}

static bool should_skip_initial_sync(struct drbd_peer_device *peer_device)
{
	return peer_device->repl_state[NOW] == L_CONNECTED &&
	       peer_device->connection->agreed_pro_version >= 90 &&
	       drbd_current_uuid(peer_device->device) == UUID_JUST_CREATED;
}

int drbd_adm_new_c_uuid(struct sk_buff *skb, struct genl_info *info)
{
	struct drbd_device *device;
	struct drbd_peer_device *peer_device;
	enum drbd_ret_code retcode;
	int err;
	struct new_c_uuid_parms args;

	retcode = drbd_adm_prepare(skb, info, DRBD_ADM_NEED_MINOR);
	if (!adm_ctx.reply_skb)
		return retcode;

	device = adm_ctx.device;
	memset(&args, 0, sizeof(args));
	if (info->attrs[DRBD_NLA_NEW_C_UUID_PARMS]) {
		err = new_c_uuid_parms_from_attrs(&args, info);
		if (err) {
			retcode = ERR_MANDATORY_TAG;
			drbd_msg_put_info(from_attrs_err_to_txt(err));
			goto out_nolock;
		}
	}

	mutex_lock(&device->resource->state_mutex);

	if (!get_ldev(device)) {
		retcode = ERR_NO_DISK;
		goto out;
	}

	/* this is "skip initial sync", assume to be clean */
	for_each_peer_device(peer_device, device) {
		if (args.clear_bm && should_skip_initial_sync(peer_device))
			drbd_info(peer_device, "Preparing to skip initial sync\n");
		else if (peer_device->repl_state[NOW] != L_STANDALONE) {
			retcode = ERR_CONNECTED;
			goto out_dec;
		}
	}

	for_each_peer_device(peer_device, device)
		drbd_uuid_set(peer_device, UI_BITMAP, 0); /* Rotate UI_BITMAP to History 1, etc... */
	drbd_uuid_new_current(device); /* New current, previous to UI_BITMAP */

	if (args.clear_bm) {
		unsigned long irq_flags;

		err = drbd_bitmap_io(device, &drbd_bmio_clear_n_write,
			"clear_n_write from new_c_uuid", BM_LOCK_ALL, NULL);
		if (err) {
			drbd_err(device, "Writing bitmap failed with %d\n",err);
			retcode = ERR_IO_MD_DISK;
		}
		for_each_peer_device(peer_device, device) {
			if (should_skip_initial_sync(peer_device)) {
				drbd_send_uuids_skip_initial_sync(peer_device);
				_drbd_uuid_set(peer_device, UI_BITMAP, 0);
				drbd_print_uuids(peer_device, "cleared bitmap UUID");
			}
		}
		begin_state_change(device->resource, &irq_flags, CS_VERBOSE);
		__change_disk_state(device, D_UP_TO_DATE);
		for_each_peer_device(peer_device, device) {
			if (should_skip_initial_sync(peer_device))
				__change_peer_disk_state(peer_device, D_UP_TO_DATE);
		}
		end_state_change(device->resource, &irq_flags);
	}

	drbd_md_sync(device);
out_dec:
	put_ldev(device);
out:
	mutex_unlock(&device->resource->state_mutex);
out_nolock:
	drbd_adm_finish(info, retcode);
	return 0;
}

static enum drbd_ret_code
drbd_check_resource_name(const char *name)
{
	if (!name || !name[0]) {
		drbd_msg_put_info("resource name missing");
		return ERR_MANDATORY_TAG;
	}
	/* if we want to use these in sysfs/configfs/debugfs some day,
	 * we must not allow slashes */
	if (strchr(name, '/')) {
		drbd_msg_put_info("invalid resource name");
		return ERR_INVALID_REQUEST;
	}
	return NO_ERROR;
}

static void resource_to_info(struct resource_info *info,
			     struct drbd_resource *resource,
			     enum which_state which)
{
	info->res_role = resource->role[which];
	info->res_susp = resource->susp[which];
	info->res_susp_nod = resource->susp_nod[which];
	info->res_susp_fen = resource->susp_fen[which];
}

int drbd_adm_new_resource(struct sk_buff *skb, struct genl_info *info)
{
	struct drbd_resource *resource;
	enum drbd_ret_code retcode;
	struct res_opts res_opts;
	int err;

	retcode = drbd_adm_prepare(skb, info, 0);
	if (!adm_ctx.reply_skb)
		return retcode;

	set_res_opts_defaults(&res_opts);
	err = res_opts_from_attrs(&res_opts, info);
	if (err && err != -ENOMSG) {
		retcode = ERR_MANDATORY_TAG;
		drbd_msg_put_info(from_attrs_err_to_txt(err));
		goto out;
	}

	retcode = drbd_check_resource_name(adm_ctx.resource_name);
	if (retcode != NO_ERROR)
		goto out;

	if (adm_ctx.resource)
		goto out;

	mutex_lock(&global_state_mutex);
	resource = drbd_create_resource(adm_ctx.resource_name, &res_opts);
	if (!resource)
		retcode = ERR_NOMEM;
	mutex_unlock(&global_state_mutex);

	if (resource) {
		struct resource_info resource_info;
		unsigned int id = atomic_inc_return(&drbd_notify_id);

		resource_to_info(&resource_info, resource, NOW);
		notify_resource_state(NULL, 0, resource, &resource_info, NOTIFY_CREATE, id);
	}

out:
	drbd_adm_finish(info, retcode);
	return 0;
}

static void device_to_info(struct device_info *info,
			   struct drbd_device *device,
			   enum which_state which)
{
	info->dev_disk_state = device->disk_state[which];
}

int drbd_adm_new_minor(struct sk_buff *skb, struct genl_info *info)
{
	struct drbd_genlmsghdr *dh = info->userhdr;
	struct device_conf device_conf;
	struct drbd_resource *resource;
	struct drbd_device *device;
	enum drbd_ret_code retcode;
	int err;

	retcode = drbd_adm_prepare(skb, info, DRBD_ADM_NEED_RESOURCE);
	if (!adm_ctx.reply_skb)
		return retcode;

	set_device_conf_defaults(&device_conf);
	err = device_conf_from_attrs(&device_conf, info);
	if (err && err != -ENOMSG) {
		retcode = ERR_MANDATORY_TAG;
		drbd_msg_put_info(from_attrs_err_to_txt(err));
		goto out;
	}

	if (dh->minor > MINORMASK) {
		drbd_msg_put_info("requested minor out of range");
		retcode = ERR_INVALID_REQUEST;
		goto out;
	}
	if (adm_ctx.volume > DRBD_VOLUME_MAX) {
		drbd_msg_put_info("requested volume id out of range");
		retcode = ERR_INVALID_REQUEST;
		goto out;
	}

	if (adm_ctx.device)
		goto out;

	resource = adm_ctx.resource;
	mutex_lock(&resource->conf_update);
	retcode = drbd_create_device(resource, dh->minor, adm_ctx.volume, &device_conf, &device);
	if (retcode == NO_ERROR) {
		struct drbd_peer_device *peer_device;
		struct device_info info;
		unsigned int id = atomic_inc_return(&drbd_notify_id);
		unsigned int peer_devices = 0;
		enum drbd_notification_type flags;

		for_each_peer_device(peer_device, device)
			peer_devices++;

		device_to_info(&info, device, NOW);
		flags = (peer_devices--) ? NOTIFY_CONTINUED : 0;
		notify_device_state(NULL, 0, device, &info, NOTIFY_CREATE | flags, id);
		for_each_peer_device(peer_device, device) {
			struct peer_device_info peer_device_info;

			peer_device_to_info(&peer_device_info, peer_device, NOW);
			flags = (peer_devices--) ? NOTIFY_CONTINUED : 0;
			notify_peer_device_state(NULL, 0, peer_device, &peer_device_info,
						 NOTIFY_CREATE | flags, id);
		}
	}
	mutex_unlock(&resource->conf_update);
out:
	drbd_adm_finish(info, retcode);
	return 0;
}

static enum drbd_ret_code adm_del_minor(struct drbd_device *device)
{
	if (device->disk_state[NOW] == D_DISKLESS &&
	    /* no need to be repl_state[NOW] == L_STANDALONE &&
	     * we may want to delete a minor from a live replication group.
	     */
	    device->resource->role[NOW] == R_SECONDARY) {
		struct drbd_peer_device *peer_device;
		unsigned int id = atomic_inc_return(&drbd_notify_id);
		long irq_flags;

		for_each_peer_device(peer_device, device)
			stable_change_repl_state(peer_device, L_STANDALONE,
						 CS_VERBOSE | CS_WAIT_COMPLETE);
		state_change_lock(device->resource, &irq_flags, 0);
		drbd_unregister_device(device);
		state_change_unlock(device->resource, &irq_flags);
		for_each_peer_device(peer_device, device)
			notify_peer_device_state(NULL, 0, peer_device, NULL,
						 NOTIFY_DESTROY | NOTIFY_CONTINUED, id);
		notify_device_state(NULL, 0, device, NULL, NOTIFY_DESTROY, id);
		kobject_del(&device->kobj);
		synchronize_rcu();
		drbd_put_device(device);
		return NO_ERROR;
	} else
		return ERR_MINOR_CONFIGURED;
}

int drbd_adm_del_minor(struct sk_buff *skb, struct genl_info *info)
{
	struct drbd_resource *resource;
	enum drbd_ret_code retcode;

	retcode = drbd_adm_prepare(skb, info, DRBD_ADM_NEED_MINOR);
	if (!adm_ctx.reply_skb)
		return retcode;

	resource = adm_ctx.device->resource;
	mutex_lock(&resource->conf_update);
	retcode = adm_del_minor(adm_ctx.device);
	mutex_unlock(&resource->conf_update);

	drbd_adm_finish(info, retcode);
	return 0;
}

static int adm_del_resource(struct drbd_resource *resource)
{
	struct drbd_connection *connection;
	unsigned int id = atomic_inc_return(&drbd_notify_id);
	int err;

	mutex_lock(&global_state_mutex);
	err = ERR_NET_CONFIGURED;
	for_each_connection(connection, resource)
		goto out;
	err = ERR_RES_IN_USE;
	if (!idr_is_empty(&resource->devices))
		goto out;
	err = NO_ERROR;

	for_each_connection(connection, resource)
		notify_connection_state(NULL, 0, connection, NULL,
					NOTIFY_DESTROY | NOTIFY_CONTINUED, id);
	notify_resource_state(NULL, 0, resource, NULL, NOTIFY_DESTROY, id);

	list_del_rcu(&resource->resources);
	synchronize_rcu();
	drbd_free_resource(resource);
out:
	mutex_unlock(&global_state_mutex);
	return err;
}

int drbd_adm_down(struct sk_buff *skb, struct genl_info *info)
{
	struct drbd_resource *resource;
	struct drbd_connection *connection, *tmp;
	struct drbd_device *device;
	int retcode; /* enum drbd_ret_code rsp. enum drbd_state_rv */
	unsigned i;

	retcode = drbd_adm_prepare(skb, info, DRBD_ADM_NEED_RESOURCE);
	if (!adm_ctx.reply_skb)
		return retcode;

	resource = adm_ctx.resource;
	/* demote */
	retcode = drbd_set_role(resource, R_SECONDARY, false);
	if (retcode < SS_SUCCESS) {
		drbd_msg_put_info("failed to demote");
		goto out;
	}

	mutex_lock(&resource->conf_update);
	for_each_connection_safe(connection, tmp, resource) {
		retcode = conn_try_disconnect(connection, 0);
		if (retcode < SS_SUCCESS) {
			drbd_msg_put_info("failed to disconnect");
			goto unlock_out;
		}
	}

	/* detach */
	idr_for_each_entry(&resource->devices, device, i) {
		retcode = adm_detach(device, 0);
		if (retcode < SS_SUCCESS || retcode > NO_ERROR) {
			drbd_msg_put_info("failed to detach");
			goto unlock_out;
		}
	}

	/* delete volumes */
	idr_for_each_entry(&resource->devices, device, i) {
		retcode = adm_del_minor(device);
		if (retcode != NO_ERROR) {
			/* "can not happen" */
			drbd_msg_put_info("failed to delete volume");
			goto unlock_out;
		}
	}

	retcode = adm_del_resource(resource);

unlock_out:
	mutex_unlock(&resource->conf_update);
out:
	drbd_adm_finish(info, retcode);
	return 0;
}

int drbd_adm_del_resource(struct sk_buff *skb, struct genl_info *info)
{
	enum drbd_ret_code retcode;

	retcode = drbd_adm_prepare(skb, info, DRBD_ADM_NEED_RESOURCE);
	if (!adm_ctx.reply_skb)
		return retcode;

	retcode = adm_del_resource(adm_ctx.resource);

	drbd_adm_finish(info, retcode);
	return 0;
}

static int nla_put_notification_header(struct sk_buff *msg,
				       enum drbd_notification_type type,
				       unsigned int id)
{
	struct drbd_notification_header nh = {
		.nh_type = type,
		.nh_id = id,
	};

	return drbd_notification_header_to_skb(msg, &nh, true);
}

void notify_resource_state(struct sk_buff *skb,
			   unsigned int seq,
			   struct drbd_resource *resource,
			   struct resource_info *resource_info,
			   enum drbd_notification_type type,
			   unsigned int id)
{
	struct drbd_genlmsghdr *dh;
	bool multicast = false;
	int err;

	if (!skb) {
		seq = atomic_inc_return(&drbd_genl_seq);
		skb = genlmsg_new(NLMSG_GOODSIZE, GFP_NOIO);
		err = -ENOMEM;
		if (!skb)
			goto failed;
		multicast = true;
	}

	err = -EMSGSIZE;
	dh = genlmsg_put(skb, 0, seq, &drbd_genl_family, 0, DRBD_RESOURCE_STATE);
	if (!dh)
		goto nla_put_failure;
	dh->minor = -1U;
	dh->ret_code = NO_ERROR;
	if (nla_put_drbd_cfg_context(skb, resource, NULL, NULL) ||
	    nla_put_notification_header(skb, type, id) ||
	    ((type & ~NOTIFY_FLAGS) != NOTIFY_DESTROY &&
	     resource_info_to_skb(skb, resource_info, true)))
		goto nla_put_failure;
	genlmsg_end(skb, dh);
	if (multicast) {
		err = drbd_genl_multicast_events(skb, 0);
		/* skb has been consumed or freed in netlink_broadcast() */
		if (err && err != -ESRCH)
			goto failed;
	}
	return;

nla_put_failure:
	nlmsg_free(skb);
failed:
	drbd_err(resource, "Error %d while broadcasting event. Event seq:%u\n",
			err, seq);
}

void notify_device_state(struct sk_buff *skb,
			 unsigned int seq,
			 struct drbd_device *device,
			 struct device_info *device_info,
			 enum drbd_notification_type type,
			 unsigned int id)
{
	struct drbd_genlmsghdr *dh;
	bool multicast = false;
	int err;

	if (!skb) {
		seq = atomic_inc_return(&drbd_genl_seq);
		skb = genlmsg_new(NLMSG_GOODSIZE, GFP_NOIO);
		err = -ENOMEM;
		if (!skb)
			goto failed;
		multicast = true;
	}

	err = -EMSGSIZE;
	dh = genlmsg_put(skb, 0, seq, &drbd_genl_family, 0, DRBD_DEVICE_STATE);
	if (!dh)
		goto nla_put_failure;
	dh->minor = device->minor;
	dh->ret_code = NO_ERROR;
	if (nla_put_drbd_cfg_context(skb, device->resource, NULL, device) ||
	    nla_put_notification_header(skb, type, id) ||
	    ((type & ~NOTIFY_FLAGS) != NOTIFY_DESTROY &&
	     device_info_to_skb(skb, device_info, true)))
		goto nla_put_failure;
	genlmsg_end(skb, dh);
	if (multicast) {
		err = drbd_genl_multicast_events(skb, 0);
		/* skb has been consumed or freed in netlink_broadcast() */
		if (err && err != -ESRCH)
			goto failed;
	}
	return;

nla_put_failure:
	nlmsg_free(skb);
failed:
	drbd_err(device, "Error %d while broadcasting event. Event seq:%u\n",
		 err, seq);
}

void notify_connection_state(struct sk_buff *skb,
			     unsigned int seq,
			     struct drbd_connection *connection,
			     struct connection_info *connection_info,
			     enum drbd_notification_type type,
			     unsigned int id)
{
	struct drbd_genlmsghdr *dh;
	bool multicast = false;
	int err;

	if (!skb) {
		seq = atomic_inc_return(&drbd_genl_seq);
		skb = genlmsg_new(NLMSG_GOODSIZE, GFP_NOIO);
		err = -ENOMEM;
		if (!skb)
			goto failed;
		multicast = true;
	}

	err = -EMSGSIZE;
	dh = genlmsg_put(skb, 0, seq, &drbd_genl_family, 0, DRBD_CONNECTION_STATE);
	if (!dh)
		goto nla_put_failure;
	dh->minor = -1U;
	dh->ret_code = NO_ERROR;
	if (nla_put_drbd_cfg_context(skb, connection->resource, connection, NULL) ||
	    nla_put_notification_header(skb, type, id) ||
	    ((type & ~NOTIFY_FLAGS) != NOTIFY_DESTROY &&
	     connection_info_to_skb(skb, connection_info, true)))
		goto nla_put_failure;
	genlmsg_end(skb, dh);
	if (multicast) {
		err = drbd_genl_multicast_events(skb, 0);
		/* skb has been consumed or freed in netlink_broadcast() */
		if (err && err != -ESRCH)
			goto failed;
	}
	return;

nla_put_failure:
	nlmsg_free(skb);
failed:
	drbd_err(connection, "Error %d while broadcasting event. Event seq:%u\n",
		 err, seq);
}

void notify_peer_device_state(struct sk_buff *skb,
			      unsigned int seq,
			      struct drbd_peer_device *peer_device,
			      struct peer_device_info *peer_device_info,
			      enum drbd_notification_type type,
			      unsigned int id)
{
	struct drbd_resource *resource = peer_device->device->resource;
	struct drbd_genlmsghdr *dh;
	bool multicast = false;
	int err;

	if (!skb) {
		seq = atomic_inc_return(&drbd_genl_seq);
		skb = genlmsg_new(NLMSG_GOODSIZE, GFP_NOIO);
		err = -ENOMEM;
		if (!skb)
			goto failed;
		multicast = true;
	}

	err = -EMSGSIZE;
	dh = genlmsg_put(skb, 0, seq, &drbd_genl_family, 0, DRBD_PEER_DEVICE_STATE);
	if (!dh)
		goto nla_put_failure;
	dh->minor = -1U;
	dh->ret_code = NO_ERROR;
	if (nla_put_drbd_cfg_context(skb, resource, peer_device->connection, peer_device->device) ||
	    nla_put_notification_header(skb, type, id) ||
	    ((type & ~NOTIFY_FLAGS) != NOTIFY_DESTROY &&
	     peer_device_info_to_skb(skb, peer_device_info, true)))
		goto nla_put_failure;
	genlmsg_end(skb, dh);
	if (multicast) {
		err = drbd_genl_multicast_events(skb, 0);
		/* skb has been consumed or freed in netlink_broadcast() */
		if (err && err != -ESRCH)
			goto failed;
	}
	return;

nla_put_failure:
	nlmsg_free(skb);
failed:
	drbd_err(peer_device, "Error %d while broadcasting event. Event seq:%u\n",
		 err, seq);
}

void notify_helper(enum drbd_notification_type type,
		   struct drbd_device *device, struct drbd_connection *connection,
		   const char *name, int status)
{
	struct drbd_resource *resource = device ? device->resource : connection->resource;
	struct drbd_helper_info helper_info;
	unsigned int seq = atomic_inc_return(&drbd_genl_seq);
	unsigned int id = atomic_inc_return(&drbd_notify_id);
	struct sk_buff *skb;
	struct drbd_genlmsghdr *dh;
	int err;

	strlcpy(helper_info.helper_name, name, sizeof(helper_info.helper_name));
	helper_info.helper_status = status;

	skb = genlmsg_new(NLMSG_GOODSIZE, GFP_NOIO);
	err = -ENOMEM;
	if (!skb)
		goto failed;

	err = -EMSGSIZE;
	dh = genlmsg_put(skb, 0, seq, &drbd_genl_family, 0, DRBD_HELPER);
	if (!dh)
		goto nla_put_failure;
	dh->minor = device ? device->minor : -1;
	dh->ret_code = NO_ERROR;
	if (nla_put_drbd_cfg_context(skb, resource, connection, device) ||
	    nla_put_notification_header(skb, type, id) ||
	    drbd_helper_info_to_skb(skb, &helper_info, true))
		goto nla_put_failure;
	genlmsg_end(skb, dh);
	err = drbd_genl_multicast_events(skb, 0);
	/* skb has been consumed or freed in netlink_broadcast() */
	if (err && err != -ESRCH)
		goto failed;
	return;

nla_put_failure:
	nlmsg_free(skb);
failed:
	drbd_err(resource, "Error %d while broadcasting event. Event seq:%u\n",
		 err, seq);
}

static void free_state_changes(struct list_head *list)
{
	while (!list_empty(list)) {
		struct drbd_state_change *state_change =
			list_first_entry(list, struct drbd_state_change, list);
		list_del(&state_change->list);
		forget_state_change(state_change);
	}
}

static int get_initial_state(struct sk_buff *skb, struct netlink_callback *cb)
{
	struct drbd_state_change *state_change;
	unsigned int id = cb->args[3];
	unsigned int seq = cb->args[4];
	struct list_head head;
	unsigned int n;
	enum drbd_notification_type flags = 0;

    next_resource:
	state_change = list_entry((struct list_head *)cb->args[0],
				  struct drbd_state_change, list);
	n = cb->args[2];
	if (n < state_change->n_connections + state_change->n_devices +
	    state_change->n_devices * state_change->n_connections)
		flags |= NOTIFY_CONTINUED;

	if (n < 1) {
		notify_resource_state_change(skb, seq, state_change->resource,
					     OLD, NOTIFY_EXISTS | flags, id);
		goto next;
	}
	n--;
	if (n < state_change->n_connections) {
		notify_connection_state_change(skb, seq, &state_change->connections[n],
					       OLD, NOTIFY_EXISTS | flags, id);
		goto next;
	}
	n -= state_change->n_connections;
	if (n < state_change->n_devices) {
		notify_device_state_change(skb, seq, &state_change->devices[n],
					   OLD, NOTIFY_EXISTS | flags, id);
		goto next;
	}
	n -= state_change->n_devices;
	if (n < state_change->n_devices * state_change->n_connections) {
		notify_peer_device_state_change(skb, seq, &state_change->peer_devices[n],
						OLD, NOTIFY_EXISTS | flags, id);
		goto next;
	}

	cb->args[1]--;
	if (cb->args[1] > 0) {
		cb->args[0] = (long)state_change->list.next;
		cb->args[2] = 0;
		goto next_resource;
	}

	/* connect list to head */
	list_add(&head, (struct list_head *)cb->args[0]);
	free_state_changes(&head);
	return 0;

next:
	cb->args[2]++;
	return skb->len;
}

int drbd_adm_get_initial_state(struct sk_buff *skb, struct netlink_callback *cb)
{
	struct drbd_resource *resource;
	LIST_HEAD(head);
	unsigned int number_of_resources = 0;

	if (cb->args[0])
		return get_initial_state(skb, cb);

	mutex_lock(&global_state_mutex);
	for_each_resource(resource, &drbd_resources) {
		struct drbd_state_change *state_change;

		state_change = remember_state_change(resource, GFP_KERNEL);
		if (!state_change) {
			if (!list_empty(&head))
				free_state_changes(&head);
			return -ENOMEM;
		}
		list_add_tail(&state_change->list, &head);
		number_of_resources++;
	}
	mutex_unlock(&global_state_mutex);

	if (list_empty(&head))
		return 0;
	cb->args[0] = (long)head.next;
	list_del(&head);  /* disconnect list from head */
	cb->args[1] = number_of_resources;
	cb->args[3] = atomic_inc_return(&drbd_notify_id);
	cb->args[4] = cb->nlh->nlmsg_seq;
	return get_initial_state(skb, cb);
}<|MERGE_RESOLUTION|>--- conflicted
+++ resolved
@@ -1302,15 +1302,9 @@
 
 static void drbd_setup_queue_param(struct drbd_device *device, unsigned int max_bio_size)
 {
-<<<<<<< HEAD
 	struct request_queue * const q = device->rq_queue;
-	int max_hw_sectors = max_bio_size >> 9;
-	int max_segments = 0;
-=======
-	struct request_queue * const q = mdev->rq_queue;
 	unsigned int max_hw_sectors = max_bio_size >> 9;
 	unsigned int max_segments = 0;
->>>>>>> 4436a2e6
 
 	if (get_ldev_if_state(device, D_ATTACHING)) {
 		struct request_queue * const b = device->ldev->backing_bdev->bd_disk->queue;
@@ -1345,58 +1339,25 @@
 
 void drbd_reconsider_max_bio_size(struct drbd_device *device)
 {
-<<<<<<< HEAD
 	unsigned int max_bio_size = device->device_conf.max_bio_size;
 	struct drbd_peer_device *peer_device;
-=======
-	unsigned int now, new, local, peer;
->>>>>>> 4436a2e6
 
 	if (get_ldev_if_state(device, D_ATTACHING)) {
 		max_bio_size = min(max_bio_size, queue_max_hw_sectors(
 			device->ldev->backing_bdev->bd_disk->queue) << 9);
 		put_ldev(device);
 	}
-	local = min(local, DRBD_MAX_BIO_SIZE);
-
-<<<<<<< HEAD
+
 	spin_lock_irq(&device->resource->req_lock);
 	rcu_read_lock();
 	for_each_peer_device(peer_device, device) {
 		if (peer_device->repl_state[NOW] >= L_CONNECTED)
 			max_bio_size = min(max_bio_size, peer_device->max_bio_size);
-=======
-	/* We may ignore peer limits if the peer is modern enough.
-	   Because new from 8.3.8 onwards the peer can use multiple
-	   BIOs for a single peer_request */
-	if (mdev->state.conn >= C_CONNECTED) {
-		if (mdev->tconn->agreed_pro_version < 94)
-			peer = min( mdev->peer_max_bio_size, DRBD_MAX_SIZE_H80_PACKET);
-			/* Correct old drbd (up to 8.3.7) if it believes it can do more than 32KiB */
-		else if (mdev->tconn->agreed_pro_version == 94)
-			peer = DRBD_MAX_SIZE_H80_PACKET;
-		else if (mdev->tconn->agreed_pro_version < 100)
-			peer = DRBD_MAX_BIO_SIZE_P95;  /* drbd 8.3.8 onwards, before 8.4.0 */
-		else
-			peer = DRBD_MAX_BIO_SIZE;
->>>>>>> 4436a2e6
 	}
 	rcu_read_unlock();
 	spin_unlock_irq(&device->resource->req_lock);
 
-<<<<<<< HEAD
 	drbd_setup_queue_param(device, max_bio_size);
-=======
-	new = min(local, peer);
-
-	if (mdev->state.role == R_PRIMARY && new < now)
-		dev_err(DEV, "ASSERT FAILED new < now; (%u < %u)\n", new, now);
-
-	if (new != now)
-		dev_info(DEV, "max BIO size = %u\n", new);
-
-	drbd_setup_queue_param(mdev, new);
->>>>>>> 4436a2e6
 }
 
 /* Make sure IO is suspended before calling this function(). */
