--- conflicted
+++ resolved
@@ -3072,17 +3072,9 @@
 
 int drbd_adm_start_ov(struct sk_buff *skb, struct genl_info *info)
 {
-<<<<<<< HEAD
 	struct drbd_conf *mdev;
 	enum drbd_ret_code retcode;
 	struct start_ov_parms parms;
-=======
-	/* default to resume from last known position, if possible */
-	struct start_ov args = {
-		.start_sector = mdev->ov_start_sector,
-		.stop_sector = ULLONG_MAX,
-	};
->>>>>>> 6149c1ce
 
 	retcode = drbd_adm_prepare(skb, info, DRBD_ADM_NEED_MINOR);
 	if (!adm_ctx.reply_skb)
@@ -3111,15 +3103,7 @@
 	 * just being finished, wait for it before requesting a new resync. */
 	drbd_suspend_io(mdev);
 	wait_event(mdev->misc_wait, !test_bit(BITMAP_IO, &mdev->flags));
-<<<<<<< HEAD
 	retcode = drbd_request_state(mdev,NS(conn,C_VERIFY_S));
-=======
-
-	/* w_make_ov_request expects start position to be aligned */
-	mdev->ov_start_sector = args.start_sector & ~(BM_SECT_PER_BIT-1);
-	mdev->ov_stop_sector = args.stop_sector;
-	reply->ret_code = drbd_request_state(mdev,NS(conn,C_VERIFY_S));
->>>>>>> 6149c1ce
 	drbd_resume_io(mdev);
 out:
 	drbd_adm_finish(info, retcode);
