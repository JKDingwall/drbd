/*
   drbd_nl.c

   This file is part of DRBD by Philipp Reisner and Lars Ellenberg.

   Copyright (C) 2001-2008, LINBIT Information Technologies GmbH.
   Copyright (C) 1999-2008, Philipp Reisner <philipp.reisner@linbit.com>.
   Copyright (C) 2002-2008, Lars Ellenberg <lars.ellenberg@linbit.com>.

   drbd is free software; you can redistribute it and/or modify
   it under the terms of the GNU General Public License as published by
   the Free Software Foundation; either version 2, or (at your option)
   any later version.

   drbd is distributed in the hope that it will be useful,
   but WITHOUT ANY WARRANTY; without even the implied warranty of
   MERCHANTABILITY or FITNESS FOR A PARTICULAR PURPOSE.  See the
   GNU General Public License for more details.

   You should have received a copy of the GNU General Public License
   along with drbd; see the file COPYING.  If not, write to
   the Free Software Foundation, 675 Mass Ave, Cambridge, MA 02139, USA.

 */

#define pr_fmt(fmt)	KBUILD_MODNAME ": " fmt

#include <linux/module.h>
#include <linux/drbd.h>
#include <linux/in.h>
#include <linux/fs.h>
#include <linux/file.h>
#include <linux/slab.h>
#include <linux/blkpg.h>
#include <linux/cpumask.h>
#include <linux/random.h>
#include "drbd_int.h"
#include "drbd_protocol.h"
#include "drbd_req.h"
#include "drbd_state_change.h"
#include "drbd_debugfs.h"
#include "drbd_transport.h"
#include <asm/unaligned.h>
#include <linux/drbd_limits.h>
#include <linux/kthread.h>
#include <linux/security.h>
#include <net/genetlink.h>

/* .doit */
// int drbd_adm_create_resource(struct sk_buff *skb, struct genl_info *info);
// int drbd_adm_delete_resource(struct sk_buff *skb, struct genl_info *info);

int drbd_adm_new_minor(struct sk_buff *skb, struct genl_info *info);
int drbd_adm_del_minor(struct sk_buff *skb, struct genl_info *info);

int drbd_adm_new_resource(struct sk_buff *skb, struct genl_info *info);
int drbd_adm_del_resource(struct sk_buff *skb, struct genl_info *info);
int drbd_adm_down(struct sk_buff *skb, struct genl_info *info);

int drbd_adm_set_role(struct sk_buff *skb, struct genl_info *info);
int drbd_adm_attach(struct sk_buff *skb, struct genl_info *info);
int drbd_adm_disk_opts(struct sk_buff *skb, struct genl_info *info);
int drbd_adm_detach(struct sk_buff *skb, struct genl_info *info);
int drbd_adm_connect(struct sk_buff *skb, struct genl_info *info);
int drbd_adm_new_peer(struct sk_buff *skb, struct genl_info *info);
int drbd_adm_del_peer(struct sk_buff *skb, struct genl_info *info);
int drbd_adm_new_path(struct sk_buff *skb, struct genl_info *info);
int drbd_adm_del_path(struct sk_buff *skb, struct genl_info *info);
int drbd_adm_net_opts(struct sk_buff *skb, struct genl_info *info);
int drbd_adm_peer_device_opts(struct sk_buff *skb, struct genl_info *info);
int drbd_adm_resize(struct sk_buff *skb, struct genl_info *info);
int drbd_adm_start_ov(struct sk_buff *skb, struct genl_info *info);
int drbd_adm_new_c_uuid(struct sk_buff *skb, struct genl_info *info);
int drbd_adm_disconnect(struct sk_buff *skb, struct genl_info *info);
int drbd_adm_invalidate(struct sk_buff *skb, struct genl_info *info);
int drbd_adm_invalidate_peer(struct sk_buff *skb, struct genl_info *info);
int drbd_adm_pause_sync(struct sk_buff *skb, struct genl_info *info);
int drbd_adm_resume_sync(struct sk_buff *skb, struct genl_info *info);
int drbd_adm_suspend_io(struct sk_buff *skb, struct genl_info *info);
int drbd_adm_resume_io(struct sk_buff *skb, struct genl_info *info);
int drbd_adm_outdate(struct sk_buff *skb, struct genl_info *info);
int drbd_adm_resource_opts(struct sk_buff *skb, struct genl_info *info);
int drbd_adm_get_status(struct sk_buff *skb, struct genl_info *info);
int drbd_adm_get_timeout_type(struct sk_buff *skb, struct genl_info *info);
int drbd_adm_forget_peer(struct sk_buff *skb, struct genl_info *info);
/* .dumpit */
int drbd_adm_dump_resources(struct sk_buff *skb, struct netlink_callback *cb);
int drbd_adm_dump_devices(struct sk_buff *skb, struct netlink_callback *cb);
int drbd_adm_dump_devices_done(struct netlink_callback *cb);
int drbd_adm_dump_connections(struct sk_buff *skb, struct netlink_callback *cb);
int drbd_adm_dump_connections_done(struct netlink_callback *cb);
int drbd_adm_dump_peer_devices(struct sk_buff *skb, struct netlink_callback *cb);
int drbd_adm_dump_peer_devices_done(struct netlink_callback *cb);
int drbd_adm_get_initial_state(struct sk_buff *skb, struct netlink_callback *cb);
int drbd_adm_get_initial_state_done(struct netlink_callback *cb);

#include <linux/drbd_genl_api.h>
#include "drbd_nla.h"
#include <linux/genl_magic_func.h>

atomic_t drbd_genl_seq = ATOMIC_INIT(2); /* two. */

DEFINE_MUTEX(notification_mutex);

/* used blkdev_get_by_path, to claim our meta data device(s) */
static char *drbd_m_holder = "Hands off! this is DRBD's meta data device.";

static void drbd_adm_send_reply(struct sk_buff *skb, struct genl_info *info)
{
	genlmsg_end(skb, genlmsg_data(nlmsg_data(nlmsg_hdr(skb))));
	if (genlmsg_reply(skb, info))
		pr_err("error sending genl reply\n");
}

/* Used on a fresh "drbd_adm_prepare"d reply_skb, this cannot fail: The only
 * reason it could fail was no space in skb, and there are 4k available. */
static int drbd_msg_put_info(struct sk_buff *skb, const char *info)
{
	struct nlattr *nla;
	int err = -EMSGSIZE;

	if (!info || !info[0])
		return 0;

	nla = nla_nest_start(skb, DRBD_NLA_CFG_REPLY);
	if (!nla)
		return err;

	err = nla_put_string(skb, T_info_text, info);
	if (err) {
		nla_nest_cancel(skb, nla);
		return err;
	} else
		nla_nest_end(skb, nla);
	return 0;
}

static int drbd_adm_finish(struct drbd_config_context *, struct genl_info *, int);

extern struct genl_ops drbd_genl_ops[];

#ifdef COMPAT_HAVE_SECURITY_NETLINK_RECV
#define drbd_security_netlink_recv(skb, cap) \
	security_netlink_recv(skb, cap)
#else
/* see
 * fd77846 security: remove the security_netlink_recv hook as it is equivalent to capable()
 */
static inline bool drbd_security_netlink_recv(struct sk_buff *skb, int cap)
{
	return !capable(cap);
}
#endif


static struct drbd_path *first_path(struct drbd_connection *connection)
{
	/* Ideally this function is removed at a later point in time.
	   It was introduced when replacing the single address pair
	   with a list of address pairs (or paths). */

	return list_first_entry_or_null(&connection->transport.paths, struct drbd_path, list);
}

/* This would be a good candidate for a "pre_doit" hook,
 * and per-family private info->pointers.
 * But we need to stay compatible with older kernels.
 * If it returns successfully, adm_ctx members are valid.
 */
#define DRBD_ADM_NEED_MINOR        (1 << 0)
#define DRBD_ADM_NEED_RESOURCE     (1 << 1)
#define DRBD_ADM_NEED_CONNECTION   (1 << 2)
#define DRBD_ADM_NEED_PEER_DEVICE  (1 << 3)
#define DRBD_ADM_NEED_PEER_NODE    (1 << 4)
#define DRBD_ADM_IGNORE_VERSION    (1 << 5)
static int drbd_adm_prepare(struct drbd_config_context *adm_ctx,
	struct sk_buff *skb, struct genl_info *info, unsigned flags)
{
	struct drbd_genlmsghdr *d_in = info->userhdr;
	const u8 cmd = info->genlhdr->cmd;
	int err;

	memset(adm_ctx, 0, sizeof(*adm_ctx));

	/*
	 * genl_rcv_msg() only checks if commands with the GENL_ADMIN_PERM flag
	 * set have CAP_NET_ADMIN; we also require CAP_SYS_ADMIN for
	 * administrative commands.
	 */
	if ((drbd_genl_ops[cmd].flags & GENL_ADMIN_PERM) &&
	    drbd_security_netlink_recv(skb, CAP_SYS_ADMIN))
		return -EPERM;

	adm_ctx->reply_skb = genlmsg_new(NLMSG_GOODSIZE, GFP_KERNEL);
	if (!adm_ctx->reply_skb) {
		err = -ENOMEM;
		goto fail;
	}

	adm_ctx->reply_dh = genlmsg_put_reply(adm_ctx->reply_skb,
					info, &drbd_genl_family, 0, cmd);
	/* put of a few bytes into a fresh skb of >= 4k will always succeed.
	 * but anyways */
	if (!adm_ctx->reply_dh) {
		err = -ENOMEM;
		goto fail;
	}

	if (info->genlhdr->version != GENL_MAGIC_VERSION && (flags & DRBD_ADM_IGNORE_VERSION) == 0) {
		drbd_msg_put_info(adm_ctx->reply_skb, "Wrong API version, upgrade your drbd utils.");
		err = -EINVAL;
		goto fail;
	}

	if (flags & DRBD_ADM_NEED_PEER_DEVICE)
		flags |= DRBD_ADM_NEED_CONNECTION;
	if (flags & DRBD_ADM_NEED_CONNECTION)
		flags |= DRBD_ADM_NEED_PEER_NODE;
	if (flags & DRBD_ADM_NEED_PEER_NODE)
		flags |= DRBD_ADM_NEED_RESOURCE;

	adm_ctx->reply_dh->minor = d_in->minor;
	adm_ctx->reply_dh->ret_code = NO_ERROR;

	adm_ctx->volume = VOLUME_UNSPECIFIED;
	adm_ctx->peer_node_id = PEER_NODE_ID_UNSPECIFIED;
	if (info->attrs[DRBD_NLA_CFG_CONTEXT]) {
		struct nlattr *nla;
		/* parse and validate only */
		err = drbd_cfg_context_from_attrs(NULL, info);
		if (err)
			goto fail;

		/* It was present, and valid,
		 * copy it over to the reply skb. */
		err = nla_put_nohdr(adm_ctx->reply_skb,
				info->attrs[DRBD_NLA_CFG_CONTEXT]->nla_len,
				info->attrs[DRBD_NLA_CFG_CONTEXT]);
		if (err)
			goto fail;

		/* and assign stuff to the adm_ctx */
		nla = nested_attr_tb[__nla_type(T_ctx_volume)];
		if (nla)
			adm_ctx->volume = nla_get_u32(nla);
		nla = nested_attr_tb[__nla_type(T_ctx_peer_node_id)];
		if (nla)
			adm_ctx->peer_node_id = nla_get_u32(nla);
		nla = nested_attr_tb[__nla_type(T_ctx_resource_name)];
		if (nla)
			adm_ctx->resource_name = nla_data(nla);
	}

	if (adm_ctx->resource_name) {
		adm_ctx->resource = drbd_find_resource(adm_ctx->resource_name);
		if (adm_ctx->resource)
			kref_debug_get(&adm_ctx->resource->kref_debug, 2);
	}

	adm_ctx->minor = d_in->minor;
	rcu_read_lock();
	adm_ctx->device = minor_to_device(d_in->minor);
	if (adm_ctx->device) {
		kref_get(&adm_ctx->device->kref);
		kref_debug_get(&adm_ctx->device->kref_debug, 4);
	}
	rcu_read_unlock();

	if (!adm_ctx->device && (flags & DRBD_ADM_NEED_MINOR)) {
		drbd_msg_put_info(adm_ctx->reply_skb, "unknown minor");
		err = ERR_MINOR_INVALID;
		goto finish;
	}
	if (!adm_ctx->resource && (flags & DRBD_ADM_NEED_RESOURCE)) {
		drbd_msg_put_info(adm_ctx->reply_skb, "unknown resource");
		err = ERR_INVALID_REQUEST;
		if (adm_ctx->resource_name)
			err = ERR_RES_NOT_KNOWN;
		goto finish;
	}
	if (adm_ctx->peer_node_id != PEER_NODE_ID_UNSPECIFIED) {
		/* peer_node_id is unsigned int */
		if (adm_ctx->peer_node_id >= DRBD_NODE_ID_MAX) {
			drbd_msg_put_info(adm_ctx->reply_skb, "peer node id out of range");
			err = ERR_INVALID_REQUEST;
			goto finish;
		}
		if (adm_ctx->resource && adm_ctx->peer_node_id == adm_ctx->resource->res_opts.node_id) {
			drbd_msg_put_info(adm_ctx->reply_skb, "peer node id cannot be my own node id");
			err = ERR_INVALID_REQUEST;
			goto finish;
		}
		adm_ctx->connection = drbd_get_connection_by_node_id(adm_ctx->resource, adm_ctx->peer_node_id);
		if (adm_ctx->connection)
			kref_debug_get(&adm_ctx->connection->kref_debug, 2);
	} else if (flags & DRBD_ADM_NEED_PEER_NODE) {
		drbd_msg_put_info(adm_ctx->reply_skb, "peer node id missing");
		err = ERR_INVALID_REQUEST;
		goto finish;
	}
	if (flags & DRBD_ADM_NEED_CONNECTION) {
		if (!adm_ctx->connection) {
			drbd_msg_put_info(adm_ctx->reply_skb, "unknown connection");
			err = ERR_INVALID_REQUEST;
			goto finish;
		}
	}
	if (flags & DRBD_ADM_NEED_PEER_DEVICE) {
		rcu_read_lock();
		if (adm_ctx->volume != VOLUME_UNSPECIFIED)
			adm_ctx->peer_device =
				idr_find(&adm_ctx->connection->peer_devices,
					 adm_ctx->volume);
		if (!adm_ctx->peer_device) {
			drbd_msg_put_info(adm_ctx->reply_skb, "unknown volume");
			err = ERR_INVALID_REQUEST;
			rcu_read_unlock();
			goto finish;
		}
		if (!adm_ctx->device) {
			adm_ctx->device = adm_ctx->peer_device->device;
			kref_get(&adm_ctx->device->kref);
			kref_debug_get(&adm_ctx->device->kref_debug, 4);
		}
		rcu_read_unlock();
	}

	/* some more paranoia, if the request was over-determined */
	if (adm_ctx->device && adm_ctx->resource &&
	    adm_ctx->device->resource != adm_ctx->resource) {
		pr_warning("request: minor=%u, resource=%s; but that minor belongs to resource %s\n",
				adm_ctx->minor, adm_ctx->resource->name,
				adm_ctx->device->resource->name);
		drbd_msg_put_info(adm_ctx->reply_skb, "minor exists in different resource");
		err = ERR_INVALID_REQUEST;
		goto finish;
	}
	if (adm_ctx->device &&
	    adm_ctx->volume != VOLUME_UNSPECIFIED &&
	    adm_ctx->volume != adm_ctx->device->vnr) {
		pr_warning("request: minor=%u, volume=%u; but that minor is volume %u in %s\n",
				adm_ctx->minor, adm_ctx->volume,
				adm_ctx->device->vnr,
				adm_ctx->device->resource->name);
		drbd_msg_put_info(adm_ctx->reply_skb, "minor exists as different volume");
		err = ERR_INVALID_REQUEST;
		goto finish;
	}
	if (adm_ctx->device && adm_ctx->peer_device &&
	    adm_ctx->resource && adm_ctx->resource->name &&
	    adm_ctx->peer_device->device != adm_ctx->device) {
		drbd_msg_put_info(adm_ctx->reply_skb, "peer_device->device != device");
		pr_warning("request: minor=%u, resource=%s, volume=%u, peer_node=%u; device != peer_device->device\n",
				adm_ctx->minor, adm_ctx->resource->name,
				adm_ctx->device->vnr, adm_ctx->peer_node_id);
		err = ERR_INVALID_REQUEST;
		goto finish;
	}

	/* still, provide adm_ctx->resource always, if possible. */
	if (!adm_ctx->resource) {
		adm_ctx->resource = adm_ctx->device ? adm_ctx->device->resource
			: adm_ctx->connection ? adm_ctx->connection->resource : NULL;
		if (adm_ctx->resource) {
			kref_get(&adm_ctx->resource->kref);
			kref_debug_get(&adm_ctx->resource->kref_debug, 2);
		}
	}
	return NO_ERROR;

fail:
	nlmsg_free(adm_ctx->reply_skb);
	adm_ctx->reply_skb = NULL;
	return err;

finish:
	return drbd_adm_finish(adm_ctx, info, err);
}

static int drbd_adm_finish(struct drbd_config_context *adm_ctx, struct genl_info *info, int retcode)
{
	if (adm_ctx->device) {
		kref_debug_put(&adm_ctx->device->kref_debug, 4);
		kref_put(&adm_ctx->device->kref, drbd_destroy_device);
		adm_ctx->device = NULL;
	}
	if (adm_ctx->connection) {
		kref_debug_put(&adm_ctx->connection->kref_debug, 2);
		kref_put(&adm_ctx->connection->kref, drbd_destroy_connection);
		adm_ctx->connection = NULL;
	}
	if (adm_ctx->resource) {
		kref_debug_put(&adm_ctx->resource->kref_debug, 2);
		kref_put(&adm_ctx->resource->kref, drbd_destroy_resource);
		adm_ctx->resource = NULL;
	}

	if (!adm_ctx->reply_skb)
		return -ENOMEM;

	adm_ctx->reply_dh->ret_code = retcode;
	drbd_adm_send_reply(adm_ctx->reply_skb, info);
	adm_ctx->reply_skb = NULL;
	return 0;
}

static void conn_md_sync(struct drbd_connection *connection)
{
	struct drbd_peer_device *peer_device;
	int vnr;

	rcu_read_lock();
	idr_for_each_entry(&connection->peer_devices, peer_device, vnr) {
		struct drbd_device *device = peer_device->device;
		kref_get(&device->kref);
		rcu_read_unlock();
		drbd_md_sync_if_dirty(device);
		kref_put(&device->kref, drbd_destroy_device);
		rcu_read_lock();
	}
	rcu_read_unlock();
}

/* Try to figure out where we are happy to become primary.
   This is unsed by the crm-fence-peer mechanism
*/
static u64 up_to_date_nodes(struct drbd_device *device, bool op_is_fence)
{
	struct drbd_resource *resource = device->resource;
	const int my_node_id = resource->res_opts.node_id;
	u64 mask = NODE_MASK(my_node_id);

	if (resource->role[NOW] == R_PRIMARY || op_is_fence) {
		struct drbd_peer_device *peer_device;

		rcu_read_lock();
		for_each_peer_device_rcu(peer_device, device) {
			enum drbd_disk_state pdsk = peer_device->disk_state[NOW];
			if (pdsk == D_UP_TO_DATE)
				mask |= NODE_MASK(peer_device->node_id);
		}
		rcu_read_unlock();
	} else if (device->disk_state[NOW] == D_UP_TO_DATE) {
		struct drbd_peer_md *peer_md = device->ldev->md.peers;
		int node_id;

		for (node_id = 0; node_id < DRBD_NODE_ID_MAX; node_id++) {
			struct drbd_peer_device *peer_device;
			if (node_id == my_node_id)
				continue;

			peer_device = peer_device_by_node_id(device, node_id);

			if ((peer_device && peer_device->disk_state[NOW] == D_UP_TO_DATE) ||
			    (peer_md[node_id].flags & MDF_NODE_EXISTS &&
			     peer_md[node_id].bitmap_uuid == 0))
				mask |= NODE_MASK(node_id);
		}
	} else
		  mask = 0;

	return mask;
}

/* Buffer to construct the environment of a user-space helper in. */
struct env {
	char *buffer;
	int size, pos;
};

/* Print into an env buffer. */
static __printf(2, 3) int env_print(struct env *env, const char *fmt, ...)
{
	va_list args;
	int pos, ret;

	pos = env->pos;
	if (pos < 0)
		return pos;
	va_start(args, fmt);
	ret = vsnprintf(env->buffer + pos, env->size - pos, fmt, args);
	va_end(args);
	if (ret < 0) {
		env->pos = ret;
		goto out;
	}
	if (ret >= env->size - pos) {
		ret = env->pos = -ENOMEM;
		goto out;
	}
	env->pos += ret + 1;
    out:
	return ret;
}

/* Put env variables for an address into an env buffer. */
static void env_print_address(struct env *env, const char *prefix,
			      struct sockaddr_storage *storage)
{
	const char *afs;

	switch (storage->ss_family) {
	case AF_INET6:
		afs = "ipv6";
		env_print(env, "%sADDRESS=%pI6", prefix,
			  &((struct sockaddr_in6 *)storage)->sin6_addr);
		break;
	case AF_INET:
		afs = "ipv4";
		env_print(env, "%sADDRESS=%pI4", prefix,
			  &((struct sockaddr_in *)storage)->sin_addr);
		break;
	default:
		afs = "ssocks";
		env_print(env, "%sADDRESS=%pI4", prefix,
			  &((struct sockaddr_in *)storage)->sin_addr);
	}
	env_print(env, "%sAF=%s", prefix, afs);
}

/* Construct char **envp inside an env buffer. */
static char **make_envp(struct env *env)
{
	char **envp, *b;
	unsigned int n;

	if (env->pos < 0)
		return NULL;
	if (env->pos >= env->size)
		goto out_nomem;
	env->buffer[env->pos++] = 0;
	for (b = env->buffer, n = 1; *b; n++)
		b = strchr(b, 0) + 1;
	if (env->size - env->pos < sizeof(envp) * n)
		goto out_nomem;
	envp = (char **)(env->buffer + env->size) - n;

	for (b = env->buffer; *b; ) {
		*envp++ = b;
		b = strchr(b, 0) + 1;
	}
	*envp++ = NULL;
	return envp - n;

    out_nomem:
	env->pos = -ENOMEM;
	return NULL;
}

/* Macro refers to local variables peer_device, device and connection! */
#define magic_printk(level, fmt, args...)				\
	if (peer_device)						\
		__drbd_printk_peer_device(level, peer_device, fmt, args); \
	else if (device)						\
		__drbd_printk_device(level, device, fmt, args);		\
	else								\
		__drbd_printk_connection(level, connection, fmt, args);

int drbd_khelper(struct drbd_device *device, struct drbd_connection *connection, char *cmd)
{
	struct drbd_resource *resource = device ? device->resource : connection->resource;
	char *argv[] = {usermode_helper, cmd, resource->name, NULL };
	struct drbd_peer_device *peer_device = NULL;
	struct env env = { .size = PAGE_SIZE };
	char **envp;
	int ret;

    enlarge_buffer:
	env.buffer = (char *)__get_free_pages(GFP_NOIO, get_order(env.size));
	if (!env.buffer) {
		ret = -ENOMEM;
		goto out_err;
	}
	env.pos = 0;

	rcu_read_lock();
	env_print(&env, "HOME=/");
	env_print(&env, "TERM=linux");
	env_print(&env, "PATH=/sbin:/usr/sbin:/bin:/usr/bin");
	if (device) {
		env_print(&env, "DRBD_MINOR=%u", device_to_minor(device));
		env_print(&env, "DRBD_VOLUME=%u", device->vnr);
		if (get_ldev(device)) {
			struct disk_conf *disk_conf =
				rcu_dereference(device->ldev->disk_conf);
			env_print(&env, "DRBD_BACKING_DEV=%s",
				  disk_conf->backing_dev);
			put_ldev(device);
		}
	}
	if (connection) {
		struct drbd_path *path = first_path(connection);
		if (path) {
			/* TO BE DELETED */
			env_print_address(&env, "DRBD_MY_", &path->my_addr);
			env_print_address(&env, "DRBD_PEER_", &path->peer_addr);
		}
		env_print(&env, "DRBD_PEER_NODE_ID=%u", connection->peer_node_id);
	}
	if (connection && !device) {
		struct drbd_peer_device *peer_device;
		int vnr;

		idr_for_each_entry(&connection->peer_devices, peer_device, vnr) {
			struct drbd_device *device = peer_device->device;

			env_print(&env, "DRBD_MINOR_%u=%u",
				  vnr, peer_device->device->minor);
			if (get_ldev(device)) {
				struct disk_conf *disk_conf =
					rcu_dereference(device->ldev->disk_conf);
				env_print(&env, "DRBD_BACKING_DEV_%u=%s",
					  vnr, disk_conf->backing_dev);
				put_ldev(device);
			}
		}
	}
	rcu_read_unlock();

	if (strstr(cmd, "fence")) {
		bool op_is_fence = strcmp(cmd, "fence-peer") == 0;
		struct drbd_peer_device *peer_device;
		u64 mask = -1ULL;
		int vnr;

		idr_for_each_entry(&connection->peer_devices, peer_device, vnr) {
			struct drbd_device *device = peer_device->device;

			if (get_ldev(device)) {
				u64 m = up_to_date_nodes(device, op_is_fence);
				if (m)
					mask &= m;
				put_ldev(device);
				/* Yes we outright ignore volumes that are not up-to-date
				   on a single node. */
			}
		}
		env_print(&env, "UP_TO_DATE_NODES=0x%08llX", mask);
	}

	envp = make_envp(&env);
	if (!envp) {
		if (env.pos == -ENOMEM) {
			free_pages((unsigned long)env.buffer, get_order(env.size));
			env.size += PAGE_SIZE;
			goto enlarge_buffer;
		}
		ret = env.pos;
		goto out_err;
	}

	if (current == resource->worker.task)
		set_bit(CALLBACK_PENDING, &resource->flags);

	/* The helper may take some time.
	 * write out any unsynced meta data changes now */
	if (device)
		drbd_md_sync_if_dirty(device);
	else if (connection)
		conn_md_sync(connection);

	if (connection && device)
		peer_device = conn_peer_device(connection, device->vnr);

	magic_printk(KERN_INFO, "helper command: %s %s\n", usermode_helper, cmd);
	notify_helper(NOTIFY_CALL, device, connection, cmd, 0);
	ret = call_usermodehelper(usermode_helper, argv, envp, UMH_WAIT_PROC);
	magic_printk(ret ? KERN_WARNING : KERN_INFO,
		     "helper command: %s %s exit code %u (0x%x)\n",
		     usermode_helper, cmd,
		     (ret >> 8) & 0xff, ret);
	notify_helper(NOTIFY_RESPONSE, device, connection, cmd, ret);

	if (current == resource->worker.task)
		clear_bit(CALLBACK_PENDING, &resource->flags);

	if (ret < 0) /* Ignore any ERRNOs we got. */
		ret = 0;

	free_pages((unsigned long)env.buffer, get_order(env.size));
	return ret;

    out_err:
	drbd_err(resource, "Could not call %s user-space helper: error %d"
		 "out of memory\n", cmd, ret);
	return 0;
}

#undef magic_printk

static bool initial_states_pending(struct drbd_connection *connection)
{
	struct drbd_peer_device *peer_device;
	int vnr;
	bool pending = false;

	rcu_read_lock();
	idr_for_each_entry(&connection->peer_devices, peer_device, vnr) {
		if (test_bit(INITIAL_STATE_SENT, &peer_device->flags) &&
		    !test_bit(INITIAL_STATE_RECEIVED, &peer_device->flags)) {
			pending = true;
			break;
		}
	}
	rcu_read_unlock();
	return pending;
}

static bool intentional_diskless(struct drbd_resource *resource)
{
	bool intentional_diskless = true;
	struct drbd_device *device;
	int vnr;

	rcu_read_lock();
	idr_for_each_entry(&resource->devices, device, vnr) {
		if (!device->device_conf.intentional_diskless) {
			intentional_diskless = false;
			break;
		}
	}
	rcu_read_unlock();

	return intentional_diskless;
}

bool conn_try_outdate_peer(struct drbd_connection *connection)
{
	struct drbd_resource *resource = connection->resource;
	unsigned long last_reconnect_jif;
	enum drbd_fencing_policy fencing_policy;
	enum drbd_disk_state disk_state;
	char *ex_to_string;
	int r;
	unsigned long irq_flags;

	spin_lock_irq(&resource->req_lock);
	if (connection->cstate[NOW] >= C_CONNECTED) {
		drbd_err(connection, "Expected cstate < C_CONNECTED\n");
		spin_unlock_irq(&resource->req_lock);
		return false;
	}

	last_reconnect_jif = connection->last_reconnect_jif;

	disk_state = conn_highest_disk(connection);
	if (disk_state < D_CONSISTENT &&
	    !(disk_state == D_DISKLESS && intentional_diskless(resource))) {
		begin_state_change_locked(resource, CS_VERBOSE | CS_HARD);
		__change_io_susp_fencing(connection, false);
		/* We are no longer suspended due to the fencing policy.
		 * We may still be suspended due to the on-no-data-accessible policy.
		 * If that was OND_IO_ERROR, fail pending requests. */
		if (!resource_is_suspended(resource, NOW))
			_tl_restart(connection, CONNECTION_LOST_WHILE_PENDING);
		end_state_change_locked(resource);
		spin_unlock_irq(&resource->req_lock);
		return false;
	}
	spin_unlock_irq(&resource->req_lock);

	fencing_policy = connection->fencing_policy;
	if (fencing_policy == FP_DONT_CARE)
		return true;

	r = drbd_khelper(NULL, connection, "fence-peer");

	begin_state_change(resource, &irq_flags, CS_VERBOSE);
	switch ((r>>8) & 0xff) {
	case P_INCONSISTENT: /* peer is inconsistent */
		ex_to_string = "peer is inconsistent or worse";
		__change_peer_disk_states(connection, D_INCONSISTENT);
		break;
	case P_OUTDATED: /* peer got outdated, or was already outdated */
		ex_to_string = "peer was fenced";
		__change_peer_disk_states(connection, D_OUTDATED);
		break;
	case P_DOWN: /* peer was down */
		if (conn_highest_disk(connection) == D_UP_TO_DATE) {
			/* we will(have) create(d) a new UUID anyways... */
			ex_to_string = "peer is unreachable, assumed to be dead";
			__change_peer_disk_states(connection, D_OUTDATED);
		} else {
			ex_to_string = "peer unreachable, doing nothing since disk != UpToDate";
		}
		break;
	case P_PRIMARY: /* Peer is primary, voluntarily outdate myself.
		 * This is useful when an unconnected R_SECONDARY is asked to
		 * become R_PRIMARY, but finds the other peer being active. */
		ex_to_string = "peer is active";
		drbd_warn(connection, "Peer is primary, outdating myself.\n");
		__change_disk_states(resource, D_OUTDATED);
		break;
	case P_FENCING:
		/* THINK: do we need to handle this
		 * like case 4 P_OUTDATED, or more like case 5 P_DOWN? */
		if (fencing_policy != FP_STONITH)
			drbd_err(connection, "fence-peer() = 7 && fencing != Stonith !!!\n");
		ex_to_string = "peer was stonithed";
		__change_peer_disk_states(connection, D_OUTDATED);
		break;
	default:
		/* The script is broken ... */
		drbd_err(connection, "fence-peer helper broken, returned %d\n", (r>>8)&0xff);
		abort_state_change(resource, &irq_flags);
		return false; /* Eventually leave IO frozen */
	}

	drbd_info(connection, "fence-peer helper returned %d (%s)\n",
		  (r>>8) & 0xff, ex_to_string);

	if (connection->cstate[NOW] >= C_CONNECTED ||
	    initial_states_pending(connection)) {
		/* connection re-established; do not fence */
		goto abort;
	}
	if (connection->last_reconnect_jif != last_reconnect_jif) {
		/* In case the connection was established and dropped
		   while the fence-peer handler was running, ignore it */
		drbd_info(connection, "Ignoring fence-peer exit code\n");
		goto abort;
	}

	end_state_change(resource, &irq_flags);

	goto out;
 abort:
	abort_state_change(resource, &irq_flags);
 out:
	return conn_highest_pdsk(connection) <= D_OUTDATED;
}

static int _try_outdate_peer_async(void *data)
{
	struct drbd_connection *connection = (struct drbd_connection *)data;

	conn_try_outdate_peer(connection);

	kref_debug_put(&connection->kref_debug, 4);
	kref_put(&connection->kref, drbd_destroy_connection);
	return 0;
}

void conn_try_outdate_peer_async(struct drbd_connection *connection)
{
	struct task_struct *opa;

	kref_get(&connection->kref);
	kref_debug_get(&connection->kref_debug, 4);
	/* We may just have force_sig()'ed this thread
	 * to get it out of some blocking network function.
	 * Clear signals; otherwise kthread_run(), which internally uses
	 * wait_on_completion_killable(), will mistake our pending signal
	 * for a new fatal signal and fail. */
	flush_signals(current);
	opa = kthread_run(_try_outdate_peer_async, connection, "drbd_async_h");
	if (IS_ERR(opa)) {
		drbd_err(connection, "out of mem, failed to invoke fence-peer helper\n");
		kref_debug_put(&connection->kref_debug, 4);
		kref_put(&connection->kref, drbd_destroy_connection);
	}
}

static bool barrier_pending(struct drbd_resource *resource)
{
	struct drbd_connection *connection;
	bool rv = false;

	rcu_read_lock();
	for_each_connection_rcu(connection, resource) {
		if (test_bit(BARRIER_ACK_PENDING, &connection->flags)) {
			rv = true;
			break;
		}
	}
	rcu_read_unlock();

	return rv;
}

static void wait_for_peer_disk_updates(struct drbd_resource *resource)
{
	struct drbd_peer_device *peer_device;
	struct drbd_device *device;
	int vnr;

restart:
	rcu_read_lock();
	idr_for_each_entry(&resource->devices, device, vnr) {
		for_each_peer_device_rcu(peer_device, device) {
			if (test_bit(GOT_NEG_ACK, &peer_device->flags)) {
				clear_bit(GOT_NEG_ACK, &peer_device->flags);
				rcu_read_unlock();
				wait_event(resource->state_wait, peer_device->disk_state[NOW] < D_UP_TO_DATE);
				goto restart;
			}
		}
	}
	rcu_read_unlock();
}

enum drbd_state_rv
drbd_set_role(struct drbd_resource *resource, enum drbd_role role, bool force, struct sk_buff *reply_skb)
{
	struct drbd_device *device;
	int vnr;
	const int max_tries = 4;
	enum drbd_state_rv rv = SS_UNKNOWN_ERROR;
	int try = 0;
	int forced = 0;
	bool with_force = false;
	const char *err_str = NULL;
	enum chg_state_flags flags = CS_ALREADY_SERIALIZED | CS_DONT_RETRY | CS_WAIT_COMPLETE;

retry:
	down(&resource->state_sem);

	if (role == R_PRIMARY) {
		struct drbd_connection *connection;

		/* Detect dead peers as soon as possible.  */

		rcu_read_lock();
		for_each_connection_rcu(connection, resource)
			request_ping(connection);
		rcu_read_unlock();
	} else /* (role == R_SECONDARY) */ {
		if (start_new_tl_epoch(resource)) {
			struct drbd_connection *connection;
			u64 im;

			for_each_connection_ref(connection, im, resource)
				drbd_flush_workqueue(&connection->sender_work);
		}
		wait_event(resource->barrier_wait, !barrier_pending(resource));
		/* After waiting for pending barriers, we got any possible NEG_ACKs,
		   and see them in wait_for_peer_disk_updates() */
		wait_for_peer_disk_updates(resource);

		/* In case switching from R_PRIMARY to R_SECONDARY works
		   out, there is no rw opener at this point. Thus, no new
		   writes can come in. -> Flushing queued peer acks is
		   necessary and sufficient.
		   The cluster wide role change required packets to be
		   received by the aserder. -> We can be sure that the
		   peer_acks queued on asender's TODO list go out before
		   we send the two phase commit packet.
		*/
		drbd_flush_peer_acks(resource);
	}

	while (try++ < max_tries) {
		if (try == max_tries - 1)
			flags |= CS_VERBOSE;

		if (err_str) {
			kfree(err_str);
			err_str = NULL;
		}
		rv = stable_state_change(resource,
			change_role(resource, role, flags, with_force, &err_str));

		if (rv == SS_CONCURRENT_ST_CHG)
			continue;

		if (rv == SS_TIMEOUT) {
			long timeout = twopc_retry_timeout(resource, try);
			/* It might be that the receiver tries to start resync, and
			   sleeps on state_sem. Give it up, and retry in a short
			   while */
			up(&resource->state_sem);
			schedule_timeout_interruptible(timeout);
			goto retry;
		}
		/* in case we first succeeded to outdate,
		 * but now suddenly could establish a connection */
		if (rv == SS_CW_FAILED_BY_PEER) {
			with_force = false;
			continue;
		}

		if (rv == SS_NO_UP_TO_DATE_DISK && force && !with_force) {
			with_force = true;
			forced = 1;
			continue;
		}

		if (rv == SS_NO_UP_TO_DATE_DISK && !with_force) {
			struct drbd_connection *connection;
			u64 im;

			up(&resource->state_sem); /* Allow connect while fencing */
			for_each_connection_ref(connection, im, resource) {
				struct drbd_peer_device *peer_device;
				int vnr;

				if (conn_highest_pdsk(connection) != D_UNKNOWN)
					continue;

				idr_for_each_entry(&connection->peer_devices, peer_device, vnr) {
					struct drbd_device *device = peer_device->device;

					if (device->disk_state[NOW] != D_CONSISTENT)
						continue;

					if (conn_try_outdate_peer(connection))
						with_force = true;
				}
			}
			down(&resource->state_sem);
			if (with_force)
				continue;
		}

		if (rv == SS_NOTHING_TO_DO)
			goto out;
		if (rv == SS_PRIMARY_NOP && !with_force) {
			struct drbd_connection *connection;
			u64 im;

			up(&resource->state_sem); /* Allow connect while fencing */
			for_each_connection_ref(connection, im, resource) {
				if (!conn_try_outdate_peer(connection) && force) {
					drbd_warn(connection, "Forced into split brain situation!\n");
					with_force = true;
				}
			}
			down(&resource->state_sem);
			if (with_force)
				continue;
		}

		if (rv == SS_TWO_PRIMARIES) {
			struct drbd_connection *connection;
			struct net_conf *nc;
			int timeout = 0;

			/*
			 * Catch the case where we discover that the other
			 * primary has died soon after the state change
			 * failure: retry once after a short timeout.
			 */

			rcu_read_lock();
			for_each_connection_rcu(connection, resource) {
				nc = rcu_dereference(connection->transport.net_conf);
				if (nc && nc->ping_timeo > timeout)
					timeout = nc->ping_timeo;
			}
			rcu_read_unlock();
			timeout = timeout * HZ / 10;
			if (timeout == 0)
				timeout = 1;

			schedule_timeout_interruptible(timeout);
			if (try < max_tries)
				try = max_tries - 1;
			continue;
		}

		if (rv < SS_SUCCESS && !(flags & CS_VERBOSE)) {
			flags |= CS_VERBOSE;
			continue;
		}
		break;
	}

	if (rv < SS_SUCCESS)
		goto out;

	if (forced)
		drbd_warn(resource, "Forced to consider local data as UpToDate!\n");

	if (role == R_SECONDARY) {
		idr_for_each_entry(&resource->devices, device, vnr) {
			if (get_ldev(device)) {
				device->ldev->md.current_uuid &= ~UUID_PRIMARY;
				put_ldev(device);
			}
		}
	} else {
		struct drbd_connection *connection;

		rcu_read_lock();
		for_each_connection_rcu(connection, resource)
			clear_bit(CONN_DISCARD_MY_DATA, &connection->flags);
		rcu_read_unlock();

		idr_for_each_entry(&resource->devices, device, vnr) {
			if (forced)
				drbd_uuid_new_current(device, true);
			else
				set_bit(NEW_CUR_UUID, &device->flags);
		}
	}

	idr_for_each_entry(&resource->devices, device, vnr) {
		 struct drbd_peer_device *peer_device;
		 u64 im;

		 for_each_peer_device_ref(peer_device, im, device) {
			/* writeout of activity log covered areas of the bitmap
			 * to stable storage done in after state change already */

			if (peer_device->connection->cstate[NOW] == C_CONNECTED) {
				/* if this was forced, we should consider sync */
				if (forced) {
					drbd_send_uuids(peer_device, 0, 0);
					set_bit(CONSIDER_RESYNC, &peer_device->flags);
				}
				drbd_send_current_state(peer_device);
			}
		}
	}

	idr_for_each_entry(&resource->devices, device, vnr) {
		drbd_md_sync_if_dirty(device);
		set_disk_ro(device->vdisk, role == R_SECONDARY);
		if (!resource->res_opts.auto_promote && role == R_PRIMARY)
			drbd_kobject_uevent(device);
	}

out:
	up(&resource->state_sem);
	if (err_str) {
		if (reply_skb)
			drbd_msg_put_info(reply_skb, err_str);
		kfree(err_str);
	}
	return rv;
}

static const char *from_attrs_err_to_txt(int err)
{
	return	err == -ENOMSG ? "required attribute missing" :
		err == -EOPNOTSUPP ? "unknown mandatory attribute" :
		err == -EEXIST ? "can not change invariant setting" :
		"invalid attribute value";
}

int drbd_adm_set_role(struct sk_buff *skb, struct genl_info *info)
{
	struct drbd_config_context adm_ctx;
	struct set_role_parms parms;
	int err;
	enum drbd_state_rv retcode;

	retcode = drbd_adm_prepare(&adm_ctx, skb, info, DRBD_ADM_NEED_RESOURCE);
	if (!adm_ctx.reply_skb)
		return retcode;

	memset(&parms, 0, sizeof(parms));
	if (info->attrs[DRBD_NLA_SET_ROLE_PARMS]) {
		err = set_role_parms_from_attrs(&parms, info);
		if (err) {
			retcode = ERR_MANDATORY_TAG;
			drbd_msg_put_info(adm_ctx.reply_skb, from_attrs_err_to_txt(err));
			goto out;
		}
	}
	mutex_lock(&adm_ctx.resource->adm_mutex);

	if (info->genlhdr->cmd == DRBD_ADM_PRIMARY) {
		retcode = drbd_set_role(adm_ctx.resource, R_PRIMARY, parms.assume_uptodate,
					adm_ctx.reply_skb);
		if (retcode >= SS_SUCCESS)
			set_bit(EXPLICIT_PRIMARY, &adm_ctx.resource->flags);
	} else {
		retcode = drbd_set_role(adm_ctx.resource, R_SECONDARY, false, adm_ctx.reply_skb);
		if (retcode >= SS_SUCCESS)
			clear_bit(EXPLICIT_PRIMARY, &adm_ctx.resource->flags);
	}

	mutex_unlock(&adm_ctx.resource->adm_mutex);
out:
	drbd_adm_finish(&adm_ctx, info, (enum drbd_ret_code)retcode);
	return 0;
}

u64 drbd_capacity_to_on_disk_bm_sect(u64 capacity_sect, unsigned int max_peers)
{
	u64 bits, bytes;

	/* round up storage sectors to full "bitmap sectors per bit", then
	 * convert to number of bits needed, and round that up to 64bit words
	 * to ease interoperability between 32bit and 64bit architectures.
	 */
	bits = ALIGN(BM_SECT_TO_BIT(ALIGN(capacity_sect, BM_SECT_PER_BIT)), 64);

	/* convert to bytes, multiply by number of peers,
	 * and, because we do all our meta data IO in 4k blocks,
	 * round up to full 4k
	 */
	bytes = ALIGN(bits / 8 * max_peers, 4096);

	/* convert to number of sectors */
	return bytes >> 9;
}

/* Initializes the md.*_offset members, so we are able to find
 * the on disk meta data.
 *
 * We currently have two possible layouts:
 * external:
 *   |----------- md_size_sect ------------------|
 *   [ 4k superblock ][ activity log ][  Bitmap  ]
 *   | al_offset == 8 |
 *   | bm_offset = al_offset + X      |
 *  ==> bitmap sectors = md_size_sect - bm_offset
 *
 * internal:
 *            |----------- md_size_sect ------------------|
 * [data.....][  Bitmap  ][ activity log ][ 4k superblock ]
 *                        | al_offset < 0 |
 *            | bm_offset = al_offset - Y |
 *  ==> bitmap sectors = Y = al_offset - bm_offset
 *
 *  Activity log size used to be fixed 32kB,
 *  but is about to become configurable.
 */
void drbd_md_set_sector_offsets(struct drbd_device *device,
				struct drbd_backing_dev *bdev)
{
	sector_t md_size_sect = 0;
	unsigned int al_size_sect = bdev->md.al_size_4k * 8;
	int max_peers;

	if (device->bitmap)
		max_peers = device->bitmap->bm_max_peers;
	else
		max_peers = 1;

	bdev->md.md_offset = drbd_md_ss(bdev);

	switch (bdev->md.meta_dev_idx) {
	default:
		/* v07 style fixed size indexed meta data */
		/* FIXME we should drop support for this! */
		bdev->md.md_size_sect = (128 << 20 >> 9);
		bdev->md.al_offset = (4096 >> 9);
		bdev->md.bm_offset = (4096 >> 9) + al_size_sect;
		break;
	case DRBD_MD_INDEX_FLEX_EXT:
		/* just occupy the full device; unit: sectors */
		bdev->md.md_size_sect = drbd_get_capacity(bdev->md_bdev);
		bdev->md.al_offset = (4096 >> 9);
		bdev->md.bm_offset = (4096 >> 9) + al_size_sect;
		break;
	case DRBD_MD_INDEX_INTERNAL:
	case DRBD_MD_INDEX_FLEX_INT:
		bdev->md.al_offset = -al_size_sect;

		/* enough bitmap to cover the storage,
		 * plus the "drbd meta data super block",
		 * and the activity log; */
		md_size_sect = drbd_capacity_to_on_disk_bm_sect(
				drbd_get_capacity(bdev->backing_bdev),
				max_peers)
			+ (4096 >> 9) + al_size_sect;

		bdev->md.md_size_sect = md_size_sect;
		/* bitmap offset is adjusted by 'super' block size */
		bdev->md.bm_offset   = -md_size_sect + (4096 >> 9);
		break;
	}
}

/* input size is expected to be in KB */
char *ppsize(char *buf, unsigned long long size)
{
	/* Needs 9 bytes at max including trailing NUL:
	 * -1ULL ==> "16384 EB" */
	static char units[] = { 'K', 'M', 'G', 'T', 'P', 'E' };
	int base = 0;
	while (size >= 10000 && base < sizeof(units)-1) {
		/* shift + round */
		size = (size >> 10) + !!(size & (1<<9));
		base++;
	}
	sprintf(buf, "%u %cB", (unsigned)size, units[base]);

	return buf;
}

/* The receiver may call drbd_suspend_io(device, WRITE_ONLY).
 * It should not call drbd_suspend_io(device, READ_AND_WRITE) since
 * if the node is an D_INCONSISTENT R_PRIMARY (L_SYNC_TARGET) it
 * may need to issue remote READs. Those is turn need the receiver
 * to complete. -> calling drbd_suspend_io(device, READ_AND_WRITE) deadlocks.
 */
/* Note these are not to be confused with
 * drbd_adm_suspend_io/drbd_adm_resume_io,
 * which are (sub) state changes triggered by admin (drbdsetup),
 * and can be long lived.
 * This changes an device->flag, is triggered by drbd internals,
 * and should be short-lived. */
/* It needs to be a counter, since multiple threads might
   independently suspend and resume IO. */
void drbd_suspend_io(struct drbd_device *device, enum suspend_scope ss)
{
	atomic_inc(&device->suspend_cnt);
	if (drbd_suspended(device))
		return;
	wait_event(device->misc_wait,
		   (atomic_read(&device->ap_bio_cnt[WRITE]) +
		    ss == READ_AND_WRITE ? atomic_read(&device->ap_bio_cnt[READ]) : 0) == 0);
}

void drbd_resume_io(struct drbd_device *device)
{
	if (atomic_dec_and_test(&device->suspend_cnt))
		wake_up(&device->misc_wait);
}

/**
 * effective_disk_size_determined()  -  is the effective disk size "fixed" already?
 *
 * When a device is configured in a cluster, the size of the replicated disk is
 * determined by the minimum size of the disks on all nodes.  Additional nodes
 * can be added, and this can still change the effective size of the replicated
 * disk.
 *
 * When the disk on any node becomes D_UP_TO_DATE, the effective disk size
 * becomes "fixed".  It is written to the metadata so that it will not be
 * forgotten across node restarts.  Further nodes can only be added if their
 * disks are big enough.
 */
static bool effective_disk_size_determined(struct drbd_device *device)
{
	struct drbd_peer_device *peer_device;
	bool rv = false;

	if (device->ldev->md.effective_size != 0)
		return true;
	if (device->disk_state[NEW] == D_UP_TO_DATE)
		return true;

	rcu_read_lock();
	for_each_peer_device_rcu(peer_device, device) {
		if (peer_device->disk_state[NEW] == D_UP_TO_DATE) {
			rv = true;
			break;
		}
	}
	rcu_read_unlock();

	return rv;
}

/**
 * drbd_determine_dev_size() -  Sets the right device size obeying all constraints
 * @device:	DRBD device.
 *
 * You should call drbd_md_sync() after calling this function.
 */
enum determine_dev_size
drbd_determine_dev_size(struct drbd_device *device, sector_t peer_current_size,
			enum dds_flags flags, struct resize_parms *rs) __must_hold(local)
{
	struct md_offsets_and_sizes {
		u64 effective_size;
		u64 md_offset;
		s32 al_offset;
		s32 bm_offset;
		u32 md_size_sect;

		u32 al_stripes;
		u32 al_stripe_size_4k;
	} prev;
	sector_t u_size, size;
	struct drbd_md *md = &device->ldev->md;
	char ppb[10];
	void *buffer;

	int md_moved, la_size_changed;
	enum determine_dev_size rv = DS_UNCHANGED;

	/* We may change the on-disk offsets of our meta data below.  Lock out
	 * anything that may cause meta data IO, to avoid acting on incomplete
	 * layout changes or scribbling over meta data that is in the process
	 * of being moved.
	 *
	 * Move is not exactly correct, btw, currently we have all our meta
	 * data in core memory, to "move" it we just write it all out, there
	 * are no reads. */
	drbd_suspend_io(device, READ_AND_WRITE);
	buffer = drbd_md_get_buffer(device, __func__); /* Lock meta-data IO */
	if (!buffer) {
		drbd_resume_io(device);
		return DS_ERROR;
	}

	/* remember current offset and sizes */
	prev.effective_size = md->effective_size;
	prev.md_offset = md->md_offset;
	prev.al_offset = md->al_offset;
	prev.bm_offset = md->bm_offset;
	prev.md_size_sect = md->md_size_sect;
	prev.al_stripes = md->al_stripes;
	prev.al_stripe_size_4k = md->al_stripe_size_4k;

	if (rs) {
		/* rs is non NULL if we should change the AL layout only */
		md->al_stripes = rs->al_stripes;
		md->al_stripe_size_4k = rs->al_stripe_size / 4;
		md->al_size_4k = (u64)rs->al_stripes * rs->al_stripe_size / 4;
	}

	drbd_md_set_sector_offsets(device, device->ldev);

	rcu_read_lock();
	u_size = rcu_dereference(device->ldev->disk_conf)->disk_size;
	rcu_read_unlock();
	size = drbd_new_dev_size(device, peer_current_size, u_size, flags);

	if (size < prev.effective_size) {
		if (rs && u_size == 0) {
			/* Remove "rs &&" later. This check should always be active, but
			   right now the receiver expects the permissive behavior */
			drbd_warn(device, "Implicit shrink not allowed. "
				 "Use --size=%llus for explicit shrink.\n",
				 (unsigned long long)size);
			rv = DS_ERROR_SHRINK;
		}
		if (u_size > size)
			rv = DS_ERROR_SPACE_MD;
		if (rv != DS_UNCHANGED)
			goto err_out;
	}

	if (drbd_get_capacity(device->this_bdev) != size ||
	    drbd_bm_capacity(device) != size) {
		int err;
		err = drbd_bm_resize(device, size, !(flags & DDSF_NO_RESYNC));
		if (unlikely(err)) {
			/* currently there is only one error: ENOMEM! */
			size = drbd_bm_capacity(device);
			if (size == 0) {
				drbd_err(device, "OUT OF MEMORY! "
				    "Could not allocate bitmap!\n");
			} else {
				drbd_err(device, "BM resizing failed. "
				    "Leaving size unchanged\n");
			}
			rv = DS_ERROR;
		}
		/* racy, see comments above. */
		drbd_set_my_capacity(device, size);
		if (effective_disk_size_determined(device)) {
			md->effective_size = size;
			drbd_info(device, "size = %s (%llu KB)\n", ppsize(ppb, size >> 1),
			     (unsigned long long)size >> 1);
		}
	}
	if (rv <= DS_ERROR)
		goto err_out;

	la_size_changed = (prev.effective_size != md->effective_size);

	md_moved = prev.md_offset    != md->md_offset
		|| prev.md_size_sect != md->md_size_sect;

	if (la_size_changed || md_moved || rs) {
		int i;
		bool prev_al_disabled = 0;
		u32 prev_peer_full_sync = 0;

		/* We do some synchronous IO below, which may take some time.
		 * Clear the timer, to avoid scary "timer expired!" messages,
		 * "Superblock" is written out at least twice below, anyways. */
		del_timer(&device->md_sync_timer);

		/* We won't change the "al-extents" setting, we just may need
		 * to move the on-disk location of the activity log ringbuffer.
		 * Lock for transaction is good enough, it may well be "dirty"
		 * or even "starving". */
		wait_event(device->al_wait, drbd_al_try_lock_for_transaction(device));

		/* mark current on-disk bitmap and activity log as unreliable */
		prev_al_disabled = !!(md->flags & MDF_AL_DISABLED);
		md->flags |= MDF_AL_DISABLED;
		for (i = 0; i < DRBD_PEERS_MAX; i++) {
			if (md->peers[i].flags & MDF_PEER_FULL_SYNC)
				prev_peer_full_sync |= 1 << i;
			else
				md->peers[i].flags |= MDF_PEER_FULL_SYNC;
		}
		drbd_md_write(device, buffer);

		drbd_al_initialize(device, buffer);

		drbd_info(device, "Writing the whole bitmap, %s\n",
			 la_size_changed && md_moved ? "size changed and md moved" :
			 la_size_changed ? "size changed" : "md moved");
		/* next line implicitly does drbd_suspend_io()+drbd_resume_io() */
		drbd_bitmap_io(device, md_moved ? &drbd_bm_write_all : &drbd_bm_write,
			       "size changed", BM_LOCK_ALL, NULL);

		/* on-disk bitmap and activity log is authoritative again
		 * (unless there was an IO error meanwhile...) */
		if (!prev_al_disabled)
			md->flags &= ~MDF_AL_DISABLED;
		for (i = 0; i < DRBD_PEERS_MAX; i++) {
			if (0 == (prev_peer_full_sync & (1 << i)))
				md->peers[i].flags &= ~MDF_PEER_FULL_SYNC;
		}
		drbd_md_write(device, buffer);

		if (rs)
			drbd_info(device, "Changed AL layout to al-stripes = %d, al-stripe-size-kB = %d\n",
				 md->al_stripes, md->al_stripe_size_4k * 4);
	}

	if (size > prev.effective_size)
		rv = prev.effective_size ? DS_GREW : DS_GREW_FROM_ZERO;
	if (size < prev.effective_size)
		rv = DS_SHRUNK;

	if (0) {
	err_out:
		/* restore previous offset and sizes */
		md->effective_size = prev.effective_size;
		md->md_offset = prev.md_offset;
		md->al_offset = prev.al_offset;
		md->bm_offset = prev.bm_offset;
		md->md_size_sect = prev.md_size_sect;
		md->al_stripes = prev.al_stripes;
		md->al_stripe_size_4k = prev.al_stripe_size_4k;
		md->al_size_4k = (u64)prev.al_stripes * prev.al_stripe_size_4k;
	}
	lc_unlock(device->act_log);
	wake_up(&device->al_wait);
	drbd_md_put_buffer(device);
	drbd_resume_io(device);

	return rv;
}

/**
 * all_known_peer_devices_connected()
 *
 * Check if all peer devices that have bitmap slots assigned in the metadata
 * are connected.
 */
static bool get_max_agreeable_size(struct drbd_device *device, uint64_t *max) __must_hold(local)
{
	int node_id;
	bool all_known;

	all_known = true;
	rcu_read_lock();
	for (node_id = 0; node_id < DRBD_NODE_ID_MAX; node_id++) {
		struct drbd_peer_md *peer_md = &device->ldev->md.peers[node_id];
		struct drbd_peer_device *peer_device;

		if (device->ldev->md.node_id == node_id) {
			drbd_info(device, "my node_id: %u\n", node_id);
			continue; /* skip myself... */
		}
		/* Have we met this peer node id before? */
		if (peer_md->bitmap_index == -1)
			continue;
		peer_device = peer_device_by_node_id(device, node_id);
		if (peer_device) {
			enum drbd_disk_state pdsk = peer_device->disk_state[NOW];
			drbd_info(peer_device, "node_id: %u idx: %u bm-uuid: 0x%llx flags: 0x%x max_size: %llu (%s)\n",
					node_id,
					peer_md->bitmap_index,
					peer_md->bitmap_uuid,
					peer_md->flags,
					peer_device->max_size,
					drbd_disk_str(pdsk));

			/* Note: in receive_sizes during connection handshake,
			 * repl_state may still be L_OFF;
			 * double check on cstate ... */
			if (peer_device->repl_state[NOW] >= L_ESTABLISHED ||
			    peer_device->connection->cstate[NOW] >= C_CONNECTED) {
				/* If we still can see it, consider its last
				 * known size, even if it may have meanwhile
				 * detached from its disk.
				 * If we no longer see it, we may want to
				 * ignore the size we last knew, and
				 * "assume_peer_has_space".  */
				*max = min_not_zero(*max, peer_device->max_size);
				continue;
			}
		} else {
			drbd_info(device, "node_id: %u idx: %u bm-uuid: 0x%llx flags: 0x%x (not currently reachable)\n",
					node_id,
					peer_md->bitmap_index,
					peer_md->bitmap_uuid,
					peer_md->flags);
		}
		/* Even the currently diskless peer does not really know if it
		 * is diskless on purpose (a "DRBD client") or if it just was
		 * not possible to attach (backend device gone for some
		 * reason).  But we remember in our meta data if we have ever
		 * seen a peer disk for this peer.  If we did not ever see a
		 * peer disk, assume that's intentional. */
		if ((peer_md->flags & MDF_PEER_DEVICE_SEEN) == 0)
			continue;

		all_known = false;
		/* don't break yet, min aggregation may still find a peer */
	}
	rcu_read_unlock();
	return all_known;
}

#if 0
#define DDUMP_LLU(d, x) do { drbd_info(d, "%u: " #x ": %llu\n", __LINE__, (unsigned long long)x); } while (0)
#else
#define DDUMP_LLU(d, x) do { } while (0)
#endif

/* MUST hold a reference on ldev. */
sector_t
drbd_new_dev_size(struct drbd_device *device,
		sector_t current_size, /* need at least this much */
		sector_t user_capped_size, /* want (at most) this much */
		enum dds_flags flags) __must_hold(local)
{
	struct drbd_resource *resource = device->resource;
	uint64_t p_size = 0;
	uint64_t la_size = device->ldev->md.effective_size; /* last agreed size */
	uint64_t m_size; /* my size */
	uint64_t size = 0;
	bool all_known_connected;

	if (flags & DDSF_2PC)
		return resource->twopc_resize.new_size;

	m_size = drbd_get_max_capacity(device->ldev);
	all_known_connected = get_max_agreeable_size(device, &p_size);

	if (all_known_connected) {
		/* If we currently can see all peer devices,
		 * and p_size is still 0, apparently all our peers have been
		 * diskless, always.  If we have the only persistent backend,
		 * only our size counts. */
		DDUMP_LLU(device, p_size);
		DDUMP_LLU(device, m_size);
		p_size = min_not_zero(p_size, m_size);
	} else if (flags & DDSF_ASSUME_UNCONNECTED_PEER_HAS_SPACE) {
		DDUMP_LLU(device, p_size);
		DDUMP_LLU(device, m_size);
		DDUMP_LLU(device, la_size);
		p_size = min_not_zero(p_size, m_size);
		if (p_size > la_size)
			drbd_warn(device, "Resize forced while not fully connected!\n");
	} else {
		DDUMP_LLU(device, p_size);
		DDUMP_LLU(device, m_size);
		DDUMP_LLU(device, la_size);
		/* We currently cannot see all peer devices,
		 * fall back to what we last agreed upon. */
		p_size = min_not_zero(p_size, la_size);
	}

	DDUMP_LLU(device, p_size);
	DDUMP_LLU(device, m_size);
	size = min_not_zero(p_size, m_size);
	DDUMP_LLU(device, size);
	if (size == 0)
		drbd_err(device, "All nodes diskless!\n");

	if (flags & DDSF_IGNORE_PEER_CONSTRAINTS) {
		if (current_size > size
		&&  current_size <= m_size)
			size = current_size;
	}

	if (user_capped_size > size)
		drbd_err(device, "Requested disk size is too big (%llu > %llu)kiB\n",
		    (unsigned long long)user_capped_size>>1,
		    (unsigned long long)size>>1);
	else if (user_capped_size)
		size = user_capped_size;

	return size;
}

/**
 * drbd_check_al_size() - Ensures that the AL is of the right size
 * @device:	DRBD device.
 *
 * Returns -EBUSY if current al lru is still used, -ENOMEM when allocation
 * failed, and 0 on success. You should call drbd_md_sync() after you called
 * this function.
 */
static int drbd_check_al_size(struct drbd_device *device, struct disk_conf *dc)
{
	struct lru_cache *n, *t;
	struct lc_element *e;
	unsigned int in_use;
	int i;

	if (device->act_log &&
	    device->act_log->nr_elements == dc->al_extents)
		return 0;

	in_use = 0;
	t = device->act_log;
	n = lc_create("act_log", drbd_al_ext_cache, AL_UPDATES_PER_TRANSACTION,
		dc->al_extents, sizeof(struct lc_element), 0);

	if (n == NULL) {
		drbd_err(device, "Cannot allocate act_log lru!\n");
		return -ENOMEM;
	}
	spin_lock_irq(&device->al_lock);
	if (t) {
		for (i = 0; i < t->nr_elements; i++) {
			e = lc_element_by_index(t, i);
			if (e->refcnt)
				drbd_err(device, "refcnt(%d)==%d\n",
				    e->lc_number, e->refcnt);
			in_use += e->refcnt;
		}
	}
	if (!in_use)
		device->act_log = n;
	spin_unlock_irq(&device->al_lock);
	if (in_use) {
		drbd_err(device, "Activity log still in use!\n");
		lc_destroy(n);
		return -EBUSY;
	} else {
		lc_destroy(t);
		device->al_writ_cnt = 0;
		memset(device->al_histogram, 0, sizeof(device->al_histogram));
	}
	drbd_md_mark_dirty(device); /* we changed device->act_log->nr_elemens */
	return 0;
}

static u32 common_connection_features(struct drbd_resource *resource)
{
	struct drbd_connection *connection;
	u32 features = -1;

	rcu_read_lock();
	for_each_connection_rcu(connection, resource) {
		if (connection->cstate[NOW] < C_CONNECTED)
			continue;
		features &= connection->agreed_features;
	}
	rcu_read_unlock();

	return features;
}

static void blk_queue_discard_granularity(struct request_queue *q, unsigned int granularity)
{
	q->limits.discard_granularity = granularity;
}

static unsigned int drbd_max_discard_sectors(struct drbd_resource *resource)
{
	struct drbd_connection *connection;
	unsigned int s = DRBD_MAX_BBIO_SECTORS;

	/* when we introduced REQ_WRITE_SAME support, we also bumped
	 * our maximum supported batch bio size used for discards. */
	rcu_read_lock();
	for_each_connection_rcu(connection, resource) {
		if (!(connection->agreed_features & DRBD_FF_WSAME)) {
			/* before, with DRBD <= 8.4.6, we only allowed up to one AL_EXTENT_SIZE. */
			s = AL_EXTENT_SIZE >> 9;
		}
	}
	rcu_read_unlock();

	return s;
}

static void decide_on_discard_support(struct drbd_device *device,
			struct request_queue *q,
			struct request_queue *b,
			bool discard_zeroes_if_aligned)
{
	/* q = drbd device queue (device->rq_queue)
	 * b = backing device queue (device->ldev->backing_bdev->bd_disk->queue),
	 *     or NULL if diskless
	 */
	bool can_do = b ? blk_queue_discard(b) : true;

	if (can_do && b && !queue_discard_zeroes_data(b) && !discard_zeroes_if_aligned) {
		can_do = false;
		drbd_info(device, "discard_zeroes_data=0 and discard_zeroes_if_aligned=no: disabling discards\n");
	}
	if (can_do && !(common_connection_features(device->resource) & DRBD_FF_TRIM)) {
		can_do = false;
		drbd_info(device, "peer DRBD too old, does not support TRIM: disabling discards\n");
	}
	if (can_do) {
		/* We don't care for the granularity, really.
		 * Stacking limits below should fix it for the local
		 * device.  Whether or not it is a suitable granularity
		 * on the remote device is not our problem, really. If
		 * you care, you need to use devices with similar
		 * topology on all peers. */
		blk_queue_discard_granularity(q, 512);
		q->limits.max_discard_sectors = drbd_max_discard_sectors(device->resource);
		queue_flag_set_unlocked(QUEUE_FLAG_DISCARD, q);
	} else {
		queue_flag_clear_unlocked(QUEUE_FLAG_DISCARD, q);
		blk_queue_discard_granularity(q, 0);
		q->limits.max_discard_sectors = 0;
	}
}

static void fixup_discard_if_not_supported(struct request_queue *q)
{
	/* To avoid confusion, if this queue does not support discard, clear
	 * max_discard_sectors, which is what lsblk -D reports to the user.
	 * Older kernels got this wrong in "stack limits".
	 * */
	if (!blk_queue_discard(q)) {
		blk_queue_max_discard_sectors(q, 0);
		blk_queue_discard_granularity(q, 0);
	}
}

static void decide_on_write_same_support(struct drbd_device *device,
			struct request_queue *q,
			struct request_queue *b, struct o_qlim *o,
			bool disable_write_same)
{
#ifndef REQ_WRITE_SAME
	drbd_dbg(device, "This kernel is too old, no WRITE_SAME support.\n");
#else
	bool can_do = b ? b->limits.max_write_same_sectors : true;

<<<<<<< HEAD
	if (can_do && !(common_connection_features(device->resource) & DRBD_FF_WSAME)) {
=======
	if (can_do && disable_write_same) {
		can_do = false;
		drbd_info(peer_device, "WRITE_SAME disabled by config\n");
	}

	if (can_do && connection->cstate >= C_CONNECTED && !(connection->agreed_features & DRBD_FF_WSAME)) {
>>>>>>> a63b9abf
		can_do = false;
		drbd_info(device, "peer does not support WRITE_SAME\n");
	}

	if (o) {
		/* logical block size; queue_logical_block_size(NULL) is 512 */
		unsigned int peer_lbs = be32_to_cpu(o->logical_block_size);
		unsigned int me_lbs_b = queue_logical_block_size(b);
		unsigned int me_lbs = queue_logical_block_size(q);

		if (me_lbs_b != me_lbs) {
			drbd_warn(device,
				"logical block size of local backend does not match (drbd:%u, backend:%u); was this a late attach?\n",
				me_lbs, me_lbs_b);
			/* rather disable write same than trigger some BUG_ON later in the scsi layer. */
			can_do = false;
		}
		if (me_lbs_b != peer_lbs) {
			drbd_warn(device, "logical block sizes do not match (me:%u, peer:%u); this may cause problems.\n",
				me_lbs, peer_lbs);
			if (can_do) {
				drbd_dbg(device, "logical block size mismatch: WRITE_SAME disabled.\n");
				can_do = false;
			}
			me_lbs = max(me_lbs, me_lbs_b);
			/* We cannot change the logical block size of an in-use queue.
			 * We can only hope that access happens to be properly aligned.
			 * If not, the peer will likely produce an IO error, and detach. */
			if (peer_lbs > me_lbs) {
				if (device->resource->role[NOW] != R_PRIMARY) {
					blk_queue_logical_block_size(q, peer_lbs);
					drbd_warn(device, "logical block size set to %u\n", peer_lbs);
				} else {
					drbd_warn(device,
						"current Primary must NOT adjust logical block size (%u -> %u); hope for the best.\n",
						me_lbs, peer_lbs);
				}
			}
		}
		if (can_do && !o->write_same_capable) {
			/* If we introduce an open-coded write-same loop on the receiving side,
			 * the peer would present itself as "capable". */
			drbd_dbg(device, "WRITE_SAME disabled (peer device not capable)\n");
			can_do = false;
		}
	}

	blk_queue_max_write_same_sectors(q, can_do ? DRBD_MAX_BBIO_SECTORS : 0);
#endif
}

static void drbd_setup_queue_param(struct drbd_device *device, struct drbd_backing_dev *bdev,
				   unsigned int max_bio_size, struct o_qlim *o)
{
	struct request_queue * const q = device->rq_queue;
	unsigned int max_hw_sectors = max_bio_size >> 9;
	struct request_queue *b = NULL;
	struct disk_conf *dc;
	bool discard_zeroes_if_aligned = true;
	bool disable_write_same = false;

	if (bdev) {
		b = bdev->backing_bdev->bd_disk->queue;

		max_hw_sectors = min(queue_max_hw_sectors(b), max_bio_size >> 9);
		rcu_read_lock();
		dc = rcu_dereference(device->ldev->disk_conf);
		discard_zeroes_if_aligned = dc->discard_zeroes_if_aligned;
		disable_write_same = dc->disable_write_same;
		rcu_read_unlock();

		blk_set_stacking_limits(&q->limits);
	}

	blk_queue_max_hw_sectors(q, max_hw_sectors);
	/* This is the workaround for "bio would need to, but cannot, be split" */
	blk_queue_segment_boundary(q, PAGE_SIZE-1);
	decide_on_discard_support(device, q, b, discard_zeroes_if_aligned);
	decide_on_write_same_support(device, q, b, o, disable_write_same);

	if (b) {
		blk_queue_stack_limits(q, b);
		adjust_ra_pages(q, b);
	}
	fixup_discard_if_not_supported(q);
}

void drbd_reconsider_queue_parameters(struct drbd_device *device, struct drbd_backing_dev *bdev, struct o_qlim *o)
{
	unsigned int max_bio_size = device->device_conf.max_bio_size;
	struct drbd_peer_device *peer_device;

	if (bdev) {
		max_bio_size = min(max_bio_size,
			queue_max_hw_sectors(bdev->backing_bdev->bd_disk->queue) << 9);
	}

	spin_lock_irq(&device->resource->req_lock);
	for_each_peer_device(peer_device, device) {
		if (peer_device->repl_state[NOW] >= L_ESTABLISHED)
			max_bio_size = min(max_bio_size, peer_device->max_bio_size);
	}
	spin_unlock_irq(&device->resource->req_lock);

	drbd_setup_queue_param(device, bdev, max_bio_size, o);
}

/* Make sure IO is suspended before calling this function(). */
static void drbd_try_suspend_al(struct drbd_device *device)
{
	struct drbd_peer_device *peer_device;
	bool suspend = true;
	int max_peers = device->bitmap->bm_max_peers, bitmap_index;

	for (bitmap_index = 0; bitmap_index < max_peers; bitmap_index++) {
		if (_drbd_bm_total_weight(device, bitmap_index) !=
		    drbd_bm_bits(device))
			return;
	}

	if (!drbd_al_try_lock(device)) {
		drbd_warn(device, "Failed to lock al in %s()", __func__);
		return;
	}

	drbd_al_shrink(device);
	spin_lock_irq(&device->resource->req_lock);
	for_each_peer_device(peer_device, device) {
		if (peer_device->repl_state[NOW] >= L_ESTABLISHED) {
			suspend = false;
			break;
		}
	}
	if (suspend)
		suspend = !test_and_set_bit(AL_SUSPENDED, &device->flags);
	spin_unlock_irq(&device->resource->req_lock);
	lc_unlock(device->act_log);

	if (suspend)
		drbd_info(device, "Suspended AL updates\n");
}


static bool should_set_defaults(struct genl_info *info)
{
	unsigned flags = ((struct drbd_genlmsghdr*)info->userhdr)->flags;
	return 0 != (flags & DRBD_GENL_F_SET_DEFAULTS);
}

static unsigned int drbd_al_extents_max(struct drbd_backing_dev *bdev)
{
	/* This is limited by 16 bit "slot" numbers,
	 * and by available on-disk context storage.
	 *
	 * Also (u16)~0 is special (denotes a "free" extent).
	 *
	 * One transaction occupies one 4kB on-disk block,
	 * we have n such blocks in the on disk ring buffer,
	 * the "current" transaction may fail (n-1),
	 * and there is 919 slot numbers context information per transaction.
	 *
	 * 72 transaction blocks amounts to more than 2**16 context slots,
	 * so cap there first.
	 */
	const unsigned int max_al_nr = DRBD_AL_EXTENTS_MAX;
	const unsigned int sufficient_on_disk =
		(max_al_nr + AL_CONTEXT_PER_TRANSACTION -1)
		/AL_CONTEXT_PER_TRANSACTION;

	unsigned int al_size_4k = bdev->md.al_size_4k;

	if (al_size_4k > sufficient_on_disk)
		return max_al_nr;

	return (al_size_4k - 1) * AL_CONTEXT_PER_TRANSACTION;
}

static bool write_ordering_changed(struct disk_conf *a, struct disk_conf *b)
{
	return	a->disk_barrier != b->disk_barrier ||
		a->disk_flushes != b->disk_flushes ||
		a->disk_drain != b->disk_drain;
}

static void sanitize_disk_conf(struct drbd_device *device, struct disk_conf *disk_conf,
			       struct drbd_backing_dev *nbc)
{
	struct request_queue * const q = nbc->backing_bdev->bd_disk->queue;

	if (disk_conf->al_extents < DRBD_AL_EXTENTS_MIN)
		disk_conf->al_extents = DRBD_AL_EXTENTS_MIN;
	if (disk_conf->al_extents > drbd_al_extents_max(nbc))
		disk_conf->al_extents = drbd_al_extents_max(nbc);

	if (!blk_queue_discard(q) ||
	    (!queue_discard_zeroes_data(q) && !disk_conf->discard_zeroes_if_aligned)) {
		if (disk_conf->rs_discard_granularity) {
			disk_conf->rs_discard_granularity = 0; /* disable feature */
			drbd_info(device, "rs_discard_granularity feature disabled\n");
		}
	}

	if (disk_conf->rs_discard_granularity) {
		int orig_value = disk_conf->rs_discard_granularity;
		int remainder;

		if (q->limits.discard_granularity > disk_conf->rs_discard_granularity)
			disk_conf->rs_discard_granularity = q->limits.discard_granularity;

		remainder = disk_conf->rs_discard_granularity % q->limits.discard_granularity;
		disk_conf->rs_discard_granularity += remainder;

		if (disk_conf->rs_discard_granularity > q->limits.max_discard_sectors << 9)
			disk_conf->rs_discard_granularity = q->limits.max_discard_sectors << 9;

		if (disk_conf->rs_discard_granularity != orig_value)
			drbd_info(device, "rs_discard_granularity changed to %d\n",
				  disk_conf->rs_discard_granularity);
	}
}

int drbd_adm_disk_opts(struct sk_buff *skb, struct genl_info *info)
{
	struct drbd_config_context adm_ctx;
	enum drbd_ret_code retcode;
	struct drbd_device *device;
	struct drbd_resource *resource;
	struct disk_conf *new_disk_conf, *old_disk_conf;
	struct drbd_peer_device *peer_device;
	int err;

	retcode = drbd_adm_prepare(&adm_ctx, skb, info, DRBD_ADM_NEED_MINOR);
	if (!adm_ctx.reply_skb)
		return retcode;

	device = adm_ctx.device;
	resource = device->resource;
	mutex_lock(&adm_ctx.resource->adm_mutex);

	/* we also need a disk
	 * to change the options on */
	if (!get_ldev(device)) {
		retcode = ERR_NO_DISK;
		goto out;
	}

	new_disk_conf = kmalloc(sizeof(struct disk_conf), GFP_KERNEL);
	if (!new_disk_conf) {
		retcode = ERR_NOMEM;
		goto fail;
	}

	mutex_lock(&resource->conf_update);
	old_disk_conf = device->ldev->disk_conf;
	*new_disk_conf = *old_disk_conf;
	if (should_set_defaults(info))
		set_disk_conf_defaults(new_disk_conf);

	err = disk_conf_from_attrs_for_change(new_disk_conf, info);
	if (err && err != -ENOMSG) {
		retcode = ERR_MANDATORY_TAG;
		drbd_msg_put_info(adm_ctx.reply_skb, from_attrs_err_to_txt(err));
		goto fail_unlock;
	}

	sanitize_disk_conf(device, new_disk_conf, device->ldev);

	drbd_suspend_io(device, READ_AND_WRITE);
	wait_event(device->al_wait, drbd_al_try_lock(device));
	drbd_al_shrink(device);
	err = drbd_check_al_size(device, new_disk_conf);
	lc_unlock(device->act_log);
	wake_up(&device->al_wait);
	drbd_resume_io(device);

	if (err) {
		retcode = ERR_NOMEM;
		goto fail_unlock;
	}

	lock_all_resources();
	retcode = drbd_resync_after_valid(device, new_disk_conf->resync_after);
	if (retcode == NO_ERROR) {
		rcu_assign_pointer(device->ldev->disk_conf, new_disk_conf);
		drbd_resync_after_changed(device);
	}
	unlock_all_resources();

	if (retcode != NO_ERROR)
		goto fail_unlock;

	mutex_unlock(&resource->conf_update);

	if (new_disk_conf->al_updates)
		device->ldev->md.flags &= ~MDF_AL_DISABLED;
	else
		device->ldev->md.flags |= MDF_AL_DISABLED;

	if (new_disk_conf->md_flushes)
		clear_bit(MD_NO_FUA, &device->flags);
	else
		set_bit(MD_NO_FUA, &device->flags);

	if (write_ordering_changed(old_disk_conf, new_disk_conf))
		drbd_bump_write_ordering(device->resource, NULL, WO_BIO_BARRIER);

	if (old_disk_conf->discard_zeroes_if_aligned != new_disk_conf->discard_zeroes_if_aligned
	||  old_disk_conf->disable_write_same != new_disk_conf->disable_write_same)
		drbd_reconsider_queue_parameters(device, device->ldev, NULL);

	drbd_md_sync_if_dirty(device);

	for_each_peer_device(peer_device, device) {
		if (peer_device->repl_state[NOW] >= L_ESTABLISHED)
			drbd_send_sync_param(peer_device);
	}

	synchronize_rcu();
	kfree(old_disk_conf);
	mod_timer(&device->request_timer, jiffies + HZ);
	goto success;

fail_unlock:
	mutex_unlock(&resource->conf_update);
 fail:
	kfree(new_disk_conf);
success:
	if (retcode != NO_ERROR)
		synchronize_rcu();
	put_ldev(device);
 out:
	mutex_unlock(&adm_ctx.resource->adm_mutex);
	drbd_adm_finish(&adm_ctx, info, retcode);
	return 0;
}

static void mutex_unlock_cond(struct mutex *mutex, bool *have_mutex)
{
	if (*have_mutex) {
		mutex_unlock(mutex);
		*have_mutex = false;
	}
}

static void update_resource_dagtag(struct drbd_resource *resource, struct drbd_backing_dev *bdev)
{
	u64 dagtag = 0;
	int node_id;

	for (node_id = 0; node_id < DRBD_NODE_ID_MAX; node_id++) {
		struct drbd_peer_md *peer_md;
		if (bdev->md.node_id == node_id)
			continue;

		peer_md = &bdev->md.peers[node_id];

		if (peer_md->bitmap_uuid)
			dagtag = max(peer_md->bitmap_dagtag, dagtag);
	}
	if (dagtag > resource->dagtag_sector)
		resource->dagtag_sector = dagtag;
}

static int used_bitmap_slots(struct drbd_backing_dev *bdev)
{
	int node_id;
	int used = 0;

	for (node_id = 0; node_id < DRBD_NODE_ID_MAX; node_id++) {
		struct drbd_peer_md *peer_md = &bdev->md.peers[node_id];

		if (peer_md->bitmap_index != -1)
			used++;
	}

	return used;
}

static bool bitmap_index_vacant(struct drbd_backing_dev *bdev, int bitmap_index)
{
	int node_id;

	for (node_id = 0; node_id < DRBD_NODE_ID_MAX; node_id++) {
		struct drbd_peer_md *peer_md = &bdev->md.peers[node_id];

		if (peer_md->bitmap_index == bitmap_index)
			return false;
	}
	return true;
}

static int
allocate_bitmap_index(struct drbd_peer_device *peer_device,
		      struct drbd_backing_dev *nbc)
{
	struct drbd_device *device = peer_device->device;
	const int peer_node_id = peer_device->connection->peer_node_id;
	int bitmap_index;

	for (bitmap_index = 0; bitmap_index < device->bitmap->bm_max_peers; bitmap_index++) {
		if (bitmap_index_vacant(nbc, bitmap_index)) {
			struct drbd_peer_md *peer_md = &nbc->md.peers[peer_node_id];

			peer_md->bitmap_index = bitmap_index;
			peer_device->bitmap_index = bitmap_index;
			peer_md->flags &= ~MDF_NODE_EXISTS; /* it is a peer now */
			return 0;
		}
	}
	drbd_err(peer_device, "Not enough free bitmap slots\n");
	return -ENOSPC;
}

bool want_bitmap(struct drbd_peer_device *peer_device)
{
	struct peer_device_conf *pdc;
	bool want_bitmap = false;

	rcu_read_lock();
	pdc = rcu_dereference(peer_device->conf);
	if (pdc)
		want_bitmap |= pdc->bitmap;
	rcu_read_unlock();

	return want_bitmap;
}

static struct block_device *open_backing_dev(struct drbd_device *device,
		const char *bdev_path, void *claim_ptr, bool do_bd_link)
{
	struct block_device *bdev;
	int err = 0;

	bdev = blkdev_get_by_path(bdev_path,
				  FMODE_READ | FMODE_WRITE | FMODE_EXCL, claim_ptr);
	if (IS_ERR(bdev)) {
		drbd_err(device, "open(\"%s\") failed with %ld\n",
				bdev_path, PTR_ERR(bdev));
		return bdev;
	}

	if (!do_bd_link)
		return bdev;

#if   defined(COMPAT_HAVE_BD_UNLINK_DISK_HOLDER)
	err = bd_link_disk_holder(bdev, device->vdisk);
#elif defined(COMPAT_HAVE_BD_CLAIM_BY_DISK)
	err = bd_claim_by_disk(bdev, claim_ptr, device->vdisk);
#endif
	if (err) {
		blkdev_put(bdev, FMODE_READ | FMODE_WRITE | FMODE_EXCL);
		drbd_err(device, "bd_link_disk_holder(\"%s\", ...) failed with %d\n",
				bdev_path, err);
		bdev = ERR_PTR(err);
	}
	return bdev;
}

static int open_backing_devices(struct drbd_device *device,
		struct disk_conf *new_disk_conf,
		struct drbd_backing_dev *nbc)
{
	struct block_device *bdev;

	bdev = open_backing_dev(device, new_disk_conf->backing_dev, device, true);
	if (IS_ERR(bdev))
		return ERR_OPEN_DISK;
	nbc->backing_bdev = bdev;

	/*
	 * meta_dev_idx >= 0: external fixed size, possibly multiple
	 * drbd sharing one meta device.  TODO in that case, paranoia
	 * check that [md_bdev, meta_dev_idx] is not yet used by some
	 * other drbd minor!  (if you use drbd.conf + drbdadm, that
	 * should check it for you already; but if you don't, or
	 * someone fooled it, we need to double check here)
	 */
	bdev = open_backing_dev(device, new_disk_conf->meta_dev,
		/* claim ptr: device, if claimed exclusively; shared drbd_m_holder,
		 * if potentially shared with other drbd minors */
			(new_disk_conf->meta_dev_idx < 0) ? (void*)device : (void*)drbd_m_holder,
		/* avoid double bd_claim_by_disk() for the same (source,target) tuple,
		 * as would happen with internal metadata. */
			(new_disk_conf->meta_dev_idx != DRBD_MD_INDEX_FLEX_INT &&
			 new_disk_conf->meta_dev_idx != DRBD_MD_INDEX_INTERNAL));
	if (IS_ERR(bdev))
		return ERR_OPEN_MD_DISK;
	nbc->md_bdev = bdev;
	return NO_ERROR;
}

static void close_backing_dev(struct drbd_device *device, struct block_device *bdev,
	bool do_bd_unlink)
{
	if (!bdev)
		return;
	if (do_bd_unlink) {
#if   defined(COMPAT_HAVE_BD_UNLINK_DISK_HOLDER)
		bd_unlink_disk_holder(bdev, device->vdisk);
#elif defined(COMPAT_HAVE_BD_CLAIM_BY_DISK)
		bd_release_from_disk(bdev, device->vdisk);
#endif
	}
	blkdev_put(bdev, FMODE_READ | FMODE_WRITE | FMODE_EXCL);
}

void drbd_backing_dev_free(struct drbd_device *device, struct drbd_backing_dev *ldev)
{
	if (ldev == NULL)
		return;

	close_backing_dev(device, ldev->md_bdev, ldev->md_bdev != ldev->backing_bdev);
	close_backing_dev(device, ldev->backing_bdev, true);

	kfree(ldev->disk_conf);
	kfree(ldev);
}

static void discard_not_wanted_bitmap_uuids(struct drbd_device *device, struct drbd_backing_dev *ldev)
{
	struct drbd_peer_md *peer_md = ldev->md.peers;
	struct drbd_peer_device *peer_device;
	int node_id;

	for (node_id = 0; node_id < DRBD_NODE_ID_MAX; node_id++) {
		peer_device = peer_device_by_node_id(device, node_id);
		if (peer_device && peer_md[node_id].bitmap_uuid && !want_bitmap(peer_device))
			peer_md[node_id].bitmap_uuid = 0;
	}
}

int drbd_adm_attach(struct sk_buff *skb, struct genl_info *info)
{
	struct drbd_config_context adm_ctx;
	struct drbd_device *device;
	struct drbd_resource *resource;
	int err;
	enum drbd_ret_code retcode;
	enum determine_dev_size dd;
	sector_t max_possible_sectors;
	sector_t min_md_device_sectors;
	struct drbd_backing_dev *nbc; /* new_backing_conf */
	struct disk_conf *new_disk_conf = NULL;
	enum drbd_state_rv rv;
	struct drbd_peer_device *peer_device;
	unsigned int slots_needed = 0;
	bool have_conf_update = false;

	retcode = drbd_adm_prepare(&adm_ctx, skb, info, DRBD_ADM_NEED_MINOR);
	if (!adm_ctx.reply_skb)
		return retcode;
	device = adm_ctx.device;
	resource = device->resource;
	mutex_lock(&resource->adm_mutex);

	/* allocation not in the IO path, drbdsetup context */
	nbc = kzalloc(sizeof(struct drbd_backing_dev), GFP_KERNEL);
	if (!nbc) {
		retcode = ERR_NOMEM;
		goto fail;
	}
	spin_lock_init(&nbc->md.uuid_lock);

	new_disk_conf = kzalloc(sizeof(struct disk_conf), GFP_KERNEL);
	if (!new_disk_conf) {
		retcode = ERR_NOMEM;
		goto fail;
	}
	nbc->disk_conf = new_disk_conf;

	set_disk_conf_defaults(new_disk_conf);
	err = disk_conf_from_attrs(new_disk_conf, info);
	if (err) {
		retcode = ERR_MANDATORY_TAG;
		drbd_msg_put_info(adm_ctx.reply_skb, from_attrs_err_to_txt(err));
		goto fail;
	}

	if (new_disk_conf->meta_dev_idx < DRBD_MD_INDEX_FLEX_INT) {
		retcode = ERR_MD_IDX_INVALID;
		goto fail;
	}

	lock_all_resources();
	retcode = drbd_resync_after_valid(device, new_disk_conf->resync_after);
	unlock_all_resources();
	if (retcode != NO_ERROR)
		goto fail;

	retcode = open_backing_devices(device, new_disk_conf, nbc);
	if (retcode != NO_ERROR)
		goto fail;

	if ((nbc->backing_bdev == nbc->md_bdev) !=
	    (new_disk_conf->meta_dev_idx == DRBD_MD_INDEX_INTERNAL ||
	     new_disk_conf->meta_dev_idx == DRBD_MD_INDEX_FLEX_INT)) {
		retcode = ERR_MD_IDX_INVALID;
		goto fail;
	}

	/* if you want to reconfigure, please tear down first */
	if (device->disk_state[NOW] > D_DISKLESS) {
		retcode = ERR_DISK_CONFIGURED;
		goto fail;
	}
	/* It may just now have detached because of IO error.  Make sure
	 * drbd_ldev_destroy is done already, we may end up here very fast,
	 * e.g. if someone calls attach from the on-io-error handler,
	 * to realize a "hot spare" feature (not that I'd recommend that) */
	wait_event(device->misc_wait, !test_bit(GOING_DISKLESS, &device->flags));

	/* make sure there is no leftover from previous force-detach attempts */
	clear_bit(FORCE_DETACH, &device->flags);
	clear_bit(WAS_READ_ERROR, &device->flags);

	/* and no leftover from previously aborted resync or verify, either */
	for_each_peer_device(peer_device, device) {
		peer_device->rs_total = 0;
		peer_device->rs_failed = 0;
		atomic_set(&peer_device->rs_pending_cnt, 0);
	}

	if (!device->bitmap) {
		device->bitmap = drbd_bm_alloc();
		if (!device->bitmap) {
			retcode = ERR_NOMEM;
			goto fail;
		}
	}

	/* Read our meta data super block early.
	 * This also sets other on-disk offsets. */
	retcode = drbd_md_read(device, nbc);
	if (retcode != NO_ERROR)
		goto fail;

	discard_not_wanted_bitmap_uuids(device, nbc);
	sanitize_disk_conf(device, new_disk_conf, nbc);

	if (drbd_get_max_capacity(nbc) < new_disk_conf->disk_size) {
		drbd_err(device, "max capacity %llu smaller than disk size %llu\n",
			(unsigned long long) drbd_get_max_capacity(nbc),
			(unsigned long long) new_disk_conf->disk_size);
		retcode = ERR_DISK_TOO_SMALL;
		goto fail;
	}

	if (new_disk_conf->meta_dev_idx < 0) {
		max_possible_sectors = DRBD_MAX_SECTORS_FLEX;
		/* at least one MB, otherwise it does not make sense */
		min_md_device_sectors = (2<<10);
	} else {
		max_possible_sectors = DRBD_MAX_SECTORS;
		min_md_device_sectors = (128 << 20 >> 9) * (new_disk_conf->meta_dev_idx + 1);
	}

	if (drbd_get_capacity(nbc->md_bdev) < min_md_device_sectors) {
		retcode = ERR_MD_DISK_TOO_SMALL;
		drbd_warn(device, "refusing attach: md-device too small, "
		     "at least %llu sectors needed for this meta-disk type\n",
		     (unsigned long long) min_md_device_sectors);
		goto fail;
	}

	/* Make sure the new disk is big enough
	 * (we may currently be R_PRIMARY with no local disk...) */
	if (drbd_get_max_capacity(nbc) <
	    drbd_get_capacity(device->this_bdev)) {
		drbd_err(device,
			"Current (diskless) capacity %llu, cannot attach smaller (%llu) disk\n",
			(unsigned long long)drbd_get_capacity(device->this_bdev),
			(unsigned long long)drbd_get_max_capacity(nbc));
		retcode = ERR_DISK_TOO_SMALL;
		goto fail;
	}

	nbc->known_size = drbd_get_capacity(nbc->backing_bdev);

	if (nbc->known_size > max_possible_sectors) {
		drbd_warn(device, "==> truncating very big lower level device "
			"to currently maximum possible %llu sectors <==\n",
			(unsigned long long) max_possible_sectors);
		if (new_disk_conf->meta_dev_idx >= 0)
			drbd_warn(device, "==>> using internal or flexible "
				      "meta data may help <<==\n");
	}

	drbd_suspend_io(device, READ_AND_WRITE);
	wait_event(resource->barrier_wait, !barrier_pending(resource));
	for_each_peer_device(peer_device, device)
		wait_event(device->misc_wait,
			   (!atomic_read(&peer_device->ap_pending_cnt) ||
			    drbd_suspended(device)));
	/* and for other previously queued resource work */
	drbd_flush_workqueue(&resource->work);

	rv = stable_state_change(resource,
		change_disk_state(device, D_ATTACHING, CS_VERBOSE | CS_SERIALIZE, NULL));
	retcode = rv;  /* FIXME: Type mismatch. */
	if (rv >= SS_SUCCESS)
		update_resource_dagtag(resource, nbc);
	drbd_resume_io(device);
	if (rv < SS_SUCCESS)
		goto fail;

	if (!get_ldev_if_state(device, D_ATTACHING))
		goto force_diskless;

	drbd_info(device, "Maximum number of peer devices = %u\n",
		  device->bitmap->bm_max_peers);

	mutex_lock(&resource->conf_update);
	have_conf_update = true;

	/* Make sure the local node id matches or is unassigned */
	if (nbc->md.node_id != -1 && nbc->md.node_id != resource->res_opts.node_id) {
		drbd_err(device, "Local node id %d differs from local "
			 "node id %d on device\n",
			 resource->res_opts.node_id,
			 nbc->md.node_id);
		retcode = ERR_INVALID_REQUEST;
		goto force_diskless_dec;
	}

	/* Make sure no bitmap slot has our own node id */
	if (nbc->md.peers[resource->res_opts.node_id].bitmap_index != -1) {
		drbd_err(device, "There is a bitmap for my own node id (%d)\n",
			 resource->res_opts.node_id);
		retcode = ERR_INVALID_REQUEST;
		goto force_diskless_dec;
	}

	/* Make sure we have a bitmap slot for each peer id */
	for_each_peer_device(peer_device, device) {
		struct drbd_connection *connection = peer_device->connection;
		int bitmap_index;

		bitmap_index = nbc->md.peers[connection->peer_node_id].bitmap_index;
		if (bitmap_index != -1)
			peer_device->bitmap_index = bitmap_index;
		else if (want_bitmap(peer_device))
			slots_needed++;
	}
	if (slots_needed) {
		int slots_available = device->bitmap->bm_max_peers - used_bitmap_slots(nbc);

		if (slots_needed > slots_available) {
			drbd_err(device, "Not enough free bitmap "
				 "slots (available=%d, needed=%d)\n",
				 slots_available,
				 slots_needed);
			retcode = ERR_INVALID_REQUEST;
			goto force_diskless_dec;
		}
		for_each_peer_device(peer_device, device) {
			if (peer_device->bitmap_index != -1 || !want_bitmap(peer_device))
				continue;

			err = allocate_bitmap_index(peer_device, nbc);
			if (err) {
				retcode = ERR_INVALID_REQUEST;
				goto force_diskless_dec;
			}
		}
	}

	/* Assign the local node id (if not assigned already) */
	nbc->md.node_id = resource->res_opts.node_id;

	if (resource->role[NOW] == R_PRIMARY && device->exposed_data_uuid &&
	    (device->exposed_data_uuid & ~UUID_PRIMARY) !=
	    (nbc->md.current_uuid & ~UUID_PRIMARY)) {
		int data_present = false;
		for_each_peer_device(peer_device, device) {
			if (peer_device->disk_state[NOW] == D_UP_TO_DATE)
				data_present = true;
		}
		if (!data_present) {
			drbd_err(device, "Can only attach to data with current UUID=%016llX\n",
				 (unsigned long long)device->exposed_data_uuid);
			retcode = ERR_DATA_NOT_CURRENT;
			goto force_diskless_dec;
		}
	}

	/* Since we are diskless, fix the activity log first... */
	if (drbd_check_al_size(device, new_disk_conf)) {
		retcode = ERR_NOMEM;
		goto force_diskless_dec;
	}

	/* Point of no return reached.
	 * Devices and memory are no longer released by error cleanup below.
	 * now device takes over responsibility, and the state engine should
	 * clean it up somewhere.  */
	D_ASSERT(device, device->ldev == NULL);
	device->ldev = nbc;
	nbc = NULL;
	new_disk_conf = NULL;

	for_each_peer_device(peer_device, device) {
		err = drbd_attach_peer_device(peer_device);
		if (err) {
			retcode = ERR_NOMEM;
			goto force_diskless_dec;
		}
	}

	mutex_unlock(&resource->conf_update);
	have_conf_update = false;

	lock_all_resources();
	retcode = drbd_resync_after_valid(device, device->ldev->disk_conf->resync_after);
	if (retcode != NO_ERROR) {
		unlock_all_resources();
		goto force_diskless_dec;
	}

	/* Reset the "barriers don't work" bits here, then force meta data to
	 * be written, to ensure we determine if barriers are supported. */
	if (device->ldev->disk_conf->md_flushes)
		clear_bit(MD_NO_FUA, &device->flags);
	else
		set_bit(MD_NO_FUA, &device->flags);

	drbd_resync_after_changed(device);
	drbd_bump_write_ordering(resource, device->ldev, WO_BIO_BARRIER);
	unlock_all_resources();

	/* Prevent shrinking of consistent devices ! */
	{
	unsigned long long nsz = drbd_new_dev_size(device, 0, device->ldev->disk_conf->disk_size, 0);
	unsigned long long eff = device->ldev->md.effective_size;
	if (drbd_md_test_flag(device->ldev, MDF_CONSISTENT) && nsz < eff) {
		drbd_warn(device,
			"refusing to truncate a consistent device (%llu < %llu)\n",
			nsz, eff);
		retcode = ERR_DISK_TOO_SMALL;
		goto force_diskless_dec;
	}
	}

	if (drbd_md_test_flag(device->ldev, MDF_CRASHED_PRIMARY))
		set_bit(CRASHED_PRIMARY, &device->flags);
	else
		clear_bit(CRASHED_PRIMARY, &device->flags);

	if (drbd_md_test_flag(device->ldev, MDF_PRIMARY_IND) &&
	    !(resource->role[NOW] == R_PRIMARY && resource->susp_nod[NOW]) &&
	    !device->exposed_data_uuid && !test_bit(NEW_CUR_UUID, &device->flags))
		set_bit(CRASHED_PRIMARY, &device->flags);

	device->read_cnt = 0;
	device->writ_cnt = 0;

	drbd_reconsider_queue_parameters(device, device->ldev, NULL);

	/* If I am currently not R_PRIMARY,
	 * but meta data primary indicator is set,
	 * I just now recover from a hard crash,
	 * and have been R_PRIMARY before that crash.
	 *
	 * Now, if I had no connection before that crash
	 * (have been degraded R_PRIMARY), chances are that
	 * I won't find my peer now either.
	 *
	 * In that case, and _only_ in that case,
	 * we use the degr-wfc-timeout instead of the default,
	 * so we can automatically recover from a crash of a
	 * degraded but active "cluster" after a certain timeout.
	 */
	for_each_peer_device(peer_device, device) {
		clear_bit(USE_DEGR_WFC_T, &peer_device->flags);
		if (resource->role[NOW] != R_PRIMARY &&
		    drbd_md_test_flag(device->ldev, MDF_PRIMARY_IND) &&
		    !drbd_md_test_peer_flag(peer_device, MDF_PEER_CONNECTED))
			set_bit(USE_DEGR_WFC_T, &peer_device->flags);
	}

	dd = drbd_determine_dev_size(device, 0, 0, NULL);
	if (dd == DS_ERROR) {
		retcode = ERR_NOMEM_BITMAP;
		goto force_diskless_dec;
	} else if (dd == DS_GREW) {
		for_each_peer_device(peer_device, device)
			set_bit(RESYNC_AFTER_NEG, &peer_device->flags);
	}

	if (drbd_bitmap_io(device, &drbd_bm_read,
		"read from attaching", BM_LOCK_ALL,
		NULL)) {
		retcode = ERR_IO_MD_DISK;
		goto force_diskless_dec;
	}

	for_each_peer_device(peer_device, device) {
		if ((test_bit(CRASHED_PRIMARY, &device->flags) &&
		     drbd_md_test_flag(device->ldev, MDF_AL_DISABLED)) ||
		    drbd_md_test_peer_flag(peer_device, MDF_PEER_FULL_SYNC)) {
			drbd_info(peer_device, "Assuming that all blocks are out of sync "
				  "(aka FullSync)\n");
			if (drbd_bitmap_io(device, &drbd_bmio_set_n_write,
				"set_n_write from attaching", BM_LOCK_ALL,
				peer_device)) {
				retcode = ERR_IO_MD_DISK;
				goto force_diskless_dec;
			}
		}
	}

	drbd_try_suspend_al(device); /* IO is still suspended here... */

	rcu_read_lock();
	if (rcu_dereference(device->ldev->disk_conf)->al_updates)
		device->ldev->md.flags &= ~MDF_AL_DISABLED;
	else
		device->ldev->md.flags |= MDF_AL_DISABLED;
	rcu_read_unlock();

	/* change_disk_state uses disk_state_from_md(device); in case D_NEGOTIATING not
	   necessary, and falls back to a local state change */
	rv = stable_state_change(resource,
		change_disk_state(device, D_NEGOTIATING, CS_VERBOSE | CS_SERIALIZE, NULL));

	if (rv < SS_SUCCESS)
		goto force_diskless_dec;

	mod_timer(&device->request_timer, jiffies + HZ);

	if (resource->role[NOW] == R_PRIMARY)
		device->ldev->md.current_uuid |= UUID_PRIMARY;
	else
		device->ldev->md.current_uuid &= ~UUID_PRIMARY;

	drbd_md_sync(device);

	drbd_kobject_uevent(device);
	put_ldev(device);
	mutex_unlock(&resource->adm_mutex);
	drbd_adm_finish(&adm_ctx, info, retcode);
	return 0;

 force_diskless_dec:
	put_ldev(device);
 force_diskless:
	change_disk_state(device, D_DISKLESS, CS_HARD, NULL);
 fail:
	mutex_unlock_cond(&resource->conf_update, &have_conf_update);
	drbd_backing_dev_free(device, nbc);
	mutex_unlock(&resource->adm_mutex);
	drbd_adm_finish(&adm_ctx, info, retcode);
	return 0;
}

static enum drbd_disk_state get_disk_state(struct drbd_device *device)
{
	struct drbd_resource *resource = device->resource;
	enum drbd_disk_state disk_state;

	spin_lock_irq(&resource->req_lock);
	disk_state = device->disk_state[NOW];
	spin_unlock_irq(&resource->req_lock);
	return disk_state;
}

static int adm_detach(struct drbd_device *device, int force, struct sk_buff *reply_skb)
{
	enum drbd_state_rv retcode;
	const char *err_str = NULL;
	int ret;

	if (force) {
		set_bit(FORCE_DETACH, &device->flags);
		change_disk_state(device, D_DETACHING, CS_HARD, NULL);
		retcode = SS_SUCCESS;
		goto out;
	}

	drbd_suspend_io(device, READ_AND_WRITE); /* so no-one is stuck in drbd_al_begin_io */
	retcode = stable_state_change(device->resource,
		change_disk_state(device, D_DETACHING,
			CS_VERBOSE | CS_WAIT_COMPLETE | CS_SERIALIZE, &err_str));
	/* D_DETACHING will transition to DISKLESS. */
	drbd_resume_io(device);
	ret = wait_event_interruptible(device->misc_wait,
			get_disk_state(device) != D_DETACHING);
	if (retcode >= SS_SUCCESS)
		drbd_cleanup_device(device);
	if (retcode == SS_IS_DISKLESS)
		retcode = SS_NOTHING_TO_DO;
	if (ret)
		retcode = ERR_INTR;
out:
	if (err_str) {
		drbd_msg_put_info(reply_skb, err_str);
		kfree(err_str);
	}
	return retcode;
}

/* Detaching the disk is a process in multiple stages.  First we need to lock
 * out application IO, in-flight IO, IO stuck in drbd_al_begin_io.
 * Then we transition to D_DISKLESS, and wait for put_ldev() to return all
 * internal references as well.
 * Only then we have finally detached. */
int drbd_adm_detach(struct sk_buff *skb, struct genl_info *info)
{
	struct drbd_config_context adm_ctx;
	enum drbd_ret_code retcode;
	struct detach_parms parms = { };
	int err;

	retcode = drbd_adm_prepare(&adm_ctx, skb, info, DRBD_ADM_NEED_MINOR);
	if (!adm_ctx.reply_skb)
		return retcode;

	if (info->attrs[DRBD_NLA_DETACH_PARMS]) {
		err = detach_parms_from_attrs(&parms, info);
		if (err) {
			retcode = ERR_MANDATORY_TAG;
			drbd_msg_put_info(adm_ctx.reply_skb, from_attrs_err_to_txt(err));
			goto out;
		}
	}

	mutex_lock(&adm_ctx.resource->adm_mutex);
	retcode = adm_detach(adm_ctx.device, parms.force_detach, adm_ctx.reply_skb);
	mutex_unlock(&adm_ctx.resource->adm_mutex);
out:
	drbd_adm_finish(&adm_ctx, info, retcode);
	return 0;
}

static bool conn_resync_running(struct drbd_connection *connection)
{
	struct drbd_peer_device *peer_device;
	bool rv = false;
	int vnr;

	rcu_read_lock();
	idr_for_each_entry(&connection->peer_devices, peer_device, vnr) {
		if (peer_device->repl_state[NOW] == L_SYNC_SOURCE ||
		    peer_device->repl_state[NOW] == L_SYNC_TARGET ||
		    peer_device->repl_state[NOW] == L_PAUSED_SYNC_S ||
		    peer_device->repl_state[NOW] == L_PAUSED_SYNC_T) {
			rv = true;
			break;
		}
	}
	rcu_read_unlock();

	return rv;
}

static bool conn_ov_running(struct drbd_connection *connection)
{
	struct drbd_peer_device *peer_device;
	bool rv = false;
	int vnr;

	rcu_read_lock();
	idr_for_each_entry(&connection->peer_devices, peer_device, vnr) {
		if (peer_device->repl_state[NOW] == L_VERIFY_S ||
		    peer_device->repl_state[NOW] == L_VERIFY_T) {
			rv = true;
			break;
		}
	}
	rcu_read_unlock();

	return rv;
}

static enum drbd_ret_code
_check_net_options(struct drbd_connection *connection, struct net_conf *old_net_conf, struct net_conf *new_net_conf)
{
	if (old_net_conf && connection->cstate[NOW] == C_CONNECTED && connection->agreed_pro_version < 100) {
		if (new_net_conf->wire_protocol != old_net_conf->wire_protocol)
			return ERR_NEED_APV_100;

		if (new_net_conf->two_primaries != old_net_conf->two_primaries)
			return ERR_NEED_APV_100;

		if (!new_net_conf->integrity_alg != !old_net_conf->integrity_alg)
			return ERR_NEED_APV_100;

		if (strcmp(new_net_conf->integrity_alg, old_net_conf->integrity_alg))
			return ERR_NEED_APV_100;
	}

	if (!new_net_conf->two_primaries &&
	    connection->resource->role[NOW] == R_PRIMARY &&
	    connection->peer_role[NOW] == R_PRIMARY)
		return ERR_NEED_ALLOW_TWO_PRI;

	if (new_net_conf->two_primaries &&
	    (new_net_conf->wire_protocol != DRBD_PROT_C))
		return ERR_NOT_PROTO_C;

	if (new_net_conf->wire_protocol == DRBD_PROT_A &&
	    new_net_conf->fencing_policy == FP_STONITH)
		return ERR_STONITH_AND_PROT_A;

	if (new_net_conf->on_congestion != OC_BLOCK &&
	    new_net_conf->wire_protocol != DRBD_PROT_A)
		return ERR_CONG_NOT_PROTO_A;

	return NO_ERROR;
}

static enum drbd_ret_code
check_net_options(struct drbd_connection *connection, struct net_conf *new_net_conf)
{
	enum drbd_ret_code rv;
	struct drbd_peer_device *peer_device;
	int i;

	rcu_read_lock();
	rv = _check_net_options(connection, rcu_dereference(connection->transport.net_conf), new_net_conf);
	rcu_read_unlock();

	/* connection->peer_devices protected by resource->conf_update here */
	idr_for_each_entry(&connection->peer_devices, peer_device, i) {
		struct drbd_device *device = peer_device->device;
		if (!device->bitmap) {
			device->bitmap = drbd_bm_alloc();
			if (!device->bitmap)
				return ERR_NOMEM;
		}
	}

	return rv;
}

struct crypto {
	struct crypto_ahash *verify_tfm;
	struct crypto_ahash *csums_tfm;
	struct crypto_shash *cram_hmac_tfm;
	struct crypto_ahash *integrity_tfm;
};

static int
alloc_shash(struct crypto_shash **tfm, char *tfm_name, int err_alg)
{
	if (!tfm_name[0])
		return NO_ERROR;

	*tfm = crypto_alloc_shash(tfm_name, 0, 0);
	if (IS_ERR(*tfm)) {
		*tfm = NULL;
		return err_alg;
	}

	return NO_ERROR;
}

static int
alloc_ahash(struct crypto_ahash **tfm, char *tfm_name, int err_alg)
{
	if (!tfm_name[0])
		return NO_ERROR;

	*tfm = crypto_alloc_ahash(tfm_name, 0, CRYPTO_ALG_ASYNC);
	if (IS_ERR(*tfm)) {
		*tfm = NULL;
		return err_alg;
	}

	return NO_ERROR;
}

static enum drbd_ret_code
alloc_crypto(struct crypto *crypto, struct net_conf *new_net_conf)
{
	char hmac_name[CRYPTO_MAX_ALG_NAME];
	enum drbd_ret_code rv;

	rv = alloc_ahash(&crypto->csums_tfm, new_net_conf->csums_alg,
			 ERR_CSUMS_ALG);
	if (rv != NO_ERROR)
		return rv;
	rv = alloc_ahash(&crypto->verify_tfm, new_net_conf->verify_alg,
			 ERR_VERIFY_ALG);
	if (rv != NO_ERROR)
		return rv;
	rv = alloc_ahash(&crypto->integrity_tfm, new_net_conf->integrity_alg,
			 ERR_INTEGRITY_ALG);
	if (rv != NO_ERROR)
		return rv;
	if (new_net_conf->cram_hmac_alg[0] != 0) {
		snprintf(hmac_name, CRYPTO_MAX_ALG_NAME, "hmac(%s)",
			 new_net_conf->cram_hmac_alg);

		rv = alloc_shash(&crypto->cram_hmac_tfm, hmac_name,
				 ERR_AUTH_ALG);
	}

	return rv;
}

static void free_crypto(struct crypto *crypto)
{
	crypto_free_shash(crypto->cram_hmac_tfm);
	crypto_free_ahash(crypto->integrity_tfm);
	crypto_free_ahash(crypto->csums_tfm);
	crypto_free_ahash(crypto->verify_tfm);
}

int drbd_adm_net_opts(struct sk_buff *skb, struct genl_info *info)
{
	struct drbd_config_context adm_ctx;
	enum drbd_ret_code retcode;
	struct drbd_connection *connection;
	struct net_conf *old_net_conf, *new_net_conf = NULL;
	int err;
	int ovr; /* online verify running */
	int rsr; /* re-sync running */
	struct crypto crypto = { };

	retcode = drbd_adm_prepare(&adm_ctx, skb, info, DRBD_ADM_NEED_CONNECTION);
	if (!adm_ctx.reply_skb)
		return retcode;

	connection = adm_ctx.connection;
	mutex_lock(&adm_ctx.resource->adm_mutex);

	new_net_conf = kzalloc(sizeof(struct net_conf), GFP_KERNEL);
	if (!new_net_conf) {
		retcode = ERR_NOMEM;
		goto out;
	}

	drbd_flush_workqueue(&connection->sender_work);

	mutex_lock(&connection->resource->conf_update);
	mutex_lock(&connection->mutex[DATA_STREAM]);
	old_net_conf = connection->transport.net_conf;

	if (!old_net_conf) {
		drbd_msg_put_info(adm_ctx.reply_skb, "net conf missing, try connect");
		retcode = ERR_INVALID_REQUEST;
		goto fail;
	}

	*new_net_conf = *old_net_conf;
	if (should_set_defaults(info))
		set_net_conf_defaults(new_net_conf);

	err = net_conf_from_attrs_for_change(new_net_conf, info);
	if (err && err != -ENOMSG) {
		retcode = ERR_MANDATORY_TAG;
		drbd_msg_put_info(adm_ctx.reply_skb, from_attrs_err_to_txt(err));
		goto fail;
	}

	retcode = check_net_options(connection, new_net_conf);
	if (retcode != NO_ERROR)
		goto fail;

	/* re-sync running */
	rsr = conn_resync_running(connection);
	if (rsr && strcmp(new_net_conf->csums_alg, old_net_conf->csums_alg)) {
		retcode = ERR_CSUMS_RESYNC_RUNNING;
		goto fail;
	}

	/* online verify running */
	ovr = conn_ov_running(connection);
	if (ovr && strcmp(new_net_conf->verify_alg, old_net_conf->verify_alg)) {
		retcode = ERR_VERIFY_RUNNING;
		goto fail;
	}

	retcode = alloc_crypto(&crypto, new_net_conf);
	if (retcode != NO_ERROR)
		goto fail;

	rcu_assign_pointer(connection->transport.net_conf, new_net_conf);
	connection->fencing_policy = new_net_conf->fencing_policy;

	if (!rsr) {
		crypto_free_ahash(connection->csums_tfm);
		connection->csums_tfm = crypto.csums_tfm;
		crypto.csums_tfm = NULL;
	}
	if (!ovr) {
		crypto_free_ahash(connection->verify_tfm);
		connection->verify_tfm = crypto.verify_tfm;
		crypto.verify_tfm = NULL;
	}

	crypto_free_ahash(connection->integrity_tfm);
	connection->integrity_tfm = crypto.integrity_tfm;
	if (connection->cstate[NOW] >= C_CONNECTED && connection->agreed_pro_version >= 100)
		/* Do this without trying to take connection->data.mutex again.  */
		__drbd_send_protocol(connection, P_PROTOCOL_UPDATE);

	crypto_free_shash(connection->cram_hmac_tfm);
	connection->cram_hmac_tfm = crypto.cram_hmac_tfm;

	mutex_unlock(&connection->mutex[DATA_STREAM]);
	mutex_unlock(&connection->resource->conf_update);
	synchronize_rcu();
	kfree(old_net_conf);

	if (connection->cstate[NOW] >= C_CONNECTED) {
		struct drbd_peer_device *peer_device;
		int vnr;

		idr_for_each_entry(&connection->peer_devices, peer_device, vnr)
			drbd_send_sync_param(peer_device);
	}

	goto out;

 fail:
	mutex_unlock(&connection->mutex[DATA_STREAM]);
	mutex_unlock(&connection->resource->conf_update);
	free_crypto(&crypto);
	kfree(new_net_conf);
 out:
	mutex_unlock(&adm_ctx.resource->adm_mutex);
	drbd_adm_finish(&adm_ctx, info, retcode);
	return 0;
}

static int adjust_resync_fifo(struct drbd_peer_device *peer_device,
			      struct peer_device_conf *conf,
			      struct fifo_buffer **pp_old_plan)
{
	struct fifo_buffer *old_plan, *new_plan = NULL;
	int fifo_size;

	fifo_size = (conf->c_plan_ahead * 10 * SLEEP_TIME) / HZ;

	old_plan = rcu_dereference_protected(peer_device->rs_plan_s,
			     lockdep_is_held(&peer_device->connection->resource->conf_update));
	if (!old_plan || fifo_size != old_plan->size) {
		new_plan = fifo_alloc(fifo_size);
		if (!new_plan) {
			drbd_err(peer_device, "kmalloc of fifo_buffer failed");
			return -ENOMEM;
		}
		rcu_assign_pointer(peer_device->rs_plan_s, new_plan);
		if (pp_old_plan)
			*pp_old_plan = old_plan;
	}

	return 0;
}

int drbd_adm_peer_device_opts(struct sk_buff *skb, struct genl_info *info)
{
	struct drbd_config_context adm_ctx;
	enum drbd_ret_code retcode;
	struct drbd_peer_device *peer_device;
	struct peer_device_conf *old_peer_device_conf, *new_peer_device_conf = NULL;
	struct fifo_buffer *old_plan = NULL;
	int err;

	retcode = drbd_adm_prepare(&adm_ctx, skb, info, DRBD_ADM_NEED_PEER_DEVICE);
	if (!adm_ctx.reply_skb)
		return retcode;

	peer_device = adm_ctx.peer_device;

	mutex_lock(&adm_ctx.resource->adm_mutex);
	mutex_lock(&adm_ctx.resource->conf_update);

	new_peer_device_conf = kzalloc(sizeof(struct peer_device_conf), GFP_KERNEL);
	if (!new_peer_device_conf)
		goto fail;

	old_peer_device_conf = peer_device->conf;
	*new_peer_device_conf = *old_peer_device_conf;
	if (should_set_defaults(info))
		set_peer_device_conf_defaults(new_peer_device_conf);

	err = peer_device_conf_from_attrs_for_change(new_peer_device_conf, info);
	if (err && err != -ENOMSG) {
		retcode = ERR_MANDATORY_TAG;
		drbd_msg_put_info(adm_ctx.reply_skb, from_attrs_err_to_txt(err));
		goto fail_ret_set;
	}

	if (!expect(peer_device, new_peer_device_conf->resync_rate >= 1))
		new_peer_device_conf->resync_rate = 1;

	if (new_peer_device_conf->c_plan_ahead > DRBD_C_PLAN_AHEAD_MAX)
		new_peer_device_conf->c_plan_ahead = DRBD_C_PLAN_AHEAD_MAX;

	err = adjust_resync_fifo(peer_device, new_peer_device_conf, &old_plan);
	if (err)
		goto fail;

	rcu_assign_pointer(peer_device->conf, new_peer_device_conf);

	synchronize_rcu();
	kfree(old_peer_device_conf);
	kfree(old_plan);

	if (0) {
fail:
		retcode = ERR_NOMEM;
fail_ret_set:
		kfree(new_peer_device_conf);
	}

	mutex_unlock(&adm_ctx.resource->conf_update);
	mutex_unlock(&adm_ctx.resource->adm_mutex);
	drbd_adm_finish(&adm_ctx, info, retcode);
	return 0;

}

int drbd_create_peer_device_default_config(struct drbd_peer_device *peer_device)
{
	struct peer_device_conf *conf;
	int err;

	conf = kzalloc(sizeof(*conf), GFP_KERNEL);
	if (!conf)
		return -ENOMEM;

	set_peer_device_conf_defaults(conf);
	err = adjust_resync_fifo(peer_device, conf, NULL);
	if (err)
		return err;

	peer_device->conf = conf;

	return 0;
}

static void connection_to_info(struct connection_info *info,
			       struct drbd_connection *connection)
{
	info->conn_connection_state = connection->cstate[NOW];
	info->conn_role = connection->peer_role[NOW];
}

static void peer_device_to_info(struct peer_device_info *info,
				struct drbd_peer_device *peer_device)
{
	info->peer_repl_state = peer_device->repl_state[NOW];
	info->peer_disk_state = peer_device->disk_state[NOW];
	info->peer_resync_susp_user = peer_device->resync_susp_user[NOW];
	info->peer_resync_susp_peer = peer_device->resync_susp_peer[NOW];
	info->peer_resync_susp_dependency = peer_device->resync_susp_dependency[NOW];
	info->peer_is_intentional_diskless = !want_bitmap(peer_device);
}

static bool is_resync_target_in_other_connection(struct drbd_peer_device *peer_device)
{
	struct drbd_device *device = peer_device->device;
	struct drbd_peer_device *p;

	for_each_peer_device(p, device) {
		if (p == peer_device)
			continue;

		if (p->repl_state[NEW] == L_SYNC_TARGET)
			return true;
	}

	return false;
}

static int adm_new_connection(struct drbd_connection **ret_conn,
		struct drbd_config_context *adm_ctx, struct genl_info *info)
{
	struct connection_info connection_info;
	enum drbd_notification_type flags;
	unsigned int peer_devices = 0;
	struct drbd_device *device;
	struct drbd_peer_device *peer_device;
	struct net_conf *old_net_conf, *new_net_conf = NULL;
	struct crypto crypto = { NULL, };
	struct drbd_connection *connection;
	enum drbd_ret_code retcode;
	int i, err;
	char *transport_name;
	struct drbd_transport_class *tr_class;

	*ret_conn = NULL;
	if (adm_ctx->connection) {
		drbd_err(adm_ctx->resource, "Connection for peer node id %d already exists\n",
			 adm_ctx->peer_node_id);
		return ERR_INVALID_REQUEST;
	}

	/* allocation not in the IO path, drbdsetup / netlink process context */
	new_net_conf = kzalloc(sizeof(*new_net_conf), GFP_KERNEL);
	if (!new_net_conf)
		return ERR_NOMEM;

	set_net_conf_defaults(new_net_conf);

	err = net_conf_from_attrs(new_net_conf, info);
	if (err) {
		retcode = ERR_MANDATORY_TAG;
		drbd_msg_put_info(adm_ctx->reply_skb, from_attrs_err_to_txt(err));
		goto fail;
	}

	transport_name = new_net_conf->transport_name[0] ? new_net_conf->transport_name : "tcp";
	tr_class = drbd_get_transport_class(transport_name);
	if (!tr_class) {
		retcode = ERR_CREATE_TRANSPORT;
		goto fail;
	}

	connection = drbd_create_connection(adm_ctx->resource, tr_class);
	if (!connection) {
		retcode = ERR_NOMEM;
		goto fail_put_transport;
	}
	connection->peer_node_id = adm_ctx->peer_node_id;
	/* transport class reference now owned by connection,
	 * prevent double cleanup. */
	tr_class = NULL;

	retcode = check_net_options(connection, new_net_conf);
	if (retcode != NO_ERROR)
		goto fail_free_connection;

	retcode = alloc_crypto(&crypto, new_net_conf);
	if (retcode != NO_ERROR)
		goto fail_free_connection;

	((char *)new_net_conf->shared_secret)[SHARED_SECRET_MAX-1] = 0;

	mutex_lock(&adm_ctx->resource->conf_update);
	idr_for_each_entry(&adm_ctx->resource->devices, device, i) {
		int id;

		retcode = ERR_NOMEM;
		peer_device = create_peer_device(device, connection);
		if (!peer_device)
			goto unlock_fail_free_connection;
		id = idr_alloc(&connection->peer_devices, peer_device,
			       device->vnr, device->vnr + 1, GFP_KERNEL);
		if (id < 0)
			goto unlock_fail_free_connection;
	}

	idr_for_each_entry(&connection->peer_devices, peer_device, i) {
		struct drbd_device *device = peer_device->device;

		peer_device->resync_susp_other_c[NOW] =
			is_resync_target_in_other_connection(peer_device);
		list_add_rcu(&peer_device->peer_devices, &device->peer_devices);
		kref_get(&connection->kref);
		kref_debug_get(&connection->kref_debug, 3);
		kref_get(&device->kref);
		kref_debug_get(&device->kref_debug, 1);
		peer_devices++;
		peer_device->node_id = connection->peer_node_id;
	}
	spin_lock_irq(&adm_ctx->resource->req_lock);
	list_add_tail_rcu(&connection->connections, &adm_ctx->resource->connections);
	spin_unlock_irq(&adm_ctx->resource->req_lock);

	old_net_conf = connection->transport.net_conf;
	if (old_net_conf) {
		retcode = ERR_NET_CONFIGURED;
		goto unlock_fail_free_connection;
	}
	rcu_assign_pointer(connection->transport.net_conf, new_net_conf);
	connection->fencing_policy = new_net_conf->fencing_policy;

	connection->cram_hmac_tfm = crypto.cram_hmac_tfm;
	connection->integrity_tfm = crypto.integrity_tfm;
	connection->csums_tfm = crypto.csums_tfm;
	connection->verify_tfm = crypto.verify_tfm;

	/* transferred ownership. prevent double cleanup. */
	new_net_conf = NULL;
	memset(&crypto, 0, sizeof(crypto));

	if (connection->peer_node_id > adm_ctx->resource->max_node_id)
		adm_ctx->resource->max_node_id = connection->peer_node_id;

	/* Set bitmap_index if it was allocated previously */
	idr_for_each_entry(&connection->peer_devices, peer_device, i) {
		unsigned int bitmap_index;

		device = peer_device->device;
		if (!get_ldev(device))
			continue;

		bitmap_index = device->ldev->md.peers[adm_ctx->peer_node_id].bitmap_index;
		if (bitmap_index != -1)
			peer_device->bitmap_index = bitmap_index;
		put_ldev(device);
	}

	connection_to_info(&connection_info, connection);
	flags = (peer_devices--) ? NOTIFY_CONTINUES : 0;
	mutex_lock(&notification_mutex);
	notify_connection_state(NULL, 0, connection, &connection_info, NOTIFY_CREATE | flags);
	idr_for_each_entry(&connection->peer_devices, peer_device, i) {
		struct peer_device_info peer_device_info;

		peer_device_to_info(&peer_device_info, peer_device);
		flags = (peer_devices--) ? NOTIFY_CONTINUES : 0;
		notify_peer_device_state(NULL, 0, peer_device, &peer_device_info, NOTIFY_CREATE | flags);
	}
	mutex_unlock(&notification_mutex);

	idr_for_each_entry(&connection->peer_devices, peer_device, i) {
		if (get_ldev_if_state(peer_device->device, D_NEGOTIATING)) {
			err = drbd_attach_peer_device(peer_device);
			put_ldev(peer_device->device);
			if (err) {
				retcode = ERR_NOMEM;
				goto unlock_fail_free_connection;
			}
		}
		peer_device->send_cnt = 0;
		peer_device->recv_cnt = 0;
	}
	mutex_unlock(&adm_ctx->resource->conf_update);

	drbd_debugfs_connection_add(connection); /* after ->net_conf was assigned */
	drbd_thread_start(&connection->sender);
	*ret_conn = connection;
	return NO_ERROR;

unlock_fail_free_connection:
	mutex_unlock(&adm_ctx->resource->conf_update);
fail_free_connection:
	if (!list_empty(&connection->connections)) {
		drbd_unregister_connection(connection);
		synchronize_rcu();
	}
	drbd_put_connection(connection);
fail_put_transport:
	drbd_put_transport_class(tr_class);
fail:
	free_crypto(&crypto);
	kfree(new_net_conf);

	return retcode;
}

static bool addr_eq_nla(const struct sockaddr_storage *addr, const int addr_len, const struct nlattr *nla)
{
	return	nla_len(nla) == addr_len && memcmp(nla_data(nla), addr, addr_len) == 0;
}

static enum drbd_ret_code
check_path_against_nla(const struct drbd_path *path,
		       const struct nlattr *my_addr, const struct nlattr *peer_addr)
{
	enum drbd_ret_code ret = NO_ERROR;

	if (addr_eq_nla(&path->my_addr, path->my_addr_len, my_addr))
		ret = ERR_LOCAL_ADDR;
	if (addr_eq_nla(&path->peer_addr, path->peer_addr_len, peer_addr))
		ret = (ret == ERR_LOCAL_ADDR ? ERR_LOCAL_AND_PEER_ADDR : ERR_PEER_ADDR);
	return ret;
}

static enum drbd_ret_code
check_path_usable(const struct drbd_config_context *adm_ctx,
		  const struct nlattr *my_addr, const struct nlattr *peer_addr)
{
	struct drbd_resource *resource;
	struct drbd_connection *connection;
	enum drbd_ret_code retcode;

	if (!(my_addr && peer_addr)) {
		drbd_msg_put_info(adm_ctx->reply_skb, "connection endpoint(s) missing");
		return ERR_INVALID_REQUEST;
	}

	for_each_resource_rcu(resource, &drbd_resources) {
		for_each_connection_rcu(connection, resource) {
			struct drbd_path *path;
			list_for_each_entry_rcu(path, &connection->transport.paths, list) {
				retcode = check_path_against_nla(path, my_addr, peer_addr);
				if (retcode == NO_ERROR)
					continue;
				/* Within the same resource, it is ok to use
				 * the same endpoint several times */
				if (retcode != ERR_LOCAL_AND_PEER_ADDR &&
				    resource == adm_ctx->resource)
					continue;
				return retcode;
			}
		}
	}
	return NO_ERROR;
}

static enum drbd_ret_code
adm_add_path(struct drbd_config_context *adm_ctx,  struct genl_info *info)
{
	struct drbd_transport *transport = &adm_ctx->connection->transport;
	struct nlattr *my_addr = NULL, *peer_addr = NULL;
	struct drbd_path *path;
	enum drbd_ret_code retcode;
	int err;

	/* parse and validate only */
	err = path_parms_from_attrs(NULL, info);
	if (err) {
		drbd_msg_put_info(adm_ctx->reply_skb, from_attrs_err_to_txt(err));
		return ERR_MANDATORY_TAG;
	}
	my_addr = nested_attr_tb[__nla_type(T_my_addr)];
	peer_addr = nested_attr_tb[__nla_type(T_peer_addr)];

	rcu_read_lock();
	retcode = check_path_usable(adm_ctx, my_addr, peer_addr);
	rcu_read_unlock();
	if (retcode != NO_ERROR)
		return retcode;

	path = kzalloc(transport->class->path_instance_size, GFP_KERNEL);
	if (!path)
		return ERR_NOMEM;

	path->my_addr_len = nla_len(my_addr);
	memcpy(&path->my_addr, nla_data(my_addr), path->my_addr_len);
	path->peer_addr_len = nla_len(peer_addr);
	memcpy(&path->peer_addr, nla_data(peer_addr), path->peer_addr_len);

	kref_init(&path->kref);

	err = transport->ops->add_path(transport, path);
	if (err) {
		kref_put(&path->kref, drbd_destroy_path);
		drbd_err(adm_ctx->connection, "add_path() failed with %d\n", err);
		drbd_msg_put_info(adm_ctx->reply_skb, "add_path on transport failed");
		return ERR_INVALID_REQUEST;
	}
	notify_path(adm_ctx->connection, path, NOTIFY_CREATE);
	return NO_ERROR;
}

int drbd_adm_connect(struct sk_buff *skb, struct genl_info *info)
{
	struct drbd_config_context adm_ctx;
	struct connect_parms parms = { 0, };
	struct drbd_peer_device *peer_device;
	struct drbd_connection *connection;
	enum drbd_ret_code retcode;
	enum drbd_conn_state cstate;
	int i, err;

	retcode = drbd_adm_prepare(&adm_ctx, skb, info, DRBD_ADM_NEED_CONNECTION);
	if (!adm_ctx.reply_skb)
		return retcode;

	connection = adm_ctx.connection;
	cstate = connection->cstate[NOW];
	if (cstate != C_STANDALONE) {
		retcode = ERR_NET_CONFIGURED;
		goto out;
	}

	if (first_path(connection) == NULL) {
		drbd_msg_put_info(adm_ctx.reply_skb, "connection endpoint(s) missing");
		retcode = ERR_INVALID_REQUEST;
		goto out;
	}

	if (info->attrs[DRBD_NLA_CONNECT_PARMS]) {
		err = connect_parms_from_attrs(&parms, info);
		if (err) {
			retcode = ERR_MANDATORY_TAG;
			drbd_msg_put_info(adm_ctx.reply_skb, from_attrs_err_to_txt(err));
			goto out;
		}
	}
	if (parms.discard_my_data) {
		if (adm_ctx.resource->role[NOW] == R_PRIMARY) {
			retcode = ERR_DISCARD_IMPOSSIBLE;
			goto out;
		}
		set_bit(CONN_DISCARD_MY_DATA, &connection->flags);
	}
	if (parms.tentative)
		set_bit(CONN_DRY_RUN, &connection->flags);

	/* Eventually allocate bitmap indexes for the peer_devices here */
	idr_for_each_entry(&connection->peer_devices, peer_device, i) {
		struct drbd_device *device;

		if (peer_device->bitmap_index != -1 || !want_bitmap(peer_device))
			continue;

		device = peer_device->device;
		if (!get_ldev(device))
			continue;

		err = allocate_bitmap_index(peer_device, device->ldev);
		put_ldev(device);
		if (err) {
			retcode = ERR_INVALID_REQUEST;
			goto out;
		}
		drbd_md_mark_dirty(device);
	}

	retcode = change_cstate(connection, C_UNCONNECTED, CS_VERBOSE);

out:
	drbd_adm_finish(&adm_ctx, info, retcode);
	return 0;
}

int drbd_adm_new_peer(struct sk_buff *skb, struct genl_info *info)
{
	struct drbd_config_context adm_ctx;
	struct drbd_connection *connection;
	enum drbd_ret_code retcode;

	retcode = drbd_adm_prepare(&adm_ctx, skb, info, DRBD_ADM_NEED_PEER_NODE);
	if (!adm_ctx.reply_skb)
		return retcode;

	mutex_lock(&adm_ctx.resource->adm_mutex);

	if (adm_ctx.connection) {
		retcode = ERR_INVALID_REQUEST;
		drbd_msg_put_info(adm_ctx.reply_skb, "peer connection already exists");
	} else {
		retcode = adm_new_connection(&connection, &adm_ctx, info);
	}

	mutex_unlock(&adm_ctx.resource->adm_mutex);
	drbd_adm_finish(&adm_ctx, info, retcode);
	return 0;
}

int drbd_adm_new_path(struct sk_buff *skb, struct genl_info *info)
{
	struct drbd_config_context adm_ctx;
	enum drbd_ret_code retcode;

	retcode = drbd_adm_prepare(&adm_ctx, skb, info, DRBD_ADM_NEED_CONNECTION);
	if (!adm_ctx.reply_skb)
		return retcode;

	/* remote transport endpoints need to be globaly unique */
	mutex_lock(&adm_ctx.resource->adm_mutex);

	retcode = adm_add_path(&adm_ctx, info);

	mutex_unlock(&adm_ctx.resource->adm_mutex);
	drbd_adm_finish(&adm_ctx, info, retcode);
	return 0;
}

static enum drbd_ret_code
adm_del_path(struct drbd_config_context *adm_ctx,  struct genl_info *info)
{
	struct drbd_connection *connection = adm_ctx->connection;
	struct drbd_transport *transport = &connection->transport;
	struct nlattr *my_addr = NULL, *peer_addr = NULL;
	struct drbd_path *path;
	int nr_paths = 0;
	int err;

	/* parse and validate only */
	err = path_parms_from_attrs(NULL, info);
	if (err) {
		drbd_msg_put_info(adm_ctx->reply_skb, from_attrs_err_to_txt(err));
		return ERR_MANDATORY_TAG;
	}
	my_addr = nested_attr_tb[__nla_type(T_my_addr)];
	peer_addr = nested_attr_tb[__nla_type(T_peer_addr)];

	list_for_each_entry(path, &transport->paths, list)
		nr_paths++;

	if (nr_paths == 1 && connection->cstate[NOW] >= C_CONNECTING) {
		drbd_msg_put_info(adm_ctx->reply_skb,
				  "Can not delete last path, use disconnect first!");
		return ERR_INVALID_REQUEST;
	}

	err = -ENOENT;
	list_for_each_entry(path, &transport->paths, list) {
		if (!addr_eq_nla(&path->my_addr, path->my_addr_len, my_addr))
			continue;
		if (!addr_eq_nla(&path->peer_addr, path->peer_addr_len, peer_addr))
			continue;

		err = transport->ops->remove_path(transport, path);
		if (err)
			break;

		synchronize_rcu();
		/* Transport modules might use RCU on the path list.
		   We do the synchronize_rcu() here in the generic code */
		INIT_LIST_HEAD(&path->list);
		notify_path(connection, path, NOTIFY_DESTROY);
		kref_put(&path->kref, drbd_destroy_path);
		return NO_ERROR;
	}

	drbd_err(connection, "del_path() failed with %d\n", err);
	drbd_msg_put_info(adm_ctx->reply_skb,
			  err == -ENOENT ? "no such path" : "del_path on transport failed");
	return ERR_INVALID_REQUEST;
}

int drbd_adm_del_path(struct sk_buff *skb, struct genl_info *info)
{
	struct drbd_config_context adm_ctx;
	enum drbd_ret_code retcode;

	retcode = drbd_adm_prepare(&adm_ctx, skb, info, DRBD_ADM_NEED_CONNECTION);
	if (!adm_ctx.reply_skb)
		return retcode;

	mutex_lock(&adm_ctx.resource->adm_mutex);

	retcode = adm_del_path(&adm_ctx, info);

	mutex_unlock(&adm_ctx.resource->adm_mutex);
	drbd_adm_finish(&adm_ctx, info, retcode);
	return 0;
}

int drbd_open_ro_count(struct drbd_resource *resource)
{
	struct drbd_device *device;
	int vnr, open_ro_cnt = 0;

	spin_lock_irq(&resource->req_lock);
	idr_for_each_entry(&resource->devices, device, vnr)
		open_ro_cnt += device->open_ro_cnt;
	spin_unlock_irq(&resource->req_lock);

	return open_ro_cnt;
}

static enum drbd_state_rv conn_try_disconnect(struct drbd_connection *connection, bool force,
					      struct sk_buff *reply_skb)
{
	struct drbd_resource *resource = connection->resource;
	enum drbd_conn_state cstate;
	enum drbd_state_rv rv;
	enum chg_state_flags flags = force ? CS_HARD : 0;
	const char *err_str = NULL;
	long t;

    repeat:
	rv = change_cstate_es(connection, C_DISCONNECTING, flags, &err_str);
	switch (rv) {
	case SS_CW_FAILED_BY_PEER:
		spin_lock_irq(&resource->req_lock);
		cstate = connection->cstate[NOW];
		spin_unlock_irq(&resource->req_lock);
		if (cstate < C_CONNECTED)
			goto repeat;
		break;
	case SS_NO_UP_TO_DATE_DISK:
		if (resource->role[NOW] == R_PRIMARY)
			break;
		/* Most probably udev opened it read-only. That might happen
		   if it was demoted very recently. Wait up to one second. */
		t = wait_event_interruptible_timeout(resource->state_wait,
						     drbd_open_ro_count(resource) == 0,
						     HZ);
		if (t <= 0)
			break;
		goto repeat;
	case SS_ALREADY_STANDALONE:
		rv = SS_SUCCESS;
		break;
	case SS_IS_DISKLESS:
	case SS_LOWER_THAN_OUTDATED:
		rv = change_cstate(connection, C_DISCONNECTING, CS_HARD);
		break;
	case SS_NO_QUORUM:
		if (!(flags & CS_VERBOSE)) {
			flags |= CS_VERBOSE;
			goto repeat;
		}
		break;
	default:;
		/* no special handling necessary */
	}

	if (rv >= SS_SUCCESS)
		wait_event_interruptible_timeout(resource->state_wait,
						 connection->cstate[NOW] == C_STANDALONE,
						 HZ);
	if (err_str) {
		drbd_msg_put_info(reply_skb, err_str);
		kfree(err_str);
	}

	return rv;
}

/* this cann only be called immediately after a successful
 * conn_try_disconnect, within the same resource->adm_mutex */
static void del_connection(struct drbd_connection *connection)
{
	struct drbd_resource *resource = connection->resource;
	struct drbd_peer_device *peer_device;
	enum drbd_state_rv rv2;
	int vnr;

	/* No one else can reconfigure the network while I am here.
	 * The state handling only uses drbd_thread_stop_nowait(),
	 * we want to really wait here until the receiver is no more.
	 */
	drbd_thread_stop(&connection->receiver);

	/* Race breaker.  This additional state change request may be
	 * necessary, if this was a forced disconnect during a receiver
	 * restart.  We may have "killed" the receiver thread just
	 * after drbd_receiver() returned.  Typically, we should be
	 * C_STANDALONE already, now, and this becomes a no-op.
	 */
	rv2 = change_cstate(connection, C_STANDALONE, CS_VERBOSE | CS_HARD);
	if (rv2 < SS_SUCCESS)
		drbd_err(connection,
			"unexpected rv2=%d in del_connection()\n",
			rv2);
	/* Make sure the sender thread has actually stopped: state
	 * handling only does drbd_thread_stop_nowait().
	 */
	drbd_thread_stop(&connection->sender);

	drbd_unregister_connection(connection);

	/*
	 * Flush the resource work queue to make sure that no more
	 * events like state change notifications for this connection
	 * are queued: we want the "destroy" event to come last.
	 */
	drbd_flush_workqueue(&resource->work);

	mutex_lock(&notification_mutex);
	idr_for_each_entry(&connection->peer_devices, peer_device, vnr)
		notify_peer_device_state(NULL, 0, peer_device, NULL,
					 NOTIFY_DESTROY | NOTIFY_CONTINUES);
	notify_connection_state(NULL, 0, connection, NULL, NOTIFY_DESTROY);
	mutex_unlock(&notification_mutex);
	synchronize_rcu();
	drbd_put_connection(connection);
}

static int adm_disconnect(struct sk_buff *skb, struct genl_info *info, bool destroy)
{
	struct drbd_config_context adm_ctx;
	struct disconnect_parms parms;
	struct drbd_connection *connection;
	enum drbd_state_rv rv;
	enum drbd_ret_code retcode;

	retcode = drbd_adm_prepare(&adm_ctx, skb, info, DRBD_ADM_NEED_CONNECTION);
	if (!adm_ctx.reply_skb)
		return retcode;

	memset(&parms, 0, sizeof(parms));
	if (info->attrs[DRBD_NLA_DISCONNECT_PARMS]) {
		int err = disconnect_parms_from_attrs(&parms, info);
		if (err) {
			retcode = ERR_MANDATORY_TAG;
			drbd_msg_put_info(adm_ctx.reply_skb, from_attrs_err_to_txt(err));
			goto fail;
		}
	}

	connection = adm_ctx.connection;
	mutex_lock(&adm_ctx.resource->adm_mutex);
	rv = conn_try_disconnect(connection, parms.force_disconnect, adm_ctx.reply_skb);
	if (rv >= SS_SUCCESS && destroy) {
		mutex_lock(&connection->resource->conf_update);
		del_connection(connection);
		mutex_unlock(&connection->resource->conf_update);
	}
	if (rv < SS_SUCCESS)
		retcode = rv;  /* FIXME: Type mismatch. */
	else
		retcode = NO_ERROR;
	mutex_unlock(&adm_ctx.resource->adm_mutex);
 fail:
	drbd_adm_finish(&adm_ctx, info, retcode);
	return 0;
}

int drbd_adm_disconnect(struct sk_buff *skb, struct genl_info *info)
{
	return adm_disconnect(skb, info, 0);
}

int drbd_adm_del_peer(struct sk_buff *skb, struct genl_info *info)
{
	return adm_disconnect(skb, info, 1);
}

void resync_after_online_grow(struct drbd_peer_device *peer_device)
{
	struct drbd_connection *connection = peer_device->connection;
	struct drbd_device *device = peer_device->device;
	bool sync_source = false;
	s32 peer_id;

	drbd_info(peer_device, "Resync of new storage after online grow\n");
	if (device->resource->role[NOW] != connection->peer_role[NOW])
		sync_source = (device->resource->role[NOW] == R_PRIMARY);
	else if (connection->agreed_pro_version < 111)
		sync_source = test_bit(RESOLVE_CONFLICTS,
				&peer_device->connection->transport.flags);
	else if (get_ldev(device)) {
		/* multiple or no primaries, proto new enough, resolve by node-id */
		s32 self_id = device->ldev->md.node_id;
		put_ldev(device);
		peer_id = peer_device->node_id;

		sync_source = self_id < peer_id ? 1 : 0;
	}

	if (!sync_source && connection->agreed_pro_version < 110) {
		stable_change_repl_state(peer_device, L_WF_SYNC_UUID,
					 CS_VERBOSE | CS_SERIALIZE);
		return;
	}
	drbd_start_resync(peer_device, sync_source ? L_SYNC_SOURCE : L_SYNC_TARGET);
}

sector_t drbd_local_max_size(struct drbd_device *device) __must_hold(local)
{
	struct drbd_backing_dev *tmp_bdev;
	sector_t s;

	tmp_bdev = kmalloc(sizeof(struct drbd_backing_dev), GFP_ATOMIC);
	if (!tmp_bdev)
		return 0;

	*tmp_bdev = *device->ldev;
	drbd_md_set_sector_offsets(device, tmp_bdev);
	s = drbd_get_max_capacity(tmp_bdev);
	kfree(tmp_bdev);

	return s;
}

int drbd_adm_resize(struct sk_buff *skb, struct genl_info *info)
{
	struct drbd_config_context adm_ctx;
	struct disk_conf *old_disk_conf, *new_disk_conf = NULL;
	struct resize_parms rs;
	struct drbd_device *device;
	enum drbd_ret_code retcode;
	enum determine_dev_size dd;
	bool change_al_layout = false;
	enum dds_flags ddsf;
	sector_t u_size;
	int err;
	struct drbd_peer_device *peer_device;
	bool resolve_by_node_id = true;
	bool has_up_to_date_primary;
	bool traditional_resize = false;
	sector_t local_max_size;

	retcode = drbd_adm_prepare(&adm_ctx, skb, info, DRBD_ADM_NEED_MINOR);
	if (!adm_ctx.reply_skb)
		return retcode;

	mutex_lock(&adm_ctx.resource->adm_mutex);
	device = adm_ctx.device;
	if (!get_ldev(device)) {
		retcode = ERR_NO_DISK;
		goto fail;
	}

	memset(&rs, 0, sizeof(struct resize_parms));
	rs.al_stripes = device->ldev->md.al_stripes;
	rs.al_stripe_size = device->ldev->md.al_stripe_size_4k * 4;
	if (info->attrs[DRBD_NLA_RESIZE_PARMS]) {
		err = resize_parms_from_attrs(&rs, info);
		if (err) {
			retcode = ERR_MANDATORY_TAG;
			drbd_msg_put_info(adm_ctx.reply_skb, from_attrs_err_to_txt(err));
			goto fail_ldev;
		}
	}

	device = adm_ctx.device;
	for_each_peer_device(peer_device, device) {
		if (peer_device->repl_state[NOW] > L_ESTABLISHED) {
			retcode = ERR_RESIZE_RESYNC;
			goto fail_ldev;
		}
	}


	local_max_size = drbd_local_max_size(device);
	if (rs.resize_size && local_max_size < (sector_t)rs.resize_size) {
		drbd_err(device, "requested %llu sectors, backend seems only able to support %llu\n",
			 (unsigned long long)(sector_t)rs.resize_size,
			 (unsigned long long)local_max_size);
		retcode = ERR_DISK_TOO_SMALL;
		goto fail_ldev;
	}

	/* Maybe I could serve as sync source myself? */
	has_up_to_date_primary =
		device->resource->role[NOW] == R_PRIMARY &&
		device->disk_state[NOW] == D_UP_TO_DATE;

	if (!has_up_to_date_primary) {
		for_each_peer_device(peer_device, device) {
			/* ignore unless connection is fully established */
			if (peer_device->repl_state[NOW] < L_ESTABLISHED)
				continue;
			if (peer_device->connection->agreed_pro_version < 111) {
				resolve_by_node_id = false;
				if (peer_device->connection->peer_role[NOW] == R_PRIMARY
				&&  peer_device->disk_state[NOW] == D_UP_TO_DATE) {
					has_up_to_date_primary = true;
					break;
				}
			}
		}
	}

	if (!has_up_to_date_primary && !resolve_by_node_id) {
		retcode = ERR_NO_PRIMARY;
		goto fail_ldev;
	}

	for_each_peer_device(peer_device, device) {
		struct drbd_connection *connection = peer_device->connection;
		if (rs.no_resync &&
		    connection->cstate[NOW] == C_CONNECTED &&
		    connection->agreed_pro_version < 93) {
			retcode = ERR_NEED_APV_93;
			goto fail_ldev;
		}
	}

	rcu_read_lock();
	u_size = rcu_dereference(device->ldev->disk_conf)->disk_size;
	rcu_read_unlock();
	if (u_size != (sector_t)rs.resize_size) {
		new_disk_conf = kmalloc(sizeof(struct disk_conf), GFP_KERNEL);
		if (!new_disk_conf) {
			retcode = ERR_NOMEM;
			goto fail_ldev;
		}
	}

	if (device->ldev->md.al_stripes != rs.al_stripes ||
	    device->ldev->md.al_stripe_size_4k != rs.al_stripe_size / 4) {
		u32 al_size_k = rs.al_stripes * rs.al_stripe_size;

		if (al_size_k > (16 * 1024 * 1024)) {
			retcode = ERR_MD_LAYOUT_TOO_BIG;
			goto fail_ldev;
		}

		if (al_size_k < (32768 >> 10)) {
			retcode = ERR_MD_LAYOUT_TOO_SMALL;
			goto fail_ldev;
		}

		/* Removed this pre-condition while merging from 8.4 to 9.0
		if (device->state.conn != C_CONNECTED && !rs.resize_force) {
			retcode = ERR_MD_LAYOUT_CONNECTED;
			goto fail_ldev;
		} */

		change_al_layout = true;
	}

	device->ldev->known_size = drbd_get_capacity(device->ldev->backing_bdev);

	if (new_disk_conf) {
		mutex_lock(&device->resource->conf_update);
		old_disk_conf = device->ldev->disk_conf;
		*new_disk_conf = *old_disk_conf;
		new_disk_conf->disk_size = (sector_t)rs.resize_size;
		rcu_assign_pointer(device->ldev->disk_conf, new_disk_conf);
		mutex_unlock(&device->resource->conf_update);
		synchronize_rcu();
		kfree(old_disk_conf);
		new_disk_conf = NULL;
	}

	ddsf = (rs.resize_force ? DDSF_ASSUME_UNCONNECTED_PEER_HAS_SPACE : 0)
		| (rs.no_resync ? DDSF_NO_RESYNC : 0);

	dd = change_cluster_wide_device_size(device, local_max_size, rs.resize_size, ddsf,
					     change_al_layout ? &rs : NULL);
	if (dd == DS_2PC_NOT_SUPPORTED) {
		traditional_resize = true;
		dd = drbd_determine_dev_size(device, 0, ddsf, change_al_layout ? &rs : NULL);
	}

	drbd_md_sync_if_dirty(device);
	put_ldev(device);
	if (dd == DS_ERROR) {
		retcode = ERR_NOMEM_BITMAP;
		goto fail;
	} else if (dd == DS_ERROR_SPACE_MD) {
		retcode = ERR_MD_LAYOUT_NO_FIT;
		goto fail;
	} else if (dd == DS_ERROR_SHRINK) {
		retcode = ERR_IMPLICIT_SHRINK;
		goto fail;
	} else if (dd == DS_2PC_ERR) {
		retcode = SS_INTERRUPTED;
		goto fail;
	}

	if (traditional_resize) {
		for_each_peer_device(peer_device, device) {
			if (peer_device->repl_state[NOW] == L_ESTABLISHED) {
				if (dd == DS_GREW)
					set_bit(RESIZE_PENDING, &peer_device->flags);
				drbd_send_uuids(peer_device, 0, 0);
				drbd_send_sizes(peer_device, rs.resize_size, ddsf);
			}
		}
	}

 fail:
	mutex_unlock(&adm_ctx.resource->adm_mutex);
	drbd_adm_finish(&adm_ctx, info, retcode);
	return 0;

 fail_ldev:
	put_ldev(device);
	kfree(new_disk_conf);
	goto fail;
}

int drbd_adm_resource_opts(struct sk_buff *skb, struct genl_info *info)
{
	struct drbd_config_context adm_ctx;
	enum drbd_ret_code retcode;
	struct res_opts res_opts;
	int err;

	retcode = drbd_adm_prepare(&adm_ctx, skb, info, DRBD_ADM_NEED_RESOURCE);
	if (!adm_ctx.reply_skb)
		return retcode;

	res_opts = adm_ctx.resource->res_opts;
	if (should_set_defaults(info))
		set_res_opts_defaults(&res_opts);

	err = res_opts_from_attrs_for_change(&res_opts, info);
	if (err && err != -ENOMSG) {
		retcode = ERR_MANDATORY_TAG;
		drbd_msg_put_info(adm_ctx.reply_skb, from_attrs_err_to_txt(err));
		goto fail;
	}

	mutex_lock(&adm_ctx.resource->adm_mutex);
	err = set_resource_options(adm_ctx.resource, &res_opts);
	if (err) {
		retcode = ERR_INVALID_REQUEST;
		if (err == -ENOMEM)
			retcode = ERR_NOMEM;
	}
	mutex_unlock(&adm_ctx.resource->adm_mutex);

fail:
	drbd_adm_finish(&adm_ctx, info, retcode);
	return 0;
}

static enum drbd_state_rv invalidate_resync(struct drbd_peer_device *peer_device)
{
	struct drbd_resource *resource = peer_device->connection->resource;
	enum drbd_state_rv rv;

	drbd_flush_workqueue(&peer_device->connection->sender_work);

	rv = change_repl_state(peer_device, L_STARTING_SYNC_T, CS_SERIALIZE);

	if (rv < SS_SUCCESS && rv != SS_NEED_CONNECTION)
		rv = stable_change_repl_state(peer_device, L_STARTING_SYNC_T,
			CS_VERBOSE | CS_SERIALIZE);

	wait_event_interruptible(resource->state_wait,
				 peer_device->repl_state[NOW] != L_STARTING_SYNC_T);

	return rv;
}

static enum drbd_state_rv invalidate_no_resync(struct drbd_device *device) __must_hold(local)
{
	struct drbd_resource *resource = device->resource;
	struct drbd_peer_device *peer_device;
	struct drbd_connection *connection;
	unsigned long irq_flags;
	enum drbd_state_rv rv;

	begin_state_change(resource, &irq_flags, CS_VERBOSE);
	for_each_connection(connection, resource) {
		peer_device = conn_peer_device(connection, device->vnr);
		if (peer_device->repl_state[NOW] >= L_ESTABLISHED) {
			abort_state_change(resource, &irq_flags);
			return SS_UNKNOWN_ERROR;
		}
	}
	__change_disk_state(device, D_INCONSISTENT);
	rv = end_state_change(resource, &irq_flags);

	if (rv >= SS_SUCCESS) {
		drbd_bitmap_io(device, &drbd_bmio_set_all_n_write,
			       "set_n_write from invalidate",
			       BM_LOCK_CLEAR | BM_LOCK_BULK,
			       NULL);
	}

	return rv;
}

int drbd_adm_invalidate(struct sk_buff *skb, struct genl_info *info)
{
	struct drbd_config_context adm_ctx;
	struct drbd_peer_device *sync_from_peer_device = NULL;
	struct drbd_resource *resource;
	struct drbd_device *device;
	int retcode = 0; /* enum drbd_ret_code rsp. enum drbd_state_rv */

	retcode = drbd_adm_prepare(&adm_ctx, skb, info, DRBD_ADM_NEED_MINOR);
	if (!adm_ctx.reply_skb)
		return retcode;

	device = adm_ctx.device;

	if (!get_ldev(device)) {
		retcode = ERR_NO_DISK;
		goto out_no_ldev;
	}

	resource = device->resource;

	mutex_lock(&resource->adm_mutex);

	if (info->attrs[DRBD_NLA_INVALIDATE_PARMS]) {
		struct invalidate_parms inv = {};
		int err;

		inv.sync_from_peer_node_id = -1;
		err = invalidate_parms_from_attrs(&inv, info);
		if (err) {
			retcode = ERR_MANDATORY_TAG;
			drbd_msg_put_info(adm_ctx.reply_skb, from_attrs_err_to_txt(err));
			goto out_no_resume;
		}

		if (inv.sync_from_peer_node_id != -1) {
			struct drbd_connection *connection =
				drbd_connection_by_node_id(resource, inv.sync_from_peer_node_id);
			sync_from_peer_device = conn_peer_device(connection, device->vnr);
		}
	}

	/* If there is still bitmap IO pending, probably because of a previous
	 * resync just being finished, wait for it before requesting a new resync.
	 * Also wait for its after_state_ch(). */
	drbd_suspend_io(device, READ_AND_WRITE);
	wait_event(device->misc_wait, !atomic_read(&device->pending_bitmap_work.n));

	if (sync_from_peer_device) {
		retcode = invalidate_resync(sync_from_peer_device);
	} else {
		int retry = 3;
		do {
			struct drbd_connection *connection;

			for_each_connection(connection, resource) {
				struct drbd_peer_device *peer_device;

				peer_device = conn_peer_device(connection, device->vnr);
				retcode = invalidate_resync(peer_device);
				if (retcode >= SS_SUCCESS)
					goto out;
			}
			if (retcode != SS_NEED_CONNECTION)
				break;

			retcode = invalidate_no_resync(device);
		} while (retcode == SS_UNKNOWN_ERROR && retry--);
	}

out:
	drbd_resume_io(device);
out_no_resume:
	mutex_unlock(&resource->adm_mutex);
	put_ldev(device);
out_no_ldev:
	drbd_adm_finish(&adm_ctx, info, retcode);
	return 0;
}

static int drbd_bmio_set_susp_al(struct drbd_device *device, struct drbd_peer_device *peer_device) __must_hold(local)
{
	int rv;

	rv = drbd_bmio_set_n_write(device, peer_device);
	drbd_try_suspend_al(device);
	return rv;
}

int drbd_adm_invalidate_peer(struct sk_buff *skb, struct genl_info *info)
{
	struct drbd_config_context adm_ctx;
	struct drbd_peer_device *peer_device;
	struct drbd_resource *resource;
	struct drbd_device *device;
	int retcode; /* enum drbd_ret_code rsp. enum drbd_state_rv */

	retcode = drbd_adm_prepare(&adm_ctx, skb, info, DRBD_ADM_NEED_PEER_DEVICE);
	if (!adm_ctx.reply_skb)
		return retcode;

	peer_device = adm_ctx.peer_device;
	device = peer_device->device;
	resource = device->resource;

	if (!get_ldev(device)) {
		retcode = ERR_NO_DISK;
		goto out;
	}

	mutex_lock(&resource->adm_mutex);

	drbd_suspend_io(device, READ_AND_WRITE);
	wait_event(device->misc_wait, !atomic_read(&device->pending_bitmap_work.n));
	drbd_flush_workqueue(&peer_device->connection->sender_work);
	retcode = stable_change_repl_state(peer_device, L_STARTING_SYNC_S, CS_SERIALIZE);

	if (retcode < SS_SUCCESS) {
		if (retcode == SS_NEED_CONNECTION && resource->role[NOW] == R_PRIMARY) {
			/* The peer will get a resync upon connect anyways.
			 * Just make that into a full resync. */
			retcode = change_peer_disk_state(peer_device, D_INCONSISTENT,
							 CS_VERBOSE | CS_WAIT_COMPLETE | CS_SERIALIZE);
			if (retcode >= SS_SUCCESS) {
				if (drbd_bitmap_io(adm_ctx.device, &drbd_bmio_set_susp_al,
						   "set_n_write from invalidate_peer",
						   BM_LOCK_CLEAR | BM_LOCK_BULK, peer_device))
					retcode = ERR_IO_MD_DISK;
			}
		} else
			retcode = stable_change_repl_state(peer_device, L_STARTING_SYNC_S,
							   CS_VERBOSE | CS_SERIALIZE);
	}
	drbd_resume_io(device);

	mutex_unlock(&resource->adm_mutex);
	put_ldev(device);
out:
	drbd_adm_finish(&adm_ctx, info, retcode);
	return 0;
}

int drbd_adm_pause_sync(struct sk_buff *skb, struct genl_info *info)
{
	struct drbd_config_context adm_ctx;
	struct drbd_peer_device *peer_device;
	enum drbd_ret_code retcode;

	retcode = drbd_adm_prepare(&adm_ctx, skb, info, DRBD_ADM_NEED_PEER_DEVICE);
	if (!adm_ctx.reply_skb)
		return retcode;

	mutex_lock(&adm_ctx.resource->adm_mutex);

	peer_device = adm_ctx.peer_device;
	if (change_resync_susp_user(peer_device, true,
			CS_VERBOSE | CS_WAIT_COMPLETE | CS_SERIALIZE) == SS_NOTHING_TO_DO)
		retcode = ERR_PAUSE_IS_SET;

	mutex_unlock(&adm_ctx.resource->adm_mutex);
	drbd_adm_finish(&adm_ctx, info, retcode);
	return 0;
}

int drbd_adm_resume_sync(struct sk_buff *skb, struct genl_info *info)
{
	struct drbd_config_context adm_ctx;
	struct drbd_peer_device *peer_device;
	enum drbd_ret_code retcode;

	retcode = drbd_adm_prepare(&adm_ctx, skb, info, DRBD_ADM_NEED_PEER_DEVICE);
	if (!adm_ctx.reply_skb)
		return retcode;

	mutex_lock(&adm_ctx.resource->adm_mutex);

	peer_device = adm_ctx.peer_device;
	if (change_resync_susp_user(peer_device, false,
			CS_VERBOSE | CS_WAIT_COMPLETE | CS_SERIALIZE) == SS_NOTHING_TO_DO) {

		if (peer_device->repl_state[NOW] == L_PAUSED_SYNC_S ||
		    peer_device->repl_state[NOW] == L_PAUSED_SYNC_T) {
			if (peer_device->resync_susp_dependency[NOW])
				retcode = ERR_PIC_AFTER_DEP;
			else if (peer_device->resync_susp_peer[NOW])
				retcode = ERR_PIC_PEER_DEP;
			else
				retcode = ERR_PAUSE_IS_CLEAR;
		} else {
			retcode = ERR_PAUSE_IS_CLEAR;
		}
	}

	mutex_unlock(&adm_ctx.resource->adm_mutex);
	drbd_adm_finish(&adm_ctx, info, retcode);
	return 0;
}

int drbd_adm_suspend_io(struct sk_buff *skb, struct genl_info *info)
{
	struct drbd_config_context adm_ctx;
	struct drbd_resource *resource;
	enum drbd_ret_code retcode;

	retcode = drbd_adm_prepare(&adm_ctx, skb, info, DRBD_ADM_NEED_MINOR);
	if (!adm_ctx.reply_skb)
		return retcode;
	resource = adm_ctx.device->resource;
	mutex_lock(&resource->adm_mutex);

	retcode = stable_state_change(resource,
		change_io_susp_user(resource, true,
			      CS_VERBOSE | CS_WAIT_COMPLETE | CS_SERIALIZE));

	mutex_unlock(&resource->adm_mutex);
	drbd_adm_finish(&adm_ctx, info, retcode);
	return 0;
}

int drbd_adm_resume_io(struct sk_buff *skb, struct genl_info *info)
{
	struct drbd_config_context adm_ctx;
	struct drbd_connection *connection;
	struct drbd_resource *resource;
	struct drbd_device *device;
	unsigned long irq_flags;
	int retcode; /* enum drbd_ret_code rsp. enum drbd_state_rv */

	retcode = drbd_adm_prepare(&adm_ctx, skb, info, DRBD_ADM_NEED_MINOR);
	if (!adm_ctx.reply_skb)
		return retcode;

	mutex_lock(&adm_ctx.resource->adm_mutex);
	device = adm_ctx.device;
	resource = device->resource;
	if (test_and_clear_bit(NEW_CUR_UUID, &device->flags))
		drbd_uuid_new_current(device, false);
	drbd_suspend_io(device, READ_AND_WRITE);
	begin_state_change(resource, &irq_flags, CS_VERBOSE | CS_WAIT_COMPLETE | CS_SERIALIZE);
	__change_io_susp_user(resource, false);
	__change_io_susp_no_data(resource, false);
	for_each_connection(connection, resource)
		__change_io_susp_fencing(connection, false);
	__change_io_susp_quorum(device, false);
	/* TODO: Throw away queued IO requests... */
	retcode = end_state_change(resource, &irq_flags);
	if (retcode == SS_SUCCESS) {
		struct drbd_peer_device *peer_device;

		for_each_peer_device(peer_device, device) {
			struct drbd_connection *connection = peer_device->connection;

			if (peer_device->repl_state[NOW] < L_ESTABLISHED)
				tl_clear(connection);
			if (device->disk_state[NOW] == D_DISKLESS ||
			    device->disk_state[NOW] == D_FAILED ||
			    device->disk_state[NOW] == D_DETACHING)
				tl_restart(connection, FAIL_FROZEN_DISK_IO);
		}
	}
	drbd_resume_io(device);
	mutex_unlock(&adm_ctx.resource->adm_mutex);
	drbd_adm_finish(&adm_ctx, info, retcode);
	return 0;
}

int drbd_adm_outdate(struct sk_buff *skb, struct genl_info *info)
{
	struct drbd_config_context adm_ctx;
	enum drbd_ret_code retcode;

	retcode = drbd_adm_prepare(&adm_ctx, skb, info, DRBD_ADM_NEED_MINOR);
	if (!adm_ctx.reply_skb)
		return retcode;
	mutex_lock(&adm_ctx.resource->adm_mutex);

	retcode = stable_state_change(adm_ctx.device->resource,
		change_disk_state(adm_ctx.device, D_OUTDATED,
				  CS_VERBOSE | CS_WAIT_COMPLETE | CS_SERIALIZE, NULL));

	mutex_unlock(&adm_ctx.resource->adm_mutex);
	drbd_adm_finish(&adm_ctx, info, retcode);
	return 0;
}

static int nla_put_drbd_cfg_context(struct sk_buff *skb,
				    struct drbd_resource *resource,
				    struct drbd_connection *connection,
				    struct drbd_device *device,
				    struct drbd_path *path)
{
	struct nlattr *nla;
	nla = nla_nest_start(skb, DRBD_NLA_CFG_CONTEXT);
	if (!nla)
		goto nla_put_failure;
	if (device)
		nla_put_u32(skb, T_ctx_volume, device->vnr);
	if (resource)
		nla_put_string(skb, T_ctx_resource_name, resource->name);
	if (connection) {
		nla_put_u32(skb, T_ctx_peer_node_id, connection->peer_node_id);
		rcu_read_lock();
		if (connection->transport.net_conf && connection->transport.net_conf->name)
			nla_put_string(skb, T_ctx_conn_name, connection->transport.net_conf->name);
		rcu_read_unlock();
	}
	if (path) {
		nla_put(skb, T_ctx_my_addr, path->my_addr_len, &path->my_addr);
		nla_put(skb, T_ctx_peer_addr, path->peer_addr_len, &path->peer_addr);
	}
	nla_nest_end(skb, nla);
	return 0;

nla_put_failure:
	if (nla)
		nla_nest_cancel(skb, nla);
	return -EMSGSIZE;
}

/*
 * The generic netlink dump callbacks are called outside the genl_lock(), so
 * they cannot use the simple attribute parsing code which uses global
 * attribute tables.
 */
static struct nlattr *find_cfg_context_attr(const struct nlmsghdr *nlh, int attr)
{
	const unsigned hdrlen = GENL_HDRLEN + GENL_MAGIC_FAMILY_HDRSZ;
	const int maxtype = ARRAY_SIZE(drbd_cfg_context_nl_policy) - 1;
	struct nlattr *nla;

	nla = nla_find(nlmsg_attrdata(nlh, hdrlen), nlmsg_attrlen(nlh, hdrlen),
		       DRBD_NLA_CFG_CONTEXT);
	if (!nla)
		return NULL;
	return drbd_nla_find_nested(maxtype, nla, __nla_type(attr));
}

static void resource_to_info(struct resource_info *, struct drbd_resource *);

int drbd_adm_dump_resources(struct sk_buff *skb, struct netlink_callback *cb)
{
	struct drbd_genlmsghdr *dh;
	struct drbd_resource *resource;
	struct resource_info resource_info;
	struct resource_statistics resource_statistics;
	int err;

	rcu_read_lock();
	if (cb->args[0]) {
		for_each_resource_rcu(resource, &drbd_resources)
			if (resource == (struct drbd_resource *)cb->args[0])
				goto found_resource;
		err = 0;  /* resource was probably deleted */
		goto out;
	}
	resource = list_entry(&drbd_resources,
			      struct drbd_resource, resources);

found_resource:
	list_for_each_entry_continue_rcu(resource, &drbd_resources, resources) {
		goto put_result;
	}
	err = 0;
	goto out;

put_result:
	dh = genlmsg_put(skb, NETLINK_CB_PORTID(cb->skb),
			cb->nlh->nlmsg_seq, &drbd_genl_family,
			NLM_F_MULTI, DRBD_ADM_GET_RESOURCES);
	err = -ENOMEM;
	if (!dh)
		goto out;
	dh->minor = -1U;
	dh->ret_code = NO_ERROR;
	err = nla_put_drbd_cfg_context(skb, resource, NULL, NULL, NULL);
	if (err)
		goto out;
	err = res_opts_to_skb(skb, &resource->res_opts, !capable(CAP_SYS_ADMIN));
	if (err)
		goto out;
	resource_to_info(&resource_info, resource);
	err = resource_info_to_skb(skb, &resource_info, !capable(CAP_SYS_ADMIN));
	if (err)
		goto out;
	resource_statistics.res_stat_write_ordering = resource->write_ordering;
	err = resource_statistics_to_skb(skb, &resource_statistics, !capable(CAP_SYS_ADMIN));
	if (err)
		goto out;
	cb->args[0] = (long)resource;
	genlmsg_end(skb, dh);
	err = 0;

out:
	rcu_read_unlock();
	if (err)
		return err;
	return skb->len;
}

static void device_to_statistics(struct device_statistics *s,
				 struct drbd_device *device)
{
	memset(s, 0, sizeof(*s));
	s->dev_upper_blocked = !may_inc_ap_bio(device);
	if (get_ldev(device)) {
		struct drbd_md *md = &device->ldev->md;
		u64 *history_uuids = (u64 *)s->history_uuids;
		struct request_queue *q;
		int n;

		spin_lock_irq(&md->uuid_lock);
		s->dev_current_uuid = md->current_uuid;
		BUILD_BUG_ON(sizeof(s->history_uuids) != sizeof(md->history_uuids));
		for (n = 0; n < ARRAY_SIZE(md->history_uuids); n++)
			history_uuids[n] = md->history_uuids[n];
		s->history_uuids_len = sizeof(s->history_uuids);
		spin_unlock_irq(&md->uuid_lock);

		s->dev_disk_flags = md->flags;
		q = bdev_get_queue(device->ldev->backing_bdev);
		s->dev_lower_blocked =
			bdi_congested(q->backing_dev_info,
				      (1 << WB_async_congested) |
				      (1 << WB_sync_congested));
		put_ldev(device);
	}
	s->dev_size = drbd_get_capacity(device->this_bdev);
	s->dev_read = device->read_cnt;
	s->dev_write = device->writ_cnt;
	s->dev_al_writes = device->al_writ_cnt;
	s->dev_bm_writes = device->bm_writ_cnt;
	s->dev_upper_pending = atomic_read(&device->ap_bio_cnt[READ]) +
		atomic_read(&device->ap_bio_cnt[WRITE]);
	s->dev_lower_pending = atomic_read(&device->local_cnt);
	s->dev_al_suspended = test_bit(AL_SUSPENDED, &device->flags);
	s->dev_exposed_data_uuid = device->exposed_data_uuid;
}

static int put_resource_in_arg0(struct netlink_callback *cb, int holder_nr)
{
	if (cb->args[0]) {
		struct drbd_resource *resource =
			(struct drbd_resource *)cb->args[0];
		kref_debug_put(&resource->kref_debug, holder_nr); /* , 6); , 7); */
		kref_put(&resource->kref, drbd_destroy_resource);
	}

	return 0;
}

int drbd_adm_dump_devices_done(struct netlink_callback *cb) {
	return put_resource_in_arg0(cb, 7);
}

int drbd_adm_dump_devices(struct sk_buff *skb, struct netlink_callback *cb)
{
	struct nlattr *resource_filter;
	struct drbd_resource *resource;
	struct drbd_device *uninitialized_var(device);
	int minor, err, retcode;
	struct drbd_genlmsghdr *dh;
	struct device_info device_info;
	struct device_statistics device_statistics;
	struct idr *idr_to_search;

	resource = (struct drbd_resource *)cb->args[0];

	rcu_read_lock();
	if (!cb->args[0] && !cb->args[1]) {
		resource_filter = find_cfg_context_attr(cb->nlh, T_ctx_resource_name);
		if (resource_filter) {
			retcode = ERR_RES_NOT_KNOWN;
			resource = drbd_find_resource(nla_data(resource_filter));
			if (!resource)
				goto put_result;
			kref_debug_get(&resource->kref_debug, 7);
			cb->args[0] = (long)resource;
		}
	}

	minor = cb->args[1];
	idr_to_search = resource ? &resource->devices : &drbd_devices;
	device = idr_get_next(idr_to_search, &minor);
	if (!device) {
		err = 0;
		goto out;
	}
	idr_for_each_entry_continue(idr_to_search, device, minor) {
		retcode = NO_ERROR;
		goto put_result;  /* only one iteration */
	}
	err = 0;
	goto out;  /* no more devices */

put_result:
	dh = genlmsg_put(skb, NETLINK_CB_PORTID(cb->skb),
			cb->nlh->nlmsg_seq, &drbd_genl_family,
			NLM_F_MULTI, DRBD_ADM_GET_DEVICES);
	err = -ENOMEM;
	if (!dh)
		goto out;
	dh->ret_code = retcode;
	dh->minor = -1U;
	if (retcode == NO_ERROR) {
		dh->minor = device->minor;
		err = nla_put_drbd_cfg_context(skb, device->resource, NULL, device, NULL);
		if (err)
			goto out;
		if (get_ldev(device)) {
			struct disk_conf *disk_conf =
				rcu_dereference(device->ldev->disk_conf);

			err = disk_conf_to_skb(skb, disk_conf, !capable(CAP_SYS_ADMIN));
			put_ldev(device);
			if (err)
				goto out;
		}
		err = device_conf_to_skb(skb, &device->device_conf, !capable(CAP_SYS_ADMIN));
		if (err)
			goto out;
		device_to_info(&device_info, device);
		err = device_info_to_skb(skb, &device_info, !capable(CAP_SYS_ADMIN));
		if (err)
			goto out;

		device_to_statistics(&device_statistics, device);
		err = device_statistics_to_skb(skb, &device_statistics, !capable(CAP_SYS_ADMIN));
		if (err)
			goto out;
		cb->args[1] = minor + 1;
	}
	genlmsg_end(skb, dh);
	err = 0;

out:
	rcu_read_unlock();
	if (err)
		return err;
	return skb->len;
}

int drbd_adm_dump_connections_done(struct netlink_callback *cb)
{
	return put_resource_in_arg0(cb, 6);
}

static int connection_paths_to_skb(struct sk_buff *skb, struct drbd_connection *connection)
{
	struct drbd_path *path;
	struct nlattr *tla = nla_nest_start(skb, DRBD_NLA_PATH_PARMS);
	if (!tla)
		goto nla_put_failure;

	/* array of such paths. */
	list_for_each_entry(path, &connection->transport.paths, list) {
		if (nla_put(skb, T_my_addr, path->my_addr_len, &path->my_addr))
			goto nla_put_failure;
		if (nla_put(skb, T_peer_addr, path->peer_addr_len, &path->peer_addr))
			goto nla_put_failure;
	}
	nla_nest_end(skb, tla);
	return 0;

nla_put_failure:
	if (tla)
		nla_nest_cancel(skb, tla);
	return -EMSGSIZE;
}

enum { SINGLE_RESOURCE, ITERATE_RESOURCES };

int drbd_adm_dump_connections(struct sk_buff *skb, struct netlink_callback *cb)
{
	struct nlattr *resource_filter;
	struct drbd_resource *resource = NULL, *next_resource;
	struct drbd_connection *uninitialized_var(connection);
	int err = 0, retcode;
	struct drbd_genlmsghdr *dh;
	struct connection_info connection_info;
	struct connection_statistics connection_statistics;

	rcu_read_lock();
	resource = (struct drbd_resource *)cb->args[0];
	if (!cb->args[0]) {
		resource_filter = find_cfg_context_attr(cb->nlh, T_ctx_resource_name);
		if (resource_filter) {
			retcode = ERR_RES_NOT_KNOWN;
			resource = drbd_find_resource(nla_data(resource_filter));
			if (!resource)
				goto put_result;
			kref_debug_get(&resource->kref_debug, 6);
			cb->args[0] = (long)resource;
			cb->args[1] = SINGLE_RESOURCE;
		}
	}
	if (!resource) {
		if (list_empty(&drbd_resources))
			goto out;
		resource = list_first_entry(&drbd_resources, struct drbd_resource, resources);
		kref_get(&resource->kref);
		kref_debug_get(&resource->kref_debug, 6);
		cb->args[0] = (long)resource;
		cb->args[1] = ITERATE_RESOURCES;
	}

    next_resource:
	rcu_read_unlock();
	mutex_lock(&resource->conf_update);
	rcu_read_lock();
	if (cb->args[2]) {
		for_each_connection_rcu(connection, resource)
			if (connection == (struct drbd_connection *)cb->args[2])
				goto found_connection;
		/* connection was probably deleted */
		goto no_more_connections;
	}
	connection = list_entry(&resource->connections, struct drbd_connection, connections);

found_connection:
	list_for_each_entry_continue_rcu(connection, &resource->connections, connections) {
		retcode = NO_ERROR;
		goto put_result;  /* only one iteration */
	}

no_more_connections:
	if (cb->args[1] == ITERATE_RESOURCES) {
		for_each_resource_rcu(next_resource, &drbd_resources) {
			if (next_resource == resource)
				goto found_resource;
		}
		/* resource was probably deleted */
	}
	goto out;

found_resource:
	list_for_each_entry_continue_rcu(next_resource, &drbd_resources, resources) {
		mutex_unlock(&resource->conf_update);
		kref_debug_put(&resource->kref_debug, 6);
		kref_put(&resource->kref, drbd_destroy_resource);
		resource = next_resource;
		kref_get(&resource->kref);
		kref_debug_get(&resource->kref_debug, 6);
		cb->args[0] = (long)resource;
		cb->args[2] = 0;
		goto next_resource;
	}
	goto out;  /* no more resources */

put_result:
	dh = genlmsg_put(skb, NETLINK_CB_PORTID(cb->skb),
			cb->nlh->nlmsg_seq, &drbd_genl_family,
			NLM_F_MULTI, DRBD_ADM_GET_CONNECTIONS);
	err = -ENOMEM;
	if (!dh)
		goto out;
	dh->ret_code = retcode;
	dh->minor = -1U;
	if (retcode == NO_ERROR) {
		struct net_conf *net_conf;

		err = nla_put_drbd_cfg_context(skb, resource, connection, NULL, NULL);
		if (err)
			goto out;
		net_conf = rcu_dereference(connection->transport.net_conf);
		if (net_conf) {
			err = net_conf_to_skb(skb, net_conf, !capable(CAP_SYS_ADMIN));
			if (err)
				goto out;
		}
		connection_to_info(&connection_info, connection);
		connection_paths_to_skb(skb, connection);
		err = connection_info_to_skb(skb, &connection_info, !capable(CAP_SYS_ADMIN));
		if (err)
			goto out;
		connection_statistics.conn_congested = test_bit(NET_CONGESTED, &connection->transport.flags);
		err = connection_statistics_to_skb(skb, &connection_statistics, !capable(CAP_SYS_ADMIN));
		if (err)
			goto out;
		cb->args[2] = (long)connection;
	}
	genlmsg_end(skb, dh);
	err = 0;

out:
	rcu_read_unlock();
	if (resource)
		mutex_unlock(&resource->conf_update);
	if (err)
		return err;
	return skb->len;
}

static void peer_device_to_statistics(struct peer_device_statistics *s,
				      struct drbd_peer_device *peer_device)
{
	struct drbd_device *device = peer_device->device;

	memset(s, 0, sizeof(*s));
	s->peer_dev_received = peer_device->recv_cnt;
	s->peer_dev_sent = peer_device->send_cnt;
	s->peer_dev_pending = atomic_read(&peer_device->ap_pending_cnt) +
			      atomic_read(&peer_device->rs_pending_cnt);
	s->peer_dev_unacked = atomic_read(&peer_device->unacked_cnt);
	s->peer_dev_out_of_sync = drbd_bm_total_weight(peer_device) << (BM_BLOCK_SHIFT - 9);
	s->peer_dev_resync_failed = peer_device->rs_failed << (BM_BLOCK_SHIFT - 9);
	if (get_ldev(device)) {
		struct drbd_md *md = &device->ldev->md;
		struct drbd_peer_md *peer_md = &md->peers[peer_device->node_id];

		spin_lock_irq(&md->uuid_lock);
		s->peer_dev_bitmap_uuid = peer_md->bitmap_uuid;
		spin_unlock_irq(&md->uuid_lock);
		s->peer_dev_flags = peer_md->flags;
		put_ldev(device);
	}
}

int drbd_adm_dump_peer_devices_done(struct netlink_callback *cb)
{
	return put_resource_in_arg0(cb, 9);
}

int drbd_adm_dump_peer_devices(struct sk_buff *skb, struct netlink_callback *cb)
{
	struct nlattr *resource_filter;
	struct drbd_resource *resource;
	struct drbd_device *uninitialized_var(device);
	struct drbd_peer_device *peer_device = NULL;
	int minor, err, retcode;
	struct drbd_genlmsghdr *dh;
	struct idr *idr_to_search;

	resource = (struct drbd_resource *)cb->args[0];

	rcu_read_lock();
	if (!cb->args[0] && !cb->args[1]) {
		resource_filter = find_cfg_context_attr(cb->nlh, T_ctx_resource_name);
		if (resource_filter) {
			retcode = ERR_RES_NOT_KNOWN;
			resource = drbd_find_resource(nla_data(resource_filter));
			if (!resource)
				goto put_result;
			kref_debug_get(&resource->kref_debug, 9);
		}
		cb->args[0] = (long)resource;
	}

	minor = cb->args[1];
	idr_to_search = resource ? &resource->devices : &drbd_devices;
	device = idr_find(idr_to_search, minor);
	if (!device) {
next_device:
		minor++;
		cb->args[2] = 0;
		device = idr_get_next(idr_to_search, &minor);
		if (!device) {
			err = 0;
			goto out;
		}
	}
	if (cb->args[2]) {
		for_each_peer_device_rcu(peer_device, device)
			if (peer_device == (struct drbd_peer_device *)cb->args[2])
				goto found_peer_device;
		/* peer device was probably deleted */
		goto next_device;
	}
	/* Make peer_device point to the list head (not the first entry). */
	peer_device = list_entry(&device->peer_devices, struct drbd_peer_device, peer_devices);

found_peer_device:
	list_for_each_entry_continue_rcu(peer_device, &device->peer_devices, peer_devices) {
		retcode = NO_ERROR;
		goto put_result;  /* only one iteration */
	}
	goto next_device;

put_result:
	dh = genlmsg_put(skb, NETLINK_CB_PORTID(cb->skb),
			cb->nlh->nlmsg_seq, &drbd_genl_family,
			NLM_F_MULTI, DRBD_ADM_GET_PEER_DEVICES);
	err = -ENOMEM;
	if (!dh)
		goto out;
	dh->ret_code = retcode;
	dh->minor = -1U;
	if (retcode == NO_ERROR) {
		struct peer_device_info peer_device_info;
		struct peer_device_statistics peer_device_statistics;
		struct peer_device_conf *peer_device_conf;

		dh->minor = minor;
		err = nla_put_drbd_cfg_context(skb, device->resource, peer_device->connection, device, NULL);
		if (err)
			goto out;
		peer_device_to_info(&peer_device_info, peer_device);
		err = peer_device_info_to_skb(skb, &peer_device_info, !capable(CAP_SYS_ADMIN));
		if (err)
			goto out;
		peer_device_to_statistics(&peer_device_statistics, peer_device);
		err = peer_device_statistics_to_skb(skb, &peer_device_statistics, !capable(CAP_SYS_ADMIN));
		if (err)
			goto out;
		peer_device_conf = rcu_dereference(peer_device->conf);
		if (peer_device_conf) {
			err = peer_device_conf_to_skb(skb, peer_device_conf, !capable(CAP_SYS_ADMIN));
			if (err)
				goto out;
		}

		cb->args[1] = minor;
		cb->args[2] = (long)peer_device;
	}
	genlmsg_end(skb, dh);
	err = 0;

out:
	rcu_read_unlock();
	if (err)
		return err;
	return skb->len;
}

int drbd_adm_get_timeout_type(struct sk_buff *skb, struct genl_info *info)
{
	struct drbd_config_context adm_ctx;
	struct drbd_peer_device *peer_device;
	enum drbd_ret_code retcode;
	struct timeout_parms tp;
	int err;

	retcode = drbd_adm_prepare(&adm_ctx, skb, info, DRBD_ADM_NEED_PEER_DEVICE);
	if (!adm_ctx.reply_skb)
		return retcode;
	peer_device = adm_ctx.peer_device;

	tp.timeout_type =
		peer_device->disk_state[NOW] == D_OUTDATED ? UT_PEER_OUTDATED :
		test_bit(USE_DEGR_WFC_T, &peer_device->flags) ? UT_DEGRADED :
		UT_DEFAULT;

	err = timeout_parms_to_priv_skb(adm_ctx.reply_skb, &tp);
	if (err) {
		nlmsg_free(adm_ctx.reply_skb);
		return err;
	}

	drbd_adm_finish(&adm_ctx, info, retcode);
	return 0;
}

int drbd_adm_start_ov(struct sk_buff *skb, struct genl_info *info)
{
	struct drbd_config_context adm_ctx;
	struct drbd_device *device;
	struct drbd_peer_device *peer_device;
	enum drbd_ret_code retcode;
	struct start_ov_parms parms;

	retcode = drbd_adm_prepare(&adm_ctx, skb, info, DRBD_ADM_NEED_PEER_DEVICE);
	if (!adm_ctx.reply_skb)
		return retcode;

	peer_device = adm_ctx.peer_device;
	device = peer_device->device;

	/* resume from last known position, if possible */
	parms.ov_start_sector = peer_device->ov_start_sector;
	parms.ov_stop_sector = ULLONG_MAX;
	if (info->attrs[DRBD_NLA_START_OV_PARMS]) {
		int err = start_ov_parms_from_attrs(&parms, info);
		if (err) {
			retcode = ERR_MANDATORY_TAG;
			drbd_msg_put_info(adm_ctx.reply_skb, from_attrs_err_to_txt(err));
			goto out;
		}
	}
	mutex_lock(&adm_ctx.resource->adm_mutex);

	/* w_make_ov_request expects position to be aligned */
	peer_device->ov_start_sector = parms.ov_start_sector & ~(BM_SECT_PER_BIT-1);
	peer_device->ov_stop_sector = parms.ov_stop_sector;

	/* If there is still bitmap IO pending, e.g. previous resync or verify
	 * just being finished, wait for it before requesting a new resync. */
	drbd_suspend_io(device, READ_AND_WRITE);
	wait_event(device->misc_wait, !atomic_read(&device->pending_bitmap_work.n));
	retcode = stable_change_repl_state(peer_device,
		L_VERIFY_S, CS_VERBOSE | CS_WAIT_COMPLETE | CS_SERIALIZE);
	drbd_resume_io(device);

	mutex_unlock(&adm_ctx.resource->adm_mutex);
out:
	drbd_adm_finish(&adm_ctx, info, retcode);
	return 0;
}

static bool should_skip_initial_sync(struct drbd_peer_device *peer_device)
{
	return peer_device->repl_state[NOW] == L_ESTABLISHED &&
	       peer_device->connection->agreed_pro_version >= 90 &&
	       drbd_current_uuid(peer_device->device) == UUID_JUST_CREATED;
}

int drbd_adm_new_c_uuid(struct sk_buff *skb, struct genl_info *info)
{
	struct drbd_config_context adm_ctx;
	struct drbd_device *device;
	struct drbd_peer_device *peer_device;
	enum drbd_ret_code retcode;
	int err;
	struct new_c_uuid_parms args;
	u64 nodes = 0, diskfull = 0;

	retcode = drbd_adm_prepare(&adm_ctx, skb, info, DRBD_ADM_NEED_MINOR);
	if (!adm_ctx.reply_skb)
		return retcode;

	device = adm_ctx.device;
	memset(&args, 0, sizeof(args));
	if (info->attrs[DRBD_NLA_NEW_C_UUID_PARMS]) {
		err = new_c_uuid_parms_from_attrs(&args, info);
		if (err) {
			retcode = ERR_MANDATORY_TAG;
			drbd_msg_put_info(adm_ctx.reply_skb, from_attrs_err_to_txt(err));
			goto out_nolock;
		}
	}

	mutex_lock(&adm_ctx.resource->adm_mutex);
	down(&device->resource->state_sem);

	if (!get_ldev(device)) {
		retcode = ERR_NO_DISK;
		goto out;
	}

	/* this is "skip initial sync", assume to be clean */
	for_each_peer_device(peer_device, device) {
		if (args.clear_bm && should_skip_initial_sync(peer_device)) {
			if (peer_device->disk_state[NOW] >= D_INCONSISTENT) {
				drbd_info(peer_device, "Preparing to skip initial sync\n");
				diskfull |= NODE_MASK(peer_device->node_id);
			}
			nodes |= NODE_MASK(peer_device->node_id);
		} else if (peer_device->repl_state[NOW] != L_OFF) {
			retcode = ERR_CONNECTED;
			goto out_dec;
		}
	}

	for_each_peer_device(peer_device, device)
		drbd_uuid_set_bitmap(peer_device, 0); /* Rotate UI_BITMAP to History 1, etc... */
	drbd_uuid_new_current_by_user(device); /* New current, previous to UI_BITMAP */

	if (args.clear_bm) {
		unsigned long irq_flags;

		err = drbd_bitmap_io(device, &drbd_bmio_clear_all_n_write,
			"clear_n_write from new_c_uuid", BM_LOCK_ALL, NULL);
		if (err) {
			drbd_err(device, "Writing bitmap failed with %d\n",err);
			retcode = ERR_IO_MD_DISK;
		}
		for_each_peer_device(peer_device, device) {
			if (NODE_MASK(peer_device->node_id) & nodes) {
				if (NODE_MASK(peer_device->node_id) & diskfull)
					drbd_send_uuids(peer_device, UUID_FLAG_SKIP_INITIAL_SYNC, 0);
				_drbd_uuid_set_bitmap(peer_device, 0);
				drbd_print_uuids(peer_device, "cleared bitmap UUID");
			}
		}
		begin_state_change(device->resource, &irq_flags, CS_VERBOSE);
		__change_disk_state(device, D_UP_TO_DATE);
		for_each_peer_device(peer_device, device) {
			if (NODE_MASK(peer_device->node_id) & diskfull)
				__change_peer_disk_state(peer_device, D_UP_TO_DATE);
		}
		end_state_change(device->resource, &irq_flags);
	}

	drbd_md_sync_if_dirty(device);
out_dec:
	put_ldev(device);
out:
	up(&device->resource->state_sem);
out_nolock:
	mutex_unlock(&adm_ctx.resource->adm_mutex);
	drbd_adm_finish(&adm_ctx, info, retcode);
	return 0;
}

static enum drbd_ret_code
drbd_check_resource_name(struct drbd_config_context *adm_ctx)
{
	const char *name = adm_ctx->resource_name;
	if (!name || !name[0]) {
		drbd_msg_put_info(adm_ctx->reply_skb, "resource name missing");
		return ERR_MANDATORY_TAG;
	}
	/* As we want to use these in sysfs/configfs/debugfs,
	 * we must not allow slashes. */
	if (strchr(name, '/')) {
		drbd_msg_put_info(adm_ctx->reply_skb, "invalid resource name");
		return ERR_INVALID_REQUEST;
	}
	return NO_ERROR;
}

static void resource_to_info(struct resource_info *info,
			     struct drbd_resource *resource)
{
	info->res_role = resource->role[NOW];
	info->res_susp = resource->susp[NOW];
	info->res_susp_nod = resource->susp_nod[NOW];
	info->res_susp_fen = is_suspended_fen(resource, NOW);
	info->res_susp_quorum = is_suspended_quorum(resource, NOW);
}

int drbd_adm_new_resource(struct sk_buff *skb, struct genl_info *info)
{
	struct drbd_config_context adm_ctx;
	struct drbd_resource *resource;
	enum drbd_ret_code retcode;
	struct res_opts res_opts;
	int err;

	mutex_lock(&resources_mutex);
	retcode = drbd_adm_prepare(&adm_ctx, skb, info, 0);
	if (!adm_ctx.reply_skb) {
		mutex_unlock(&resources_mutex);
		return retcode;
	}

	set_res_opts_defaults(&res_opts);
	err = res_opts_from_attrs(&res_opts, info);
	if (err) {
		retcode = ERR_MANDATORY_TAG;
		drbd_msg_put_info(adm_ctx.reply_skb, from_attrs_err_to_txt(err));
		goto out;
	}

	retcode = drbd_check_resource_name(&adm_ctx);
	if (retcode != NO_ERROR)
		goto out;

	if (adm_ctx.resource)
		goto out;

	if (res_opts.node_id >= DRBD_NODE_ID_MAX) {
		pr_err("drbd: invalid node id (%d)\n", res_opts.node_id);
		retcode = ERR_INVALID_REQUEST;
		goto out;
	}

	if (!try_module_get(THIS_MODULE)) {
		pr_err("drbd: Could not get a module reference\n");
		retcode = ERR_INVALID_REQUEST;
		goto out;
	}

	resource = drbd_create_resource(adm_ctx.resource_name, &res_opts);
	mutex_unlock(&resources_mutex);

	if (resource) {
		struct resource_info resource_info;

		mutex_lock(&notification_mutex);
		resource_to_info(&resource_info, resource);
		notify_resource_state(NULL, 0, resource, &resource_info, NOTIFY_CREATE);
		mutex_unlock(&notification_mutex);
	} else {
		module_put(THIS_MODULE);
		retcode = ERR_NOMEM;
	}
	goto out_no_unlock;
out:
	mutex_unlock(&resources_mutex);
out_no_unlock:
	drbd_adm_finish(&adm_ctx, info, retcode);
	return 0;
}

void device_to_info(struct device_info *info,
			   struct drbd_device *device)
{
	info->dev_disk_state = device->disk_state[NOW];
	info->is_intentional_diskless = device->device_conf.intentional_diskless;
}

int drbd_adm_new_minor(struct sk_buff *skb, struct genl_info *info)
{
	struct drbd_config_context adm_ctx;
	struct drbd_genlmsghdr *dh = info->userhdr;
	struct device_conf device_conf;
	struct drbd_resource *resource;
	struct drbd_device *device;
	enum drbd_ret_code retcode;
	int err;

	retcode = drbd_adm_prepare(&adm_ctx, skb, info, DRBD_ADM_NEED_RESOURCE);
	if (!adm_ctx.reply_skb)
		return retcode;

	set_device_conf_defaults(&device_conf);
	err = device_conf_from_attrs(&device_conf, info);
	if (err && err != -ENOMSG) {
		retcode = ERR_MANDATORY_TAG;
		drbd_msg_put_info(adm_ctx.reply_skb, from_attrs_err_to_txt(err));
		goto out;
	}

	if (dh->minor > MINORMASK) {
		drbd_msg_put_info(adm_ctx.reply_skb, "requested minor out of range");
		retcode = ERR_INVALID_REQUEST;
		goto out;
	}
	if (adm_ctx.volume > DRBD_VOLUME_MAX) {
		drbd_msg_put_info(adm_ctx.reply_skb, "requested volume id out of range");
		retcode = ERR_INVALID_REQUEST;
		goto out;
	}

	if (adm_ctx.device)
		goto out;

	resource = adm_ctx.resource;
	mutex_lock(&resource->conf_update);
	for(;;) {
		retcode = drbd_create_device(&adm_ctx, dh->minor, &device_conf, &device);
		if (retcode != ERR_NOMEM ||
		    schedule_timeout_interruptible(HZ / 10))
			break;
		/* Keep retrying until the memory allocations eventually succeed. */
	}
	if (retcode == NO_ERROR) {
		struct drbd_peer_device *peer_device;
		struct device_info info;
		unsigned int peer_devices = 0;
		enum drbd_notification_type flags;

		for_each_peer_device(peer_device, device)
			peer_devices++;

		device_to_info(&info, device);
		mutex_lock(&notification_mutex);
		flags = (peer_devices--) ? NOTIFY_CONTINUES : 0;
		notify_device_state(NULL, 0, device, &info, NOTIFY_CREATE | flags);
		for_each_peer_device(peer_device, device) {
			struct peer_device_info peer_device_info;

			peer_device_to_info(&peer_device_info, peer_device);
			flags = (peer_devices--) ? NOTIFY_CONTINUES : 0;
			notify_peer_device_state(NULL, 0, peer_device, &peer_device_info,
						 NOTIFY_CREATE | flags);
		}
		mutex_unlock(&notification_mutex);
	}
	mutex_unlock(&resource->conf_update);
out:
	drbd_adm_finish(&adm_ctx, info, retcode);
	return 0;
}

static enum drbd_ret_code adm_del_minor(struct drbd_device *device)
{
	struct drbd_resource *resource = device->resource;
	struct drbd_peer_device *peer_device;
	enum drbd_ret_code ret;
	u64 im;

	spin_lock_irq(&resource->req_lock);
	if (device->disk_state[NOW] == D_DISKLESS &&
	    device->open_ro_cnt == 0 && device->open_rw_cnt == 0) {
		set_bit(UNREGISTERED, &device->flags);
		ret = NO_ERROR;
	} else {
		ret = ERR_MINOR_CONFIGURED;
	}
	spin_unlock_irq(&resource->req_lock);

	if (ret != NO_ERROR)
		return ret;

	for_each_peer_device_ref(peer_device, im, device)
		stable_change_repl_state(peer_device, L_OFF,
					 CS_VERBOSE | CS_WAIT_COMPLETE);

	/*
	 * Flush the resource work queue to make sure that no more events like
	 * state change notifications for this device are queued: we want the
	 * "destroy" event to come last.
	 */
	drbd_flush_workqueue(&resource->work);

	drbd_unregister_device(device);

	mutex_lock(&notification_mutex);
	for_each_peer_device_ref(peer_device, im, device)
		notify_peer_device_state(NULL, 0, peer_device, NULL,
					 NOTIFY_DESTROY | NOTIFY_CONTINUES);
	notify_device_state(NULL, 0, device, NULL, NOTIFY_DESTROY);
	mutex_unlock(&notification_mutex);
	synchronize_rcu();
	drbd_put_device(device);

	return ret;
}

int drbd_adm_del_minor(struct sk_buff *skb, struct genl_info *info)
{
	struct drbd_config_context adm_ctx;
	enum drbd_ret_code retcode;

	retcode = drbd_adm_prepare(&adm_ctx, skb, info, DRBD_ADM_NEED_MINOR);
	if (!adm_ctx.reply_skb)
		return retcode;

	mutex_lock(&adm_ctx.resource->adm_mutex);
	retcode = adm_del_minor(adm_ctx.device);
	mutex_unlock(&adm_ctx.resource->adm_mutex);

	drbd_adm_finish(&adm_ctx, info, retcode);
	return 0;
}

static int adm_del_resource(struct drbd_resource *resource)
{
	int err;

	/*
	 * Flush the resource work queue to make sure that no more events like
	 * state change notifications are queued: we want the "destroy" event
	 * to come last.
	 */
	drbd_flush_workqueue(&resource->work);

	mutex_lock(&resources_mutex);
	err = ERR_NET_CONFIGURED;
	if (!list_empty(&resource->connections))
		goto out;
	err = ERR_RES_IN_USE;
	if (!idr_is_empty(&resource->devices))
		goto out;

	list_del_rcu(&resource->resources);
	drbd_debugfs_resource_cleanup(resource);
	synchronize_rcu();
	drbd_free_resource(resource);

	mutex_unlock(&resources_mutex);

	mutex_lock(&notification_mutex);
	notify_resource_state(NULL, 0, resource, NULL, NOTIFY_DESTROY);
	mutex_unlock(&notification_mutex);

	return NO_ERROR;
out:
	mutex_unlock(&resources_mutex);
	return err;
}

int drbd_adm_down(struct sk_buff *skb, struct genl_info *info)
{
	struct drbd_config_context adm_ctx;
	struct drbd_resource *resource;
	struct drbd_connection *connection;
	struct drbd_device *device;
	int retcode; /* enum drbd_ret_code rsp. enum drbd_state_rv */
	enum drbd_ret_code ret;
	int i;
	u64 im;

	retcode = drbd_adm_prepare(&adm_ctx, skb, info,
			DRBD_ADM_NEED_RESOURCE | DRBD_ADM_IGNORE_VERSION);
	if (!adm_ctx.reply_skb)
		return retcode;

	resource = adm_ctx.resource;
	mutex_lock(&resource->adm_mutex);
	/* demote */
	retcode = drbd_set_role(resource, R_SECONDARY, false, adm_ctx.reply_skb);
	if (retcode < SS_SUCCESS) {
		drbd_msg_put_info(adm_ctx.reply_skb, "failed to demote");
		goto out;
	}

	for_each_connection_ref(connection, im, resource) {
		retcode = conn_try_disconnect(connection, 0, adm_ctx.reply_skb);
		if (retcode >= SS_SUCCESS) {
			mutex_lock(&resource->conf_update);
			del_connection(connection);
			mutex_unlock(&resource->conf_update);
		} else {
			kref_debug_put(&connection->kref_debug, 13);
			kref_put(&connection->kref, drbd_destroy_connection);
			goto out;
		}
	}

	/* detach and delete minor */
	rcu_read_lock();
	idr_for_each_entry(&resource->devices, device, i) {
		kref_get(&device->kref);
		rcu_read_unlock();
		retcode = adm_detach(device, 0, adm_ctx.reply_skb);
		mutex_lock(&resource->conf_update);
		ret = adm_del_minor(device);
		mutex_unlock(&resource->conf_update);
		kref_put(&device->kref, drbd_destroy_device);
		if (retcode < SS_SUCCESS || retcode > NO_ERROR) {
			drbd_msg_put_info(adm_ctx.reply_skb, "failed to detach");
			goto out;
		}
		if (ret != NO_ERROR) {
			/* "can not happen" */
			drbd_msg_put_info(adm_ctx.reply_skb, "failed to delete volume");
			goto out;
		}
		rcu_read_lock();
	}
	rcu_read_unlock();

	mutex_lock(&resource->conf_update);
	retcode = adm_del_resource(resource);
	/* holding a reference to resource in adm_crx until drbd_adm_finish() */
	mutex_unlock(&resource->conf_update);
out:
	mutex_unlock(&resource->adm_mutex);
	drbd_adm_finish(&adm_ctx, info, retcode);
	return 0;
}

int drbd_adm_del_resource(struct sk_buff *skb, struct genl_info *info)
{
	struct drbd_config_context adm_ctx;
	enum drbd_ret_code retcode;

	retcode = drbd_adm_prepare(&adm_ctx, skb, info, DRBD_ADM_NEED_RESOURCE);
	if (!adm_ctx.reply_skb)
		return retcode;

	retcode = adm_del_resource(adm_ctx.resource);

	drbd_adm_finish(&adm_ctx, info, retcode);
	return 0;
}

static int nla_put_notification_header(struct sk_buff *msg,
				       enum drbd_notification_type type)
{
	struct drbd_notification_header nh = {
		.nh_type = type,
	};

	return drbd_notification_header_to_skb(msg, &nh, true);
}

void notify_resource_state(struct sk_buff *skb,
			   unsigned int seq,
			   struct drbd_resource *resource,
			   struct resource_info *resource_info,
			   enum drbd_notification_type type)
{
	struct resource_statistics resource_statistics;
	struct drbd_genlmsghdr *dh;
	bool multicast = false;
	int err;

	if (!skb) {
		seq = atomic_inc_return(&drbd_genl_seq);
		skb = genlmsg_new(NLMSG_GOODSIZE, GFP_NOIO);
		err = -ENOMEM;
		if (!skb)
			goto failed;
		multicast = true;
	}

	err = -EMSGSIZE;
	dh = genlmsg_put(skb, 0, seq, &drbd_genl_family, 0, DRBD_RESOURCE_STATE);
	if (!dh)
		goto nla_put_failure;
	dh->minor = -1U;
	dh->ret_code = NO_ERROR;
	if (nla_put_drbd_cfg_context(skb, resource, NULL, NULL, NULL) ||
	    nla_put_notification_header(skb, type) ||
	    ((type & ~NOTIFY_FLAGS) != NOTIFY_DESTROY &&
	     resource_info_to_skb(skb, resource_info, true)))
		goto nla_put_failure;
	resource_statistics.res_stat_write_ordering = resource->write_ordering;
	err = resource_statistics_to_skb(skb, &resource_statistics, !capable(CAP_SYS_ADMIN));
	if (err)
		goto nla_put_failure;
	genlmsg_end(skb, dh);
	if (multicast) {
		err = drbd_genl_multicast_events(skb, GFP_NOWAIT);
		/* skb has been consumed or freed in netlink_broadcast() */
		if (err && err != -ESRCH)
			goto failed;
	}
	return;

nla_put_failure:
	nlmsg_free(skb);
failed:
	drbd_err(resource, "Error %d while broadcasting event. Event seq:%u\n",
			err, seq);
}

void notify_device_state(struct sk_buff *skb,
			 unsigned int seq,
			 struct drbd_device *device,
			 struct device_info *device_info,
			 enum drbd_notification_type type)
{
	struct device_statistics device_statistics;
	struct drbd_genlmsghdr *dh;
	bool multicast = false;
	int err;

	if (!skb) {
		seq = atomic_inc_return(&drbd_genl_seq);
		skb = genlmsg_new(NLMSG_GOODSIZE, GFP_NOIO);
		err = -ENOMEM;
		if (!skb)
			goto failed;
		multicast = true;
	}

	err = -EMSGSIZE;
	dh = genlmsg_put(skb, 0, seq, &drbd_genl_family, 0, DRBD_DEVICE_STATE);
	if (!dh)
		goto nla_put_failure;
	dh->minor = device->minor;
	dh->ret_code = NO_ERROR;
	if (nla_put_drbd_cfg_context(skb, device->resource, NULL, device, NULL) ||
	    nla_put_notification_header(skb, type) ||
	    ((type & ~NOTIFY_FLAGS) != NOTIFY_DESTROY &&
	     device_info_to_skb(skb, device_info, true)))
		goto nla_put_failure;
	device_to_statistics(&device_statistics, device);
	device_statistics_to_skb(skb, &device_statistics, !capable(CAP_SYS_ADMIN));
	genlmsg_end(skb, dh);
	if (multicast) {
		err = drbd_genl_multicast_events(skb, GFP_NOWAIT);
		/* skb has been consumed or freed in netlink_broadcast() */
		if (err && err != -ESRCH)
			goto failed;
	}
	return;

nla_put_failure:
	nlmsg_free(skb);
failed:
	drbd_err(device, "Error %d while broadcasting event. Event seq:%u\n",
		 err, seq);
}

/* open coded path_parms_to_skb() iterating of the list */
void notify_connection_state(struct sk_buff *skb,
			     unsigned int seq,
			     struct drbd_connection *connection,
			     struct connection_info *connection_info,
			     enum drbd_notification_type type)
{
	struct connection_statistics connection_statistics;
	struct drbd_genlmsghdr *dh;
	bool multicast = false;
	int err;

	if (!skb) {
		seq = atomic_inc_return(&drbd_genl_seq);
		skb = genlmsg_new(NLMSG_GOODSIZE, GFP_NOIO);
		err = -ENOMEM;
		if (!skb)
			goto failed;
		multicast = true;
	}

	err = -EMSGSIZE;
	dh = genlmsg_put(skb, 0, seq, &drbd_genl_family, 0, DRBD_CONNECTION_STATE);
	if (!dh)
		goto nla_put_failure;
	dh->minor = -1U;
	dh->ret_code = NO_ERROR;
	if (nla_put_drbd_cfg_context(skb, connection->resource, connection, NULL, NULL) ||
	    nla_put_notification_header(skb, type) ||
	    ((type & ~NOTIFY_FLAGS) != NOTIFY_DESTROY &&
	     connection_info_to_skb(skb, connection_info, true)))
		goto nla_put_failure;
	connection_paths_to_skb(skb, connection);
	connection_statistics.conn_congested = test_bit(NET_CONGESTED, &connection->transport.flags);
	connection_statistics_to_skb(skb, &connection_statistics, !capable(CAP_SYS_ADMIN));
	genlmsg_end(skb, dh);
	if (multicast) {
		err = drbd_genl_multicast_events(skb, GFP_NOWAIT);
		/* skb has been consumed or freed in netlink_broadcast() */
		if (err && err != -ESRCH)
			goto failed;
	}
	return;

nla_put_failure:
	nlmsg_free(skb);
failed:
	drbd_err(connection, "Error %d while broadcasting event. Event seq:%u\n",
		 err, seq);
}

void notify_peer_device_state(struct sk_buff *skb,
			      unsigned int seq,
			      struct drbd_peer_device *peer_device,
			      struct peer_device_info *peer_device_info,
			      enum drbd_notification_type type)
{
	struct peer_device_statistics peer_device_statistics;
	struct drbd_resource *resource = peer_device->device->resource;
	struct drbd_genlmsghdr *dh;
	bool multicast = false;
	int err;

	if (!skb) {
		seq = atomic_inc_return(&drbd_genl_seq);
		skb = genlmsg_new(NLMSG_GOODSIZE, GFP_NOIO);
		err = -ENOMEM;
		if (!skb)
			goto failed;
		multicast = true;
	}

	err = -EMSGSIZE;
	dh = genlmsg_put(skb, 0, seq, &drbd_genl_family, 0, DRBD_PEER_DEVICE_STATE);
	if (!dh)
		goto nla_put_failure;
	dh->minor = -1U;
	dh->ret_code = NO_ERROR;
	if (nla_put_drbd_cfg_context(skb, resource, peer_device->connection, peer_device->device, NULL) ||
	    nla_put_notification_header(skb, type) ||
	    ((type & ~NOTIFY_FLAGS) != NOTIFY_DESTROY &&
	     peer_device_info_to_skb(skb, peer_device_info, true)))
		goto nla_put_failure;
	peer_device_to_statistics(&peer_device_statistics, peer_device);
	peer_device_statistics_to_skb(skb, &peer_device_statistics, !capable(CAP_SYS_ADMIN));
	genlmsg_end(skb, dh);
	if (multicast) {
		err = drbd_genl_multicast_events(skb, GFP_NOWAIT);
		/* skb has been consumed or freed in netlink_broadcast() */
		if (err && err != -ESRCH)
			goto failed;
	}
	return;

nla_put_failure:
	nlmsg_free(skb);
failed:
	drbd_err(peer_device, "Error %d while broadcasting event. Event seq:%u\n",
		 err, seq);
}

void notify_path(struct drbd_connection *connection, struct drbd_path *path,
		 enum drbd_notification_type type)
{
	struct drbd_resource *resource = connection->resource;
	struct drbd_path_info path_info;
	unsigned int seq = atomic_inc_return(&drbd_genl_seq);
	struct sk_buff *skb = NULL;
	struct drbd_genlmsghdr *dh;
	int err;

	path_info.path_established = path->established;

	skb = genlmsg_new(NLMSG_GOODSIZE, GFP_NOIO);
	err = -ENOMEM;
	if (!skb)
		goto fail;

	err = -EMSGSIZE;
	dh = genlmsg_put(skb, 0, seq, &drbd_genl_family, 0, DRBD_PATH_STATE);
	if (!dh)
		goto fail;

	dh->minor = -1U;
	dh->ret_code = NO_ERROR;
	mutex_lock(&notification_mutex);
	if (nla_put_drbd_cfg_context(skb, resource, connection, NULL, path) ||
	    nla_put_notification_header(skb, type) ||
	    drbd_path_info_to_skb(skb, &path_info, true))
		goto unlock_fail;

	genlmsg_end(skb, dh);
	err = drbd_genl_multicast_events(skb, GFP_NOWAIT);
	skb = NULL;
	/* skb has been consumed or freed in netlink_broadcast() */
	if (err && err != -ESRCH)
		goto unlock_fail;
	mutex_unlock(&notification_mutex);
	return;

unlock_fail:
	mutex_unlock(&notification_mutex);
fail:
	nlmsg_free(skb);
	drbd_err(resource, "Error %d while broadcasting event. Event seq:%u\n",
		 err, seq);
}

void notify_helper(enum drbd_notification_type type,
		   struct drbd_device *device, struct drbd_connection *connection,
		   const char *name, int status)
{
	struct drbd_resource *resource = device ? device->resource : connection->resource;
	struct drbd_helper_info helper_info;
	unsigned int seq = atomic_inc_return(&drbd_genl_seq);
	struct sk_buff *skb = NULL;
	struct drbd_genlmsghdr *dh;
	int err;

	strlcpy(helper_info.helper_name, name, sizeof(helper_info.helper_name));
	helper_info.helper_name_len = min(strlen(name), sizeof(helper_info.helper_name));
	helper_info.helper_status = status;

	skb = genlmsg_new(NLMSG_GOODSIZE, GFP_NOIO);
	err = -ENOMEM;
	if (!skb)
		goto fail;

	err = -EMSGSIZE;
	dh = genlmsg_put(skb, 0, seq, &drbd_genl_family, 0, DRBD_HELPER);
	if (!dh)
		goto fail;
	dh->minor = device ? device->minor : -1;
	dh->ret_code = NO_ERROR;
	mutex_lock(&notification_mutex);
	if (nla_put_drbd_cfg_context(skb, resource, connection, device, NULL) ||
	    nla_put_notification_header(skb, type) ||
	    drbd_helper_info_to_skb(skb, &helper_info, true))
		goto unlock_fail;
	genlmsg_end(skb, dh);
	err = drbd_genl_multicast_events(skb, GFP_NOWAIT);
	skb = NULL;
	/* skb has been consumed or freed in netlink_broadcast() */
	if (err && err != -ESRCH)
		goto unlock_fail;
	mutex_unlock(&notification_mutex);
	return;

unlock_fail:
	mutex_unlock(&notification_mutex);
fail:
	nlmsg_free(skb);
	drbd_err(resource, "Error %d while broadcasting event. Event seq:%u\n",
		 err, seq);
}

static void notify_initial_state_done(struct sk_buff *skb, unsigned int seq)
{
	struct drbd_genlmsghdr *dh;
	int err;

	err = -EMSGSIZE;
	dh = genlmsg_put(skb, 0, seq, &drbd_genl_family, 0, DRBD_INITIAL_STATE_DONE);
	if (!dh)
		goto nla_put_failure;
	dh->minor = -1U;
	dh->ret_code = NO_ERROR;
	if (nla_put_notification_header(skb, NOTIFY_EXISTS))
		goto nla_put_failure;
	genlmsg_end(skb, dh);
	return;

nla_put_failure:
	nlmsg_free(skb);
	pr_err("Error %d sending event. Event seq:%u\n", err, seq);
}

static void free_state_changes(struct list_head *list)
{
	while (!list_empty(list)) {
		struct drbd_state_change *state_change =
			list_first_entry(list, struct drbd_state_change, list);
		list_del(&state_change->list);
		forget_state_change(state_change);
	}
}

static unsigned int notifications_for_state_change(struct drbd_state_change *state_change)
{
	return 1 +
	       state_change->n_connections +
	       state_change->n_devices +
	       state_change->n_devices * state_change->n_connections;
}

static int get_initial_state(struct sk_buff *skb, struct netlink_callback *cb)
{
	struct drbd_state_change *state_change = (struct drbd_state_change *)cb->args[0];
	unsigned int seq = cb->args[2];
	unsigned int n;
	enum drbd_notification_type flags = 0;

	/* There is no need for taking notification_mutex here: it doesn't
	   matter if the initial state events mix with later state chage
	   events; we can always tell the events apart by the NOTIFY_EXISTS
	   flag. */

	cb->args[5]--;
	if (cb->args[5] == 1) {
		notify_initial_state_done(skb, seq);
		goto out;
	}
	n = cb->args[4]++;
	if (cb->args[4] < cb->args[3])
		flags |= NOTIFY_CONTINUES;
	if (n < 1) {
		notify_resource_state_change(skb, seq, state_change,
					     NOTIFY_EXISTS | flags);
		goto next;
	}
	n--;
	if (n < state_change->n_connections) {
		notify_connection_state_change(skb, seq, &state_change->connections[n],
					       NOTIFY_EXISTS | flags);
		goto next;
	}
	n -= state_change->n_connections;
	if (n < state_change->n_devices) {
		notify_device_state_change(skb, seq, &state_change->devices[n],
					   NOTIFY_EXISTS | flags);
		goto next;
	}
	n -= state_change->n_devices;
	if (n < state_change->n_devices * state_change->n_connections) {
		notify_peer_device_state_change(skb, seq, &state_change->peer_devices[n],
						NOTIFY_EXISTS | flags);
		goto next;
	}

next:
	if (cb->args[4] == cb->args[3]) {
		struct drbd_state_change *next_state_change =
			list_entry(state_change->list.next,
				   struct drbd_state_change, list);
		cb->args[0] = (long)next_state_change;
		cb->args[3] = notifications_for_state_change(next_state_change);
		cb->args[4] = 0;
	}
out:
	return skb->len;
}

int drbd_adm_get_initial_state_done(struct netlink_callback *cb)
{
	LIST_HEAD(head);
	if (cb->args[0]) {
		struct drbd_state_change *state_change =
			(struct drbd_state_change *)cb->args[0];
		cb->args[0] = 0;

		/* connect list to head */
		list_add(&head, &state_change->list);
		free_state_changes(&head);
	}
	return 0;
}

int drbd_adm_get_initial_state(struct sk_buff *skb, struct netlink_callback *cb)
{
	struct drbd_resource *resource;
	LIST_HEAD(head);

	if (cb->args[5] >= 1) {
		if (cb->args[5] > 1)
			return get_initial_state(skb, cb);
		return 0;
	}

	cb->args[5] = 2;  /* number of iterations */
	mutex_lock(&resources_mutex);
	for_each_resource(resource, &drbd_resources) {
		struct drbd_state_change *state_change;

		state_change = remember_state_change(resource, GFP_KERNEL);
		if (!state_change) {
			if (!list_empty(&head))
				free_state_changes(&head);
			mutex_unlock(&resources_mutex);
			return -ENOMEM;
		}
		copy_old_to_new_state_change(state_change);
		list_add_tail(&state_change->list, &head);
		cb->args[5] += notifications_for_state_change(state_change);
	}
	mutex_unlock(&resources_mutex);

	if (!list_empty(&head)) {
		struct drbd_state_change *state_change =
			list_entry(head.next, struct drbd_state_change, list);
		cb->args[0] = (long)state_change;
		cb->args[3] = notifications_for_state_change(state_change);
		list_del(&head);  /* detach list from head */
	}

	cb->args[2] = cb->nlh->nlmsg_seq;
	return get_initial_state(skb, cb);
}

int drbd_adm_forget_peer(struct sk_buff *skb, struct genl_info *info)
{
	struct drbd_config_context adm_ctx;
	struct drbd_resource *resource;
	struct drbd_device *device;
	struct forget_peer_parms parms = { };
	enum drbd_state_rv retcode;
	int vnr, peer_node_id, err;

	retcode = drbd_adm_prepare(&adm_ctx, skb, info, DRBD_ADM_NEED_RESOURCE);
	if (!adm_ctx.reply_skb)
		return retcode;

	resource = adm_ctx.resource;

	err = forget_peer_parms_from_attrs(&parms, info);
	if (err) {
		retcode = ERR_MANDATORY_TAG;
		drbd_msg_put_info(adm_ctx.reply_skb, from_attrs_err_to_txt(err));
		goto out_no_adm;
	}

	mutex_lock(&resource->adm_mutex);

	peer_node_id = parms.forget_peer_node_id;
	if (drbd_connection_by_node_id(resource, peer_node_id)) {
		retcode = ERR_NET_CONFIGURED;
		goto out;
	}

	if (peer_node_id < 0 || peer_node_id >= DRBD_NODE_ID_MAX) {
		retcode = ERR_INVALID_PEER_NODE_ID;
		goto out;
	}

	idr_for_each_entry(&resource->devices, device, vnr) {
		struct drbd_peer_md *peer_md;

		if (!get_ldev(device))
			continue;

		peer_md = &device->ldev->md.peers[peer_node_id];
		if (peer_md->bitmap_index == -1) {
			put_ldev(device);
			retcode = ERR_INVALID_PEER_NODE_ID;
			break;
		}

		peer_md->bitmap_uuid = 0;
		peer_md->flags = 0;
		peer_md->bitmap_index = -1;

		drbd_md_sync(device);
		put_ldev(device);
	}
out:
	mutex_unlock(&resource->adm_mutex);
out_no_adm:
	drbd_adm_finish(&adm_ctx, info, (enum drbd_ret_code)retcode);
	return 0;

}<|MERGE_RESOLUTION|>--- conflicted
+++ resolved
@@ -1833,16 +1833,12 @@
 #else
 	bool can_do = b ? b->limits.max_write_same_sectors : true;
 
-<<<<<<< HEAD
-	if (can_do && !(common_connection_features(device->resource) & DRBD_FF_WSAME)) {
-=======
 	if (can_do && disable_write_same) {
 		can_do = false;
-		drbd_info(peer_device, "WRITE_SAME disabled by config\n");
-	}
-
-	if (can_do && connection->cstate >= C_CONNECTED && !(connection->agreed_features & DRBD_FF_WSAME)) {
->>>>>>> a63b9abf
+		drbd_info(device, "WRITE_SAME disabled by config\n");
+	}
+
+	if (can_do && !(common_connection_features(device->resource) & DRBD_FF_WSAME)) {
 		can_do = false;
 		drbd_info(device, "peer does not support WRITE_SAME\n");
 	}
