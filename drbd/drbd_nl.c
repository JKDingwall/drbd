/*
   drbd_nl.c

   This file is part of DRBD by Philipp Reisner and Lars Ellenberg.

   Copyright (C) 2001-2008, LINBIT Information Technologies GmbH.
   Copyright (C) 1999-2008, Philipp Reisner <philipp.reisner@linbit.com>.
   Copyright (C) 2002-2008, Lars Ellenberg <lars.ellenberg@linbit.com>.

   drbd is free software; you can redistribute it and/or modify
   it under the terms of the GNU General Public License as published by
   the Free Software Foundation; either version 2, or (at your option)
   any later version.

   drbd is distributed in the hope that it will be useful,
   but WITHOUT ANY WARRANTY; without even the implied warranty of
   MERCHANTABILITY or FITNESS FOR A PARTICULAR PURPOSE.  See the
   GNU General Public License for more details.

   You should have received a copy of the GNU General Public License
   along with drbd; see the file COPYING.  If not, write to
   the Free Software Foundation, 675 Mass Ave, Cambridge, MA 02139, USA.

 */

#include <linux/autoconf.h>
#include <linux/module.h>
#include <linux/drbd.h>
#include <linux/in.h>
#include <linux/fs.h>
#include <linux/file.h>
#include <linux/slab.h>
#include <linux/blkpg.h>
#include <linux/cpumask.h>
#include "drbd_int.h"
#include "drbd_protocol.h"
#include "drbd_req.h"
#include "drbd_state_change.h"
#include <asm/unaligned.h>
#include <linux/drbd_limits.h>
#include <linux/kthread.h>

#include <net/genetlink.h>
#if LINUX_VERSION_CODE < KERNEL_VERSION(2,6,31)
/*
 * copied from more recent kernel source
 */
int genl_register_family_with_ops(struct genl_family *family,
	struct genl_ops *ops, size_t n_ops)
{
	int err, i;

	err = genl_register_family(family);
	if (err)
		return err;

	for (i = 0; i < n_ops; ++i, ++ops) {
		err = genl_register_ops(family, ops);
		if (err)
			goto err_out;
	}
	return 0;
err_out:
	genl_unregister_family(family);
	return err;
}
#endif

/* .doit */
// int drbd_adm_create_resource(struct sk_buff *skb, struct genl_info *info);
// int drbd_adm_delete_resource(struct sk_buff *skb, struct genl_info *info);

int drbd_adm_new_minor(struct sk_buff *skb, struct genl_info *info);
int drbd_adm_del_minor(struct sk_buff *skb, struct genl_info *info);

int drbd_adm_new_resource(struct sk_buff *skb, struct genl_info *info);
int drbd_adm_del_resource(struct sk_buff *skb, struct genl_info *info);
int drbd_adm_down(struct sk_buff *skb, struct genl_info *info);

int drbd_adm_set_role(struct sk_buff *skb, struct genl_info *info);
int drbd_adm_attach(struct sk_buff *skb, struct genl_info *info);
int drbd_adm_disk_opts(struct sk_buff *skb, struct genl_info *info);
int drbd_adm_detach(struct sk_buff *skb, struct genl_info *info);
int drbd_adm_connect(struct sk_buff *skb, struct genl_info *info);
int drbd_adm_net_opts(struct sk_buff *skb, struct genl_info *info);
int drbd_adm_resize(struct sk_buff *skb, struct genl_info *info);
int drbd_adm_start_ov(struct sk_buff *skb, struct genl_info *info);
int drbd_adm_new_c_uuid(struct sk_buff *skb, struct genl_info *info);
int drbd_adm_disconnect(struct sk_buff *skb, struct genl_info *info);
int drbd_adm_invalidate(struct sk_buff *skb, struct genl_info *info);
int drbd_adm_invalidate_peer(struct sk_buff *skb, struct genl_info *info);
int drbd_adm_pause_sync(struct sk_buff *skb, struct genl_info *info);
int drbd_adm_resume_sync(struct sk_buff *skb, struct genl_info *info);
int drbd_adm_suspend_io(struct sk_buff *skb, struct genl_info *info);
int drbd_adm_resume_io(struct sk_buff *skb, struct genl_info *info);
int drbd_adm_outdate(struct sk_buff *skb, struct genl_info *info);
int drbd_adm_resource_opts(struct sk_buff *skb, struct genl_info *info);
int drbd_adm_get_status(struct sk_buff *skb, struct genl_info *info);
int drbd_adm_get_timeout_type(struct sk_buff *skb, struct genl_info *info);
/* .dumpit */
int drbd_adm_get_status_all(struct sk_buff *skb, struct netlink_callback *cb);
int drbd_adm_dump_resources(struct sk_buff *skb, struct netlink_callback *cb);
int drbd_adm_dump_devices(struct sk_buff *skb, struct netlink_callback *cb);
int drbd_adm_dump_devices_done(struct netlink_callback *cb);
int drbd_adm_dump_connections(struct sk_buff *skb, struct netlink_callback *cb);
int drbd_adm_dump_connections_done(struct netlink_callback *cb);
int drbd_adm_dump_peer_devices(struct sk_buff *skb, struct netlink_callback *cb);
int drbd_adm_get_initial_state(struct sk_buff *skb, struct netlink_callback *cb);

#include <linux/drbd_genl_api.h>
#include "drbd_nla.h"
#include <linux/genl_magic_func.h>

atomic_t drbd_genl_seq = ATOMIC_INIT(2); /* two. */
atomic_t drbd_notify_id = ATOMIC_INIT(0);

/* used blkdev_get_by_path, to claim our meta data device(s) */
static char *drbd_m_holder = "Hands off! this is DRBD's meta data device.";

/* Configuration is strictly serialized, because generic netlink message
 * processing is strictly serialized by the genl_lock().
 * Which means we can use one static global drbd_config_context struct.
 */
static struct drbd_config_context {
	/* assigned from drbd_genlmsghdr */
	unsigned int minor;
	/* assigned from request attributes, if present */
	unsigned int volume;
#define VOLUME_UNSPECIFIED		(-1U)
	/* pointer into the request skb,
	 * limited lifetime! */
	char *resource_name;
	struct nlattr *my_addr;
	struct nlattr *peer_addr;

	/* reply buffer */
	struct sk_buff *reply_skb;
	/* pointer into reply buffer */
	struct drbd_genlmsghdr *reply_dh;
	/* resolved from attributes, if possible */
	struct drbd_device *device;
	struct drbd_resource *resource;
	struct drbd_connection *connection;
	struct drbd_peer_device *peer_device;
} adm_ctx;

struct drbd_md_attribute {
	struct attribute attr;
	ssize_t (*show)(struct drbd_backing_dev *bdev, char *buf);
	/* ssize_t (*store)(struct drbd_backing_dev *bdev, const char *buf, size_t count); */
};

static ssize_t drbd_md_attr_show(struct kobject *, struct attribute *, char *);
static ssize_t current_show(struct drbd_backing_dev *, char *);
static void backing_dev_release(struct kobject *kobj);

static struct kobj_type drbd_bdev_kobj_type = {
	.release = backing_dev_release,
	.sysfs_ops = &(struct sysfs_ops) {
		.show = drbd_md_attr_show,
		.store = NULL,
	},
};

#define DRBD_MD_ATTR(_name) struct drbd_md_attribute drbd_md_attr_##_name = __ATTR_RO(_name)

/* since "current" is a macro, the expansion of DRBD_MD_ATTR(current) does not work: */
static struct drbd_md_attribute drbd_md_attr_current = {
	.attr = { .name = "current", .mode = 0444 },
	.show = current_show,
};

static struct attribute *drbd_md_attrs[] = {
	&drbd_md_attr_current.attr,
	NULL,
};

struct attribute_group drbd_md_attr_group = {
	.attrs = drbd_md_attrs,
	.name = "data_gen_id",
};

static ssize_t drbd_md_attr_show(struct kobject *kobj, struct attribute *attr, char *buffer)
{
	struct drbd_backing_dev *bdev = container_of(kobj, struct drbd_backing_dev, kobject);
	struct drbd_md_attribute *drbd_md_attr = container_of(attr, struct drbd_md_attribute, attr);

	return drbd_md_attr->show(bdev, buffer);
}

static ssize_t current_show(struct drbd_backing_dev *bdev, char *buf)
{
	ssize_t size = 0;

	size = sprintf(buf, "0x%016llX\n", bdev->md.current_uuid);

	return size;
}

static void backing_dev_release(struct kobject *kobj)
{
	struct drbd_backing_dev *bdev = container_of(kobj, struct drbd_backing_dev, kobject);
	kfree(bdev);
}

static void drbd_adm_send_reply(struct sk_buff *skb, struct genl_info *info)
{
	genlmsg_end(skb, genlmsg_data(nlmsg_data(nlmsg_hdr(skb))));
	if (genlmsg_reply(skb, info))
		printk(KERN_ERR "drbd: error sending genl reply\n");
}

/* Used on a fresh "drbd_adm_prepare"d reply_skb, this cannot fail: The only
 * reason it could fail was no space in skb, and there are 4k available. */
static int drbd_msg_put_info(const char *info)
{
	struct sk_buff *skb = adm_ctx.reply_skb;
	struct nlattr *nla;
	int err = -EMSGSIZE;

	if (!info || !info[0])
		return 0;

	nla = nla_nest_start(skb, DRBD_NLA_CFG_REPLY);
	if (!nla)
		return err;

	err = nla_put_string(skb, T_info_text, info);
	if (err) {
		nla_nest_cancel(skb, nla);
		return err;
	} else
		nla_nest_end(skb, nla);
	return 0;
}

static int drbd_adm_finish(struct genl_info *info, int retcode);

extern struct genl_ops drbd_genl_ops[];

#ifdef COMPAT_HAVE_SECURITY_NETLINK_RECV
#define drbd_security_netlink_recv(skb, cap) \
	security_netlink_recv(skb, cap)
#else
/* see
 * fd77846 security: remove the security_netlink_recv hook as it is equivalent to capable()
 */
static inline bool drbd_security_netlink_recv(struct sk_buff *skb, int cap)
{
	return !capable(cap);
}
#endif

/* This would be a good candidate for a "pre_doit" hook,
 * and per-family private info->pointers.
 * But we need to stay compatible with older kernels.
 * If it returns successfully, adm_ctx members are valid.
 */
#define DRBD_ADM_NEED_MINOR	1
#define DRBD_ADM_NEED_RESOURCE	2
#define DRBD_ADM_NEED_CONNECTION 4
#define DRBD_ADM_NEED_PEER_DEVICE 8
static int drbd_adm_prepare(struct sk_buff *skb, struct genl_info *info,
		unsigned flags)
{
	struct drbd_genlmsghdr *d_in = info->userhdr;
	const u8 cmd = info->genlhdr->cmd;
	int err;

	memset(&adm_ctx, 0, sizeof(adm_ctx));

	/*
	 * genl_rcv_msg() only checks if commands with the GENL_ADMIN_PERM flag
	 * set have CAP_NET_ADMIN; we also require CAP_SYS_ADMIN for
	 * administrative commands.
	 */
	if ((drbd_genl_ops[cmd].flags & GENL_ADMIN_PERM) &&
	    drbd_security_netlink_recv(skb, CAP_SYS_ADMIN))
		return -EPERM;

	adm_ctx.reply_skb = genlmsg_new(NLMSG_GOODSIZE, GFP_KERNEL);
	if (!adm_ctx.reply_skb) {
		err = -ENOMEM;
		goto fail;
	}

	adm_ctx.reply_dh = genlmsg_put_reply(adm_ctx.reply_skb,
					info, &drbd_genl_family, 0, cmd);
	/* put of a few bytes into a fresh skb of >= 4k will always succeed.
	 * but anyways */
	if (!adm_ctx.reply_dh) {
		err = -ENOMEM;
		goto fail;
	}

	adm_ctx.reply_dh->minor = d_in->minor;
	adm_ctx.reply_dh->ret_code = NO_ERROR;

	adm_ctx.volume = VOLUME_UNSPECIFIED;
	if (info->attrs[DRBD_NLA_CFG_CONTEXT]) {
		struct nlattr *nla;
		/* parse and validate only */
		err = drbd_cfg_context_from_attrs(NULL, info);
		if (err)
			goto fail;

		/* It was present, and valid,
		 * copy it over to the reply skb. */
		err = nla_put_nohdr(adm_ctx.reply_skb,
				info->attrs[DRBD_NLA_CFG_CONTEXT]->nla_len,
				info->attrs[DRBD_NLA_CFG_CONTEXT]);
		if (err)
			goto fail;

		/* and assign stuff to the global adm_ctx */
		nla = nested_attr_tb[__nla_type(T_ctx_volume)];
		if (nla)
			adm_ctx.volume = nla_get_u32(nla);
		nla = nested_attr_tb[__nla_type(T_ctx_resource_name)];
		if (nla)
			adm_ctx.resource_name = nla_data(nla);
		adm_ctx.my_addr = nested_attr_tb[__nla_type(T_ctx_my_addr)];
		adm_ctx.peer_addr = nested_attr_tb[__nla_type(T_ctx_peer_addr)];
		if ((adm_ctx.my_addr &&
		     nla_len(adm_ctx.my_addr) > sizeof(adm_ctx.connection->my_addr)) ||
		    (adm_ctx.peer_addr &&
		     nla_len(adm_ctx.peer_addr) > sizeof(adm_ctx.connection->peer_addr))) {
			err = -EINVAL;
			goto fail;
		}
	}

	adm_ctx.minor = d_in->minor;
	adm_ctx.device = minor_to_mdev(d_in->minor);
	if (adm_ctx.resource_name) {
		adm_ctx.resource = drbd_find_resource(adm_ctx.resource_name);
	}

	if (!adm_ctx.device && (flags & DRBD_ADM_NEED_MINOR)) {
		drbd_msg_put_info("unknown minor");
		err = ERR_MINOR_INVALID;
		goto finish;
	}
	if (!adm_ctx.resource && (flags & DRBD_ADM_NEED_RESOURCE)) {
		drbd_msg_put_info("unknown resource");
		err = ERR_INVALID_REQUEST;
		if (adm_ctx.resource_name)
			err = ERR_RES_NOT_KNOWN;
		goto finish;
	}

	if (flags & (DRBD_ADM_NEED_CONNECTION | DRBD_ADM_NEED_PEER_DEVICE)) {
		if (adm_ctx.resource) {
			drbd_msg_put_info("no resource name expected");
			err = ERR_INVALID_REQUEST;
			goto finish;
		}
		if (adm_ctx.device) {
			drbd_msg_put_info("no minor number expected");
			err = ERR_INVALID_REQUEST;
			goto finish;
		}
		if (adm_ctx.my_addr && adm_ctx.peer_addr)
			adm_ctx.connection = conn_get_by_addrs(
				nla_data(adm_ctx.my_addr), nla_len(adm_ctx.my_addr),
				nla_data(adm_ctx.peer_addr), nla_len(adm_ctx.peer_addr));
		if (!adm_ctx.connection) {
			drbd_msg_put_info("unknown connection");
			err = ERR_INVALID_REQUEST;
			goto finish;
		}
	}
	if (flags & DRBD_ADM_NEED_PEER_DEVICE) {
		if (adm_ctx.volume != VOLUME_UNSPECIFIED)
			adm_ctx.peer_device =
				idr_find(&adm_ctx.connection->peer_devices,
					 adm_ctx.volume);
		if (!adm_ctx.peer_device) {
			drbd_msg_put_info("unknown volume");
			err = ERR_INVALID_REQUEST;
			goto finish;
		}
	}

	/* some more paranoia, if the request was over-determined */
	if (adm_ctx.device && adm_ctx.resource &&
	    adm_ctx.device->resource != adm_ctx.resource) {
		pr_warning("request: minor=%u, resource=%s; but that minor belongs to resource %s\n",
				adm_ctx.minor, adm_ctx.resource->name,
				adm_ctx.device->resource->name);
		drbd_msg_put_info("minor exists in different resource");
		err = ERR_INVALID_REQUEST;
		goto finish;
	}
	if (adm_ctx.device &&
	    adm_ctx.volume != VOLUME_UNSPECIFIED &&
	    adm_ctx.volume != adm_ctx.device->vnr) {
		pr_warning("request: minor=%u, volume=%u; but that minor is volume %u in %s\n",
				adm_ctx.minor, adm_ctx.volume,
				adm_ctx.device->vnr,
				adm_ctx.device->resource->name);
		drbd_msg_put_info("minor exists as different volume");
		err = ERR_INVALID_REQUEST;
		goto finish;
	}

	return NO_ERROR;

fail:
	nlmsg_free(adm_ctx.reply_skb);
	adm_ctx.reply_skb = NULL;
	return err;

finish:
	drbd_adm_finish(info, err);
	return err;
}

static int drbd_adm_finish(struct genl_info *info, int retcode)
{
	if (adm_ctx.connection) {
		kref_put(&adm_ctx.connection->kref, drbd_destroy_connection);
		adm_ctx.connection = NULL;
	}
	if (adm_ctx.resource) {
		kref_put(&adm_ctx.resource->kref, drbd_destroy_resource);
		adm_ctx.resource = NULL;
	}

	if (!adm_ctx.reply_skb)
		return -ENOMEM;

	adm_ctx.reply_dh->ret_code = retcode;
	drbd_adm_send_reply(adm_ctx.reply_skb, info);
	adm_ctx.reply_skb = NULL;
	return 0;
}

static void conn_md_sync(struct drbd_connection *connection)
{
	struct drbd_peer_device *peer_device;
	int vnr;

	rcu_read_lock();
	idr_for_each_entry(&connection->peer_devices, peer_device, vnr) {
		struct drbd_device *device = peer_device->device;
		kobject_get(&device->kobj);
		rcu_read_unlock();
		drbd_md_sync(device);
		kobject_put(&device->kobj);
		rcu_read_lock();
	}
	rcu_read_unlock();
}

struct khelper_address_buffer {
	char family[20];
	char address[60];
};

static void khelper_put_address(struct khelper_address_buffer *buffer,
				const char *prefix, struct sockaddr_storage *storage)
{
	char *afs;

	switch (((struct sockaddr *)storage)->sa_family) {
	case AF_INET6:
		afs = "ipv6";
		snprintf(buffer->address, sizeof(buffer->address),
			 "%sADDRESS=%pI6", prefix,
			 &((struct sockaddr_in6 *)storage)->sin6_addr);
		break;
	case AF_INET:
		afs = "ipv4";
		snprintf(buffer->address, sizeof(buffer->address),
			 "%sADDRESS=%pI4", prefix,
			 &((struct sockaddr_in *)storage)->sin_addr);
		break;
	default:
		afs = "ssocks";
		snprintf(buffer->address, sizeof(buffer->address),
			 "%sADDRESS=%pI4", prefix,
			 &((struct sockaddr_in *)storage)->sin_addr);
	}
	snprintf(buffer->family, sizeof(buffer->family), "%sAF=%s", prefix, afs);
}

int drbd_khelper(struct drbd_device *device, struct drbd_connection *connection, char *cmd)
{
	struct drbd_resource *resource = device ? device->resource : connection->resource;
	char *argv[] = {usermode_helper, cmd, NULL };
	char resource_name[14 + 128];
	char minor[30];
	char volume[30];
	struct khelper_address_buffer my_addr, peer_addr;
	char *envp[11];
	int envi = 0, ret;

	if (current == resource->worker.task)
		set_bit(CALLBACK_PENDING, &resource->flags);

	envp[envi++] = "HOME=/";
	envp[envi++] = "TERM=linux";
	envp[envi++] = "PATH=/sbin:/usr/sbin:/bin:/usr/bin";
	snprintf(resource_name, sizeof(resource_name), "DRBD_RESOURCE=%s", resource->name);
	envp[envi++] = resource_name;
	if (device) {
		snprintf(minor, sizeof(minor), "DRBD_MINOR=%u", device_to_minor(device));
		envp[envi++] = minor;
		snprintf(volume, sizeof(volume), "DRBD_VOLUME=%u", device->vnr);
		envp[envi++] = volume;
	}
	if (connection) {
			khelper_put_address(&my_addr, "DRBD_MY_", &connection->my_addr);
			envp[envi++] = my_addr.family;
			envp[envi++] = my_addr.address;
			khelper_put_address(&peer_addr, "DRBD_PEER_", &connection->peer_addr);
			envp[envi++] = peer_addr.family;
			envp[envi++] = peer_addr.address;
	}
	envp[envi++] = NULL;
	BUG_ON(envi > ARRAY_SIZE(envp));

	/* The helper may take some time.
	 * write out any unsynced meta data changes now */
	if (device)
		drbd_md_sync(device);
	else if (connection)
		conn_md_sync(connection);

	drbd_info(resource, "helper command: %s %s\n", usermode_helper, cmd);
	notify_helper(NOTIFY_CALL, device, connection, cmd, 0);
	ret = call_usermodehelper(usermode_helper, argv, envp, UMH_WAIT_PROC);
	if (ret)
		drbd_warn(resource, "helper command: %s %s exit code %u (0x%x)\n",
				usermode_helper, cmd,
				(ret >> 8) & 0xff, ret);
	else
		drbd_info(resource, "helper command: %s %s exit code %u (0x%x)\n",
				usermode_helper, cmd,
				(ret >> 8) & 0xff, ret);
	notify_helper(NOTIFY_RESPONSE, device, connection, cmd, ret);

	if (current == resource->worker.task)
		clear_bit(CALLBACK_PENDING, &resource->flags);

	if (ret < 0) /* Ignore any ERRNOs we got. */
		ret = 0;

	return ret;
}

bool conn_try_outdate_peer(struct drbd_connection *connection)
{
	enum drbd_fencing_policy fencing_policy;
	char *ex_to_string;
	int r;
	unsigned long irq_flags;

	if (connection->cstate[NOW] >= C_CONNECTED) {
		drbd_err(connection, "Expected cstate < C_CONNECTED\n");
		return false;
	}

	fencing_policy = connection->fencing_policy;
	switch (fencing_policy) {
	case FP_NOT_AVAIL:
		drbd_warn(connection, "Not fencing peer, I'm not even Consistent myself.\n");
		goto out;
	case FP_DONT_CARE:
		return true;
	default: ;
	}

	r = drbd_khelper(NULL, connection, "fence-peer");

	begin_state_change(connection->resource, &irq_flags, CS_VERBOSE);
	switch ((r>>8) & 0xff) {
	case 3: /* peer is inconsistent */
		ex_to_string = "peer is inconsistent or worse";
		__change_peer_disk_states(connection, D_INCONSISTENT);
		break;
	case 4: /* peer got outdated, or was already outdated */
		ex_to_string = "peer was fenced";
		__change_peer_disk_states(connection, D_OUTDATED);
		break;
	case 5: /* peer was down */
		if (conn_highest_disk(connection) == D_UP_TO_DATE) {
			/* we will(have) create(d) a new UUID anyways... */
			ex_to_string = "peer is unreachable, assumed to be dead";
			__change_peer_disk_states(connection, D_OUTDATED);
		} else {
			ex_to_string = "peer unreachable, doing nothing since disk != UpToDate";
		}
		break;
	case 6: /* Peer is primary, voluntarily outdate myself.
		 * This is useful when an unconnected R_SECONDARY is asked to
		 * become R_PRIMARY, but finds the other peer being active. */
		ex_to_string = "peer is active";
		drbd_warn(connection, "Peer is primary, outdating myself.\n");
		__change_disk_states(connection->resource, D_OUTDATED);
		break;
	case 7:
		/* THINK: do we need to handle this
		 * like case 4, or more like case 5? */
		if (fencing_policy != FP_STONITH)
			drbd_err(connection, "fence-peer() = 7 && fencing != Stonith !!!\n");
		ex_to_string = "peer was stonithed";
		__change_peer_disk_states(connection, D_OUTDATED);
		break;
	default:
		/* The script is broken ... */
		drbd_err(connection, "fence-peer helper broken, returned %d\n", (r>>8)&0xff);
		abort_state_change(connection->resource, &irq_flags);
		return false; /* Eventually leave IO frozen */
	}

	drbd_info(connection, "fence-peer helper returned %d (%s)\n",
		  (r>>8) & 0xff, ex_to_string);

	if (connection->cstate[NOW] >= C_CONNECTED ||
	    (test_bit(INITIAL_STATE_SENT, &connection->flags) &&
	     !test_bit(INITIAL_STATE_RECEIVED, &connection->flags))) {
		/* connection re-established; do not fence */
		abort_state_change(connection->resource, &irq_flags);
		goto out;
	}
	end_state_change(connection->resource, &irq_flags);

 out:
	return conn_highest_pdsk(connection) <= D_OUTDATED;
}

static int _try_outdate_peer_async(void *data)
{
	struct drbd_connection *connection = (struct drbd_connection *)data;

	conn_try_outdate_peer(connection);

	kref_put(&connection->kref, drbd_destroy_connection);
	return 0;
}

void conn_try_outdate_peer_async(struct drbd_connection *connection)
{
	struct task_struct *opa;

	kref_get(&connection->kref);
	opa = kthread_run(_try_outdate_peer_async, connection, "drbd_async_h");
	if (IS_ERR(opa)) {
		drbd_err(connection, "out of mem, failed to invoke fence-peer helper\n");
		kref_put(&connection->kref, drbd_destroy_connection);
	}
}

static bool no_more_ap_pending(struct drbd_device *device)
{
	struct drbd_peer_device *peer_device;

	for_each_peer_device(peer_device, device)
		if (atomic_read(&peer_device->ap_pending_cnt) != 0)
			return false;
	return true;
}

enum drbd_state_rv
drbd_set_role(struct drbd_resource *resource, enum drbd_role role, bool force)
{
	struct drbd_device *device;
	int minor;
	const int max_tries = 4;
	enum drbd_state_rv rv = SS_UNKNOWN_ERROR;
	int try = 0;
	int forced = 0;
	bool with_force = false;

	mutex_lock(&resource->conf_update);
	mutex_lock(&resource->state_mutex);

	if (role == R_PRIMARY) {
		struct drbd_connection *connection;

		/* Detect dead peers as soon as possible.  */

		for_each_connection(connection, resource)
			request_ping(connection);
	}

	while (try++ < max_tries) {
		rv = stable_state_change(resource,
			change_role(resource, role,
				    CS_ALREADY_SERIALIZED | CS_WAIT_COMPLETE,
				    with_force));

		/* in case we first succeeded to outdate,
		 * but now suddenly could establish a connection */
		if (rv == SS_CW_FAILED_BY_PEER) {
			with_force = false;
			continue;
		}

		if (rv == SS_NO_UP_TO_DATE_DISK && force && !with_force) {
			with_force = true;
			forced = 1;
			continue;
		}

		if (rv == SS_NO_UP_TO_DATE_DISK && !with_force) {
			struct drbd_connection *connection;

			for_each_connection(connection, resource) {
				struct drbd_peer_device *peer_device;
				int vnr;

				if (conn_highest_pdsk(connection) != D_UNKNOWN)
					continue;

				idr_for_each_entry(&connection->peer_devices, peer_device, vnr) {
					struct drbd_device *device = peer_device->device;

					if (device->disk_state[NOW] != D_CONSISTENT)
						continue;

					if (conn_try_outdate_peer(connection))
						with_force = true;
				}
			}
			if (with_force)
				continue;
		}

		if (rv == SS_NOTHING_TO_DO)
			goto out;
		if (rv == SS_PRIMARY_NOP && !with_force) {
			struct drbd_connection *connection;

			for_each_connection(connection, resource) {
				if (!conn_try_outdate_peer(connection) && force) {
					drbd_warn(connection, "Forced into split brain situation!\n");
					with_force = true;
				}
			}
			if (with_force)
				continue;
		}

		if (rv == SS_TWO_PRIMARIES) {
			struct drbd_connection *connection;
			struct net_conf *nc;
			int timeout = 0;

			/*
			 * Catch the case where we discover that the other
			 * primary has died soon after the state change
			 * failure: retry once after a short timeout.
			 */

			for_each_connection(connection, resource) {
				rcu_read_lock();
				nc = rcu_dereference(connection->net_conf);
				if (nc && nc->ping_timeo > timeout)
					timeout = nc->ping_timeo;
				rcu_read_unlock();
			}
			timeout = timeout * HZ / 10;
			if (timeout == 0)
				timeout = 1;

			schedule_timeout_interruptible(timeout);
			if (try < max_tries)
				try = max_tries - 1;
			continue;
		}

		if (rv < SS_SUCCESS) {
			rv = stable_state_change(resource,
				change_role(resource, role,
					    CS_VERBOSE | CS_ALREADY_SERIALIZED | CS_WAIT_COMPLETE,
					    with_force));
			if (rv < SS_SUCCESS)
				goto out;
		}
		break;
	}

	if (rv < SS_SUCCESS)
		goto out;

	if (forced)
		drbd_warn(resource, "Forced to consider local data as UpToDate!\n");

	idr_for_each_entry(&resource->devices, device, minor)
		wait_event(device->misc_wait, no_more_ap_pending(device));

	/* FIXME also wait for all pending P_BARRIER_ACK? */

	if (role == R_SECONDARY) {
		idr_for_each_entry(&resource->devices, device, minor) {
			set_disk_ro(device->vdisk, true);
			if (get_ldev(device)) {
				device->ldev->md.current_uuid &= ~(u64)1;
				put_ldev(device);
			}
		}
	} else {
		struct drbd_connection *connection;

		for_each_connection(connection, resource) {
			struct net_conf *nc;

			nc = connection->net_conf;
			if (nc)
				nc->discard_my_data = 0; /* without copy; single bit op is atomic */
		}

		idr_for_each_entry(&resource->devices, device, minor) {
			set_disk_ro(device->vdisk, false);
			if (get_ldev(device)) {
				_drbd_uuid_new_current(device, forced);
				put_ldev(device);
			}
		}
	}

	if (role == R_SECONDARY) {
		struct drbd_connection *connection;

		/* When changing our role from primary to secondary, we inform
		 * peers about the state change with a per-connection packet:
		 * otherwise, if no volumes were defined, the peer wouldn't be
		 * notified.
		 */
		for_each_connection(connection, resource) {
			if (connection->cstate[NOW] == C_CONNECTED)
				conn_send_current_state(connection, true);
		}
	}

	idr_for_each_entry(&resource->devices, device, minor) {
		 struct drbd_peer_device *peer_device;

		for_each_peer_device(peer_device, device) {
			/* writeout of activity log covered areas of the bitmap
			 * to stable storage done in after state change already */

			if (peer_device->repl_state[NOW] >= L_STANDALONE) {
				/* if this was forced, we should consider sync */
				if (forced)
					drbd_send_uuids(peer_device);
				drbd_send_current_state(peer_device);
			}
		}
	}

	idr_for_each_entry(&resource->devices, device, minor) {
		drbd_md_sync(device);
		if (!resource->res_opts.auto_promote && role == R_PRIMARY)
			drbd_kobject_uevent(device);
	}

out:
	mutex_unlock(&resource->state_mutex);
	mutex_unlock(&resource->conf_update);
	return rv;
}

static const char *from_attrs_err_to_txt(int err)
{
	return	err == -ENOMSG ? "required attribute missing" :
		err == -EOPNOTSUPP ? "unknown mandatory attribute" :
		err == -EEXIST ? "can not change invariant setting" :
		"invalid attribute value";
}

int drbd_adm_set_role(struct sk_buff *skb, struct genl_info *info)
{
	struct set_role_parms parms;
	int err;
	enum drbd_state_rv retcode;

	retcode = drbd_adm_prepare(skb, info, DRBD_ADM_NEED_RESOURCE);
	if (!adm_ctx.reply_skb)
		return retcode;

	memset(&parms, 0, sizeof(parms));
	if (info->attrs[DRBD_NLA_SET_ROLE_PARMS]) {
		err = set_role_parms_from_attrs(&parms, info);
		if (err) {
			retcode = ERR_MANDATORY_TAG;
			drbd_msg_put_info(from_attrs_err_to_txt(err));
			goto out;
		}
	}

	if (info->genlhdr->cmd == DRBD_ADM_PRIMARY) {
		retcode = drbd_set_role(adm_ctx.resource, R_PRIMARY, parms.assume_uptodate);
		if (retcode >= SS_SUCCESS)
			set_bit(EXPLICIT_PRIMARY, &adm_ctx.resource->flags);
	} else {
		retcode = drbd_set_role(adm_ctx.resource, R_SECONDARY, false);
		if (retcode >= SS_SUCCESS)
			clear_bit(EXPLICIT_PRIMARY, &adm_ctx.resource->flags);
	}
out:
	drbd_adm_finish(info, (enum drbd_ret_code)retcode);
	return 0;
}

/* initializes the md.*_offset members, so we are able to find
 * the on disk meta data */
void drbd_md_set_sector_offsets(struct drbd_device *device,
				struct drbd_backing_dev *bdev)
{
	sector_t capacity_sect, bits, bytes, md_size_sect = 0;
	int meta_dev_idx, max_peers;

	rcu_read_lock();
	meta_dev_idx = rcu_dereference(bdev->disk_conf)->meta_dev_idx;

	if (device->bitmap)
		max_peers = device->bitmap->bm_max_peers;
	else
		max_peers = 1;

	switch (meta_dev_idx) {
	default:
		/* v07 style fixed size indexed meta data */
		bdev->md.md_size_sect = MD_RESERVED_SECT;
		bdev->md.md_offset = drbd_md_ss__(device, bdev);
		bdev->md.al_offset = MD_AL_OFFSET;
		bdev->md.bm_offset = MD_BM_OFFSET;
		break;
	case DRBD_MD_INDEX_FLEX_EXT:
		/* just occupy the full device; unit: sectors */
		bdev->md.md_size_sect = drbd_get_capacity(bdev->md_bdev);
		bdev->md.md_offset = 0;
		bdev->md.al_offset = MD_AL_OFFSET;
		bdev->md.bm_offset = MD_BM_OFFSET;
		break;
	case DRBD_MD_INDEX_INTERNAL:
	case DRBD_MD_INDEX_FLEX_INT:
		bdev->md.md_offset = drbd_md_ss__(device, bdev);
		/* al size is still fixed */
		bdev->md.al_offset = -MD_AL_SECTORS;

		capacity_sect = drbd_get_capacity(bdev->backing_bdev);
		bits = ALIGN(BM_SECT_TO_BIT(ALIGN(capacity_sect, BM_SECT_PER_BIT)), 64);
		bytes = ALIGN(bits / 8 * max_peers, BM_BLOCK_SIZE);
		md_size_sect = bytes >> 9;

		/* plus the "drbd meta data super block",
		 * and the activity log; */
		md_size_sect += MD_BM_OFFSET;

		bdev->md.md_size_sect = md_size_sect;
		/* bitmap offset is adjusted by 'super' block size */
		bdev->md.bm_offset   = -md_size_sect + MD_AL_OFFSET;
		break;
	}
	rcu_read_unlock();
}

/* input size is expected to be in KB */
char *ppsize(char *buf, unsigned long long size)
{
	/* Needs 9 bytes at max including trailing NUL:
	 * -1ULL ==> "16384 EB" */
	static char units[] = { 'K', 'M', 'G', 'T', 'P', 'E' };
	int base = 0;
	while (size >= 10000 && base < sizeof(units)-1) {
		/* shift + round */
		size = (size >> 10) + !!(size & (1<<9));
		base++;
	}
	sprintf(buf, "%u %cB", (unsigned)size, units[base]);

	return buf;
}

/* there is still a theoretical deadlock when called from receiver
 * on an D_INCONSISTENT R_PRIMARY:
 *  remote READ does inc_ap_bio, receiver would need to receive answer
 *  packet from remote to dec_ap_bio again.
 *  receiver receive_sizes(), comes here,
 *  waits for ap_bio_cnt == 0. -> deadlock.
 * but this cannot happen, actually, because:
 *  R_PRIMARY D_INCONSISTENT, and peer's disk is unreachable
 *  (not connected, or bad/no disk on peer):
 *  see drbd_fail_request_early, ap_bio_cnt is zero.
 *  R_PRIMARY D_INCONSISTENT, and L_SYNC_TARGET:
 *  peer may not initiate a resize.
 */
/* Note these are not to be confused with
 * drbd_adm_suspend_io/drbd_adm_resume_io,
 * which are (sub) state changes triggered by admin (drbdsetup),
 * and can be long lived.
 * This changes an device->flag, is triggered by drbd internals,
 * and should be short-lived. */
void drbd_suspend_io(struct drbd_device *device)
{
	set_bit(SUSPEND_IO, &device->flags);
	if (drbd_suspended(device))
		return;
	wait_event(device->misc_wait, !atomic_read(&device->ap_bio_cnt));
}

void drbd_resume_io(struct drbd_device *device)
{
	clear_bit(SUSPEND_IO, &device->flags);
	wake_up(&device->misc_wait);
}

/**
 * effective_disk_size_determined()  -  is the effective disk size "fixed" already?
 *
 * When a device is configured in a cluster, the size of the replicated disk is
 * determined by the minimum size of the disks on all nodes.  Additional nodes
 * can be added, and this can still change the effective size of the replicated
 * disk.
 *
 * When the disk on any node becomes D_UP_TO_DATE, the effective disk size
 * becomes "fixed".  It is written to the metadata so that it will not be
 * forgotten across node restarts.  Further nodes can only be added if their
 * disks are big enough.
 */
static bool effective_disk_size_determined(struct drbd_device *device)
{
	struct drbd_peer_device *peer_device;

	if (device->ldev->md.effective_size != 0)
		return true;
	if (device->disk_state[NEW] == D_UP_TO_DATE)
		return true;

	for_each_peer_device(peer_device, device) {
		if (peer_device->disk_state[NEW] == D_UP_TO_DATE)
			return true;
	}
	return false;
}

/**
 * drbd_determine_dev_size() -  Sets the right device size obeying all constraints
 * @device:	DRBD device.
 *
 * You should call drbd_md_sync() after calling this function.
 */
enum determine_dev_size drbd_determine_dev_size(struct drbd_device *device, enum dds_flags flags) __must_hold(local)
{
	sector_t prev_first_sect, prev_size; /* previous meta location */
	sector_t la_size, u_size;
	sector_t size;
	char ppb[10];

	int md_moved, la_size_changed;
	enum determine_dev_size rv = UNCHANGED;

	if (!get_ldev_if_state(device, D_ATTACHING)) {
		struct drbd_peer_device *peer_device;

		/* I am diskless, need to accept the peer disk sizes. */
		size = 0;
		for_each_peer_device(peer_device, device) {
			if (peer_device->repl_state[NOW] < L_CONNECTED)
				continue;
			size = min_not_zero(size, peer_device->max_size);
		}
		if (size)
			drbd_set_my_capacity(device, size);
		return rv;
	}

	/* race:
	 * application request passes inc_ap_bio,
	 * but then cannot get an AL-reference.
	 * this function later may wait on ap_bio_cnt == 0. -> deadlock.
	 *
	 * to avoid that:
	 * Suspend IO right here.
	 * still lock the act_log to not trigger ASSERTs there.
	 */
	drbd_suspend_io(device);

	/* no wait necessary anymore, actually we could assert that */
	wait_event(device->al_wait, lc_try_lock(device->act_log));

	prev_first_sect = drbd_md_first_sector(device->ldev);
	prev_size = device->ldev->md.md_size_sect;
	la_size = device->ldev->md.effective_size;

	/* TODO: should only be some assert here, not (re)init... */
	drbd_md_set_sector_offsets(device, device->ldev);

	rcu_read_lock();
	u_size = rcu_dereference(device->ldev->disk_conf)->disk_size;
	rcu_read_unlock();
	size = drbd_new_dev_size(device, u_size, flags & DDSF_FORCED);

	if (drbd_get_capacity(device->this_bdev) != size ||
	    drbd_bm_capacity(device) != size) {
		int err;
		err = drbd_bm_resize(device, size, !(flags & DDSF_NO_RESYNC));
		if (unlikely(err)) {
			/* currently there is only one error: ENOMEM! */
			size = drbd_bm_capacity(device)>>1;
			if (size == 0) {
				drbd_err(device, "OUT OF MEMORY! "
				    "Could not allocate bitmap!\n");
			} else {
				drbd_err(device, "BM resizing failed. "
				    "Leaving size unchanged at size = %lu KB\n",
				    (unsigned long)size);
			}
			rv = DEV_SIZE_ERROR;
		}
		/* racy, see comments above. */
		drbd_set_my_capacity(device, size);
		if (effective_disk_size_determined(device)) {
			device->ldev->md.effective_size = size;
			drbd_info(device, "size = %s (%llu KB)\n", ppsize(ppb, size >> 1),
			     (unsigned long long)size >> 1);
		}
	}
	if (rv == DEV_SIZE_ERROR)
		goto out;

	la_size_changed = (la_size != device->ldev->md.effective_size);

	md_moved = prev_first_sect != drbd_md_first_sector(device->ldev)
		|| prev_size	   != device->ldev->md.md_size_sect;

	if (la_size_changed || md_moved) {
		int err;

		drbd_al_shrink(device); /* All extents inactive. */
		drbd_info(device, "Writing the whole bitmap, %s\n",
			 la_size_changed && md_moved ? "size changed and md moved" :
			 la_size_changed ? "size changed" : "md moved");
		/* next line implicitly does drbd_suspend_io()+drbd_resume_io() */
		err = drbd_bitmap_io(device, &drbd_bm_write,
				"size changed", BM_LOCK_ALL, NULL);
		if (err) {
			rv = DEV_SIZE_ERROR;
			goto out;
		}
		drbd_md_mark_dirty(device);
	}

	if (size > la_size)
		rv = GREW;
	if (size < la_size)
		rv = SHRUNK;
out:
	lc_unlock(device->act_log);
	wake_up(&device->al_wait);
	drbd_resume_io(device);
	put_ldev(device);
	return rv;
}

/**
 * all_known_peer_devices_connected()
 *
 * Check if all peer devices that have bitmap slots assigned in the metadata
 * are connected.
 */
static bool all_known_peer_devices_connected(struct drbd_device *device)
{
	int bitmap_index, max_peers;
	bool all_known;

	if (!get_ldev_if_state(device, D_ATTACHING))
		return true;

	all_known = true;
	max_peers = device->bitmap->bm_max_peers;
	for (bitmap_index = 0; bitmap_index < max_peers; bitmap_index++) {
		struct drbd_peer_device *peer_device;

		if (!device->ldev->md.peers[bitmap_index].uuid[MD_UI(UI_BITMAP)])
			continue;
		for_each_peer_device(peer_device, device) {
			if (peer_device->bitmap_index == bitmap_index &&
			    peer_device->repl_state[NOW] >= L_CONNECTED)
				goto next_bitmap_index;
		}
		all_known = false;
		break;

	    next_bitmap_index:
		/* nothing */ ;
	}
	put_ldev(device);
	return all_known;
}

sector_t
drbd_new_dev_size(struct drbd_device *device, sector_t u_size, int assume_peer_has_space)
{
	struct drbd_peer_device *peer_device;
	sector_t p_size = 0;
	sector_t la_size = device->ldev->md.effective_size; /* last agreed size */
	sector_t m_size; /* my size */
	sector_t size = 0;

	for_each_peer_device(peer_device, device) {
		if (peer_device->repl_state[NOW] < L_CONNECTED)
			continue;
		p_size = min_not_zero(p_size, peer_device->max_size);
	}

	m_size = drbd_get_max_capacity(device->ldev);

	if (assume_peer_has_space && !all_known_peer_devices_connected(device)) {
		drbd_warn(device, "Resize while not connected was forced by the user!\n");
		p_size = m_size;
	}

	if (p_size && m_size) {
		size = min_t(sector_t, p_size, m_size);
	} else {
		if (la_size) {
			size = la_size;
			if (m_size && m_size < size)
				size = m_size;
			if (p_size && p_size < size)
				size = p_size;
		} else {
			if (m_size)
				size = m_size;
			if (p_size)
				size = p_size;
		}
	}

	if (size == 0)
		drbd_err(device, "Both nodes diskless!\n");

	if (u_size) {
		if (u_size > size)
			drbd_err(device, "Requested disk size is too big (%lu > %lu)\n",
			    (unsigned long)u_size>>1, (unsigned long)size>>1);
		else
			size = u_size;
	}

	return size;
}

/**
 * drbd_check_al_size() - Ensures that the AL is of the right size
 * @device:	DRBD device.
 *
 * Returns -EBUSY if current al lru is still used, -ENOMEM when allocation
 * failed, and 0 on success. You should call drbd_md_sync() after you called
 * this function.
 */
STATIC int drbd_check_al_size(struct drbd_device *device, struct disk_conf *dc)
{
	struct lru_cache *n, *t;
	struct lc_element *e;
	unsigned int in_use;
	int i;

	if (device->act_log &&
	    device->act_log->nr_elements == dc->al_extents)
		return 0;

	in_use = 0;
	t = device->act_log;
	n = lc_create("act_log", drbd_al_ext_cache, AL_UPDATES_PER_TRANSACTION,
		dc->al_extents, sizeof(struct lc_element), 0);

	if (n == NULL) {
		drbd_err(device, "Cannot allocate act_log lru!\n");
		return -ENOMEM;
	}
	spin_lock_irq(&device->al_lock);
	if (t) {
		for (i = 0; i < t->nr_elements; i++) {
			e = lc_element_by_index(t, i);
			if (e->refcnt)
				drbd_err(device, "refcnt(%d)==%d\n",
				    e->lc_number, e->refcnt);
			in_use += e->refcnt;
		}
	}
	if (!in_use)
		device->act_log = n;
	spin_unlock_irq(&device->al_lock);
	if (in_use) {
		drbd_err(device, "Activity log still in use!\n");
		lc_destroy(n);
		return -EBUSY;
	} else {
		if (t)
			lc_destroy(t);
	}
	drbd_md_mark_dirty(device); /* we changed device->act_log->nr_elemens */
	return 0;
}

static void drbd_setup_queue_param(struct drbd_device *device, unsigned int max_bio_size)
{
	struct request_queue * const q = device->rq_queue;
	unsigned int max_hw_sectors = max_bio_size >> 9;
	unsigned int max_segments = 0;

	if (get_ldev_if_state(device, D_ATTACHING)) {
		struct request_queue * const b = device->ldev->backing_bdev->bd_disk->queue;

		max_hw_sectors = min(queue_max_hw_sectors(b), max_bio_size >> 9);
		rcu_read_lock();
		max_segments = rcu_dereference(device->ldev->disk_conf)->max_bio_bvecs;
		rcu_read_unlock();
		put_ldev(device);
	}

	blk_queue_logical_block_size(q, 512);
	blk_queue_max_hw_sectors(q, max_hw_sectors);
	/* This is the workaround for "bio would need to, but cannot, be split" */
	blk_queue_max_segments(q, max_segments ? max_segments : BLK_MAX_SEGMENTS);
	blk_queue_segment_boundary(q, PAGE_CACHE_SIZE-1);

	if (get_ldev_if_state(device, D_ATTACHING)) {
		struct request_queue * const b = device->ldev->backing_bdev->bd_disk->queue;

		blk_queue_stack_limits(q, b);

		if (q->backing_dev_info.ra_pages != b->backing_dev_info.ra_pages) {
			drbd_info(device, "Adjusting my ra_pages to backing device's (%lu -> %lu)\n",
				 q->backing_dev_info.ra_pages,
				 b->backing_dev_info.ra_pages);
			q->backing_dev_info.ra_pages = b->backing_dev_info.ra_pages;
		}
		put_ldev(device);
	}
}

void drbd_reconsider_max_bio_size(struct drbd_device *device)
{
	unsigned int max_bio_size = device->device_conf.max_bio_size;
	struct drbd_peer_device *peer_device;

	if (get_ldev_if_state(device, D_ATTACHING)) {
		max_bio_size = min(max_bio_size, queue_max_hw_sectors(
			device->ldev->backing_bdev->bd_disk->queue) << 9);
		put_ldev(device);
	}

	spin_lock_irq(&device->resource->req_lock);
	rcu_read_lock();
	for_each_peer_device(peer_device, device) {
		if (peer_device->repl_state[NOW] >= L_CONNECTED)
			max_bio_size = min(max_bio_size, peer_device->max_bio_size);
	}
	rcu_read_unlock();
	spin_unlock_irq(&device->resource->req_lock);

	drbd_setup_queue_param(device, max_bio_size);
}

/* Make sure IO is suspended before calling this function(). */
static void drbd_try_suspend_al(struct drbd_device *device)
{
	struct drbd_peer_device *peer_device;
	bool suspend = true;

	for_each_peer_device(peer_device, device) {
		if (_drbd_bm_total_weight(peer_device) != drbd_bm_bits(device))
			return;
	}

	if (!lc_try_lock(device->act_log)) {
		drbd_warn(device, "Failed to lock al in %s()", __func__);
		return;
	}

	drbd_al_shrink(device);
	spin_lock_irq(&device->resource->req_lock);
	for_each_peer_device(peer_device, device) {
		if (peer_device->repl_state[NOW] >= L_CONNECTED) {
			suspend = false;
			break;
		}
	}
	if (suspend)
		suspend = !test_and_set_bit(AL_SUSPENDED, &device->flags);
	spin_unlock_irq(&device->resource->req_lock);
	lc_unlock(device->act_log);

	if (suspend)
		drbd_info(device, "Suspended AL updates\n");
}


static bool should_set_defaults(struct genl_info *info)
{
	unsigned flags = ((struct drbd_genlmsghdr*)info->userhdr)->flags;
	return 0 != (flags & DRBD_GENL_F_SET_DEFAULTS);
}

static void enforce_disk_conf_limits(struct disk_conf *dc)
{
	if (dc->al_extents < DRBD_AL_EXTENTS_MIN)
		dc->al_extents = DRBD_AL_EXTENTS_MIN;
	if (dc->al_extents > DRBD_AL_EXTENTS_MAX)
		dc->al_extents = DRBD_AL_EXTENTS_MAX;

	if (dc->c_plan_ahead > DRBD_C_PLAN_AHEAD_MAX)
		dc->c_plan_ahead = DRBD_C_PLAN_AHEAD_MAX;
}

int drbd_adm_disk_opts(struct sk_buff *skb, struct genl_info *info)
{
	enum drbd_ret_code retcode;
	struct drbd_device *device;
	struct disk_conf *new_disk_conf, *old_disk_conf;
	int err, fifo_size;
	struct drbd_peer_device *peer_device;
	struct fifo_buffer *fifo_to_be_freed = NULL;

	retcode = drbd_adm_prepare(skb, info, DRBD_ADM_NEED_MINOR);
	if (!adm_ctx.reply_skb)
		return retcode;

	device = adm_ctx.device;

	/* we also need a disk
	 * to change the options on */
	if (!get_ldev(device)) {
		retcode = ERR_NO_DISK;
		goto out;
	}

	new_disk_conf = kmalloc(sizeof(struct disk_conf), GFP_KERNEL);
	if (!new_disk_conf) {
		retcode = ERR_NOMEM;
		goto fail;
	}

	mutex_lock(&device->resource->conf_update);
	old_disk_conf = device->ldev->disk_conf;
	*new_disk_conf = *old_disk_conf;
	if (should_set_defaults(info))
		set_disk_conf_defaults(new_disk_conf);

	err = disk_conf_from_attrs_for_change(new_disk_conf, info);
	if (err && err != -ENOMSG) {
		retcode = ERR_MANDATORY_TAG;
		drbd_msg_put_info(from_attrs_err_to_txt(err));
	}

	if (!expect(device, new_disk_conf->resync_rate >= 1))
		new_disk_conf->resync_rate = 1;

	enforce_disk_conf_limits(new_disk_conf);

	fifo_size = (new_disk_conf->c_plan_ahead * 10 * SLEEP_TIME) / HZ;
	for_each_peer_device(peer_device, device) {
		struct fifo_buffer *old_plan, *new_plan;
		old_plan = rcu_dereference(peer_device->rs_plan_s);
		if (!old_plan || fifo_size != old_plan->size) {
			new_plan = fifo_alloc(fifo_size);
			if (!new_plan) {
				drbd_err(peer_device, "kmalloc of fifo_buffer failed");
				retcode = ERR_NOMEM;
				goto fail_unlock;
			}
			rcu_assign_pointer(peer_device->rs_plan_s, new_plan);
			if (old_plan) {
				old_plan->next = fifo_to_be_freed;
				fifo_to_be_freed = old_plan;
			}
		}
	}

	wait_event(device->al_wait, lc_try_lock(device->act_log));
	drbd_al_shrink(device);
	err = drbd_check_al_size(device, new_disk_conf);
	lc_unlock(device->act_log);
	wake_up(&device->al_wait);

	if (err) {
		retcode = ERR_NOMEM;
		goto fail_unlock;
	}

	lock_all_resources();
	retcode = drbd_resync_after_valid(device, new_disk_conf->resync_after);
	if (retcode == NO_ERROR) {
		rcu_assign_pointer(device->ldev->disk_conf, new_disk_conf);
		drbd_resync_after_changed(device);
	}
	unlock_all_resources();

	if (retcode != NO_ERROR)
		goto fail_unlock;

	mutex_unlock(&device->resource->conf_update);

	if (new_disk_conf->al_updates)
		device->ldev->md.flags &= MDF_AL_DISABLED;
	else
		device->ldev->md.flags |= MDF_AL_DISABLED;

	drbd_bump_write_ordering(device->resource, WO_BIO_BARRIER);

	drbd_md_sync(device);

	for_each_peer_device(peer_device, device) {
		if (peer_device->repl_state[NOW] >= L_CONNECTED)
			drbd_send_sync_param(peer_device);
	}

	synchronize_rcu();
	kfree(old_disk_conf);
	mod_timer(&device->request_timer, jiffies + HZ);
	goto success;

fail_unlock:
	mutex_unlock(&device->resource->conf_update);
 fail:
	kfree(new_disk_conf);
success:
	if (retcode != NO_ERROR)
		synchronize_rcu();
	while (fifo_to_be_freed) {
		struct fifo_buffer *next = fifo_to_be_freed->next;
		kfree(fifo_to_be_freed);
		fifo_to_be_freed = next;
	}
	put_ldev(device);
 out:
	drbd_adm_finish(info, retcode);
	return 0;
}

int drbd_adm_attach(struct sk_buff *skb, struct genl_info *info)
{
	struct drbd_device *device;
	struct drbd_resource *resource;
	int err;
	enum drbd_ret_code retcode;
	enum determine_dev_size dd;
	sector_t max_possible_sectors;
	sector_t min_md_device_sectors;
	struct drbd_backing_dev *nbc = NULL; /* new_backing_conf */
	struct disk_conf *new_disk_conf = NULL;
	struct block_device *bdev;
	enum drbd_state_rv rv;
	struct drbd_peer_device *peer_device;
	unsigned long irq_flags;
	enum drbd_disk_state disk_state;

	retcode = drbd_adm_prepare(skb, info, DRBD_ADM_NEED_MINOR);
	if (!adm_ctx.reply_skb)
		return retcode;
	device = adm_ctx.device;
	resource = device->resource;
	mutex_lock(&resource->conf_update);

	/* if you want to reconfigure, please tear down first */
	if (device->disk_state[NOW] > D_DISKLESS) {
		retcode = ERR_DISK_CONFIGURED;
		goto fail;
	}
	/* It may just now have detached because of IO error.  Make sure
	 * drbd_ldev_destroy is done already, we may end up here very fast,
	 * e.g. if someone calls attach from the on-io-error handler,
	 * to realize a "hot spare" feature (not that I'd recommend that) */
	wait_event(device->misc_wait, !atomic_read(&device->local_cnt));

	/* make sure there is no leftover from previous force-detach attempts */
	clear_bit(FORCE_DETACH, &device->flags);

	/* and no leftover from previously aborted resync or verify, either */
	rcu_read_lock();
	for_each_peer_device(peer_device, device) {
		peer_device->rs_total = 0;
		peer_device->rs_failed = 0;
		atomic_set(&peer_device->rs_pending_cnt, 0);
	}
	rcu_read_unlock();

	/* allocation not in the IO path, drbdsetup context */
	nbc = kzalloc(sizeof(struct drbd_backing_dev), GFP_KERNEL);
	if (!nbc) {
		retcode = ERR_NOMEM;
		goto fail;
	}
	new_disk_conf = kzalloc(sizeof(struct disk_conf), GFP_KERNEL);
	if (!new_disk_conf) {
		retcode = ERR_NOMEM;
		goto fail;
	}
	nbc->disk_conf = new_disk_conf;

	set_disk_conf_defaults(new_disk_conf);
	err = disk_conf_from_attrs(new_disk_conf, info);
	if (err) {
		retcode = ERR_MANDATORY_TAG;
		drbd_msg_put_info(from_attrs_err_to_txt(err));
		goto fail;
	}

	enforce_disk_conf_limits(new_disk_conf);

	if (new_disk_conf->meta_dev_idx < DRBD_MD_INDEX_FLEX_INT) {
		retcode = ERR_MD_IDX_INVALID;
		goto fail;
	}

	bdev = blkdev_get_by_path(new_disk_conf->backing_dev,
				  FMODE_READ | FMODE_WRITE | FMODE_EXCL, device);
	if (IS_ERR(bdev)) {
		drbd_err(device, "open(\"%s\") failed with %ld\n", new_disk_conf->backing_dev,
			PTR_ERR(bdev));
		retcode = ERR_OPEN_DISK;
		goto fail;
	}
	nbc->backing_bdev = bdev;

	/*
	 * meta_dev_idx >= 0: external fixed size, possibly multiple
	 * drbd sharing one meta device.  TODO in that case, paranoia
	 * check that [md_bdev, meta_dev_idx] is not yet used by some
	 * other drbd minor!  (if you use drbd.conf + drbdadm, that
	 * should check it for you already; but if you don't, or
	 * someone fooled it, we need to double check here)
	 */
	bdev = blkdev_get_by_path(new_disk_conf->meta_dev,
				  FMODE_READ | FMODE_WRITE | FMODE_EXCL,
				  (new_disk_conf->meta_dev_idx < 0) ?
				  (void *)device : (void *)drbd_m_holder);
	if (IS_ERR(bdev)) {
		drbd_err(device, "open(\"%s\") failed with %ld\n", new_disk_conf->meta_dev,
			PTR_ERR(bdev));
		retcode = ERR_OPEN_MD_DISK;
		goto fail;
	}
	nbc->md_bdev = bdev;

	if ((nbc->backing_bdev == nbc->md_bdev) !=
	    (new_disk_conf->meta_dev_idx == DRBD_MD_INDEX_INTERNAL ||
	     new_disk_conf->meta_dev_idx == DRBD_MD_INDEX_FLEX_INT)) {
		retcode = ERR_MD_IDX_INVALID;
		goto fail;
	}

	/* RT - for drbd_get_max_capacity() DRBD_MD_INDEX_FLEX_INT */
	drbd_md_set_sector_offsets(device, nbc);

	if (drbd_get_max_capacity(nbc) < new_disk_conf->disk_size) {
		drbd_err(device, "max capacity %llu smaller than disk size %llu\n",
			(unsigned long long) drbd_get_max_capacity(nbc),
			(unsigned long long) new_disk_conf->disk_size);
		retcode = ERR_DISK_TOO_SMALL;
		goto fail;
	}

	if (new_disk_conf->meta_dev_idx < 0) {
		max_possible_sectors = DRBD_MAX_SECTORS_FLEX;
		/* at least one MB, otherwise it does not make sense */
		min_md_device_sectors = (2<<10);
	} else {
		max_possible_sectors = DRBD_MAX_SECTORS;
		min_md_device_sectors = MD_RESERVED_SECT * (new_disk_conf->meta_dev_idx + 1);
	}

	if (drbd_get_capacity(nbc->md_bdev) < min_md_device_sectors) {
		retcode = ERR_MD_DISK_TOO_SMALL;
		drbd_warn(device, "refusing attach: md-device too small, "
		     "at least %llu sectors needed for this meta-disk type\n",
		     (unsigned long long) min_md_device_sectors);
		goto fail;
	}

	/* Make sure the new disk is big enough
	 * (we may currently be R_PRIMARY with no local disk...) */
	if (drbd_get_max_capacity(nbc) <
	    drbd_get_capacity(device->this_bdev)) {
		retcode = ERR_DISK_TOO_SMALL;
		goto fail;
	}

	nbc->known_size = drbd_get_capacity(nbc->backing_bdev);

	if (nbc->known_size > max_possible_sectors) {
		drbd_warn(device, "==> truncating very big lower level device "
			"to currently maximum possible %llu sectors <==\n",
			(unsigned long long) max_possible_sectors);
		if (new_disk_conf->meta_dev_idx >= 0)
			drbd_warn(device, "==>> using internal or flexible "
				      "meta data may help <<==\n");
	}

	drbd_suspend_io(device);
	/* also wait for the last barrier ack. */
	/* FIXME see also https://daiquiri.linbit/cgi-bin/bugzilla/show_bug.cgi?id=171
	 * We need a way to either ignore barrier acks for barriers sent before a device
	 * was attached, or a way to wait for all pending barrier acks to come in.
	 * As barriers are counted per resource,
	 * we'd need to suspend io on all devices of a resource.
	 */
	for_each_peer_device(peer_device, device)
		wait_event(device->misc_wait,
			   (!atomic_read(&peer_device->ap_pending_cnt) ||
			    drbd_suspended(device)));
	/* and for other previously queued resource work */
	drbd_flush_workqueue(&device->resource->work);

	rv = stable_state_change(device->resource,
		change_disk_state(device, D_ATTACHING, CS_VERBOSE));
	retcode = rv;  /* FIXME: Type mismatch. */
	drbd_resume_io(device);
	if (rv < SS_SUCCESS)
		goto fail;

	if (!get_ldev_if_state(device, D_ATTACHING))
		goto force_diskless;

	if (!device->bitmap) {
		device->bitmap = drbd_bm_alloc();
		if (!device->bitmap) {
			retcode = ERR_NOMEM;
			goto force_diskless_dec;
		}
	}

	drbd_md_set_sector_offsets(device, nbc);
	retcode = drbd_md_read(device, nbc);
	if (retcode != NO_ERROR)
		goto force_diskless_dec;

	drbd_info(device, "Maximum number of peer devices = %u\n",
		  device->bitmap->bm_max_peers);

	for_each_peer_device(peer_device, device) {
		if (peer_device->repl_state[NOW] < L_CONNECTED &&
		    device->resource->role[NOW] == R_PRIMARY &&
		    (device->exposed_data_uuid & ~((u64)1)) != (nbc->md.current_uuid & ~((u64)1))) {
			drbd_err(device, "Can only attach to data with current UUID=%016llX\n",
			    (unsigned long long)device->exposed_data_uuid);
			retcode = ERR_DATA_NOT_CURRENT;
			goto force_diskless_dec;
		}
	}

	/* Since we are diskless, fix the activity log first... */
	if (drbd_check_al_size(device, new_disk_conf)) {
		retcode = ERR_NOMEM;
		goto force_diskless_dec;
	}

	/* Point of no return reached.
	 * Devices and memory are no longer released by error cleanup below.
	 * now device takes over responsibility, and the state engine should
	 * clean it up somewhere.  */
	D_ASSERT(device, device->ldev == NULL);
	device->ldev = nbc;
	nbc = NULL;
	new_disk_conf = NULL;

	for_each_peer_device(peer_device, device) {
		err = drbd_attach_peer_device(peer_device);
		if (err) {
			retcode = ERR_NOMEM;
			goto force_diskless_dec;
		}
	}

	lock_all_resources();
	retcode = drbd_resync_after_valid(device, device->ldev->disk_conf->resync_after);
	if (retcode != NO_ERROR) {
		unlock_all_resources();
		goto force_diskless_dec;
	}

	/* Reset the "barriers don't work" bits here, then force meta data to
	 * be written, to ensure we determine if barriers are supported. */
	if (device->ldev->disk_conf->md_flushes)
		clear_bit(MD_NO_BARRIER, &device->flags);
	else
		set_bit(MD_NO_BARRIER, &device->flags);

	drbd_resync_after_changed(device);
	drbd_bump_write_ordering(device->resource, WO_BIO_BARRIER);
	unlock_all_resources();

	/* Prevent shrinking of consistent devices ! */
	if (drbd_md_test_flag(device->ldev, MDF_CONSISTENT) &&
	    drbd_new_dev_size(device, device->ldev->disk_conf->disk_size, 0) <
	    device->ldev->md.effective_size) {
		drbd_warn(device, "refusing to truncate a consistent device\n");
		retcode = ERR_DISK_TOO_SMALL;
		goto force_diskless_dec;
	}

	if (kobject_init_and_add(&device->ldev->kobject, &drbd_bdev_kobj_type,
				 &device->kobj, "meta_data")) {
		retcode = ERR_NOMEM;
		goto remove_kobject;
	}

	if (sysfs_create_group(&device->ldev->kobject, &drbd_md_attr_group))
		goto remove_kobject;

	if (drbd_md_test_flag(device->ldev, MDF_CRASHED_PRIMARY))
		set_bit(CRASHED_PRIMARY, &device->flags);
	else
		clear_bit(CRASHED_PRIMARY, &device->flags);

	if (drbd_md_test_flag(device->ldev, MDF_PRIMARY_IND) &&
	    !(device->resource->role[NOW] == R_PRIMARY && device->resource->susp_nod[NOW]))
		set_bit(CRASHED_PRIMARY, &device->flags);

	device->read_cnt = 0;
	device->writ_cnt = 0;

	drbd_reconsider_max_bio_size(device);

	/* If I am currently not R_PRIMARY,
	 * but meta data primary indicator is set,
	 * I just now recover from a hard crash,
	 * and have been R_PRIMARY before that crash.
	 *
	 * Now, if I had no connection before that crash
	 * (have been degraded R_PRIMARY), chances are that
	 * I won't find my peer now either.
	 *
	 * In that case, and _only_ in that case,
	 * we use the degr-wfc-timeout instead of the default,
	 * so we can automatically recover from a crash of a
	 * degraded but active "cluster" after a certain timeout.
	 */
	rcu_read_lock();
	for_each_peer_device(peer_device, device) {
		clear_bit(USE_DEGR_WFC_T, &peer_device->flags);
		if (device->resource->role[NOW] != R_PRIMARY &&
		    drbd_md_test_flag(device->ldev, MDF_PRIMARY_IND) &&
		    !drbd_md_test_peer_flag(peer_device, MDF_PEER_CONNECTED))
			set_bit(USE_DEGR_WFC_T, &peer_device->flags);
	}
	rcu_read_unlock();

	dd = drbd_determine_dev_size(device, 0);
	if (dd == DEV_SIZE_ERROR) {
		retcode = ERR_NOMEM_BITMAP;
		goto remove_kobject;
	} else if (dd == GREW) {
		for_each_peer_device(peer_device, device)
			set_bit(RESYNC_AFTER_NEG, &peer_device->flags);
	}

	if (drbd_bitmap_io(device, &drbd_bm_read,
		"read from attaching", BM_LOCK_ALL,
		NULL)) {
		retcode = ERR_IO_MD_DISK;
		goto remove_kobject;
	}

	for_each_peer_device(peer_device, device) {
		if ((test_bit(CRASHED_PRIMARY, &device->flags) &&
		     drbd_md_test_flag(device->ldev, MDF_AL_DISABLED)) ||
		    drbd_md_test_peer_flag(peer_device, MDF_PEER_FULL_SYNC)) {
			drbd_info(peer_device, "Assuming that all blocks are out of sync "
				  "(aka FullSync)\n");
			if (drbd_bitmap_io(device, &drbd_bmio_set_n_write,
				"set_n_write from attaching", BM_LOCK_ALL,
				peer_device)) {
				retcode = ERR_IO_MD_DISK;
				goto remove_kobject;
			}
		}
	}

	drbd_try_suspend_al(device); /* IO is still suspended here... */

	rcu_read_lock();
	if (rcu_dereference(device->ldev->disk_conf)->al_updates)
		device->ldev->md.flags &= MDF_AL_DISABLED;
	else
		device->ldev->md.flags |= MDF_AL_DISABLED;
	rcu_read_unlock();

	begin_state_change(device->resource, &irq_flags, CS_VERBOSE);

	/* In case we are L_CONNECTED postpone any decision on the new disk
	   state after the negotiation phase. */
	for_each_peer_device(peer_device, device) {
		if (peer_device->connection->cstate[NOW] == C_CONNECTED) {
			/* We expect to receive up-to-date UUIDs soon.
			   To avoid a race in receive_state, free p_uuid while
			   holding req_lock. I.e. atomic with the state change */
			kfree(peer_device->p_uuid);
			peer_device->p_uuid = NULL;
		}
	}
	__change_disk_state(device, D_NEGOTIATING);
	disk_state = negotiated_disk_state(device);
	if (disk_state != D_NEGOTIATING)
		__change_disk_state(device, disk_state);

	rv = end_state_change(device->resource, &irq_flags);

	if (rv < SS_SUCCESS)
		goto remove_kobject;

	mod_timer(&device->request_timer, jiffies + HZ);

	if (device->resource->role[NOW] == R_PRIMARY)
		device->ldev->md.current_uuid |=  (u64)1;
	else
		device->ldev->md.current_uuid &= ~(u64)1;

	drbd_md_mark_dirty(device);
	drbd_md_sync(device);

	drbd_kobject_uevent(device);
	put_ldev(device);
	mutex_unlock(&resource->conf_update);
	drbd_adm_finish(info, retcode);
	return 0;

 remove_kobject:
	drbd_free_bc(nbc);
	nbc = NULL;
 force_diskless_dec:
	put_ldev(device);
 force_diskless:
	change_disk_state(device, D_DISKLESS, CS_HARD);
	drbd_md_sync(device);
 fail:
	if (nbc) {
		if (nbc->backing_bdev)
			blkdev_put(nbc->backing_bdev,
				   FMODE_READ | FMODE_WRITE | FMODE_EXCL);
		if (nbc->md_bdev)
			blkdev_put(nbc->md_bdev,
				   FMODE_READ | FMODE_WRITE | FMODE_EXCL);
		kfree(nbc);
	}
	kfree(new_disk_conf);

	mutex_unlock(&resource->conf_update);
	drbd_adm_finish(info, retcode);
	return 0;
}

static int adm_detach(struct drbd_device *device, int force)
{
	enum drbd_state_rv retcode;
	int ret;

	if (force) {
		set_bit(FORCE_DETACH, &device->flags);
		change_disk_state(device, D_FAILED, CS_HARD);
		retcode = SS_SUCCESS;
		goto out;
	}

	drbd_suspend_io(device); /* so no-one is stuck in drbd_al_begin_io */
	drbd_md_get_buffer(device); /* make sure there is no in-flight meta-data IO */
	retcode = stable_state_change(device->resource,
		change_disk_state(device, D_FAILED,
			CS_VERBOSE | CS_WAIT_COMPLETE | CS_SERIALIZE));
	drbd_md_put_buffer(device);
	/* D_FAILED will transition to DISKLESS. */
	ret = wait_event_interruptible(device->misc_wait,
			device->disk_state[NOW] != D_FAILED);
	if (retcode >= SS_SUCCESS)
		drbd_cleanup_device(device);
	drbd_resume_io(device);
	if (retcode == SS_IS_DISKLESS)
		retcode = SS_NOTHING_TO_DO;
	if (ret)
		retcode = ERR_INTR;
out:
	return retcode;
}

/* Detaching the disk is a process in multiple stages.  First we need to lock
 * out application IO, in-flight IO, IO stuck in drbd_al_begin_io.
 * Then we transition to D_DISKLESS, and wait for put_ldev() to return all
 * internal references as well.
 * Only then we have finally detached. */
int drbd_adm_detach(struct sk_buff *skb, struct genl_info *info)
{
	enum drbd_ret_code retcode;
	struct detach_parms parms = { };
	int err;

	retcode = drbd_adm_prepare(skb, info, DRBD_ADM_NEED_MINOR);
	if (!adm_ctx.reply_skb)
		return retcode;

	if (info->attrs[DRBD_NLA_DETACH_PARMS]) {
		err = detach_parms_from_attrs(&parms, info);
		if (err) {
			retcode = ERR_MANDATORY_TAG;
			drbd_msg_put_info(from_attrs_err_to_txt(err));
			goto out;
		}
	}

	retcode = adm_detach(adm_ctx.device, parms.force_detach);
out:
	drbd_adm_finish(info, retcode);
	return 0;
}

static bool conn_resync_running(struct drbd_connection *connection)
{
	struct drbd_peer_device *peer_device;
	bool rv = false;
	int vnr;

	rcu_read_lock();
	idr_for_each_entry(&connection->peer_devices, peer_device, vnr) {
		if (peer_device->repl_state[NOW] == L_SYNC_SOURCE ||
		    peer_device->repl_state[NOW] == L_SYNC_TARGET ||
		    peer_device->repl_state[NOW] == L_PAUSED_SYNC_S ||
		    peer_device->repl_state[NOW] == L_PAUSED_SYNC_T) {
			rv = true;
			break;
		}
	}
	rcu_read_unlock();

	return rv;
}

static bool conn_ov_running(struct drbd_connection *connection)
{
	struct drbd_peer_device *peer_device;
	bool rv = false;
	int vnr;

	rcu_read_lock();
	idr_for_each_entry(&connection->peer_devices, peer_device, vnr) {
		if (peer_device->repl_state[NOW] == L_VERIFY_S ||
		    peer_device->repl_state[NOW] == L_VERIFY_T) {
			rv = true;
			break;
		}
	}
	rcu_read_unlock();

	return rv;
}

static enum drbd_ret_code
_check_net_options(struct drbd_connection *connection, struct net_conf *old_net_conf, struct net_conf *new_net_conf)
{
	if (old_net_conf && connection->cstate[NOW] == C_CONNECTED && connection->agreed_pro_version < 100) {
		if (new_net_conf->wire_protocol != old_net_conf->wire_protocol)
			return ERR_NEED_APV_100;

		if (new_net_conf->two_primaries != old_net_conf->two_primaries)
			return ERR_NEED_APV_100;

		if (!new_net_conf->integrity_alg != !old_net_conf->integrity_alg)
			return ERR_NEED_APV_100;

		if (strcmp(new_net_conf->integrity_alg, old_net_conf->integrity_alg))
			return ERR_NEED_APV_100;
	}

	if (!new_net_conf->two_primaries &&
	    connection->resource->role[NOW] == R_PRIMARY &&
	    connection->peer_role[NOW] == R_PRIMARY)
		return ERR_NEED_ALLOW_TWO_PRI;

	if (new_net_conf->two_primaries &&
	    (new_net_conf->wire_protocol != DRBD_PROT_C))
		return ERR_NOT_PROTO_C;

<<<<<<< HEAD
	if (new_net_conf->wire_protocol == DRBD_PROT_A &&
	    new_net_conf->fencing_policy == FP_STONITH)
		return ERR_STONITH_AND_PROT_A;
=======
	idr_for_each_entry(&tconn->volumes, mdev, i) {
		if (get_ldev(mdev)) {
			enum drbd_fencing_p fp = rcu_dereference(mdev->ldev->disk_conf)->fencing;
			put_ldev(mdev);
			if (new_conf->wire_protocol == DRBD_PROT_A && fp == FP_STONITH)
				return ERR_STONITH_AND_PROT_A;
		}
		if (mdev->state.role == R_PRIMARY && new_conf->discard_my_data)
			return ERR_DISCARD_IMPOSSIBLE;
	}
>>>>>>> d2bab98c

	if (connection->resource->role[NOW] == R_PRIMARY &&
	    new_net_conf->discard_my_data)
		return ERR_DISCARD;

	if (new_net_conf->on_congestion != OC_BLOCK &&
	    new_net_conf->wire_protocol != DRBD_PROT_A)
		return ERR_CONG_NOT_PROTO_A;

	return NO_ERROR;
}

static enum drbd_ret_code
check_net_options(struct drbd_connection *connection, struct net_conf *new_net_conf)
{
	static enum drbd_ret_code rv;
	struct drbd_device *device;
	int i;

	rcu_read_lock();
	rv = _check_net_options(connection, rcu_dereference(connection->net_conf), new_net_conf);
	rcu_read_unlock();

	/* connection->volumes protected by genl_lock() here */
	idr_for_each_entry(&connection->resource->devices, device, i) {
		if (!device->bitmap) {
			device->bitmap = drbd_bm_alloc();
			if (!device->bitmap)
				return ERR_NOMEM;
		}
	}

	return rv;
}

struct crypto {
	struct crypto_hash *verify_tfm;
	struct crypto_hash *csums_tfm;
	struct crypto_hash *cram_hmac_tfm;
	struct crypto_hash *integrity_tfm;
};

static int
alloc_hash(struct crypto_hash **tfm, char *tfm_name, int err_alg)
{
	if (!tfm_name[0])
		return NO_ERROR;

	*tfm = crypto_alloc_hash(tfm_name, 0, CRYPTO_ALG_ASYNC);
	if (IS_ERR(*tfm)) {
		*tfm = NULL;
		return err_alg;
	}

	return NO_ERROR;
}

static enum drbd_ret_code
alloc_crypto(struct crypto *crypto, struct net_conf *new_net_conf)
{
	char hmac_name[CRYPTO_MAX_ALG_NAME];
	enum drbd_ret_code rv;

	rv = alloc_hash(&crypto->csums_tfm, new_net_conf->csums_alg,
		       ERR_CSUMS_ALG);
	if (rv != NO_ERROR)
		return rv;
	rv = alloc_hash(&crypto->verify_tfm, new_net_conf->verify_alg,
		       ERR_VERIFY_ALG);
	if (rv != NO_ERROR)
		return rv;
	rv = alloc_hash(&crypto->integrity_tfm, new_net_conf->integrity_alg,
		       ERR_INTEGRITY_ALG);
	if (rv != NO_ERROR)
		return rv;
	if (new_net_conf->cram_hmac_alg[0] != 0) {
		snprintf(hmac_name, CRYPTO_MAX_ALG_NAME, "hmac(%s)",
			 new_net_conf->cram_hmac_alg);

		rv = alloc_hash(&crypto->cram_hmac_tfm, hmac_name,
			       ERR_AUTH_ALG);
	}

	return rv;
}

static void free_crypto(struct crypto *crypto)
{
	crypto_free_hash(crypto->cram_hmac_tfm);
	crypto_free_hash(crypto->integrity_tfm);
	crypto_free_hash(crypto->csums_tfm);
	crypto_free_hash(crypto->verify_tfm);
}

int drbd_adm_net_opts(struct sk_buff *skb, struct genl_info *info)
{
	enum drbd_ret_code retcode;
	struct drbd_connection *connection;
	struct net_conf *old_net_conf, *new_net_conf = NULL;
	int err;
	int ovr; /* online verify running */
	int rsr; /* re-sync running */
	struct crypto crypto = { };

	retcode = drbd_adm_prepare(skb, info, DRBD_ADM_NEED_CONNECTION);
	if (!adm_ctx.reply_skb)
		return retcode;

	connection = adm_ctx.connection;

	new_net_conf = kzalloc(sizeof(struct net_conf), GFP_KERNEL);
	if (!new_net_conf) {
		retcode = ERR_NOMEM;
		goto out;
	}

	drbd_flush_workqueue(&connection->sender_work);

	mutex_lock(&connection->data.mutex);
	mutex_lock(&connection->resource->conf_update);
	old_net_conf = connection->net_conf;

	if (!old_net_conf) {
		drbd_msg_put_info("net conf missing, try connect");
		retcode = ERR_INVALID_REQUEST;
		goto fail;
	}

	*new_net_conf = *old_net_conf;
	if (should_set_defaults(info))
		set_net_conf_defaults(new_net_conf);

	err = net_conf_from_attrs_for_change(new_net_conf, info);
	if (err && err != -ENOMSG) {
		retcode = ERR_MANDATORY_TAG;
		drbd_msg_put_info(from_attrs_err_to_txt(err));
		goto fail;
	}

	retcode = check_net_options(connection, new_net_conf);
	if (retcode != NO_ERROR)
		goto fail;

	/* re-sync running */
	rsr = conn_resync_running(connection);
	if (rsr && strcmp(new_net_conf->csums_alg, old_net_conf->csums_alg)) {
		retcode = ERR_CSUMS_RESYNC_RUNNING;
		goto fail;
	}

	/* online verify running */
	ovr = conn_ov_running(connection);
	if (ovr && strcmp(new_net_conf->verify_alg, old_net_conf->verify_alg)) {
		retcode = ERR_VERIFY_RUNNING;
		goto fail;
	}

	retcode = alloc_crypto(&crypto, new_net_conf);
	if (retcode != NO_ERROR)
		goto fail;

	rcu_assign_pointer(connection->net_conf, new_net_conf);
	connection->fencing_policy = new_net_conf->fencing_policy;

	if (!rsr) {
		crypto_free_hash(connection->csums_tfm);
		connection->csums_tfm = crypto.csums_tfm;
		crypto.csums_tfm = NULL;
	}
	if (!ovr) {
		crypto_free_hash(connection->verify_tfm);
		connection->verify_tfm = crypto.verify_tfm;
		crypto.verify_tfm = NULL;
	}

	crypto_free_hash(connection->integrity_tfm);
	connection->integrity_tfm = crypto.integrity_tfm;
	if (connection->cstate[NOW] >= C_CONNECTED && connection->agreed_pro_version >= 100)
		/* Do this without trying to take connection->data.mutex again.  */
		__drbd_send_protocol(connection, P_PROTOCOL_UPDATE);

	crypto_free_hash(connection->cram_hmac_tfm);
	connection->cram_hmac_tfm = crypto.cram_hmac_tfm;

	mutex_unlock(&connection->resource->conf_update);
	mutex_unlock(&connection->data.mutex);
	synchronize_rcu();
	kfree(old_net_conf);

	if (connection->cstate[NOW] >= C_CONNECTED) {
		struct drbd_peer_device *peer_device;
		int vnr;

		idr_for_each_entry(&connection->peer_devices, peer_device, vnr)
			drbd_send_sync_param(peer_device);
	}

	goto out;

 fail:
	mutex_unlock(&connection->resource->conf_update);
	mutex_unlock(&connection->data.mutex);
	free_crypto(&crypto);
	kfree(new_net_conf);
 out:
	drbd_adm_finish(info, retcode);
	return 0;
}

static void connection_to_info(struct connection_info *info,
			       struct drbd_connection *connection,
			       enum which_state which)
{
	info->conn_connection_state = connection->cstate[which];
	info->conn_role = connection->peer_role[which];
}

static void peer_device_to_info(struct peer_device_info *info,
				struct drbd_peer_device *peer_device,
				enum which_state which)
{
	info->peer_repl_state = peer_device->repl_state[which];
	info->peer_disk_state = peer_device->disk_state[which];
	info->peer_resync_susp_user = peer_device->resync_susp_user[which];
	info->peer_resync_susp_peer = peer_device->resync_susp_peer[which];
	info->peer_resync_susp_dependency = peer_device->resync_susp_dependency[which];
}

int drbd_adm_connect(struct sk_buff *skb, struct genl_info *info)
{
	unsigned int id = atomic_inc_return(&drbd_notify_id);
	struct connection_info connection_info;
	enum drbd_notification_type flags;
	unsigned int peer_devices = 0;
	struct drbd_device *device;
	struct drbd_peer_device *peer_device;
	struct net_conf *old_net_conf, *new_net_conf = NULL;
	struct crypto crypto = { };
	struct drbd_resource *resource;
	struct drbd_connection *connection;
	enum drbd_ret_code retcode;
	int i;
	int err;

	retcode = drbd_adm_prepare(skb, info, DRBD_ADM_NEED_RESOURCE);
	if (!adm_ctx.reply_skb)
		return retcode;

	if (!(adm_ctx.my_addr && adm_ctx.peer_addr)) {
		drbd_msg_put_info("connection endpoint(s) missing");
		retcode = ERR_INVALID_REQUEST;
		goto out;
	}

	/* No need for _rcu here. All reconfiguration is
	 * strictly serialized on genl_lock(). We are protected against
	 * concurrent reconfiguration/addition/deletion */
	for_each_resource(resource, &drbd_resources) {
		for_each_connection(connection, resource) {
			if (nla_len(adm_ctx.my_addr) == connection->my_addr_len &&
			    !memcmp(nla_data(adm_ctx.my_addr), &connection->my_addr,
				    connection->my_addr_len)) {
				retcode = ERR_LOCAL_ADDR;
				goto out;
			}

			if (nla_len(adm_ctx.peer_addr) == connection->peer_addr_len &&
			    !memcmp(nla_data(adm_ctx.peer_addr), &connection->peer_addr,
				    connection->peer_addr_len)) {
				retcode = ERR_PEER_ADDR;
				goto out;
			}
		}
	}

	connection = drbd_create_connection(adm_ctx.resource);
	if (!connection) {
		retcode = ERR_NOMEM;
		goto fail;
	}

	/* allocation not in the IO path, drbdsetup / netlink process context */
	new_net_conf = kzalloc(sizeof(*new_net_conf), GFP_KERNEL);
	if (!new_net_conf) {
		retcode = ERR_NOMEM;
		goto fail_free_connection;
	}

	set_net_conf_defaults(new_net_conf);

	err = net_conf_from_attrs(new_net_conf, info);
	if (err && err != -ENOMSG) {
		retcode = ERR_MANDATORY_TAG;
		drbd_msg_put_info(from_attrs_err_to_txt(err));
		goto fail_free_connection;
	}

	retcode = check_net_options(connection, new_net_conf);
	if (retcode != NO_ERROR)
		goto fail_free_connection;

	retcode = alloc_crypto(&crypto, new_net_conf);
	if (retcode != NO_ERROR)
		goto fail_free_connection;

	((char *)new_net_conf->shared_secret)[SHARED_SECRET_MAX-1] = 0;

	mutex_lock(&adm_ctx.resource->conf_update);
	idr_for_each_entry(&adm_ctx.resource->devices, device, i) {
		if (!create_peer_device(device, connection)) {
			retcode = ERR_NOMEM;
			goto unlock_fail_free_connection;
		}
		peer_devices++;
	}
	old_net_conf = connection->net_conf;
	if (old_net_conf) {
		retcode = ERR_NET_CONFIGURED;
		goto unlock_fail_free_connection;
	}
	rcu_assign_pointer(connection->net_conf, new_net_conf);
	connection->fencing_policy = new_net_conf->fencing_policy;

	connection->cram_hmac_tfm = crypto.cram_hmac_tfm;
	connection->integrity_tfm = crypto.integrity_tfm;
	connection->csums_tfm = crypto.csums_tfm;
	connection->verify_tfm = crypto.verify_tfm;

	connection->my_addr_len = nla_len(adm_ctx.my_addr);
	memcpy(&connection->my_addr, nla_data(adm_ctx.my_addr), connection->my_addr_len);
	connection->peer_addr_len = nla_len(adm_ctx.peer_addr);
	memcpy(&connection->peer_addr, nla_data(adm_ctx.peer_addr), connection->peer_addr_len);

	connection_to_info(&connection_info, connection, NOW);
	flags = (peer_devices--) ? NOTIFY_CONTINUED : 0;
	notify_connection_state(NULL, 0, connection, &connection_info, NOTIFY_CREATE | flags, id);
	idr_for_each_entry(&connection->peer_devices, peer_device, i) {
		struct peer_device_info peer_device_info;

		peer_device_to_info(&peer_device_info, peer_device, NOW);
		flags = (peer_devices--) ? NOTIFY_CONTINUED : 0;
		notify_peer_device_state(NULL, 0, peer_device, &peer_device_info, NOTIFY_CREATE | flags, id);
	}

	mutex_unlock(&adm_ctx.resource->conf_update);

	idr_for_each_entry(&connection->peer_devices, peer_device, i) {
		err = drbd_attach_peer_device(peer_device);
		if (err) {
			retcode = ERR_NOMEM;
			goto fail_free_connection;
		}
		peer_device->send_cnt = 0;
		peer_device->recv_cnt = 0;
	}

	retcode = change_cstate(connection, C_UNCONNECTED, CS_VERBOSE);

	drbd_thread_start(&connection->sender);
	goto out;

unlock_fail_free_connection:
	mutex_unlock(&adm_ctx.resource->conf_update);
fail_free_connection:
	idr_for_each_entry(&connection->peer_devices, peer_device, i) {
		idr_remove(&connection->peer_devices, peer_device->device->vnr);
		kobject_put(&peer_device->device->kobj);
	}
	list_del(&connection->connections);
	kref_put(&connection->kref, drbd_destroy_connection);
fail:
	free_crypto(&crypto);
	kfree(new_net_conf);
out:
	drbd_adm_finish(info, retcode);
	return 0;
}

static enum drbd_state_rv conn_try_disconnect(struct drbd_connection *connection, bool force)
{
	enum drbd_state_rv rv;

	rv = change_cstate(connection, C_DISCONNECTING, force ? CS_HARD : 0);

	switch (rv) {
	case SS_ALREADY_STANDALONE:
		rv = SS_SUCCESS;
		break;
	case SS_IS_DISKLESS:
	case SS_LOWER_THAN_OUTDATED:
		rv = change_cstate(connection, C_DISCONNECTING, CS_HARD);
	default:;
		/* no special handling necessary */
	}

	if (rv >= SS_SUCCESS) {
		enum drbd_state_rv rv2;
		long irq_flags;

		/* No one else can reconfigure the network while I am here.
		 * The state handling only uses drbd_thread_stop_nowait(),
		 * we want to really wait here until the receiver is no more.
		 */
		drbd_thread_stop(&connection->receiver);

		/* Race breaker.  This additional state change request may be
		 * necessary, if this was a forced disconnect during a receiver
		 * restart.  We may have "killed" the receiver thread just
		 * after drbd_receiver() returned.  Typically, we should be
		 * C_STANDALONE already, now, and this becomes a no-op.
		 */
		rv2 = change_cstate(connection, C_STANDALONE, CS_VERBOSE | CS_HARD);
		if (rv2 < SS_SUCCESS)
			drbd_err(connection,
				"unexpected rv2=%d in conn_try_disconnect()\n",
				rv2);
		/* Make sure the sender thread has actually stopped: state
		 * handling only does drbd_thread_stop_nowait().
		 */
		drbd_thread_stop(&connection->sender);
		state_change_lock(connection->resource, &irq_flags, 0);
		drbd_unregister_connection(connection);
		state_change_unlock(connection->resource, &irq_flags);
		synchronize_rcu();
		drbd_put_connection(connection);
	}
	return rv;
}

int drbd_adm_disconnect(struct sk_buff *skb, struct genl_info *info)
{
	struct disconnect_parms parms;
	struct drbd_connection *connection;
	enum drbd_state_rv rv;
	enum drbd_ret_code retcode;
	int err;

	retcode = drbd_adm_prepare(skb, info, DRBD_ADM_NEED_CONNECTION);
	if (!adm_ctx.reply_skb)
		return retcode;

	connection = adm_ctx.connection;
	memset(&parms, 0, sizeof(parms));
	if (info->attrs[DRBD_NLA_DISCONNECT_PARMS]) {
		err = disconnect_parms_from_attrs(&parms, info);
		if (err) {
			retcode = ERR_MANDATORY_TAG;
			drbd_msg_put_info(from_attrs_err_to_txt(err));
			goto fail;
		}
	}

	mutex_lock(&connection->resource->conf_update);
	rv = conn_try_disconnect(connection, parms.force_disconnect);
	mutex_unlock(&connection->resource->conf_update);
	if (rv < SS_SUCCESS)
		retcode = rv;  /* FIXME: Type mismatch. */
	else
		retcode = NO_ERROR;
 fail:
	drbd_adm_finish(info, retcode);
	return 0;
}

void resync_after_online_grow(struct drbd_peer_device *peer_device)
{
	struct drbd_device *device = peer_device->device;
	bool sync_source;

	drbd_info(peer_device, "Resync of new storage after online grow\n");
	if (device->resource->role[NOW] != peer_device->connection->peer_role[NOW])
		sync_source = (device->resource->role[NOW] == R_PRIMARY);
	else
		sync_source = test_bit(RESOLVE_CONFLICTS,
				       &peer_device->connection->flags);

	if (sync_source)
		drbd_start_resync(peer_device, L_SYNC_SOURCE);
	else
		stable_change_repl_state(peer_device, L_WF_SYNC_UUID,
					 CS_VERBOSE | CS_SERIALIZE);
}

int drbd_adm_resize(struct sk_buff *skb, struct genl_info *info)
{
	struct disk_conf *old_disk_conf, *new_disk_conf = NULL;
	struct resize_parms rs;
	struct drbd_device *device;
	enum drbd_ret_code retcode;
	enum determine_dev_size dd;
	enum dds_flags ddsf;
	sector_t u_size;
	int err;
	struct drbd_peer_device *peer_device;
	bool has_primary;

	retcode = drbd_adm_prepare(skb, info, DRBD_ADM_NEED_MINOR);
	if (!adm_ctx.reply_skb)
		return retcode;

	memset(&rs, 0, sizeof(struct resize_parms));
	if (info->attrs[DRBD_NLA_RESIZE_PARMS]) {
		err = resize_parms_from_attrs(&rs, info);
		if (err) {
			retcode = ERR_MANDATORY_TAG;
			drbd_msg_put_info(from_attrs_err_to_txt(err));
			goto fail;
		}
	}

	device = adm_ctx.device;
	for_each_peer_device(peer_device, device) {
		if (peer_device->repl_state[NOW] > L_CONNECTED) {
			retcode = ERR_RESIZE_RESYNC;
			goto fail;
		}
	}

	has_primary = device->resource->role[NOW] == R_PRIMARY;
	if (!has_primary) {
		for_each_peer_device(peer_device, device) {
			if (peer_device->connection->peer_role[NOW] == R_PRIMARY) {
				has_primary = true;
				break;
			}
		}
	}
	if (!has_primary) {
		retcode = ERR_NO_PRIMARY;
		goto fail;
	}

	if (!get_ldev(device)) {
		retcode = ERR_NO_DISK;
		goto fail;
	}

	for_each_peer_device(peer_device, device) {
		if (rs.no_resync && peer_device->connection->agreed_pro_version < 93) {
			retcode = ERR_NEED_APV_93;
			goto fail_ldev;
		}
	}

	rcu_read_lock();
	u_size = rcu_dereference(device->ldev->disk_conf)->disk_size;
	rcu_read_unlock();
	if (u_size != (sector_t)rs.resize_size) {
		new_disk_conf = kmalloc(sizeof(struct disk_conf), GFP_KERNEL);
		if (!new_disk_conf) {
			retcode = ERR_NOMEM;
			goto fail_ldev;
		}
	}

	device->ldev->known_size = drbd_get_capacity(device->ldev->backing_bdev);

	if (new_disk_conf) {
		mutex_lock(&device->resource->conf_update);
		old_disk_conf = device->ldev->disk_conf;
		*new_disk_conf = *old_disk_conf;
		new_disk_conf->disk_size = (sector_t)rs.resize_size;
		rcu_assign_pointer(device->ldev->disk_conf, new_disk_conf);
		mutex_unlock(&device->resource->conf_update);
		synchronize_rcu();
		kfree(old_disk_conf);
	}

	ddsf = (rs.resize_force ? DDSF_FORCED : 0) | (rs.no_resync ? DDSF_NO_RESYNC : 0);
	dd = drbd_determine_dev_size(device, ddsf);
	drbd_md_sync(device);
	put_ldev(device);
	if (dd == DEV_SIZE_ERROR) {
		retcode = ERR_NOMEM_BITMAP;
		goto fail;
	}

	for_each_peer_device(peer_device, device) {
		if (peer_device->repl_state[NOW] == L_CONNECTED) {
			if (dd == GREW)
				set_bit(RESIZE_PENDING, &peer_device->flags);
			drbd_send_uuids(peer_device);
			drbd_send_sizes(peer_device, 1, ddsf);
		}
	}

 fail:
	drbd_adm_finish(info, retcode);
	return 0;

 fail_ldev:
	put_ldev(device);
	goto fail;
}

int drbd_adm_resource_opts(struct sk_buff *skb, struct genl_info *info)
{
	enum drbd_ret_code retcode;
	struct res_opts res_opts;
	int err;

	retcode = drbd_adm_prepare(skb, info, DRBD_ADM_NEED_RESOURCE);
	if (!adm_ctx.reply_skb)
		return retcode;

	res_opts = adm_ctx.resource->res_opts;
	if (should_set_defaults(info))
		set_res_opts_defaults(&res_opts);

	err = res_opts_from_attrs(&res_opts, info);
	if (err && err != -ENOMSG) {
		retcode = ERR_MANDATORY_TAG;
		drbd_msg_put_info(from_attrs_err_to_txt(err));
		goto fail;
	}

	err = set_resource_options(adm_ctx.resource, &res_opts);
	if (err) {
		retcode = ERR_INVALID_REQUEST;
		if (err == -ENOMEM)
			retcode = ERR_NOMEM;
	}

fail:
	drbd_adm_finish(info, retcode);
	return 0;
}

int drbd_adm_invalidate(struct sk_buff *skb, struct genl_info *info)
{
	struct drbd_peer_device *peer_device;
	struct drbd_device *device;
	int retcode; /* enum drbd_ret_code rsp. enum drbd_state_rv */

	retcode = drbd_adm_prepare(skb, info, DRBD_ADM_NEED_PEER_DEVICE);
	if (!adm_ctx.reply_skb)
		return retcode;

	peer_device = adm_ctx.peer_device;
	device = peer_device->device;

	/* If there is still bitmap IO pending, probably because of a previous
	 * resync just being finished, wait for it before requesting a new resync.
	 * Also wait for it's after_state_ch(). */
	drbd_suspend_io(device);
	wait_event(device->misc_wait, list_empty(&device->pending_bitmap_work));
	drbd_flush_workqueue(&peer_device->connection->sender_work);

	retcode = stable_change_repl_state(peer_device, L_STARTING_SYNC_T,
					   CS_WAIT_COMPLETE | CS_SERIALIZE);

	if (retcode < SS_SUCCESS && retcode != SS_NEED_CONNECTION)
		retcode = stable_change_repl_state(peer_device, L_STARTING_SYNC_T,
			CS_VERBOSE | CS_WAIT_COMPLETE | CS_SERIALIZE);

	while (retcode == SS_NEED_CONNECTION) {
		unsigned long irq_flags;

		begin_state_change(device->resource, &irq_flags, CS_VERBOSE);
		if (peer_device->repl_state[NOW] < L_CONNECTED)
			__change_disk_state(device, D_INCONSISTENT);
		retcode = end_state_change(device->resource, &irq_flags);

		if (retcode != SS_NEED_CONNECTION)
			break;

		retcode = stable_change_repl_state(peer_device, L_STARTING_SYNC_T,
			CS_VERBOSE | CS_WAIT_COMPLETE | CS_SERIALIZE);
	}
	drbd_resume_io(device);

	drbd_adm_finish(info, retcode);
	return 0;
}

static int drbd_bmio_set_susp_al(struct drbd_device *device,
				 struct drbd_peer_device *peer_device)
{
	int rv;

	rv = drbd_bmio_set_n_write(device, peer_device);
	drbd_try_suspend_al(device);
	return rv;
}

int drbd_adm_invalidate_peer(struct sk_buff *skb, struct genl_info *info)
{
	struct drbd_peer_device *peer_device;
	struct drbd_resource *resource;
	struct drbd_device *device;
	int retcode; /* enum drbd_ret_code rsp. enum drbd_state_rv */

	retcode = drbd_adm_prepare(skb, info, DRBD_ADM_NEED_PEER_DEVICE);
	if (!adm_ctx.reply_skb)
		return retcode;

	peer_device = adm_ctx.peer_device;
	resource = adm_ctx.device->resource;
	device = adm_ctx.device;

	drbd_suspend_io(device);
	wait_event(device->misc_wait, list_empty(&device->pending_bitmap_work));
	drbd_flush_workqueue(&peer_device->connection->sender_work);
	retcode = stable_change_repl_state(peer_device, L_STARTING_SYNC_S,
					   CS_WAIT_COMPLETE | CS_SERIALIZE);
	if (retcode < SS_SUCCESS) {
		if (retcode == SS_NEED_CONNECTION && resource->role[NOW] == R_PRIMARY) {
			/* The peer will get a resync upon connect anyways.
			 * Just make that into a full resync. */
			retcode = change_peer_disk_state(peer_device, D_INCONSISTENT,
							 CS_VERBOSE | CS_WAIT_COMPLETE | CS_SERIALIZE);
			if (retcode >= SS_SUCCESS) {
				if (drbd_bitmap_io(adm_ctx.device, &drbd_bmio_set_susp_al,
						   "set_n_write from invalidate_peer",
						   BM_LOCK_CLEAR | BM_LOCK_BULK, peer_device))
					retcode = ERR_IO_MD_DISK;
			}
		} else
			retcode = stable_change_repl_state(peer_device, L_STARTING_SYNC_S,
							   CS_VERBOSE | CS_WAIT_COMPLETE | CS_SERIALIZE);
	}
	drbd_resume_io(device);

	drbd_adm_finish(info, retcode);
	return 0;
}

int drbd_adm_pause_sync(struct sk_buff *skb, struct genl_info *info)
{
	struct drbd_peer_device *peer_device;
	enum drbd_ret_code retcode;

	retcode = drbd_adm_prepare(skb, info, DRBD_ADM_NEED_PEER_DEVICE);
	if (!adm_ctx.reply_skb)
		return retcode;

	peer_device = adm_ctx.peer_device;
	if (change_resync_susp_user(peer_device, true,
			CS_VERBOSE | CS_WAIT_COMPLETE | CS_SERIALIZE) == SS_NOTHING_TO_DO)
		retcode = ERR_PAUSE_IS_SET;

	drbd_adm_finish(info, retcode);
	return 0;
}

int drbd_adm_resume_sync(struct sk_buff *skb, struct genl_info *info)
{
	struct drbd_peer_device *peer_device;
	enum drbd_ret_code retcode;

	retcode = drbd_adm_prepare(skb, info, DRBD_ADM_NEED_PEER_DEVICE);
	if (!adm_ctx.reply_skb)
		return retcode;

	peer_device = adm_ctx.peer_device;
	if (change_resync_susp_user(peer_device, false,
			CS_VERBOSE | CS_WAIT_COMPLETE | CS_SERIALIZE) == SS_NOTHING_TO_DO) {

		if (peer_device->repl_state[NOW] == L_PAUSED_SYNC_S ||
		    peer_device->repl_state[NOW] == L_PAUSED_SYNC_T) {
			if (peer_device->resync_susp_dependency[NOW])
				retcode = ERR_PIC_AFTER_DEP;
			else if (peer_device->resync_susp_peer[NOW])
				retcode = ERR_PIC_PEER_DEP;
			else
				retcode = ERR_PAUSE_IS_CLEAR;
		} else {
			retcode = ERR_PAUSE_IS_CLEAR;
		}
	}

	drbd_adm_finish(info, retcode);
	return 0;
}

int drbd_adm_suspend_io(struct sk_buff *skb, struct genl_info *info)
{
	struct drbd_resource *resource;
	enum drbd_ret_code retcode;

	retcode = drbd_adm_prepare(skb, info, DRBD_ADM_NEED_MINOR);
	if (!adm_ctx.reply_skb)
		return retcode;
	resource = adm_ctx.device->resource;

	retcode = stable_state_change(resource,
		change_io_susp_user(resource, true,
			      CS_VERBOSE | CS_WAIT_COMPLETE | CS_SERIALIZE));

	drbd_adm_finish(info, retcode);
	return 0;
}

int drbd_adm_resume_io(struct sk_buff *skb, struct genl_info *info)
{
	struct drbd_resource *resource;
	struct drbd_device *device;
	unsigned long irq_flags;
	int retcode; /* enum drbd_ret_code rsp. enum drbd_state_rv */

	retcode = drbd_adm_prepare(skb, info, DRBD_ADM_NEED_MINOR);
	if (!adm_ctx.reply_skb)
		return retcode;

	device = adm_ctx.device;
	resource = device->resource;
	if (test_bit(NEW_CUR_UUID, &device->flags)) {
		drbd_uuid_new_current(device);
		clear_bit(NEW_CUR_UUID, &device->flags);
	}
	drbd_suspend_io(device);
	begin_state_change(resource, &irq_flags, CS_VERBOSE | CS_WAIT_COMPLETE | CS_SERIALIZE);
	__change_io_susp_user(resource, false);
	__change_io_susp_no_data(resource, false);
	__change_io_susp_fencing(resource, false);
	retcode = end_state_change(resource, &irq_flags);
	if (retcode == SS_SUCCESS) {
		struct drbd_peer_device *peer_device;

		for_each_peer_device(peer_device, device) {
			struct drbd_connection *connection = peer_device->connection;

			if (peer_device->repl_state[NOW] < L_CONNECTED)
				tl_clear(connection);
			if (device->disk_state[NOW] == D_DISKLESS ||
			    device->disk_state[NOW] == D_FAILED)
				tl_restart(connection, FAIL_FROZEN_DISK_IO);
		}
	}
	drbd_resume_io(device);

	drbd_adm_finish(info, retcode);
	return 0;
}

int drbd_adm_outdate(struct sk_buff *skb, struct genl_info *info)
{
	enum drbd_ret_code retcode;

	retcode = drbd_adm_prepare(skb, info, DRBD_ADM_NEED_MINOR);
	if (!adm_ctx.reply_skb)
		return retcode;

	retcode = stable_state_change(adm_ctx.device->resource,
		change_disk_state(adm_ctx.device, D_OUTDATED,
			      CS_VERBOSE | CS_WAIT_COMPLETE | CS_SERIALIZE));

	drbd_adm_finish(info, retcode);
	return 0;
}

static int nla_put_drbd_cfg_context(struct sk_buff *skb,
				    struct drbd_resource *resource,
				    struct drbd_connection *connection,
				    struct drbd_device *device)
{
	struct nlattr *nla;
	nla = nla_nest_start(skb, DRBD_NLA_CFG_CONTEXT);
	if (!nla)
		goto nla_put_failure;
	if (device)
		nla_put_u32(skb, T_ctx_volume, device->vnr);
	if (resource)
		nla_put_string(skb, T_ctx_resource_name, resource->name);
	if (connection) {
		if (connection->my_addr_len)
			nla_put(skb, T_ctx_my_addr,
				connection->my_addr_len, &connection->my_addr);
		if (connection->peer_addr_len)
			nla_put(skb, T_ctx_peer_addr,
				connection->peer_addr_len, &connection->peer_addr);
	}
	nla_nest_end(skb, nla);
	return 0;

nla_put_failure:
	if (nla)
		nla_nest_cancel(skb, nla);
	return -EMSGSIZE;
}

/*
 * The generic netlink dump callbacks are called outside the genl_lock(), so
 * they cannot use the simple attribute parsing code which uses global
 * attribute tables.
 */
static struct nlattr *find_cfg_context_attr(const struct nlmsghdr *nlh, int attr)
{
	const unsigned hdrlen = GENL_HDRLEN + GENL_MAGIC_FAMILY_HDRSZ;
	const int maxtype = ARRAY_SIZE(drbd_cfg_context_nl_policy) - 1;
	struct nlattr *nla;

	nla = nla_find(nlmsg_attrdata(nlh, hdrlen), nlmsg_attrlen(nlh, hdrlen),
		       DRBD_NLA_CFG_CONTEXT);
	if (!nla)
		return NULL;
	return drbd_nla_find_nested(maxtype, nla, __nla_type(attr));
}

int drbd_adm_dump_resources(struct sk_buff *skb, struct netlink_callback *cb)
{
	struct drbd_genlmsghdr *dh;
	struct drbd_resource *resource;
	struct resource_info resource_info;
	struct resource_statistics resource_statistics;
	int err;

	rcu_read_lock();
	if (cb->args[0]) {
		for_each_resource_rcu(resource, &drbd_resources)
			if (resource == (struct drbd_resource *)cb->args[0])
				goto found_resource;
		err = 0;  /* resource was probably deleted */
		goto out;
	}
	resource = list_entry(&drbd_resources,
			      struct drbd_resource, resources);

found_resource:
	list_for_each_entry_continue_rcu(resource, &drbd_resources, resources) {
		goto put_result;
	}
	err = 0;
	goto out;

put_result:
	dh = genlmsg_put(skb, NETLINK_CB(cb->skb).pid,
			cb->nlh->nlmsg_seq, &drbd_genl_family,
			NLM_F_MULTI, DRBD_ADM_GET_RESOURCES);
	err = -ENOMEM;
	if (!dh)
		goto out;
	dh->minor = -1U;
	dh->ret_code = NO_ERROR;
	err = nla_put_drbd_cfg_context(skb, resource, NULL, NULL);
	if (err)
		goto out;
	err = res_opts_to_skb(skb, &resource->res_opts, !capable(CAP_SYS_ADMIN));
	if (err)
		goto out;
	resource_info.res_role = resource->role[NOW];
	resource_info.res_susp = resource->susp[NOW];
	resource_info.res_susp_nod = resource->susp_nod[NOW];
	resource_info.res_susp_fen = resource->susp_fen[NOW];
	err = resource_info_to_skb(skb, &resource_info, !capable(CAP_SYS_ADMIN));
	if (err)
		goto out;
	resource_statistics.res_stat_write_ordering = resource->write_ordering;
	err = resource_statistics_to_skb(skb, &resource_statistics, !capable(CAP_SYS_ADMIN));
	if (err)
		goto out;
	cb->args[0] = (long)resource;
	genlmsg_end(skb, dh);
	err = 0;

out:
	rcu_read_unlock();
	if (err)
		return err;
	return skb->len;
}

static void device_to_statistics(struct device_statistics *s,
				 struct drbd_device *device)
{
	memset(s, 0, sizeof(*s));
	s->dev_upper_blocked = !may_inc_ap_bio(device);
	if (get_ldev(device)) {
		struct request_queue *q;

		s->dev_current_uuid = device->ldev->md.current_uuid;
		s->dev_disk_flags = device->ldev->md.flags;
		q = bdev_get_queue(device->ldev->backing_bdev);
		s->dev_lower_blocked =
			bdi_congested(&q->backing_dev_info,
				      (1 << BDI_async_congested) |
				      (1 << BDI_sync_congested));
		put_ldev(device);
	}
	s->dev_size = drbd_get_capacity(device->this_bdev);
	s->dev_read = device->read_cnt;
	s->dev_write = device->writ_cnt;
	s->dev_al_writes = device->al_writ_cnt;
	s->dev_bm_writes = device->bm_writ_cnt;
	s->dev_upper_pending = atomic_read(&device->ap_bio_cnt);
	s->dev_lower_pending = atomic_read(&device->local_cnt);
	s->dev_al_suspended = test_bit(AL_SUSPENDED, &device->flags);
	s->dev_exposed_data_uuid = device->exposed_data_uuid;
}

static int put_resource_in_arg0(struct netlink_callback *cb)
{
	if (cb->args[0]) {
		struct drbd_resource *resource =
			(struct drbd_resource *)cb->args[0];

		kref_put(&resource->kref, drbd_destroy_resource);
	}
	return 0;
}

int drbd_adm_dump_devices_done(struct netlink_callback *cb) {
	return put_resource_in_arg0(cb);
}

int drbd_adm_dump_devices(struct sk_buff *skb, struct netlink_callback *cb)
{
	struct nlattr *resource_filter;
	struct drbd_resource *resource;
	struct drbd_device *uninitialized_var(device);
	int minor, err, retcode;
	struct drbd_genlmsghdr *dh;
	struct device_info device_info;
	struct device_statistics device_statistics;
	struct idr *idr_to_search;

	resource = (struct drbd_resource *)cb->args[0];
	if (!cb->args[0] && !cb->args[1]) {
		resource_filter = find_cfg_context_attr(cb->nlh, T_ctx_resource_name);
		if (resource_filter) {
			retcode = ERR_RES_NOT_KNOWN;
			resource = drbd_find_resource(nla_data(resource_filter));
			if (!resource)
				goto put_result;
			cb->args[0] = (long)resource;
		}
	}

	rcu_read_lock();
	minor = cb->args[1];
	idr_to_search = resource ? &resource->devices : &drbd_devices;
	device = idr_get_next(idr_to_search, &minor);
	if (!device) {
		err = 0;
		goto out;
	}
	idr_for_each_entry_continue(idr_to_search, device, minor) {
		retcode = NO_ERROR;
		goto put_result;  /* only one iteration */
	}
	err = 0;
	goto out;  /* no more devices */

put_result:
	dh = genlmsg_put(skb, NETLINK_CB(cb->skb).pid,
			cb->nlh->nlmsg_seq, &drbd_genl_family,
			NLM_F_MULTI, DRBD_ADM_GET_DEVICES);
	err = -ENOMEM;
	if (!dh)
		goto out;
	dh->ret_code = retcode;
	dh->minor = -1U;
	if (retcode == NO_ERROR) {
		dh->minor = device->minor;
		err = nla_put_drbd_cfg_context(skb, device->resource, NULL, device);
		if (err)
			goto out;
		if (get_ldev(device)) {
			struct disk_conf *disk_conf =
				rcu_dereference(device->ldev->disk_conf);

			err = disk_conf_to_skb(skb, disk_conf, !capable(CAP_SYS_ADMIN));
			put_ldev(device);
			if (err)
				goto out;
		}
		err = device_conf_to_skb(skb, &device->device_conf, !capable(CAP_SYS_ADMIN));
		if (err)
			goto out;
		device_info.dev_disk_state = device->disk_state[NOW];
		err = device_info_to_skb(skb, &device_info, !capable(CAP_SYS_ADMIN));
		if (err)
			goto out;

		device_to_statistics(&device_statistics, device);
		err = device_statistics_to_skb(skb, &device_statistics, !capable(CAP_SYS_ADMIN));
		if (err)
			goto out;
		cb->args[1] = minor + 1;
	}
	genlmsg_end(skb, dh);
	err = 0;

out:
	rcu_read_unlock();
	if (err)
		return err;
	return skb->len;
}

int drbd_adm_dump_connections_done(struct netlink_callback *cb)
{
	return put_resource_in_arg0(cb);
}

enum { SINGLE_RESOURCE, ITERATE_RESOURCES };

int drbd_adm_dump_connections(struct sk_buff *skb, struct netlink_callback *cb)
{
	struct nlattr *resource_filter;
	struct drbd_resource *resource = NULL, *next_resource;
	struct drbd_connection *uninitialized_var(connection);
	int err = 0, retcode;
	struct drbd_genlmsghdr *dh;
	struct connection_info connection_info;
	struct connection_statistics connection_statistics;

	rcu_read_lock();
	resource = (struct drbd_resource *)cb->args[0];
	if (!cb->args[0]) {
		resource_filter = find_cfg_context_attr(cb->nlh, T_ctx_resource_name);
		if (resource_filter) {
			retcode = ERR_RES_NOT_KNOWN;
			resource = drbd_find_resource(nla_data(resource_filter));
			if (!resource)
				goto put_result;
			cb->args[0] = (long)resource;
			cb->args[1] = SINGLE_RESOURCE;
		}
	}
	if (!resource) {
		if (list_empty(&drbd_resources))
			goto out;
		resource = list_first_entry(&drbd_resources, struct drbd_resource, resources);
		kref_get(&resource->kref);
		cb->args[0] = (long)resource;
		cb->args[1] = ITERATE_RESOURCES;
	}

    next_resource:
	rcu_read_unlock();
	mutex_lock(&resource->conf_update);
	rcu_read_lock();
	if (cb->args[2]) {
		for_each_connection_rcu(connection, resource)
			if (connection == (struct drbd_connection *)cb->args[2])
				goto found_connection;
		/* connection was probably deleted */
		goto no_more_connections;
	}
	connection = list_entry(&resource->connections, struct drbd_connection, connections);

found_connection:
	list_for_each_entry_continue_rcu(connection, &resource->connections, connections) {
		retcode = NO_ERROR;
		goto put_result;  /* only one iteration */
	}

no_more_connections:
	if (cb->args[1] == ITERATE_RESOURCES) {
		for_each_resource_rcu(next_resource, &drbd_resources) {
			if (next_resource == resource)
				goto found_resource;
		}
		/* resource was probably deleted */
	}
	goto out;

found_resource:
	list_for_each_entry_continue_rcu(next_resource, &drbd_resources, resources) {
		mutex_unlock(&resource->conf_update);
		kref_put(&resource->kref, drbd_destroy_resource);
		resource = next_resource;
		kref_get(&resource->kref);
		cb->args[0] = (long)resource;
		cb->args[2] = 0;
		goto next_resource;
	}
	goto out;  /* no more resources */

put_result:
	dh = genlmsg_put(skb, NETLINK_CB(cb->skb).pid,
			cb->nlh->nlmsg_seq, &drbd_genl_family,
			NLM_F_MULTI, DRBD_ADM_GET_CONNECTIONS);
	err = -ENOMEM;
	if (!dh)
		goto out;
	dh->ret_code = retcode;
	dh->minor = -1U;
	if (retcode == NO_ERROR) {
		struct net_conf *net_conf;

		err = nla_put_drbd_cfg_context(skb, resource, connection, NULL);
		if (err)
			goto out;
		net_conf = rcu_dereference(connection->net_conf);
		if (net_conf) {
			err = net_conf_to_skb(skb, net_conf, !capable(CAP_SYS_ADMIN));
			if (err)
				goto out;
		}
		connection_info.conn_connection_state = connection->cstate[NOW];
		connection_info.conn_role = connection->peer_role[NOW];
		err = connection_info_to_skb(skb, &connection_info, !capable(CAP_SYS_ADMIN));
		if (err)
			goto out;
		connection_statistics.conn_congested = test_bit(NET_CONGESTED, &connection->flags);
		err = connection_statistics_to_skb(skb, &connection_statistics, !capable(CAP_SYS_ADMIN));
		if (err)
			goto out;
		cb->args[2] = (long)connection;
	}
	genlmsg_end(skb, dh);
	err = 0;

out:
	rcu_read_unlock();
	if (resource)
		mutex_unlock(&resource->conf_update);
	if (err)
		return err;
	return skb->len;
}

static void peer_device_to_statistics(struct peer_device_statistics *s,
				      struct drbd_peer_device *peer_device)
{
	struct drbd_device *device = peer_device->device;

	memset(s, 0, sizeof(*s));
	s->peer_dev_received = peer_device->recv_cnt;
	s->peer_dev_sent = peer_device->send_cnt;
	s->peer_dev_pending = atomic_read(&peer_device->ap_pending_cnt) +
			      atomic_read(&peer_device->rs_pending_cnt);
	s->peer_dev_unacked = atomic_read(&peer_device->unacked_cnt);
	s->peer_dev_out_of_sync = drbd_bm_total_weight(peer_device) << (BM_BLOCK_SHIFT - 9);
	s->peer_dev_resync_failed = peer_device->rs_failed << (BM_BLOCK_SHIFT - 9);
	if (peer_device->bitmap_index != -1 && get_ldev(device)) {
		u64 *peer_device_uuids = device->ldev->md.peers[peer_device->bitmap_index].uuid;
		u64 *history_uuids = (u64 *)s->peer_dev_history_uuids;
		int n;

		s->peer_dev_bitmap_uuid = peer_device_uuids[MD_UI(UI_BITMAP)];
		for (n = 0; n < HISTORY_UUIDS; n++)
			history_uuids[n] = peer_device_uuids[MD_UI(UI_HISTORY_START + n)];
		s->peer_dev_history_uuids_len = HISTORY_UUIDS * sizeof(u64);
		put_ldev(device);
	}
}

int drbd_adm_dump_peer_devices(struct sk_buff *skb, struct netlink_callback *cb)
{
	struct nlattr *resource_filter;
	struct drbd_resource *resource;
	struct drbd_device *uninitialized_var(device);
	struct drbd_peer_device *peer_device = NULL;
	int minor, err, retcode;
	struct drbd_genlmsghdr *dh;
	struct idr *idr_to_search;

	resource = (struct drbd_resource *)cb->args[0];
	if (!cb->args[0] && !cb->args[1]) {
		resource_filter = find_cfg_context_attr(cb->nlh, T_ctx_resource_name);
		if (resource_filter) {
			retcode = ERR_RES_NOT_KNOWN;
			resource = drbd_find_resource(nla_data(resource_filter));
			if (!resource)
				goto put_result;
		}
		cb->args[0] = (long)resource;
	}

	rcu_read_lock();
	minor = cb->args[1];
	idr_to_search = resource ? &resource->devices : &drbd_devices;
	device = idr_find(idr_to_search, minor);
	if (!device) {
next_device:
		minor++;
		cb->args[2] = 0;
		device = idr_get_next(idr_to_search, &minor);
		if (!device) {
			err = 0;
			goto out;
		}
	}
	if (cb->args[2]) {
		for_each_peer_device(peer_device, device)
			if (peer_device == (struct drbd_peer_device *)cb->args[2])
				goto found_peer_device;
	}
	peer_device = list_first_entry(&device->peer_devices, struct drbd_peer_device, peer_devices);
	retcode = NO_ERROR;
	goto put_result;

found_peer_device:
	list_for_each_entry_continue_rcu(peer_device, &device->peer_devices, peer_devices) {
		retcode = NO_ERROR;
		goto put_result;  /* only one iteration */
	}
	goto next_device;

put_result:
	dh = genlmsg_put(skb, NETLINK_CB(cb->skb).pid,
			cb->nlh->nlmsg_seq, &drbd_genl_family,
			NLM_F_MULTI, DRBD_ADM_GET_PEER_DEVICES);
	err = -ENOMEM;
	if (!dh)
		goto out;
	dh->ret_code = retcode;
	dh->minor = -1U;
	if (retcode == NO_ERROR) {
		struct peer_device_info peer_device_info;
		struct peer_device_statistics peer_device_statistics;

		dh->minor = minor;
		err = nla_put_drbd_cfg_context(skb, device->resource, peer_device->connection, device);
		if (err)
			goto out;
		peer_device_info.peer_disk_state = peer_device->disk_state[NOW];
		peer_device_info.peer_repl_state = peer_device->repl_state[NOW];
		peer_device_info.peer_resync_susp_user =
			peer_device->resync_susp_user[NOW];
		peer_device_info.peer_resync_susp_peer =
			peer_device->resync_susp_peer[NOW];
		peer_device_info.peer_resync_susp_dependency =
			peer_device->resync_susp_dependency[NOW];
		err = peer_device_info_to_skb(skb, &peer_device_info, !capable(CAP_SYS_ADMIN));
		if (err)
			goto out;
		peer_device_to_statistics(&peer_device_statistics, peer_device);
		err = peer_device_statistics_to_skb(skb, &peer_device_statistics, !capable(CAP_SYS_ADMIN));
		if (err)
			goto out;
		cb->args[1] = minor;
		cb->args[2] = (long)peer_device;
	}
	genlmsg_end(skb, dh);
	err = 0;

out:
	rcu_read_unlock();
	if (err)
		return err;
	return skb->len;
}

int drbd_adm_get_timeout_type(struct sk_buff *skb, struct genl_info *info)
{
	struct drbd_peer_device *peer_device;
	enum drbd_ret_code retcode;
	struct timeout_parms tp;
	int err;

	retcode = drbd_adm_prepare(skb, info, DRBD_ADM_NEED_PEER_DEVICE);
	if (!adm_ctx.reply_skb)
		return retcode;
	peer_device = adm_ctx.peer_device;

	tp.timeout_type =
		peer_device->disk_state[NOW] == D_OUTDATED ? UT_PEER_OUTDATED :
		test_bit(USE_DEGR_WFC_T, &peer_device->flags) ? UT_DEGRADED :
		UT_DEFAULT;

	err = timeout_parms_to_priv_skb(adm_ctx.reply_skb, &tp);
	if (err) {
		nlmsg_free(adm_ctx.reply_skb);
		return err;
	}

	drbd_adm_finish(info, retcode);
	return 0;
}

int drbd_adm_start_ov(struct sk_buff *skb, struct genl_info *info)
{
	struct drbd_device *device;
	struct drbd_peer_device *peer_device;
	enum drbd_ret_code retcode;
	struct start_ov_parms parms;

	retcode = drbd_adm_prepare(skb, info, DRBD_ADM_NEED_PEER_DEVICE);
	if (!adm_ctx.reply_skb)
		return retcode;

	peer_device = adm_ctx.peer_device;
	device = peer_device->device;

	/* resume from last known position, if possible */
	parms.ov_start_sector = peer_device->ov_start_sector;
	parms.ov_stop_sector = ULLONG_MAX;
	if (info->attrs[DRBD_NLA_START_OV_PARMS]) {
		int err = start_ov_parms_from_attrs(&parms, info);
		if (err) {
			retcode = ERR_MANDATORY_TAG;
			drbd_msg_put_info(from_attrs_err_to_txt(err));
			goto out;
		}
	}
	/* w_make_ov_request expects position to be aligned */
	peer_device->ov_start_sector = parms.ov_start_sector & ~(BM_SECT_PER_BIT-1);
	peer_device->ov_stop_sector = parms.ov_stop_sector;

	/* If there is still bitmap IO pending, e.g. previous resync or verify
	 * just being finished, wait for it before requesting a new resync. */
	drbd_suspend_io(device);
	wait_event(device->misc_wait, list_empty(&device->pending_bitmap_work));
	retcode = stable_change_repl_state(peer_device,
		L_VERIFY_S, CS_VERBOSE | CS_WAIT_COMPLETE | CS_SERIALIZE);
	drbd_resume_io(device);
out:
	drbd_adm_finish(info, retcode);
	return 0;
}

static bool should_skip_initial_sync(struct drbd_peer_device *peer_device)
{
	return peer_device->repl_state[NOW] == L_CONNECTED &&
	       peer_device->connection->agreed_pro_version >= 90 &&
	       drbd_current_uuid(peer_device->device) == UUID_JUST_CREATED;
}

int drbd_adm_new_c_uuid(struct sk_buff *skb, struct genl_info *info)
{
	struct drbd_device *device;
	struct drbd_peer_device *peer_device;
	enum drbd_ret_code retcode;
	int err;
	struct new_c_uuid_parms args;

	retcode = drbd_adm_prepare(skb, info, DRBD_ADM_NEED_MINOR);
	if (!adm_ctx.reply_skb)
		return retcode;

	device = adm_ctx.device;
	memset(&args, 0, sizeof(args));
	if (info->attrs[DRBD_NLA_NEW_C_UUID_PARMS]) {
		err = new_c_uuid_parms_from_attrs(&args, info);
		if (err) {
			retcode = ERR_MANDATORY_TAG;
			drbd_msg_put_info(from_attrs_err_to_txt(err));
			goto out_nolock;
		}
	}

	mutex_lock(&device->resource->state_mutex);

	if (!get_ldev(device)) {
		retcode = ERR_NO_DISK;
		goto out;
	}

	/* this is "skip initial sync", assume to be clean */
	for_each_peer_device(peer_device, device) {
		if (args.clear_bm && should_skip_initial_sync(peer_device))
			drbd_info(peer_device, "Preparing to skip initial sync\n");
		else if (peer_device->repl_state[NOW] != L_STANDALONE) {
			retcode = ERR_CONNECTED;
			goto out_dec;
		}
	}

	for_each_peer_device(peer_device, device)
		drbd_uuid_set(peer_device, UI_BITMAP, 0); /* Rotate UI_BITMAP to History 1, etc... */
	drbd_uuid_new_current(device); /* New current, previous to UI_BITMAP */

	if (args.clear_bm) {
		unsigned long irq_flags;

		err = drbd_bitmap_io(device, &drbd_bmio_clear_n_write,
			"clear_n_write from new_c_uuid", BM_LOCK_ALL, NULL);
		if (err) {
			drbd_err(device, "Writing bitmap failed with %d\n",err);
			retcode = ERR_IO_MD_DISK;
		}
		for_each_peer_device(peer_device, device) {
			if (should_skip_initial_sync(peer_device)) {
				drbd_send_uuids_skip_initial_sync(peer_device);
				_drbd_uuid_set(peer_device, UI_BITMAP, 0);
				drbd_print_uuids(peer_device, "cleared bitmap UUID");
			}
		}
		begin_state_change(device->resource, &irq_flags, CS_VERBOSE);
		__change_disk_state(device, D_UP_TO_DATE);
		for_each_peer_device(peer_device, device) {
			if (should_skip_initial_sync(peer_device))
				__change_peer_disk_state(peer_device, D_UP_TO_DATE);
		}
		end_state_change(device->resource, &irq_flags);
	}

	drbd_md_sync(device);
out_dec:
	put_ldev(device);
out:
	mutex_unlock(&device->resource->state_mutex);
out_nolock:
	drbd_adm_finish(info, retcode);
	return 0;
}

static enum drbd_ret_code
drbd_check_resource_name(const char *name)
{
	if (!name || !name[0]) {
		drbd_msg_put_info("resource name missing");
		return ERR_MANDATORY_TAG;
	}
	/* if we want to use these in sysfs/configfs/debugfs some day,
	 * we must not allow slashes */
	if (strchr(name, '/')) {
		drbd_msg_put_info("invalid resource name");
		return ERR_INVALID_REQUEST;
	}
	return NO_ERROR;
}

static void resource_to_info(struct resource_info *info,
			     struct drbd_resource *resource,
			     enum which_state which)
{
	info->res_role = resource->role[which];
	info->res_susp = resource->susp[which];
	info->res_susp_nod = resource->susp_nod[which];
	info->res_susp_fen = resource->susp_fen[which];
}

int drbd_adm_new_resource(struct sk_buff *skb, struct genl_info *info)
{
	struct drbd_resource *resource;
	enum drbd_ret_code retcode;
	struct res_opts res_opts;
	int err;

	retcode = drbd_adm_prepare(skb, info, 0);
	if (!adm_ctx.reply_skb)
		return retcode;

	set_res_opts_defaults(&res_opts);
	err = res_opts_from_attrs(&res_opts, info);
	if (err && err != -ENOMSG) {
		retcode = ERR_MANDATORY_TAG;
		drbd_msg_put_info(from_attrs_err_to_txt(err));
		goto out;
	}

	retcode = drbd_check_resource_name(adm_ctx.resource_name);
	if (retcode != NO_ERROR)
		goto out;

	if (adm_ctx.resource)
		goto out;

	mutex_lock(&global_state_mutex);
	resource = drbd_create_resource(adm_ctx.resource_name, &res_opts);
	if (!resource)
		retcode = ERR_NOMEM;
	mutex_unlock(&global_state_mutex);

	if (resource) {
		struct resource_info resource_info;
		unsigned int id = atomic_inc_return(&drbd_notify_id);

		resource_to_info(&resource_info, resource, NOW);
		notify_resource_state(NULL, 0, resource, &resource_info, NOTIFY_CREATE, id);
	}

out:
	drbd_adm_finish(info, retcode);
	return 0;
}

static void device_to_info(struct device_info *info,
			   struct drbd_device *device,
			   enum which_state which)
{
	info->dev_disk_state = device->disk_state[which];
}

int drbd_adm_new_minor(struct sk_buff *skb, struct genl_info *info)
{
	struct drbd_genlmsghdr *dh = info->userhdr;
	struct device_conf device_conf;
	struct drbd_resource *resource;
	struct drbd_device *device;
	enum drbd_ret_code retcode;
	int err;

	retcode = drbd_adm_prepare(skb, info, DRBD_ADM_NEED_RESOURCE);
	if (!adm_ctx.reply_skb)
		return retcode;

	set_device_conf_defaults(&device_conf);
	err = device_conf_from_attrs(&device_conf, info);
	if (err && err != -ENOMSG) {
		retcode = ERR_MANDATORY_TAG;
		drbd_msg_put_info(from_attrs_err_to_txt(err));
		goto out;
	}

	if (dh->minor > MINORMASK) {
		drbd_msg_put_info("requested minor out of range");
		retcode = ERR_INVALID_REQUEST;
		goto out;
	}
	if (adm_ctx.volume > DRBD_VOLUME_MAX) {
		drbd_msg_put_info("requested volume id out of range");
		retcode = ERR_INVALID_REQUEST;
		goto out;
	}

	if (adm_ctx.device)
		goto out;

	resource = adm_ctx.resource;
	mutex_lock(&resource->conf_update);
	retcode = drbd_create_device(resource, dh->minor, adm_ctx.volume, &device_conf, &device);
	if (retcode == NO_ERROR) {
		struct drbd_peer_device *peer_device;
		struct device_info info;
		unsigned int id = atomic_inc_return(&drbd_notify_id);
		unsigned int peer_devices = 0;
		enum drbd_notification_type flags;

		for_each_peer_device(peer_device, device)
			peer_devices++;

		device_to_info(&info, device, NOW);
		flags = (peer_devices--) ? NOTIFY_CONTINUED : 0;
		notify_device_state(NULL, 0, device, &info, NOTIFY_CREATE | flags, id);
		for_each_peer_device(peer_device, device) {
			struct peer_device_info peer_device_info;

			peer_device_to_info(&peer_device_info, peer_device, NOW);
			flags = (peer_devices--) ? NOTIFY_CONTINUED : 0;
			notify_peer_device_state(NULL, 0, peer_device, &peer_device_info,
						 NOTIFY_CREATE | flags, id);
		}
	}
	mutex_unlock(&resource->conf_update);
out:
	drbd_adm_finish(info, retcode);
	return 0;
}

static enum drbd_ret_code adm_del_minor(struct drbd_device *device)
{
	if (device->disk_state[NOW] == D_DISKLESS &&
	    /* no need to be repl_state[NOW] == L_STANDALONE &&
	     * we may want to delete a minor from a live replication group.
	     */
	    device->resource->role[NOW] == R_SECONDARY) {
		struct drbd_peer_device *peer_device;
		unsigned int id = atomic_inc_return(&drbd_notify_id);
		long irq_flags;

		for_each_peer_device(peer_device, device)
			stable_change_repl_state(peer_device, L_STANDALONE,
						 CS_VERBOSE | CS_WAIT_COMPLETE);
		state_change_lock(device->resource, &irq_flags, 0);
		drbd_unregister_device(device);
		state_change_unlock(device->resource, &irq_flags);
		for_each_peer_device(peer_device, device)
			notify_peer_device_state(NULL, 0, peer_device, NULL,
						 NOTIFY_DESTROY | NOTIFY_CONTINUED, id);
		notify_device_state(NULL, 0, device, NULL, NOTIFY_DESTROY, id);
		kobject_del(&device->kobj);
		synchronize_rcu();
		drbd_put_device(device);
		return NO_ERROR;
	} else
		return ERR_MINOR_CONFIGURED;
}

int drbd_adm_del_minor(struct sk_buff *skb, struct genl_info *info)
{
	struct drbd_resource *resource;
	enum drbd_ret_code retcode;

	retcode = drbd_adm_prepare(skb, info, DRBD_ADM_NEED_MINOR);
	if (!adm_ctx.reply_skb)
		return retcode;

	resource = adm_ctx.device->resource;
	mutex_lock(&resource->conf_update);
	retcode = adm_del_minor(adm_ctx.device);
	mutex_unlock(&resource->conf_update);

	drbd_adm_finish(info, retcode);
	return 0;
}

static int adm_del_resource(struct drbd_resource *resource)
{
	struct drbd_connection *connection;
	unsigned int id = atomic_inc_return(&drbd_notify_id);
	int err;

	mutex_lock(&global_state_mutex);
	err = ERR_NET_CONFIGURED;
	for_each_connection(connection, resource)
		goto out;
	err = ERR_RES_IN_USE;
	if (!idr_is_empty(&resource->devices))
		goto out;
	err = NO_ERROR;

	for_each_connection(connection, resource)
		notify_connection_state(NULL, 0, connection, NULL,
					NOTIFY_DESTROY | NOTIFY_CONTINUED, id);
	notify_resource_state(NULL, 0, resource, NULL, NOTIFY_DESTROY, id);

	list_del_rcu(&resource->resources);
	synchronize_rcu();
	drbd_free_resource(resource);
out:
	mutex_unlock(&global_state_mutex);
	return err;
}

int drbd_adm_down(struct sk_buff *skb, struct genl_info *info)
{
	struct drbd_resource *resource;
	struct drbd_connection *connection, *tmp;
	struct drbd_device *device;
	int retcode; /* enum drbd_ret_code rsp. enum drbd_state_rv */
	unsigned i;

	retcode = drbd_adm_prepare(skb, info, DRBD_ADM_NEED_RESOURCE);
	if (!adm_ctx.reply_skb)
		return retcode;

	resource = adm_ctx.resource;
	/* demote */
	retcode = drbd_set_role(resource, R_SECONDARY, false);
	if (retcode < SS_SUCCESS) {
		drbd_msg_put_info("failed to demote");
		goto out;
	}

	mutex_lock(&resource->conf_update);
	for_each_connection_safe(connection, tmp, resource) {
		retcode = conn_try_disconnect(connection, 0);
		if (retcode < SS_SUCCESS) {
			drbd_msg_put_info("failed to disconnect");
			goto unlock_out;
		}
	}

	/* detach */
	idr_for_each_entry(&resource->devices, device, i) {
		retcode = adm_detach(device, 0);
		if (retcode < SS_SUCCESS || retcode > NO_ERROR) {
			drbd_msg_put_info("failed to detach");
			goto unlock_out;
		}
	}

	/* delete volumes */
	idr_for_each_entry(&resource->devices, device, i) {
		retcode = adm_del_minor(device);
		if (retcode != NO_ERROR) {
			/* "can not happen" */
			drbd_msg_put_info("failed to delete volume");
			goto unlock_out;
		}
	}

	retcode = adm_del_resource(resource);

unlock_out:
	mutex_unlock(&resource->conf_update);
out:
	drbd_adm_finish(info, retcode);
	return 0;
}

int drbd_adm_del_resource(struct sk_buff *skb, struct genl_info *info)
{
	enum drbd_ret_code retcode;

	retcode = drbd_adm_prepare(skb, info, DRBD_ADM_NEED_RESOURCE);
	if (!adm_ctx.reply_skb)
		return retcode;

	retcode = adm_del_resource(adm_ctx.resource);

	drbd_adm_finish(info, retcode);
	return 0;
}

static int nla_put_notification_header(struct sk_buff *msg,
				       enum drbd_notification_type type,
				       unsigned int id)
{
	struct drbd_notification_header nh = {
		.nh_type = type,
		.nh_id = id,
	};

	return drbd_notification_header_to_skb(msg, &nh, true);
}

void notify_resource_state(struct sk_buff *skb,
			   unsigned int seq,
			   struct drbd_resource *resource,
			   struct resource_info *resource_info,
			   enum drbd_notification_type type,
			   unsigned int id)
{
	struct drbd_genlmsghdr *dh;
	bool multicast = false;
	int err;

	if (!skb) {
		seq = atomic_inc_return(&drbd_genl_seq);
		skb = genlmsg_new(NLMSG_GOODSIZE, GFP_NOIO);
		err = -ENOMEM;
		if (!skb)
			goto failed;
		multicast = true;
	}

	err = -EMSGSIZE;
	dh = genlmsg_put(skb, 0, seq, &drbd_genl_family, 0, DRBD_RESOURCE_STATE);
	if (!dh)
		goto nla_put_failure;
	dh->minor = -1U;
	dh->ret_code = NO_ERROR;
	if (nla_put_drbd_cfg_context(skb, resource, NULL, NULL) ||
	    nla_put_notification_header(skb, type, id) ||
	    ((type & ~NOTIFY_FLAGS) != NOTIFY_DESTROY &&
	     resource_info_to_skb(skb, resource_info, true)))
		goto nla_put_failure;
	genlmsg_end(skb, dh);
	if (multicast) {
		err = drbd_genl_multicast_events(skb, 0);
		/* skb has been consumed or freed in netlink_broadcast() */
		if (err && err != -ESRCH)
			goto failed;
	}
	return;

nla_put_failure:
	nlmsg_free(skb);
failed:
	drbd_err(resource, "Error %d while broadcasting event. Event seq:%u\n",
			err, seq);
}

void notify_device_state(struct sk_buff *skb,
			 unsigned int seq,
			 struct drbd_device *device,
			 struct device_info *device_info,
			 enum drbd_notification_type type,
			 unsigned int id)
{
	struct drbd_genlmsghdr *dh;
	bool multicast = false;
	int err;

	if (!skb) {
		seq = atomic_inc_return(&drbd_genl_seq);
		skb = genlmsg_new(NLMSG_GOODSIZE, GFP_NOIO);
		err = -ENOMEM;
		if (!skb)
			goto failed;
		multicast = true;
	}

	err = -EMSGSIZE;
	dh = genlmsg_put(skb, 0, seq, &drbd_genl_family, 0, DRBD_DEVICE_STATE);
	if (!dh)
		goto nla_put_failure;
	dh->minor = device->minor;
	dh->ret_code = NO_ERROR;
	if (nla_put_drbd_cfg_context(skb, device->resource, NULL, device) ||
	    nla_put_notification_header(skb, type, id) ||
	    ((type & ~NOTIFY_FLAGS) != NOTIFY_DESTROY &&
	     device_info_to_skb(skb, device_info, true)))
		goto nla_put_failure;
	genlmsg_end(skb, dh);
	if (multicast) {
		err = drbd_genl_multicast_events(skb, 0);
		/* skb has been consumed or freed in netlink_broadcast() */
		if (err && err != -ESRCH)
			goto failed;
	}
	return;

nla_put_failure:
	nlmsg_free(skb);
failed:
	drbd_err(device, "Error %d while broadcasting event. Event seq:%u\n",
		 err, seq);
}

void notify_connection_state(struct sk_buff *skb,
			     unsigned int seq,
			     struct drbd_connection *connection,
			     struct connection_info *connection_info,
			     enum drbd_notification_type type,
			     unsigned int id)
{
	struct drbd_genlmsghdr *dh;
	bool multicast = false;
	int err;

	if (!skb) {
		seq = atomic_inc_return(&drbd_genl_seq);
		skb = genlmsg_new(NLMSG_GOODSIZE, GFP_NOIO);
		err = -ENOMEM;
		if (!skb)
			goto failed;
		multicast = true;
	}

	err = -EMSGSIZE;
	dh = genlmsg_put(skb, 0, seq, &drbd_genl_family, 0, DRBD_CONNECTION_STATE);
	if (!dh)
		goto nla_put_failure;
	dh->minor = -1U;
	dh->ret_code = NO_ERROR;
	if (nla_put_drbd_cfg_context(skb, connection->resource, connection, NULL) ||
	    nla_put_notification_header(skb, type, id) ||
	    ((type & ~NOTIFY_FLAGS) != NOTIFY_DESTROY &&
	     connection_info_to_skb(skb, connection_info, true)))
		goto nla_put_failure;
	genlmsg_end(skb, dh);
	if (multicast) {
		err = drbd_genl_multicast_events(skb, 0);
		/* skb has been consumed or freed in netlink_broadcast() */
		if (err && err != -ESRCH)
			goto failed;
	}
	return;

nla_put_failure:
	nlmsg_free(skb);
failed:
	drbd_err(connection, "Error %d while broadcasting event. Event seq:%u\n",
		 err, seq);
}

void notify_peer_device_state(struct sk_buff *skb,
			      unsigned int seq,
			      struct drbd_peer_device *peer_device,
			      struct peer_device_info *peer_device_info,
			      enum drbd_notification_type type,
			      unsigned int id)
{
	struct drbd_resource *resource = peer_device->device->resource;
	struct drbd_genlmsghdr *dh;
	bool multicast = false;
	int err;

	if (!skb) {
		seq = atomic_inc_return(&drbd_genl_seq);
		skb = genlmsg_new(NLMSG_GOODSIZE, GFP_NOIO);
		err = -ENOMEM;
		if (!skb)
			goto failed;
		multicast = true;
	}

	err = -EMSGSIZE;
	dh = genlmsg_put(skb, 0, seq, &drbd_genl_family, 0, DRBD_PEER_DEVICE_STATE);
	if (!dh)
		goto nla_put_failure;
	dh->minor = -1U;
	dh->ret_code = NO_ERROR;
	if (nla_put_drbd_cfg_context(skb, resource, peer_device->connection, peer_device->device) ||
	    nla_put_notification_header(skb, type, id) ||
	    ((type & ~NOTIFY_FLAGS) != NOTIFY_DESTROY &&
	     peer_device_info_to_skb(skb, peer_device_info, true)))
		goto nla_put_failure;
	genlmsg_end(skb, dh);
	if (multicast) {
		err = drbd_genl_multicast_events(skb, 0);
		/* skb has been consumed or freed in netlink_broadcast() */
		if (err && err != -ESRCH)
			goto failed;
	}
	return;

nla_put_failure:
	nlmsg_free(skb);
failed:
	drbd_err(peer_device, "Error %d while broadcasting event. Event seq:%u\n",
		 err, seq);
}

void notify_helper(enum drbd_notification_type type,
		   struct drbd_device *device, struct drbd_connection *connection,
		   const char *name, int status)
{
	struct drbd_resource *resource = device ? device->resource : connection->resource;
	struct drbd_helper_info helper_info;
	unsigned int seq = atomic_inc_return(&drbd_genl_seq);
	unsigned int id = atomic_inc_return(&drbd_notify_id);
	struct sk_buff *skb;
	struct drbd_genlmsghdr *dh;
	int err;

	strlcpy(helper_info.helper_name, name, sizeof(helper_info.helper_name));
	helper_info.helper_status = status;

	skb = genlmsg_new(NLMSG_GOODSIZE, GFP_NOIO);
	err = -ENOMEM;
	if (!skb)
		goto failed;

	err = -EMSGSIZE;
	dh = genlmsg_put(skb, 0, seq, &drbd_genl_family, 0, DRBD_HELPER);
	if (!dh)
		goto nla_put_failure;
	dh->minor = device ? device->minor : -1;
	dh->ret_code = NO_ERROR;
	if (nla_put_drbd_cfg_context(skb, resource, connection, device) ||
	    nla_put_notification_header(skb, type, id) ||
	    drbd_helper_info_to_skb(skb, &helper_info, true))
		goto nla_put_failure;
	genlmsg_end(skb, dh);
	err = drbd_genl_multicast_events(skb, 0);
	/* skb has been consumed or freed in netlink_broadcast() */
	if (err && err != -ESRCH)
		goto failed;
	return;

nla_put_failure:
	nlmsg_free(skb);
failed:
	drbd_err(resource, "Error %d while broadcasting event. Event seq:%u\n",
		 err, seq);
}

static void free_state_changes(struct list_head *list)
{
	while (!list_empty(list)) {
		struct drbd_state_change *state_change =
			list_first_entry(list, struct drbd_state_change, list);
		list_del(&state_change->list);
		forget_state_change(state_change);
	}
}

static int get_initial_state(struct sk_buff *skb, struct netlink_callback *cb)
{
	struct drbd_state_change *state_change;
	unsigned int id = cb->args[3];
	unsigned int seq = cb->args[4];
	struct list_head head;
	unsigned int n;
	enum drbd_notification_type flags = 0;

    next_resource:
	state_change = list_entry((struct list_head *)cb->args[0],
				  struct drbd_state_change, list);
	n = cb->args[2];
	if (n < state_change->n_connections + state_change->n_devices +
	    state_change->n_devices * state_change->n_connections)
		flags |= NOTIFY_CONTINUED;

	if (n < 1) {
		notify_resource_state_change(skb, seq, state_change->resource,
					     OLD, NOTIFY_EXISTS | flags, id);
		goto next;
	}
	n--;
	if (n < state_change->n_connections) {
		notify_connection_state_change(skb, seq, &state_change->connections[n],
					       OLD, NOTIFY_EXISTS | flags, id);
		goto next;
	}
	n -= state_change->n_connections;
	if (n < state_change->n_devices) {
		notify_device_state_change(skb, seq, &state_change->devices[n],
					   OLD, NOTIFY_EXISTS | flags, id);
		goto next;
	}
	n -= state_change->n_devices;
	if (n < state_change->n_devices * state_change->n_connections) {
		notify_peer_device_state_change(skb, seq, &state_change->peer_devices[n],
						OLD, NOTIFY_EXISTS | flags, id);
		goto next;
	}

	cb->args[1]--;
	if (cb->args[1] > 0) {
		cb->args[0] = (long)state_change->list.next;
		cb->args[2] = 0;
		goto next_resource;
	}

	/* connect list to head */
	list_add(&head, (struct list_head *)cb->args[0]);
	free_state_changes(&head);
	return 0;

next:
	cb->args[2]++;
	return skb->len;
}

int drbd_adm_get_initial_state(struct sk_buff *skb, struct netlink_callback *cb)
{
	struct drbd_resource *resource;
	LIST_HEAD(head);
	unsigned int number_of_resources = 0;

	if (cb->args[0])
		return get_initial_state(skb, cb);

	mutex_lock(&global_state_mutex);
	for_each_resource(resource, &drbd_resources) {
		struct drbd_state_change *state_change;

		state_change = remember_state_change(resource, GFP_KERNEL);
		if (!state_change) {
			if (!list_empty(&head))
				free_state_changes(&head);
			return -ENOMEM;
		}
		list_add_tail(&state_change->list, &head);
		number_of_resources++;
	}
	mutex_unlock(&global_state_mutex);

	if (list_empty(&head))
		return 0;
	cb->args[0] = (long)head.next;
	list_del(&head);  /* disconnect list from head */
	cb->args[1] = number_of_resources;
	cb->args[3] = atomic_inc_return(&drbd_notify_id);
	cb->args[4] = cb->nlh->nlmsg_seq;
	return get_initial_state(skb, cb);
}<|MERGE_RESOLUTION|>--- conflicted
+++ resolved
@@ -2076,26 +2076,13 @@
 	    (new_net_conf->wire_protocol != DRBD_PROT_C))
 		return ERR_NOT_PROTO_C;
 
-<<<<<<< HEAD
 	if (new_net_conf->wire_protocol == DRBD_PROT_A &&
 	    new_net_conf->fencing_policy == FP_STONITH)
 		return ERR_STONITH_AND_PROT_A;
-=======
-	idr_for_each_entry(&tconn->volumes, mdev, i) {
-		if (get_ldev(mdev)) {
-			enum drbd_fencing_p fp = rcu_dereference(mdev->ldev->disk_conf)->fencing;
-			put_ldev(mdev);
-			if (new_conf->wire_protocol == DRBD_PROT_A && fp == FP_STONITH)
-				return ERR_STONITH_AND_PROT_A;
-		}
-		if (mdev->state.role == R_PRIMARY && new_conf->discard_my_data)
-			return ERR_DISCARD_IMPOSSIBLE;
-	}
->>>>>>> d2bab98c
 
 	if (connection->resource->role[NOW] == R_PRIMARY &&
 	    new_net_conf->discard_my_data)
-		return ERR_DISCARD;
+		return ERR_DISCARD_IMPOSSIBLE;
 
 	if (new_net_conf->on_congestion != OC_BLOCK &&
 	    new_net_conf->wire_protocol != DRBD_PROT_A)
