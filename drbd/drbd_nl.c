--- conflicted
+++ resolved
@@ -833,18 +833,10 @@
 		goto fail;
 	}
 
-<<<<<<< HEAD
-	memset(&nbc->md, 0, sizeof(struct drbd_md));
-	memset(&nbc->dc, 0, sizeof(struct disk_conf));
 	nbc->dc.disk_size     = DRBD_DISK_SIZE_SECT_DEF;
 	nbc->dc.on_io_error   = DRBD_ON_IO_ERROR_DEF;
 	nbc->dc.fencing       = DRBD_FENCING_DEF;
 	nbc->dc.max_bio_bvecs = DRBD_MAX_BIO_BVECS_DEF;
-=======
-	nbc->dc.disk_size   = DRBD_DISK_SIZE_SECT_DEF;
-	nbc->dc.on_io_error = DRBD_ON_IO_ERROR_DEF;
-	nbc->dc.fencing     = DRBD_FENCING_DEF;
->>>>>>> d8f2b51b
 
 	if (!disk_conf_from_tags(mdev, nlp->tag_list, &nbc->dc)) {
 		retcode = ERR_MANDATORY_TAG;
@@ -1602,24 +1594,6 @@
 		goto fail;
 	}
 
-<<<<<<< HEAD
-	if (sc.after != -1) {
-		if (sc.after < -1 || minor_to_mdev(sc.after) == NULL) {
-			retcode = ERR_SYNC_AFTER;
-			goto fail;
-		}
-		odev = minor_to_mdev(sc.after); /* check against loops in */
-		while (1) {
-			if (odev == mdev) {
-				retcode = ERR_SYNC_AFTER_CYCLE;
-				goto fail;
-			}
-			if (odev->sync_conf.after == -1)
-				break; /* no cycles. */
-			odev = minor_to_mdev(odev->sync_conf.after);
-		}
-	}
-
 	ovr = (mdev->state.conn == C_VERIFY_S || mdev->state.conn == C_VERIFY_T);
 
 	if (ovr) {
@@ -1652,8 +1626,6 @@
 		}
 	}
 
-=======
->>>>>>> d8f2b51b
 	ERR_IF (sc.rate < 1) sc.rate = 1;
 	ERR_IF (sc.al_extents < 7) sc.al_extents = 127; /* arbitrary minimum */
 #define AL_MAX ((MD_AL_MAX_SIZE-1) * AL_EXTENTS_PT)
@@ -1702,9 +1674,6 @@
 	if (mdev->state.conn >= C_CONNECTED)
 		drbd_send_sync_param(mdev, &sc);
 
-<<<<<<< HEAD
-	drbd_alter_sa(mdev, sc.after);
-
 	if (!cpus_equal(mdev->cpu_mask, n_cpu_mask)) {
 		mdev->cpu_mask = n_cpu_mask;
 		mdev->cpu_mask = drbd_calc_cpu_mask(mdev);
@@ -1713,8 +1682,6 @@
 		mdev->worker.reset_cpu_mask = 1;
 	}
 
-=======
->>>>>>> d8f2b51b
 fail:
 	crypto_free_hash(verify_tfm);
 	reply->ret_code = retcode;
