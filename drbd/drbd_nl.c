/*
   drbd_nl.c

   This file is part of DRBD by Philipp Reisner and Lars Ellenberg.

   Copyright (C) 2001-2008, LINBIT Information Technologies GmbH.
   Copyright (C) 1999-2008, Philipp Reisner <philipp.reisner@linbit.com>.
   Copyright (C) 2002-2008, Lars Ellenberg <lars.ellenberg@linbit.com>.

   drbd is free software; you can redistribute it and/or modify
   it under the terms of the GNU General Public License as published by
   the Free Software Foundation; either version 2, or (at your option)
   any later version.

   drbd is distributed in the hope that it will be useful,
   but WITHOUT ANY WARRANTY; without even the implied warranty of
   MERCHANTABILITY or FITNESS FOR A PARTICULAR PURPOSE.  See the
   GNU General Public License for more details.

   You should have received a copy of the GNU General Public License
   along with drbd; see the file COPYING.  If not, write to
   the Free Software Foundation, 675 Mass Ave, Cambridge, MA 02139, USA.

 */

#include <linux/module.h>
#include <linux/drbd.h>
#include <linux/in.h>
#include <linux/fs.h>
#include <linux/file.h>
#include <linux/slab.h>
#include <linux/blkpg.h>
#include <linux/cpumask.h>
#include "drbd_int.h"
#include "drbd_protocol.h"
#include "drbd_req.h"
#include "drbd_state_change.h"
#include <asm/unaligned.h>
#include <linux/drbd_limits.h>
#include <linux/kthread.h>

#include <net/genetlink.h>
#if LINUX_VERSION_CODE < KERNEL_VERSION(2,6,31)
/*
 * copied from more recent kernel source
 */
int genl_register_family_with_ops(struct genl_family *family,
	struct genl_ops *ops, size_t n_ops)
{
	int err, i;

	err = genl_register_family(family);
	if (err)
		return err;

	for (i = 0; i < n_ops; ++i, ++ops) {
		err = genl_register_ops(family, ops);
		if (err)
			goto err_out;
	}
	return 0;
err_out:
	genl_unregister_family(family);
	return err;
}
#endif

/* .doit */
// int drbd_adm_create_resource(struct sk_buff *skb, struct genl_info *info);
// int drbd_adm_delete_resource(struct sk_buff *skb, struct genl_info *info);

int drbd_adm_new_minor(struct sk_buff *skb, struct genl_info *info);
int drbd_adm_del_minor(struct sk_buff *skb, struct genl_info *info);

int drbd_adm_new_resource(struct sk_buff *skb, struct genl_info *info);
int drbd_adm_del_resource(struct sk_buff *skb, struct genl_info *info);
int drbd_adm_down(struct sk_buff *skb, struct genl_info *info);

int drbd_adm_set_role(struct sk_buff *skb, struct genl_info *info);
int drbd_adm_attach(struct sk_buff *skb, struct genl_info *info);
int drbd_adm_disk_opts(struct sk_buff *skb, struct genl_info *info);
int drbd_adm_detach(struct sk_buff *skb, struct genl_info *info);
int drbd_adm_connect(struct sk_buff *skb, struct genl_info *info);
int drbd_adm_net_opts(struct sk_buff *skb, struct genl_info *info);
int drbd_adm_resize(struct sk_buff *skb, struct genl_info *info);
int drbd_adm_start_ov(struct sk_buff *skb, struct genl_info *info);
int drbd_adm_new_c_uuid(struct sk_buff *skb, struct genl_info *info);
int drbd_adm_disconnect(struct sk_buff *skb, struct genl_info *info);
int drbd_adm_invalidate(struct sk_buff *skb, struct genl_info *info);
int drbd_adm_invalidate_peer(struct sk_buff *skb, struct genl_info *info);
int drbd_adm_pause_sync(struct sk_buff *skb, struct genl_info *info);
int drbd_adm_resume_sync(struct sk_buff *skb, struct genl_info *info);
int drbd_adm_suspend_io(struct sk_buff *skb, struct genl_info *info);
int drbd_adm_resume_io(struct sk_buff *skb, struct genl_info *info);
int drbd_adm_outdate(struct sk_buff *skb, struct genl_info *info);
int drbd_adm_resource_opts(struct sk_buff *skb, struct genl_info *info);
int drbd_adm_get_status(struct sk_buff *skb, struct genl_info *info);
int drbd_adm_get_timeout_type(struct sk_buff *skb, struct genl_info *info);
int drbd_adm_forget_peer(struct sk_buff *skb, struct genl_info *info);
/* .dumpit */
int drbd_adm_get_status_all(struct sk_buff *skb, struct netlink_callback *cb);
int drbd_adm_dump_resources(struct sk_buff *skb, struct netlink_callback *cb);
int drbd_adm_dump_devices(struct sk_buff *skb, struct netlink_callback *cb);
int drbd_adm_dump_devices_done(struct netlink_callback *cb);
int drbd_adm_dump_connections(struct sk_buff *skb, struct netlink_callback *cb);
int drbd_adm_dump_connections_done(struct netlink_callback *cb);
int drbd_adm_dump_peer_devices(struct sk_buff *skb, struct netlink_callback *cb);
int drbd_adm_dump_peer_devices_done(struct netlink_callback *cb);
int drbd_adm_get_initial_state(struct sk_buff *skb, struct netlink_callback *cb);

#include <linux/drbd_genl_api.h>
#include "drbd_nla.h"
#include <linux/genl_magic_func.h>

atomic_t drbd_genl_seq = ATOMIC_INIT(2); /* two. */

DEFINE_MUTEX(notification_mutex);

/* used blkdev_get_by_path, to claim our meta data device(s) */
static char *drbd_m_holder = "Hands off! this is DRBD's meta data device.";

static void drbd_adm_send_reply(struct sk_buff *skb, struct genl_info *info)
{
	genlmsg_end(skb, genlmsg_data(nlmsg_data(nlmsg_hdr(skb))));
	if (genlmsg_reply(skb, info))
		printk(KERN_ERR "drbd: error sending genl reply\n");
}

/* Used on a fresh "drbd_adm_prepare"d reply_skb, this cannot fail: The only
 * reason it could fail was no space in skb, and there are 4k available. */
int drbd_msg_put_info(struct sk_buff *skb, const char *info)
{
	struct nlattr *nla;
	int err = -EMSGSIZE;

	if (!info || !info[0])
		return 0;

	nla = nla_nest_start(skb, DRBD_NLA_CFG_REPLY);
	if (!nla)
		return err;

	err = nla_put_string(skb, T_info_text, info);
	if (err) {
		nla_nest_cancel(skb, nla);
		return err;
	} else
		nla_nest_end(skb, nla);
	return 0;
}

static int drbd_adm_finish(struct drbd_config_context *, struct genl_info *, int);

extern struct genl_ops drbd_genl_ops[];

#ifdef COMPAT_HAVE_SECURITY_NETLINK_RECV
#define drbd_security_netlink_recv(skb, cap) \
	security_netlink_recv(skb, cap)
#else
/* see
 * fd77846 security: remove the security_netlink_recv hook as it is equivalent to capable()
 */
static inline bool drbd_security_netlink_recv(struct sk_buff *skb, int cap)
{
	return !capable(cap);
}
#endif

/* This would be a good candidate for a "pre_doit" hook,
 * and per-family private info->pointers.
 * But we need to stay compatible with older kernels.
 * If it returns successfully, adm_ctx members are valid.
 *
 * At this point, we still rely on the global genl_lock().
 * If we want to avoid that, and allow "genl_family.parallel_ops", we may need
 * to add additional synchronization against object destruction/modification.
 */
#define DRBD_ADM_NEED_MINOR	1
#define DRBD_ADM_NEED_RESOURCE	2
#define DRBD_ADM_NEED_CONNECTION 4
#define DRBD_ADM_NEED_PEER_DEVICE 8
static int drbd_adm_prepare(struct drbd_config_context *adm_ctx,
	struct sk_buff *skb, struct genl_info *info, unsigned flags)
{
	struct drbd_genlmsghdr *d_in = info->userhdr;
	const u8 cmd = info->genlhdr->cmd;
	int err;

	memset(adm_ctx, 0, sizeof(*adm_ctx));

	/*
	 * genl_rcv_msg() only checks if commands with the GENL_ADMIN_PERM flag
	 * set have CAP_NET_ADMIN; we also require CAP_SYS_ADMIN for
	 * administrative commands.
	 */
	if ((drbd_genl_ops[cmd].flags & GENL_ADMIN_PERM) &&
	    drbd_security_netlink_recv(skb, CAP_SYS_ADMIN))
		return -EPERM;

	adm_ctx->reply_skb = genlmsg_new(NLMSG_GOODSIZE, GFP_KERNEL);
	if (!adm_ctx->reply_skb) {
		err = -ENOMEM;
		goto fail;
	}

	adm_ctx->reply_dh = genlmsg_put_reply(adm_ctx->reply_skb,
					info, &drbd_genl_family, 0, cmd);
	/* put of a few bytes into a fresh skb of >= 4k will always succeed.
	 * but anyways */
	if (!adm_ctx->reply_dh) {
		err = -ENOMEM;
		goto fail;
	}

	adm_ctx->reply_dh->minor = d_in->minor;
	adm_ctx->reply_dh->ret_code = NO_ERROR;

	adm_ctx->volume = VOLUME_UNSPECIFIED;
	if (info->attrs[DRBD_NLA_CFG_CONTEXT]) {
		struct nlattr *nla;
		/* parse and validate only */
		err = drbd_cfg_context_from_attrs(NULL, info);
		if (err)
			goto fail;

		/* It was present, and valid,
		 * copy it over to the reply skb. */
		err = nla_put_nohdr(adm_ctx->reply_skb,
				info->attrs[DRBD_NLA_CFG_CONTEXT]->nla_len,
				info->attrs[DRBD_NLA_CFG_CONTEXT]);
		if (err)
			goto fail;

		/* and assign stuff to the adm_ctx */
		nla = nested_attr_tb[__nla_type(T_ctx_volume)];
		if (nla)
			adm_ctx->volume = nla_get_u32(nla);
		nla = nested_attr_tb[__nla_type(T_ctx_resource_name)];
		if (nla)
			adm_ctx->resource_name = nla_data(nla);
		adm_ctx->my_addr = nested_attr_tb[__nla_type(T_ctx_my_addr)];
		adm_ctx->peer_addr = nested_attr_tb[__nla_type(T_ctx_peer_addr)];
		if ((adm_ctx->my_addr &&
		     nla_len(adm_ctx->my_addr) > sizeof(adm_ctx->connection->my_addr)) ||
		    (adm_ctx->peer_addr &&
		     nla_len(adm_ctx->peer_addr) > sizeof(adm_ctx->connection->peer_addr))) {
			err = -EINVAL;
			goto fail;
		}
	}

	adm_ctx->minor = d_in->minor;
	adm_ctx->device = minor_to_device(d_in->minor);

	/* We are protected by the global genl_lock().
	 * But we may explicitly drop it/retake it in drbd_adm_set_role(),
	 * so make sure this object stays around. */
	if (adm_ctx->device) {
		kobject_get(&adm_ctx->device->kobj);
		kref_debug_get(&adm_ctx->device->kref_debug, 4);
	}

	if (adm_ctx->resource_name) {
		adm_ctx->resource = drbd_find_resource(adm_ctx->resource_name);
		if (adm_ctx->resource)
			kref_debug_get(&adm_ctx->resource->kref_debug, 2);
	}

	if (!adm_ctx->device && (flags & DRBD_ADM_NEED_MINOR)) {
		drbd_msg_put_info(adm_ctx->reply_skb, "unknown minor");
		err = ERR_MINOR_INVALID;
		goto finish;
	}
	if (!adm_ctx->resource && (flags & DRBD_ADM_NEED_RESOURCE)) {
		drbd_msg_put_info(adm_ctx->reply_skb, "unknown resource");
		err = ERR_INVALID_REQUEST;
		if (adm_ctx->resource_name)
			err = ERR_RES_NOT_KNOWN;
		goto finish;
	}

	if (flags & (DRBD_ADM_NEED_CONNECTION | DRBD_ADM_NEED_PEER_DEVICE)) {
		if (adm_ctx->resource) {
			drbd_msg_put_info(adm_ctx->reply_skb, "no resource name expected");
			err = ERR_INVALID_REQUEST;
			goto finish;
		}
		if (adm_ctx->device) {
			drbd_msg_put_info(adm_ctx->reply_skb, "no minor number expected");
			err = ERR_INVALID_REQUEST;
			goto finish;
		}
		if (adm_ctx->my_addr && adm_ctx->peer_addr)
			adm_ctx->connection = conn_get_by_addrs(
				nla_data(adm_ctx->my_addr), nla_len(adm_ctx->my_addr),
				nla_data(adm_ctx->peer_addr), nla_len(adm_ctx->peer_addr));
		if (!adm_ctx->connection) {
			drbd_msg_put_info(adm_ctx->reply_skb, "unknown connection");
			err = ERR_INVALID_REQUEST;
			goto finish;
		}
		kref_debug_get(&adm_ctx->connection->kref_debug, 2);
	}
	if (flags & DRBD_ADM_NEED_PEER_DEVICE) {
		if (adm_ctx->volume != VOLUME_UNSPECIFIED)
			adm_ctx->peer_device =
				idr_find(&adm_ctx->connection->peer_devices,
					 adm_ctx->volume);
		if (!adm_ctx->peer_device) {
			drbd_msg_put_info(adm_ctx->reply_skb, "unknown volume");
			err = ERR_INVALID_REQUEST;
			goto finish;
		}
	}

	/* some more paranoia, if the request was over-determined */
	if (adm_ctx->device && adm_ctx->resource &&
	    adm_ctx->device->resource != adm_ctx->resource) {
		pr_warning("request: minor=%u, resource=%s; but that minor belongs to resource %s\n",
				adm_ctx->minor, adm_ctx->resource->name,
				adm_ctx->device->resource->name);
		drbd_msg_put_info(adm_ctx->reply_skb, "minor exists in different resource");
		err = ERR_INVALID_REQUEST;
		goto finish;
	}
	if (adm_ctx->device &&
	    adm_ctx->volume != VOLUME_UNSPECIFIED &&
	    adm_ctx->volume != adm_ctx->device->vnr) {
		pr_warning("request: minor=%u, volume=%u; but that minor is volume %u in %s\n",
				adm_ctx->minor, adm_ctx->volume,
				adm_ctx->device->vnr,
				adm_ctx->device->resource->name);
		drbd_msg_put_info(adm_ctx->reply_skb, "minor exists as different volume");
		err = ERR_INVALID_REQUEST;
		goto finish;
	}

	/* still, provide adm_ctx->resource always, if possible. */
	if (!adm_ctx->resource) {
		adm_ctx->resource = adm_ctx->device ? adm_ctx->device->resource
			: adm_ctx->connection ? adm_ctx->connection->resource : NULL;
		if (adm_ctx->resource) {
			kref_get(&adm_ctx->resource->kref);
			kref_debug_get(&adm_ctx->resource->kref_debug, 2);
		}
	}

	return NO_ERROR;

fail:
	nlmsg_free(adm_ctx->reply_skb);
	adm_ctx->reply_skb = NULL;
	return err;

finish:
	return drbd_adm_finish(adm_ctx, info, err);
}

static int drbd_adm_finish(struct drbd_config_context *adm_ctx, struct genl_info *info, int retcode)
{
	if (adm_ctx->device) {
		kref_debug_put(&adm_ctx->device->kref_debug, 4);
		kobject_put(&adm_ctx->device->kobj);
		adm_ctx->device = NULL;
	}
	if (adm_ctx->connection) {
		kref_debug_put(&adm_ctx->connection->kref_debug, 2);
		kref_put(&adm_ctx->connection->kref, drbd_destroy_connection);
		adm_ctx->connection = NULL;
	}
	if (adm_ctx->resource) {
		kref_debug_put(&adm_ctx->resource->kref_debug, 2);
		kref_put(&adm_ctx->resource->kref, drbd_destroy_resource);
		adm_ctx->resource = NULL;
	}

	if (!adm_ctx->reply_skb)
		return -ENOMEM;

	adm_ctx->reply_dh->ret_code = retcode;
	drbd_adm_send_reply(adm_ctx->reply_skb, info);
	adm_ctx->reply_skb = NULL;
	return 0;
}

static void conn_md_sync(struct drbd_connection *connection)
{
	struct drbd_peer_device *peer_device;
	int vnr;

	rcu_read_lock();
	idr_for_each_entry(&connection->peer_devices, peer_device, vnr) {
		struct drbd_device *device = peer_device->device;
		kobject_get(&device->kobj);
		rcu_read_unlock();
		drbd_md_sync(device);
		kobject_put(&device->kobj);
		rcu_read_lock();
	}
	rcu_read_unlock();
}

/* Buffer to construct the environment of a user-space helper in. */
struct env {
	char *buffer;
	int size, pos;
};

/* Print into an env buffer. */
static __printf(2, 3) int env_print(struct env *env, const char *fmt, ...)
{
	va_list args;
	int pos, ret;

	pos = env->pos;
	if (pos < 0)
		return pos;
	va_start(args, fmt);
	ret = vsnprintf(env->buffer + pos, env->size - pos, fmt, args);
	va_end(args);
	if (ret < 0) {
		env->pos = ret;
		goto out;
	}
	if (ret >= env->size - pos) {
		ret = env->pos = -ENOMEM;
		goto out;
	}
	env->pos += ret + 1;
    out:
	return ret;
}

/* Put env variables for an address into an env buffer. */
static void env_print_address(struct env *env, const char *prefix,
			      struct sockaddr_storage *storage)
{
	const char *afs;

	switch (storage->ss_family) {
	case AF_INET6:
		afs = "ipv6";
		env_print(env, "%sADDRESS=%pI6", prefix,
			  &((struct sockaddr_in6 *)storage)->sin6_addr);
		break;
	case AF_INET:
		afs = "ipv4";
		env_print(env, "%sADDRESS=%pI4", prefix,
			  &((struct sockaddr_in *)storage)->sin_addr);
		break;
	default:
		afs = "ssocks";
		env_print(env, "%sADDRESS=%pI4", prefix,
			  &((struct sockaddr_in *)storage)->sin_addr);
	}
	env_print(env, "%sAF=%s", prefix, afs);
}

/* Construct char **envp inside an env buffer. */
static char **make_envp(struct env *env)
{
	char **envp, *b;
	unsigned int n;

	if (env->pos < 0)
		return NULL;
	if (env->pos >= env->size)
		goto out_nomem;
	env->buffer[env->pos++] = 0;
	for (b = env->buffer, n = 1; *b; n++)
		b = strchr(b, 0) + 1;
	if (env->size - env->pos < sizeof(envp) * n)
		goto out_nomem;
	envp = (char **)(env->buffer + env->size) - n;

	for (b = env->buffer; *b; ) {
		*envp++ = b;
		b = strchr(b, 0) + 1;
	}
	*envp++ = NULL;
	return envp - n;

    out_nomem:
	env->pos = -ENOMEM;
	return NULL;
}

/* Macro refers to local variables peer_device, device and connection! */
#define magic_printk(level, fmt, args...)				\
	if (peer_device)						\
		__drbd_printk_peer_device(level, peer_device, fmt, args); \
	else if (device)						\
		__drbd_printk_device(level, device, fmt, args);		\
	else								\
		__drbd_printk_connection(level, connection, fmt, args);

int drbd_khelper(struct drbd_device *device, struct drbd_connection *connection, char *cmd)
{
	struct drbd_resource *resource = device ? device->resource : connection->resource;
	char *argv[] = {usermode_helper, cmd, resource->name, NULL };
	struct drbd_peer_device *peer_device = NULL;
	struct env env = { .size = PAGE_SIZE };
	char **envp;
	int ret;

    enlarge_buffer:
	env.buffer = (char *)__get_free_pages(GFP_NOIO, get_order(env.size));
	if (!env.buffer) {
		ret = -ENOMEM;
		goto out_err;
	}
	env.pos = 0;

	rcu_read_lock();
	env_print(&env, "HOME=/");
	env_print(&env, "TERM=linux");
	env_print(&env, "PATH=/sbin:/usr/sbin:/bin:/usr/bin");
	if (device) {
		env_print(&env, "DRBD_MINOR=%u", device_to_minor(device));
		env_print(&env, "DRBD_VOLUME=%u", device->vnr);
		if (get_ldev(device)) {
			struct disk_conf *disk_conf =
				rcu_dereference(device->ldev->disk_conf);
			env_print(&env, "DRBD_BACKING_DEV=%s",
				  disk_conf->backing_dev);
			put_ldev(device);
		}
	}
	if (connection) {
		env_print_address(&env, "DRBD_MY_", &connection->my_addr);
		env_print_address(&env, "DRBD_PEER_", &connection->peer_addr);
	}
	if (connection && !device) {
		struct drbd_peer_device *peer_device;
		int vnr;

		idr_for_each_entry(&connection->peer_devices, peer_device, vnr) {
			struct drbd_device *device = peer_device->device;

			env_print(&env, "DRBD_MINOR_%u=%u",
				  vnr, peer_device->device->minor);
			if (get_ldev(device)) {
				struct disk_conf *disk_conf =
					rcu_dereference(device->ldev->disk_conf);
				env_print(&env, "DRBD_BACKING_DEV_%u=%s",
					  vnr, disk_conf->backing_dev);
				put_ldev(device);
			}
		}
	}
	rcu_read_unlock();

	envp = make_envp(&env);
	if (!envp) {
		if (env.pos == -ENOMEM) {
			free_pages((unsigned long)env.buffer, get_order(env.size));
			env.size += PAGE_SIZE;
			goto enlarge_buffer;
		}
		ret = env.pos;
		goto out_err;
	}

	if (current == resource->worker.task)
		set_bit(CALLBACK_PENDING, &resource->flags);

	/* The helper may take some time.
	 * write out any unsynced meta data changes now */
	if (device)
		drbd_md_sync(device);
	else if (connection)
		conn_md_sync(connection);

	if (connection && device)
		peer_device = conn_peer_device(connection, device->vnr);

	magic_printk(KERN_INFO, "helper command: %s %s\n", usermode_helper, cmd);
	notify_helper(NOTIFY_CALL, device, connection, cmd, 0);
	ret = call_usermodehelper(usermode_helper, argv, envp, UMH_WAIT_PROC);
	magic_printk(ret ? KERN_WARNING : KERN_INFO,
		     "helper command: %s %s exit code %u (0x%x)\n",
		     usermode_helper, cmd,
		     (ret >> 8) & 0xff, ret);
	notify_helper(NOTIFY_RESPONSE, device, connection, cmd, ret);

	if (current == resource->worker.task)
		clear_bit(CALLBACK_PENDING, &resource->flags);

	if (ret < 0) /* Ignore any ERRNOs we got. */
		ret = 0;

	free_pages((unsigned long)env.buffer, get_order(env.size));
	return ret;

    out_err:
	drbd_err(resource, "Could not call %s user-space helper: error %d"
		 "out of memory\n", cmd, ret);
	return 0;
}

#undef magic_printk

static bool initial_states_pending(struct drbd_connection *connection)
{
	struct drbd_peer_device *peer_device;
	int vnr;
	bool pending = false;

	rcu_read_lock();
	idr_for_each_entry(&connection->peer_devices, peer_device, vnr) {
		if (test_bit(INITIAL_STATE_SENT, &peer_device->flags) &&
		    !test_bit(INITIAL_STATE_RECEIVED, &peer_device->flags)) {
			pending = true;
			break;
		}
	}
	rcu_read_unlock();
	return pending;
}

bool conn_try_outdate_peer(struct drbd_connection *connection)
{
	unsigned long last_reconnect_jif;
	enum drbd_fencing_policy fencing_policy;
	char *ex_to_string;
	int r;
	unsigned long irq_flags;

	spin_lock_irq(&connection->resource->req_lock);
	if (connection->cstate[NOW] >= C_CONNECTED) {
		drbd_err(connection, "Expected cstate < C_CONNECTED\n");
		spin_unlock_irq(&connection->resource->req_lock);
		return false;
	}

	last_reconnect_jif = connection->last_reconnect_jif;
	spin_unlock_irq(&connection->resource->req_lock);

	fencing_policy = connection->fencing_policy;
	if (fencing_policy == FP_DONT_CARE)
		return true;

	r = drbd_khelper(NULL, connection, "fence-peer");

	begin_state_change(connection->resource, &irq_flags, CS_VERBOSE);
	switch ((r>>8) & 0xff) {
	case 3: /* peer is inconsistent */
		ex_to_string = "peer is inconsistent or worse";
		__change_peer_disk_states(connection, D_INCONSISTENT);
		break;
	case 4: /* peer got outdated, or was already outdated */
		ex_to_string = "peer was fenced";
		__change_peer_disk_states(connection, D_OUTDATED);
		break;
	case 5: /* peer was down */
		if (conn_highest_disk(connection) == D_UP_TO_DATE) {
			/* we will(have) create(d) a new UUID anyways... */
			ex_to_string = "peer is unreachable, assumed to be dead";
			__change_peer_disk_states(connection, D_OUTDATED);
		} else {
			ex_to_string = "peer unreachable, doing nothing since disk != UpToDate";
		}
		break;
	case 6: /* Peer is primary, voluntarily outdate myself.
		 * This is useful when an unconnected R_SECONDARY is asked to
		 * become R_PRIMARY, but finds the other peer being active. */
		ex_to_string = "peer is active";
		drbd_warn(connection, "Peer is primary, outdating myself.\n");
		__change_disk_states(connection->resource, D_OUTDATED);
		break;
	case 7:
		/* THINK: do we need to handle this
		 * like case 4, or more like case 5? */
		if (fencing_policy != FP_STONITH)
			drbd_err(connection, "fence-peer() = 7 && fencing != Stonith !!!\n");
		ex_to_string = "peer was stonithed";
		__change_peer_disk_states(connection, D_OUTDATED);
		break;
	default:
		/* The script is broken ... */
		drbd_err(connection, "fence-peer helper broken, returned %d\n", (r>>8)&0xff);
		abort_state_change(connection->resource, &irq_flags);
		return false; /* Eventually leave IO frozen */
	}

	drbd_info(connection, "fence-peer helper returned %d (%s)\n",
		  (r>>8) & 0xff, ex_to_string);

	if (connection->cstate[NOW] >= C_CONNECTED ||
	    initial_states_pending(connection)) {
		/* connection re-established; do not fence */
		goto abort;
	}
	if (connection->last_reconnect_jif != last_reconnect_jif) {
		/* In case the connection was established and dropped
		   while the fence-peer handler was running, ignore it */
		drbd_info(connection, "Ignoring fence-peer exit code\n");
		goto abort;
	}

	end_state_change(connection->resource, &irq_flags);

	goto out;
 abort:
	abort_state_change(connection->resource, &irq_flags);
 out:
	return conn_highest_pdsk(connection) <= D_OUTDATED;
}

static int _try_outdate_peer_async(void *data)
{
	struct drbd_connection *connection = (struct drbd_connection *)data;

	conn_try_outdate_peer(connection);

	kref_debug_put(&connection->kref_debug, 4);
	kref_put(&connection->kref, drbd_destroy_connection);
	return 0;
}

void conn_try_outdate_peer_async(struct drbd_connection *connection)
{
	struct task_struct *opa;

	kref_get(&connection->kref);
	kref_debug_get(&connection->kref_debug, 4);
	opa = kthread_run(_try_outdate_peer_async, connection, "drbd_async_h");
	if (IS_ERR(opa)) {
		drbd_err(connection, "out of mem, failed to invoke fence-peer helper\n");
		kref_debug_put(&connection->kref_debug, 4);
		kref_put(&connection->kref, drbd_destroy_connection);
	}
}

static bool no_more_ap_pending(struct drbd_device *device)
{
	struct drbd_peer_device *peer_device;

	for_each_peer_device(peer_device, device)
		if (atomic_read(&peer_device->ap_pending_cnt) != 0)
			return false;
	return true;
}

enum drbd_state_rv
drbd_set_role(struct drbd_resource *resource, enum drbd_role role, bool force)
{
	struct drbd_device *device;
	int minor;
	const int max_tries = 4;
	enum drbd_state_rv rv = SS_UNKNOWN_ERROR;
	int try = 0;
	int forced = 0;
	bool with_force = false;

	down(&resource->state_sem);

	if (role == R_PRIMARY) {
		struct drbd_connection *connection;

		/* Detect dead peers as soon as possible.  */

		for_each_connection(connection, resource)
			request_ping(connection);
	}

	while (try++ < max_tries) {
		rv = stable_state_change(resource,
			change_role(resource, role,
				    CS_ALREADY_SERIALIZED | CS_WAIT_COMPLETE,
				    with_force));

		/* in case we first succeeded to outdate,
		 * but now suddenly could establish a connection */
		if (rv == SS_CW_FAILED_BY_PEER) {
			with_force = false;
			continue;
		}

		if (rv == SS_NO_UP_TO_DATE_DISK && force && !with_force) {
			with_force = true;
			forced = 1;
			continue;
		}

		if (rv == SS_NO_UP_TO_DATE_DISK && !with_force) {
			struct drbd_connection *connection;

			for_each_connection(connection, resource) {
				struct drbd_peer_device *peer_device;
				int vnr;

				if (conn_highest_pdsk(connection) != D_UNKNOWN)
					continue;

				idr_for_each_entry(&connection->peer_devices, peer_device, vnr) {
					struct drbd_device *device = peer_device->device;

					if (device->disk_state[NOW] != D_CONSISTENT)
						continue;

					if (conn_try_outdate_peer(connection))
						with_force = true;
				}
			}
			if (with_force)
				continue;
		}

		if (rv == SS_NOTHING_TO_DO)
			goto out;
		if (rv == SS_PRIMARY_NOP && !with_force) {
			struct drbd_connection *connection;

			for_each_connection(connection, resource) {
				if (!conn_try_outdate_peer(connection) && force) {
					drbd_warn(connection, "Forced into split brain situation!\n");
					with_force = true;
				}
			}
			if (with_force)
				continue;
		}

		if (rv == SS_TWO_PRIMARIES) {
			struct drbd_connection *connection;
			struct net_conf *nc;
			int timeout = 0;

			/*
			 * Catch the case where we discover that the other
			 * primary has died soon after the state change
			 * failure: retry once after a short timeout.
			 */

			for_each_connection(connection, resource) {
				rcu_read_lock();
				nc = rcu_dereference(connection->net_conf);
				if (nc && nc->ping_timeo > timeout)
					timeout = nc->ping_timeo;
				rcu_read_unlock();
			}
			timeout = timeout * HZ / 10;
			if (timeout == 0)
				timeout = 1;

			schedule_timeout_interruptible(timeout);
			if (try < max_tries)
				try = max_tries - 1;
			continue;
		}

		if (rv < SS_SUCCESS) {
			rv = stable_state_change(resource,
				change_role(resource, role,
					    CS_VERBOSE | CS_ALREADY_SERIALIZED | CS_WAIT_COMPLETE,
					    with_force));
			if (rv < SS_SUCCESS)
				goto out;
		}
		break;
	}

	if (rv < SS_SUCCESS)
		goto out;

	if (forced)
		drbd_warn(resource, "Forced to consider local data as UpToDate!\n");

	idr_for_each_entry(&resource->devices, device, minor)
		wait_event(device->misc_wait, no_more_ap_pending(device));

	/* FIXME also wait for all pending P_BARRIER_ACK? */

	if (role == R_SECONDARY) {
		idr_for_each_entry(&resource->devices, device, minor) {
			if (get_ldev(device)) {
				device->ldev->md.current_uuid &= ~UUID_PRIMARY;
				put_ldev(device);
			}
		}
	} else {
		struct drbd_connection *connection;


		mutex_lock(&resource->conf_update);
		for_each_connection(connection, resource) {
			struct net_conf *nc;

			nc = connection->net_conf;
			if (nc)
				nc->discard_my_data = 0; /* without copy; single bit op is atomic */
		}
		mutex_unlock(&resource->conf_update);

		idr_for_each_entry(&resource->devices, device, minor) {
			if (get_ldev(device)) {
				drbd_uuid_new_current(device, forced);
				put_ldev(device);
			} else {
				struct drbd_peer_device *peer_device;
				/* The peers will store the new current UUID... */
				u64 current_uuid;
				get_random_bytes(&current_uuid, sizeof(u64));
				drbd_set_exposed_data_uuid(device, current_uuid);

				for_each_peer_device(peer_device, device)
					drbd_send_current_uuid(peer_device, current_uuid);
			}
		}
	}

	idr_for_each_entry(&resource->devices, device, minor) {
		 struct drbd_peer_device *peer_device;

		for_each_peer_device(peer_device, device) {
			/* writeout of activity log covered areas of the bitmap
			 * to stable storage done in after state change already */

			if (peer_device->connection->cstate[NOW] == C_CONNECTED) {
				/* if this was forced, we should consider sync */
				if (forced) {
					drbd_send_uuids(peer_device, 0, 0);
					set_bit(CONSIDER_RESYNC, &peer_device->flags);
				}
				drbd_send_current_state(peer_device);
			}
		}
	}

	idr_for_each_entry(&resource->devices, device, minor) {
		drbd_md_sync(device);
		set_disk_ro(device->vdisk, role == R_SECONDARY);
		if (!resource->res_opts.auto_promote && role == R_PRIMARY)
			drbd_kobject_uevent(device);
	}

out:
	up(&resource->state_sem);
	return rv;
}

static const char *from_attrs_err_to_txt(int err)
{
	return	err == -ENOMSG ? "required attribute missing" :
		err == -EOPNOTSUPP ? "unknown mandatory attribute" :
		err == -EEXIST ? "can not change invariant setting" :
		"invalid attribute value";
}

int drbd_adm_set_role(struct sk_buff *skb, struct genl_info *info)
{
	struct drbd_config_context adm_ctx;
	struct set_role_parms parms;
	int err;
	enum drbd_state_rv retcode;

	retcode = drbd_adm_prepare(&adm_ctx, skb, info, DRBD_ADM_NEED_RESOURCE);
	if (!adm_ctx.reply_skb)
		return retcode;

	memset(&parms, 0, sizeof(parms));
	if (info->attrs[DRBD_NLA_SET_ROLE_PARMS]) {
		err = set_role_parms_from_attrs(&parms, info);
		if (err) {
			retcode = ERR_MANDATORY_TAG;
			drbd_msg_put_info(adm_ctx.reply_skb, from_attrs_err_to_txt(err));
			goto out;
		}
	}
	genl_unlock();
	mutex_lock(&adm_ctx.resource->adm_mutex);

	if (info->genlhdr->cmd == DRBD_ADM_PRIMARY) {
		retcode = drbd_set_role(adm_ctx.resource, R_PRIMARY, parms.assume_uptodate);
		if (retcode >= SS_SUCCESS)
			set_bit(EXPLICIT_PRIMARY, &adm_ctx.resource->flags);
	} else {
		retcode = drbd_set_role(adm_ctx.resource, R_SECONDARY, false);
		if (retcode >= SS_SUCCESS)
			clear_bit(EXPLICIT_PRIMARY, &adm_ctx.resource->flags);
	}

	mutex_unlock(&adm_ctx.resource->adm_mutex);
	genl_lock();
out:
	drbd_adm_finish(&adm_ctx, info, (enum drbd_ret_code)retcode);
	return 0;
}

u64 drbd_capacity_to_on_disk_bm_sect(u64 capacity_sect, unsigned int max_peers)
{
	u64 bits, bytes;

	/* round up storage sectors to full "bitmap sectors per bit", then
	 * convert to number of bits needed, and round that up to 64bit words
	 * to ease interoperability between 32bit and 64bit architectures.
	 */
	bits = ALIGN(BM_SECT_TO_BIT(ALIGN(capacity_sect, BM_SECT_PER_BIT)), 64);

	/* convert to bytes, multiply by number of peers,
	 * and, because we do all our meta data IO in 4k blocks,
	 * round up to full 4k
	 */
	bytes = ALIGN(bits / 8 * max_peers, 4096);

	/* convert to number of sectors */
	return bytes >> 9;
}

/* Initializes the md.*_offset members, so we are able to find
 * the on disk meta data.
 *
 * We currently have two possible layouts:
 * external:
 *   |----------- md_size_sect ------------------|
 *   [ 4k superblock ][ activity log ][  Bitmap  ]
 *   | al_offset == 8 |
 *   | bm_offset = al_offset + X      |
 *  ==> bitmap sectors = md_size_sect - bm_offset
 *
 * internal:
 *            |----------- md_size_sect ------------------|
 * [data.....][  Bitmap  ][ activity log ][ 4k superblock ]
 *                        | al_offset < 0 |
 *            | bm_offset = al_offset - Y |
 *  ==> bitmap sectors = Y = al_offset - bm_offset
 *
 *  Activity log size used to be fixed 32kB,
 *  but is about to become configurable.
 */
void drbd_md_set_sector_offsets(struct drbd_device *device,
				struct drbd_backing_dev *bdev)
{
	sector_t md_size_sect = 0;
	unsigned int al_size_sect = bdev->md.al_size_4k * 8;
	int max_peers;

	if (device->bitmap)
		max_peers = device->bitmap->bm_max_peers;
	else
		max_peers = 1;

	bdev->md.md_offset = drbd_md_ss(bdev);

	switch (bdev->md.meta_dev_idx) {
	default:
		/* v07 style fixed size indexed meta data */
		/* FIXME we should drop support for this! */
		bdev->md.md_size_sect = (128 << 20 >> 9);
		bdev->md.al_offset = (4096 >> 9);
		bdev->md.bm_offset = (4096 >> 9) + al_size_sect;
		break;
	case DRBD_MD_INDEX_FLEX_EXT:
		/* just occupy the full device; unit: sectors */
		bdev->md.md_size_sect = drbd_get_capacity(bdev->md_bdev);
		bdev->md.al_offset = (4096 >> 9);
		bdev->md.bm_offset = (4096 >> 9) + al_size_sect;
		break;
	case DRBD_MD_INDEX_INTERNAL:
	case DRBD_MD_INDEX_FLEX_INT:
		bdev->md.al_offset = -al_size_sect;

		/* enough bitmap to cover the storage,
		 * plus the "drbd meta data super block",
		 * and the activity log; */
		md_size_sect = drbd_capacity_to_on_disk_bm_sect(
				drbd_get_capacity(bdev->backing_bdev),
				max_peers)
			+ (4096 >> 9) + al_size_sect;

		bdev->md.md_size_sect = md_size_sect;
		/* bitmap offset is adjusted by 'super' block size */
		bdev->md.bm_offset   = -md_size_sect + (4096 >> 9);
		break;
	}
}

/* input size is expected to be in KB */
char *ppsize(char *buf, unsigned long long size)
{
	/* Needs 9 bytes at max including trailing NUL:
	 * -1ULL ==> "16384 EB" */
	static char units[] = { 'K', 'M', 'G', 'T', 'P', 'E' };
	int base = 0;
	while (size >= 10000 && base < sizeof(units)-1) {
		/* shift + round */
		size = (size >> 10) + !!(size & (1<<9));
		base++;
	}
	sprintf(buf, "%u %cB", (unsigned)size, units[base]);

	return buf;
}

/* there is still a theoretical deadlock when called from receiver
 * on an D_INCONSISTENT R_PRIMARY:
 *  remote READ does inc_ap_bio, receiver would need to receive answer
 *  packet from remote to dec_ap_bio again.
 *  receiver receive_sizes(), comes here,
 *  waits for ap_bio_cnt == 0. -> deadlock.
 * but this cannot happen, actually, because:
 *  R_PRIMARY D_INCONSISTENT, and peer's disk is unreachable
 *  (not connected, or bad/no disk on peer):
 *  see drbd_fail_request_early, ap_bio_cnt is zero.
 *  R_PRIMARY D_INCONSISTENT, and L_SYNC_TARGET:
 *  peer may not initiate a resize.
 */
/* Note these are not to be confused with
 * drbd_adm_suspend_io/drbd_adm_resume_io,
 * which are (sub) state changes triggered by admin (drbdsetup),
 * and can be long lived.
 * This changes an device->flag, is triggered by drbd internals,
 * and should be short-lived. */
/* It needs to be a counter, since multiple threads might
   independently suspend and resume IO. */
void drbd_suspend_io(struct drbd_device *device)
{
	atomic_inc(&device->suspend_cnt);
	if (drbd_suspended(device))
		return;
	wait_event(device->misc_wait, !atomic_read(&device->ap_bio_cnt));
}

void drbd_resume_io(struct drbd_device *device)
{
	if (atomic_dec_and_test(&device->suspend_cnt))
		wake_up(&device->misc_wait);
}

/**
 * effective_disk_size_determined()  -  is the effective disk size "fixed" already?
 *
 * When a device is configured in a cluster, the size of the replicated disk is
 * determined by the minimum size of the disks on all nodes.  Additional nodes
 * can be added, and this can still change the effective size of the replicated
 * disk.
 *
 * When the disk on any node becomes D_UP_TO_DATE, the effective disk size
 * becomes "fixed".  It is written to the metadata so that it will not be
 * forgotten across node restarts.  Further nodes can only be added if their
 * disks are big enough.
 */
static bool effective_disk_size_determined(struct drbd_device *device)
{
	struct drbd_peer_device *peer_device;

	if (device->ldev->md.effective_size != 0)
		return true;
	if (device->disk_state[NEW] == D_UP_TO_DATE)
		return true;

	for_each_peer_device(peer_device, device) {
		if (peer_device->disk_state[NEW] == D_UP_TO_DATE)
			return true;
	}
	return false;
}

/**
 * drbd_determine_dev_size() -  Sets the right device size obeying all constraints
 * @device:	DRBD device.
 *
 * You should call drbd_md_sync() after calling this function.
 */
enum determine_dev_size
drbd_determine_dev_size(struct drbd_device *device, enum dds_flags flags, struct resize_parms *rs) __must_hold(local)
{
	sector_t prev_first_sect, prev_size; /* previous meta location */
	sector_t la_size, u_size;
	struct drbd_md *md = &device->ldev->md;
	u32 prev_al_stripe_size_4k;
	u32 prev_al_stripes;
	sector_t size;
	char ppb[10];
	void *buffer;

	int md_moved, la_size_changed;
	enum determine_dev_size rv = DS_UNCHANGED;

	/* race:
	 * application request passes inc_ap_bio,
	 * but then cannot get an AL-reference.
	 * this function later may wait on ap_bio_cnt == 0. -> deadlock.
	 *
	 * to avoid that:
	 * Suspend IO right here.
	 * still lock the act_log to not trigger ASSERTs there.
	 */
	drbd_suspend_io(device);
	buffer = drbd_md_get_buffer(device); /* Lock meta-data IO */
	if (!buffer) {
		drbd_resume_io(device);
		return DS_ERROR;
	}

	/* no wait necessary anymore, actually we could assert that */
	wait_event(device->al_wait, lc_try_lock(device->act_log));

	prev_first_sect = drbd_md_first_sector(device->ldev);
	prev_size = device->ldev->md.md_size_sect;
	la_size = device->ldev->md.effective_size;

	if (rs) {
		/* rs is non NULL if we should change the AL layout only */

		prev_al_stripes = md->al_stripes;
		prev_al_stripe_size_4k = md->al_stripe_size_4k;

		md->al_stripes = rs->al_stripes;
		md->al_stripe_size_4k = rs->al_stripe_size / 4;
		md->al_size_4k = (u64)rs->al_stripes * rs->al_stripe_size / 4;
	}

	drbd_md_set_sector_offsets(device, device->ldev);

	rcu_read_lock();
	u_size = rcu_dereference(device->ldev->disk_conf)->disk_size;
	rcu_read_unlock();
	size = drbd_new_dev_size(device, u_size, flags & DDSF_FORCED);

	if (size < la_size) {
		if (rs && u_size == 0) {
			/* Remove "rs &&" later. This check should always be active, but
			   right now the receiver expects the permissive behavior */
			drbd_warn(device, "Implicit shrink not allowed. "
				 "Use --size=%llus for explicit shrink.\n",
				 (unsigned long long)size);
			rv = DS_ERROR_SHRINK;
		}
		if (u_size > size)
			rv = DS_ERROR_SPACE_MD;
		if (rv != DS_UNCHANGED)
			goto err_out;
	}

	if (drbd_get_capacity(device->this_bdev) != size ||
	    drbd_bm_capacity(device) != size) {
		int err;
		err = drbd_bm_resize(device, size, !(flags & DDSF_NO_RESYNC));
		if (unlikely(err)) {
			/* currently there is only one error: ENOMEM! */
			size = drbd_bm_capacity(device)>>1;
			if (size == 0) {
				drbd_err(device, "OUT OF MEMORY! "
				    "Could not allocate bitmap!\n");
			} else {
				drbd_err(device, "BM resizing failed. "
				    "Leaving size unchanged at size = %lu KB\n",
				    (unsigned long)size);
			}
			rv = DS_ERROR;
		}
		/* racy, see comments above. */
		drbd_set_my_capacity(device, size);
		if (effective_disk_size_determined(device)) {
			device->ldev->md.effective_size = size;
			drbd_info(device, "size = %s (%llu KB)\n", ppsize(ppb, size >> 1),
			     (unsigned long long)size >> 1);
		}
	}
	if (rv <= DS_ERROR)
		goto err_out;

	la_size_changed = (la_size != device->ldev->md.effective_size);

	md_moved = prev_first_sect != drbd_md_first_sector(device->ldev)
		|| prev_size	   != device->ldev->md.md_size_sect;

	if (la_size_changed || md_moved || rs) {
		u32 prev_flags;

		/* We do some synchronous IO below, which may take some time.
		 * Clear the timer, to avoid scary "timer expired!" messages,
		 * "Superblock" is written out at least twice below, anyways. */
		del_timer(&device->md_sync_timer);
		drbd_al_shrink(device); /* All extents inactive. */

		prev_flags = md->flags;
		md->flags &= ~MDF_PRIMARY_IND;
		drbd_md_write(device, buffer);

		drbd_info(device, "Writing the whole bitmap, %s\n",
			 la_size_changed && md_moved ? "size changed and md moved" :
			 la_size_changed ? "size changed" : "md moved");
		/* next line implicitly does drbd_suspend_io()+drbd_resume_io() */
		drbd_bitmap_io(device, md_moved ? &drbd_bm_write_all : &drbd_bm_write,
			       "size changed", BM_LOCK_ALL, NULL);
		drbd_initialize_al(device, buffer);

		md->flags = prev_flags;
		drbd_md_write(device, buffer);

		if (rs)
			drbd_info(device, "Changed AL layout to al-stripes = %d, al-stripe-size-kB = %d\n",
				 md->al_stripes, md->al_stripe_size_4k * 4);
	}

	if (size > la_size)
		rv = la_size ? DS_GREW : DS_GREW_FROM_ZERO;
	if (size < la_size)
		rv = DS_SHRUNK;

	if (0) {
	err_out:
		if (rs) {
			md->al_stripes = prev_al_stripes;
			md->al_stripe_size_4k = prev_al_stripe_size_4k;
			md->al_size_4k = (u64)prev_al_stripes * prev_al_stripe_size_4k;

			drbd_md_set_sector_offsets(device, device->ldev);
		}
	}
	lc_unlock(device->act_log);
	wake_up(&device->al_wait);
	drbd_md_put_buffer(device);
	drbd_resume_io(device);

	return rv;
}

/**
 * all_known_peer_devices_connected()
 *
 * Check if all peer devices that have bitmap slots assigned in the metadata
 * are connected.
 */
static bool all_known_peer_devices_connected(struct drbd_device *device) __must_hold(local)
{
	int bitmap_index, max_peers;
	bool all_known;

	all_known = true;
	max_peers = device->bitmap->bm_max_peers;
	for (bitmap_index = 0; bitmap_index < max_peers; bitmap_index++) {
		struct drbd_peer_device *peer_device;

		if (!device->ldev->md.peers[bitmap_index].bitmap_uuid)
			continue;
		for_each_peer_device(peer_device, device) {
			if (peer_device->bitmap_index == bitmap_index &&
			    peer_device->repl_state[NOW] >= L_ESTABLISHED)
				goto next_bitmap_index;
		}
		all_known = false;
		break;

	    next_bitmap_index:
		/* nothing */ ;
	}
	return all_known;
}

sector_t
drbd_new_dev_size(struct drbd_device *device, sector_t u_size, int assume_peer_has_space) __must_hold(local)
{
	struct drbd_peer_device *peer_device;
	sector_t p_size = 0;
	sector_t la_size = device->ldev->md.effective_size; /* last agreed size */
	sector_t m_size; /* my size */
	sector_t size = 0;

	for_each_peer_device(peer_device, device) {
		if (peer_device->repl_state[NOW] < L_ESTABLISHED)
			continue;
		p_size = min_not_zero(p_size, peer_device->max_size);
	}

	m_size = drbd_get_max_capacity(device->ldev);

	if (assume_peer_has_space && !all_known_peer_devices_connected(device)) {
		drbd_warn(device, "Resize while not connected was forced by the user!\n");
		p_size = m_size;
	}

	if (p_size && m_size) {
		size = min_t(sector_t, p_size, m_size);
	} else {
		if (la_size) {
			size = la_size;
			if (m_size && m_size < size)
				size = m_size;
			if (p_size && p_size < size)
				size = p_size;
		} else {
			if (m_size)
				size = m_size;
			if (p_size)
				size = p_size;
		}
	}

	if (size == 0)
		drbd_err(device, "Both nodes diskless!\n");

	if (u_size) {
		if (u_size > size)
			drbd_err(device, "Requested disk size is too big (%lu > %lu)\n",
			    (unsigned long)u_size>>1, (unsigned long)size>>1);
		else
			size = u_size;
	}

	return size;
}

/**
 * drbd_check_al_size() - Ensures that the AL is of the right size
 * @device:	DRBD device.
 *
 * Returns -EBUSY if current al lru is still used, -ENOMEM when allocation
 * failed, and 0 on success. You should call drbd_md_sync() after you called
 * this function.
 */
static int drbd_check_al_size(struct drbd_device *device, struct disk_conf *dc)
{
	struct lru_cache *n, *t;
	struct lc_element *e;
	unsigned int in_use;
	int i;

	if (device->act_log &&
	    device->act_log->nr_elements == dc->al_extents)
		return 0;

	in_use = 0;
	t = device->act_log;
	n = lc_create("act_log", drbd_al_ext_cache, AL_UPDATES_PER_TRANSACTION,
		dc->al_extents, sizeof(struct lc_element), 0);

	if (n == NULL) {
		drbd_err(device, "Cannot allocate act_log lru!\n");
		return -ENOMEM;
	}
	spin_lock_irq(&device->al_lock);
	if (t) {
		for (i = 0; i < t->nr_elements; i++) {
			e = lc_element_by_index(t, i);
			if (e->refcnt)
				drbd_err(device, "refcnt(%d)==%d\n",
				    e->lc_number, e->refcnt);
			in_use += e->refcnt;
		}
	}
	if (!in_use)
		device->act_log = n;
	spin_unlock_irq(&device->al_lock);
	if (in_use) {
		drbd_err(device, "Activity log still in use!\n");
		lc_destroy(n);
		return -EBUSY;
	} else {
		if (t)
			lc_destroy(t);
	}
	drbd_md_mark_dirty(device); /* we changed device->act_log->nr_elemens */
	return 0;
}

static u32 common_connection_features(struct drbd_resource *resource)
{
	struct drbd_connection *connection;
	u32 features = -1;

	for_each_connection(connection, resource) {
		if (connection->cstate[NOW] < C_CONNECTED)
			continue;
		features &= connection->agreed_features;
	}

	return features;
}

static void drbd_setup_queue_param(struct drbd_device *device, struct drbd_backing_dev *bdev,
				   unsigned int max_bio_size)
{
	struct request_queue * const q = device->rq_queue;
	unsigned int max_hw_sectors = max_bio_size >> 9;
	struct request_queue *b = NULL;

	if (bdev) {
		b = bdev->backing_bdev->bd_disk->queue;

		max_hw_sectors = min(queue_max_hw_sectors(b), max_bio_size >> 9);

		blk_set_stacking_limits(&q->limits);
#ifdef REQ_WRITE_SAME
		blk_queue_max_write_same_sectors(q, 0);
#endif
	}

	blk_queue_logical_block_size(q, 512);
	blk_queue_max_hw_sectors(q, max_hw_sectors);
	/* This is the workaround for "bio would need to, but cannot, be split" */
	blk_queue_segment_boundary(q, PAGE_CACHE_SIZE-1);

	if (b) {
		struct request_queue * const b = device->ldev->backing_bdev->bd_disk->queue;
		u32 agreed_featurs = common_connection_features(device->resource);

		if (blk_queue_discard(b) && (agreed_featurs & FF_TRIM)) {
			/* For now, don't allow more than one activity log extent worth of data
			 * to be discarded in one go. We may need to rework drbd_al_begin_io()
			 * to allow for even larger discard ranges */
			q->limits.max_discard_sectors = DRBD_MAX_DISCARD_SECTORS;

			queue_flag_set_unlocked(QUEUE_FLAG_DISCARD, q);
			/* REALLY? Is stacking secdiscard "legal"? */
			if (blk_queue_secdiscard(b))
				queue_flag_set_unlocked(QUEUE_FLAG_SECDISCARD, q);
		} else {
			q->limits.max_discard_sectors = 0;
			queue_flag_clear_unlocked(QUEUE_FLAG_DISCARD, q);
			queue_flag_clear_unlocked(QUEUE_FLAG_SECDISCARD, q);
		}

		blk_queue_stack_limits(q, b);

		if (q->backing_dev_info.ra_pages != b->backing_dev_info.ra_pages) {
			drbd_info(device, "Adjusting my ra_pages to backing device's (%lu -> %lu)\n",
				 q->backing_dev_info.ra_pages,
				 b->backing_dev_info.ra_pages);
			q->backing_dev_info.ra_pages = b->backing_dev_info.ra_pages;
		}
	}
}

void drbd_reconsider_max_bio_size(struct drbd_device *device, struct drbd_backing_dev *bdev)
{
	unsigned int max_bio_size = device->device_conf.max_bio_size;
	struct drbd_peer_device *peer_device;

	if (bdev) {
		max_bio_size = min(max_bio_size,
			queue_max_hw_sectors(bdev->backing_bdev->bd_disk->queue) << 9);
	}

	spin_lock_irq(&device->resource->req_lock);
	rcu_read_lock();
	for_each_peer_device(peer_device, device) {
		if (peer_device->repl_state[NOW] >= L_ESTABLISHED)
			max_bio_size = min(max_bio_size, peer_device->max_bio_size);
	}
	rcu_read_unlock();
	spin_unlock_irq(&device->resource->req_lock);

	drbd_setup_queue_param(device, bdev, max_bio_size);
}

/* Make sure IO is suspended before calling this function(). */
static void drbd_try_suspend_al(struct drbd_device *device)
{
	struct drbd_peer_device *peer_device;
	bool suspend = true;
	int max_peers = device->bitmap->bm_max_peers, bitmap_index;

	for (bitmap_index = 0; bitmap_index < max_peers; bitmap_index++) {
		if (_drbd_bm_total_weight(device, bitmap_index) !=
		    drbd_bm_bits(device))
			return;
	}

	if (!lc_try_lock(device->act_log)) {
		drbd_warn(device, "Failed to lock al in %s()", __func__);
		return;
	}

	drbd_al_shrink(device);
	spin_lock_irq(&device->resource->req_lock);
	for_each_peer_device(peer_device, device) {
		if (peer_device->repl_state[NOW] >= L_ESTABLISHED) {
			suspend = false;
			break;
		}
	}
	if (suspend)
		suspend = !test_and_set_bit(AL_SUSPENDED, &device->flags);
	spin_unlock_irq(&device->resource->req_lock);
	lc_unlock(device->act_log);

	if (suspend)
		drbd_info(device, "Suspended AL updates\n");
}


static bool should_set_defaults(struct genl_info *info)
{
	unsigned flags = ((struct drbd_genlmsghdr*)info->userhdr)->flags;
	return 0 != (flags & DRBD_GENL_F_SET_DEFAULTS);
}

static unsigned int drbd_al_extents_max(struct drbd_backing_dev *bdev)
{
	/* This is limited by 16 bit "slot" numbers,
	 * and by available on-disk context storage.
	 *
	 * Also (u16)~0 is special (denotes a "free" extent).
	 *
	 * One transaction occupies one 4kB on-disk block,
	 * we have n such blocks in the on disk ring buffer,
	 * the "current" transaction may fail (n-1),
	 * and there is 919 slot numbers context information per transaction.
	 *
	 * 72 transaction blocks amounts to more than 2**16 context slots,
	 * so cap there first.
	 */
	const unsigned int max_al_nr = DRBD_AL_EXTENTS_MAX;
	const unsigned int sufficient_on_disk =
		(max_al_nr + AL_CONTEXT_PER_TRANSACTION -1)
		/AL_CONTEXT_PER_TRANSACTION;

	unsigned int al_size_4k = bdev->md.al_size_4k;

	if (al_size_4k > sufficient_on_disk)
		return max_al_nr;

	return (al_size_4k - 1) * AL_CONTEXT_PER_TRANSACTION;
}

static bool write_ordering_changed(struct disk_conf *a, struct disk_conf *b)
{
	return	a->disk_barrier != b->disk_barrier ||
		a->disk_flushes != b->disk_flushes ||
		a->disk_drain != b->disk_drain;
}

int drbd_adm_disk_opts(struct sk_buff *skb, struct genl_info *info)
{
	struct drbd_config_context adm_ctx;
	enum drbd_ret_code retcode;
	struct drbd_device *device;
	struct disk_conf *new_disk_conf, *old_disk_conf;
	int err, fifo_size;
	struct drbd_peer_device *peer_device;
	struct fifo_buffer *fifo_to_be_freed = NULL;

	retcode = drbd_adm_prepare(&adm_ctx, skb, info, DRBD_ADM_NEED_MINOR);
	if (!adm_ctx.reply_skb)
		return retcode;

	device = adm_ctx.device;
	mutex_lock(&adm_ctx.resource->adm_mutex);

	/* we also need a disk
	 * to change the options on */
	if (!get_ldev(device)) {
		retcode = ERR_NO_DISK;
		goto out;
	}

	new_disk_conf = kmalloc(sizeof(struct disk_conf), GFP_KERNEL);
	if (!new_disk_conf) {
		retcode = ERR_NOMEM;
		goto fail;
	}

	mutex_lock(&device->resource->conf_update);
	old_disk_conf = device->ldev->disk_conf;
	*new_disk_conf = *old_disk_conf;
	if (should_set_defaults(info))
		set_disk_conf_defaults(new_disk_conf);

	err = disk_conf_from_attrs_for_change(new_disk_conf, info);
	if (err && err != -ENOMSG) {
		retcode = ERR_MANDATORY_TAG;
		drbd_msg_put_info(adm_ctx.reply_skb, from_attrs_err_to_txt(err));
		goto fail_unlock;
	}

	if (!expect(device, new_disk_conf->resync_rate >= 1))
		new_disk_conf->resync_rate = 1;

	if (new_disk_conf->al_extents < DRBD_AL_EXTENTS_MIN)
		new_disk_conf->al_extents = DRBD_AL_EXTENTS_MIN;
	if (new_disk_conf->al_extents > drbd_al_extents_max(device->ldev))
		new_disk_conf->al_extents = drbd_al_extents_max(device->ldev);

	if (new_disk_conf->c_plan_ahead > DRBD_C_PLAN_AHEAD_MAX)
		new_disk_conf->c_plan_ahead = DRBD_C_PLAN_AHEAD_MAX;

	fifo_size = (new_disk_conf->c_plan_ahead * 10 * SLEEP_TIME) / HZ;
	for_each_peer_device(peer_device, device) {
		struct fifo_buffer *old_plan, *new_plan;
		old_plan = rcu_dereference(peer_device->rs_plan_s);
		if (!old_plan || fifo_size != old_plan->size) {
			new_plan = fifo_alloc(fifo_size);
			if (!new_plan) {
				drbd_err(peer_device, "kmalloc of fifo_buffer failed");
				retcode = ERR_NOMEM;
				goto fail_unlock;
			}
			rcu_assign_pointer(peer_device->rs_plan_s, new_plan);
			if (old_plan) {
				old_plan->next = fifo_to_be_freed;
				fifo_to_be_freed = old_plan;
			}
		}
	}

	drbd_suspend_io(device);
	wait_event(device->al_wait, lc_try_lock(device->act_log));
	drbd_al_shrink(device);
	err = drbd_check_al_size(device, new_disk_conf);
	lc_unlock(device->act_log);
	wake_up(&device->al_wait);
	drbd_resume_io(device);

	if (err) {
		retcode = ERR_NOMEM;
		goto fail_unlock;
	}

	lock_all_resources();
	retcode = drbd_resync_after_valid(device, new_disk_conf->resync_after);
	if (retcode == NO_ERROR) {
		rcu_assign_pointer(device->ldev->disk_conf, new_disk_conf);
		drbd_resync_after_changed(device);
	}
	unlock_all_resources();

	if (retcode != NO_ERROR)
		goto fail_unlock;

	mutex_unlock(&device->resource->conf_update);

	if (new_disk_conf->al_updates)
		device->ldev->md.flags &= ~MDF_AL_DISABLED;
	else
		device->ldev->md.flags |= MDF_AL_DISABLED;

	if (new_disk_conf->md_flushes)
		clear_bit(MD_NO_BARRIER, &device->flags);
	else
		set_bit(MD_NO_BARRIER, &device->flags);

	if (write_ordering_changed(old_disk_conf, new_disk_conf))
		drbd_bump_write_ordering(device->resource, NULL, WO_BIO_BARRIER);

	drbd_md_sync(device);

	for_each_peer_device(peer_device, device) {
		if (peer_device->repl_state[NOW] >= L_ESTABLISHED)
			drbd_send_sync_param(peer_device);
	}

	synchronize_rcu();
	kfree(old_disk_conf);
	mod_timer(&device->request_timer, jiffies + HZ);
	goto success;

fail_unlock:
	mutex_unlock(&device->resource->conf_update);
 fail:
	kfree(new_disk_conf);
success:
	if (retcode != NO_ERROR)
		synchronize_rcu();
	while (fifo_to_be_freed) {
		struct fifo_buffer *next = fifo_to_be_freed->next;
		kfree(fifo_to_be_freed);
		fifo_to_be_freed = next;
	}
	put_ldev(device);
 out:
	mutex_unlock(&adm_ctx.resource->adm_mutex);
	drbd_adm_finish(&adm_ctx, info, retcode);
	return 0;
}

int drbd_adm_attach(struct sk_buff *skb, struct genl_info *info)
{
	struct drbd_config_context adm_ctx;
	struct drbd_device *device;
	struct drbd_resource *resource;
	int n, err;
	enum drbd_ret_code retcode;
	enum determine_dev_size dd;
	sector_t max_possible_sectors;
	sector_t min_md_device_sectors;
	struct drbd_backing_dev *nbc; /* new_backing_conf */
	struct disk_conf *new_disk_conf = NULL;
	struct block_device *bdev;
	enum drbd_state_rv rv;
	struct drbd_peer_device *peer_device;
	unsigned int bitmap_index, slots_needed = 0;

	retcode = drbd_adm_prepare(&adm_ctx, skb, info, DRBD_ADM_NEED_MINOR);
	if (!adm_ctx.reply_skb)
		return retcode;
	device = adm_ctx.device;
<<<<<<< HEAD
	resource = device->resource;
	mutex_lock(&resource->adm_mutex);
=======
	mutex_lock(&adm_ctx.resource->adm_mutex);
	peer_device = first_peer_device(device);
	connection = peer_device ? peer_device->connection : NULL;
	conn_reconfig_start(connection);

	/* if you want to reconfigure, please tear down first */
	if (device->state.disk > D_DISKLESS) {
		retcode = ERR_DISK_CONFIGURED;
		goto fail;
	}
	/* It may just now have detached because of IO error.  Make sure
	 * drbd_ldev_destroy is done already, we may end up here very fast,
	 * e.g. if someone calls attach from the on-io-error handler,
	 * to realize a "hot spare" feature (not that I'd recommend that) */
	wait_event(device->misc_wait, !test_bit(GOING_DISKLESS, &device->flags));

	/* make sure there is no leftover from previous force-detach attempts */
	clear_bit(FORCE_DETACH, &device->flags);
	clear_bit(WAS_IO_ERROR, &device->flags);
	clear_bit(WAS_READ_ERROR, &device->flags);

	/* and no leftover from previously aborted resync or verify, either */
	device->rs_total = 0;
	device->rs_failed = 0;
	atomic_set(&device->rs_pending_cnt, 0);
>>>>>>> 00ab996b

	/* allocation not in the IO path, drbdsetup context */
	nbc = kzalloc(sizeof(struct drbd_backing_dev), GFP_KERNEL);
	if (!nbc) {
		retcode = ERR_NOMEM;
		goto fail;
	}
	spin_lock_init(&nbc->md.uuid_lock);
	for (n = 0; n < ARRAY_SIZE(nbc->id_to_bit); n++)
		nbc->id_to_bit[n] = -1;

	new_disk_conf = kzalloc(sizeof(struct disk_conf), GFP_KERNEL);
	if (!new_disk_conf) {
		retcode = ERR_NOMEM;
		goto fail;
	}
	nbc->disk_conf = new_disk_conf;

	set_disk_conf_defaults(new_disk_conf);
	err = disk_conf_from_attrs(new_disk_conf, info);
	if (err) {
		retcode = ERR_MANDATORY_TAG;
		drbd_msg_put_info(adm_ctx.reply_skb, from_attrs_err_to_txt(err));
		goto fail;
	}

	if (new_disk_conf->c_plan_ahead > DRBD_C_PLAN_AHEAD_MAX)
		new_disk_conf->c_plan_ahead = DRBD_C_PLAN_AHEAD_MAX;

	if (new_disk_conf->meta_dev_idx < DRBD_MD_INDEX_FLEX_INT) {
		retcode = ERR_MD_IDX_INVALID;
		goto fail;
	}

	lock_all_resources();
	retcode = drbd_resync_after_valid(device, new_disk_conf->resync_after);
	unlock_all_resources();
	if (retcode != NO_ERROR)
		goto fail;

	bdev = blkdev_get_by_path(new_disk_conf->backing_dev,
				  FMODE_READ | FMODE_WRITE | FMODE_EXCL, device);
	if (IS_ERR(bdev)) {
		drbd_err(device, "open(\"%s\") failed with %ld\n", new_disk_conf->backing_dev,
			PTR_ERR(bdev));
		retcode = ERR_OPEN_DISK;
		goto fail;
	}
	nbc->backing_bdev = bdev;

	/*
	 * meta_dev_idx >= 0: external fixed size, possibly multiple
	 * drbd sharing one meta device.  TODO in that case, paranoia
	 * check that [md_bdev, meta_dev_idx] is not yet used by some
	 * other drbd minor!  (if you use drbd.conf + drbdadm, that
	 * should check it for you already; but if you don't, or
	 * someone fooled it, we need to double check here)
	 */
	bdev = blkdev_get_by_path(new_disk_conf->meta_dev,
				  FMODE_READ | FMODE_WRITE | FMODE_EXCL,
				  (new_disk_conf->meta_dev_idx < 0) ?
				  (void *)device : (void *)drbd_m_holder);
	if (IS_ERR(bdev)) {
		drbd_err(device, "open(\"%s\") failed with %ld\n", new_disk_conf->meta_dev,
			PTR_ERR(bdev));
		retcode = ERR_OPEN_MD_DISK;
		goto fail;
	}
	nbc->md_bdev = bdev;

	if ((nbc->backing_bdev == nbc->md_bdev) !=
	    (new_disk_conf->meta_dev_idx == DRBD_MD_INDEX_INTERNAL ||
	     new_disk_conf->meta_dev_idx == DRBD_MD_INDEX_FLEX_INT)) {
		retcode = ERR_MD_IDX_INVALID;
		goto fail;
	}

	mutex_lock(&resource->conf_update);

	/* if you want to reconfigure, please tear down first */
	if (device->disk_state[NOW] > D_DISKLESS) {
		retcode = ERR_DISK_CONFIGURED;
		goto fail;
	}
	/* It may just now have detached because of IO error.  Make sure
	 * drbd_ldev_destroy is done already, we may end up here very fast,
	 * e.g. if someone calls attach from the on-io-error handler,
	 * to realize a "hot spare" feature (not that I'd recommend that) */
	wait_event(device->misc_wait, !atomic_read(&device->local_cnt));

	/* make sure there is no leftover from previous force-detach attempts */
	clear_bit(FORCE_DETACH, &device->flags);
	clear_bit(WAS_READ_ERROR, &device->flags);

	/* and no leftover from previously aborted resync or verify, either */
	rcu_read_lock();
	for_each_peer_device(peer_device, device) {
		peer_device->rs_total = 0;
		peer_device->rs_failed = 0;
		atomic_set(&peer_device->rs_pending_cnt, 0);
	}
	rcu_read_unlock();

	if (!device->bitmap) {
		device->bitmap = drbd_bm_alloc();
		if (!device->bitmap) {
			retcode = ERR_NOMEM;
			goto fail;
		}
	}

	/* Read our meta data super block early.
	 * This also sets other on-disk offsets. */
	retcode = drbd_md_read(device, nbc);
	if (retcode != NO_ERROR)
		goto fail;

	if (new_disk_conf->al_extents < DRBD_AL_EXTENTS_MIN)
		new_disk_conf->al_extents = DRBD_AL_EXTENTS_MIN;
	if (new_disk_conf->al_extents > drbd_al_extents_max(nbc))
		new_disk_conf->al_extents = drbd_al_extents_max(nbc);

	if (drbd_get_max_capacity(nbc) < new_disk_conf->disk_size) {
		drbd_err(device, "max capacity %llu smaller than disk size %llu\n",
			(unsigned long long) drbd_get_max_capacity(nbc),
			(unsigned long long) new_disk_conf->disk_size);
		retcode = ERR_DISK_TOO_SMALL;
		goto fail;
	}

	if (new_disk_conf->meta_dev_idx < 0) {
		max_possible_sectors = DRBD_MAX_SECTORS_FLEX;
		/* at least one MB, otherwise it does not make sense */
		min_md_device_sectors = (2<<10);
	} else {
		max_possible_sectors = DRBD_MAX_SECTORS;
		min_md_device_sectors = (128 << 20 >> 9) * (new_disk_conf->meta_dev_idx + 1);
	}

	if (drbd_get_capacity(nbc->md_bdev) < min_md_device_sectors) {
		retcode = ERR_MD_DISK_TOO_SMALL;
		drbd_warn(device, "refusing attach: md-device too small, "
		     "at least %llu sectors needed for this meta-disk type\n",
		     (unsigned long long) min_md_device_sectors);
		goto fail;
	}

	/* Make sure the new disk is big enough
	 * (we may currently be R_PRIMARY with no local disk...) */
	if (drbd_get_max_capacity(nbc) <
	    drbd_get_capacity(device->this_bdev)) {
		retcode = ERR_DISK_TOO_SMALL;
		goto fail;
	}

	nbc->known_size = drbd_get_capacity(nbc->backing_bdev);

	if (nbc->known_size > max_possible_sectors) {
		drbd_warn(device, "==> truncating very big lower level device "
			"to currently maximum possible %llu sectors <==\n",
			(unsigned long long) max_possible_sectors);
		if (new_disk_conf->meta_dev_idx >= 0)
			drbd_warn(device, "==>> using internal or flexible "
				      "meta data may help <<==\n");
	}

	drbd_suspend_io(device);
	/* also wait for the last barrier ack. */
	/* FIXME see also https://daiquiri.linbit/cgi-bin/bugzilla/show_bug.cgi?id=171
	 * We need a way to either ignore barrier acks for barriers sent before a device
	 * was attached, or a way to wait for all pending barrier acks to come in.
	 * As barriers are counted per resource,
	 * we'd need to suspend io on all devices of a resource.
	 */
	for_each_peer_device(peer_device, device)
		wait_event(device->misc_wait,
			   (!atomic_read(&peer_device->ap_pending_cnt) ||
			    drbd_suspended(device)));
	/* and for other previously queued resource work */
	drbd_flush_workqueue(&resource->work);

	rv = stable_state_change(resource,
		change_disk_state(device, D_ATTACHING, CS_VERBOSE | CS_SERIALIZE));
	retcode = rv;  /* FIXME: Type mismatch. */
	drbd_resume_io(device);
	if (rv < SS_SUCCESS)
		goto fail;

	if (!get_ldev_if_state(device, D_ATTACHING))
		goto force_diskless;

	drbd_info(device, "Maximum number of peer devices = %u\n",
		  device->bitmap->bm_max_peers);

	/* Make sure the local node id matches or is unassigned */
	if (nbc->md.node_id != -1 && nbc->md.node_id != resource->res_opts.node_id) {
		drbd_err(device, "Local node id %d differs from local "
			 "node id %d on device\n",
			 resource->res_opts.node_id,
			 nbc->md.node_id);
		retcode = ERR_INVALID_REQUEST;
		goto force_diskless_dec;
	}

	/* Make sure no bitmap slot has our own node id */
	for (bitmap_index = 0; bitmap_index < device->bitmap->bm_max_peers; bitmap_index++) {
		struct drbd_peer_md *peer_md = &nbc->md.peers[bitmap_index];

		if (peer_md->node_id == resource->res_opts.node_id) {
			drbd_err(device, "Peer %d node id %d is identical to "
				 "this resource's node id\n",
				 bitmap_index,
				 resource->res_opts.node_id);
			retcode = ERR_INVALID_REQUEST;
			goto force_diskless_dec;
		}

		if (peer_md->node_id != -1)
			nbc->id_to_bit[peer_md->node_id] = bitmap_index;
	}

	/* Make sure we have a bitmap slot for each peer id */
	for_each_peer_device(peer_device, device) {
		struct drbd_connection *connection = peer_device->connection;

		for (bitmap_index = 0; bitmap_index < device->bitmap->bm_max_peers; bitmap_index++) {
			struct drbd_peer_md *peer_md = &nbc->md.peers[bitmap_index];

			if (peer_md->node_id == connection->net_conf->peer_node_id) {
				peer_device->bitmap_index = bitmap_index;
				goto next_peer_device_1;
			}
		}
		slots_needed++;

	    next_peer_device_1: ;
	}
	if (slots_needed) {
		unsigned int slots_available = 0;

		for (bitmap_index = 0; bitmap_index < device->bitmap->bm_max_peers; bitmap_index++) {
			struct drbd_peer_md *peer_md = &nbc->md.peers[bitmap_index];

			if (peer_md->node_id == -1)
				slots_available++;
		}
		if (slots_needed > slots_available) {
			drbd_err(device, "Not enough free bitmap "
				 "slots (available=%d, needed=%d)\n",
				 slots_available,
				 slots_needed);
			retcode = ERR_INVALID_REQUEST;
			goto force_diskless_dec;
		}
		for_each_peer_device(peer_device, device) {
			struct drbd_connection *connection = peer_device->connection;

			for (bitmap_index = 0; bitmap_index < device->bitmap->bm_max_peers; bitmap_index++) {
				struct drbd_peer_md *peer_md = &nbc->md.peers[bitmap_index];

				if (peer_md->node_id == connection->net_conf->peer_node_id)
					goto next_peer_device_2;
			}
			for (bitmap_index = 0; bitmap_index < device->bitmap->bm_max_peers; bitmap_index++) {
				struct drbd_peer_md *peer_md = &nbc->md.peers[bitmap_index];

				if (peer_md->node_id == -1) {
					peer_md->node_id = connection->net_conf->peer_node_id;
					peer_device->bitmap_index = bitmap_index;
					nbc->id_to_bit[peer_md->node_id] = bitmap_index;
					break;
				}
			}
		    next_peer_device_2: ;
		}
	}

	/* Assign the local node id (if not assigned already) */
	nbc->md.node_id = resource->res_opts.node_id;

	if (resource->role[NOW] == R_PRIMARY && device->exposed_data_uuid &&
	    (device->exposed_data_uuid & ~UUID_PRIMARY) !=
	    (nbc->md.current_uuid & ~UUID_PRIMARY)) {
		int data_present = false;
		for_each_peer_device(peer_device, device) {
			if (peer_device->disk_state[NOW] == D_UP_TO_DATE)
				data_present = true;
		}
		if (!data_present) {
			drbd_err(device, "Can only attach to data with current UUID=%016llX\n",
				 (unsigned long long)device->exposed_data_uuid);
			retcode = ERR_DATA_NOT_CURRENT;
			goto force_diskless_dec;
		}
	}

	/* Since we are diskless, fix the activity log first... */
	if (drbd_check_al_size(device, new_disk_conf)) {
		retcode = ERR_NOMEM;
		goto force_diskless_dec;
	}

	/* Point of no return reached.
	 * Devices and memory are no longer released by error cleanup below.
	 * now device takes over responsibility, and the state engine should
	 * clean it up somewhere.  */
	D_ASSERT(device, device->ldev == NULL);
	device->ldev = nbc;
	nbc = NULL;
	new_disk_conf = NULL;

	for_each_peer_device(peer_device, device) {
		err = drbd_attach_peer_device(peer_device);
		if (err) {
			retcode = ERR_NOMEM;
			goto force_diskless_dec;
		}
	}

	lock_all_resources();
	retcode = drbd_resync_after_valid(device, device->ldev->disk_conf->resync_after);
	if (retcode != NO_ERROR) {
		unlock_all_resources();
		goto force_diskless_dec;
	}

	/* Reset the "barriers don't work" bits here, then force meta data to
	 * be written, to ensure we determine if barriers are supported. */
	if (device->ldev->disk_conf->md_flushes)
		clear_bit(MD_NO_BARRIER, &device->flags);
	else
		set_bit(MD_NO_BARRIER, &device->flags);

	drbd_resync_after_changed(device);
	drbd_bump_write_ordering(resource, device->ldev, WO_BIO_BARRIER);
	unlock_all_resources();

	/* Prevent shrinking of consistent devices ! */
	if (drbd_md_test_flag(device->ldev, MDF_CONSISTENT) &&
	    drbd_new_dev_size(device, device->ldev->disk_conf->disk_size, 0) <
	    device->ldev->md.effective_size) {
		drbd_warn(device, "refusing to truncate a consistent device\n");
		retcode = ERR_DISK_TOO_SMALL;
		goto force_diskless_dec;
	}

	if (kobject_init_and_add(&device->ldev->kobject, &drbd_bdev_kobj_type,
				 &device->kobj, "meta_data")) {
		retcode = ERR_NOMEM;
		goto remove_kobject;
	}

	if (drbd_md_test_flag(device->ldev, MDF_CRASHED_PRIMARY))
		set_bit(CRASHED_PRIMARY, &device->flags);
	else
		clear_bit(CRASHED_PRIMARY, &device->flags);

	if (drbd_md_test_flag(device->ldev, MDF_PRIMARY_IND) &&
	    !(resource->role[NOW] == R_PRIMARY && resource->susp_nod[NOW]))
		set_bit(CRASHED_PRIMARY, &device->flags);

	device->read_cnt = 0;
	device->writ_cnt = 0;

	drbd_reconsider_max_bio_size(device, device->ldev);

	/* If I am currently not R_PRIMARY,
	 * but meta data primary indicator is set,
	 * I just now recover from a hard crash,
	 * and have been R_PRIMARY before that crash.
	 *
	 * Now, if I had no connection before that crash
	 * (have been degraded R_PRIMARY), chances are that
	 * I won't find my peer now either.
	 *
	 * In that case, and _only_ in that case,
	 * we use the degr-wfc-timeout instead of the default,
	 * so we can automatically recover from a crash of a
	 * degraded but active "cluster" after a certain timeout.
	 */
	rcu_read_lock();
	for_each_peer_device(peer_device, device) {
		clear_bit(USE_DEGR_WFC_T, &peer_device->flags);
		if (resource->role[NOW] != R_PRIMARY &&
		    drbd_md_test_flag(device->ldev, MDF_PRIMARY_IND) &&
		    !drbd_md_test_peer_flag(peer_device, MDF_PEER_CONNECTED))
			set_bit(USE_DEGR_WFC_T, &peer_device->flags);
	}
	rcu_read_unlock();

	dd = drbd_determine_dev_size(device, 0, NULL);
	if (dd == DS_ERROR) {
		retcode = ERR_NOMEM_BITMAP;
		goto remove_kobject;
	} else if (dd == DS_GREW) {
		for_each_peer_device(peer_device, device)
			set_bit(RESYNC_AFTER_NEG, &peer_device->flags);
	}

	if (drbd_bitmap_io(device, &drbd_bm_read,
		"read from attaching", BM_LOCK_ALL,
		NULL)) {
		retcode = ERR_IO_MD_DISK;
		goto remove_kobject;
	}

	for_each_peer_device(peer_device, device) {
		if ((test_bit(CRASHED_PRIMARY, &device->flags) &&
		     drbd_md_test_flag(device->ldev, MDF_AL_DISABLED)) ||
		    drbd_md_test_peer_flag(peer_device, MDF_PEER_FULL_SYNC)) {
			drbd_info(peer_device, "Assuming that all blocks are out of sync "
				  "(aka FullSync)\n");
			if (drbd_bitmap_io(device, &drbd_bmio_set_n_write,
				"set_n_write from attaching", BM_LOCK_ALL,
				peer_device)) {
				retcode = ERR_IO_MD_DISK;
				goto remove_kobject;
			}
		}
	}

	drbd_try_suspend_al(device); /* IO is still suspended here... */

	rcu_read_lock();
	if (rcu_dereference(device->ldev->disk_conf)->al_updates)
		device->ldev->md.flags &= ~MDF_AL_DISABLED;
	else
		device->ldev->md.flags |= MDF_AL_DISABLED;
	rcu_read_unlock();

	/* change_disk_state uses disk_state_from_md(device); in case D_NEGOTIATING not
	   necessary, and falls back to a local state change */
	rv = stable_state_change(resource,
		change_disk_state(device, D_NEGOTIATING, CS_VERBOSE | CS_SERIALIZE));

	if (rv < SS_SUCCESS)
		goto remove_kobject;

	mod_timer(&device->request_timer, jiffies + HZ);

	if (resource->role[NOW] == R_PRIMARY)
		device->ldev->md.current_uuid |= UUID_PRIMARY;
	else
		device->ldev->md.current_uuid &= ~UUID_PRIMARY;

	drbd_md_mark_dirty(device);
	drbd_md_sync(device);

	drbd_kobject_uevent(device);
	put_ldev(device);
	mutex_unlock(&resource->conf_update);
	mutex_unlock(&resource->adm_mutex);
	drbd_adm_finish(&adm_ctx, info, retcode);
	return 0;

 remove_kobject:
	drbd_free_ldev(nbc);
	nbc = NULL;
 force_diskless_dec:
	put_ldev(device);
 force_diskless:
	change_disk_state(device, D_DISKLESS, CS_HARD);
	drbd_md_sync(device);
 fail:
	if (nbc) {
		if (nbc->backing_bdev)
			blkdev_put(nbc->backing_bdev,
				   FMODE_READ | FMODE_WRITE | FMODE_EXCL);
		if (nbc->md_bdev)
			blkdev_put(nbc->md_bdev,
				   FMODE_READ | FMODE_WRITE | FMODE_EXCL);
		kfree(nbc);
	}
	kfree(new_disk_conf);

	mutex_unlock(&resource->conf_update);
	mutex_unlock(&resource->adm_mutex);
	drbd_adm_finish(&adm_ctx, info, retcode);
	return 0;
}

static enum drbd_disk_state get_disk_state(struct drbd_device *device)
{
	struct drbd_resource *resource = device->resource;
	enum drbd_disk_state disk_state;

	spin_lock_irq(&resource->req_lock);
	disk_state = device->disk_state[NOW];
	spin_unlock_irq(&resource->req_lock);
	return disk_state;
}

static int adm_detach(struct drbd_device *device, int force)
{
	enum drbd_state_rv retcode;
	int ret;

	if (force) {
		set_bit(FORCE_DETACH, &device->flags);
		change_disk_state(device, D_DETACHING, CS_HARD);
		retcode = SS_SUCCESS;
		goto out;
	}

	drbd_suspend_io(device); /* so no-one is stuck in drbd_al_begin_io */
	retcode = stable_state_change(device->resource,
		change_disk_state(device, D_DETACHING,
			CS_VERBOSE | CS_WAIT_COMPLETE | CS_SERIALIZE));
	/* D_DETACHING will transition to DISKLESS. */
	ret = wait_event_interruptible(device->misc_wait,
			get_disk_state(device) != D_DETACHING);
	if (retcode >= SS_SUCCESS)
		drbd_cleanup_device(device);
	drbd_resume_io(device);
	if (retcode == SS_IS_DISKLESS)
		retcode = SS_NOTHING_TO_DO;
	if (ret)
		retcode = ERR_INTR;
out:
	return retcode;
}

/* Detaching the disk is a process in multiple stages.  First we need to lock
 * out application IO, in-flight IO, IO stuck in drbd_al_begin_io.
 * Then we transition to D_DISKLESS, and wait for put_ldev() to return all
 * internal references as well.
 * Only then we have finally detached. */
int drbd_adm_detach(struct sk_buff *skb, struct genl_info *info)
{
	struct drbd_config_context adm_ctx;
	enum drbd_ret_code retcode;
	struct detach_parms parms = { };
	int err;

	retcode = drbd_adm_prepare(&adm_ctx, skb, info, DRBD_ADM_NEED_MINOR);
	if (!adm_ctx.reply_skb)
		return retcode;

	if (info->attrs[DRBD_NLA_DETACH_PARMS]) {
		err = detach_parms_from_attrs(&parms, info);
		if (err) {
			retcode = ERR_MANDATORY_TAG;
			drbd_msg_put_info(adm_ctx.reply_skb, from_attrs_err_to_txt(err));
			goto out;
		}
	}

	mutex_lock(&adm_ctx.resource->adm_mutex);
	retcode = adm_detach(adm_ctx.device, parms.force_detach);
	mutex_unlock(&adm_ctx.resource->adm_mutex);
out:
	drbd_adm_finish(&adm_ctx, info, retcode);
	return 0;
}

static bool conn_resync_running(struct drbd_connection *connection)
{
	struct drbd_peer_device *peer_device;
	bool rv = false;
	int vnr;

	rcu_read_lock();
	idr_for_each_entry(&connection->peer_devices, peer_device, vnr) {
		if (peer_device->repl_state[NOW] == L_SYNC_SOURCE ||
		    peer_device->repl_state[NOW] == L_SYNC_TARGET ||
		    peer_device->repl_state[NOW] == L_PAUSED_SYNC_S ||
		    peer_device->repl_state[NOW] == L_PAUSED_SYNC_T) {
			rv = true;
			break;
		}
	}
	rcu_read_unlock();

	return rv;
}

static bool conn_ov_running(struct drbd_connection *connection)
{
	struct drbd_peer_device *peer_device;
	bool rv = false;
	int vnr;

	rcu_read_lock();
	idr_for_each_entry(&connection->peer_devices, peer_device, vnr) {
		if (peer_device->repl_state[NOW] == L_VERIFY_S ||
		    peer_device->repl_state[NOW] == L_VERIFY_T) {
			rv = true;
			break;
		}
	}
	rcu_read_unlock();

	return rv;
}

static enum drbd_ret_code
_check_net_options(struct drbd_connection *connection, struct net_conf *old_net_conf, struct net_conf *new_net_conf)
{
	if (old_net_conf && connection->cstate[NOW] == C_CONNECTED && connection->agreed_pro_version < 100) {
		if (new_net_conf->wire_protocol != old_net_conf->wire_protocol)
			return ERR_NEED_APV_100;

		if (new_net_conf->two_primaries != old_net_conf->two_primaries)
			return ERR_NEED_APV_100;

		if (!new_net_conf->integrity_alg != !old_net_conf->integrity_alg)
			return ERR_NEED_APV_100;

		if (strcmp(new_net_conf->integrity_alg, old_net_conf->integrity_alg))
			return ERR_NEED_APV_100;
	}

	if (!new_net_conf->two_primaries &&
	    connection->resource->role[NOW] == R_PRIMARY &&
	    connection->peer_role[NOW] == R_PRIMARY)
		return ERR_NEED_ALLOW_TWO_PRI;

	if (new_net_conf->two_primaries &&
	    (new_net_conf->wire_protocol != DRBD_PROT_C))
		return ERR_NOT_PROTO_C;

	if (new_net_conf->wire_protocol == DRBD_PROT_A &&
	    new_net_conf->fencing_policy == FP_STONITH)
		return ERR_STONITH_AND_PROT_A;

	if (connection->resource->role[NOW] == R_PRIMARY &&
	    new_net_conf->discard_my_data)
		return ERR_DISCARD_IMPOSSIBLE;

	if (new_net_conf->on_congestion != OC_BLOCK &&
	    new_net_conf->wire_protocol != DRBD_PROT_A)
		return ERR_CONG_NOT_PROTO_A;

	return NO_ERROR;
}

static enum drbd_ret_code
check_net_options(struct drbd_connection *connection, struct net_conf *new_net_conf)
{
	static enum drbd_ret_code rv;
	struct drbd_device *device;
	int i;

	rcu_read_lock();
	rv = _check_net_options(connection, rcu_dereference(connection->net_conf), new_net_conf);
	rcu_read_unlock();

	/* connection->volumes protected by genl_lock() here */
	idr_for_each_entry(&connection->resource->devices, device, i) {
		if (!device->bitmap) {
			device->bitmap = drbd_bm_alloc();
			if (!device->bitmap)
				return ERR_NOMEM;
		}
	}

	return rv;
}

struct crypto {
	struct crypto_hash *verify_tfm;
	struct crypto_hash *csums_tfm;
	struct crypto_hash *cram_hmac_tfm;
	struct crypto_hash *integrity_tfm;
};

static int
alloc_hash(struct crypto_hash **tfm, char *tfm_name, int err_alg)
{
	if (!tfm_name[0])
		return NO_ERROR;

	*tfm = crypto_alloc_hash(tfm_name, 0, CRYPTO_ALG_ASYNC);
	if (IS_ERR(*tfm)) {
		*tfm = NULL;
		return err_alg;
	}

	return NO_ERROR;
}

static enum drbd_ret_code
alloc_crypto(struct crypto *crypto, struct net_conf *new_net_conf)
{
	char hmac_name[CRYPTO_MAX_ALG_NAME];
	enum drbd_ret_code rv;

	rv = alloc_hash(&crypto->csums_tfm, new_net_conf->csums_alg,
		       ERR_CSUMS_ALG);
	if (rv != NO_ERROR)
		return rv;
	rv = alloc_hash(&crypto->verify_tfm, new_net_conf->verify_alg,
		       ERR_VERIFY_ALG);
	if (rv != NO_ERROR)
		return rv;
	rv = alloc_hash(&crypto->integrity_tfm, new_net_conf->integrity_alg,
		       ERR_INTEGRITY_ALG);
	if (rv != NO_ERROR)
		return rv;
	if (new_net_conf->cram_hmac_alg[0] != 0) {
		snprintf(hmac_name, CRYPTO_MAX_ALG_NAME, "hmac(%s)",
			 new_net_conf->cram_hmac_alg);

		rv = alloc_hash(&crypto->cram_hmac_tfm, hmac_name,
			       ERR_AUTH_ALG);
	}

	return rv;
}

static void free_crypto(struct crypto *crypto)
{
	crypto_free_hash(crypto->cram_hmac_tfm);
	crypto_free_hash(crypto->integrity_tfm);
	crypto_free_hash(crypto->csums_tfm);
	crypto_free_hash(crypto->verify_tfm);
}

int drbd_adm_net_opts(struct sk_buff *skb, struct genl_info *info)
{
	struct drbd_config_context adm_ctx;
	enum drbd_ret_code retcode;
	struct drbd_connection *connection;
	struct net_conf *old_net_conf, *new_net_conf = NULL;
	int err;
	int ovr; /* online verify running */
	int rsr; /* re-sync running */
	struct crypto crypto = { };

	retcode = drbd_adm_prepare(&adm_ctx, skb, info, DRBD_ADM_NEED_CONNECTION);
	if (!adm_ctx.reply_skb)
		return retcode;

	connection = adm_ctx.connection;
	mutex_lock(&adm_ctx.resource->adm_mutex);

	new_net_conf = kzalloc(sizeof(struct net_conf), GFP_KERNEL);
	if (!new_net_conf) {
		retcode = ERR_NOMEM;
		goto out;
	}

	drbd_flush_workqueue(&connection->sender_work);

	mutex_lock(&connection->data.mutex);
	mutex_lock(&connection->resource->conf_update);
	old_net_conf = connection->net_conf;

	if (!old_net_conf) {
		drbd_msg_put_info(adm_ctx.reply_skb, "net conf missing, try connect");
		retcode = ERR_INVALID_REQUEST;
		goto fail;
	}

	*new_net_conf = *old_net_conf;
	if (should_set_defaults(info))
		set_net_conf_defaults(new_net_conf);

	err = net_conf_from_attrs_for_change(new_net_conf, info);
	if (err && err != -ENOMSG) {
		retcode = ERR_MANDATORY_TAG;
		drbd_msg_put_info(adm_ctx.reply_skb, from_attrs_err_to_txt(err));
		goto fail;
	}

	retcode = check_net_options(connection, new_net_conf);
	if (retcode != NO_ERROR)
		goto fail;

	/* re-sync running */
	rsr = conn_resync_running(connection);
	if (rsr && strcmp(new_net_conf->csums_alg, old_net_conf->csums_alg)) {
		retcode = ERR_CSUMS_RESYNC_RUNNING;
		goto fail;
	}

	/* online verify running */
	ovr = conn_ov_running(connection);
	if (ovr && strcmp(new_net_conf->verify_alg, old_net_conf->verify_alg)) {
		retcode = ERR_VERIFY_RUNNING;
		goto fail;
	}

	retcode = alloc_crypto(&crypto, new_net_conf);
	if (retcode != NO_ERROR)
		goto fail;

	rcu_assign_pointer(connection->net_conf, new_net_conf);
	connection->fencing_policy = new_net_conf->fencing_policy;

	if (!rsr) {
		crypto_free_hash(connection->csums_tfm);
		connection->csums_tfm = crypto.csums_tfm;
		crypto.csums_tfm = NULL;
	}
	if (!ovr) {
		crypto_free_hash(connection->verify_tfm);
		connection->verify_tfm = crypto.verify_tfm;
		crypto.verify_tfm = NULL;
	}

	crypto_free_hash(connection->integrity_tfm);
	connection->integrity_tfm = crypto.integrity_tfm;
	if (connection->cstate[NOW] >= C_CONNECTED && connection->agreed_pro_version >= 100)
		/* Do this without trying to take connection->data.mutex again.  */
		__drbd_send_protocol(connection, P_PROTOCOL_UPDATE);

	crypto_free_hash(connection->cram_hmac_tfm);
	connection->cram_hmac_tfm = crypto.cram_hmac_tfm;

	mutex_unlock(&connection->resource->conf_update);
	mutex_unlock(&connection->data.mutex);
	synchronize_rcu();
	kfree(old_net_conf);

	if (connection->cstate[NOW] >= C_CONNECTED) {
		struct drbd_peer_device *peer_device;
		int vnr;

		idr_for_each_entry(&connection->peer_devices, peer_device, vnr)
			drbd_send_sync_param(peer_device);
	}

	goto out;

 fail:
	mutex_unlock(&connection->resource->conf_update);
	mutex_unlock(&connection->data.mutex);
	free_crypto(&crypto);
	kfree(new_net_conf);
 out:
	mutex_unlock(&adm_ctx.resource->adm_mutex);
	drbd_adm_finish(&adm_ctx, info, retcode);
	return 0;
}

static void connection_to_info(struct connection_info *info,
			       struct drbd_connection *connection,
			       enum which_state which)
{
	info->conn_connection_state = connection->cstate[which];
	info->conn_role = connection->peer_role[which];
}

static void peer_device_to_info(struct peer_device_info *info,
				struct drbd_peer_device *peer_device,
				enum which_state which)
{
	info->peer_repl_state = peer_device->repl_state[which];
	info->peer_disk_state = peer_device->disk_state[which];
	info->peer_resync_susp_user = peer_device->resync_susp_user[which];
	info->peer_resync_susp_peer = peer_device->resync_susp_peer[which];
	info->peer_resync_susp_dependency = peer_device->resync_susp_dependency[which];
}

int drbd_adm_connect(struct sk_buff *skb, struct genl_info *info)
{
	struct drbd_config_context adm_ctx;
	struct connection_info connection_info;
	enum drbd_notification_type flags;
	unsigned int peer_devices = 0;
	struct drbd_device *device;
	struct drbd_peer_device *peer_device;
	struct net_conf *old_net_conf, *new_net_conf = NULL;
	struct crypto crypto = { };
	struct drbd_resource *resource;
	struct drbd_connection *connection;
	enum drbd_ret_code retcode;
	int i;
	int err;
	bool allocate_bitmap_slots;

	retcode = drbd_adm_prepare(&adm_ctx, skb, info, DRBD_ADM_NEED_RESOURCE);
	if (!adm_ctx.reply_skb)
		return retcode;

	mutex_lock(&adm_ctx.resource->adm_mutex);

	if (!(adm_ctx.my_addr && adm_ctx.peer_addr)) {
		drbd_msg_put_info(adm_ctx.reply_skb, "connection endpoint(s) missing");
		retcode = ERR_INVALID_REQUEST;
		goto out;
	}

	/* No need for _rcu here. All reconfiguration is
	 * strictly serialized on genl_lock(). We are protected against
	 * concurrent reconfiguration/addition/deletion */
	for_each_resource(resource, &drbd_resources) {
		for_each_connection(connection, resource) {
			if (resource != adm_ctx.resource &&
			    nla_len(adm_ctx.my_addr) == connection->my_addr_len &&
			    !memcmp(nla_data(adm_ctx.my_addr), &connection->my_addr,
				    connection->my_addr_len)) {
				retcode = ERR_LOCAL_ADDR;
				goto out;
			}

			if (nla_len(adm_ctx.peer_addr) == connection->peer_addr_len &&
			    !memcmp(nla_data(adm_ctx.peer_addr), &connection->peer_addr,
				    connection->peer_addr_len)) {
				retcode = ERR_PEER_ADDR;
				goto out;
			}
		}
	}

	/* allocation not in the IO path, drbdsetup / netlink process context */
	new_net_conf = kzalloc(sizeof(*new_net_conf), GFP_KERNEL);
	if (!new_net_conf) {
		retcode = ERR_NOMEM;
		goto out;
	}

	set_net_conf_defaults(new_net_conf);

	err = net_conf_from_attrs(new_net_conf, info);
	if (err && err != -ENOMSG) {
		retcode = ERR_MANDATORY_TAG;
		drbd_msg_put_info(adm_ctx.reply_skb, from_attrs_err_to_txt(err));
		goto fail;
	}

	retcode = 0;
	if (adm_ctx.resource->res_opts.node_id == new_net_conf->peer_node_id)
		retcode = ERR_INVALID_REQUEST;
	for_each_connection(connection, adm_ctx.resource) {
		if (connection->net_conf->peer_node_id == new_net_conf->peer_node_id)
			retcode = ERR_INVALID_REQUEST;
	}
	if (retcode) {
		drbd_err(adm_ctx.resource, "Peer node id %d is not unique\n",
			 new_net_conf->peer_node_id);
		retcode = ERR_INVALID_REQUEST;
		goto fail;
	}

	connection = drbd_create_connection(adm_ctx.resource);
	if (!connection) {
		retcode = ERR_NOMEM;
		goto fail;
	}
	INIT_LIST_HEAD(&connection->connections);

	retcode = check_net_options(connection, new_net_conf);
	if (retcode != NO_ERROR)
		goto fail_free_connection;

	retcode = alloc_crypto(&crypto, new_net_conf);
	if (retcode != NO_ERROR)
		goto fail_free_connection;

	((char *)new_net_conf->shared_secret)[SHARED_SECRET_MAX-1] = 0;

	mutex_lock(&adm_ctx.resource->conf_update);
	idr_for_each_entry(&adm_ctx.resource->devices, device, i) {
		int id;

		retcode = ERR_NOMEM;
		peer_device = create_peer_device(device, connection);
		if (!peer_device)
			goto unlock_fail_free_connection;
		id = idr_alloc(&connection->peer_devices, peer_device,
			       device->vnr, device->vnr + 1, GFP_KERNEL);
		if (id < 0)
			goto unlock_fail_free_connection;
	}

	spin_lock_irq(&adm_ctx.resource->req_lock);
	kref_get(&adm_ctx.resource->kref);
	kref_debug_get(&adm_ctx.resource->kref_debug, 3);
	list_add_tail_rcu(&connection->connections, &adm_ctx.resource->connections);
	idr_for_each_entry(&connection->peer_devices, peer_device, i) {
		struct drbd_device *device = peer_device->device;

		list_add_rcu(&peer_device->peer_devices, &device->peer_devices);
		kref_get(&connection->kref);
		kref_debug_get(&connection->kref_debug, 3);
		kobject_get(&device->kobj);
		kref_debug_get(&device->kref_debug, 1);
		peer_devices++;
	}
	spin_unlock_irq(&adm_ctx.resource->req_lock);

	old_net_conf = connection->net_conf;
	if (old_net_conf) {
		retcode = ERR_NET_CONFIGURED;
		goto unlock_fail_free_connection;
	}
	rcu_assign_pointer(connection->net_conf, new_net_conf);
	connection->fencing_policy = new_net_conf->fencing_policy;

	connection->cram_hmac_tfm = crypto.cram_hmac_tfm;
	connection->integrity_tfm = crypto.integrity_tfm;
	connection->csums_tfm = crypto.csums_tfm;
	connection->verify_tfm = crypto.verify_tfm;

	connection->my_addr_len = nla_len(adm_ctx.my_addr);
	memcpy(&connection->my_addr, nla_data(adm_ctx.my_addr), connection->my_addr_len);
	connection->peer_addr_len = nla_len(adm_ctx.peer_addr);
	memcpy(&connection->peer_addr, nla_data(adm_ctx.peer_addr), connection->peer_addr_len);

	idr_for_each_entry(&connection->peer_devices, peer_device, i)
		peer_device->node_id = connection->net_conf->peer_node_id;

	if (connection->net_conf->peer_node_id > adm_ctx.resource->max_node_id)
		adm_ctx.resource->max_node_id = connection->net_conf->peer_node_id;

	/* Make sure we have a bitmap slot for this peer id on each device */
	allocate_bitmap_slots = false;
	idr_for_each_entry(&connection->peer_devices, peer_device, i) {
		unsigned int bitmap_index, slots_available = 0;

		device = peer_device->device;
		if (!get_ldev(device))
			continue;
		for (bitmap_index = 0; bitmap_index < device->bitmap->bm_max_peers; bitmap_index++) {
			struct drbd_peer_md *peer_md = &device->ldev->md.peers[bitmap_index];

			if (new_net_conf->peer_node_id == peer_md->node_id) {
				peer_device->bitmap_index = bitmap_index;
				device->ldev->id_to_bit[peer_md->node_id] = bitmap_index;
				goto next_device_1;
			}
			if (peer_md->node_id == -1)
				slots_available++;
		}
		allocate_bitmap_slots = true;
		if (!slots_available) {
			drbd_err(device, "Not enough free bitmap "
				 "slots (available=%d, needed=%d)\n",
				 0, 1);
			put_ldev(device);
			retcode = ERR_INVALID_REQUEST;
			goto unlock_fail_free_connection;
		}
	    next_device_1:
		put_ldev(device);
	}
	if (allocate_bitmap_slots) {
		idr_for_each_entry(&connection->peer_devices, peer_device, i) {
			unsigned int bitmap_index;

			device = peer_device->device;
			if (!get_ldev(device))
				continue;
			for (bitmap_index = 0; bitmap_index < device->bitmap->bm_max_peers; bitmap_index++) {
				struct drbd_peer_md *peer_md = &device->ldev->md.peers[bitmap_index];

				if (new_net_conf->peer_node_id == peer_md->node_id)
					goto next_device_2;
			}
			for (bitmap_index = 0; bitmap_index < device->bitmap->bm_max_peers; bitmap_index++) {
				struct drbd_peer_md *peer_md = &device->ldev->md.peers[bitmap_index];

				if (peer_md->node_id == -1) {
					peer_md->node_id = new_net_conf->peer_node_id;
					drbd_md_mark_dirty(device);
					peer_device->bitmap_index = bitmap_index;
					device->ldev->id_to_bit[peer_md->node_id] = bitmap_index;
					break;
				}
			}
		    next_device_2:
			put_ldev(device);
		}
	}

	connection_to_info(&connection_info, connection, NOW);
	flags = (peer_devices--) ? NOTIFY_CONTINUES : 0;
	mutex_lock(&notification_mutex);
	notify_connection_state(NULL, 0, connection, &connection_info, NOTIFY_CREATE | flags);
	idr_for_each_entry(&connection->peer_devices, peer_device, i) {
		struct peer_device_info peer_device_info;

		peer_device_to_info(&peer_device_info, peer_device, NOW);
		flags = (peer_devices--) ? NOTIFY_CONTINUES : 0;
		notify_peer_device_state(NULL, 0, peer_device, &peer_device_info, NOTIFY_CREATE | flags);
	}
	mutex_unlock(&notification_mutex);
	mutex_unlock(&adm_ctx.resource->conf_update);

	idr_for_each_entry(&connection->peer_devices, peer_device, i) {
		if (get_ldev_if_state(peer_device->device, D_NEGOTIATING)) {
			err = drbd_attach_peer_device(peer_device);
			put_ldev(peer_device->device);
			if (err) {
				retcode = ERR_NOMEM;
				goto fail_free_connection;
			}
		}
		peer_device->send_cnt = 0;
		peer_device->recv_cnt = 0;
	}

	retcode = change_cstate(connection, C_UNCONNECTED, CS_VERBOSE);

	drbd_thread_start(&connection->sender);
	goto out;

unlock_fail_free_connection:
	mutex_unlock(&adm_ctx.resource->conf_update);
fail_free_connection:
	if (!list_empty(&connection->connections)) {
		spin_lock_irq(&adm_ctx.resource->req_lock);
		drbd_unregister_connection(connection);
		spin_unlock_irq(&adm_ctx.resource->req_lock);
		synchronize_rcu();
	}
	drbd_put_connection(connection);
	goto out;
fail:
	free_crypto(&crypto);
	kfree(new_net_conf);
out:
	mutex_unlock(&adm_ctx.resource->adm_mutex);
	drbd_adm_finish(&adm_ctx, info, retcode);
	return 0;
}

static enum drbd_state_rv conn_try_disconnect(struct drbd_connection *connection, bool force)
{
	enum drbd_state_rv rv;

    repeat:
	rv = change_cstate(connection, C_DISCONNECTING, force ? CS_HARD : 0);
	if (rv == SS_CW_FAILED_BY_PEER) {
		enum drbd_conn_state cstate;

		spin_lock_irq(&connection->resource->req_lock);
		cstate = connection->cstate[NOW];
		spin_unlock_irq(&connection->resource->req_lock);
		if (cstate < C_CONNECTED)
			goto repeat;
	}

	switch (rv) {
	case SS_ALREADY_STANDALONE:
		rv = SS_SUCCESS;
		break;
	case SS_IS_DISKLESS:
	case SS_LOWER_THAN_OUTDATED:
		rv = change_cstate(connection, C_DISCONNECTING, CS_HARD);
	default:;
		/* no special handling necessary */
	}

	if (rv >= SS_SUCCESS) {
		enum drbd_state_rv rv2;
		long irq_flags;

		/* No one else can reconfigure the network while I am here.
		 * The state handling only uses drbd_thread_stop_nowait(),
		 * we want to really wait here until the receiver is no more.
		 */
		drbd_thread_stop(&connection->receiver);

		/* Race breaker.  This additional state change request may be
		 * necessary, if this was a forced disconnect during a receiver
		 * restart.  We may have "killed" the receiver thread just
		 * after drbd_receiver() returned.  Typically, we should be
		 * C_STANDALONE already, now, and this becomes a no-op.
		 */
		rv2 = change_cstate(connection, C_STANDALONE, CS_VERBOSE | CS_HARD);
		if (rv2 < SS_SUCCESS)
			drbd_err(connection,
				"unexpected rv2=%d in conn_try_disconnect()\n",
				rv2);
		/* Make sure the sender thread has actually stopped: state
		 * handling only does drbd_thread_stop_nowait().
		 */
		drbd_thread_stop(&connection->sender);
		state_change_lock(connection->resource, &irq_flags, 0);
		drbd_unregister_connection(connection);
		state_change_unlock(connection->resource, &irq_flags);
		synchronize_rcu();
		drbd_put_connection(connection);
	}
	return rv;
}

int drbd_adm_disconnect(struct sk_buff *skb, struct genl_info *info)
{
	struct drbd_config_context adm_ctx;
	struct disconnect_parms parms;
	struct drbd_connection *connection;
	enum drbd_state_rv rv;
	enum drbd_ret_code retcode;
	int err;

	retcode = drbd_adm_prepare(&adm_ctx, skb, info, DRBD_ADM_NEED_CONNECTION);
	if (!adm_ctx.reply_skb)
		return retcode;

	connection = adm_ctx.connection;
	memset(&parms, 0, sizeof(parms));
	if (info->attrs[DRBD_NLA_DISCONNECT_PARMS]) {
		err = disconnect_parms_from_attrs(&parms, info);
		if (err) {
			retcode = ERR_MANDATORY_TAG;
			drbd_msg_put_info(adm_ctx.reply_skb, from_attrs_err_to_txt(err));
			goto fail;
		}
	}

	mutex_lock(&adm_ctx.resource->adm_mutex);
	mutex_lock(&connection->resource->conf_update);
	rv = conn_try_disconnect(connection, parms.force_disconnect);
	mutex_unlock(&connection->resource->conf_update);
	if (rv < SS_SUCCESS)
		retcode = rv;  /* FIXME: Type mismatch. */
	else
		retcode = NO_ERROR;
	mutex_unlock(&adm_ctx.resource->adm_mutex);
 fail:
	drbd_adm_finish(&adm_ctx, info, retcode);
	return 0;
}

void resync_after_online_grow(struct drbd_peer_device *peer_device)
{
	struct drbd_connection *connection = peer_device->connection;
	struct drbd_device *device = peer_device->device;
	bool sync_source;

	drbd_info(peer_device, "Resync of new storage after online grow\n");
	if (device->resource->role[NOW] != connection->peer_role[NOW])
		sync_source = (device->resource->role[NOW] == R_PRIMARY);
	else
		sync_source = test_bit(RESOLVE_CONFLICTS,
				       &peer_device->connection->flags);

	if (!sync_source && connection->agreed_pro_version < 110) {
		stable_change_repl_state(peer_device, L_WF_SYNC_UUID,
					 CS_VERBOSE | CS_SERIALIZE);
		return;
	}
	drbd_start_resync(peer_device, sync_source ? L_SYNC_SOURCE : L_SYNC_TARGET);
}

int drbd_adm_resize(struct sk_buff *skb, struct genl_info *info)
{
	struct drbd_config_context adm_ctx;
	struct disk_conf *old_disk_conf, *new_disk_conf = NULL;
	struct resize_parms rs;
	struct drbd_device *device;
	enum drbd_ret_code retcode;
	enum determine_dev_size dd;
	bool change_al_layout = false;
	enum dds_flags ddsf;
	sector_t u_size;
	int err;
	struct drbd_peer_device *peer_device;
	bool has_primary;

	retcode = drbd_adm_prepare(&adm_ctx, skb, info, DRBD_ADM_NEED_MINOR);
	if (!adm_ctx.reply_skb)
		return retcode;

	mutex_lock(&adm_ctx.resource->adm_mutex);
	device = adm_ctx.device;
	if (!get_ldev(device)) {
		retcode = ERR_NO_DISK;
		goto fail;
	}

	memset(&rs, 0, sizeof(struct resize_parms));
	rs.al_stripes = device->ldev->md.al_stripes;
	rs.al_stripe_size = device->ldev->md.al_stripe_size_4k * 4;
	if (info->attrs[DRBD_NLA_RESIZE_PARMS]) {
		err = resize_parms_from_attrs(&rs, info);
		if (err) {
			retcode = ERR_MANDATORY_TAG;
			drbd_msg_put_info(adm_ctx.reply_skb, from_attrs_err_to_txt(err));
			goto fail_ldev;
		}
	}

	device = adm_ctx.device;
	for_each_peer_device(peer_device, device) {
		if (peer_device->repl_state[NOW] > L_ESTABLISHED) {
			retcode = ERR_RESIZE_RESYNC;
			goto fail_ldev;
		}
	}

	has_primary = device->resource->role[NOW] == R_PRIMARY;
	if (!has_primary) {
		for_each_peer_device(peer_device, device) {
			if (peer_device->connection->peer_role[NOW] == R_PRIMARY) {
				has_primary = true;
				break;
			}
		}
	}
	if (!has_primary) {
		retcode = ERR_NO_PRIMARY;
		goto fail_ldev;
	}

	for_each_peer_device(peer_device, device) {
		if (rs.no_resync && peer_device->connection->agreed_pro_version < 93) {
			retcode = ERR_NEED_APV_93;
			goto fail_ldev;
		}
	}

	rcu_read_lock();
	u_size = rcu_dereference(device->ldev->disk_conf)->disk_size;
	rcu_read_unlock();
	if (u_size != (sector_t)rs.resize_size) {
		new_disk_conf = kmalloc(sizeof(struct disk_conf), GFP_KERNEL);
		if (!new_disk_conf) {
			retcode = ERR_NOMEM;
			goto fail_ldev;
		}
	}

	if (device->ldev->md.al_stripes != rs.al_stripes ||
	    device->ldev->md.al_stripe_size_4k != rs.al_stripe_size / 4) {
		u32 al_size_k = rs.al_stripes * rs.al_stripe_size;

		if (al_size_k > (16 * 1024 * 1024)) {
			retcode = ERR_MD_LAYOUT_TOO_BIG;
			goto fail_ldev;
		}

		if (al_size_k < (32768 >> 10)) {
			retcode = ERR_MD_LAYOUT_TOO_SMALL;
			goto fail_ldev;
		}

		/* Removed this pre-condition while merging from 8.4 to 9.0
		if (device->state.conn != C_CONNECTED && !rs.resize_force) {
			retcode = ERR_MD_LAYOUT_CONNECTED;
			goto fail_ldev;
		} */

		change_al_layout = true;
	}

	device->ldev->known_size = drbd_get_capacity(device->ldev->backing_bdev);

	if (new_disk_conf) {
		mutex_lock(&device->resource->conf_update);
		old_disk_conf = device->ldev->disk_conf;
		*new_disk_conf = *old_disk_conf;
		new_disk_conf->disk_size = (sector_t)rs.resize_size;
		rcu_assign_pointer(device->ldev->disk_conf, new_disk_conf);
		mutex_unlock(&device->resource->conf_update);
		synchronize_rcu();
		kfree(old_disk_conf);
	}

	ddsf = (rs.resize_force ? DDSF_FORCED : 0) | (rs.no_resync ? DDSF_NO_RESYNC : 0);
	dd = drbd_determine_dev_size(device, ddsf, change_al_layout ? &rs : NULL);
	drbd_md_sync(device);
	put_ldev(device);
	if (dd == DS_ERROR) {
		retcode = ERR_NOMEM_BITMAP;
		goto fail;
	} else if (dd == DS_ERROR_SPACE_MD) {
		retcode = ERR_MD_LAYOUT_NO_FIT;
		goto fail;
	} else if (dd == DS_ERROR_SHRINK) {
		retcode = ERR_IMPLICIT_SHRINK;
		goto fail;
	}

	for_each_peer_device(peer_device, device) {
		if (peer_device->repl_state[NOW] == L_ESTABLISHED) {
			if (dd == DS_GREW)
				set_bit(RESIZE_PENDING, &peer_device->flags);
			drbd_send_uuids(peer_device, 0, 0);
			drbd_send_sizes(peer_device, 1, ddsf);
		}
	}

 fail:
	mutex_unlock(&adm_ctx.resource->adm_mutex);
	drbd_adm_finish(&adm_ctx, info, retcode);
	return 0;

 fail_ldev:
	put_ldev(device);
	goto fail;
}

int drbd_adm_resource_opts(struct sk_buff *skb, struct genl_info *info)
{
	struct drbd_config_context adm_ctx;
	enum drbd_ret_code retcode;
	struct res_opts res_opts;
	int err;

	retcode = drbd_adm_prepare(&adm_ctx, skb, info, DRBD_ADM_NEED_RESOURCE);
	if (!adm_ctx.reply_skb)
		return retcode;

	res_opts = adm_ctx.resource->res_opts;
	if (should_set_defaults(info))
		set_res_opts_defaults(&res_opts);

	err = res_opts_from_attrs_for_change(&res_opts, info);
	if (err) {
		retcode = ERR_MANDATORY_TAG;
		drbd_msg_put_info(adm_ctx.reply_skb, from_attrs_err_to_txt(err));
		goto fail;
	}

	mutex_lock(&adm_ctx.resource->adm_mutex);
	err = set_resource_options(adm_ctx.resource, &res_opts);
	if (err) {
		retcode = ERR_INVALID_REQUEST;
		if (err == -ENOMEM)
			retcode = ERR_NOMEM;
	}
	mutex_unlock(&adm_ctx.resource->adm_mutex);

fail:
	drbd_adm_finish(&adm_ctx, info, retcode);
	return 0;
}

static enum drbd_state_rv invalidate_resync(struct drbd_peer_device *peer_device)
{
	enum drbd_state_rv rv;

	drbd_flush_workqueue(&peer_device->connection->sender_work);

	rv = change_repl_state(peer_device, L_STARTING_SYNC_T,
			       CS_WAIT_COMPLETE | CS_SERIALIZE);

	if (rv < SS_SUCCESS && rv != SS_NEED_CONNECTION)
		rv = stable_change_repl_state(peer_device, L_STARTING_SYNC_T,
			CS_VERBOSE | CS_WAIT_COMPLETE | CS_SERIALIZE);

	return rv;
}

static enum drbd_state_rv invalidate_no_resync(struct drbd_device *device) __must_hold(local)
{
	struct drbd_resource *resource = device->resource;
	struct drbd_peer_device *peer_device;
	struct drbd_connection *connection;
	unsigned long irq_flags;
	enum drbd_state_rv rv;

	begin_state_change(resource, &irq_flags, CS_VERBOSE);
	for_each_connection(connection, resource) {
		peer_device = conn_peer_device(connection, device->vnr);
		if (peer_device->repl_state[NOW] >= L_ESTABLISHED) {
			abort_state_change(resource, &irq_flags);
			return SS_UNKNOWN_ERROR;
		}
	}
	__change_disk_state(device, D_INCONSISTENT);
	rv = end_state_change(resource, &irq_flags);

	if (rv >= SS_SUCCESS) {
		drbd_bitmap_io(device, &drbd_bmio_set_all_n_write,
			       "set_n_write from invalidate",
			       BM_LOCK_CLEAR | BM_LOCK_BULK,
			       NULL);
	}

	return rv;
}

int drbd_adm_invalidate(struct sk_buff *skb, struct genl_info *info)
{
	struct drbd_config_context adm_ctx;
	struct drbd_peer_device *sync_from_peer_device = NULL;
	struct drbd_resource *resource;
	struct drbd_device *device;
	int retcode = 0; /* enum drbd_ret_code rsp. enum drbd_state_rv */

	retcode = drbd_adm_prepare(&adm_ctx, skb, info, DRBD_ADM_NEED_MINOR);
	if (!adm_ctx.reply_skb)
		return retcode;

	device = adm_ctx.device;

	if (!get_ldev(device)) {
		retcode = ERR_NO_DISK;
		goto out_no_ldev;
	}

	resource = device->resource;

	if (info->attrs[DRBD_NLA_INVALIDATE_PARMS]) {
		struct invalidate_parms inv = {};
		int err;

		inv.sync_from_peer_node_id = -1;
		err = invalidate_parms_from_attrs(&inv, info);
		if (err) {
			retcode = ERR_MANDATORY_TAG;
			drbd_msg_put_info(adm_ctx.reply_skb, from_attrs_err_to_txt(err));
			goto out_no_adm_mutex;
		}

		if (inv.sync_from_peer_node_id != -1) {
			struct drbd_connection *connection =
				drbd_connection_by_node_id(resource, inv.sync_from_peer_node_id);
			sync_from_peer_device = conn_peer_device(connection, device->vnr);
		}
	}

	mutex_lock(&resource->adm_mutex);

	/* If there is still bitmap IO pending, probably because of a previous
	 * resync just being finished, wait for it before requesting a new resync.
	 * Also wait for its after_state_ch(). */
	drbd_suspend_io(device);
	wait_event(device->misc_wait, list_empty(&device->pending_bitmap_work));

	do {
		struct drbd_connection *connection;

		if (sync_from_peer_device) {
			retcode = invalidate_resync(sync_from_peer_device);

			if (retcode >= SS_SUCCESS)
				break;
		}

		for_each_connection(connection, resource) {
			struct drbd_peer_device *peer_device;

			peer_device = conn_peer_device(connection, device->vnr);
			retcode = invalidate_resync(peer_device);
			if (retcode >= SS_SUCCESS)
				goto out;
		}

		retcode = invalidate_no_resync(device);
	} while (retcode == SS_UNKNOWN_ERROR);

out:
	drbd_resume_io(device);
	mutex_unlock(&resource->adm_mutex);
out_no_adm_mutex:
	put_ldev(device);
out_no_ldev:
	drbd_adm_finish(&adm_ctx, info, retcode);
	return 0;
}

static int drbd_bmio_set_susp_al(struct drbd_device *device, struct drbd_peer_device *peer_device) __must_hold(local)
{
	int rv;

	rv = drbd_bmio_set_n_write(device, peer_device);
	drbd_try_suspend_al(device);
	return rv;
}

int drbd_adm_invalidate_peer(struct sk_buff *skb, struct genl_info *info)
{
	struct drbd_config_context adm_ctx;
	struct drbd_peer_device *peer_device;
	struct drbd_resource *resource;
	struct drbd_device *device;
	int retcode; /* enum drbd_ret_code rsp. enum drbd_state_rv */

	retcode = drbd_adm_prepare(&adm_ctx, skb, info, DRBD_ADM_NEED_PEER_DEVICE);
	if (!adm_ctx.reply_skb)
		return retcode;

	peer_device = adm_ctx.peer_device;
	device = peer_device->device;
	resource = device->resource;

	if (!get_ldev(device)) {
		retcode = ERR_NO_DISK;
		goto out;
	}

	mutex_lock(&resource->adm_mutex);

	drbd_suspend_io(device);
	wait_event(device->misc_wait, list_empty(&device->pending_bitmap_work));
	drbd_flush_workqueue(&peer_device->connection->sender_work);
	retcode = stable_change_repl_state(peer_device, L_STARTING_SYNC_S,
					   CS_WAIT_COMPLETE | CS_SERIALIZE);
	if (retcode < SS_SUCCESS) {
		if (retcode == SS_NEED_CONNECTION && resource->role[NOW] == R_PRIMARY) {
			/* The peer will get a resync upon connect anyways.
			 * Just make that into a full resync. */
			retcode = change_peer_disk_state(peer_device, D_INCONSISTENT,
							 CS_VERBOSE | CS_WAIT_COMPLETE | CS_SERIALIZE);
			if (retcode >= SS_SUCCESS) {
				if (drbd_bitmap_io(adm_ctx.device, &drbd_bmio_set_susp_al,
						   "set_n_write from invalidate_peer",
						   BM_LOCK_CLEAR | BM_LOCK_BULK, peer_device))
					retcode = ERR_IO_MD_DISK;
			}
		} else
			retcode = stable_change_repl_state(peer_device, L_STARTING_SYNC_S,
							   CS_VERBOSE | CS_WAIT_COMPLETE | CS_SERIALIZE);
	}
	drbd_resume_io(device);

	mutex_unlock(&resource->adm_mutex);
	put_ldev(device);
out:
	drbd_adm_finish(&adm_ctx, info, retcode);
	return 0;
}

int drbd_adm_pause_sync(struct sk_buff *skb, struct genl_info *info)
{
	struct drbd_config_context adm_ctx;
	struct drbd_peer_device *peer_device;
	enum drbd_ret_code retcode;

	retcode = drbd_adm_prepare(&adm_ctx, skb, info, DRBD_ADM_NEED_PEER_DEVICE);
	if (!adm_ctx.reply_skb)
		return retcode;

	mutex_lock(&adm_ctx.resource->adm_mutex);

	peer_device = adm_ctx.peer_device;
	if (change_resync_susp_user(peer_device, true,
			CS_VERBOSE | CS_WAIT_COMPLETE | CS_SERIALIZE) == SS_NOTHING_TO_DO)
		retcode = ERR_PAUSE_IS_SET;

	mutex_unlock(&adm_ctx.resource->adm_mutex);
	drbd_adm_finish(&adm_ctx, info, retcode);
	return 0;
}

int drbd_adm_resume_sync(struct sk_buff *skb, struct genl_info *info)
{
	struct drbd_config_context adm_ctx;
	struct drbd_peer_device *peer_device;
	enum drbd_ret_code retcode;

	retcode = drbd_adm_prepare(&adm_ctx, skb, info, DRBD_ADM_NEED_PEER_DEVICE);
	if (!adm_ctx.reply_skb)
		return retcode;

	mutex_lock(&adm_ctx.resource->adm_mutex);

	peer_device = adm_ctx.peer_device;
	if (change_resync_susp_user(peer_device, false,
			CS_VERBOSE | CS_WAIT_COMPLETE | CS_SERIALIZE) == SS_NOTHING_TO_DO) {

		if (peer_device->repl_state[NOW] == L_PAUSED_SYNC_S ||
		    peer_device->repl_state[NOW] == L_PAUSED_SYNC_T) {
			if (peer_device->resync_susp_dependency[NOW])
				retcode = ERR_PIC_AFTER_DEP;
			else if (peer_device->resync_susp_peer[NOW])
				retcode = ERR_PIC_PEER_DEP;
			else
				retcode = ERR_PAUSE_IS_CLEAR;
		} else {
			retcode = ERR_PAUSE_IS_CLEAR;
		}
	}

	mutex_unlock(&adm_ctx.resource->adm_mutex);
	drbd_adm_finish(&adm_ctx, info, retcode);
	return 0;
}

int drbd_adm_suspend_io(struct sk_buff *skb, struct genl_info *info)
{
	struct drbd_config_context adm_ctx;
	struct drbd_resource *resource;
	enum drbd_ret_code retcode;

	retcode = drbd_adm_prepare(&adm_ctx, skb, info, DRBD_ADM_NEED_MINOR);
	if (!adm_ctx.reply_skb)
		return retcode;
	resource = adm_ctx.device->resource;
	mutex_lock(&resource->adm_mutex);

	retcode = stable_state_change(resource,
		change_io_susp_user(resource, true,
			      CS_VERBOSE | CS_WAIT_COMPLETE | CS_SERIALIZE));

	mutex_unlock(&resource->adm_mutex);
	drbd_adm_finish(&adm_ctx, info, retcode);
	return 0;
}

int drbd_adm_resume_io(struct sk_buff *skb, struct genl_info *info)
{
	struct drbd_config_context adm_ctx;
	struct drbd_resource *resource;
	struct drbd_device *device;
	unsigned long irq_flags;
	int retcode; /* enum drbd_ret_code rsp. enum drbd_state_rv */

	retcode = drbd_adm_prepare(&adm_ctx, skb, info, DRBD_ADM_NEED_MINOR);
	if (!adm_ctx.reply_skb)
		return retcode;

	mutex_lock(&adm_ctx.resource->adm_mutex);
	device = adm_ctx.device;
	resource = device->resource;
	if (test_bit(NEW_CUR_UUID, &device->flags)) {
		drbd_uuid_new_current(device, false);
		clear_bit(NEW_CUR_UUID, &device->flags);
	}
	drbd_suspend_io(device);
	begin_state_change(resource, &irq_flags, CS_VERBOSE | CS_WAIT_COMPLETE | CS_SERIALIZE);
	__change_io_susp_user(resource, false);
	__change_io_susp_no_data(resource, false);
	__change_io_susp_fencing(resource, false);
	retcode = end_state_change(resource, &irq_flags);
	if (retcode == SS_SUCCESS) {
		struct drbd_peer_device *peer_device;

		for_each_peer_device(peer_device, device) {
			struct drbd_connection *connection = peer_device->connection;

			if (peer_device->repl_state[NOW] < L_ESTABLISHED)
				tl_clear(connection);
			if (device->disk_state[NOW] == D_DISKLESS ||
			    device->disk_state[NOW] == D_FAILED ||
			    device->disk_state[NOW] == D_DETACHING)
				tl_restart(connection, FAIL_FROZEN_DISK_IO);
		}
	}
	drbd_resume_io(device);
	mutex_unlock(&adm_ctx.resource->adm_mutex);
	drbd_adm_finish(&adm_ctx, info, retcode);
	return 0;
}

int drbd_adm_outdate(struct sk_buff *skb, struct genl_info *info)
{
	struct drbd_config_context adm_ctx;
	enum drbd_ret_code retcode;

	retcode = drbd_adm_prepare(&adm_ctx, skb, info, DRBD_ADM_NEED_MINOR);
	if (!adm_ctx.reply_skb)
		return retcode;
	mutex_lock(&adm_ctx.resource->adm_mutex);

	retcode = stable_state_change(adm_ctx.device->resource,
		change_disk_state(adm_ctx.device, D_OUTDATED,
			      CS_VERBOSE | CS_WAIT_COMPLETE | CS_SERIALIZE));

	mutex_unlock(&adm_ctx.resource->adm_mutex);
	drbd_adm_finish(&adm_ctx, info, retcode);
	return 0;
}

static int nla_put_drbd_cfg_context(struct sk_buff *skb,
				    struct drbd_resource *resource,
				    struct drbd_connection *connection,
				    struct drbd_device *device)
{
	struct nlattr *nla;
	nla = nla_nest_start(skb, DRBD_NLA_CFG_CONTEXT);
	if (!nla)
		goto nla_put_failure;
	if (device)
		nla_put_u32(skb, T_ctx_volume, device->vnr);
	if (resource)
		nla_put_string(skb, T_ctx_resource_name, resource->name);
	if (connection) {
		if (connection->my_addr_len)
			nla_put(skb, T_ctx_my_addr,
				connection->my_addr_len, &connection->my_addr);
		if (connection->peer_addr_len)
			nla_put(skb, T_ctx_peer_addr,
				connection->peer_addr_len, &connection->peer_addr);
		rcu_read_lock();
		if (connection->net_conf && connection->net_conf->name)
			nla_put_string(skb, T_ctx_conn_name, connection->net_conf->name);
		rcu_read_unlock();
	}
	nla_nest_end(skb, nla);
	return 0;

nla_put_failure:
	if (nla)
		nla_nest_cancel(skb, nla);
	return -EMSGSIZE;
}

/*
 * The generic netlink dump callbacks are called outside the genl_lock(), so
 * they cannot use the simple attribute parsing code which uses global
 * attribute tables.
 */
static struct nlattr *find_cfg_context_attr(const struct nlmsghdr *nlh, int attr)
{
	const unsigned hdrlen = GENL_HDRLEN + GENL_MAGIC_FAMILY_HDRSZ;
	const int maxtype = ARRAY_SIZE(drbd_cfg_context_nl_policy) - 1;
	struct nlattr *nla;

	nla = nla_find(nlmsg_attrdata(nlh, hdrlen), nlmsg_attrlen(nlh, hdrlen),
		       DRBD_NLA_CFG_CONTEXT);
	if (!nla)
		return NULL;
	return drbd_nla_find_nested(maxtype, nla, __nla_type(attr));
}

int drbd_adm_dump_resources(struct sk_buff *skb, struct netlink_callback *cb)
{
	struct drbd_genlmsghdr *dh;
	struct drbd_resource *resource;
	struct resource_info resource_info;
	struct resource_statistics resource_statistics;
	int err;

	rcu_read_lock();
	if (cb->args[0]) {
		for_each_resource_rcu(resource, &drbd_resources)
			if (resource == (struct drbd_resource *)cb->args[0])
				goto found_resource;
		err = 0;  /* resource was probably deleted */
		goto out;
	}
	resource = list_entry(&drbd_resources,
			      struct drbd_resource, resources);

found_resource:
	list_for_each_entry_continue_rcu(resource, &drbd_resources, resources) {
		goto put_result;
	}
	err = 0;
	goto out;

put_result:
	dh = genlmsg_put(skb, NETLINK_CB_PORTID(cb->skb),
			cb->nlh->nlmsg_seq, &drbd_genl_family,
			NLM_F_MULTI, DRBD_ADM_GET_RESOURCES);
	err = -ENOMEM;
	if (!dh)
		goto out;
	dh->minor = -1U;
	dh->ret_code = NO_ERROR;
	err = nla_put_drbd_cfg_context(skb, resource, NULL, NULL);
	if (err)
		goto out;
	err = res_opts_to_skb(skb, &resource->res_opts, !capable(CAP_SYS_ADMIN));
	if (err)
		goto out;
	resource_info.res_role = resource->role[NOW];
	resource_info.res_susp = resource->susp[NOW];
	resource_info.res_susp_nod = resource->susp_nod[NOW];
	resource_info.res_susp_fen = resource->susp_fen[NOW];
	err = resource_info_to_skb(skb, &resource_info, !capable(CAP_SYS_ADMIN));
	if (err)
		goto out;
	resource_statistics.res_stat_write_ordering = resource->write_ordering;
	err = resource_statistics_to_skb(skb, &resource_statistics, !capable(CAP_SYS_ADMIN));
	if (err)
		goto out;
	cb->args[0] = (long)resource;
	genlmsg_end(skb, dh);
	err = 0;

out:
	rcu_read_unlock();
	if (err)
		return err;
	return skb->len;
}

static void device_to_statistics(struct device_statistics *s,
				 struct drbd_device *device)
{
	memset(s, 0, sizeof(*s));
	s->dev_upper_blocked = !may_inc_ap_bio(device);
	if (get_ldev(device)) {
		struct drbd_md *md = &device->ldev->md;
		u64 *history_uuids = (u64 *)s->history_uuids;
		struct request_queue *q;
		int n;

		spin_lock_irq(&md->uuid_lock);
		s->dev_current_uuid = md->current_uuid;
		BUILD_BUG_ON(sizeof(s->history_uuids) != sizeof(md->history_uuids));
		for (n = 0; n < ARRAY_SIZE(md->history_uuids); n++)
			history_uuids[n] = md->history_uuids[n];
		s->history_uuids_len = sizeof(s->history_uuids);
		spin_unlock_irq(&md->uuid_lock);

		s->dev_disk_flags = md->flags;
		q = bdev_get_queue(device->ldev->backing_bdev);
		s->dev_lower_blocked =
			bdi_congested(&q->backing_dev_info,
				      (1 << BDI_async_congested) |
				      (1 << BDI_sync_congested));
		put_ldev(device);
	}
	s->dev_size = drbd_get_capacity(device->this_bdev);
	s->dev_read = device->read_cnt;
	s->dev_write = device->writ_cnt;
	s->dev_al_writes = device->al_writ_cnt;
	s->dev_bm_writes = device->bm_writ_cnt;
	s->dev_upper_pending = atomic_read(&device->ap_bio_cnt);
	s->dev_lower_pending = atomic_read(&device->local_cnt);
	s->dev_al_suspended = test_bit(AL_SUSPENDED, &device->flags);
	s->dev_exposed_data_uuid = device->exposed_data_uuid;
}

static int put_resource_in_arg0(struct netlink_callback *cb, int holder_nr)
{
	if (cb->args[0]) {
		struct drbd_resource *resource =
			(struct drbd_resource *)cb->args[0];
		kref_debug_put(&resource->kref_debug, holder_nr); /* , 6); , 7); */
		kref_put(&resource->kref, drbd_destroy_resource);
	}

	return 0;
}

int drbd_adm_dump_devices_done(struct netlink_callback *cb) {
	return put_resource_in_arg0(cb, 7);
}

int drbd_adm_dump_devices(struct sk_buff *skb, struct netlink_callback *cb)
{
	struct nlattr *resource_filter;
	struct drbd_resource *resource;
	struct drbd_device *uninitialized_var(device);
	int minor, err, retcode;
	struct drbd_genlmsghdr *dh;
	struct device_info device_info;
	struct device_statistics device_statistics;
	struct idr *idr_to_search;

	resource = (struct drbd_resource *)cb->args[0];
	if (!cb->args[0] && !cb->args[1]) {
		resource_filter = find_cfg_context_attr(cb->nlh, T_ctx_resource_name);
		if (resource_filter) {
			retcode = ERR_RES_NOT_KNOWN;
			resource = drbd_find_resource(nla_data(resource_filter));
			if (!resource)
				goto put_result;
			kref_debug_get(&resource->kref_debug, 7);
			cb->args[0] = (long)resource;
		}
	}

	rcu_read_lock();
	minor = cb->args[1];
	idr_to_search = resource ? &resource->devices : &drbd_devices;
	device = idr_get_next(idr_to_search, &minor);
	if (!device) {
		err = 0;
		goto out;
	}
	idr_for_each_entry_continue(idr_to_search, device, minor) {
		retcode = NO_ERROR;
		goto put_result;  /* only one iteration */
	}
	err = 0;
	goto out;  /* no more devices */

put_result:
	dh = genlmsg_put(skb, NETLINK_CB_PORTID(cb->skb),
			cb->nlh->nlmsg_seq, &drbd_genl_family,
			NLM_F_MULTI, DRBD_ADM_GET_DEVICES);
	err = -ENOMEM;
	if (!dh)
		goto out;
	dh->ret_code = retcode;
	dh->minor = -1U;
	if (retcode == NO_ERROR) {
		dh->minor = device->minor;
		err = nla_put_drbd_cfg_context(skb, device->resource, NULL, device);
		if (err)
			goto out;
		if (get_ldev(device)) {
			struct disk_conf *disk_conf =
				rcu_dereference(device->ldev->disk_conf);

			err = disk_conf_to_skb(skb, disk_conf, !capable(CAP_SYS_ADMIN));
			put_ldev(device);
			if (err)
				goto out;
		}
		err = device_conf_to_skb(skb, &device->device_conf, !capable(CAP_SYS_ADMIN));
		if (err)
			goto out;
		device_info.dev_disk_state = device->disk_state[NOW];
		err = device_info_to_skb(skb, &device_info, !capable(CAP_SYS_ADMIN));
		if (err)
			goto out;

		device_to_statistics(&device_statistics, device);
		err = device_statistics_to_skb(skb, &device_statistics, !capable(CAP_SYS_ADMIN));
		if (err)
			goto out;
		cb->args[1] = minor + 1;
	}
	genlmsg_end(skb, dh);
	err = 0;

out:
	rcu_read_unlock();
	if (err)
		return err;
	return skb->len;
}

int drbd_adm_dump_connections_done(struct netlink_callback *cb)
{
	return put_resource_in_arg0(cb, 6);
}

enum { SINGLE_RESOURCE, ITERATE_RESOURCES };

int drbd_adm_dump_connections(struct sk_buff *skb, struct netlink_callback *cb)
{
	struct nlattr *resource_filter;
	struct drbd_resource *resource = NULL, *next_resource;
	struct drbd_connection *uninitialized_var(connection);
	int err = 0, retcode;
	struct drbd_genlmsghdr *dh;
	struct connection_info connection_info;
	struct connection_statistics connection_statistics;

	rcu_read_lock();
	resource = (struct drbd_resource *)cb->args[0];
	if (!cb->args[0]) {
		resource_filter = find_cfg_context_attr(cb->nlh, T_ctx_resource_name);
		if (resource_filter) {
			retcode = ERR_RES_NOT_KNOWN;
			resource = drbd_find_resource(nla_data(resource_filter));
			if (!resource)
				goto put_result;
			kref_debug_get(&resource->kref_debug, 6);
			cb->args[0] = (long)resource;
			cb->args[1] = SINGLE_RESOURCE;
		}
	}
	if (!resource) {
		if (list_empty(&drbd_resources))
			goto out;
		resource = list_first_entry(&drbd_resources, struct drbd_resource, resources);
		kref_get(&resource->kref);
		kref_debug_get(&resource->kref_debug, 6);
		cb->args[0] = (long)resource;
		cb->args[1] = ITERATE_RESOURCES;
	}

    next_resource:
	rcu_read_unlock();
	mutex_lock(&resource->conf_update);
	rcu_read_lock();
	if (cb->args[2]) {
		for_each_connection_rcu(connection, resource)
			if (connection == (struct drbd_connection *)cb->args[2])
				goto found_connection;
		/* connection was probably deleted */
		goto no_more_connections;
	}
	connection = list_entry(&resource->connections, struct drbd_connection, connections);

found_connection:
	list_for_each_entry_continue_rcu(connection, &resource->connections, connections) {
		retcode = NO_ERROR;
		goto put_result;  /* only one iteration */
	}

no_more_connections:
	if (cb->args[1] == ITERATE_RESOURCES) {
		for_each_resource_rcu(next_resource, &drbd_resources) {
			if (next_resource == resource)
				goto found_resource;
		}
		/* resource was probably deleted */
	}
	goto out;

found_resource:
	list_for_each_entry_continue_rcu(next_resource, &drbd_resources, resources) {
		mutex_unlock(&resource->conf_update);
		kref_debug_put(&resource->kref_debug, 6);
		kref_put(&resource->kref, drbd_destroy_resource);
		resource = next_resource;
		kref_get(&resource->kref);
		kref_debug_get(&resource->kref_debug, 6);
		cb->args[0] = (long)resource;
		cb->args[2] = 0;
		goto next_resource;
	}
	goto out;  /* no more resources */

put_result:
	dh = genlmsg_put(skb, NETLINK_CB_PORTID(cb->skb),
			cb->nlh->nlmsg_seq, &drbd_genl_family,
			NLM_F_MULTI, DRBD_ADM_GET_CONNECTIONS);
	err = -ENOMEM;
	if (!dh)
		goto out;
	dh->ret_code = retcode;
	dh->minor = -1U;
	if (retcode == NO_ERROR) {
		struct net_conf *net_conf;

		err = nla_put_drbd_cfg_context(skb, resource, connection, NULL);
		if (err)
			goto out;
		net_conf = rcu_dereference(connection->net_conf);
		if (net_conf) {
			err = net_conf_to_skb(skb, net_conf, !capable(CAP_SYS_ADMIN));
			if (err)
				goto out;
		}
		connection_to_info(&connection_info, connection, NOW);
		err = connection_info_to_skb(skb, &connection_info, !capable(CAP_SYS_ADMIN));
		if (err)
			goto out;
		connection_statistics.conn_congested = test_bit(NET_CONGESTED, &connection->flags);
		err = connection_statistics_to_skb(skb, &connection_statistics, !capable(CAP_SYS_ADMIN));
		if (err)
			goto out;
		cb->args[2] = (long)connection;
	}
	genlmsg_end(skb, dh);
	err = 0;

out:
	rcu_read_unlock();
	if (resource)
		mutex_unlock(&resource->conf_update);
	if (err)
		return err;
	return skb->len;
}

static void peer_device_to_statistics(struct peer_device_statistics *s,
				      struct drbd_peer_device *peer_device)
{
	struct drbd_device *device = peer_device->device;

	memset(s, 0, sizeof(*s));
	s->peer_dev_received = peer_device->recv_cnt;
	s->peer_dev_sent = peer_device->send_cnt;
	s->peer_dev_pending = atomic_read(&peer_device->ap_pending_cnt) +
			      atomic_read(&peer_device->rs_pending_cnt);
	s->peer_dev_unacked = atomic_read(&peer_device->unacked_cnt);
	s->peer_dev_out_of_sync = drbd_bm_total_weight(peer_device) << (BM_BLOCK_SHIFT - 9);
	s->peer_dev_resync_failed = peer_device->rs_failed << (BM_BLOCK_SHIFT - 9);
	if (get_ldev(device)) {
		struct drbd_md *md = &device->ldev->md;
		struct drbd_peer_md *peer_md = &md->peers[peer_device->bitmap_index];

		spin_lock_irq(&md->uuid_lock);
		s->peer_dev_bitmap_uuid = peer_md->bitmap_uuid;
		spin_unlock_irq(&md->uuid_lock);
		s->peer_dev_flags = peer_md->flags;
		put_ldev(device);
	}
}

int drbd_adm_dump_peer_devices_done(struct netlink_callback *cb)
{
	return put_resource_in_arg0(cb, 9);
}

int drbd_adm_dump_peer_devices(struct sk_buff *skb, struct netlink_callback *cb)
{
	struct nlattr *resource_filter;
	struct drbd_resource *resource;
	struct drbd_device *uninitialized_var(device);
	struct drbd_peer_device *peer_device = NULL;
	int minor, err, retcode;
	struct drbd_genlmsghdr *dh;
	struct idr *idr_to_search;

	resource = (struct drbd_resource *)cb->args[0];
	if (!cb->args[0] && !cb->args[1]) {
		resource_filter = find_cfg_context_attr(cb->nlh, T_ctx_resource_name);
		if (resource_filter) {
			retcode = ERR_RES_NOT_KNOWN;
			resource = drbd_find_resource(nla_data(resource_filter));
			if (!resource)
				goto put_result;
			kref_debug_get(&resource->kref_debug, 9);
		}
		cb->args[0] = (long)resource;
	}

	rcu_read_lock();
	minor = cb->args[1];
	idr_to_search = resource ? &resource->devices : &drbd_devices;
	device = idr_find(idr_to_search, minor);
	if (!device) {
next_device:
		minor++;
		cb->args[2] = 0;
		device = idr_get_next(idr_to_search, &minor);
		if (!device) {
			err = 0;
			goto out;
		}
	}
	if (cb->args[2]) {
		for_each_peer_device(peer_device, device)
			if (peer_device == (struct drbd_peer_device *)cb->args[2])
				goto found_peer_device;
		/* peer device was probably deleted */
		goto next_device;
	}
	/* Make peer_device point to the list head (not the first entry). */
	peer_device = list_entry(&device->peer_devices, struct drbd_peer_device, peer_devices);

found_peer_device:
	list_for_each_entry_continue_rcu(peer_device, &device->peer_devices, peer_devices) {
		retcode = NO_ERROR;
		goto put_result;  /* only one iteration */
	}
	goto next_device;

put_result:
	dh = genlmsg_put(skb, NETLINK_CB_PORTID(cb->skb),
			cb->nlh->nlmsg_seq, &drbd_genl_family,
			NLM_F_MULTI, DRBD_ADM_GET_PEER_DEVICES);
	err = -ENOMEM;
	if (!dh)
		goto out;
	dh->ret_code = retcode;
	dh->minor = -1U;
	if (retcode == NO_ERROR) {
		struct peer_device_info peer_device_info;
		struct peer_device_statistics peer_device_statistics;

		dh->minor = minor;
		err = nla_put_drbd_cfg_context(skb, device->resource, peer_device->connection, device);
		if (err)
			goto out;
		peer_device_info.peer_disk_state = peer_device->disk_state[NOW];
		peer_device_info.peer_repl_state = peer_device->repl_state[NOW];
		peer_device_info.peer_resync_susp_user =
			peer_device->resync_susp_user[NOW];
		peer_device_info.peer_resync_susp_peer =
			peer_device->resync_susp_peer[NOW];
		peer_device_info.peer_resync_susp_dependency =
			peer_device->resync_susp_dependency[NOW];
		err = peer_device_info_to_skb(skb, &peer_device_info, !capable(CAP_SYS_ADMIN));
		if (err)
			goto out;
		peer_device_to_statistics(&peer_device_statistics, peer_device);
		err = peer_device_statistics_to_skb(skb, &peer_device_statistics, !capable(CAP_SYS_ADMIN));
		if (err)
			goto out;
		cb->args[1] = minor;
		cb->args[2] = (long)peer_device;
	}
	genlmsg_end(skb, dh);
	err = 0;

out:
	rcu_read_unlock();
	if (err)
		return err;
	return skb->len;
}

int drbd_adm_get_timeout_type(struct sk_buff *skb, struct genl_info *info)
{
	struct drbd_config_context adm_ctx;
	struct drbd_peer_device *peer_device;
	enum drbd_ret_code retcode;
	struct timeout_parms tp;
	int err;

	retcode = drbd_adm_prepare(&adm_ctx, skb, info, DRBD_ADM_NEED_PEER_DEVICE);
	if (!adm_ctx.reply_skb)
		return retcode;
	peer_device = adm_ctx.peer_device;

	tp.timeout_type =
		peer_device->disk_state[NOW] == D_OUTDATED ? UT_PEER_OUTDATED :
		test_bit(USE_DEGR_WFC_T, &peer_device->flags) ? UT_DEGRADED :
		UT_DEFAULT;

	err = timeout_parms_to_priv_skb(adm_ctx.reply_skb, &tp);
	if (err) {
		nlmsg_free(adm_ctx.reply_skb);
		return err;
	}

	drbd_adm_finish(&adm_ctx, info, retcode);
	return 0;
}

int drbd_adm_start_ov(struct sk_buff *skb, struct genl_info *info)
{
	struct drbd_config_context adm_ctx;
	struct drbd_device *device;
	struct drbd_peer_device *peer_device;
	enum drbd_ret_code retcode;
	struct start_ov_parms parms;

	retcode = drbd_adm_prepare(&adm_ctx, skb, info, DRBD_ADM_NEED_PEER_DEVICE);
	if (!adm_ctx.reply_skb)
		return retcode;

	peer_device = adm_ctx.peer_device;
	device = peer_device->device;

	/* resume from last known position, if possible */
	parms.ov_start_sector = peer_device->ov_start_sector;
	parms.ov_stop_sector = ULLONG_MAX;
	if (info->attrs[DRBD_NLA_START_OV_PARMS]) {
		int err = start_ov_parms_from_attrs(&parms, info);
		if (err) {
			retcode = ERR_MANDATORY_TAG;
			drbd_msg_put_info(adm_ctx.reply_skb, from_attrs_err_to_txt(err));
			goto out;
		}
	}
	mutex_lock(&adm_ctx.resource->adm_mutex);

	/* w_make_ov_request expects position to be aligned */
	peer_device->ov_start_sector = parms.ov_start_sector & ~(BM_SECT_PER_BIT-1);
	peer_device->ov_stop_sector = parms.ov_stop_sector;

	/* If there is still bitmap IO pending, e.g. previous resync or verify
	 * just being finished, wait for it before requesting a new resync. */
	drbd_suspend_io(device);
	wait_event(device->misc_wait, list_empty(&device->pending_bitmap_work));
	retcode = stable_change_repl_state(peer_device,
		L_VERIFY_S, CS_VERBOSE | CS_WAIT_COMPLETE | CS_SERIALIZE);
	drbd_resume_io(device);

	mutex_unlock(&adm_ctx.resource->adm_mutex);
out:
	drbd_adm_finish(&adm_ctx, info, retcode);
	return 0;
}

static bool should_skip_initial_sync(struct drbd_peer_device *peer_device)
{
	return peer_device->repl_state[NOW] == L_ESTABLISHED &&
	       peer_device->connection->agreed_pro_version >= 90 &&
	       drbd_current_uuid(peer_device->device) == UUID_JUST_CREATED;
}

int drbd_adm_new_c_uuid(struct sk_buff *skb, struct genl_info *info)
{
	struct drbd_config_context adm_ctx;
	struct drbd_device *device;
	struct drbd_peer_device *peer_device;
	enum drbd_ret_code retcode;
	int err;
	struct new_c_uuid_parms args;

	retcode = drbd_adm_prepare(&adm_ctx, skb, info, DRBD_ADM_NEED_MINOR);
	if (!adm_ctx.reply_skb)
		return retcode;

	device = adm_ctx.device;
	memset(&args, 0, sizeof(args));
	if (info->attrs[DRBD_NLA_NEW_C_UUID_PARMS]) {
		err = new_c_uuid_parms_from_attrs(&args, info);
		if (err) {
			retcode = ERR_MANDATORY_TAG;
			drbd_msg_put_info(adm_ctx.reply_skb, from_attrs_err_to_txt(err));
			goto out_nolock;
		}
	}

	mutex_lock(&adm_ctx.resource->adm_mutex);
	down(&device->resource->state_sem);

	if (!get_ldev(device)) {
		retcode = ERR_NO_DISK;
		goto out;
	}

	/* this is "skip initial sync", assume to be clean */
	for_each_peer_device(peer_device, device) {
		if (args.clear_bm && should_skip_initial_sync(peer_device))
			drbd_info(peer_device, "Preparing to skip initial sync\n");
		else if (peer_device->repl_state[NOW] != L_OFF) {
			retcode = ERR_CONNECTED;
			goto out_dec;
		}
	}

	for_each_peer_device(peer_device, device)
		drbd_uuid_set_bitmap(peer_device, 0); /* Rotate UI_BITMAP to History 1, etc... */
	drbd_uuid_new_current(device, false); /* New current, previous to UI_BITMAP */

	if (args.clear_bm) {
		unsigned long irq_flags;

		err = drbd_bitmap_io(device, &drbd_bmio_clear_all_n_write,
			"clear_n_write from new_c_uuid", BM_LOCK_ALL, NULL);
		if (err) {
			drbd_err(device, "Writing bitmap failed with %d\n",err);
			retcode = ERR_IO_MD_DISK;
		}
		for_each_peer_device(peer_device, device) {
			if (should_skip_initial_sync(peer_device)) {
				drbd_send_uuids(peer_device, UUID_FLAG_SKIP_INITIAL_SYNC, 0);
				_drbd_uuid_set_bitmap(peer_device, 0);
				drbd_print_uuids(peer_device, "cleared bitmap UUID");
			}
		}
		begin_state_change(device->resource, &irq_flags, CS_VERBOSE);
		__change_disk_state(device, D_UP_TO_DATE);
		for_each_peer_device(peer_device, device) {
			if (should_skip_initial_sync(peer_device))
				__change_peer_disk_state(peer_device, D_UP_TO_DATE);
		}
		end_state_change(device->resource, &irq_flags);
	}

	drbd_md_sync(device);
out_dec:
	put_ldev(device);
out:
	up(&device->resource->state_sem);
out_nolock:
	mutex_unlock(&adm_ctx.resource->adm_mutex);
	drbd_adm_finish(&adm_ctx, info, retcode);
	return 0;
}

static enum drbd_ret_code
drbd_check_resource_name(struct drbd_config_context *adm_ctx)
{
	const char *name = adm_ctx->resource_name;
	if (!name || !name[0]) {
		drbd_msg_put_info(adm_ctx->reply_skb, "resource name missing");
		return ERR_MANDATORY_TAG;
	}
	/* if we want to use these in sysfs/configfs/debugfs some day,
	 * we must not allow slashes */
	if (strchr(name, '/')) {
		drbd_msg_put_info(adm_ctx->reply_skb, "invalid resource name");
		return ERR_INVALID_REQUEST;
	}
	return NO_ERROR;
}

static void resource_to_info(struct resource_info *info,
			     struct drbd_resource *resource,
			     enum which_state which)
{
	info->res_role = resource->role[which];
	info->res_susp = resource->susp[which];
	info->res_susp_nod = resource->susp_nod[which];
	info->res_susp_fen = resource->susp_fen[which];
}

int drbd_adm_new_resource(struct sk_buff *skb, struct genl_info *info)
{
	struct drbd_config_context adm_ctx;
	struct drbd_resource *resource;
	enum drbd_ret_code retcode;
	struct res_opts res_opts;
	int err;

	retcode = drbd_adm_prepare(&adm_ctx, skb, info, 0);
	if (!adm_ctx.reply_skb)
		return retcode;

	set_res_opts_defaults(&res_opts);
	err = res_opts_from_attrs(&res_opts, info);
	if (err && err != -ENOMSG) {
		retcode = ERR_MANDATORY_TAG;
		drbd_msg_put_info(adm_ctx.reply_skb, from_attrs_err_to_txt(err));
		goto out;
	}

	retcode = drbd_check_resource_name(&adm_ctx);
	if (retcode != NO_ERROR)
		goto out;

	if (adm_ctx.resource)
		goto out;

	if (!try_module_get(THIS_MODULE)) {
		printk(KERN_ERR "drbd: Could not get a module reference\n");
		retcode = ERR_INVALID_REQUEST;
		goto out;
	}

	mutex_lock(&global_state_mutex);
	resource = drbd_create_resource(adm_ctx.resource_name, &res_opts);
	mutex_unlock(&global_state_mutex);

	if (resource) {
		struct resource_info resource_info;

		mutex_lock(&notification_mutex);
		resource_to_info(&resource_info, resource, NOW);
		notify_resource_state(NULL, 0, resource, &resource_info, NOTIFY_CREATE);
		mutex_unlock(&notification_mutex);
	} else {
		module_put(THIS_MODULE);
		retcode = ERR_NOMEM;
	}

out:
	drbd_adm_finish(&adm_ctx, info, retcode);
	return 0;
}

static void device_to_info(struct device_info *info,
			   struct drbd_device *device,
			   enum which_state which)
{
	info->dev_disk_state = device->disk_state[which];
}

int drbd_adm_new_minor(struct sk_buff *skb, struct genl_info *info)
{
	struct drbd_config_context adm_ctx;
	struct drbd_genlmsghdr *dh = info->userhdr;
	struct device_conf device_conf;
	struct drbd_resource *resource;
	struct drbd_device *device;
	enum drbd_ret_code retcode;
	int err;

	retcode = drbd_adm_prepare(&adm_ctx, skb, info, DRBD_ADM_NEED_RESOURCE);
	if (!adm_ctx.reply_skb)
		return retcode;

	set_device_conf_defaults(&device_conf);
	err = device_conf_from_attrs(&device_conf, info);
	if (err && err != -ENOMSG) {
		retcode = ERR_MANDATORY_TAG;
		drbd_msg_put_info(adm_ctx.reply_skb, from_attrs_err_to_txt(err));
		goto out;
	}

	if (dh->minor > MINORMASK) {
		drbd_msg_put_info(adm_ctx.reply_skb, "requested minor out of range");
		retcode = ERR_INVALID_REQUEST;
		goto out;
	}
	if (adm_ctx.volume > DRBD_VOLUME_MAX) {
		drbd_msg_put_info(adm_ctx.reply_skb, "requested volume id out of range");
		retcode = ERR_INVALID_REQUEST;
		goto out;
	}

	if (adm_ctx.device)
		goto out;

	resource = adm_ctx.resource;
	mutex_lock(&resource->conf_update);
	for(;;) {
		retcode = drbd_create_device(&adm_ctx, dh->minor, &device_conf, &device);
		if (retcode != ERR_NOMEM ||
		    schedule_timeout_interruptible(HZ / 10))
			break;
		/* Keep retrying until the memory allocations eventually succeed. */
	}
	if (retcode == NO_ERROR) {
		struct drbd_peer_device *peer_device;
		struct device_info info;
		unsigned int peer_devices = 0;
		enum drbd_notification_type flags;

		for_each_peer_device(peer_device, device)
			peer_devices++;

		device_to_info(&info, device, NOW);
		mutex_lock(&notification_mutex);
		flags = (peer_devices--) ? NOTIFY_CONTINUES : 0;
		notify_device_state(NULL, 0, device, &info, NOTIFY_CREATE | flags);
		for_each_peer_device(peer_device, device) {
			struct peer_device_info peer_device_info;

			peer_device_to_info(&peer_device_info, peer_device, NOW);
			flags = (peer_devices--) ? NOTIFY_CONTINUES : 0;
			notify_peer_device_state(NULL, 0, peer_device, &peer_device_info,
						 NOTIFY_CREATE | flags);
		}
		mutex_unlock(&notification_mutex);
	}
	mutex_unlock(&resource->conf_update);
out:
	drbd_adm_finish(&adm_ctx, info, retcode);
	return 0;
}

static enum drbd_ret_code adm_del_minor(struct drbd_device *device)
{
	struct drbd_resource *resource = device->resource;
	struct drbd_peer_device *peer_device;
	enum drbd_ret_code ret;

	spin_lock_irq(&resource->req_lock);
	if (device->disk_state[NOW] == D_DISKLESS &&
	    device->open_ro_cnt == 0 && device->open_rw_cnt == 0) {
		set_bit(UNREGISTERED, &device->flags);
		ret = NO_ERROR;
	} else {
		ret = ERR_MINOR_CONFIGURED;
	}
	spin_unlock_irq(&resource->req_lock);

	if (ret != NO_ERROR)
		return ret;

	for_each_peer_device(peer_device, device)
		stable_change_repl_state(peer_device, L_OFF,
					 CS_VERBOSE | CS_WAIT_COMPLETE);

	spin_lock_irq(&resource->req_lock);
	drbd_unregister_device(device);
	spin_unlock_irq(&resource->req_lock);

	mutex_lock(&notification_mutex);
	for_each_peer_device(peer_device, device)
		notify_peer_device_state(NULL, 0, peer_device, NULL,
					 NOTIFY_DESTROY | NOTIFY_CONTINUES);
	notify_device_state(NULL, 0, device, NULL, NOTIFY_DESTROY);
	mutex_unlock(&notification_mutex);
	kobject_del(&device->kobj);
	synchronize_rcu();
	drbd_put_device(device);

	return ret;
}

int drbd_adm_del_minor(struct sk_buff *skb, struct genl_info *info)
{
	struct drbd_config_context adm_ctx;
	struct drbd_resource *resource;
	enum drbd_ret_code retcode;

	retcode = drbd_adm_prepare(&adm_ctx, skb, info, DRBD_ADM_NEED_MINOR);
	if (!adm_ctx.reply_skb)
		return retcode;

	resource = adm_ctx.device->resource;
	mutex_lock(&adm_ctx.resource->adm_mutex);
	retcode = adm_del_minor(adm_ctx.device);
	mutex_unlock(&adm_ctx.resource->adm_mutex);

	drbd_adm_finish(&adm_ctx, info, retcode);
	return 0;
}

static int adm_del_resource(struct drbd_resource *resource)
{
	struct drbd_connection *connection;
	int err;

	mutex_lock(&global_state_mutex);
	err = ERR_NET_CONFIGURED;
	if (!list_empty(&resource->connections))
		goto out;
	err = ERR_RES_IN_USE;
	if (!idr_is_empty(&resource->devices))
		goto out;
	err = NO_ERROR;

	mutex_lock(&notification_mutex);
	for_each_connection(connection, resource)
		notify_connection_state(NULL, 0, connection, NULL,
					NOTIFY_DESTROY | NOTIFY_CONTINUES);
	notify_resource_state(NULL, 0, resource, NULL, NOTIFY_DESTROY);
	mutex_unlock(&notification_mutex);

	list_del_rcu(&resource->resources);
	synchronize_rcu();
	drbd_free_resource(resource);
out:
	mutex_unlock(&global_state_mutex);
	return err;
}

int drbd_adm_down(struct sk_buff *skb, struct genl_info *info)
{
	struct drbd_config_context adm_ctx;
	struct drbd_resource *resource;
	struct drbd_connection *connection, *tmp;
	struct drbd_device *device;
	int retcode; /* enum drbd_ret_code rsp. enum drbd_state_rv */
	unsigned i;

	retcode = drbd_adm_prepare(&adm_ctx, skb, info, DRBD_ADM_NEED_RESOURCE);
	if (!adm_ctx.reply_skb)
		return retcode;

	resource = adm_ctx.resource;
	mutex_lock(&resource->adm_mutex);
	/* demote */
	retcode = drbd_set_role(resource, R_SECONDARY, false);
	if (retcode < SS_SUCCESS) {
		drbd_msg_put_info(adm_ctx.reply_skb, "failed to demote");
		goto out;
	}

	mutex_lock(&resource->conf_update);
	for_each_connection_safe(connection, tmp, resource) {
		retcode = conn_try_disconnect(connection, 0);
		if (retcode < SS_SUCCESS) {
			drbd_msg_put_info(adm_ctx.reply_skb, "failed to disconnect");
			goto unlock_out;
		}
	}

	/* detach */
	idr_for_each_entry(&resource->devices, device, i) {
		retcode = adm_detach(device, 0);
		if (retcode < SS_SUCCESS || retcode > NO_ERROR) {
			drbd_msg_put_info(adm_ctx.reply_skb, "failed to detach");
			goto unlock_out;
		}
	}

	/* delete volumes */
	idr_for_each_entry(&resource->devices, device, i) {
		retcode = adm_del_minor(device);
		if (retcode != NO_ERROR) {
			/* "can not happen" */
			drbd_msg_put_info(adm_ctx.reply_skb, "failed to delete volume");
			goto unlock_out;
		}
	}

	retcode = adm_del_resource(resource);

unlock_out:
	mutex_unlock(&resource->conf_update);
out:
	mutex_unlock(&resource->adm_mutex);
	drbd_adm_finish(&adm_ctx, info, retcode);
	return 0;
}

int drbd_adm_del_resource(struct sk_buff *skb, struct genl_info *info)
{
	struct drbd_config_context adm_ctx;
	enum drbd_ret_code retcode;

	retcode = drbd_adm_prepare(&adm_ctx, skb, info, DRBD_ADM_NEED_RESOURCE);
	if (!adm_ctx.reply_skb)
		return retcode;

	retcode = adm_del_resource(adm_ctx.resource);

	drbd_adm_finish(&adm_ctx, info, retcode);
	return 0;
}

static int nla_put_notification_header(struct sk_buff *msg,
				       enum drbd_notification_type type)
{
	struct drbd_notification_header nh = {
		.nh_type = type,
	};

	return drbd_notification_header_to_skb(msg, &nh, true);
}

void notify_resource_state(struct sk_buff *skb,
			   unsigned int seq,
			   struct drbd_resource *resource,
			   struct resource_info *resource_info,
			   enum drbd_notification_type type)
{
	struct resource_statistics resource_statistics;
	struct drbd_genlmsghdr *dh;
	bool multicast = false;
	int err;

	if (!skb) {
		seq = atomic_inc_return(&drbd_genl_seq);
		skb = genlmsg_new(NLMSG_GOODSIZE, GFP_NOIO);
		err = -ENOMEM;
		if (!skb)
			goto failed;
		multicast = true;
	}

	err = -EMSGSIZE;
	dh = genlmsg_put(skb, 0, seq, &drbd_genl_family, 0, DRBD_RESOURCE_STATE);
	if (!dh)
		goto nla_put_failure;
	dh->minor = -1U;
	dh->ret_code = NO_ERROR;
	if (nla_put_drbd_cfg_context(skb, resource, NULL, NULL) ||
	    nla_put_notification_header(skb, type) ||
	    ((type & ~NOTIFY_FLAGS) != NOTIFY_DESTROY &&
	     resource_info_to_skb(skb, resource_info, true)))
		goto nla_put_failure;
	resource_statistics.res_stat_write_ordering = resource->write_ordering;
	err = resource_statistics_to_skb(skb, &resource_statistics, !capable(CAP_SYS_ADMIN));
	if (err)
		goto nla_put_failure;
	genlmsg_end(skb, dh);
	if (multicast) {
		err = drbd_genl_multicast_events(skb, 0);
		/* skb has been consumed or freed in netlink_broadcast() */
		if (err && err != -ESRCH)
			goto failed;
	}
	return;

nla_put_failure:
	nlmsg_free(skb);
failed:
	drbd_err(resource, "Error %d while broadcasting event. Event seq:%u\n",
			err, seq);
}

void notify_device_state(struct sk_buff *skb,
			 unsigned int seq,
			 struct drbd_device *device,
			 struct device_info *device_info,
			 enum drbd_notification_type type)
{
	struct device_statistics device_statistics;
	struct drbd_genlmsghdr *dh;
	bool multicast = false;
	int err;

	if (!skb) {
		seq = atomic_inc_return(&drbd_genl_seq);
		skb = genlmsg_new(NLMSG_GOODSIZE, GFP_NOIO);
		err = -ENOMEM;
		if (!skb)
			goto failed;
		multicast = true;
	}

	err = -EMSGSIZE;
	dh = genlmsg_put(skb, 0, seq, &drbd_genl_family, 0, DRBD_DEVICE_STATE);
	if (!dh)
		goto nla_put_failure;
	dh->minor = device->minor;
	dh->ret_code = NO_ERROR;
	if (nla_put_drbd_cfg_context(skb, device->resource, NULL, device) ||
	    nla_put_notification_header(skb, type) ||
	    ((type & ~NOTIFY_FLAGS) != NOTIFY_DESTROY &&
	     device_info_to_skb(skb, device_info, true)))
		goto nla_put_failure;
	device_to_statistics(&device_statistics, device);
	device_statistics_to_skb(skb, &device_statistics, !capable(CAP_SYS_ADMIN));
	genlmsg_end(skb, dh);
	if (multicast) {
		err = drbd_genl_multicast_events(skb, 0);
		/* skb has been consumed or freed in netlink_broadcast() */
		if (err && err != -ESRCH)
			goto failed;
	}
	return;

nla_put_failure:
	nlmsg_free(skb);
failed:
	drbd_err(device, "Error %d while broadcasting event. Event seq:%u\n",
		 err, seq);
}

void notify_connection_state(struct sk_buff *skb,
			     unsigned int seq,
			     struct drbd_connection *connection,
			     struct connection_info *connection_info,
			     enum drbd_notification_type type)
{
	struct connection_statistics connection_statistics;
	struct drbd_genlmsghdr *dh;
	bool multicast = false;
	int err;

	if (!skb) {
		seq = atomic_inc_return(&drbd_genl_seq);
		skb = genlmsg_new(NLMSG_GOODSIZE, GFP_NOIO);
		err = -ENOMEM;
		if (!skb)
			goto failed;
		multicast = true;
	}

	err = -EMSGSIZE;
	dh = genlmsg_put(skb, 0, seq, &drbd_genl_family, 0, DRBD_CONNECTION_STATE);
	if (!dh)
		goto nla_put_failure;
	dh->minor = -1U;
	dh->ret_code = NO_ERROR;
	if (nla_put_drbd_cfg_context(skb, connection->resource, connection, NULL) ||
	    nla_put_notification_header(skb, type) ||
	    ((type & ~NOTIFY_FLAGS) != NOTIFY_DESTROY &&
	     connection_info_to_skb(skb, connection_info, true)))
		goto nla_put_failure;
	connection_statistics.conn_congested = test_bit(NET_CONGESTED, &connection->flags);
	connection_statistics_to_skb(skb, &connection_statistics, !capable(CAP_SYS_ADMIN));
	genlmsg_end(skb, dh);
	if (multicast) {
		err = drbd_genl_multicast_events(skb, 0);
		/* skb has been consumed or freed in netlink_broadcast() */
		if (err && err != -ESRCH)
			goto failed;
	}
	return;

nla_put_failure:
	nlmsg_free(skb);
failed:
	drbd_err(connection, "Error %d while broadcasting event. Event seq:%u\n",
		 err, seq);
}

void notify_peer_device_state(struct sk_buff *skb,
			      unsigned int seq,
			      struct drbd_peer_device *peer_device,
			      struct peer_device_info *peer_device_info,
			      enum drbd_notification_type type)
{
	struct peer_device_statistics peer_device_statistics;
	struct drbd_resource *resource = peer_device->device->resource;
	struct drbd_genlmsghdr *dh;
	bool multicast = false;
	int err;

	if (!skb) {
		seq = atomic_inc_return(&drbd_genl_seq);
		skb = genlmsg_new(NLMSG_GOODSIZE, GFP_NOIO);
		err = -ENOMEM;
		if (!skb)
			goto failed;
		multicast = true;
	}

	err = -EMSGSIZE;
	dh = genlmsg_put(skb, 0, seq, &drbd_genl_family, 0, DRBD_PEER_DEVICE_STATE);
	if (!dh)
		goto nla_put_failure;
	dh->minor = -1U;
	dh->ret_code = NO_ERROR;
	if (nla_put_drbd_cfg_context(skb, resource, peer_device->connection, peer_device->device) ||
	    nla_put_notification_header(skb, type) ||
	    ((type & ~NOTIFY_FLAGS) != NOTIFY_DESTROY &&
	     peer_device_info_to_skb(skb, peer_device_info, true)))
		goto nla_put_failure;
	peer_device_to_statistics(&peer_device_statistics, peer_device);
	peer_device_statistics_to_skb(skb, &peer_device_statistics, !capable(CAP_SYS_ADMIN));
	genlmsg_end(skb, dh);
	if (multicast) {
		err = drbd_genl_multicast_events(skb, 0);
		/* skb has been consumed or freed in netlink_broadcast() */
		if (err && err != -ESRCH)
			goto failed;
	}
	return;

nla_put_failure:
	nlmsg_free(skb);
failed:
	drbd_err(peer_device, "Error %d while broadcasting event. Event seq:%u\n",
		 err, seq);
}

void notify_helper(enum drbd_notification_type type,
		   struct drbd_device *device, struct drbd_connection *connection,
		   const char *name, int status)
{
	struct drbd_resource *resource = device ? device->resource : connection->resource;
	struct drbd_helper_info helper_info;
	unsigned int seq = atomic_inc_return(&drbd_genl_seq);
	struct sk_buff *skb = NULL;
	struct drbd_genlmsghdr *dh;
	int err;

	strlcpy(helper_info.helper_name, name, sizeof(helper_info.helper_name));
	helper_info.helper_name_len = min(strlen(name), sizeof(helper_info.helper_name));
	helper_info.helper_status = status;

	skb = genlmsg_new(NLMSG_GOODSIZE, GFP_NOIO);
	err = -ENOMEM;
	if (!skb)
		goto fail;

	err = -EMSGSIZE;
	dh = genlmsg_put(skb, 0, seq, &drbd_genl_family, 0, DRBD_HELPER);
	if (!dh)
		goto fail;
	dh->minor = device ? device->minor : -1;
	dh->ret_code = NO_ERROR;
	mutex_lock(&notification_mutex);
	if (nla_put_drbd_cfg_context(skb, resource, connection, device) ||
	    nla_put_notification_header(skb, type) ||
	    drbd_helper_info_to_skb(skb, &helper_info, true))
		goto unlock_fail;
	genlmsg_end(skb, dh);
	err = drbd_genl_multicast_events(skb, 0);
	skb = NULL;
	/* skb has been consumed or freed in netlink_broadcast() */
	if (err && err != -ESRCH)
		goto unlock_fail;
	mutex_unlock(&notification_mutex);
	return;

unlock_fail:
	mutex_unlock(&notification_mutex);
fail:
	nlmsg_free(skb);
	drbd_err(resource, "Error %d while broadcasting event. Event seq:%u\n",
		 err, seq);
}

static void notify_initial_state_done(struct sk_buff *skb, unsigned int seq)
{
	struct drbd_genlmsghdr *dh;
	int err;

	err = -EMSGSIZE;
	dh = genlmsg_put(skb, 0, seq, &drbd_genl_family, 0, DRBD_INITIAL_STATE_DONE);
	if (!dh)
		goto nla_put_failure;
	dh->minor = -1U;
	dh->ret_code = NO_ERROR;
	if (nla_put_notification_header(skb, NOTIFY_EXISTS))
		goto nla_put_failure;
	genlmsg_end(skb, dh);
	return;

nla_put_failure:
	nlmsg_free(skb);
	printk(KERN_ERR "Error %d sending event. Event seq:%u\n", err, seq);
}

static void free_state_changes(struct list_head *list)
{
	while (!list_empty(list)) {
		struct drbd_state_change *state_change =
			list_first_entry(list, struct drbd_state_change, list);
		list_del(&state_change->list);
		forget_state_change(state_change);
	}
}

static unsigned int notifications_for_state_change(struct drbd_state_change *state_change)
{
	return 1 +
	       state_change->n_connections +
	       state_change->n_devices +
	       state_change->n_devices * state_change->n_connections;
}

static int get_initial_state(struct sk_buff *skb, struct netlink_callback *cb)
{
	struct drbd_state_change *state_change = (struct drbd_state_change *)cb->args[0];
	unsigned int seq = cb->args[2];
	unsigned int n;
	enum drbd_notification_type flags = 0;

	/* There is no need for taking notification_mutex here: it doesn't
	   matter if the initial state events mix with later state chage
	   events; we can always tell the events apart by the NOTIFY_EXISTS
	   flag. */

	cb->args[5]--;
	if (cb->args[5] == 1) {
		notify_initial_state_done(skb, seq);
		goto out;
	}
	n = cb->args[4]++;
	if (cb->args[4] < cb->args[3])
		flags |= NOTIFY_CONTINUES;
	if (n < 1) {
		notify_resource_state_change(skb, seq, state_change->resource,
					     OLD, NOTIFY_EXISTS | flags);
		goto next;
	}
	n--;
	if (n < state_change->n_connections) {
		notify_connection_state_change(skb, seq, &state_change->connections[n],
					       OLD, NOTIFY_EXISTS | flags);
		goto next;
	}
	n -= state_change->n_connections;
	if (n < state_change->n_devices) {
		notify_device_state_change(skb, seq, &state_change->devices[n],
					   OLD, NOTIFY_EXISTS | flags);
		goto next;
	}
	n -= state_change->n_devices;
	if (n < state_change->n_devices * state_change->n_connections) {
		notify_peer_device_state_change(skb, seq, &state_change->peer_devices[n],
						OLD, NOTIFY_EXISTS | flags);
		goto next;
	}

next:
	if (cb->args[4] == cb->args[3]) {
		struct drbd_state_change *next_state_change =
			list_entry(state_change->list.next,
				   struct drbd_state_change, list);
		cb->args[0] = (long)next_state_change;
		cb->args[3] = notifications_for_state_change(next_state_change);
		cb->args[4] = 0;
	}
out:
	return skb->len;
}

int drbd_adm_get_initial_state(struct sk_buff *skb, struct netlink_callback *cb)
{
	struct drbd_resource *resource;
	LIST_HEAD(head);

	if (cb->args[5] >= 1) {
		if (cb->args[5] > 1)
			return get_initial_state(skb, cb);
		if (cb->args[0]) {
			struct drbd_state_change *state_change =
				(struct drbd_state_change *)cb->args[0];

			/* connect list to head */
			list_add(&head, &state_change->list);
			free_state_changes(&head);
		}
		return 0;
	}

	cb->args[5] = 2;  /* number of iterations */
	mutex_lock(&global_state_mutex);
	for_each_resource(resource, &drbd_resources) {
		struct drbd_state_change *state_change;

		state_change = remember_state_change(resource, GFP_KERNEL);
		if (!state_change) {
			if (!list_empty(&head))
				free_state_changes(&head);
			mutex_unlock(&global_state_mutex);
			return -ENOMEM;
		}
		list_add_tail(&state_change->list, &head);
		cb->args[5] += notifications_for_state_change(state_change);
	}
	mutex_unlock(&global_state_mutex);

	if (!list_empty(&head)) {
		struct drbd_state_change *state_change =
			list_entry(head.next, struct drbd_state_change, list);
		cb->args[0] = (long)state_change;
		cb->args[3] = notifications_for_state_change(state_change);
		list_del(&head);  /* detach list from head */
	}

	cb->args[2] = cb->nlh->nlmsg_seq;
	return get_initial_state(skb, cb);
}

int drbd_adm_forget_peer(struct sk_buff *skb, struct genl_info *info)
{
	struct drbd_config_context adm_ctx;
	struct drbd_resource *resource;
	struct drbd_device *device;
	struct forget_peer_parms parms = { };
	enum drbd_state_rv retcode;
	int minor, peer_node_id, err;

	retcode = drbd_adm_prepare(&adm_ctx, skb, info, DRBD_ADM_NEED_RESOURCE);
	if (!adm_ctx.reply_skb)
		return retcode;

	resource = adm_ctx.resource;

	err = forget_peer_parms_from_attrs(&parms, info);
	if (err) {
		retcode = ERR_MANDATORY_TAG;
		drbd_msg_put_info(adm_ctx.reply_skb, from_attrs_err_to_txt(err));
		goto out;
	}

	peer_node_id = parms.forget_peer_node_id;
	if (drbd_connection_by_node_id(resource, peer_node_id)) {
		retcode = ERR_NET_CONFIGURED;
		goto out;
	}

	if (peer_node_id < 0 || peer_node_id >= MAX_PEERS) {
		retcode = ERR_INVALID_PEER_NODE_ID;
		goto out;
	}

	mutex_lock(&resource->adm_mutex);
	idr_for_each_entry(&resource->devices, device, minor) {
		struct drbd_peer_md *peer_md;
		int bitmap_index;

		if (!get_ldev(device))
			continue;

		bitmap_index = device->ldev->id_to_bit[peer_node_id];
		if (bitmap_index < 0) {
			put_ldev(device);
			retcode = ERR_INVALID_PEER_NODE_ID;
			break;
		}

		peer_md = &device->ldev->md.peers[bitmap_index];
		peer_md->bitmap_uuid = 0;
		peer_md->flags = 0;
		peer_md->node_id = -1;
		device->ldev->id_to_bit[peer_node_id] = -1;

		drbd_md_sync(device);
		put_ldev(device);
	}
	mutex_unlock(&resource->adm_mutex);
out:
	drbd_adm_finish(&adm_ctx, info, (enum drbd_ret_code)retcode);
	return 0;

}<|MERGE_RESOLUTION|>--- conflicted
+++ resolved
@@ -1788,36 +1788,8 @@
 	if (!adm_ctx.reply_skb)
 		return retcode;
 	device = adm_ctx.device;
-<<<<<<< HEAD
 	resource = device->resource;
 	mutex_lock(&resource->adm_mutex);
-=======
-	mutex_lock(&adm_ctx.resource->adm_mutex);
-	peer_device = first_peer_device(device);
-	connection = peer_device ? peer_device->connection : NULL;
-	conn_reconfig_start(connection);
-
-	/* if you want to reconfigure, please tear down first */
-	if (device->state.disk > D_DISKLESS) {
-		retcode = ERR_DISK_CONFIGURED;
-		goto fail;
-	}
-	/* It may just now have detached because of IO error.  Make sure
-	 * drbd_ldev_destroy is done already, we may end up here very fast,
-	 * e.g. if someone calls attach from the on-io-error handler,
-	 * to realize a "hot spare" feature (not that I'd recommend that) */
-	wait_event(device->misc_wait, !test_bit(GOING_DISKLESS, &device->flags));
-
-	/* make sure there is no leftover from previous force-detach attempts */
-	clear_bit(FORCE_DETACH, &device->flags);
-	clear_bit(WAS_IO_ERROR, &device->flags);
-	clear_bit(WAS_READ_ERROR, &device->flags);
-
-	/* and no leftover from previously aborted resync or verify, either */
-	device->rs_total = 0;
-	device->rs_failed = 0;
-	atomic_set(&device->rs_pending_cnt, 0);
->>>>>>> 00ab996b
 
 	/* allocation not in the IO path, drbdsetup context */
 	nbc = kzalloc(sizeof(struct drbd_backing_dev), GFP_KERNEL);
@@ -1906,7 +1878,7 @@
 	 * drbd_ldev_destroy is done already, we may end up here very fast,
 	 * e.g. if someone calls attach from the on-io-error handler,
 	 * to realize a "hot spare" feature (not that I'd recommend that) */
-	wait_event(device->misc_wait, !atomic_read(&device->local_cnt));
+	wait_event(device->misc_wait, !test_bit(GOING_DISKLESS, &device->flags));
 
 	/* make sure there is no leftover from previous force-detach attempts */
 	clear_bit(FORCE_DETACH, &device->flags);
