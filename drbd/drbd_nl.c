--- conflicted
+++ resolved
@@ -1202,13 +1202,8 @@
 	   Because new from 8.3.8 onwards the peer can use multiple
 	   BIOs for a single peer_request */
 	if (mdev->state.conn >= C_CONNECTED) {
-<<<<<<< HEAD
 		if (mdev->tconn->agreed_pro_version < 94)
-			peer = min_t(int, mdev->peer_max_bio_size, DRBD_MAX_SIZE_H80_PACKET);
-=======
-		if (mdev->agreed_pro_version < 94) {
-			peer = min(mdev->peer_max_bio_size, DRBD_MAX_SIZE_H80_PACKET);
->>>>>>> 3a2911f0
+			peer = min( mdev->peer_max_bio_size, DRBD_MAX_SIZE_H80_PACKET);
 			/* Correct old drbd (up to 8.3.7) if it believes it can do more than 32KiB */
 		else if (mdev->tconn->agreed_pro_version == 94)
 			peer = DRBD_MAX_SIZE_H80_PACKET;
