/*
-*- linux-c -*-
   drbd_nl.c
   Kernel module for 2.6.x Kernels

   This file is part of DRBD by Philipp Reisner and Lars Ellenberg.

   Copyright (C) 2001-2007, LINBIT Information Technologies GmbH.
   Copyright (C) 1999-2007, Philipp Reisner <philipp.reisner@linbit.com>.
   Copyright (C) 2002-2007, Lars Ellenberg <lars.ellenberg@linbit.com>.

   drbd is free software; you can redistribute it and/or modify
   it under the terms of the GNU General Public License as published by
   the Free Software Foundation; either version 2, or (at your option)
   any later version.

   drbd is distributed in the hope that it will be useful,
   but WITHOUT ANY WARRANTY; without even the implied warranty of
   MERCHANTABILITY or FITNESS FOR A PARTICULAR PURPOSE.  See the
   GNU General Public License for more details.

   You should have received a copy of the GNU General Public License
   along with drbd; see the file COPYING.  If not, write to
   the Free Software Foundation, 675 Mass Ave, Cambridge, MA 02139, USA.

 */

#include <linux/autoconf.h>
#include <linux/module.h>
#include <linux/in.h>
#include <linux/fs.h>
#include <linux/buffer_head.h> /* for fsync_bdev */
#include <linux/file.h>
#include <linux/slab.h>
#include <linux/connector.h>
#include <linux/drbd.h>
#include <linux/blkpg.h>

#include "drbd_int.h"
#include <linux/drbd_tag_magic.h>
#include <linux/drbd_limits.h>

/* see get_sb_bdev and bd_claim */
char *drbd_d_holder = "Hands off! this is DRBD's data storage device.";
char *drbd_m_holder = "Hands off! this is DRBD's meta data device.";


/* Generate the tag_list to struct functions */
#define PACKET(name, number, fields) \
int name ## _from_tags (struct drbd_conf *mdev, \
	unsigned short *tags, struct name *arg) \
{ \
	int tag; \
	int dlen; \
	\
	while ( (tag = *tags++) != TT_END ) { \
		dlen = *tags++; \
		switch ( tag_number(tag) ) { \
		fields \
		default: \
			if (tag & T_MANDATORY) { \
				ERR("Unknown tag: %d\n", tag_number(tag)); \
				return 0; \
			} \
		} \
		tags = (unsigned short *)((char *)tags + dlen); \
	} \
	return 1; \
}
#define INTEGER(pn, pr, member) \
	case pn: /* D_ASSERT( tag_type(tag) == TT_INTEGER ); */ \
		 arg->member = *(int *)(tags); \
		 break;
#define INT64(pn, pr, member) \
	case pn: /* D_ASSERT( tag_type(tag) == TT_INT64 ); */ \
		 arg->member = *(u64 *)(tags); \
		 break;
#define BIT(pn, pr, member) \
	case pn: /* D_ASSERT( tag_type(tag) == TT_BIT ); */ \
		 arg->member = *(char *)(tags) ? 1 : 0; \
		 break;
#define STRING(pn, pr, member, len) \
	case pn: /* D_ASSERT( tag_type(tag) == TT_STRING ); */ \
		 arg->member ## _len = dlen; \
		 memcpy(arg->member, tags, min_t(size_t, dlen, len)); \
		 break;
#include "linux/drbd_nl.h"

/* Generate the struct to tag_list functions */
#define PACKET(name, number, fields) \
unsigned short* \
name ## _to_tags (struct drbd_conf *mdev, \
	struct name *arg, unsigned short *tags) \
{ \
	fields \
	return tags; \
}

#define INTEGER(pn, pr, member) \
	*tags++ = pn | pr | TT_INTEGER; \
	*tags++ = sizeof(int); \
	*(int *)tags = arg->member; \
	tags = (unsigned short *)((char *)tags+sizeof(int));
#define INT64(pn, pr, member) \
	*tags++ = pn | pr | TT_INT64; \
	*tags++ = sizeof(u64); \
	*(u64 *)tags = arg->member; \
	tags = (unsigned short *)((char *)tags+sizeof(u64));
#define BIT(pn, pr, member) \
	*tags++ = pn | pr | TT_BIT; \
	*tags++ = sizeof(char); \
	*(char *)tags = arg->member; \
	tags = (unsigned short *)((char *)tags+sizeof(char));
#define STRING(pn, pr, member, len) \
	*tags++ = pn | pr | TT_STRING; \
	*tags++ = arg->member ## _len; \
	memcpy(tags, arg->member, arg->member ## _len); \
	tags = (unsigned short *)((char *)tags + arg->member ## _len);
#include "linux/drbd_nl.h"

void drbd_bcast_ev_helper(struct drbd_conf *mdev, char *helper_name);
void drbd_nl_send_reply(struct cn_msg *, int);

char *nl_packet_name(int packet_type)
{
/* Generate packet type strings */
#define PACKET(name, number, fields) \
	[ P_ ## name ] = # name,
#define INTEGER Argh !
#define BIT Argh !
#define INT64 Argh !
#define STRING Argh !

	static char *nl_tag_name[P_nl_after_last_packet] = {
#include "linux/drbd_nl.h"
	};

	return (packet_type < sizeof(nl_tag_name)/sizeof(nl_tag_name[0])) ?
	    nl_tag_name[packet_type] : "*Unknown*";
}

void nl_trace_packet(void *data)
{
	struct cn_msg *req = data;
	struct drbd_nl_cfg_req *nlp = (struct drbd_nl_cfg_req *)req->data;

	printk(KERN_INFO "drbd%d: "
	       "Netlink: << %s (%d) - seq: %x, ack: %x, len: %x\n",
	       nlp->drbd_minor,
	       nl_packet_name(nlp->packet_type),
	       nlp->packet_type,
	       req->seq, req->ack, req->len);
}

void nl_trace_reply(void *data)
{
	struct cn_msg *req = data;
	struct drbd_nl_cfg_reply *nlp = (struct drbd_nl_cfg_reply *)req->data;

	printk(KERN_INFO "drbd%d: "
	       "Netlink: >> %s (%d) - seq: %x, ack: %x, len: %x\n",
	       nlp->minor,
	       nlp->packet_type == P_nl_after_last_packet?
		   "Empty-Reply" : nl_packet_name(nlp->packet_type),
	       nlp->packet_type,
	       req->seq, req->ack, req->len);
}

int drbd_khelper(struct drbd_conf *mdev, char *cmd)
{
	char mb[12];
	char *argv[] = {usermode_helper, cmd, mb, NULL };
	static char *envp[] = { "HOME=/",
				"TERM=linux",
				"PATH=/sbin:/usr/sbin:/bin:/usr/bin",
				NULL };

	snprintf(mb, 12, "minor-%d", mdev_to_minor(mdev));

	INFO("helper command: %s %s\n", usermode_helper, cmd);

	drbd_bcast_ev_helper(mdev, cmd);
	return call_usermodehelper(usermode_helper, argv, envp, 1);
}

enum drbd_disk_state drbd_try_outdate_peer(struct drbd_conf *mdev)
{
	int r;
	enum drbd_disk_state nps;
	enum fencing_policy fp;

	D_ASSERT(mdev->state.pdsk == DUnknown);

	fp = DontCare;
	if (inc_local(mdev)) {
		fp = mdev->bc->dc.fencing;
		dec_local(mdev);
	}

	D_ASSERT( fp > DontCare );

	if (fp == Stonith)
		drbd_request_state(mdev, NS(susp, 1));

	r = drbd_khelper(mdev, "outdate-peer");

	switch ( (r>>8) & 0xff ) {
	case 3: /* peer is inconsistent */
		nps = Inconsistent;
		break;
	case 4: /* peer is outdated */
		nps = Outdated;
		break;
	case 5: /* peer was down, we will(have) create(d) a new UUID anyways.
		 * If we would be more strict, we would return DUnknown here. */
		nps = Outdated;
		break;
	case 6: /* Peer is primary, voluntarily outdate myself */
		WARN("Peer is primary, outdating myself.\n");
		nps = DUnknown;
		drbd_request_state(mdev, NS(disk, Outdated));
		break;
	case 7:
		if (fp != Stonith)
			ERR("outdate-peer() = 7 && fencing != Stonith !!!\n");
		nps = Outdated;
		break;
	default:
		/* The script is broken ... */
		nps = DUnknown;
		drbd_request_state(mdev, NS(disk, Outdated));
		ERR("outdate-peer helper broken, returned %d \n", (r>>8)&0xff);
		return nps;
	}

	INFO("outdate-peer helper returned %d \n", (r>>8)&0xff);
	return nps;
}


int drbd_set_role(struct drbd_conf *mdev, enum drbd_role new_role, int force)
{
	int r = 0, forced = 0, try = 0;
	union drbd_state_t mask, val;
	enum drbd_disk_state nps;

	if (new_role == Primary)
		request_ping(mdev); /* Detect a dead peer ASAP */

	mask.i = 0; mask.role = role_mask;
	val.i  = 0; val.role  = new_role;

	while (try++ < 3) {
		r = _drbd_request_state(mdev, mask, val, 0);
		if ( r == SS_NoUpToDateDisk && force &&
		    ( mdev->state.disk == Inconsistent ||
		      mdev->state.disk == Outdated ) ) {
			mask.disk = disk_mask;
			val.disk  = UpToDate;
			forced = 1;
			continue;
		}

		if ( r == SS_NoUpToDateDisk &&
		    mdev->state.disk == Consistent ) {
			D_ASSERT(mdev->state.pdsk == DUnknown);
			nps = drbd_try_outdate_peer(mdev);

			if (nps == Outdated) {
				val.disk = UpToDate;
				mask.disk = disk_mask;
			}

			val.pdsk = nps;
			mask.pdsk = disk_mask;

			continue;
		}

		if (r == SS_NothingToDo)
			goto fail;
		if (r == SS_PrimaryNOP) {
			nps = drbd_try_outdate_peer(mdev);

			if (force && nps > Outdated) {
				WARN("Forced into split brain situation!\n");
				nps = Outdated;
			}

			mask.pdsk = disk_mask;
			val.pdsk  = nps;

			continue;
		}
		if (r == SS_TwoPrimaries) {
			/* Maybe the peer is detected as dead very soon... */
			set_current_state(TASK_INTERRUPTIBLE);
			schedule_timeout((mdev->net_conf->ping_timeo+1)*HZ/10);
			if (try == 1)
				try++; /* only a single retry in this case. */
			continue;
		}
		if (r < SS_Success) {
			r = drbd_request_state(mdev, mask, val);
			if (r < SS_Success)
				goto fail;
		}
		break;
	}

	if (forced)
		WARN("Forced to conisder local data as UpToDate!\n");

	fsync_bdev(mdev->this_bdev);

	/* Wait until nothing is on the fly :) */
	if ( wait_event_interruptible( mdev->misc_wait,
				 atomic_read(&mdev->ap_pending_cnt) == 0 ) ) {
		r = GotSignal;
		goto fail;
	}

	/* FIXME RACE here: if our direct user is not using bd_claim (i.e.
	 *  not a filesystem) since cstate might still be >= Connected, new
	 * ap requests may come in and increase ap_pending_cnt again!
	 * but that means someone is misusing DRBD...
	 * */

	if (new_role == Secondary) {
		set_disk_ro(mdev->vdisk, TRUE );
		if (inc_local(mdev)) {
			mdev->bc->md.uuid[Current] &= ~(u64)1;
			dec_local(mdev);
		}
	} else {
		if (inc_net(mdev)) {
			mdev->net_conf->want_lose = 0;
			dec_net(mdev);
		}
		set_disk_ro(mdev->vdisk, FALSE );
		if (inc_local(mdev)) {
			if ( ((mdev->state.conn < Connected ||
			       mdev->state.pdsk <= Failed)
			      && mdev->bc->md.uuid[Bitmap] == 0) || forced)
				drbd_uuid_new_current(mdev);

			mdev->bc->md.uuid[Current] |=  (u64)1;
			dec_local(mdev);
		}
	}

	if ((new_role == Secondary) && inc_local(mdev) )
	{
		drbd_al_to_on_disk_bm(mdev);
		dec_local(mdev);
	}

	if (mdev->state.conn >= WFReportParams) {
		/* if this was forced, we should consider sync */
		if (forced)
			drbd_send_uuids(mdev);
		drbd_send_state(mdev);
	}

	drbd_md_sync(mdev);

	return r;

 fail:
	return r;
}


int drbd_nl_primary(struct drbd_conf *mdev, struct drbd_nl_cfg_req *nlp,
			   struct drbd_nl_cfg_reply *reply)
{
	struct primary primary_args;

	memset(&primary_args, 0, sizeof(struct primary));
	if (!primary_from_tags(mdev, nlp->tag_list, &primary_args)) {
		reply->ret_code = UnknownMandatoryTag;
		return 0;
	}

	reply->ret_code =
		drbd_set_role(mdev, Primary, primary_args.overwrite_peer);

	return 0;
}

int drbd_nl_secondary(struct drbd_conf *mdev, struct drbd_nl_cfg_req *nlp,
			     struct drbd_nl_cfg_reply *reply)
{
	reply->ret_code = drbd_set_role(mdev, Secondary, 0);

	return 0;
}

/* initializes the md.*_offset members, so we are able to find
 * the on disk meta data */
void drbd_md_set_sector_offsets(struct drbd_conf *mdev,
				       struct drbd_backing_dev *bdev)
{
	sector_t md_size_sect = 0;
	switch (bdev->dc.meta_dev_idx) {
	default:
		/* v07 style fixed size indexed meta data */
		bdev->md.md_size_sect = MD_RESERVED_SECT;
		bdev->md.md_offset = drbd_md_ss__(mdev, bdev);
		bdev->md.al_offset = MD_AL_OFFSET;
		bdev->md.bm_offset = MD_BM_OFFSET;
		break;
	case DRBD_MD_INDEX_FLEX_EXT:
		/* just occupy the full device; unit: sectors */
		bdev->md.md_size_sect = drbd_get_capacity(bdev->md_bdev);
		bdev->md.md_offset = 0;
		bdev->md.al_offset = MD_AL_OFFSET;
		bdev->md.bm_offset = MD_BM_OFFSET;
		break;
	case DRBD_MD_INDEX_INTERNAL:
	case DRBD_MD_INDEX_FLEX_INT:
		bdev->md.md_offset = drbd_md_ss__(mdev, bdev);
		/* al size is still fixed */
		bdev->md.al_offset = -MD_AL_MAX_SIZE;
		/* LGE FIXME max size check missing. */
		/* we need (slightly less than) ~ this much bitmap sectors: */
		md_size_sect = drbd_get_capacity(bdev->backing_bdev);
		md_size_sect = ALIGN(md_size_sect, BM_SECT_PER_EXT);
		md_size_sect = BM_SECT_TO_EXT(md_size_sect);
		md_size_sect = ALIGN(md_size_sect, 8);

		/* plus the "drbd meta data super block",
		 * and the activity log; */
		md_size_sect += MD_BM_OFFSET;

		bdev->md.md_size_sect = md_size_sect;
		/* bitmap offset is adjusted by 'super' block size */
		bdev->md.bm_offset   = -md_size_sect + MD_AL_OFFSET;
		break;
	}
}

char *ppsize(char *buf, unsigned long long size)
{
	/* Needs 9 bytes at max. */
	static char units[] = { 'K', 'M', 'G', 'T', 'P', 'E' };
	int base = 0;
	while (size >= 10000 ) {
		size = size >> 10;
		base++;
	}
	sprintf(buf, "%lu %cB", (long)size, units[base]);

	return buf;
}

/* You should call drbd_md_sync() after calling this.
 */
int drbd_determin_dev_size(struct drbd_conf *mdev)
{
	sector_t prev_first_sect, prev_size; /* previous meta location */
	sector_t la_size;
	sector_t size;
	char ppb[10];

	int md_moved, la_size_changed;
	int rv = 0;

	wait_event(mdev->al_wait, lc_try_lock(mdev->act_log));

	prev_first_sect = drbd_md_first_sector(mdev->bc);
	prev_size = mdev->bc->md.md_size_sect;
	la_size = mdev->bc->md.la_size_sect;

	/* TODO: should only be some assert here, not (re)init... */
	drbd_md_set_sector_offsets(mdev, mdev->bc);

	size = drbd_new_dev_size(mdev, mdev->bc);

	if ( drbd_get_capacity(mdev->this_bdev) != size ||
	    drbd_bm_capacity(mdev) != size ) {
		int err;
		err = drbd_bm_resize(mdev, size);
		if (unlikely(err)) {
			/* currently there is only one error: ENOMEM! */
			size = drbd_bm_capacity(mdev)>>1;
			if (size == 0) {
<<<<<<< HEAD
				ERR("OUT OF MEMORY! "
				    "Could not allocate bitmap! "
				    "Set device size => 0\n");
=======
				ERR("OUT OF MEMORY! Could not allocate bitmap!\n");
>>>>>>> d6068db2
			} else {
				/* FIXME this is problematic,
				 * if we in fact are smaller now! */
				ERR("BM resizing failed. "
				    "Leaving size unchanged at size = %lu KB\n",
				    (unsigned long)size);
			}
			rv = err;
		}
		/* racy, see comments above. */
		drbd_set_my_capacity(mdev, size);
		mdev->bc->md.la_size_sect = size;
		INFO("size = %s (%llu KB)\n", ppsize(ppb, size>>1),
		     (unsigned long long)size>>1);
	}
	if (rv < 0)
		goto out;

	la_size_changed = (la_size != mdev->bc->md.la_size_sect);

	/* LGE: flexible device size!! is this the right thing to test? */
	md_moved = prev_first_sect != drbd_md_first_sector(mdev->bc)
		|| prev_size	   != mdev->bc->md.md_size_sect;

	if (md_moved) {
		WARN("Moving meta-data.\n");
		/* assert: (flexible) internal meta data */
	}

	if (la_size_changed || md_moved) {
		if ( inc_local_if_state(mdev, Attaching) ) {
			drbd_al_shrink(mdev);
			/* All extents inactive now...
			 * write bitmap, then mdev->la_size to disk */
			rv = drbd_bm_write(mdev);
			drbd_md_mark_dirty(mdev);
			dec_local(mdev);
		}
	}
out:
	lc_unlock(mdev->act_log);

	return rv;
}

sector_t
drbd_new_dev_size(struct drbd_conf *mdev, struct drbd_backing_dev *bdev)
{
	sector_t p_size = mdev->p_size;   /* partner's disk size. */
	sector_t la_size = bdev->md.la_size_sect; /* last agreed size. */
	sector_t m_size; /* my size */
	sector_t u_size = bdev->dc.disk_size; /* size requested by user. */
	sector_t size = 0;

	m_size = drbd_get_max_capacity(bdev);

	if (p_size && m_size) {
		size = min_t(sector_t, p_size, m_size);
	} else {
		if (la_size) {
			size = la_size;
			if (m_size && m_size < size)
				size = m_size;
			if (p_size && p_size < size)
				size = p_size;
		} else {
			if (m_size)
				size = m_size;
			if (p_size)
				size = p_size;
		}
	}

	if (size == 0)
		ERR("Both nodes diskless!\n");

	if (u_size) {
		if (u_size<<1 > size)
			ERR("Requested disk size is too big (%lu > %lu)\n",
			    (unsigned long)u_size, (unsigned long)size>>1);
		else
			size = u_size<<1;
	}

	return size;
}

/**
 * drbd_check_al_size:
 * checks that the al lru is of requested size, and if neccessary tries to
 * allocate a new one. returns -EBUSY if current al lru is still used,
 * -ENOMEM when allocation failed, and 0 on success. You should call
 * drbd_md_sync() after you called this function.
 */
int drbd_check_al_size(struct drbd_conf *mdev)
{
	struct lru_cache *n, *t;
	struct lc_element *e;
	unsigned int in_use;
	int i;

	ERR_IF(mdev->sync_conf.al_extents < 7)
		mdev->sync_conf.al_extents = 127;

	if ( mdev->act_log &&
	     mdev->act_log->nr_elements == mdev->sync_conf.al_extents )
		return 0;

	in_use = 0;
	t = mdev->act_log;
	n = lc_alloc("act_log", mdev->sync_conf.al_extents,
		     sizeof(struct lc_element), mdev);

	if (n == NULL) {
		ERR("Cannot allocate act_log lru!\n");
		return -ENOMEM;
	}
	spin_lock_irq(&mdev->al_lock);
	if (t) {
		for (i = 0; i < t->nr_elements; i++) {
			e = lc_entry(t, i);
			if (e->refcnt)
				ERR("refcnt(%d)==%d\n",
				    e->lc_number, e->refcnt);
			in_use += e->refcnt;
		}
	}
	if (!in_use)
		mdev->act_log = n;
	spin_unlock_irq(&mdev->al_lock);
	if (in_use) {
		ERR("Activity log still in use!\n");
		lc_free(n);
		return -EBUSY;
	} else {
		if (t)
			lc_free(t);
	}
	drbd_md_mark_dirty(mdev); /* we changed mdev->act_log->nr_elemens */
	return 0;
}

void drbd_setup_queue_param(struct drbd_conf *mdev, unsigned int max_seg_s)
{
	struct request_queue * const q = mdev->rq_queue;
	struct request_queue * const b = mdev->bc->backing_bdev->bd_disk->queue;
	/* unsigned int old_max_seg_s = q->max_segment_size; */

	if (b->merge_bvec_fn && !mdev->bc->dc.use_bmbv)
		max_seg_s = PAGE_SIZE;

	max_seg_s = min(b->max_sectors * b->hardsect_size, max_seg_s);

	MTRACE(TraceTypeRq, TraceLvlSummary,
	       DUMPI(b->max_sectors);
	       DUMPI(b->max_phys_segments);
	       DUMPI(b->max_hw_segments);
	       DUMPI(b->max_segment_size);
	       DUMPI(b->hardsect_size);
	       DUMPI(b->seg_boundary_mask);
	       );

	q->max_sectors	     = max_seg_s >> 9;
	q->max_phys_segments = max_seg_s >> PAGE_SHIFT;
	q->max_hw_segments   = max_seg_s >> PAGE_SHIFT;
	q->max_segment_size  = max_seg_s;
	q->hardsect_size     = 512;
	q->seg_boundary_mask = PAGE_SIZE-1;
	blk_queue_stack_limits(q, b);

	/* KERNEL BUG. in ll_rw_blk.c ??
	 * t->max_segment_size = min(t->max_segment_size,b->max_segment_size);
	 * should be
	 * t->max_segment_size = min_not_zero(...,...)
	 * workaround here: */
	if (q->max_segment_size == 0)
		q->max_segment_size = max_seg_s;

	MTRACE(TraceTypeRq, TraceLvlSummary,
	       DUMPI(q->max_sectors);
	       DUMPI(q->max_phys_segments);
	       DUMPI(q->max_hw_segments);
	       DUMPI(q->max_segment_size);
	       DUMPI(q->hardsect_size);
	       DUMPI(q->seg_boundary_mask);
	       );

	if (b->merge_bvec_fn)
		WARN("Backing device's merge_bvec_fn() = %p\n",
		     b->merge_bvec_fn);
	INFO("max_segment_size ( = BIO size ) = %u\n", q->max_segment_size);

	if (q->backing_dev_info.ra_pages != b->backing_dev_info.ra_pages) {
		INFO("Adjusting my ra_pages to backing device's (%lu -> %lu)\n",
		     q->backing_dev_info.ra_pages,
		     b->backing_dev_info.ra_pages);
		q->backing_dev_info.ra_pages = b->backing_dev_info.ra_pages;
	}
}

/* does always return 0;
 * interesting return code is in reply->ret_code */
int drbd_nl_disk_conf(struct drbd_conf *mdev, struct drbd_nl_cfg_req *nlp,
			     struct drbd_nl_cfg_reply *reply)
{
	enum ret_codes retcode;
	struct drbd_backing_dev *nbc = NULL; /* new_backing_conf */
	struct inode *inode, *inode2;
	struct lru_cache *resync_lru = NULL;
	union drbd_state_t ns, os;
	int rv, ntries = 0;

	/* if you want to reconfigure, please tear down first */
	if (mdev->state.disk > Diskless) {
		retcode = HaveDiskConfig;
		goto fail;
	}

       /*
	* We may have gotten here very quickly from a detach. Wait for a bit
	* then fail.
	*/
	while (mdev->bc != NULL) {
		if (ntries++ >= 5) {
			WARN("drbd_nl_disk_conf: mdev->bc not NULL.\n");
			retcode = HaveDiskConfig;
			goto fail;
		}
		set_current_state(TASK_INTERRUPTIBLE);
		schedule_timeout(HZ/10);
	}

	nbc = kmalloc(sizeof(struct drbd_backing_dev), GFP_KERNEL);
	if (!nbc) {
		retcode = KMallocFailed;
		goto fail;
	}

	if ( !(nlp->flags & DRBD_NL_SET_DEFAULTS) && inc_local(mdev) ) {
		memcpy(&nbc->dc, &mdev->bc->dc, sizeof(struct disk_conf));
		dec_local(mdev);
	} else {
		memset(&nbc->dc, 0, sizeof(struct disk_conf));
		nbc->dc.disk_size   = DRBD_DISK_SIZE_SECT_DEF;
		nbc->dc.on_io_error = DRBD_ON_IO_ERROR_DEF;
		nbc->dc.fencing     = DRBD_FENCING_DEF;
	}

	if (!disk_conf_from_tags(mdev, nlp->tag_list, &nbc->dc)) {
		retcode = UnknownMandatoryTag;
		goto fail;
	}

	nbc->lo_file = NULL;
	nbc->md_file = NULL;

	if (nbc->dc.meta_dev_idx < DRBD_MD_INDEX_FLEX_INT) {
		retcode = LDMDInvalid;
		goto fail;
	}

	nbc->lo_file = filp_open(nbc->dc.backing_dev, O_RDWR, 0);
	if (IS_ERR(nbc->lo_file)) {
		ERR("open(\"%s\") failed with %ld\n", nbc->dc.backing_dev,
		    PTR_ERR(nbc->lo_file));
		nbc->lo_file = NULL;
		retcode = LDNameInvalid;
		goto fail;
	}

	inode = nbc->lo_file->f_dentry->d_inode;

	if (!S_ISBLK(inode->i_mode)) {
		retcode = LDNoBlockDev;
		goto fail;
	}

	nbc->md_file = filp_open(nbc->dc.meta_dev, O_RDWR, 0);
	if (IS_ERR(nbc->md_file)) {
		ERR("open(\"%s\") failed with %ld\n", nbc->dc.meta_dev,
		    PTR_ERR(nbc->md_file));
		nbc->md_file = NULL;
		retcode = MDNameInvalid;
		goto fail;
	}

	inode2 = nbc->md_file->f_dentry->d_inode;

	if (!S_ISBLK(inode2->i_mode)) {
		retcode = MDNoBlockDev;
		goto fail;
	}

	nbc->backing_bdev = inode->i_bdev;
	if (bd_claim(nbc->backing_bdev, mdev)) {
		printk(KERN_ERR "drbd: bd_claim(%p,%p); failed [%p;%p;%u]\n",
		       nbc->backing_bdev, mdev,
		       nbc->backing_bdev->bd_holder,
		       nbc->backing_bdev->bd_contains->bd_holder,
		       nbc->backing_bdev->bd_holders);
		retcode = LDMounted;
		goto fail;
	}

	resync_lru = lc_alloc("resync", 31, sizeof(struct bm_extent), mdev);
	if (!resync_lru) {
		retcode = KMallocFailed;
		goto fail;
	}

	nbc->md_bdev = inode2->i_bdev;
	if (bd_claim(nbc->md_bdev,
		     (nbc->dc.meta_dev_idx == DRBD_MD_INDEX_INTERNAL ||
		      nbc->dc.meta_dev_idx == DRBD_MD_INDEX_FLEX_INT) ?
		     (void *)mdev : (void *) drbd_m_holder )) {
		retcode = MDMounted;
		goto release_bdev_fail;
	}

	if ( (nbc->backing_bdev == nbc->md_bdev) !=
	     (nbc->dc.meta_dev_idx == DRBD_MD_INDEX_INTERNAL ||
	      nbc->dc.meta_dev_idx == DRBD_MD_INDEX_FLEX_INT) ) {
		retcode = LDMDInvalid;
		goto release_bdev2_fail;
	}

	if ((drbd_get_capacity(nbc->backing_bdev)>>1) < nbc->dc.disk_size) {
		retcode = LDDeviceTooSmall;
		goto release_bdev2_fail;
	}

/* TODO check whether backing device size is within plausible limits */

	/* Make sure the new disk is big enough
	 * (we may currently be Primary with no local disk...) */
	if (drbd_get_capacity(nbc->backing_bdev) <
	    drbd_get_capacity(mdev->this_bdev) ) {
		retcode = LDDeviceTooSmall;
		goto release_bdev2_fail;
	}

	retcode = drbd_request_state(mdev, NS(disk, Attaching));
	if (retcode < SS_Success )
		goto release_bdev2_fail;

	drbd_md_set_sector_offsets(mdev, nbc);

	retcode = drbd_md_read(mdev, nbc);
	if (retcode != NoError)
		goto force_diskless;

	/* Since we are diskless, fix the AL first... */
	if (drbd_check_al_size(mdev)) {
		retcode = KMallocFailed;
		goto force_diskless;
	}

	/* Prevent shrinking of consistent devices ! */
	if (drbd_md_test_flag(nbc, MDF_Consistent) &&
	   drbd_new_dev_size(mdev, nbc) < nbc->md.la_size_sect) {
		retcode = LDDeviceTooSmall;
		goto force_diskless;
	}

	if (!drbd_al_read_log(mdev, nbc)) {
		retcode = MDIOError;
		goto force_diskless;
	}

	/* Point of no return reached.
	 * Devices and memory are no longer released by error cleanup below.
	 * now mdev takes over responsibility, and the state engine should
	 * clean it up somewhere.  */
	D_ASSERT(mdev->bc == NULL);
	mdev->bc = nbc;
	mdev->resync = resync_lru;
	nbc = NULL;
	resync_lru = NULL;

	if (drbd_md_test_flag(mdev->bc, MDF_PrimaryInd))
		set_bit(CRASHED_PRIMARY, &mdev->flags);
	else
		clear_bit(CRASHED_PRIMARY, &mdev->flags);

	mdev->send_cnt = 0;
	mdev->recv_cnt = 0;
	mdev->read_cnt = 0;
	mdev->writ_cnt = 0;

	drbd_setup_queue_param(mdev, DRBD_MAX_SEGMENT_SIZE);
	/*
	 * FIXME currently broken.
	 * drbd_set_recv_tcq(mdev,
	 *	drbd_queue_order_type(mdev)==QUEUE_ORDERED_TAG);
	 */

	/* If I am currently not Primary,
	 * but meta data primary indicator is set,
	 * I just now recover from a hard crash,
	 * and have been Primary before that crash.
	 *
	 * Now, if I had no connection before that crash
	 * (have been degraded Primary), chances are that
	 * I won't find my peer now either.
	 *
	 * In that case, and _only_ in that case,
	 * we use the degr-wfc-timeout instead of the default,
	 * so we can automatically recover from a crash of a
	 * degraded but active "cluster" after a certain timeout.
	 */
	clear_bit(USE_DEGR_WFC_T, &mdev->flags);
	if ( mdev->state.role != Primary &&
	     drbd_md_test_flag(mdev->bc, MDF_PrimaryInd) &&
	    !drbd_md_test_flag(mdev->bc, MDF_ConnectedInd) )
		set_bit(USE_DEGR_WFC_T, &mdev->flags);

<<<<<<< HEAD
	drbd_bm_lock(mdev); /* racy... */
	drbd_determin_dev_size(mdev);
=======
	drbd_bm_lock(mdev); // racy...
	if (drbd_determin_dev_size(mdev)) {
		retcode = VMallocFailed;
		goto unlock_bm;
	}
>>>>>>> d6068db2

	if (drbd_md_test_flag(mdev->bc, MDF_FullSync)) {
		INFO("Assuming that all blocks are out of sync "
		     "(aka FullSync)\n");
		drbd_bm_set_all(mdev);
		if (unlikely(drbd_bm_write(mdev) < 0)) {
			retcode = MDIOError;
			goto unlock_bm;
		}
		drbd_md_clear_flag(mdev, MDF_FullSync);
	} else {
		if (unlikely(drbd_bm_read(mdev) < 0)) {
			retcode = MDIOError;
			goto unlock_bm;
		}
	}

	if (test_bit(CRASHED_PRIMARY, &mdev->flags)) {
		drbd_al_apply_to_bm(mdev);
		drbd_al_to_on_disk_bm(mdev);
	}
	/* else {
	     FIXME wipe out on disk al!
	} */

	spin_lock_irq(&mdev->req_lock);
	os = mdev->state;
	ns.i = os.i;
	/* If MDF_Consistent is not set go into inconsistent state,
	   otherwise investige MDF_WasUpToDate...
	   If MDF_WasUpToDate is not set go into Outdated disk state,
	   otherwise into Consistent state.
	*/
	if (drbd_md_test_flag(mdev->bc, MDF_Consistent)) {
		if (drbd_md_test_flag(mdev->bc, MDF_WasUpToDate))
			ns.disk = Consistent;
		else
			ns.disk = Outdated;
	} else {
		ns.disk = Inconsistent;
	}

	if (drbd_md_test_flag(mdev->bc, MDF_PeerOutDated))
		ns.pdsk = Outdated;

	if ( ns.disk == Consistent &&
	    ( ns.pdsk == Outdated || mdev->bc->dc.fencing == DontCare ) )
		ns.disk = UpToDate;

	/* All tests on MDF_PrimaryInd, MDF_ConnectedInd,
	   MDF_Consistent and MDF_WasUpToDate must happen before
	   this point, because drbd_request_state() modifies these
	   flags. */

	/* In case we are Connected postpone any desicion on the new disk
	   state after the negotiation phase. */
	if (mdev->state.conn == Connected) {
		mdev->new_state_tmp.i = ns.i;
		ns.i = os.i;
		ns.disk = Negotiating;
	}

	rv = _drbd_set_state(mdev, ns, ChgStateVerbose);
	ns = mdev->state;
	spin_unlock_irq(&mdev->req_lock);
	if (rv == SS_Success)
		after_state_ch(mdev, os, ns, ChgStateVerbose);

	if (rv < SS_Success)
		goto unlock_bm;

	drbd_bm_unlock(mdev);

	if (inc_local_if_state(mdev, Attaching)) {
		if (mdev->state.role == Primary)
			mdev->bc->md.uuid[Current] |=	(u64)1;
		else
			mdev->bc->md.uuid[Current] &= ~(u64)1;
		dec_local(mdev);
	}

	drbd_md_sync(mdev);

	reply->ret_code = retcode;
	return 0;

 unlock_bm:
	drbd_bm_unlock(mdev);
 force_diskless:
	drbd_force_state(mdev, NS(disk, Diskless));
	drbd_md_sync(mdev);
 release_bdev2_fail:
	if (nbc)
		bd_release(nbc->md_bdev);
 release_bdev_fail:
	if (nbc)
		bd_release(nbc->backing_bdev);
 fail:
	if (nbc) {
		if (nbc->lo_file)
			fput(nbc->lo_file);
		if (nbc->md_file)
			fput(nbc->md_file);
		kfree(nbc);
	}
	if (resync_lru)
		lc_free(resync_lru);

	reply->ret_code = retcode;
	return 0;
}

int drbd_nl_detach(struct drbd_conf *mdev, struct drbd_nl_cfg_req *nlp,
			  struct drbd_nl_cfg_reply *reply)
{
	fsync_bdev(mdev->this_bdev);
	reply->ret_code = drbd_request_state(mdev, NS(disk, Diskless));

	return 0;
}

#define HMAC_NAME_L 20

int drbd_nl_net_conf(struct drbd_conf *mdev, struct drbd_nl_cfg_req *nlp,
			    struct drbd_nl_cfg_reply *reply)
{
	int i, ns;
	enum ret_codes retcode;
	struct net_conf *new_conf = NULL;
	struct crypto_hash *tfm = NULL;
	struct hlist_head *new_tl_hash = NULL;
	struct hlist_head *new_ee_hash = NULL;
	struct drbd_conf *odev;
	char hmac_name[HMAC_NAME_L];

	if (mdev->state.conn > StandAlone) {
		retcode = HaveNetConfig;
		goto fail;
	}

	new_conf = kmalloc(sizeof(struct net_conf), GFP_KERNEL);
	if (!new_conf) {
		retcode = KMallocFailed;
		goto fail;
	}

	if ( !(nlp->flags & DRBD_NL_SET_DEFAULTS) && inc_net(mdev)) {
		memcpy(new_conf, mdev->net_conf, sizeof(struct net_conf));
		dec_local(mdev);
	} else {
		memset(new_conf, 0, sizeof(struct net_conf));
		new_conf->timeout	   = DRBD_TIMEOUT_DEF;
		new_conf->try_connect_int  = DRBD_CONNECT_INT_DEF;
		new_conf->ping_int	   = DRBD_PING_INT_DEF;
		new_conf->max_epoch_size   = DRBD_MAX_EPOCH_SIZE_DEF;
		new_conf->max_buffers	   = DRBD_MAX_BUFFERS_DEF;
		new_conf->unplug_watermark = DRBD_UNPLUG_WATERMARK_DEF;
		new_conf->sndbuf_size	   = DRBD_SNDBUF_SIZE_DEF;
		new_conf->ko_count	   = DRBD_KO_COUNT_DEF;
		new_conf->after_sb_0p	   = DRBD_AFTER_SB_0P_DEF;
		new_conf->after_sb_1p	   = DRBD_AFTER_SB_1P_DEF;
		new_conf->after_sb_2p	   = DRBD_AFTER_SB_2P_DEF;
		new_conf->want_lose	   = 0;
		new_conf->two_primaries    = 0;
		new_conf->wire_protocol    = DRBD_PROT_C;
		new_conf->ping_timeo	   = DRBD_PING_TIMEO_DEF;
		new_conf->rr_conflict	   = DRBD_RR_CONFLICT_DEF;
	}

	if (!net_conf_from_tags(mdev, nlp->tag_list, new_conf)) {
		retcode = UnknownMandatoryTag;
		goto fail;
	}

	if (new_conf->two_primaries
	&& (new_conf->wire_protocol != DRBD_PROT_C)) {
		retcode = ProtocolCRequired;
		goto fail;
	};

	if (mdev->state.role == Primary && new_conf->want_lose) {
		retcode = DiscardNotAllowed;
		goto fail;
	}

#define M_ADDR(A) (((struct sockaddr_in *)&A->my_addr)->sin_addr.s_addr)
#define M_PORT(A) (((struct sockaddr_in *)&A->my_addr)->sin_port)
#define O_ADDR(A) (((struct sockaddr_in *)&A->peer_addr)->sin_addr.s_addr)
#define O_PORT(A) (((struct sockaddr_in *)&A->peer_addr)->sin_port)
	retcode = NoError;
	for (i = 0; i < minor_count; i++) {
		odev = minor_to_mdev(i);
		if (!odev || odev == mdev)
			continue;
		if ( inc_net(odev)) {
			if ( M_ADDR(new_conf) == M_ADDR(odev->net_conf) &&
			    M_PORT(new_conf) == M_PORT(odev->net_conf) )
				retcode = LAAlreadyInUse;

			if (O_ADDR(new_conf) == O_ADDR(odev->net_conf) &&
			   O_PORT(new_conf) == O_PORT(odev->net_conf) )
				retcode = OAAlreadyInUse;

			dec_net(odev);
			if (retcode != NoError)
				goto fail;
		}
	}
#undef M_ADDR
#undef M_PORT
#undef O_ADDR
#undef O_PORT

	if (new_conf->cram_hmac_alg[0] != 0) {
		snprintf(hmac_name, HMAC_NAME_L, "hmac(%s)",
			new_conf->cram_hmac_alg);
		tfm = crypto_alloc_hash(hmac_name, 0, CRYPTO_ALG_ASYNC);
		if (IS_ERR(tfm)) {
			tfm = NULL;
			retcode = CRAMAlgNotAvail;
			goto fail;
		}

		if (crypto_tfm_alg_type(crypto_hash_tfm(tfm))
						!= CRYPTO_ALG_TYPE_HASH) {
			retcode = CRAMAlgNotDigest;
			goto fail;
		}
	}


	ns = new_conf->max_epoch_size/8;
	if (mdev->tl_hash_s != ns) {
		new_tl_hash = kzalloc(ns*sizeof(void *), GFP_KERNEL);
		if (!new_tl_hash) {
			retcode = KMallocFailed;
			goto fail;
		}
	}

	ns = new_conf->max_buffers/8;
	if (new_conf->two_primaries && ( mdev->ee_hash_s != ns ) ) {
		new_ee_hash = kzalloc(ns*sizeof(void *), GFP_KERNEL);
		if (!new_ee_hash) {
			retcode = KMallocFailed;
			goto fail;
		}
	}

	((char *)new_conf->shared_secret)[SHARED_SECRET_MAX-1] = 0;

#if 0
	/* for the connection loss logic in drbd_recv
	 * I _need_ the resulting timeo in jiffies to be
	 * non-zero and different
	 *
	 * XXX maybe rather store the value scaled to jiffies?
	 * Note: MAX_SCHEDULE_TIMEOUT/HZ*HZ != MAX_SCHEDULE_TIMEOUT
	 *	 and HZ > 10; which is unlikely to change...
	 *	 Thus, if interrupted by a signal,
	 *	 sock_{send,recv}msg returns -EINTR,
	 *	 if the timeout expires, -EAGAIN.
	 */
	/* unlikely: someone disabled the timeouts ...
	 * just put some huge values in there. */
	if (!new_conf->ping_int)
		new_conf->ping_int = MAX_SCHEDULE_TIMEOUT/HZ;
	if (!new_conf->timeout)
		new_conf->timeout = MAX_SCHEDULE_TIMEOUT/HZ*10;
	if (new_conf->ping_int*10 < new_conf->timeout)
		new_conf->timeout = new_conf->ping_int*10/6;
	if (new_conf->ping_int*10 == new_conf->timeout)
		new_conf->ping_int = new_conf->ping_int+1;
#endif

	D_ASSERT(mdev->net_conf == NULL);
	mdev->net_conf = new_conf;

	mdev->send_cnt = 0;
	mdev->recv_cnt = 0;

	if (new_tl_hash) {
		kfree(mdev->tl_hash);
		mdev->tl_hash_s = mdev->net_conf->max_epoch_size/8;
		mdev->tl_hash = new_tl_hash;
	}

	if (new_ee_hash) {
		kfree(mdev->ee_hash);
		mdev->ee_hash_s = mdev->net_conf->max_buffers/8;
		mdev->ee_hash = new_ee_hash;
	}

	if (mdev->cram_hmac_tfm)
		crypto_free_hash(mdev->cram_hmac_tfm);
	mdev->cram_hmac_tfm = tfm;

	retcode = drbd_request_state(mdev, NS(conn, Unconnected));

	reply->ret_code = retcode;
	return 0;

fail:
	crypto_free_hash(tfm);
	kfree(new_tl_hash);
	kfree(new_ee_hash);
	kfree(new_conf);

	reply->ret_code = retcode;
	return 0;
}

int drbd_nl_disconnect(struct drbd_conf *mdev, struct drbd_nl_cfg_req *nlp,
			      struct drbd_nl_cfg_reply *reply)
{
	int retcode;

	/* silently. */
	retcode = _drbd_request_state(mdev, NS(conn, Disconnecting), 0);

	if (retcode == SS_NothingToDo)
		goto done;
	else if (retcode == SS_AlreadyStandAlone)
		goto done;
	else if (retcode == SS_PrimaryNOP) {
		/* Our statche checking code wants to see the peer outdated. */
		retcode = drbd_request_state(mdev, NS2(conn, Disconnecting,
						      pdsk, Outdated));
	} else if (retcode == SS_CW_FailedByPeer) {
		/* The peer probabely wants to see us outdated. */
		retcode = _drbd_request_state(mdev, NS2(conn, Disconnecting,
						       disk, Outdated), 0);

		/* if we are diskless and our peer wants to outdate us,
		 * simply go away, and let the peer try to outdate us with its
		 * 'outdate-peer' handler later. */
		if (retcode == SS_IsDiskLess)
			retcode = drbd_request_state(mdev,
						NS(conn, StandAlone));
	}

	if (retcode < SS_Success)
		goto fail;

	if ( wait_event_interruptible( mdev->misc_wait,
				      mdev->state.conn == StandAlone) ) {
		retcode = GotSignal;
		goto fail;
	}

 done:
	retcode = NoError;
 fail:
	drbd_md_sync(mdev);
	reply->ret_code = retcode;
	return 0;
}

int drbd_nl_resize(struct drbd_conf *mdev, struct drbd_nl_cfg_req *nlp,
			  struct drbd_nl_cfg_reply *reply)
{
	struct resize rs;
	int retcode = NoError;

	memset(&rs, 0, sizeof(struct resize));
	if (!resize_from_tags(mdev, nlp->tag_list, &rs)) {
		retcode = UnknownMandatoryTag;
		goto fail;
	}

	if (mdev->state.conn > Connected) {
		retcode = NoResizeDuringResync;
		goto fail;
	}

	if ( mdev->state.role == Secondary &&
	     mdev->state.peer == Secondary) {
		retcode = APrimaryNodeNeeded;
		goto fail;
	}

	if (!inc_local(mdev)) {
		retcode = HaveNoDiskConfig;
		goto fail;
	}

	mdev->bc->dc.disk_size = (sector_t)rs.resize_size;
	drbd_bm_lock(mdev);
	(void)drbd_determin_dev_size(mdev); /* It is ok to ignore the return value here. */
	drbd_md_sync(mdev);
	drbd_bm_unlock(mdev);
	dec_local(mdev);
	if (mdev->state.conn == Connected) {
		drbd_send_uuids(mdev); /* to start sync... */
		drbd_send_sizes(mdev);
	}

 fail:
	reply->ret_code = retcode;
	return 0;
}

int drbd_nl_syncer_conf(struct drbd_conf *mdev, struct drbd_nl_cfg_req *nlp,
			       struct drbd_nl_cfg_reply *reply)
{
	int retcode = NoError;
	struct syncer_conf sc;
	struct drbd_conf *odev;
	int err;

	memcpy(&sc, &mdev->sync_conf, sizeof(struct syncer_conf));

	if (nlp->flags & DRBD_NL_SET_DEFAULTS) {
		sc.rate       = DRBD_RATE_DEF;
		sc.after      = DRBD_AFTER_DEF;
		sc.al_extents = DRBD_AL_EXTENTS_DEF;
	}

	if (!syncer_conf_from_tags(mdev, nlp->tag_list, &sc)) {
		retcode = UnknownMandatoryTag;
		goto fail;
	}

	if (sc.after != -1) {
		if ( sc.after < -1 || minor_to_mdev(sc.after) == NULL ) {
			retcode = SyncAfterInvalid;
			goto fail;
		}
		odev = minor_to_mdev(sc.after); /* check against loops in */
		while (1) {
			if (odev == mdev) {
				retcode = SyncAfterCycle;
				goto fail;
			}
			if (odev->sync_conf.after == -1)
				break; /* no cycles. */
			odev = minor_to_mdev(odev->sync_conf.after);
		}
	}

	ERR_IF (sc.rate < 1) sc.rate = 1;
	ERR_IF (sc.al_extents < 7) sc.al_extents = 127; /* arbitrary minimum */
#define AL_MAX ((MD_AL_MAX_SIZE-1) * AL_EXTENTS_PT)
	if (sc.al_extents > AL_MAX) {
		ERR("sc.al_extents > %d\n", AL_MAX);
		sc.al_extents = AL_MAX;
	}
#undef AL_MAX

	mdev->sync_conf = sc;

	if (inc_local(mdev)) {
		err = drbd_check_al_size(mdev);
		dec_local(mdev);
		drbd_md_sync(mdev);

		if (err) {
			retcode = KMallocFailed;
			goto fail;
		}
	}

	if (mdev->state.conn >= Connected)
		drbd_send_sync_param(mdev, &sc);

	drbd_alter_sa(mdev, sc.after);

 fail:
	reply->ret_code = retcode;
	return 0;
}

int drbd_nl_invalidate(struct drbd_conf *mdev, struct drbd_nl_cfg_req *nlp,
			      struct drbd_nl_cfg_reply *reply)
{
	reply->ret_code = drbd_request_state(mdev, NS2(conn, StartingSyncT,
						      disk, Inconsistent));
	return 0;
}

int drbd_nl_invalidate_peer(struct drbd_conf *mdev, struct drbd_nl_cfg_req *nlp,
				   struct drbd_nl_cfg_reply *reply)
{

	reply->ret_code = drbd_request_state(mdev, NS2(conn, StartingSyncS,
						      pdsk, Inconsistent));

	return 0;
}

int drbd_nl_pause_sync(struct drbd_conf *mdev, struct drbd_nl_cfg_req *nlp,
			      struct drbd_nl_cfg_reply *reply)
{
	int retcode = NoError;

	if (drbd_request_state(mdev, NS(user_isp, 1)) == SS_NothingToDo)
		retcode = PauseFlagAlreadySet;

	reply->ret_code = retcode;
	return 0;
}

int drbd_nl_resume_sync(struct drbd_conf *mdev, struct drbd_nl_cfg_req *nlp,
			       struct drbd_nl_cfg_reply *reply)
{
	int retcode = NoError;

	if (drbd_request_state(mdev, NS(user_isp, 0)) == SS_NothingToDo)
		retcode = PauseFlagAlreadyClear;

	reply->ret_code = retcode;
	return 0;
}

int drbd_nl_suspend_io(struct drbd_conf *mdev, struct drbd_nl_cfg_req *nlp,
			      struct drbd_nl_cfg_reply *reply)
{
	reply->ret_code = drbd_request_state(mdev, NS(susp, 1));

	return 0;
}

int drbd_nl_resume_io(struct drbd_conf *mdev, struct drbd_nl_cfg_req *nlp,
			     struct drbd_nl_cfg_reply *reply)
{
	reply->ret_code = drbd_request_state(mdev, NS(susp, 0));
	return 0;
}

int drbd_nl_outdate(struct drbd_conf *mdev, struct drbd_nl_cfg_req *nlp,
			   struct drbd_nl_cfg_reply *reply)
{
	int retcode;
	union drbd_state_t os, ns;

	spin_lock_irq(&mdev->req_lock);
	os = mdev->state;
	if (mdev->state.disk < Outdated)
		retcode = -999;
	else
		retcode = _drbd_set_state(_NS(mdev, disk, Outdated),
						ChgStateVerbose);

	ns = mdev->state;
	spin_unlock_irq(&mdev->req_lock);
	if (retcode == SS_Success)
		after_state_ch(mdev, os, ns, ChgStateVerbose);

	if (retcode == -999) {
		retcode = DiskLowerThanOutdated;
		goto fail;
	}

	drbd_md_sync(mdev);

 fail:
	reply->ret_code = retcode;
	return 0;
}

int drbd_nl_get_config(struct drbd_conf *mdev, struct drbd_nl_cfg_req *nlp,
			   struct drbd_nl_cfg_reply *reply)
{
	unsigned short *tl;

	tl = reply->tag_list;

	if (inc_local(mdev)) {
		tl = disk_conf_to_tags(mdev, &mdev->bc->dc, tl);
		dec_local(mdev);
	}

	if (inc_net(mdev)) {
		tl = net_conf_to_tags(mdev, mdev->net_conf, tl);
		dec_net(mdev);
	}
	tl = syncer_conf_to_tags(mdev, &mdev->sync_conf, tl);

	*tl++ = TT_END; /* Close the tag list */

	return (int)((char *)tl - (char *)reply->tag_list);
}

int drbd_nl_get_state(struct drbd_conf *mdev, struct drbd_nl_cfg_req *nlp,
			     struct drbd_nl_cfg_reply *reply)
{
	unsigned short *tl;

	tl = reply->tag_list;

	tl = get_state_to_tags(mdev, (struct get_state *)&mdev->state, tl);
	*tl++ = TT_END; /* Close the tag list */

	return (int)((char *)tl - (char *)reply->tag_list);
}

int drbd_nl_get_uuids(struct drbd_conf *mdev, struct drbd_nl_cfg_req *nlp,
			     struct drbd_nl_cfg_reply *reply)
{
	unsigned short *tl;

	tl = reply->tag_list;

	if (inc_local(mdev)) {
		/* This is a hand crafted add tag ;) */
		*tl++ = T_uuids;
		*tl++ = UUID_SIZE*sizeof(u64);
		memcpy(tl, mdev->bc->md.uuid, UUID_SIZE*sizeof(u64));
		tl = (unsigned short *)((char *)tl + UUID_SIZE*sizeof(u64));
		dec_local(mdev);
		*tl++ = T_uuids_flags;
		*tl++ = sizeof(int);
		memcpy(tl, &mdev->bc->md.flags, sizeof(int));
		tl = (unsigned short *)((char *)tl + sizeof(int));
	}
	*tl++ = TT_END; /* Close the tag list */

	return (int)((char *)tl - (char *)reply->tag_list);
}


int drbd_nl_get_timeout_flag(struct drbd_conf *mdev,
	struct drbd_nl_cfg_req *nlp, struct drbd_nl_cfg_reply *reply)
{
	unsigned short *tl;

	tl = reply->tag_list;

	/* This is a hand crafted add tag ;) */
	*tl++ = T_use_degraded;
	*tl++ = sizeof(char);
	*((char *)tl) = test_bit(USE_DEGR_WFC_T, &mdev->flags) ? 1 : 0 ;
	tl = (unsigned short *)((char *)tl + sizeof(char));
	*tl++ = TT_END;

	return (int)((char *)tl - (char *)reply->tag_list);
}

struct drbd_conf *ensure_mdev(struct drbd_nl_cfg_req *nlp)
{
	struct drbd_conf *mdev;

	mdev = minor_to_mdev(nlp->drbd_minor);

	if (!mdev && (nlp->flags & DRBD_NL_CREATE_DEVICE)) {
		mdev = drbd_new_device(nlp->drbd_minor);

		spin_lock_irq(&drbd_pp_lock);
		if (minor_table[nlp->drbd_minor] == NULL) {
			minor_table[nlp->drbd_minor] = mdev;
			mdev = NULL;
		}
		spin_unlock_irq(&drbd_pp_lock);

		if (mdev) {
			kfree(mdev->app_reads_hash);
			if (mdev->md_io_page)
				__free_page(mdev->md_io_page);
			kfree(mdev);
			mdev = NULL;
		}

		mdev = minor_to_mdev(nlp->drbd_minor);
	}

	return mdev;
}

struct cn_handler_struct {
	int (*function)(struct drbd_conf *,
			 struct drbd_nl_cfg_req *,
			 struct drbd_nl_cfg_reply* );
	int reply_body_size;
};

static struct cn_handler_struct cnd_table[] = {
	[ P_primary ]		= { &drbd_nl_primary,		0 },
	[ P_secondary ]		= { &drbd_nl_secondary,		0 },
	[ P_disk_conf ]		= { &drbd_nl_disk_conf,		0 },
	[ P_detach ]		= { &drbd_nl_detach,		0 },
	[ P_net_conf ]		= { &drbd_nl_net_conf,		0 },
	[ P_disconnect ]	= { &drbd_nl_disconnect,	0 },
	[ P_resize ]		= { &drbd_nl_resize,		0 },
	[ P_syncer_conf ]	= { &drbd_nl_syncer_conf,	0 },
	[ P_invalidate ]	= { &drbd_nl_invalidate,	0 },
	[ P_invalidate_peer ]	= { &drbd_nl_invalidate_peer,	0 },
	[ P_pause_sync ]	= { &drbd_nl_pause_sync,	0 },
	[ P_resume_sync ]	= { &drbd_nl_resume_sync,	0 },
	[ P_suspend_io ]	= { &drbd_nl_suspend_io,	0 },
	[ P_resume_io ]		= { &drbd_nl_resume_io,		0 },
	[ P_outdate ]		= { &drbd_nl_outdate,		0 },
	[ P_get_config ]	= { &drbd_nl_get_config,
				    sizeof(struct syncer_conf_tag_len_struct) +
				    sizeof(struct disk_conf_tag_len_struct) +
				    sizeof(struct net_conf_tag_len_struct) },
	[ P_get_state ]		= { &drbd_nl_get_state,
				    sizeof(struct get_state_tag_len_struct) },
	[ P_get_uuids ]		= { &drbd_nl_get_uuids,
				    sizeof(struct get_uuids_tag_len_struct) },
	[ P_get_timeout_flag ]	=
		{ &drbd_nl_get_timeout_flag,
		  sizeof(struct get_timeout_flag_tag_len_struct)},

};

void drbd_connector_callback(void *data)
{
	struct cn_msg *req = data;
	struct drbd_nl_cfg_req *nlp = (struct drbd_nl_cfg_req *)req->data;
	struct cn_handler_struct *cm;
	struct cn_msg *cn_reply;
	struct drbd_nl_cfg_reply *reply;
	struct drbd_conf *mdev;
	int retcode, rr;
	int reply_size = sizeof(struct cn_msg)
		+ sizeof(struct drbd_nl_cfg_reply)
		+ sizeof(short int);

	if (!try_module_get(THIS_MODULE)) {
		printk(KERN_ERR "drbd: try_module_get() failed!\n");
		return;
	}

	mdev = ensure_mdev(nlp);
	if (!mdev) {
		retcode = MinorNotKnown;
		goto fail;
	}

	TRACE(TraceTypeNl, TraceLvlSummary, nl_trace_packet(data););

	if (nlp->packet_type >= P_nl_after_last_packet) {
		retcode = UnknownNetLinkPacket;
		goto fail;
	}

	cm = cnd_table + nlp->packet_type;
	reply_size += cm->reply_body_size;

	cn_reply = kmalloc(reply_size, GFP_KERNEL);
	if (!cn_reply) {
		retcode = KMallocFailed;
		goto fail;
	}
	reply = (struct drbd_nl_cfg_reply *) cn_reply->data;

	reply->packet_type =
		cm->reply_body_size ? nlp->packet_type : P_nl_after_last_packet;
	reply->minor = nlp->drbd_minor;
	reply->ret_code = NoError; /* Might by modified by cm->function. */
	/* reply->tag_list; might be modified by cm->fucntion. */

	rr = cm->function(mdev, nlp, reply);

	cn_reply->id = req->id;
	cn_reply->seq = req->seq;
	cn_reply->ack = req->ack  + 1;
	cn_reply->len = sizeof(struct drbd_nl_cfg_reply) + rr;
	cn_reply->flags = 0;

	TRACE(TraceTypeNl, TraceLvlSummary, nl_trace_reply(cn_reply););

	rr = cn_netlink_send(cn_reply, CN_IDX_DRBD, GFP_KERNEL);
	if (rr && rr != -ESRCH)
		printk(KERN_INFO "drbd: cn_netlink_send()=%d\n", rr);

	kfree(cn_reply);
	module_put(THIS_MODULE);
	return;
 fail:
	drbd_nl_send_reply(req, retcode);
	module_put(THIS_MODULE);
}

atomic_t drbd_nl_seq = ATOMIC_INIT(2); /* two. */

void drbd_bcast_state(struct drbd_conf *mdev)
{
	char buffer[sizeof(struct cn_msg)+
		    sizeof(struct drbd_nl_cfg_reply)+
		    sizeof(struct get_state_tag_len_struct)+
		    sizeof(short int)];
	struct cn_msg *cn_reply = (struct cn_msg *) buffer;
	struct drbd_nl_cfg_reply *reply =
		(struct drbd_nl_cfg_reply *)cn_reply->data;
	unsigned short *tl = reply->tag_list;

	/* WARN("drbd_bcast_state() got called\n"); */

	tl = get_state_to_tags(mdev, (struct get_state *)&mdev->state, tl);
	*tl++ = TT_END; /* Close the tag list */

	cn_reply->id.idx = CN_IDX_DRBD;
	cn_reply->id.val = CN_VAL_DRBD;

	cn_reply->seq = atomic_add_return(1, &drbd_nl_seq);
	cn_reply->ack = 0; /* not used here. */
	cn_reply->len = sizeof(struct drbd_nl_cfg_reply) +
		(int)((char *)tl - (char *)reply->tag_list);
	cn_reply->flags = 0;

	reply->packet_type = P_get_state;
	reply->minor = mdev_to_minor(mdev);
	reply->ret_code = NoError;

	TRACE(TraceTypeNl, TraceLvlSummary, nl_trace_reply(cn_reply););

	cn_netlink_send(cn_reply, CN_IDX_DRBD, GFP_KERNEL);
}

void drbd_bcast_ev_helper(struct drbd_conf *mdev, char *helper_name)
{
	char buffer[sizeof(struct cn_msg)+
		    sizeof(struct drbd_nl_cfg_reply)+
		    sizeof(struct call_helper_tag_len_struct)+
		    sizeof(short int)];
	struct cn_msg *cn_reply = (struct cn_msg *) buffer;
	struct drbd_nl_cfg_reply *reply =
		(struct drbd_nl_cfg_reply *)cn_reply->data;
	unsigned short *tl = reply->tag_list;
	int str_len;

	/* WARN("drbd_bcast_state() got called\n"); */

	str_len = strlen(helper_name)+1;
	*tl++ = T_helper;
	*tl++ = str_len;
	memcpy(tl, helper_name, str_len);
	tl = (unsigned short *)((char *)tl + str_len);
	*tl++ = TT_END; /* Close the tag list */

	cn_reply->id.idx = CN_IDX_DRBD;
	cn_reply->id.val = CN_VAL_DRBD;

	cn_reply->seq = atomic_add_return(1, &drbd_nl_seq);
	cn_reply->ack = 0; /* not used here. */
	cn_reply->len = sizeof(struct drbd_nl_cfg_reply) +
		(int)((char *)tl - (char *)reply->tag_list);
	cn_reply->flags = 0;

	reply->packet_type = P_call_helper;
	reply->minor = mdev_to_minor(mdev);
	reply->ret_code = NoError;

	TRACE(TraceTypeNl, TraceLvlSummary, nl_trace_reply(cn_reply););

	cn_netlink_send(cn_reply, CN_IDX_DRBD, GFP_KERNEL);
}

void drbd_bcast_sync_progress(struct drbd_conf *mdev)
{
	char buffer[sizeof(struct cn_msg)+
		    sizeof(struct drbd_nl_cfg_reply)+
		    sizeof(struct sync_progress_tag_len_struct)+
		    sizeof(short int)];
	struct cn_msg *cn_reply = (struct cn_msg *) buffer;
	struct drbd_nl_cfg_reply *reply =
		(struct drbd_nl_cfg_reply *)cn_reply->data;
	unsigned short *tl = reply->tag_list;
	int res;
	unsigned long rs_left;

	if (inc_local(mdev)) {
		typecheck(unsigned long, mdev->rs_total);

		rs_left = drbd_bm_total_weight(mdev) - mdev->rs_failed;
		if (rs_left > mdev->rs_total) {
			ERR("logic bug? "
			    "rs_left=%lu > rs_total=%lu (rs_failed %lu)\n",
				rs_left, mdev->rs_total, mdev->rs_failed);
			res = 1000;
		} else {
			res = (rs_left >> 10)*1000/((mdev->rs_total >> 10) + 1);
		}
		dec_local(mdev);
		res = 1000L - res;
		*tl++ = T_sync_progress;
		*tl++ = sizeof(int);
		memcpy(tl, &res, sizeof(int));
		tl = (unsigned short *)((char *)tl + sizeof(int));
	}
	*tl++ = TT_END; /* Close the tag list */

	cn_reply->id.idx = CN_IDX_DRBD;
	cn_reply->id.val = CN_VAL_DRBD;

	cn_reply->seq = atomic_add_return(1, &drbd_nl_seq);
	cn_reply->ack = 0; /* not used here. */
	cn_reply->len = sizeof(struct drbd_nl_cfg_reply) +
		(int)((char *)tl - (char *)reply->tag_list);
	cn_reply->flags = 0;

	reply->packet_type = P_sync_progress;
	reply->minor = mdev_to_minor(mdev);
	reply->ret_code = NoError;

	TRACE(TraceTypeNl, TraceLvlSummary, nl_trace_reply(cn_reply););

	cn_netlink_send(cn_reply, CN_IDX_DRBD, GFP_KERNEL);
}

#ifdef NETLINK_ROUTE6
int __init cn_init(void);
void __exit cn_fini(void);
#endif

int __init drbd_nl_init()
{
	static struct cb_id cn_id_drbd = { CN_IDX_DRBD, CN_VAL_DRBD };
	int err;

#ifdef NETLINK_ROUTE6
	/* pre 2.6.16 */
	err = cn_init();
	if(err) return err;
#endif
	err = cn_add_callback(&cn_id_drbd, "cn_drbd", &drbd_connector_callback);
	if (err) {
		printk(KERN_ERR "drbd: cn_drbd failed to register\n");
		return err;
	}

	return 0;
}

void drbd_nl_cleanup()
{
	static struct cb_id cn_id_drbd = { CN_IDX_DRBD, CN_VAL_DRBD };

	cn_del_callback(&cn_id_drbd);

#ifdef NETLINK_ROUTE6
	/* pre 2.6.16 */
	cn_fini();
#endif
}

void drbd_nl_send_reply( struct cn_msg *req,
			 int ret_code)
{
	char buffer[sizeof(struct cn_msg)+sizeof(struct drbd_nl_cfg_reply)];
	struct cn_msg *cn_reply = (struct cn_msg *) buffer;
	struct drbd_nl_cfg_reply *reply =
		(struct drbd_nl_cfg_reply *)cn_reply->data;
	int rr;

	cn_reply->id = req->id;

	cn_reply->seq = req->seq;
	cn_reply->ack = req->ack  + 1;
	cn_reply->len = sizeof(struct drbd_nl_cfg_reply);
	cn_reply->flags = 0;

	reply->minor = ((struct drbd_nl_cfg_req *)req->data)->drbd_minor;
	reply->ret_code = ret_code;

	TRACE(TraceTypeNl, TraceLvlSummary, nl_trace_reply(cn_reply););

	rr = cn_netlink_send(cn_reply, CN_IDX_DRBD, GFP_KERNEL);
	if (rr && rr != -ESRCH)
		printk(KERN_INFO "drbd: cn_netlink_send()=%d\n", rr);
}
<|MERGE_RESOLUTION|>--- conflicted
+++ resolved
@@ -485,13 +485,8 @@
 			/* currently there is only one error: ENOMEM! */
 			size = drbd_bm_capacity(mdev)>>1;
 			if (size == 0) {
-<<<<<<< HEAD
 				ERR("OUT OF MEMORY! "
-				    "Could not allocate bitmap! "
-				    "Set device size => 0\n");
-=======
-				ERR("OUT OF MEMORY! Could not allocate bitmap!\n");
->>>>>>> d6068db2
+				    "Could not allocate bitmap! ");
 			} else {
 				/* FIXME this is problematic,
 				 * if we in fact are smaller now! */
@@ -908,16 +903,11 @@
 	    !drbd_md_test_flag(mdev->bc, MDF_ConnectedInd) )
 		set_bit(USE_DEGR_WFC_T, &mdev->flags);
 
-<<<<<<< HEAD
 	drbd_bm_lock(mdev); /* racy... */
-	drbd_determin_dev_size(mdev);
-=======
-	drbd_bm_lock(mdev); // racy...
 	if (drbd_determin_dev_size(mdev)) {
 		retcode = VMallocFailed;
 		goto unlock_bm;
 	}
->>>>>>> d6068db2
 
 	if (drbd_md_test_flag(mdev->bc, MDF_FullSync)) {
 		INFO("Assuming that all blocks are out of sync "
