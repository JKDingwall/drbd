--- conflicted
+++ resolved
@@ -1288,7 +1288,6 @@
 	crypto_free_hash(mdev->cram_hmac_tfm);
 	mdev->cram_hmac_tfm = tfm;
 
-<<<<<<< HEAD
 	crypto_free_hash(mdev->integrity_w_tfm);
 	mdev->integrity_w_tfm = integrity_w_tfm;
 
@@ -1302,11 +1301,7 @@
 	mdev->int_dig_in=int_dig_in;
 	mdev->int_dig_vv=int_dig_vv;
 
-	retcode = drbd_request_state(mdev, NS(conn, Unconnected));
-
-=======
 	retcode = _drbd_request_state(mdev, NS(conn, Unconnected), ChgStateVerbose);
->>>>>>> 351c07ad
 	if (retcode >= SS_Success)
 		drbd_thread_start(&mdev->worker);
 
@@ -1718,7 +1713,6 @@
 	return (int)((char *)tl - (char *)reply->tag_list);
 }
 
-<<<<<<< HEAD
 STATIC int drbd_nl_start_ov(struct drbd_conf *mdev, struct drbd_nl_cfg_req *nlp,
 				    struct drbd_nl_cfg_reply *reply)
 {
@@ -1728,10 +1722,7 @@
 }
 
 
-struct drbd_conf *ensure_mdev(struct drbd_nl_cfg_req *nlp)
-=======
 STATIC struct drbd_conf *ensure_mdev(struct drbd_nl_cfg_req *nlp)
->>>>>>> 351c07ad
 {
 	struct drbd_conf *mdev;
 
