--- conflicted
+++ resolved
@@ -179,9 +179,6 @@
 	INFO("helper command: %s %s\n", usermode_helper, cmd);
 
 	drbd_bcast_ev_helper(mdev, cmd);
-<<<<<<< HEAD
-	return call_usermodehelper(usermode_helper, argv, envp, 1);
-=======
 	ret = call_usermodehelper(usermode_helper, argv, envp, 1);
 	if (ret)
 		WARN("helper command: %s %s %s exit code %d\n",
@@ -191,7 +188,6 @@
 				usermode_helper, cmd, mb, ret);
 
 	return ret;
->>>>>>> c7152a45
 }
 
 enum drbd_disk_state drbd_try_outdate_peer(struct drbd_conf *mdev)
