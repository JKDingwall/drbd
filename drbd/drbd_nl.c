--- conflicted
+++ resolved
@@ -2464,69 +2464,51 @@
 	return 0;
 }
 
+static int drbd_bmio_set_susp_al(struct drbd_device *device,
+				 struct drbd_peer_device *peer_device)
+{
+	int rv;
+
+	rv = drbd_bmio_set_n_write(device, peer_device);
+	drbd_suspend_al(device);
+	return rv;
+}
+
 int drbd_adm_invalidate_peer(struct sk_buff *skb, struct genl_info *info)
 {
 	struct drbd_peer_device *peer_device;
-	enum drbd_ret_code retcode;
+	struct drbd_resource *resource;
+	int retcode; /* enum drbd_ret_code rsp. enum drbd_state_rv */
 
 	retcode = drbd_adm_prepare(skb, info, DRBD_ADM_NEED_MINOR);
 	if (!adm_ctx.reply_skb)
 		return retcode;
 	peer_device = first_peer_device(adm_ctx.device);
+	resource = adm_ctx.device->resource;
 
 	retcode = stable_change_repl_state(peer_device, L_STARTING_SYNC_S,
-			      CS_VERBOSE | CS_WAIT_COMPLETE | CS_SERIALIZE);
-
-	drbd_adm_finish(info, retcode);
-	return 0;
-}
-
-<<<<<<< HEAD
-=======
-static int drbd_bmio_set_susp_al(struct drbd_conf *mdev)
-{
-	int rv;
-
-	rv = drbd_bmio_set_n_write(mdev);
-	drbd_suspend_al(mdev);
-	return rv;
-}
-
-int drbd_adm_invalidate_peer(struct sk_buff *skb, struct genl_info *info)
-{
-	int retcode; /* drbd_ret_code, drbd_state_rv */
-	struct drbd_conf *mdev;
-
-	retcode = drbd_adm_prepare(skb, info, DRBD_ADM_NEED_MINOR);
-	if (!adm_ctx.reply_skb)
-		return retcode;
-	if (retcode != NO_ERROR)
-		goto out;
-
-	mdev = adm_ctx.mdev;
-
-	retcode = _drbd_request_state(mdev, NS(conn, C_STARTING_SYNC_S), CS_ORDERED);
+					   CS_WAIT_COMPLETE | CS_SERIALIZE);
 	if (retcode < SS_SUCCESS) {
-		if (retcode == SS_NEED_CONNECTION && mdev->state.role == R_PRIMARY) {
+		if (retcode == SS_NEED_CONNECTION && resource->role[NOW] == R_PRIMARY) {
 			/* The peer will get a resync upon connect anyways.
 			 * Just make that into a full resync. */
-			retcode = drbd_request_state(mdev, NS(pdsk, D_INCONSISTENT));
+			retcode = change_peer_disk_state(peer_device, D_INCONSISTENT,
+							 CS_VERBOSE | CS_WAIT_COMPLETE | CS_SERIALIZE);
 			if (retcode >= SS_SUCCESS) {
-				if (drbd_bitmap_io(mdev, &drbd_bmio_set_susp_al,
+				if (drbd_bitmap_io(adm_ctx.device, &drbd_bmio_set_susp_al,
 						   "set_n_write from invalidate_peer",
-						   BM_LOCKED_SET_ALLOWED))
+						   BM_LOCK_CLEAR, peer_device))
 					retcode = ERR_IO_MD_DISK;
 			}
 		} else
-			retcode = drbd_request_state(mdev, NS(conn, C_STARTING_SYNC_S));
-	}
-
-out:
+			retcode = stable_change_repl_state(peer_device, L_STARTING_SYNC_S,
+							   CS_VERBOSE | CS_WAIT_COMPLETE | CS_SERIALIZE);
+	}
+
 	drbd_adm_finish(info, retcode);
 	return 0;
 }
 
->>>>>>> 9fae2741
 int drbd_adm_pause_sync(struct sk_buff *skb, struct genl_info *info)
 {
 	struct drbd_peer_device *peer_device;
