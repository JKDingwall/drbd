--- conflicted
+++ resolved
@@ -540,25 +540,14 @@
 	drbd_info(connection, "fence-peer helper returned %d (%s)\n",
 		  (r>>8) & 0xff, ex_to_string);
 
-<<<<<<< HEAD
-	if (connection->cstate[NOW] >= C_CONNECTED) {
+	if (connection->cstate[NOW] >= C_CONNECTED ||
+	    (test_bit(INITIAL_STATE_SENT, &connection->flags) &&
+	     !test_bit(INITIAL_STATE_RECEIVED, &connection->flags))) {
 		/* connection re-established; do not fence */
 		abort_state_change(connection->resource, &irq_flags);
 		goto out;
 	}
 	end_state_change(connection->resource, &irq_flags);
-=======
- out:
-
-	/* Not using
-	   conn_request_state(tconn, mask, val, CS_VERBOSE);
-	   here, because we might were able to re-establish the connection in the
-	   meantime. */
-	spin_lock_irq(&tconn->req_lock);
-	if (tconn->cstate < C_WF_REPORT_PARAMS && !test_bit(STATE_SENT, &tconn->flags))
-		_conn_request_state(tconn, mask, val, CS_VERBOSE);
-	spin_unlock_irq(&tconn->req_lock);
->>>>>>> e411a25c
 
  out:
 	return conn_highest_pdsk(connection) <= D_OUTDATED;
