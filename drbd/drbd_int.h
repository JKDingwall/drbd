--- conflicted
+++ resolved
@@ -552,7 +552,6 @@
 	sector_t bm_dev_capacity;
 	struct mutex bm_change; /* serializes resize operations */
 
-<<<<<<< HEAD
 	wait_queue_head_t bm_io_wait; /* used to serialize IO of single pages */
 
 	enum bm_flag bm_flags;
@@ -563,14 +562,6 @@
 	struct task_struct *bm_task;
 };
 
-/* TODO sort members for performance
- * MAYBE group them further */
-
-/* THINK maybe we actually want to use the default "event/%s" worker threads
- * or similar in linux 2.6, which uses per cpu data and threads.
- */
-=======
->>>>>>> 9c059516
 struct drbd_work_queue {
 	struct list_head q;
 	struct semaphore s; /* producers up it, worker down()s it */
