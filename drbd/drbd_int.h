/*
  drbd_int.h

  This file is part of DRBD by Philipp Reisner and Lars Ellenberg.

  Copyright (C) 2001-2008, LINBIT Information Technologies GmbH.
  Copyright (C) 1999-2008, Philipp Reisner <philipp.reisner@linbit.com>.
  Copyright (C) 2002-2008, Lars Ellenberg <lars.ellenberg@linbit.com>.

  drbd is free software; you can redistribute it and/or modify
  it under the terms of the GNU General Public License as published by
  the Free Software Foundation; either version 2, or (at your option)
  any later version.

  drbd is distributed in the hope that it will be useful,
  but WITHOUT ANY WARRANTY; without even the implied warranty of
  MERCHANTABILITY or FITNESS FOR A PARTICULAR PURPOSE.	See the
  GNU General Public License for more details.

  You should have received a copy of the GNU General Public License
  along with drbd; see the file COPYING.  If not, write to
  the Free Software Foundation, 675 Mass Ave, Cambridge, MA 02139, USA.

*/

#ifndef _DRBD_INT_H
#define _DRBD_INT_H

#include <linux/compiler.h>
#include <linux/types.h>
#include <linux/version.h>
#include <linux/list.h>
#include <linux/sched.h>
#include <linux/bitops.h>
#include <linux/slab.h>
#include <linux/crypto.h>
#include <linux/tcp.h>
#include <linux/mutex.h>
#include <linux/genhd.h>
#include <linux/idr.h>
#include <net/tcp.h>
#include <linux/lru_cache.h>
#include <linux/prefetch.h>
#include <linux/drbd_genl_api.h>
#include <linux/drbd.h>
#include <linux/drbd_config.h>

#include "compat.h"
#include "drbd_state.h"

#ifdef __CHECKER__
# define __protected_by(x)       __attribute__((require_context(x,1,999,"rdwr")))
# define __protected_read_by(x)  __attribute__((require_context(x,1,999,"read")))
# define __protected_write_by(x) __attribute__((require_context(x,1,999,"write")))
# define __must_hold(x)       __attribute__((context(x,1,1), require_context(x,1,999,"call")))
#else
# define __protected_by(x)
# define __protected_read_by(x)
# define __protected_write_by(x)
# define __must_hold(x)
#endif

#define __no_warn(lock, stmt) do { __acquire(lock); stmt; __release(lock); } while (0)

/* Compatibility for older kernels */
#undef __cond_lock
#ifdef __CHECKER__
# ifndef __acquires
#  define __acquires(x)	__attribute__((context(x,0,1)))
#  define __releases(x)	__attribute__((context(x,1,0)))
#  define __acquire(x)	__context__(x,1)
#  define __release(x)	__context__(x,-1)
# endif
# define __cond_lock(x,c)	((c) ? ({ __acquire(x); 1; }) : 0)
#else
# ifndef __acquires
#  define __acquires(x)
#  define __releases(x)
#  define __acquire(x)	(void)0
#  define __release(x)	(void)0
# endif
# define __cond_lock(x,c) (c)
#endif

#ifdef NEED_BOOL_TYPE
typedef _Bool                   bool;
enum {
	false = 0,
	true = 1
};
#endif

/* module parameter, defined in drbd_main.c */
extern unsigned int minor_count;
extern bool disable_sendpage;
extern bool allow_oos;

#ifdef DRBD_ENABLE_FAULTS
extern int enable_faults;
extern int fault_rate;
extern int fault_devs;
#endif

extern char usermode_helper[];

#include <linux/major.h>
#ifndef DRBD_MAJOR
# define DRBD_MAJOR 147
#endif

#include <linux/blkdev.h>
#include <linux/bio.h>

/* I don't remember why XCPU ...
 * This is used to wake the asender,
 * and to interrupt sending the sending task
 * on disconnect.
 */
#define DRBD_SIG SIGXCPU

/* This is used to stop/restart our threads.
 * Cannot use SIGTERM nor SIGKILL, since these
 * are sent out by init on runlevel changes
 * I choose SIGHUP for now.
 *
 * FIXME btw, we should register some reboot notifier.
 */
#define DRBD_SIGKILL SIGHUP

#define ID_IN_SYNC      (4711ULL)
#define ID_OUT_OF_SYNC  (4712ULL)
#define ID_SYNCER (-1ULL)

#define UUID_NEW_BM_OFFSET ((u64)0x0001000000000000ULL)

struct drbd_conf;
struct drbd_tconn;

#ifdef DBG_ALL_SYMBOLS
# define STATIC
#else
# define STATIC static
#endif

/* upstream kernel wants us to use dev_warn(), ...
 * dev_printk() expects to be presented a struct device *;
 * in older kernels, (<= 2.6.24), there is nothing suitable there.
 * "backport" hack: redefine dev_printk.
 * Trigger is definition of dev_to_disk macro, introduced with the
 * commit edfaa7c36574f1bf09c65ad602412db9da5f96bf
 *     Driver core: convert block from raw kobjects to core devices
 */
#if defined(dev_to_disk) && defined(disk_to_dev)
/* to shorten dev_warn(DEV, "msg"); and relatives statements */
#define DEV (disk_to_dev(mdev->vdisk))
#else
#undef dev_printk
#define DEV mdev
#define dev_printk(level, dev, format, arg...)  \
	        printk(level "block drbd%u: " format , dev->minor , ## arg)
#endif
/* also, some older kernels do not have all of these. */
#ifndef dev_emerg
#define dev_emerg(dev, format, arg...)          \
	        dev_printk(KERN_EMERG , dev , format , ## arg)
#define dev_alert(dev, format, arg...)          \
	        dev_printk(KERN_ALERT , dev , format , ## arg)
#define dev_crit(dev, format, arg...)           \
	        dev_printk(KERN_CRIT , dev , format , ## arg)
#endif

#define conn_printk(LEVEL, TCONN, FMT, ARGS...) \
	printk(LEVEL "d-con %s: " FMT, TCONN->name , ## ARGS)
#define conn_alert(TCONN, FMT, ARGS...)  conn_printk(KERN_ALERT, TCONN, FMT, ## ARGS)
#define conn_crit(TCONN, FMT, ARGS...)   conn_printk(KERN_CRIT, TCONN, FMT, ## ARGS)
#define conn_err(TCONN, FMT, ARGS...)    conn_printk(KERN_ERR, TCONN, FMT, ## ARGS)
#define conn_warn(TCONN, FMT, ARGS...)   conn_printk(KERN_WARNING, TCONN, FMT, ## ARGS)
#define conn_notice(TCONN, FMT, ARGS...) conn_printk(KERN_NOTICE, TCONN, FMT, ## ARGS)
#define conn_info(TCONN, FMT, ARGS...)   conn_printk(KERN_INFO, TCONN, FMT, ## ARGS)
#define conn_dbg(TCONN, FMT, ARGS...)    conn_printk(KERN_DEBUG, TCONN, FMT, ## ARGS)

/* see kernel/printk.c:printk_ratelimit
 * macro, so it is easy do have independent rate limits at different locations
 * "initializer element not constant ..." with kernel 2.4 :(
 * so I initialize toks to something large
 */
#define DRBD_ratelimit(ratelimit_jiffies, ratelimit_burst)	\
({								\
	int __ret;						\
	static unsigned long toks = 0x80000000UL;		\
	static unsigned long last_msg;				\
	static int missed;					\
	unsigned long now = jiffies;				\
	toks += now - last_msg;					\
	last_msg = now;						\
	if (toks > (ratelimit_burst * ratelimit_jiffies))	\
		toks = ratelimit_burst * ratelimit_jiffies;	\
	if (toks >= ratelimit_jiffies) {			\
		int lost = missed;				\
		missed = 0;					\
		toks -= ratelimit_jiffies;			\
		if (lost)					\
			dev_warn(DEV, "%d messages suppressed in %s:%d.\n", \
				lost, __FILE__, __LINE__);	\
		__ret = 1;					\
	} else {						\
		missed++;					\
		__ret = 0;					\
	}							\
	__ret;							\
})


#ifdef DBG_ASSERTS
extern void drbd_assert_breakpoint(struct drbd_conf *, char *, char *, int);
# define D_ASSERT(exp)	if (!(exp)) \
	 drbd_assert_breakpoint(mdev, #exp, __FILE__, __LINE__)
#else
# define D_ASSERT(exp)	if (!(exp)) \
	 dev_err(DEV, "ASSERT( " #exp " ) in %s:%d\n", __FILE__, __LINE__)
#endif

/**
 * expect  -  Make an assertion
 *
 * Unlike the assert macro, this macro returns a boolean result.
 */
#define expect(exp) ({								\
		bool _bool = (exp);						\
		if (!_bool)							\
			dev_err(DEV, "ASSERTION %s FAILED in %s\n",		\
			        #exp, __func__);				\
		_bool;								\
		})

/* Defines to control fault insertion */
enum {
	DRBD_FAULT_MD_WR = 0,	/* meta data write */
	DRBD_FAULT_MD_RD = 1,	/*           read  */
	DRBD_FAULT_RS_WR = 2,	/* resync          */
	DRBD_FAULT_RS_RD = 3,
	DRBD_FAULT_DT_WR = 4,	/* data            */
	DRBD_FAULT_DT_RD = 5,
	DRBD_FAULT_DT_RA = 6,	/* data read ahead */
	DRBD_FAULT_BM_ALLOC = 7,	/* bitmap allocation */
	DRBD_FAULT_AL_EE = 8,	/* alloc ee */
	DRBD_FAULT_RECEIVE = 9, /* Changes some bytes upon receiving a [rs]data block */

	DRBD_FAULT_MAX,
};

extern unsigned int
_drbd_insert_fault(struct drbd_conf *mdev, unsigned int type);

static inline int
drbd_insert_fault(struct drbd_conf *mdev, unsigned int type) {
#ifdef DRBD_ENABLE_FAULTS
	return fault_rate &&
		(enable_faults & (1<<type)) &&
		_drbd_insert_fault(mdev, type);
#else
	return 0;
#endif
}

/*
 * our structs
 *************************/

#define SET_MDEV_MAGIC(x) \
	({ typecheck(struct drbd_conf*, x); \
	  (x)->magic = (long)(x) ^ DRBD_MAGIC; })
#define IS_VALID_MDEV(x)  \
	(typecheck(struct drbd_conf*, x) && \
	  ((x) ? (((x)->magic ^ DRBD_MAGIC) == (long)(x)) : 0))

extern struct idr minors; /* RCU, updates: genl_lock() */
extern struct list_head drbd_tconns; /* RCU, updates: genl_lock() */

/* on the wire */
enum drbd_packet {
	/* receiver (data socket) */
	P_DATA		      = 0x00,
	P_DATA_REPLY	      = 0x01, /* Response to P_DATA_REQUEST */
	P_RS_DATA_REPLY	      = 0x02, /* Response to P_RS_DATA_REQUEST */
	P_BARRIER	      = 0x03,
	P_BITMAP	      = 0x04,
	P_BECOME_SYNC_TARGET  = 0x05,
	P_BECOME_SYNC_SOURCE  = 0x06,
	P_UNPLUG_REMOTE	      = 0x07, /* Used at various times to hint the peer */
	P_DATA_REQUEST	      = 0x08, /* Used to ask for a data block */
	P_RS_DATA_REQUEST     = 0x09, /* Used to ask for a data block for resync */
	P_SYNC_PARAM	      = 0x0a,
	P_PROTOCOL	      = 0x0b,
	P_UUIDS		      = 0x0c,
	P_SIZES		      = 0x0d,
	P_STATE		      = 0x0e,
	P_SYNC_UUID	      = 0x0f,
	P_AUTH_CHALLENGE      = 0x10,
	P_AUTH_RESPONSE	      = 0x11,
	P_STATE_CHG_REQ	      = 0x12,

	/* asender (meta socket */
	P_PING		      = 0x13,
	P_PING_ACK	      = 0x14,
	P_RECV_ACK	      = 0x15, /* Used in protocol B */
	P_WRITE_ACK	      = 0x16, /* Used in protocol C */
	P_RS_WRITE_ACK	      = 0x17, /* Is a P_WRITE_ACK, additionally call set_in_sync(). */
	P_SUPERSEDED	      = 0x18, /* Used in proto C, two-primaries conflict detection */
	P_NEG_ACK	      = 0x19, /* Sent if local disk is unusable */
	P_NEG_DREPLY	      = 0x1a, /* Local disk is broken... */
	P_NEG_RS_DREPLY	      = 0x1b, /* Local disk is broken... */
	P_BARRIER_ACK	      = 0x1c,
	P_STATE_CHG_REPLY     = 0x1d,

	/* "new" commands, no longer fitting into the ordering scheme above */

	P_OV_REQUEST	      = 0x1e, /* data socket */
	P_OV_REPLY	      = 0x1f,
	P_OV_RESULT	      = 0x20, /* meta socket */
	P_CSUM_RS_REQUEST     = 0x21, /* data socket */
	P_RS_IS_IN_SYNC	      = 0x22, /* meta socket */
	P_SYNC_PARAM89	      = 0x23, /* data socket, protocol version 89 replacement for P_SYNC_PARAM */
	P_COMPRESSED_BITMAP   = 0x24, /* compressed or otherwise encoded bitmap transfer */
	/* P_CKPT_FENCE_REQ      = 0x25, * currently reserved for protocol D */
	/* P_CKPT_DISABLE_REQ    = 0x26, * currently reserved for protocol D */
	P_DELAY_PROBE         = 0x27, /* is used on BOTH sockets */
	P_OUT_OF_SYNC         = 0x28, /* Mark as out of sync (Outrunning), data socket */
	P_RS_CANCEL           = 0x29, /* meta: Used to cancel RS_DATA_REQUEST packet by SyncSource */
	P_CONN_ST_CHG_REQ     = 0x2a, /* data sock: Connection wide state request */
	P_CONN_ST_CHG_REPLY   = 0x2b, /* meta sock: Connection side state req reply */
	P_RETRY_WRITE	      = 0x2c, /* Protocol C: retry conflicting write request */
	P_PROTOCOL_UPDATE     = 0x2d, /* data sock: is used in established connections */

	P_MAY_IGNORE	      = 0x100, /* Flag to test if (cmd > P_MAY_IGNORE) ... */
	P_MAX_OPT_CMD	      = 0x101,

	/* special command ids for handshake */

	P_INITIAL_META	      = 0xfff1, /* First Packet on the MetaSock */
	P_INITIAL_DATA	      = 0xfff2, /* First Packet on the Socket */

	P_CONNECTION_FEATURES = 0xfffe	/* FIXED for the next century! */
};

extern const char *cmdname(enum drbd_packet cmd);

/* for sending/receiving the bitmap,
 * possibly in some encoding scheme */
struct bm_xfer_ctx {
	/* "const"
	 * stores total bits and long words
	 * of the bitmap, so we don't need to
	 * call the accessor functions over and again. */
	unsigned long bm_bits;
	unsigned long bm_words;
	/* during xfer, current position within the bitmap */
	unsigned long bit_offset;
	unsigned long word_offset;

	/* statistics; index: (h->command == P_BITMAP) */
	unsigned packets[2];
	unsigned bytes[2];
};

extern void INFO_bm_xfer_stats(struct drbd_conf *mdev,
		const char *direction, struct bm_xfer_ctx *c);

static inline void bm_xfer_ctx_bit_to_word_offset(struct bm_xfer_ctx *c)
{
	/* word_offset counts "native long words" (32 or 64 bit),
	 * aligned at 64 bit.
	 * Encoded packet may end at an unaligned bit offset.
	 * In case a fallback clear text packet is transmitted in
	 * between, we adjust this offset back to the last 64bit
	 * aligned "native long word", which makes coding and decoding
	 * the plain text bitmap much more convenient.  */
#if BITS_PER_LONG == 64
	c->word_offset = c->bit_offset >> 6;
#elif BITS_PER_LONG == 32
	c->word_offset = c->bit_offset >> 5;
	c->word_offset &= ~(1UL);
#else
# error "unsupported BITS_PER_LONG"
#endif
}

#ifndef __packed
#define __packed __attribute__((packed))
#endif

/* This is the layout for a packet on the wire.
 * The byteorder is the network byte order.
 *     (except block_id and barrier fields.
 *	these are pointers to local structs
 *	and have no relevance for the partner,
 *	which just echoes them as received.)
 *
 * NOTE that the payload starts at a long aligned offset,
 * regardless of 32 or 64 bit arch!
 */
struct p_header80 {
	u32	  magic;
	u16	  command;
	u16	  length;	/* bytes of data after this header */
} __packed;

/* Header for big packets, Used for data packets exceeding 64kB */
struct p_header95 {
	u16	  magic;	/* use DRBD_MAGIC_BIG here */
	u16	  command;
	u32	  length;
} __packed;

struct p_header100 {
	u32	  magic;
	u16	  volume;
	u16	  command;
	u32	  length;
	u32	  pad;
} __packed;

extern unsigned int drbd_header_size(struct drbd_tconn *tconn);

/* these defines must not be changed without changing the protocol version */
#define DP_HARDBARRIER	      1 /* no longer used */
#define DP_RW_SYNC	      2 /* equals REQ_SYNC    */
#define DP_MAY_SET_IN_SYNC    4
#define DP_UNPLUG             8 /* equals REQ_UNPLUG  */
#define DP_FUA               16 /* equals REQ_FUA     */
#define DP_FLUSH             32 /* equals REQ_FLUSH   */
#define DP_DISCARD           64 /* equals REQ_DISCARD */
#define DP_SEND_RECEIVE_ACK 128 /* This is a proto B write request */
#define DP_SEND_WRITE_ACK   256 /* This is a proto C write request */

struct p_data {
	u64	    sector;    /* 64 bits sector number */
	u64	    block_id;  /* to identify the request in protocol B&C */
	u32	    seq_num;
	u32	    dp_flags;
} __packed;

/*
 * commands which share a struct:
 *  p_block_ack:
 *   P_RECV_ACK (proto B), P_WRITE_ACK (proto C),
 *   P_SUPERSEDED (proto C, two-primaries conflict detection)
 *  p_block_req:
 *   P_DATA_REQUEST, P_RS_DATA_REQUEST
 */
struct p_block_ack {
	u64	    sector;
	u64	    block_id;
	u32	    blksize;
	u32	    seq_num;
} __packed;

struct p_block_req {
	u64 sector;
	u64 block_id;
	u32 blksize;
	u32 pad;	/* to multiple of 8 Byte */
} __packed;

/*
 * commands with their own struct for additional fields:
 *   P_CONNECTION_FEATURES
 *   P_BARRIER
 *   P_BARRIER_ACK
 *   P_SYNC_PARAM
 *   ReportParams
 */

struct p_connection_features {
	u32 protocol_min;
	u32 feature_flags;
	u32 protocol_max;

	/* should be more than enough for future enhancements
	 * for now, feature_flags and the reserved array shall be zero.
	 */

	u32 _pad;
	u64 reserved[7];
} __packed;

struct p_barrier {
	u32 barrier;	/* barrier number _handle_ only */
	u32 pad;	/* to multiple of 8 Byte */
} __packed;

struct p_barrier_ack {
	u32 barrier;
	u32 set_size;
} __packed;

struct p_rs_param {
	u32 resync_rate;

	      /* Since protocol version 88 and higher. */
	char verify_alg[0];
} __packed;

struct p_rs_param_89 {
	u32 resync_rate;
        /* protocol version 89: */
	char verify_alg[SHARED_SECRET_MAX];
	char csums_alg[SHARED_SECRET_MAX];
} __packed;

struct p_rs_param_95 {
	u32 resync_rate;
	char verify_alg[SHARED_SECRET_MAX];
	char csums_alg[SHARED_SECRET_MAX];
	u32 c_plan_ahead;
	u32 c_delay_target;
	u32 c_fill_target;
	u32 c_max_rate;
} __packed;

enum drbd_conn_flags {
	CF_DISCARD_MY_DATA = 1,
	CF_DRY_RUN = 2,
};

struct p_protocol {
	u32 protocol;
	u32 after_sb_0p;
	u32 after_sb_1p;
	u32 after_sb_2p;
	u32 conn_flags;
	u32 two_primaries;

              /* Since protocol version 87 and higher. */
	char integrity_alg[0];

} __packed;

struct p_uuids {
	u64 uuid[UI_EXTENDED_SIZE];
} __packed;

struct p_rs_uuid {
	u64	    uuid;
} __packed;

struct p_sizes {
	u64	    d_size;  /* size of disk */
	u64	    u_size;  /* user requested size */
	u64	    c_size;  /* current exported size */
	u32	    max_bio_size;  /* Maximal size of a BIO */
	u16	    queue_order_type;  /* not yet implemented in DRBD*/
	u16	    dds_flags; /* use enum dds_flags here. */
} __packed;

struct p_state {
	u32	    state;
} __packed;

struct p_req_state {
	u32	    mask;
	u32	    val;
} __packed;

struct p_req_state_reply {
	u32	    retcode;
} __packed;

struct p_drbd06_param {
	u64	  size;
	u32	  state;
	u32	  blksize;
	u32	  protocol;
	u32	  version;
	u32	  gen_cnt[5];
	u32	  bit_map_gen[5];
} __packed;

struct p_block_desc {
	u64 sector;
	u32 blksize;
	u32 pad;	/* to multiple of 8 Byte */
} __packed;

/* Valid values for the encoding field.
 * Bump proto version when changing this. */
enum drbd_bitmap_code {
	/* RLE_VLI_Bytes = 0,
	 * and other bit variants had been defined during
	 * algorithm evaluation. */
	RLE_VLI_Bits = 2,
};

struct p_compressed_bm {
	/* (encoding & 0x0f): actual encoding, see enum drbd_bitmap_code
	 * (encoding & 0x80): polarity (set/unset) of first runlength
	 * ((encoding >> 4) & 0x07): pad_bits, number of trailing zero bits
	 * used to pad up to head.length bytes
	 */
	u8 encoding;

	u8 code[0];
} __packed;

struct p_delay_probe93 {
	u32     seq_num; /* sequence number to match the two probe packets */
	u32     offset;  /* usecs the probe got sent after the reference time point */
} __packed;

/*
 * Bitmap packets need to fit within a single page on the sender and receiver,
 * so we are limited to 4 KiB (and not to PAGE_SIZE, which can be bigger).
 */
#define DRBD_SOCKET_BUFFER_SIZE 4096

/**********************************************************************/
enum drbd_thread_state {
	NONE,
	RUNNING,
	EXITING,
	RESTARTING
};

struct drbd_thread {
	spinlock_t t_lock;
	struct task_struct *task;
	struct completion startstop;
	enum drbd_thread_state t_state;
	int (*function) (struct drbd_thread *);
	struct drbd_tconn *tconn;
	int reset_cpu_mask;
	char name[9];
};

static inline enum drbd_thread_state get_t_state(struct drbd_thread *thi)
{
	/* THINK testing the t_state seems to be uncritical in all cases
	 * (but thread_{start,stop}), so we can read it *without* the lock.
	 *	--lge */

	smp_rmb();
	return thi->t_state;
}

struct drbd_work {
	struct list_head list;
	int (*cb)(struct drbd_work *, int cancel);
	union {
		struct drbd_conf *mdev;
		struct drbd_tconn *tconn;
	};
};

#include "drbd_interval.h"

extern int drbd_wait_misc(struct drbd_conf *, struct drbd_interval *);

struct drbd_request {
	struct drbd_work w;

	/* if local IO is not allowed, will be NULL.
	 * if local IO _is_ allowed, holds the locally submitted bio clone,
	 * or, after local IO completion, the ERR_PTR(error).
	 * see drbd_request_endio(). */
	struct bio *private_bio;

	struct drbd_interval i;

	/* epoch: used to check on "completion" whether this req was in
	 * the current epoch, and we therefore have to close it,
	 * causing a p_barrier packet to be send, starting a new epoch.
	 *
	 * This corresponds to "barrier" in struct p_barrier[_ack],
	 * and to "barrier_nr" in struct drbd_epoch (and various
	 * comments/function parameters/local variable names).
	 */
	unsigned int epoch;

	struct list_head tl_requests; /* ring list in the transfer log */
	struct bio *master_bio;       /* master bio pointer */
	unsigned long start_time;

	/* once it hits 0, we may complete the master_bio */
	atomic_t completion_ref;
	/* once it hits 0, we may destroy this drbd_request object */
	struct kref kref;

	unsigned rq_state; /* see comments above _req_mod() */
};

struct drbd_epoch {
	struct drbd_tconn *tconn;
	struct list_head list;
	unsigned int barrier_nr;
	atomic_t epoch_size; /* increased on every request added. */
	atomic_t active;     /* increased on every req. added, and dec on every finished. */
	unsigned long flags;
};

/* drbd_epoch flag bits */
enum {
	DE_BARRIER_IN_NEXT_EPOCH_ISSUED,
	DE_BARRIER_IN_NEXT_EPOCH_DONE,
	DE_CONTAINS_A_BARRIER,
	DE_HAVE_BARRIER_NUMBER,
	DE_IS_FINISHING,
};

enum epoch_event {
	EV_PUT,
	EV_GOT_BARRIER_NR,
	EV_BARRIER_DONE,
	EV_BECAME_LAST,
	EV_CLEANUP = 32, /* used as flag */
};

struct drbd_wq_barrier {
	struct drbd_work w;
	struct completion done;
};

struct digest_info {
	int digest_size;
	void *digest;
};

struct drbd_peer_request {
	struct drbd_work w;
	struct drbd_epoch *epoch; /* for writes */
	struct page *pages;
	atomic_t pending_bios;
	struct drbd_interval i;
	/* see comments on ee flag bits below */
	unsigned long flags;
	union {
		u64 block_id;
		struct digest_info *digest;
	};
};

/* ee flag bits.
 * While corresponding bios are in flight, the only modification will be
 * set_bit WAS_ERROR, which has to be atomic.
 * If no bios are in flight yet, or all have been completed,
 * non-atomic modification to ee->flags is ok.
 */
enum {
	__EE_CALL_AL_COMPLETE_IO,
	__EE_MAY_SET_IN_SYNC,

	/* This peer request closes an epoch using a barrier.
	 * On successful completion, the epoch is released,
	 * and the P_BARRIER_ACK send. */
	__EE_IS_BARRIER,

	/* In case a barrier failed,
	 * we need to resubmit without the barrier flag. */
	__EE_RESUBMITTED,

	/* we may have several bios per peer request.
	 * if any of those fail, we set this flag atomically
	 * from the endio callback */
	__EE_WAS_ERROR,

	/* This ee has a pointer to a digest instead of a block id */
	__EE_HAS_DIGEST,

	/* Conflicting local requests need to be restarted after this request */
	__EE_RESTART_REQUESTS,

	/* The peer wants a write ACK for this (wire proto C) */
	__EE_SEND_WRITE_ACK,

	/* Is set when net_conf had two_primaries set while creating this peer_req */
	__EE_IN_INTERVAL_TREE,
};
#define EE_CALL_AL_COMPLETE_IO (1<<__EE_CALL_AL_COMPLETE_IO)
#define EE_MAY_SET_IN_SYNC     (1<<__EE_MAY_SET_IN_SYNC)
#define EE_IS_BARRIER          (1<<__EE_IS_BARRIER)
#define	EE_RESUBMITTED         (1<<__EE_RESUBMITTED)
#define EE_WAS_ERROR           (1<<__EE_WAS_ERROR)
#define EE_HAS_DIGEST          (1<<__EE_HAS_DIGEST)
#define EE_RESTART_REQUESTS	(1<<__EE_RESTART_REQUESTS)
#define EE_SEND_WRITE_ACK	(1<<__EE_SEND_WRITE_ACK)
#define EE_IN_INTERVAL_TREE	(1<<__EE_IN_INTERVAL_TREE)

/* flag bits per mdev */
enum {
	UNPLUG_REMOTE,		/* sending a "UnplugRemote" could help */
	MD_DIRTY,		/* current uuids and flags not yet on disk */
	USE_DEGR_WFC_T,		/* degr-wfc-timeout instead of wfc-timeout. */
	CL_ST_CHG_SUCCESS,
	CL_ST_CHG_FAIL,
	CRASHED_PRIMARY,	/* This node was a crashed primary.
				 * Gets cleared when the state.conn
				 * goes into C_CONNECTED state. */
	CONSIDER_RESYNC,

	MD_NO_BARRIER,		/* meta data device does not support barriers,
				   so don't even try */
	SUSPEND_IO,		/* suspend application io */
	BITMAP_IO,		/* suspend application io;
				   once no more io in flight, start bitmap io */
	BITMAP_IO_QUEUED,       /* Started bitmap IO */
	GO_DISKLESS,		/* Disk is being detached, on io-error or admin request. */
	WAS_IO_ERROR,		/* Local disk failed returned IO error */
	FORCE_DETACH,		/* Force-detach from local disk, aborting any pending local IO */
	RESYNC_AFTER_NEG,       /* Resync after online grow after the attach&negotiate finished. */
	RESIZE_PENDING,		/* Size change detected locally, waiting for the response from
				 * the peer, if it changed there as well. */
	NEW_CUR_UUID,		/* Create new current UUID when thawing IO */
	AL_SUSPENDED,		/* Activity logging is currently suspended. */
	AHEAD_TO_SYNC_SOURCE,   /* Ahead -> SyncSource queued */
	B_RS_H_DONE,		/* Before resync handler done (already executed) */
	DISCARD_MY_DATA,	/* discard_my_data flag per volume */
	READ_BALANCE_RR,
};

struct drbd_bitmap; /* opaque for drbd_conf */

/* definition of bits in bm_flags to be used in drbd_bm_lock
 * and drbd_bitmap_io and friends. */
enum bm_flag {
	/* do we need to kfree, or vfree bm_pages? */
	BM_P_VMALLOCED = 0x10000, /* internal use only, will be masked out */

	/* currently locked for bulk operation */
	BM_LOCKED_MASK = 0xf,

	/* in detail, that is: */
	BM_DONT_CLEAR = 0x1,
	BM_DONT_SET   = 0x2,
	BM_DONT_TEST  = 0x4,

	/* so we can mark it locked for bulk operation,
	 * and still allow all non-bulk operations */
	BM_IS_LOCKED  = 0x8,

	/* (test bit, count bit) allowed (common case) */
	BM_LOCKED_TEST_ALLOWED = BM_DONT_CLEAR | BM_DONT_SET | BM_IS_LOCKED,

	/* testing bits, as well as setting new bits allowed, but clearing bits
	 * would be unexpected.  Used during bitmap receive.  Setting new bits
	 * requires sending of "out-of-sync" information, though. */
	BM_LOCKED_SET_ALLOWED = BM_DONT_CLEAR | BM_IS_LOCKED,

	/* for drbd_bm_write_copy_pages, everything is allowed,
	 * only concurrent bulk operations are locked out. */
	BM_LOCKED_CHANGE_ALLOWED = BM_IS_LOCKED,
};

struct drbd_work_queue {
	struct list_head q;
	spinlock_t q_lock;  /* to protect the list. */
	wait_queue_head_t q_wait;
};

struct drbd_socket {
	struct mutex mutex;
	struct socket    *socket;
	/* this way we get our
	 * send/receive buffers off the stack */
	void *sbuf;
	void *rbuf;
};

struct drbd_md {
	u64 md_offset;		/* sector offset to 'super' block */

	u64 la_size_sect;	/* last agreed size, unit sectors */
	spinlock_t uuid_lock;
	u64 uuid[UI_SIZE];
	u64 device_uuid;
	u32 flags;
	u32 md_size_sect;

	s32 al_offset;	/* signed relative sector offset to al area */
	s32 bm_offset;	/* signed relative sector offset to bitmap */

	/* u32 al_nr_extents;	   important for restoring the AL
	 * is stored into  ldev->dc.al_extents, which in turn
	 * gets applied to act_log->nr_elements
	 */
};

struct drbd_backing_dev {
	struct kobject kobject;
	struct block_device *backing_bdev;
	struct block_device *md_bdev;
	struct drbd_md md;
	struct disk_conf *disk_conf; /* RCU, for updates: mdev->tconn->conf_update */
	sector_t known_size; /* last known size of that backing device */
};

struct drbd_md_io {
	unsigned int done;
	int error;
};

struct bm_io_work {
	struct drbd_work w;
	char *why;
	enum bm_flag flags;
	int (*io_fn)(struct drbd_conf *mdev);
	void (*done)(struct drbd_conf *mdev, int rv);
};

enum write_ordering_e {
	WO_none,
	WO_drain_io,
	WO_bdev_flush,
	WO_bio_barrier
};

struct fifo_buffer {
	unsigned int head_index;
	unsigned int size;
	int total; /* sum of all values */
	int values[0];
};
extern struct fifo_buffer *fifo_alloc(int fifo_size);

/* flag bits per tconn */
enum {
	NET_CONGESTED,		/* The data socket is congested */
	RESOLVE_CONFLICTS,	/* Set on one node, cleared on the peer! */
	SEND_PING,		/* whether asender should send a ping asap */
	SIGNAL_ASENDER,		/* whether asender wants to be interrupted */
	GOT_PING_ACK,		/* set when we receive a ping_ack packet, ping_wait gets woken */
	CONN_WD_ST_CHG_REQ,	/* A cluster wide state change on the connection is active */
	CONN_WD_ST_CHG_OKAY,
	CONN_WD_ST_CHG_FAIL,
	CONN_DRY_RUN,		/* Expect disconnect after resync handshake. */
	CREATE_BARRIER,		/* next P_DATA is preceded by a P_BARRIER */
	STATE_SENT,		/* Do not change state/UUIDs while this is set */
	CALLBACK_PENDING,	/* Whether we have a call_usermodehelper(, UMH_WAIT_PROC)
				 * pending, from drbd worker context.
				 * If set, bdi_write_congested() returns true,
				 * so shrink_page_list() would not recurse into,
				 * and potentially deadlock on, this drbd worker.
				 */
	DISCONNECT_SENT,
};

struct drbd_tconn {			/* is a resource from the config file */
	char *name;			/* Resource name */
	struct list_head all_tconn;	/* linked on global drbd_tconns */
	struct kref kref;
	struct idr volumes;		/* <tconn, vnr> to mdev mapping */
	enum drbd_conns cstate;		/* Only C_STANDALONE to C_WF_REPORT_PARAMS */
	unsigned susp:1;		/* IO suspended by user */
	unsigned susp_nod:1;		/* IO suspended because no data */
	unsigned susp_fen:1;		/* IO suspended because fence peer handler runs */
	struct mutex cstate_mutex;	/* Protects graceful disconnects */

	unsigned long flags;
	struct net_conf *net_conf;	/* content protected by rcu */
	struct mutex conf_update;	/* mutex for ready-copy-update of net_conf and disk_conf */
	wait_queue_head_t ping_wait;	/* Woken upon reception of a ping, and a state change */
	struct res_opts res_opts;

	struct sockaddr_storage my_addr;
	int my_addr_len;
	struct sockaddr_storage peer_addr;
	int peer_addr_len;

	struct drbd_socket data;	/* data/barrier/cstate/parameter packets */
	struct drbd_socket meta;	/* ping/ack (metadata) packets */
	int agreed_pro_version;		/* actually used protocol version */
	unsigned long last_received;	/* in jiffies, either socket */
	unsigned int ko_count;

	spinlock_t req_lock;

	struct list_head transfer_log;	/* all requests not yet fully processed */

	struct crypto_hash *cram_hmac_tfm;
	struct crypto_hash *integrity_tfm;  /* checksums we compute, updates protected by tconn->data->mutex */
	struct crypto_hash *peer_integrity_tfm;  /* checksums we verify, only accessed from receiver thread  */
	struct crypto_hash *csums_tfm;
	struct crypto_hash *verify_tfm;
	void *int_dig_in;
	void *int_dig_vv;

	/* receiver side */
	struct drbd_epoch *current_epoch;
	spinlock_t epoch_lock;
	unsigned int epochs;
	enum write_ordering_e write_ordering;
	atomic_t current_tle_nr;	/* transfer log epoch number */
	unsigned current_tle_writes;	/* writes seen within this tl epoch */

	unsigned long last_reconnect_jif;
	struct drbd_thread receiver;
	struct drbd_thread worker;
	struct drbd_thread asender;
#if LINUX_VERSION_CODE < KERNEL_VERSION(2,6,30) && !defined(cpumask_bits)
	cpumask_t cpu_mask[1];
#else
	cpumask_var_t cpu_mask;
#endif

	/* sender side */
	struct drbd_work_queue sender_work;

	struct {
		/* whether this sender thread
		 * has processed a single write yet. */
		bool seen_any_write_yet;

		/* Which barrier number to send with the next P_BARRIER */
		int current_epoch_nr;

		/* how many write requests have been sent
		 * with req->epoch == current_epoch_nr.
		 * If none, no P_BARRIER will be sent. */
		unsigned current_epoch_writes;
	} send;
};

struct drbd_conf {
#ifdef PARANOIA
	long magic;
#endif
	struct drbd_tconn *tconn;
	int vnr;			/* volume number within the connection */
	struct kobject kobj;

	/* things that are stored as / read from meta data on disk */
	unsigned long flags;

	/* configured by drbdsetup */
	struct drbd_backing_dev *ldev __protected_by(local);

	sector_t p_size;     /* partner's disk size */
	struct request_queue *rq_queue;
	struct block_device *this_bdev;
	struct gendisk	    *vdisk;

	unsigned long last_reattach_jif;
	struct drbd_work  resync_work,
			  unplug_work,
			  go_diskless,
			  md_sync_work,
			  start_resync_work;
	struct timer_list resync_timer;
	struct timer_list md_sync_timer;
	struct timer_list start_resync_timer;
	struct timer_list request_timer;
#ifdef DRBD_DEBUG_MD_SYNC
	struct {
		unsigned int line;
		const char* func;
	} last_md_mark_dirty;
#endif

	/* Used after attach while negotiating new disk state. */
	union drbd_state new_state_tmp;

	union drbd_dev_state state;
	wait_queue_head_t misc_wait;
	wait_queue_head_t state_wait;  /* upon each state change. */
	unsigned int send_cnt;
	unsigned int recv_cnt;
	unsigned int read_cnt;
	unsigned int writ_cnt;
	unsigned int al_writ_cnt;
	unsigned int bm_writ_cnt;
	atomic_t ap_bio_cnt;	 /* Requests we need to complete */
	atomic_t ap_pending_cnt; /* AP data packets on the wire, ack expected */
	atomic_t rs_pending_cnt; /* RS request/data packets on the wire */
	atomic_t unacked_cnt;	 /* Need to send replies for */
	atomic_t local_cnt;	 /* Waiting for local completion */

	/* Interval tree of pending local write requests */
	struct rb_root read_requests;
	struct rb_root write_requests;

	/* blocks to resync in this run [unit BM_BLOCK_SIZE] */
	unsigned long rs_total;
	/* number of resync blocks that failed in this run */
	unsigned long rs_failed;
	/* Syncer's start time [unit jiffies] */
	unsigned long rs_start;
	/* cumulated time in PausedSyncX state [unit jiffies] */
	unsigned long rs_paused;
	/* skipped because csum was equal [unit BM_BLOCK_SIZE] */
	unsigned long rs_same_csum;
#define DRBD_SYNC_MARKS 8
#define DRBD_SYNC_MARK_STEP (3*HZ)
	/* block not up-to-date at mark [unit BM_BLOCK_SIZE] */
	unsigned long rs_mark_left[DRBD_SYNC_MARKS];
	/* marks's time [unit jiffies] */
	unsigned long rs_mark_time[DRBD_SYNC_MARKS];
	/* current index into rs_mark_{left,time} */
	int rs_last_mark;

	/* where does the admin want us to start? (sector) */
	sector_t ov_start_sector;
	sector_t ov_stop_sector;
	/* where are we now? (sector) */
	sector_t ov_position;
	/* Start sector of out of sync range (to merge printk reporting). */
	sector_t ov_last_oos_start;
	/* size of out-of-sync range in sectors. */
	sector_t ov_last_oos_size;
	unsigned long ov_left; /* in bits */

	struct drbd_bitmap *bitmap;
	unsigned long bm_resync_fo; /* bit offset for drbd_bm_find_next */

	/* Used to track operations of resync... */
	struct lru_cache *resync;
	/* Number of locked elements in resync LRU */
	unsigned int resync_locked;
	/* resync extent number waiting for application requests */
	unsigned int resync_wenr;

	int open_cnt;
	u64 *p_uuid;
	/* FIXME clean comments, restructure so it is more obvious which
	 * members are protected by what */

	struct list_head active_ee; /* IO in progress (P_DATA gets written to disk) */
	struct list_head sync_ee;   /* IO in progress (P_RS_DATA_REPLY gets written to disk) */
	struct list_head done_ee;   /* need to send P_WRITE_ACK */
	struct list_head read_ee;   /* [RS]P_DATA_REQUEST being read */
	struct list_head net_ee;    /* zero-copy network send in progress */

	int next_barrier_nr;
	struct list_head resync_reads;
	atomic_t pp_in_use;		/* allocated from page pool */
	atomic_t pp_in_use_by_net;	/* sendpage()d, still referenced by tcp */
	wait_queue_head_t ee_wait;
	struct page *md_io_page;	/* one page buffer for md_io */
	struct drbd_md_io md_io;
	atomic_t md_io_in_use;		/* protects the md_io, md_io_page and md_io_tmpp */
	spinlock_t al_lock;
	wait_queue_head_t al_wait;
	struct lru_cache *act_log;	/* activity log */
	unsigned int al_tr_number;
	int al_tr_cycle;
	int al_tr_pos;   /* position of the next transaction in the journal */
	wait_queue_head_t seq_wait;
	atomic_t packet_seq;
	unsigned int peer_seq;
	spinlock_t peer_seq_lock;
	unsigned int minor;
	unsigned long comm_bm_set; /* communicated number of set bits. */
	struct bm_io_work bm_io_work;
	u64 ed_uuid; /* UUID of the exposed data */
	struct mutex own_state_mutex;
	struct mutex *state_mutex; /* either own_state_mutex or mdev->tconn->cstate_mutex */
	char congestion_reason;  /* Why we where congested... */
	atomic_t rs_sect_in; /* for incoming resync data rate, SyncTarget */
	atomic_t rs_sect_ev; /* for submitted resync data rate, both */
	int rs_last_sect_ev; /* counter to compare with */
	int rs_last_events;  /* counter of read or write "events" (unit sectors)
			      * on the lower level device when we last looked. */
	int c_sync_rate; /* current resync rate after syncer throttle magic */
	struct fifo_buffer *rs_plan_s; /* correction values of resync planer (RCU, tconn->conn_update) */
	int rs_in_flight; /* resync sectors in flight (to proxy, in proxy and from proxy) */
	atomic_t ap_in_flight; /* App sectors in flight (waiting for ack) */
	unsigned int peer_max_bio_size;
	unsigned int local_max_bio_size;
};

static inline struct drbd_conf *minor_to_mdev(unsigned int minor)
{
	return (struct drbd_conf *)idr_find(&minors, minor);
}

static inline unsigned int mdev_to_minor(struct drbd_conf *mdev)
{
	return mdev->minor;
}

static inline struct drbd_conf *vnr_to_mdev(struct drbd_tconn *tconn, int vnr)
{
	return (struct drbd_conf *)idr_find(&tconn->volumes, vnr);
}

/*
 * function declarations
 *************************/

/* drbd_main.c */

enum dds_flags {
	DDSF_FORCED    = 1,
	DDSF_NO_RESYNC = 2, /* Do not run a resync for the new space */
};

extern void drbd_init_set_defaults(struct drbd_conf *mdev);
extern int  drbd_thread_start(struct drbd_thread *thi);
extern void _drbd_thread_stop(struct drbd_thread *thi, int restart, int wait);
extern char *drbd_task_to_thread_name(struct drbd_tconn *tconn, struct task_struct *task);
#ifdef CONFIG_SMP
extern void drbd_thread_current_set_cpu(struct drbd_thread *thi);
extern void drbd_calc_cpu_mask(struct drbd_tconn *tconn);
#else
#define drbd_thread_current_set_cpu(A) ({})
#define drbd_calc_cpu_mask(A) ({})
#endif
extern void tl_release(struct drbd_tconn *, unsigned int barrier_nr,
		       unsigned int set_size);
extern void tl_clear(struct drbd_tconn *);
extern void drbd_free_sock(struct drbd_tconn *tconn);
extern int drbd_send(struct drbd_tconn *tconn, struct socket *sock,
		     void *buf, size_t size, unsigned msg_flags);
extern int drbd_send_all(struct drbd_tconn *, struct socket *, void *, size_t,
			 unsigned);

extern int __drbd_send_protocol(struct drbd_tconn *tconn, enum drbd_packet cmd);
extern int drbd_send_protocol(struct drbd_tconn *tconn);
extern int drbd_send_uuids(struct drbd_conf *mdev);
extern int drbd_send_uuids_skip_initial_sync(struct drbd_conf *mdev);
extern void drbd_gen_and_send_sync_uuid(struct drbd_conf *mdev);
extern int drbd_send_sizes(struct drbd_conf *mdev, int trigger_reply, enum dds_flags flags);
#define drbd_send_state(m, s) drbd_send_state_(m, s, __func__ , __LINE__ )
#define drbd_send_current_state(m) drbd_send_current_state_(m, __func__ , __LINE__ )
extern int drbd_send_state_(struct drbd_conf *mdev,
               union drbd_state s,
               const char *func, unsigned int line);
extern int drbd_send_current_state_(struct drbd_conf *mdev,
               const char *func, unsigned int line);
extern int drbd_send_sync_param(struct drbd_conf *mdev);
extern void drbd_send_b_ack(struct drbd_tconn *tconn, u32 barrier_nr,
			    u32 set_size);
extern int drbd_send_ack(struct drbd_conf *, enum drbd_packet,
			 struct drbd_peer_request *);
extern void drbd_send_ack_rp(struct drbd_conf *mdev, enum drbd_packet cmd,
			     struct p_block_req *rp);
extern void drbd_send_ack_dp(struct drbd_conf *mdev, enum drbd_packet cmd,
			     struct p_data *dp, int data_size);
extern int drbd_send_ack_ex(struct drbd_conf *mdev, enum drbd_packet cmd,
			    sector_t sector, int blksize, u64 block_id);
extern int drbd_send_out_of_sync(struct drbd_conf *, struct drbd_request *);
extern int drbd_send_block(struct drbd_conf *, enum drbd_packet,
			   struct drbd_peer_request *);
extern int drbd_send_dblock(struct drbd_conf *mdev, struct drbd_request *req);
extern int drbd_send_drequest(struct drbd_conf *mdev, int cmd,
			      sector_t sector, int size, u64 block_id);
extern int drbd_send_drequest_csum(struct drbd_conf *mdev, sector_t sector,
				   int size, void *digest, int digest_size,
				   enum drbd_packet cmd);
extern int drbd_send_ov_request(struct drbd_conf *mdev,sector_t sector,int size);

extern int drbd_send_bitmap(struct drbd_conf *mdev);
extern void drbd_send_sr_reply(struct drbd_conf *mdev, enum drbd_state_rv retcode);
extern void conn_send_sr_reply(struct drbd_tconn *tconn, enum drbd_state_rv retcode);
extern void drbd_free_bc(struct drbd_backing_dev *ldev);
extern void drbd_mdev_cleanup(struct drbd_conf *mdev);
void drbd_print_uuids(struct drbd_conf *mdev, const char *text);

extern void conn_md_sync(struct drbd_tconn *tconn);
extern void drbd_md_sync(struct drbd_conf *mdev);
extern int  drbd_md_read(struct drbd_conf *mdev, struct drbd_backing_dev *bdev);
extern void drbd_uuid_set(struct drbd_conf *mdev, int idx, u64 val) __must_hold(local);
extern void _drbd_uuid_set(struct drbd_conf *mdev, int idx, u64 val) __must_hold(local);
extern void drbd_uuid_new_current(struct drbd_conf *mdev) __must_hold(local);
extern void drbd_uuid_set_bm(struct drbd_conf *mdev, u64 val) __must_hold(local);
extern void drbd_uuid_move_history(struct drbd_conf *mdev) __must_hold(local);
extern void __drbd_uuid_set(struct drbd_conf *mdev, int idx, u64 val) __must_hold(local);
extern void drbd_md_set_flag(struct drbd_conf *mdev, int flags) __must_hold(local);
extern void drbd_md_clear_flag(struct drbd_conf *mdev, int flags)__must_hold(local);
extern int drbd_md_test_flag(struct drbd_backing_dev *, int);
#ifndef DRBD_DEBUG_MD_SYNC
extern void drbd_md_mark_dirty(struct drbd_conf *mdev);
#else
#define drbd_md_mark_dirty(m)	drbd_md_mark_dirty_(m, __LINE__ , __func__ )
extern void drbd_md_mark_dirty_(struct drbd_conf *mdev,
		unsigned int line, const char *func);
#endif
extern void drbd_queue_bitmap_io(struct drbd_conf *mdev,
				 int (*io_fn)(struct drbd_conf *),
				 void (*done)(struct drbd_conf *, int),
				 char *why, enum bm_flag flags);
extern int drbd_bitmap_io(struct drbd_conf *mdev,
		int (*io_fn)(struct drbd_conf *),
		char *why, enum bm_flag flags);
extern int drbd_bmio_set_n_write(struct drbd_conf *mdev);
extern int drbd_bmio_clear_n_write(struct drbd_conf *mdev);
extern void drbd_go_diskless(struct drbd_conf *mdev);
extern void drbd_ldev_destroy(struct drbd_conf *mdev);

/* Meta data layout
   We reserve a 128MB Block (4k aligned)
   * either at the end of the backing device
   * or on a separate meta data device. */

/* The following numbers are sectors */
/* Allows up to about 3.8TB, so if you want more,
 * you need to use the "flexible" meta data format. */
#define MD_RESERVED_SECT (128LU << 11)  /* 128 MB, unit sectors */
#define MD_AL_OFFSET	8    /* 8 Sectors after start of meta area */
#define MD_AL_SECTORS	64   /* = 32 kB on disk activity log ring buffer */
#define MD_BM_OFFSET (MD_AL_OFFSET + MD_AL_SECTORS)

/* we do all meta data IO in 4k blocks */
#define MD_BLOCK_SHIFT	12
#define MD_BLOCK_SIZE	(1<<MD_BLOCK_SHIFT)

/* One activity log extent represents 4M of storage */
#define AL_EXTENT_SHIFT 22
#define AL_EXTENT_SIZE (1<<AL_EXTENT_SHIFT)

/* We could make these currently hardcoded constants configurable
 * variables at create-md time (or even re-configurable at runtime?).
 * Which will require some more changes to the DRBD "super block"
 * and attach code.
 *
 * updates per transaction:
 *   This many changes to the active set can be logged with one transaction.
 *   This number is arbitrary.
 * context per transaction:
 *   This many context extent numbers are logged with each transaction.
 *   This number is resulting from the transaction block size (4k), the layout
 *   of the transaction header, and the number of updates per transaction.
 *   See drbd_actlog.c:struct al_transaction_on_disk
 * */
#define AL_UPDATES_PER_TRANSACTION	 64	// arbitrary
#define AL_CONTEXT_PER_TRANSACTION	919	// (4096 - 36 - 6*64)/4

#if BITS_PER_LONG == 32
#define LN2_BPL 5
#define cpu_to_lel(A) cpu_to_le32(A)
#define lel_to_cpu(A) le32_to_cpu(A)
#elif BITS_PER_LONG == 64
#define LN2_BPL 6
#define cpu_to_lel(A) cpu_to_le64(A)
#define lel_to_cpu(A) le64_to_cpu(A)
#else
#error "LN2 of BITS_PER_LONG unknown!"
#endif

/* drbd_bitmap.c */
/*
 * We need to store one bit for a block.
 * Example: 1GB disk @ 4096 byte blocks ==> we need 32 KB bitmap.
 * Bit 0 ==> local node thinks this block is binary identical on both nodes
 * Bit 1 ==> local node thinks this block needs to be synced.
 */

#define SLEEP_TIME (HZ/10)

/* We do bitmap IO in units of 4k blocks.
 * We also still have a hardcoded 4k per bit relation. */
#define BM_BLOCK_SHIFT	12			 /* 4k per bit */
#define BM_BLOCK_SIZE	 (1<<BM_BLOCK_SHIFT)
/* mostly arbitrarily set the represented size of one bitmap extent,
 * aka resync extent, to 16 MiB (which is also 512 Byte worth of bitmap
 * at 4k per bit resolution) */
#define BM_EXT_SHIFT	 24	/* 16 MiB per resync extent */
#define BM_EXT_SIZE	 (1<<BM_EXT_SHIFT)

#if (BM_EXT_SHIFT != 24) || (BM_BLOCK_SHIFT != 12)
#error "HAVE YOU FIXED drbdmeta AS WELL??"
#endif

/* thus many _storage_ sectors are described by one bit */
#define BM_SECT_TO_BIT(x)   ((x)>>(BM_BLOCK_SHIFT-9))
#define BM_BIT_TO_SECT(x)   ((sector_t)(x)<<(BM_BLOCK_SHIFT-9))
#define BM_SECT_PER_BIT     BM_BIT_TO_SECT(1)

/* bit to represented kilo byte conversion */
#define Bit2KB(bits) ((bits)<<(BM_BLOCK_SHIFT-10))

/* in which _bitmap_ extent (resp. sector) the bit for a certain
 * _storage_ sector is located in */
#define BM_SECT_TO_EXT(x)   ((x)>>(BM_EXT_SHIFT-9))

/* how much _storage_ sectors we have per bitmap sector */
#define BM_EXT_TO_SECT(x)   ((sector_t)(x) << (BM_EXT_SHIFT-9))
#define BM_SECT_PER_EXT     BM_EXT_TO_SECT(1)

/* in one sector of the bitmap, we have this many activity_log extents. */
#define AL_EXT_PER_BM_SECT  (1 << (BM_EXT_SHIFT - AL_EXTENT_SHIFT))
#define BM_WORDS_PER_AL_EXT (1 << (AL_EXTENT_SHIFT-BM_BLOCK_SHIFT-LN2_BPL))

#define BM_BLOCKS_PER_BM_EXT_B (BM_EXT_SHIFT - BM_BLOCK_SHIFT)
#define BM_BLOCKS_PER_BM_EXT_MASK  ((1<<BM_BLOCKS_PER_BM_EXT_B) - 1)

/* the extent in "PER_EXTENT" below is an activity log extent
 * we need that many (long words/bytes) to store the bitmap
 *		     of one AL_EXTENT_SIZE chunk of storage.
 * we can store the bitmap for that many AL_EXTENTS within
 * one sector of the _on_disk_ bitmap:
 * bit	 0	  bit 37   bit 38	     bit (512*8)-1
 *	     ...|........|........|.. // ..|........|
 * sect. 0	 `296	  `304			   ^(512*8*8)-1
 *
#define BM_WORDS_PER_EXT    ( (AL_EXT_SIZE/BM_BLOCK_SIZE) / BITS_PER_LONG )
#define BM_BYTES_PER_EXT    ( (AL_EXT_SIZE/BM_BLOCK_SIZE) / 8 )  // 128
#define BM_EXT_PER_SECT	    ( 512 / BM_BYTES_PER_EXTENT )	 //   4
 */

#define DRBD_MAX_SECTORS_32 (0xffffffffLU)
#define DRBD_MAX_SECTORS_BM \
	  ((MD_RESERVED_SECT - MD_BM_OFFSET) * (1LL<<(BM_EXT_SHIFT-9)))
#if DRBD_MAX_SECTORS_BM < DRBD_MAX_SECTORS_32
#define DRBD_MAX_SECTORS      DRBD_MAX_SECTORS_BM
#define DRBD_MAX_SECTORS_FLEX DRBD_MAX_SECTORS_BM
#elif !defined(CONFIG_LBDAF) && !defined(CONFIG_LBD) && BITS_PER_LONG == 32
#define DRBD_MAX_SECTORS      DRBD_MAX_SECTORS_32
#define DRBD_MAX_SECTORS_FLEX DRBD_MAX_SECTORS_32
#else
#define DRBD_MAX_SECTORS      DRBD_MAX_SECTORS_BM
/* 16 TB in units of sectors */
#if BITS_PER_LONG == 32
/* adjust by one page worth of bitmap,
 * so we won't wrap around in drbd_bm_find_next_bit.
 * you should use 64bit OS for that much storage, anyways. */
#define DRBD_MAX_SECTORS_FLEX BM_BIT_TO_SECT(0xffff7fff)
#else
/* we allow up to 1 PiB now on 64bit architecture with "flexible" meta data */
#define DRBD_MAX_SECTORS_FLEX (1UL << 51)
/* corresponds to (1UL << 38) bits right now. */
#endif
#endif

/* BIO_MAX_SIZE is 256 * PAGE_CACHE_SIZE,
 * so for typical PAGE_CACHE_SIZE of 4k, that is (1<<20) Byte.
 * Since we may live in a mixed-platform cluster,
 * we limit us to a platform agnostic constant here for now.
 * A followup commit may allow even bigger BIO sizes,
 * once we thought that through. */
#define DRBD_MAX_BIO_SIZE (1U << 20)
#if DRBD_MAX_BIO_SIZE > BIO_MAX_SIZE
#error Architecture not supported: DRBD_MAX_BIO_SIZE > BIO_MAX_SIZE
#endif
#define DRBD_MAX_BIO_SIZE_SAFE (1U << 12)       /* Works always = 4k */

#define DRBD_MAX_SIZE_H80_PACKET (1U << 15) /* Header 80 only allows packets up to 32KiB data */
#define DRBD_MAX_BIO_SIZE_P95    (1U << 17) /* Protocol 95 to 99 allows bios up to 128KiB */

extern int  drbd_bm_init(struct drbd_conf *mdev);
extern int  drbd_bm_resize(struct drbd_conf *mdev, sector_t sectors, int set_new_bits);
extern void drbd_bm_cleanup(struct drbd_conf *mdev);
extern void drbd_bm_set_all(struct drbd_conf *mdev);
extern void drbd_bm_clear_all(struct drbd_conf *mdev);
/* set/clear/test only a few bits at a time */
extern int  drbd_bm_set_bits(
		struct drbd_conf *mdev, unsigned long s, unsigned long e);
extern int  drbd_bm_clear_bits(
		struct drbd_conf *mdev, unsigned long s, unsigned long e);
extern int drbd_bm_count_bits(
	struct drbd_conf *mdev, const unsigned long s, const unsigned long e);
/* bm_set_bits variant for use while holding drbd_bm_lock,
 * may process the whole bitmap in one go */
extern void _drbd_bm_set_bits(struct drbd_conf *mdev,
		const unsigned long s, const unsigned long e);
extern int  drbd_bm_test_bit(struct drbd_conf *mdev, unsigned long bitnr);
extern int  drbd_bm_e_weight(struct drbd_conf *mdev, unsigned long enr);
extern int  drbd_bm_write_page(struct drbd_conf *mdev, unsigned int idx) __must_hold(local);
extern int  drbd_bm_read(struct drbd_conf *mdev) __must_hold(local);
extern void drbd_bm_mark_for_writeout(struct drbd_conf *mdev, int page_nr);
extern int  drbd_bm_write(struct drbd_conf *mdev) __must_hold(local);
extern int  drbd_bm_write_hinted(struct drbd_conf *mdev) __must_hold(local);
extern int drbd_bm_write_all(struct drbd_conf *mdev) __must_hold(local);
extern int  drbd_bm_write_copy_pages(struct drbd_conf *mdev) __must_hold(local);
extern size_t	     drbd_bm_words(struct drbd_conf *mdev);
extern unsigned long drbd_bm_bits(struct drbd_conf *mdev);
extern sector_t      drbd_bm_capacity(struct drbd_conf *mdev);

#define DRBD_END_OF_BITMAP	(~(unsigned long)0)
extern unsigned long drbd_bm_find_next(struct drbd_conf *mdev, unsigned long bm_fo);
/* bm_find_next variants for use while you hold drbd_bm_lock() */
extern unsigned long _drbd_bm_find_next(struct drbd_conf *mdev, unsigned long bm_fo);
extern unsigned long _drbd_bm_find_next_zero(struct drbd_conf *mdev, unsigned long bm_fo);
extern unsigned long _drbd_bm_total_weight(struct drbd_conf *mdev);
extern unsigned long drbd_bm_total_weight(struct drbd_conf *mdev);
extern int drbd_bm_rs_done(struct drbd_conf *mdev);
/* for receive_bitmap */
extern void drbd_bm_merge_lel(struct drbd_conf *mdev, size_t offset,
		size_t number, unsigned long *buffer);
/* for _drbd_send_bitmap */
extern void drbd_bm_get_lel(struct drbd_conf *mdev, size_t offset,
		size_t number, unsigned long *buffer);

extern void drbd_bm_lock(struct drbd_conf *mdev, char *why, enum bm_flag flags);
extern void drbd_bm_unlock(struct drbd_conf *mdev);
/* drbd_main.c */

/* needs to be included here,
 * because of kmem_cache_t weirdness */
#include "drbd_wrappers.h"

extern struct kmem_cache *drbd_request_cache;
extern struct kmem_cache *drbd_ee_cache;	/* peer requests */
extern struct kmem_cache *drbd_bm_ext_cache;	/* bitmap extents */
extern struct kmem_cache *drbd_al_ext_cache;	/* activity log extents */
extern mempool_t *drbd_request_mempool;
extern mempool_t *drbd_ee_mempool;

/* drbd's page pool, used to buffer data received from the peer,
 * or data requested by the peer.
 *
 * This does not have an emergency reserve.
 *
 * When allocating from this pool, it first takes pages from the pool.
 * Only if the pool is depleted will try to allocate from the system.
 *
 * The assumption is that pages taken from this pool will be processed,
 * and given back, "quickly", and then can be recycled, so we can avoid
 * frequent calls to alloc_page(), and still will be able to make progress even
 * under memory pressure.
 */
extern struct page *drbd_pp_pool;
extern spinlock_t   drbd_pp_lock;
extern int	    drbd_pp_vacant;
extern wait_queue_head_t drbd_pp_wait;

/* We also need a standard (emergency-reserve backed) page pool
 * for meta data IO (activity log, bitmap).
 * We can keep it global, as long as it is used as "N pages at a time".
 * 128 should be plenty, currently we probably can get away with as few as 1.
 */
#define DRBD_MIN_POOL_PAGES	128
extern mempool_t *drbd_md_io_page_pool;

/* We also need to make sure we get a bio
 * when we need it for housekeeping purposes */
extern struct bio_set *drbd_md_io_bio_set;
/* to allocate from that set */
extern struct bio *bio_alloc_drbd(gfp_t gfp_mask);

extern rwlock_t global_state_lock;

extern int conn_lowest_minor(struct drbd_tconn *tconn);
enum drbd_ret_code conn_new_minor(struct drbd_tconn *tconn, unsigned int minor, int vnr);

extern int set_resource_options(struct drbd_tconn *tconn, struct res_opts *res_opts);
extern struct drbd_tconn *conn_create(const char *name, struct res_opts *res_opts);
extern void conn_destroy(struct kref *kref);
struct drbd_tconn *conn_get_by_name(const char *name);
extern struct drbd_tconn *conn_get_by_addrs(void *my_addr, int my_addr_len,
					    void *peer_addr, int peer_addr_len);
extern void conn_free_crypto(struct drbd_tconn *tconn);

extern int proc_details;

/* drbd_req */
extern void __drbd_make_request(struct drbd_conf *, struct bio *, unsigned long);
extern MAKE_REQUEST_TYPE drbd_make_request(struct request_queue *q, struct bio *bio);
extern int drbd_read_remote(struct drbd_conf *mdev, struct drbd_request *req);
extern int drbd_merge_bvec(struct request_queue *q,
#ifdef HAVE_bvec_merge_data
		struct bvec_merge_data *bvm,
#else
		struct bio *bvm,
#endif
		struct bio_vec *bvec);
extern int is_valid_ar_handle(struct drbd_request *, sector_t);


/* drbd_nl.c */
extern int drbd_msg_put_info(const char *info);
extern void drbd_suspend_io(struct drbd_conf *mdev);
extern void drbd_resume_io(struct drbd_conf *mdev);
extern char *ppsize(char *buf, unsigned long long size);
extern sector_t drbd_new_dev_size(struct drbd_conf *, struct drbd_backing_dev *, sector_t, int);
enum determine_dev_size { dev_size_error = -1, unchanged = 0, shrunk = 1, grew = 2 };
extern enum determine_dev_size drbd_determine_dev_size(struct drbd_conf *, enum dds_flags) __must_hold(local);
extern void resync_after_online_grow(struct drbd_conf *);
extern void drbd_reconsider_max_bio_size(struct drbd_conf *mdev);
extern enum drbd_state_rv drbd_set_role(struct drbd_conf *mdev,
					enum drbd_role new_role,
					int force);
extern bool conn_try_outdate_peer(struct drbd_tconn *tconn);
extern void conn_try_outdate_peer_async(struct drbd_tconn *tconn);
extern int drbd_khelper(struct drbd_conf *mdev, char *cmd);

/* drbd_worker.c */
extern int drbd_worker(struct drbd_thread *thi);
enum drbd_ret_code drbd_resync_after_valid(struct drbd_conf *mdev, int o_minor);
void drbd_resync_after_changed(struct drbd_conf *mdev);
extern void drbd_start_resync(struct drbd_conf *mdev, enum drbd_conns side);
extern void resume_next_sg(struct drbd_conf *mdev);
extern void suspend_other_sg(struct drbd_conf *mdev);
extern int drbd_resync_finished(struct drbd_conf *mdev);
/* maybe rather drbd_main.c ? */
extern void *drbd_md_get_buffer(struct drbd_conf *mdev);
extern void drbd_md_put_buffer(struct drbd_conf *mdev);
extern int drbd_md_sync_page_io(struct drbd_conf *mdev,
<<<<<<< HEAD
		struct drbd_backing_dev *bdev, sector_t sector, int rw);
extern void drbd_ov_out_of_sync_found(struct drbd_conf *, sector_t, int);
extern void wait_until_done_or_disk_failure(struct drbd_conf *mdev, struct drbd_backing_dev *bdev,
					    unsigned int *done);
=======
				struct drbd_backing_dev *bdev, sector_t sector, int rw);
extern void wait_until_done_or_force_detached(struct drbd_conf *mdev,
		struct drbd_backing_dev *bdev, unsigned int *done);
extern void drbd_ov_oos_found(struct drbd_conf*, sector_t, int);
>>>>>>> d1f447a0
extern void drbd_rs_controller_reset(struct drbd_conf *mdev);

static inline void ov_out_of_sync_print(struct drbd_conf *mdev)
{
	if (mdev->ov_last_oos_size) {
		dev_err(DEV, "Out of sync: start=%llu, size=%lu (sectors)\n",
		     (unsigned long long)mdev->ov_last_oos_start,
		     (unsigned long)mdev->ov_last_oos_size);
	}
	mdev->ov_last_oos_size=0;
}


extern void drbd_csum_bio(struct drbd_conf *, struct crypto_hash *, struct bio *, void *);
extern void drbd_csum_ee(struct drbd_conf *, struct crypto_hash *,
			 struct drbd_peer_request *, void *);
/* worker callbacks */
extern int w_e_end_data_req(struct drbd_work *, int);
extern int w_e_end_rsdata_req(struct drbd_work *, int);
extern int w_e_end_csum_rs_req(struct drbd_work *, int);
extern int w_e_end_ov_reply(struct drbd_work *, int);
extern int w_e_end_ov_req(struct drbd_work *, int);
extern int w_ov_finished(struct drbd_work *, int);
extern int w_resync_timer(struct drbd_work *, int);
extern int w_send_write_hint(struct drbd_work *, int);
extern int w_make_resync_request(struct drbd_work *, int);
extern int w_send_dblock(struct drbd_work *, int);
extern int w_send_read_req(struct drbd_work *, int);
extern int w_prev_work_done(struct drbd_work *, int);
extern int w_e_reissue(struct drbd_work *, int);
extern int w_restart_disk_io(struct drbd_work *, int);
extern int w_send_out_of_sync(struct drbd_work *, int);
extern int w_start_resync(struct drbd_work *, int);

extern void resync_timer_fn(unsigned long data);
extern void start_resync_timer_fn(unsigned long data);

/* drbd_receiver.c */
extern int drbd_rs_should_slow_down(struct drbd_conf *mdev, sector_t sector);
extern int drbd_submit_peer_request(struct drbd_conf *,
				    struct drbd_peer_request *, const unsigned,
				    const int);
extern int drbd_free_peer_reqs(struct drbd_conf *, struct list_head *);
extern struct drbd_peer_request *drbd_alloc_peer_req(struct drbd_conf *, u64,
						     sector_t, unsigned int,
						     gfp_t) __must_hold(local);
extern void __drbd_free_peer_req(struct drbd_conf *, struct drbd_peer_request *,
				 int);
#define drbd_free_peer_req(m,e) __drbd_free_peer_req(m, e, 0)
#define drbd_free_net_peer_req(m,e) __drbd_free_peer_req(m, e, 1)
extern struct page *drbd_alloc_pages(struct drbd_conf *, unsigned int, bool);
extern void drbd_set_recv_tcq(struct drbd_conf *mdev, int tcq_enabled);
extern void _drbd_clear_done_ee(struct drbd_conf *mdev, struct list_head *to_be_freed);
extern void conn_flush_workqueue(struct drbd_tconn *tconn);
extern int drbd_connected(struct drbd_conf *mdev);
static inline void drbd_flush_workqueue(struct drbd_conf *mdev)
{
	conn_flush_workqueue(mdev->tconn);
}

/* Yes, there is kernel_setsockopt, but only since 2.6.18.
 * So we have our own copy of it here. */
static inline int drbd_setsockopt(struct socket *sock, int level, int optname,
				  char *optval, int optlen)
{
	mm_segment_t oldfs = get_fs();
	char __user *uoptval;
	int err;

	uoptval = (char __user __force *)optval;

	set_fs(KERNEL_DS);
	if (level == SOL_SOCKET)
		err = sock_setsockopt(sock, level, optname, uoptval, optlen);
	else
		err = sock->ops->setsockopt(sock, level, optname, uoptval,
					    optlen);
	set_fs(oldfs);
	return err;
}

static inline void drbd_tcp_cork(struct socket *sock)
{
	int val = 1;
	(void) drbd_setsockopt(sock, SOL_TCP, TCP_CORK,
			(char*)&val, sizeof(val));
}

static inline void drbd_tcp_uncork(struct socket *sock)
{
	int val = 0;
	(void) drbd_setsockopt(sock, SOL_TCP, TCP_CORK,
			(char*)&val, sizeof(val));
}

static inline void drbd_tcp_nodelay(struct socket *sock)
{
	int val = 1;
	(void) drbd_setsockopt(sock, SOL_TCP, TCP_NODELAY,
			(char*)&val, sizeof(val));
}

static inline void drbd_tcp_quickack(struct socket *sock)
{
	int val = 2;
	(void) drbd_setsockopt(sock, SOL_TCP, TCP_QUICKACK,
			(char*)&val, sizeof(val));
}

void drbd_bump_write_ordering(struct drbd_tconn *tconn, enum write_ordering_e wo);

/* drbd_proc.c */
extern struct proc_dir_entry *drbd_proc;
extern const struct file_operations drbd_proc_fops;
extern const char *drbd_conn_str(enum drbd_conns s);
extern const char *drbd_role_str(enum drbd_role s);

/* drbd_actlog.c */
extern void drbd_al_begin_io(struct drbd_conf *mdev, struct drbd_interval *i);
extern void drbd_al_complete_io(struct drbd_conf *mdev, struct drbd_interval *i);
extern void drbd_rs_complete_io(struct drbd_conf *mdev, sector_t sector);
extern int drbd_rs_begin_io(struct drbd_conf *mdev, sector_t sector);
extern int drbd_try_rs_begin_io(struct drbd_conf *mdev, sector_t sector);
extern void drbd_rs_cancel_all(struct drbd_conf *mdev);
extern int drbd_rs_del_all(struct drbd_conf *mdev);
extern void drbd_rs_failed_io(struct drbd_conf *mdev,
		sector_t sector, int size);
extern void drbd_advance_rs_marks(struct drbd_conf *mdev, unsigned long still_to_go);
extern void __drbd_set_in_sync(struct drbd_conf *mdev, sector_t sector,
		int size, const char *file, const unsigned int line);
#define drbd_set_in_sync(mdev, sector, size) \
	__drbd_set_in_sync(mdev, sector, size, __FILE__, __LINE__)
extern int __drbd_set_out_of_sync(struct drbd_conf *mdev, sector_t sector,
		int size, const char *file, const unsigned int line);
#define drbd_set_out_of_sync(mdev, sector, size) \
	__drbd_set_out_of_sync(mdev, sector, size, __FILE__, __LINE__)
extern void drbd_al_shrink(struct drbd_conf *mdev);

/* drbd_sysfs.c */
extern struct kobj_type drbd_bdev_kobj_type;

/* drbd_nl.c */
/* state info broadcast */
struct sib_info {
	enum drbd_state_info_bcast_reason sib_reason;
	union {
		struct {
			char *helper_name;
			unsigned helper_exit_code;
		};
		struct {
			union drbd_state os;
			union drbd_state ns;
		};
	};
};
void drbd_bcast_event(struct drbd_conf *mdev, const struct sib_info *sib);


/*
 * inline helper functions
 *************************/

/* see also page_chain_add and friends in drbd_receiver.c */
static inline struct page *page_chain_next(struct page *page)
{
	return (struct page *)page_private(page);
}
#define page_chain_for_each(page) \
	for (; page && ({ prefetch(page_chain_next(page)); 1; }); \
			page = page_chain_next(page))
#define page_chain_for_each_safe(page, n) \
	for (; page && ({ n = page_chain_next(page); 1; }); page = n)


static inline int drbd_peer_req_has_active_page(struct drbd_peer_request *peer_req)
{
	struct page *page = peer_req->pages;
	page_chain_for_each(page) {
		if (page_count(page) > 1)
			return 1;
	}
	return 0;
}

static inline enum drbd_state_rv
_drbd_set_state(struct drbd_conf *mdev, union drbd_state ns,
		enum chg_state_flags flags, struct completion *done)
{
	enum drbd_state_rv rv;

	read_lock(&global_state_lock);
	rv = __drbd_set_state(mdev, ns, flags, done);
	read_unlock(&global_state_lock);

	return rv;
}

static inline union drbd_state drbd_read_state(struct drbd_conf *mdev)
{
	union drbd_state rv;

	rv.i = mdev->state.i;
	rv.susp = mdev->tconn->susp;
	rv.susp_nod = mdev->tconn->susp_nod;
	rv.susp_fen = mdev->tconn->susp_fen;

	return rv;
}

enum drbd_force_detach_flags {
	DRBD_IO_ERROR,
	DRBD_META_IO_ERROR,
	DRBD_FORCE_DETACH,
};

#define __drbd_chk_io_error(m,f) __drbd_chk_io_error_(m,f, __func__)
static inline void __drbd_chk_io_error_(struct drbd_conf *mdev,
		enum drbd_force_detach_flags forcedetach,
		const char *where)
{
	enum drbd_io_error_p ep;

	rcu_read_lock();
	ep = rcu_dereference(mdev->ldev->disk_conf)->on_io_error;
	rcu_read_unlock();
	switch (ep) {
	case EP_PASS_ON: /* FIXME would this be better named "Ignore"? */
		if (forcedetach == DRBD_IO_ERROR) {
			if (DRBD_ratelimit(5*HZ, 5))
				dev_err(DEV, "Local IO failed in %s.\n", where);
			if (mdev->state.disk > D_INCONSISTENT)
				_drbd_set_state(_NS(mdev, disk, D_INCONSISTENT), CS_HARD, NULL);
			break;
		}
		/* NOTE fall through to detach case if forcedetach set */
	case EP_DETACH:
	case EP_CALL_HELPER:
		set_bit(WAS_IO_ERROR, &mdev->flags);
		if (forcedetach == DRBD_FORCE_DETACH)
			set_bit(FORCE_DETACH, &mdev->flags);
		if (mdev->state.disk > D_FAILED) {
			_drbd_set_state(_NS(mdev, disk, D_FAILED), CS_HARD, NULL);
			dev_err(DEV,
				"Local IO failed in %s. Detaching...\n", where);
		}
		break;
	}
}

/**
 * drbd_chk_io_error: Handle the on_io_error setting, should be called from all io completion handlers
 * @mdev:	 DRBD device.
 * @error:	 Error code passed to the IO completion callback
 * @forcedetach: Force detach. I.e. the error happened while accessing the meta data
 *
 * See also drbd_main.c:after_state_ch() if (os.disk > D_FAILED && ns.disk == D_FAILED)
 */
#define drbd_chk_io_error(m,e,f) drbd_chk_io_error_(m,e,f, __func__)
static inline void drbd_chk_io_error_(struct drbd_conf *mdev,
	int error, enum drbd_force_detach_flags forcedetach, const char *where)
{
	if (error) {
		unsigned long flags;
		spin_lock_irqsave(&mdev->tconn->req_lock, flags);
		__drbd_chk_io_error_(mdev, forcedetach, where);
		spin_unlock_irqrestore(&mdev->tconn->req_lock, flags);
	}
}


/**
 * drbd_md_first_sector() - Returns the first sector number of the meta data area
 * @bdev:	Meta data block device.
 *
 * BTW, for internal meta data, this happens to be the maximum capacity
 * we could agree upon with our peer node.
 */
static inline sector_t _drbd_md_first_sector(int meta_dev_idx, struct drbd_backing_dev *bdev)
{
	switch (meta_dev_idx) {
	case DRBD_MD_INDEX_INTERNAL:
	case DRBD_MD_INDEX_FLEX_INT:
		return bdev->md.md_offset + bdev->md.bm_offset;
	case DRBD_MD_INDEX_FLEX_EXT:
	default:
		return bdev->md.md_offset;
	}
}

static inline sector_t drbd_md_first_sector(struct drbd_backing_dev *bdev)
{
	int meta_dev_idx;

	rcu_read_lock();
	meta_dev_idx = rcu_dereference(bdev->disk_conf)->meta_dev_idx;
	rcu_read_unlock();

	return _drbd_md_first_sector(meta_dev_idx, bdev);
}

/**
 * drbd_md_last_sector() - Return the last sector number of the meta data area
 * @bdev:	Meta data block device.
 */
static inline sector_t drbd_md_last_sector(struct drbd_backing_dev *bdev)
{
	int meta_dev_idx;

	rcu_read_lock();
	meta_dev_idx = rcu_dereference(bdev->disk_conf)->meta_dev_idx;
	rcu_read_unlock();

	switch (meta_dev_idx) {
	case DRBD_MD_INDEX_INTERNAL:
	case DRBD_MD_INDEX_FLEX_INT:
		return bdev->md.md_offset + MD_AL_OFFSET - 1;
	case DRBD_MD_INDEX_FLEX_EXT:
	default:
		return bdev->md.md_offset + bdev->md.md_size_sect;
	}
}

/**
 * drbd_get_max_capacity() - Returns the capacity we announce to out peer
 * @bdev:	Meta data block device.
 *
 * returns the capacity we announce to out peer.  we clip ourselves at the
 * various MAX_SECTORS, because if we don't, current implementation will
 * oops sooner or later
 */
static inline sector_t drbd_get_max_capacity(struct drbd_backing_dev *bdev)
{
	sector_t s;
	int meta_dev_idx;

	rcu_read_lock();
	meta_dev_idx = rcu_dereference(bdev->disk_conf)->meta_dev_idx;
	rcu_read_unlock();

	switch (meta_dev_idx) {
	case DRBD_MD_INDEX_INTERNAL:
	case DRBD_MD_INDEX_FLEX_INT:
		s = drbd_get_capacity(bdev->backing_bdev)
			? min_t(sector_t, DRBD_MAX_SECTORS_FLEX,
				_drbd_md_first_sector(meta_dev_idx, bdev))
			: 0;
		break;
	case DRBD_MD_INDEX_FLEX_EXT:
		s = min_t(sector_t, DRBD_MAX_SECTORS_FLEX,
				drbd_get_capacity(bdev->backing_bdev));
		/* clip at maximum size the meta device can support */
		s = min_t(sector_t, s,
			BM_EXT_TO_SECT(bdev->md.md_size_sect
				     - bdev->md.bm_offset));
		break;
	default:
		s = min_t(sector_t, DRBD_MAX_SECTORS,
				drbd_get_capacity(bdev->backing_bdev));
	}
	return s;
}

/**
 * drbd_md_ss__() - Return the sector number of our meta data super block
 * @mdev:	DRBD device.
 * @bdev:	Meta data block device.
 */
static inline sector_t drbd_md_ss__(struct drbd_conf *mdev,
				    struct drbd_backing_dev *bdev)
{
	int meta_dev_idx;

	rcu_read_lock();
	meta_dev_idx = rcu_dereference(bdev->disk_conf)->meta_dev_idx;
	rcu_read_unlock();

	switch (meta_dev_idx) {
	default: /* external, some index */
		return MD_RESERVED_SECT * meta_dev_idx;
	case DRBD_MD_INDEX_INTERNAL:
		/* with drbd08, internal meta data is always "flexible" */
	case DRBD_MD_INDEX_FLEX_INT:
		/* sizeof(struct md_on_disk_07) == 4k
		 * position: last 4k aligned block of 4k size */
		if (!bdev->backing_bdev) {
			if (DRBD_ratelimit(5*HZ, 5)) {
				dev_err(DEV, "bdev->backing_bdev==NULL\n");
				dump_stack();
			}
			return 0;
		}
		return (drbd_get_capacity(bdev->backing_bdev) & ~7ULL)
			- MD_AL_OFFSET;
	case DRBD_MD_INDEX_FLEX_EXT:
		return 0;
	}
}

static inline void
drbd_queue_work_front(struct drbd_work_queue *q, struct drbd_work *w)
{
	unsigned long flags;
	spin_lock_irqsave(&q->q_lock, flags);
	list_add(&w->list, &q->q);
	spin_unlock_irqrestore(&q->q_lock, flags);
	wake_up(&q->q_wait);
}

static inline void
drbd_queue_work(struct drbd_work_queue *q, struct drbd_work *w)
{
	unsigned long flags;
	spin_lock_irqsave(&q->q_lock, flags);
	list_add_tail(&w->list, &q->q);
	spin_unlock_irqrestore(&q->q_lock, flags);
	wake_up(&q->q_wait);
}

static inline void wake_asender(struct drbd_tconn *tconn)
{
	if (test_bit(SIGNAL_ASENDER, &tconn->flags))
		force_sig(DRBD_SIG, tconn->asender.task);
}

static inline void request_ping(struct drbd_tconn *tconn)
{
	set_bit(SEND_PING, &tconn->flags);
	wake_asender(tconn);
}

extern void *conn_prepare_command(struct drbd_tconn *, struct drbd_socket *);
extern void *drbd_prepare_command(struct drbd_conf *, struct drbd_socket *);
extern int conn_send_command(struct drbd_tconn *, struct drbd_socket *,
			     enum drbd_packet, unsigned int, void *,
			     unsigned int);
extern int drbd_send_command(struct drbd_conf *, struct drbd_socket *,
			     enum drbd_packet, unsigned int, void *,
			     unsigned int);

extern int drbd_send_ping(struct drbd_tconn *tconn);
extern int drbd_send_ping_ack(struct drbd_tconn *tconn);
extern int drbd_send_state_req(struct drbd_conf *, union drbd_state, union drbd_state);
extern int conn_send_state_req(struct drbd_tconn *, union drbd_state, union drbd_state);

static inline void drbd_thread_stop(struct drbd_thread *thi)
{
	_drbd_thread_stop(thi, false, true);
}

static inline void drbd_thread_stop_nowait(struct drbd_thread *thi)
{
	_drbd_thread_stop(thi, false, false);
}

static inline void drbd_thread_restart_nowait(struct drbd_thread *thi)
{
	_drbd_thread_stop(thi, true, false);
}

/* counts how many answer packets packets we expect from our peer,
 * for either explicit application requests,
 * or implicit barrier packets as necessary.
 * increased:
 *  w_send_barrier
 *  _req_mod(req, QUEUE_FOR_NET_WRITE or QUEUE_FOR_NET_READ);
 *    it is much easier and equally valid to count what we queue for the
 *    worker, even before it actually was queued or send.
 *    (drbd_make_request_common; recovery path on read io-error)
 * decreased:
 *  got_BarrierAck (respective tl_clear, tl_clear_barrier)
 *  _req_mod(req, DATA_RECEIVED)
 *     [from receive_DataReply]
 *  _req_mod(req, WRITE_ACKED_BY_PEER or RECV_ACKED_BY_PEER or NEG_ACKED)
 *     [from got_BlockAck (P_WRITE_ACK, P_RECV_ACK)]
 *     FIXME
 *     for some reason it is NOT decreased in got_NegAck,
 *     but in the resulting cleanup code from report_params.
 *     we should try to remember the reason for that...
 *  _req_mod(req, SEND_FAILED or SEND_CANCELED)
 *  _req_mod(req, CONNECTION_LOST_WHILE_PENDING)
 *     [from tl_clear_barrier]
 */
static inline void inc_ap_pending(struct drbd_conf *mdev)
{
	atomic_inc(&mdev->ap_pending_cnt);
}

#define ERR_IF_CNT_IS_NEGATIVE(which, func, line)			\
	if (atomic_read(&mdev->which) < 0)				\
		dev_err(DEV, "in %s:%d: " #which " = %d < 0 !\n",	\
			func, line,					\
			atomic_read(&mdev->which))

#define dec_ap_pending(mdev) _dec_ap_pending(mdev, __FUNCTION__, __LINE__)
static inline void _dec_ap_pending(struct drbd_conf *mdev, const char *func, int line)
{
	if (atomic_dec_and_test(&mdev->ap_pending_cnt))
		wake_up(&mdev->misc_wait);
	ERR_IF_CNT_IS_NEGATIVE(ap_pending_cnt, func, line);
}

/* counts how many resync-related answers we still expect from the peer
 *		     increase			decrease
 * C_SYNC_TARGET sends P_RS_DATA_REQUEST (and expects P_RS_DATA_REPLY)
 * C_SYNC_SOURCE sends P_RS_DATA_REPLY   (and expects P_WRITE_ACK with ID_SYNCER)
 *					   (or P_NEG_ACK with ID_SYNCER)
 */
static inline void inc_rs_pending(struct drbd_conf *mdev)
{
	atomic_inc(&mdev->rs_pending_cnt);
}

#define dec_rs_pending(mdev) _dec_rs_pending(mdev, __FUNCTION__, __LINE__)
static inline void _dec_rs_pending(struct drbd_conf *mdev, const char *func, int line)
{
	atomic_dec(&mdev->rs_pending_cnt);
	ERR_IF_CNT_IS_NEGATIVE(rs_pending_cnt, func, line);
}

/* counts how many answers we still need to send to the peer.
 * increased on
 *  receive_Data	unless protocol A;
 *			we need to send a P_RECV_ACK (proto B)
 *			or P_WRITE_ACK (proto C)
 *  receive_RSDataReply (recv_resync_read) we need to send a P_WRITE_ACK
 *  receive_DataRequest (receive_RSDataRequest) we need to send back P_DATA
 *  receive_Barrier_*	we need to send a P_BARRIER_ACK
 */
static inline void inc_unacked(struct drbd_conf *mdev)
{
	atomic_inc(&mdev->unacked_cnt);
}

#define dec_unacked(mdev) _dec_unacked(mdev, __FUNCTION__, __LINE__)
static inline void _dec_unacked(struct drbd_conf *mdev, const char *func, int line)
{
	atomic_dec(&mdev->unacked_cnt);
	ERR_IF_CNT_IS_NEGATIVE(unacked_cnt, func, line);
}

#define sub_unacked(mdev, n) _sub_unacked(mdev, n, __FUNCTION__, __LINE__)
static inline void _sub_unacked(struct drbd_conf *mdev, int n, const char *func, int line)
{
	atomic_sub(n, &mdev->unacked_cnt);
	ERR_IF_CNT_IS_NEGATIVE(unacked_cnt, func, line);
}

/**
 * get_ldev() - Increase the ref count on mdev->ldev. Returns 0 if there is no ldev
 * @M:		DRBD device.
 *
 * You have to call put_ldev() when finished working with mdev->ldev.
 */
#define get_ldev(M) __cond_lock(local, _get_ldev_if_state(M,D_INCONSISTENT))
#define get_ldev_if_state(M,MINS) __cond_lock(local, _get_ldev_if_state(M,MINS))

static inline void put_ldev(struct drbd_conf *mdev)
{
	int i = atomic_dec_return(&mdev->local_cnt);

	/* This may be called from some endio handler,
	 * so we must not sleep here. */

	__release(local);
	D_ASSERT(i >= 0);
	if (i == 0) {
		if (mdev->state.disk == D_DISKLESS)
			/* even internal references gone, safe to destroy */
			drbd_ldev_destroy(mdev);
		if (mdev->state.disk == D_FAILED)
			/* all application IO references gone. */
			drbd_go_diskless(mdev);
		wake_up(&mdev->misc_wait);
	}
}

#ifndef __CHECKER__
static inline int _get_ldev_if_state(struct drbd_conf *mdev, enum drbd_disk_state mins)
{
	int io_allowed;

	/* never get a reference while D_DISKLESS */
	if (mdev->state.disk == D_DISKLESS)
		return 0;

	atomic_inc(&mdev->local_cnt);
	io_allowed = (mdev->state.disk >= mins);
	if (!io_allowed)
		put_ldev(mdev);
	return io_allowed;
}
#else
extern int _get_ldev_if_state(struct drbd_conf *mdev, enum drbd_disk_state mins);
#endif

/* you must have an "get_ldev" reference */
static inline void drbd_get_syncer_progress(struct drbd_conf *mdev,
		unsigned long *bits_left, unsigned int *per_mil_done)
{
	/* this is to break it at compile time when we change that, in case we
	 * want to support more than (1<<32) bits on a 32bit arch. */
	typecheck(unsigned long, mdev->rs_total);

	/* note: both rs_total and rs_left are in bits, i.e. in
	 * units of BM_BLOCK_SIZE.
	 * for the percentage, we don't care. */

	if (mdev->state.conn == C_VERIFY_S || mdev->state.conn == C_VERIFY_T)
		*bits_left = mdev->ov_left;
	else
		*bits_left = drbd_bm_total_weight(mdev) - mdev->rs_failed;
	/* >> 10 to prevent overflow,
	 * +1 to prevent division by zero */
	if (*bits_left > mdev->rs_total) {
		/* doh. maybe a logic bug somewhere.
		 * may also be just a race condition
		 * between this and a disconnect during sync.
		 * for now, just prevent in-kernel buffer overflow.
		 */
		smp_rmb();
		dev_warn(DEV, "cs:%s rs_left=%lu > rs_total=%lu (rs_failed %lu)\n",
				drbd_conn_str(mdev->state.conn),
				*bits_left, mdev->rs_total, mdev->rs_failed);
		*per_mil_done = 0;
	} else {
		/* Make sure the division happens in long context.
		 * We allow up to one petabyte storage right now,
		 * at a granularity of 4k per bit that is 2**38 bits.
		 * After shift right and multiplication by 1000,
		 * this should still fit easily into a 32bit long,
		 * so we don't need a 64bit division on 32bit arch.
		 * Note: currently we don't support such large bitmaps on 32bit
		 * arch anyways, but no harm done to be prepared for it here.
		 */
		unsigned int shift = mdev->rs_total > UINT_MAX ? 16 : 10;
		unsigned long left = *bits_left >> shift;
		unsigned long total = 1UL + (mdev->rs_total >> shift);
		unsigned long tmp = 1000UL - left * 1000UL/total;
		*per_mil_done = tmp;
	}
}


/* this throttles on-the-fly application requests
 * according to max_buffers settings;
 * maybe re-implement using semaphores? */
static inline int drbd_get_max_buffers(struct drbd_conf *mdev)
{
	struct net_conf *nc;
	int mxb;

	rcu_read_lock();
	nc = rcu_dereference(mdev->tconn->net_conf);
	mxb = nc ? nc->max_buffers : 1000000;  /* arbitrary limit on open requests */
	rcu_read_unlock();

	return mxb;
}

static inline int drbd_state_is_stable(struct drbd_conf *mdev)
{
	union drbd_dev_state s = mdev->state;

	/* DO NOT add a default clause, we want the compiler to warn us
	 * for any newly introduced state we may have forgotten to add here */

	switch ((enum drbd_conns)s.conn) {
	/* new io only accepted when there is no connection, ... */
	case C_STANDALONE:
	case C_WF_CONNECTION:
	/* ... or there is a well established connection. */
	case C_CONNECTED:
	case C_SYNC_SOURCE:
	case C_SYNC_TARGET:
	case C_VERIFY_S:
	case C_VERIFY_T:
	case C_PAUSED_SYNC_S:
	case C_PAUSED_SYNC_T:
	case C_AHEAD:
	case C_BEHIND:
		/* transitional states, IO allowed */
	case C_DISCONNECTING:
	case C_UNCONNECTED:
	case C_TIMEOUT:
	case C_BROKEN_PIPE:
	case C_NETWORK_FAILURE:
	case C_PROTOCOL_ERROR:
	case C_TEAR_DOWN:
	case C_WF_REPORT_PARAMS:
	case C_STARTING_SYNC_S:
	case C_STARTING_SYNC_T:
		break;

		/* Allow IO in BM exchange states with new protocols */
	case C_WF_BITMAP_S:
		if (mdev->tconn->agreed_pro_version < 96)
			return 0;
		break;

		/* no new io accepted in these states */
	case C_WF_BITMAP_T:
	case C_WF_SYNC_UUID:
	case C_MASK:
		/* not "stable" */
		return 0;
	}

	switch ((enum drbd_disk_state)s.disk) {
	case D_DISKLESS:
	case D_INCONSISTENT:
	case D_OUTDATED:
	case D_CONSISTENT:
	case D_UP_TO_DATE:
	case D_FAILED:
		/* disk state is stable as well. */
		break;

	/* no new io accepted during transitional states */
	case D_ATTACHING:
	case D_NEGOTIATING:
	case D_UNKNOWN:
	case D_MASK:
		/* not "stable" */
		return 0;
	}

	return 1;
}

static inline int drbd_suspended(struct drbd_conf *mdev)
{
	struct drbd_tconn *tconn = mdev->tconn;

	return tconn->susp || tconn->susp_fen || tconn->susp_nod;
}

static inline bool may_inc_ap_bio(struct drbd_conf *mdev)
{
	int mxb = drbd_get_max_buffers(mdev);

	if (drbd_suspended(mdev))
		return false;
	if (test_bit(SUSPEND_IO, &mdev->flags))
		return false;

	/* to avoid potential deadlock or bitmap corruption,
	 * in various places, we only allow new application io
	 * to start during "stable" states. */

	/* no new io accepted when attaching or detaching the disk */
	if (!drbd_state_is_stable(mdev))
		return false;

	/* since some older kernels don't have atomic_add_unless,
	 * and we are within the spinlock anyways, we have this workaround.  */
	if (atomic_read(&mdev->ap_bio_cnt) > mxb)
		return false;
	if (test_bit(BITMAP_IO, &mdev->flags))
		return false;
	return true;
}

static inline bool inc_ap_bio_cond(struct drbd_conf *mdev)
{
	bool rv = false;

	spin_lock_irq(&mdev->tconn->req_lock);
	rv = may_inc_ap_bio(mdev);
	if (rv)
		atomic_inc(&mdev->ap_bio_cnt);
	spin_unlock_irq(&mdev->tconn->req_lock);

	return rv;
}

static inline void inc_ap_bio(struct drbd_conf *mdev)
{
	/* we wait here
	 *    as long as the device is suspended
	 *    until the bitmap is no longer on the fly during connection
	 *    handshake as long as we would exceed the max_buffer limit.
	 *
	 * to avoid races with the reconnect code,
	 * we need to atomic_inc within the spinlock. */

	wait_event(mdev->misc_wait, inc_ap_bio_cond(mdev));
}

static inline void dec_ap_bio(struct drbd_conf *mdev)
{
	int mxb = drbd_get_max_buffers(mdev);
	int ap_bio = atomic_dec_return(&mdev->ap_bio_cnt);

	D_ASSERT(ap_bio >= 0);

	if (ap_bio == 0 && test_bit(BITMAP_IO, &mdev->flags)) {
		if (!test_and_set_bit(BITMAP_IO_QUEUED, &mdev->flags))
			drbd_queue_work(&mdev->tconn->sender_work, &mdev->bm_io_work.w);
	}

	/* this currently does wake_up for every dec_ap_bio!
	 * maybe rather introduce some type of hysteresis?
	 * e.g. (ap_bio == mxb/2 || ap_bio == 0) ? */
	if (ap_bio < mxb)
		wake_up(&mdev->misc_wait);
}

static inline bool verify_can_do_stop_sector(struct drbd_conf *mdev)
{
	return mdev->tconn->agreed_pro_version >= 97 &&
		mdev->tconn->agreed_pro_version != 100;
}

static inline int drbd_set_ed_uuid(struct drbd_conf *mdev, u64 val)
{
	int changed = mdev->ed_uuid != val;
	mdev->ed_uuid = val;
	return changed;
}

static inline int drbd_queue_order_type(struct drbd_conf *mdev)
{
	/* sorry, we currently have no working implementation
	 * of distributed TCQ stuff */
#ifndef QUEUE_ORDERED_NONE
#define QUEUE_ORDERED_NONE 0
#endif
	return QUEUE_ORDERED_NONE;
}

#ifdef blk_queue_plugged
static inline void drbd_blk_run_queue(struct request_queue *q)
{
	if (q && q->unplug_fn)
		q->unplug_fn(q);
}

static inline void drbd_kick_lo(struct drbd_conf *mdev)
{
	if (get_ldev(mdev)) {
		drbd_blk_run_queue(bdev_get_queue(mdev->ldev->backing_bdev));
		put_ldev(mdev);
	}
}
#else
static inline void drbd_blk_run_queue(struct request_queue *q)
{
}
static inline void drbd_kick_lo(struct drbd_conf *mdev)
{
}
#endif

static inline void drbd_md_flush(struct drbd_conf *mdev)
{
	int r;

	if (test_bit(MD_NO_BARRIER, &mdev->flags))
		return;

	r = blkdev_issue_flush(mdev->ldev->md_bdev, GFP_NOIO, NULL);
	if (r) {
		set_bit(MD_NO_BARRIER, &mdev->flags);
		dev_err(DEV, "meta data flush failed with status %d, disabling md-flushes\n", r);
	}
}

/* resync bitmap */
/* 16MB sized 'bitmap extent' to track syncer usage */
struct bm_extent {
	int rs_left; /* number of bits set (out of sync) in this extent. */
	int rs_failed; /* number of failed resync requests in this extent. */
	unsigned long flags;
	struct lc_element lce;
};

#define BME_NO_WRITES  0  /* bm_extent.flags: no more requests on this one! */
#define BME_LOCKED     1  /* bm_extent.flags: syncer active on this one. */
#define BME_PRIORITY   2  /* finish resync IO on this extent ASAP! App IO waiting! */

/* should be moved to idr.h */
/**
 * idr_for_each_entry - iterate over an idr's elements of a given type
 * @idp:     idr handle
 * @entry:   the type * to use as cursor
 * @id:      id entry's key
 */
#define idr_for_each_entry(idp, entry, id)				\
	for (id = 0, entry = (typeof(entry))idr_get_next((idp), &(id)); \
	     entry != NULL;						\
	     ++id, entry = (typeof(entry))idr_get_next((idp), &(id)))

#endif

/* This is defined in drivers/md/md.h as well. Should go into wait.h */
#define __wait_event_lock_irq(wq, condition, lock, cmd) 		\
do {									\
	wait_queue_t __wait;						\
	init_waitqueue_entry(&__wait, current);				\
									\
	add_wait_queue(&wq, &__wait);					\
	for (;;) {							\
		set_current_state(TASK_UNINTERRUPTIBLE);		\
		if (condition)						\
			break;						\
		spin_unlock_irq(&lock);					\
		cmd;							\
		schedule();						\
		spin_lock_irq(&lock);					\
	}								\
	current->state = TASK_RUNNING;					\
	remove_wait_queue(&wq, &__wait);				\
} while (0)

#define wait_event_lock_irq(wq, condition, lock, cmd) 			\
do {									\
	if (condition)	 						\
		break;							\
	__wait_event_lock_irq(wq, condition, lock, cmd);		\
} while (0)<|MERGE_RESOLUTION|>--- conflicted
+++ resolved
@@ -1583,17 +1583,10 @@
 extern void *drbd_md_get_buffer(struct drbd_conf *mdev);
 extern void drbd_md_put_buffer(struct drbd_conf *mdev);
 extern int drbd_md_sync_page_io(struct drbd_conf *mdev,
-<<<<<<< HEAD
 		struct drbd_backing_dev *bdev, sector_t sector, int rw);
 extern void drbd_ov_out_of_sync_found(struct drbd_conf *, sector_t, int);
-extern void wait_until_done_or_disk_failure(struct drbd_conf *mdev, struct drbd_backing_dev *bdev,
-					    unsigned int *done);
-=======
-				struct drbd_backing_dev *bdev, sector_t sector, int rw);
 extern void wait_until_done_or_force_detached(struct drbd_conf *mdev,
 		struct drbd_backing_dev *bdev, unsigned int *done);
-extern void drbd_ov_oos_found(struct drbd_conf*, sector_t, int);
->>>>>>> d1f447a0
 extern void drbd_rs_controller_reset(struct drbd_conf *mdev);
 
 static inline void ov_out_of_sync_print(struct drbd_conf *mdev)
