--- conflicted
+++ resolved
@@ -1199,8 +1199,6 @@
 	} after_reconciliation;
 
 	unsigned int peer_node_id;
-<<<<<<< HEAD
-	struct list_head twopc_parent_list;
 
 	struct drbd_mutable_buffer reassemble_buffer;
 	union {
@@ -1217,8 +1215,6 @@
 	 * that need disconnecting. */
 	struct list_head remove_net_list;
 
-=======
->>>>>>> 1f34caa1
 	struct rcu_head rcu;
 
 	struct drbd_transport transport; /* The transport needs to be the last member. The acutal
