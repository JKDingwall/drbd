/*
  drbd_int.h

  This file is part of DRBD by Philipp Reisner and Lars Ellenberg.

  Copyright (C) 2001-2008, LINBIT Information Technologies GmbH.
  Copyright (C) 1999-2008, Philipp Reisner <philipp.reisner@linbit.com>.
  Copyright (C) 2002-2008, Lars Ellenberg <lars.ellenberg@linbit.com>.

  drbd is free software; you can redistribute it and/or modify
  it under the terms of the GNU General Public License as published by
  the Free Software Foundation; either version 2, or (at your option)
  any later version.

  drbd is distributed in the hope that it will be useful,
  but WITHOUT ANY WARRANTY; without even the implied warranty of
  MERCHANTABILITY or FITNESS FOR A PARTICULAR PURPOSE.	See the
  GNU General Public License for more details.

  You should have received a copy of the GNU General Public License
  along with drbd; see the file COPYING.  If not, write to
  the Free Software Foundation, 675 Mass Ave, Cambridge, MA 02139, USA.

*/

#ifndef _DRBD_INT_H
#define _DRBD_INT_H

#include <linux/compiler.h>
#include <linux/types.h>
#include <linux/version.h>
#include <linux/list.h>
#include <linux/sched.h>
#include <linux/bitops.h>
#include <linux/slab.h>
#include <linux/crypto.h>
#include <linux/ratelimit.h>
#include <linux/tcp.h>
#include <linux/mutex.h>
#include <linux/genhd.h>
#include <linux/idr.h>
#include <net/tcp.h>
#include <linux/lru_cache.h>
#include <linux/prefetch.h>
#include <linux/drbd_genl_api.h>
#include <linux/drbd.h>
#include <linux/drbd_config.h>

#include "drbd_wrappers.h"
#include "drbd_strings.h"
#include "compat.h"
#include "drbd_state.h"
#include "drbd_protocol.h"
#include "drbd_kref_debug.h"

#ifdef __CHECKER__
# define __protected_by(x)       __attribute__((require_context(x,1,999,"rdwr")))
# define __protected_read_by(x)  __attribute__((require_context(x,1,999,"read")))
# define __protected_write_by(x) __attribute__((require_context(x,1,999,"write")))
# define __must_hold(x)       __attribute__((context(x,1,1), require_context(x,1,999,"call")))
#else
# define __protected_by(x)
# define __protected_read_by(x)
# define __protected_write_by(x)
# define __must_hold(x)
#endif

#define __no_warn(lock, stmt) do { __acquire(lock); stmt; __release(lock); } while (0)

/* Compatibility for older kernels */
#undef __cond_lock
#ifdef __CHECKER__
# ifndef __acquires
#  define __acquires(x)	__attribute__((context(x,0,1)))
#  define __releases(x)	__attribute__((context(x,1,0)))
#  define __acquire(x)	__context__(x,1)
#  define __release(x)	__context__(x,-1)
# endif
# define __cond_lock(x,c)	((c) ? ({ __acquire(x); 1; }) : 0)
#else
# ifndef __acquires
#  define __acquires(x)
#  define __releases(x)
#  define __acquire(x)	(void)0
#  define __release(x)	(void)0
# endif
# define __cond_lock(x,c) (c)
#endif

/* module parameter, defined in drbd_main.c */
extern unsigned int minor_count;
extern bool disable_sendpage;
extern bool allow_oos;

#ifdef CONFIG_DRBD_FAULT_INJECTION
extern int enable_faults;
extern int fault_rate;
extern int fault_devs;
extern int two_phase_commit_fail;
#endif

extern char usermode_helper[];

#include <linux/major.h>
#ifndef DRBD_MAJOR
# define DRBD_MAJOR 147
#endif

#include <linux/blkdev.h>
#include <linux/bio.h>

/* I don't remember why XCPU ...
 * This is used to wake the asender,
 * and to interrupt sending the sending task
 * on disconnect.
 */
#define DRBD_SIG SIGXCPU

/* This is used to stop/restart our threads.
 * Cannot use SIGTERM nor SIGKILL, since these
 * are sent out by init on runlevel changes
 * I choose SIGHUP for now.
 *
 * FIXME btw, we should register some reboot notifier.
 */
#define DRBD_SIGKILL SIGHUP

#define ID_IN_SYNC      (4711ULL)
#define ID_OUT_OF_SYNC  (4712ULL)
#define ID_SYNCER (-1ULL)

#define UUID_NEW_BM_OFFSET ((u64)0x0001000000000000ULL)

struct drbd_device;
struct drbd_connection;

/*
 * dev_printk() and dev_dbg() exist since "forever".
 * dynamic_dev_dbg() and disk_to_dev() exists since v2.6.28-rc1.
 */
#if defined(disk_to_dev)
#define __drbd_printk_device(level, device, fmt, args...) \
	dev_printk(level, disk_to_dev((device)->vdisk), fmt, ## args)
#define __drbd_printk_peer_device(level, peer_device, fmt, args...) \
	dev_printk(level, disk_to_dev((peer_device)->device->vdisk), "%s: " fmt, \
		   rcu_dereference((peer_device)->connection->net_conf)->name, ## args)
#else
#define __drbd_printk_device(level, device, fmt, args...) \
	printk(level "block drbd%u: " fmt, (device)->minor, ## args)
#define __drbd_printk_peer_device(level, peer_device, fmt, args...) \
	printk(level "block drbd%u %s: " fmt, (peer_device)->device->minor, \
	       rcu_dereference((peer_device)->connection->net_conf)->name, ## args)
#endif

#define __drbd_printk_resource(level, resource, fmt, args...) \
	printk(level "drbd %s: " fmt, (resource)->name, ## args)

#define __drbd_printk_connection(level, connection, fmt, args...) \
	printk(level "drbd %s %s: " fmt, (connection)->resource->name,  \
	       rcu_dereference((connection)->net_conf)->name, ## args)

void drbd_printk_with_wrong_object_type(void);

#define __drbd_printk_if_same_type(obj, type, func, level, fmt, args...) \
	(__builtin_types_compatible_p(typeof(obj), type) || \
	 __builtin_types_compatible_p(typeof(obj), const type)), \
	func(level, (const type)(obj), fmt, ## args)

#define drbd_printk(level, obj, fmt, args...) \
	__builtin_choose_expr( \
	  __drbd_printk_if_same_type(obj, struct drbd_device *, \
			     __drbd_printk_device, level, fmt, ## args), \
	  __builtin_choose_expr( \
	    __drbd_printk_if_same_type(obj, struct drbd_resource *, \
			       __drbd_printk_resource, level, fmt, ## args), \
	    __builtin_choose_expr( \
	      __drbd_printk_if_same_type(obj, struct drbd_connection *, \
				 __drbd_printk_connection, level, fmt, ## args), \
	      __builtin_choose_expr( \
		__drbd_printk_if_same_type(obj, struct drbd_peer_device *, \
				 __drbd_printk_peer_device, level, fmt, ## args), \
	        drbd_printk_with_wrong_object_type()))))

#if defined(disk_to_dev)
#define drbd_dbg(device, fmt, args...) \
	dev_dbg(disk_to_dev(device->vdisk), fmt, ## args)
#elif defined(DEBUG)
#define drbd_dbg(device, fmt, args...) \
	drbd_printk(KERN_DEBUG, device, fmt, ## args)
#else
#define drbd_dbg(device, fmt, args...) \
	do { if (0) drbd_printk(KERN_DEBUG, device, fmt, ## args); } while (0)
#endif

#if defined(dynamic_dev_dbg) && defined(disk_to_dev)
#define dynamic_drbd_dbg(device, fmt, args...) \
	dynamic_dev_dbg(disk_to_dev(device->vdisk), fmt, ## args)
#else
#define dynamic_drbd_dbg(device, fmt, args...) \
	drbd_dbg(device, fmt, ## args)
#endif

#define drbd_emerg(device, fmt, args...) \
	drbd_printk(KERN_EMERG, device, fmt, ## args)
#define drbd_alert(device, fmt, args...) \
	drbd_printk(KERN_ALERT, device, fmt, ## args)
#define drbd_err(device, fmt, args...) \
	drbd_printk(KERN_ERR, device, fmt, ## args)
#define drbd_warn(device, fmt, args...) \
	drbd_printk(KERN_WARNING, device, fmt, ## args)
#define drbd_info(device, fmt, args...) \
	drbd_printk(KERN_INFO, device, fmt, ## args)

#if defined(DEBUG)
#define drbd_debug(obj, fmt, args...) \
	drbd_printk(KERN_DEBUG, obj, fmt, ## args)
#else
#define drbd_debug(obj, fmt, args...)
#endif

extern struct ratelimit_state drbd_ratelimit_state;

static inline int drbd_ratelimit(void)
{
	return __ratelimit(&drbd_ratelimit_state);
}

# define D_ASSERT(device, exp)	if (!(exp)) \
	 drbd_err(device, "ASSERT( " #exp " ) in %s:%d\n", __FILE__, __LINE__)

/**
 * expect  -  Make an assertion
 *
 * Unlike the assert macro, this macro returns a boolean result.
 */
#define expect(x, exp) ({								\
		bool _bool = (exp);						\
		if (!_bool)							\
			drbd_err(x, "ASSERTION %s FAILED in %s\n",		\
			        #exp, __func__);				\
		_bool;								\
		})

/* Defines to control fault insertion */
enum {
	DRBD_FAULT_MD_WR = 0,	/* meta data write */
	DRBD_FAULT_MD_RD = 1,	/*           read  */
	DRBD_FAULT_RS_WR = 2,	/* resync          */
	DRBD_FAULT_RS_RD = 3,
	DRBD_FAULT_DT_WR = 4,	/* data            */
	DRBD_FAULT_DT_RD = 5,
	DRBD_FAULT_DT_RA = 6,	/* data read ahead */
	DRBD_FAULT_BM_ALLOC = 7,	/* bitmap allocation */
	DRBD_FAULT_AL_EE = 8,	/* alloc ee */
	DRBD_FAULT_RECEIVE = 9, /* Changes some bytes upon receiving a [rs]data block */

	DRBD_FAULT_MAX,
};

extern unsigned int
_drbd_insert_fault(struct drbd_device *device, unsigned int type);

static inline int
drbd_insert_fault(struct drbd_device *device, unsigned int type) {
#ifdef CONFIG_DRBD_FAULT_INJECTION
	return fault_rate &&
		(enable_faults & (1<<type)) &&
		_drbd_insert_fault(device, type);
#else
	return 0;
#endif
}

/*
 * our structs
 *************************/

#define SET_MDEV_MAGIC(x) \
	({ typecheck(struct drbd_device*, x); \
	  (x)->magic = (long)(x) ^ DRBD_MAGIC; })
#define IS_VALID_MDEV(x)  \
	(typecheck(struct drbd_device*, x) && \
	  ((x) ? (((x)->magic ^ DRBD_MAGIC) == (long)(x)) : 0))

extern struct idr drbd_devices; /* RCU, updates: genl_lock() */
extern struct list_head drbd_resources; /* RCU, updates: global_state_mutex */

/* for sending/receiving the bitmap,
 * possibly in some encoding scheme */
struct bm_xfer_ctx {
	/* "const"
	 * stores total bits and long words
	 * of the bitmap, so we don't need to
	 * call the accessor functions over and again. */
	unsigned long bm_bits;
	unsigned long bm_words;
	/* during xfer, current position within the bitmap */
	unsigned long bit_offset;
	unsigned long word_offset;

	/* statistics; index: (h->command == P_BITMAP) */
	unsigned packets[2];
	unsigned bytes[2];
};

extern void INFO_bm_xfer_stats(struct drbd_peer_device *, const char *, struct bm_xfer_ctx *);

static inline void bm_xfer_ctx_bit_to_word_offset(struct bm_xfer_ctx *c)
{
	/* word_offset counts "native long words" (32 or 64 bit),
	 * aligned at 64 bit.
	 * Encoded packet may end at an unaligned bit offset.
	 * In case a fallback clear text packet is transmitted in
	 * between, we adjust this offset back to the last 64bit
	 * aligned "native long word", which makes coding and decoding
	 * the plain text bitmap much more convenient.  */
#if BITS_PER_LONG == 64
	c->word_offset = c->bit_offset >> 6;
#elif BITS_PER_LONG == 32
	c->word_offset = c->bit_offset >> 5;
	c->word_offset &= ~(1UL);
#else
# error "unsupported BITS_PER_LONG"
#endif
}

extern unsigned int drbd_header_size(struct drbd_connection *connection);

/**********************************************************************/
enum drbd_thread_state {
	NONE,
	RUNNING,
	EXITING,
	RESTARTING
};

struct drbd_thread {
	spinlock_t t_lock;
	struct task_struct *task;
	struct completion stop;
	enum drbd_thread_state t_state;
	int (*function) (struct drbd_thread *);
	struct drbd_resource *resource;
	struct drbd_connection *connection;
	int reset_cpu_mask;
	const char *name;
};

static inline enum drbd_thread_state get_t_state(struct drbd_thread *thi)
{
	/* THINK testing the t_state seems to be uncritical in all cases
	 * (but thread_{start,stop}), so we can read it *without* the lock.
	 *	--lge */

	smp_rmb();
	return thi->t_state;
}

struct drbd_work {
	struct list_head list;
	int (*cb)(struct drbd_work *, int cancel);
};

struct drbd_peer_device_work {
	struct drbd_work w;
	struct drbd_peer_device *peer_device;
};

struct start_resync_work {
	struct drbd_work work;
	enum drbd_repl_state side;
};

#include "drbd_interval.h"

extern int drbd_wait_misc(struct drbd_device *, struct drbd_peer_device *, struct drbd_interval *);
extern bool idr_is_empty(struct idr *idr);

extern void lock_all_resources(void);
extern void unlock_all_resources(void);

extern enum drbd_disk_state disk_state_from_md(struct drbd_device *);
extern long twopc_timeout(struct drbd_resource *);
extern long twopc_retry_timeout(struct drbd_resource *, int);
extern void twopc_connection_down(struct drbd_connection *);
extern u64 directly_connected_nodes(struct drbd_resource *);

/* sequence arithmetic for dagtag (data generation tag) sector numbers.
 * dagtag_newer_eq: true, if a is newer than b */
#define dagtag_newer_eq(a,b)      \
	(typecheck(u64, a) && \
	 typecheck(u64, b) && \
	((s64)(a) - (s64)(b) >= 0))

struct drbd_request {
	struct drbd_device *device;

	/* if local IO is not allowed, will be NULL.
	 * if local IO _is_ allowed, holds the locally submitted bio clone,
	 * or, after local IO completion, the ERR_PTR(error).
	 * see drbd_request_endio(). */
	struct bio *private_bio;

	struct drbd_interval i;

	/* epoch: used to check on "completion" whether this req was in
	 * the current epoch, and we therefore have to close it,
	 * causing a p_barrier packet to be send, starting a new epoch.
	 *
	 * This corresponds to "barrier" in struct p_barrier[_ack],
	 * and to "barrier_nr" in struct drbd_epoch (and various
	 * comments/function parameters/local variable names).
	 */
	unsigned int epoch;

	/* Position of this request in the serialized per-resource change
	 * stream. Can be used to serialize with other events when
	 * communicating the change stream via multiple connections.
	 * Assigned from device->resource->dagtag_sector.
	 *
	 * Given that some IO backends write several GB per second meanwhile,
	 * lets just use a 64bit sequence space. */
	u64 dagtag_sector;

	struct list_head tl_requests; /* ring list in the transfer log */
	struct bio *master_bio;       /* master bio pointer */

	/* see struct drbd_device */
	struct list_head req_pending_master_completion;
	struct list_head req_pending_local;

	/* for generic IO accounting */
	unsigned long start_jif;

	/* for DRBD internal statistics */

	/* Minimal set of time stamps to determine if we wait for activity log
	 * transactions, local disk or peer.  32 bit "jiffies" are good enough,
	 * we don't expect a DRBD request to be stalled for several month.
	 */

	/* before actual request processing */
	unsigned long in_actlog_jif;

	/* local disk */
	unsigned long pre_submit_jif;

	/* per connection */
	unsigned long pre_send_jif[MAX_PEERS];
	unsigned long acked_jif[MAX_PEERS];
	unsigned long net_done_jif[MAX_PEERS];

	/* Possibly even more detail to track each phase:
	 *  master_completion_jif
	 *      how long did it take to complete the master bio
	 *      (application visible latency)
	 *  allocated_jif
	 *      how long the master bio was blocked until we finally allocated
	 *      a tracking struct
	 *  in_actlog_jif
	 *      how long did we wait for activity log transactions
	 *
	 *  net_queued_jif
	 *      when did we finally queue it for sending
	 *  pre_send_jif
	 *      when did we start sending it
	 *  post_send_jif
	 *      how long did we block in the network stack trying to send it
	 *  acked_jif
	 *      when did we receive (or fake, in protocol A) a remote ACK
	 *  net_done_jif
	 *      when did we receive final acknowledgement (P_BARRIER_ACK),
	 *      or decide, e.g. on connection loss, that we do no longer expect
	 *      anything from this peer for this request.
	 *
	 *  pre_submit_jif
	 *  post_sub_jif
	 *      when did we start submiting to the lower level device,
	 *      and how long did we block in that submit function
	 *  local_completion_jif
	 *      how long did it take the lower level device to complete this request
	 */


	/* once it hits 0, we may complete the master_bio */
	atomic_t completion_ref;
	/* once it hits 0, we may destroy this drbd_request object */
	struct kref kref;

	/* rq_state[0] is for local disk,
	 * rest is indexed by peer_device->bitmap_index + 1 */
	unsigned rq_state[1 + MAX_PEERS];
};

struct drbd_epoch {
	struct drbd_connection *connection;
	struct list_head list;
	unsigned int barrier_nr;
	atomic_t epoch_size; /* increased on every request added. */
	atomic_t active;     /* increased on every req. added, and dec on every finished. */
	unsigned long flags;
};

/* drbd_epoch flag bits */
enum {
	DE_BARRIER_IN_NEXT_EPOCH_ISSUED,
	DE_BARRIER_IN_NEXT_EPOCH_DONE,
	DE_CONTAINS_A_BARRIER,
	DE_HAVE_BARRIER_NUMBER,
	DE_IS_FINISHING,
};

enum epoch_event {
	EV_PUT,
	EV_GOT_BARRIER_NR,
	EV_BARRIER_DONE,
	EV_BECAME_LAST,
	EV_CLEANUP = 32, /* used as flag */
};

struct digest_info {
	int digest_size;
	void *digest;
};

struct drbd_peer_request {
	struct drbd_work w;
	struct drbd_peer_device *peer_device;
	struct list_head recv_order; /* writes only */
	struct drbd_epoch *epoch; /* for writes */
	struct page *pages;
	atomic_t pending_bios;
	struct drbd_interval i;
	/* see comments on ee flag bits below */
	unsigned long flags;
	union {
		u64 block_id;
		struct digest_info *digest;
	};
	u64 dagtag_sector;
};

/* ee flag bits.
 * While corresponding bios are in flight, the only modification will be
 * set_bit WAS_ERROR, which has to be atomic.
 * If no bios are in flight yet, or all have been completed,
 * non-atomic modification to ee->flags is ok.
 */
enum {
	__EE_MAY_SET_IN_SYNC,

	/* This peer request closes an epoch using a barrier.
	 * On successful completion, the epoch is released,
	 * and the P_BARRIER_ACK send. */
	__EE_IS_BARRIER,

	/* is this a TRIM aka REQ_DISCARD? */
	__EE_IS_TRIM,
	/* our lower level cannot handle trim,
	 * and we want to fall back to zeroout instead */
	__EE_IS_TRIM_USE_ZEROOUT,

	/* In case a barrier failed,
	 * we need to resubmit without the barrier flag. */
	__EE_RESUBMITTED,

	/* we may have several bios per peer request.
	 * if any of those fail, we set this flag atomically
	 * from the endio callback */
	__EE_WAS_ERROR,

	/* This ee has a pointer to a digest instead of a block id */
	__EE_HAS_DIGEST,

	/* Conflicting local requests need to be restarted after this request */
	__EE_RESTART_REQUESTS,

	/* The peer wants a write ACK for this (wire proto C) */
	__EE_SEND_WRITE_ACK,

	/* Is set when net_conf had two_primaries set while creating this peer_req */
	__EE_IN_INTERVAL_TREE,
};
#define EE_CALL_AL_COMPLETE_IO (1<<__EE_CALL_AL_COMPLETE_IO)
#define EE_MAY_SET_IN_SYNC     (1<<__EE_MAY_SET_IN_SYNC)
#define EE_IS_BARRIER          (1<<__EE_IS_BARRIER)
#define EE_IS_TRIM             (1<<__EE_IS_TRIM)
#define EE_IS_TRIM_USE_ZEROOUT (1<<__EE_IS_TRIM_USE_ZEROOUT)
#define EE_RESUBMITTED         (1<<__EE_RESUBMITTED)
#define EE_WAS_ERROR           (1<<__EE_WAS_ERROR)
#define EE_HAS_DIGEST          (1<<__EE_HAS_DIGEST)
#define EE_RESTART_REQUESTS	(1<<__EE_RESTART_REQUESTS)
#define EE_SEND_WRITE_ACK	(1<<__EE_SEND_WRITE_ACK)
#define EE_IN_INTERVAL_TREE	(1<<__EE_IN_INTERVAL_TREE)

/* flag bits per device */
enum {
	UNPLUG_QUEUED,		/* only relevant with kernel 2.4 */
	UNPLUG_REMOTE,		/* sending a "UnplugRemote" could help */
	MD_DIRTY,		/* current uuids and flags not yet on disk */
	CRASHED_PRIMARY,	/* This node was a crashed primary.
				 * Gets cleared when the state.conn
				 * goes into L_ESTABLISHED state. */
	MD_NO_BARRIER,		/* meta data device does not support barriers,
				   so don't even try */
	WAS_READ_ERROR,		/* Local disk READ failed, returned IO error */
	FORCE_DETACH,		/* Force-detach from local disk, aborting any pending local IO */
	NEW_CUR_UUID,		/* Create new current UUID when thawing IO */
	AL_SUSPENDED,		/* Activity logging is currently suspended. */
	AHEAD_TO_SYNC_SOURCE,   /* Ahead -> SyncSource queued */
	UNREGISTERED,
	UNSTABLE_RESYNC,	/* Sync source went unstable during resync. */

        /* cleared only after backing device related structures have been destroyed. */
        GOING_DISKLESS,         /* Disk is being detached, because of io-error, or admin request. */

        /* to be used in drbd_device_post_work() */
        GO_DISKLESS,            /* tell worker to schedule cleanup before detach */
        DESTROY_DISK,           /* tell worker to close backing devices and destroy related structures. */
};

<<<<<<< HEAD
/* flag bits per peer device */
enum {
	CONSIDER_RESYNC,
	RESYNC_AFTER_NEG,       /* Resync after online grow after the attach&negotiate finished. */
	RESIZE_PENDING,		/* Size change detected locally, waiting for the response from
				 * the peer, if it changed there as well. */
=======
	/* to be used in drbd_device_post_work() */
	GO_DISKLESS,		/* tell worker to schedule cleanup before detach */
	DESTROY_DISK,		/* tell worker to close backing devices and destroy related structures. */
	MD_SYNC,		/* tell worker to call drbd_md_sync() */
>>>>>>> 650d4a09
	RS_PROGRESS,		/* tell worker that resync made significant progress */
	RS_DONE,		/* tell worker that resync is done */
	B_RS_H_DONE,		/* Before resync handler done (already executed) */
	DISCARD_MY_DATA,	/* discard_my_data flag per volume */
	USE_DEGR_WFC_T,		/* degr-wfc-timeout instead of wfc-timeout. */
	READ_BALANCE_RR,
	INITIAL_STATE_SENT,
	INITIAL_STATE_RECEIVED,
	RECONCILIATION_RESYNC,
};

/* definition of bits in bm_flags to be used in drbd_bm_lock
 * and drbd_bitmap_io and friends. */
enum bm_flag {
	BM_P_VMALLOCED = 0x10000,  /* do we need to kfree or vfree bm_pages? */

	/*
	 * The bitmap can be locked to prevent others from clearing, setting,
	 * and/or testing bits.  The following combinations of lock flags make
	 * sense:
	 *
	 *   BM_LOCK_CLEAR,
	 *   BM_LOCK_SET, | BM_LOCK_CLEAR,
	 *   BM_LOCK_TEST | BM_LOCK_SET | BM_LOCK_CLEAR.
	 */

	BM_LOCK_TEST = 0x1,
	BM_LOCK_SET = 0x2,
	BM_LOCK_CLEAR = 0x4,
	BM_LOCK_BULK = 0x8, /* locked for bulk operation, allow all non-bulk operations */

	BM_LOCK_ALL = BM_LOCK_TEST | BM_LOCK_SET | BM_LOCK_CLEAR | BM_LOCK_BULK,

	BM_LOCK_SINGLE_SLOT = 0x10,
};

struct drbd_bitmap {
	struct page **bm_pages;
	spinlock_t bm_lock;

	unsigned long bm_set[MAX_PEERS]; /* number of bits set */
	unsigned long bm_bits;  /* bits per peer */
	size_t   bm_words;
	size_t   bm_number_of_pages;
	sector_t bm_dev_capacity;
	struct mutex bm_change; /* serializes resize operations */

	wait_queue_head_t bm_io_wait; /* used to serialize IO of single pages */

	enum bm_flag bm_flags;
	unsigned int bm_max_peers;

	/* debugging aid, in case we are still racy somewhere */
	char          *bm_why;
	struct task_struct *bm_task;
	struct drbd_peer_device *bm_locked_peer;
};

struct drbd_work_queue {
	struct list_head q;
	spinlock_t q_lock;  /* to protect the list. */
	wait_queue_head_t q_wait;
};

struct drbd_socket {
	struct mutex mutex;
	struct socket    *socket;
	/* this way we get our
	 * send/receive buffers off the stack */
	void *sbuf;
	void *rbuf;
};

struct drbd_peer_md {
	u64 bitmap_uuid;
	u32 flags;
	s32 node_id;
};

struct drbd_md {
	u64 md_offset;		/* sector offset to 'super' block */

	u64 effective_size;	/* last agreed size (sectors) */
	spinlock_t uuid_lock;
	u64 current_uuid;
	u64 device_uuid;
	u32 flags;
	s32 node_id;
	u32 md_size_sect;

	s32 al_offset;	/* signed relative sector offset to activity log */
	s32 bm_offset;	/* signed relative sector offset to bitmap */

	struct drbd_peer_md *peers;
	u64 history_uuids[HISTORY_UUIDS];

	/* cached value of bdev->disk_conf->meta_dev_idx */
	s32 meta_dev_idx;

	/* see al_tr_number_to_on_disk_sector() */
	u32 al_stripes;
	u32 al_stripe_size_4k;
	u32 al_size_4k; /* cached product of the above */
};

struct drbd_backing_dev {
	struct kobject kobject;
	struct block_device *backing_bdev;
	struct block_device *md_bdev;
	struct drbd_md md;
	struct disk_conf *disk_conf; /* RCU, for updates: resource->conf_update */
	sector_t known_size; /* last known size of that backing device */
	char id_to_bit[MAX_PEERS];
};

struct drbd_md_io {
	unsigned int done;
	int error;
};

struct bm_io_work {
	struct drbd_work w;
	struct drbd_device *device;
	struct drbd_peer_device *peer_device;
	char *why;
	enum bm_flag flags;
	int (*io_fn)(struct drbd_device *, struct drbd_peer_device *);
	void (*done)(struct drbd_device *device, struct drbd_peer_device *, int rv);
};

struct fifo_buffer {
	/* singly linked list to accumulate multiple such struct fifo_buffers,
	 * to be freed after a single syncronize_rcu(),
	 * outside a critical section. */
	struct fifo_buffer *next;
	unsigned int head_index;
	unsigned int size;
	int total; /* sum of all values */
	int values[0];
};
extern struct fifo_buffer *fifo_alloc(int fifo_size);

/* flag bits per connection */
enum {
	NET_CONGESTED,		/* The data socket is congested */
	RESOLVE_CONFLICTS,	/* Set on one node, cleared on the peer! */
	SEND_PING,		/* whether asender should send a ping asap */
	SIGNAL_ASENDER,		/* whether asender wants to be interrupted */
	GOT_PING_ACK,		/* set when we receive a ping_ack packet, ping_wait gets woken */
	TWOPC_PREPARED,
	TWOPC_YES,
	TWOPC_NO,
	TWOPC_RETRY,
	CONN_DRY_RUN,		/* Expect disconnect after resync handshake. */
	CREATE_BARRIER,		/* next P_DATA is preceded by a P_BARRIER */
	DISCONNECT_EXPECTED,
};

/* flag bits per resource */
enum {
	EXPLICIT_PRIMARY,
	CALLBACK_PENDING,	/* Whether we have a call_usermodehelper(, UMH_WAIT_PROC)
				 * pending, from drbd worker context.
				 * If set, bdi_write_congested() returns true,
				 * so shrink_page_list() would not recurse into,
				 * and potentially deadlock on, this drbd worker.
				 */
	NEGOTIATION_RESULT_TOCHED,
	DEVICE_WORK_PENDING,	/* tell worker that some device has pending work */
	PEER_DEVICE_WORK_PENDING,/* tell worker that some peer_device has pending work */
};

enum which_state { NOW, OLD = NOW, NEW };

struct twopc_reply {
	int vnr;
	unsigned int tid;  /* transaction identifier */
	int initiator_node_id;  /* initiator of the transaction */
	int target_node_id;  /* target of the transaction (or -1) */
	u64 target_reachable_nodes;  /* behind the target node */
	u64 reachable_nodes;  /* behind other nodes */
	u64 primary_nodes;
	u64 weak_nodes;
	bool is_disconnect;
};

struct drbd_resource {
	char *name;
	struct kref kref;
	struct kref_debug_info kref_debug;
	struct idr devices;		/* volume number to device mapping */
	struct list_head connections;
	struct list_head resources;
	struct res_opts res_opts;
	int max_node_id;
	struct mutex conf_update;	/* for ready-copy-update of net_conf and disk_conf
					   and devices, connection and peer_devices lists */
	struct mutex adm_mutex;		/* mutex to serialize administrative requests */
	spinlock_t req_lock;
	u64 dagtag_sector;		/* Protected by req_lock.
					 * See also dagtag_sector in
					 * &drbd_request */
	unsigned long flags;

	struct list_head transfer_log;	/* all requests not yet fully processed */

	struct list_head peer_ack_list;  /* requests to send peer acks for */
	u64 last_peer_acked_dagtag;  /* dagtag of last PEER_ACK'ed request */
	struct drbd_request *peer_ack_req;  /* last request not yet PEER_ACK'ed */

	struct semaphore state_sem;
	wait_queue_head_t state_wait;  /* upon each state change. */
	enum chg_state_flags state_change_flags;
	bool remote_state_change;  /* remote state change in progress */
	struct drbd_connection *twopc_parent;  /* prepared on behalf of peer */
	struct twopc_reply twopc_reply;
	struct timer_list twopc_timer;
	struct drbd_work twopc_work;
	wait_queue_head_t twopc_wait;

	enum drbd_role role[2];
	bool susp[2];			/* IO suspended by user */
	bool susp_nod[2];		/* IO suspended because no data */
	bool susp_fen[2];		/* IO suspended because fence peer handler runs */

	enum write_ordering_e write_ordering;
	atomic_t current_tle_nr;	/* transfer log epoch number */
	unsigned current_tle_writes;	/* writes seen within this tl epoch */


#if LINUX_VERSION_CODE < KERNEL_VERSION(2,6,30) && !defined(cpumask_bits)
	cpumask_t cpu_mask[1];
#else
	cpumask_var_t cpu_mask;
#endif

	struct drbd_work_queue work;
	struct drbd_thread worker;

	struct list_head listeners;
	spinlock_t listeners_lock;

	struct timer_list peer_ack_timer; /* send a P_PEER_ACK after last completion */
};

struct drbd_connection {			/* is a resource from the config file */
	struct list_head connections;
	struct drbd_resource *resource;
	struct kref kref;
	struct kref_debug_info kref_debug;
	struct idr peer_devices;	/* volume number to peer device mapping */
	enum drbd_conn_state cstate[2];
	enum drbd_role peer_role[2];

	unsigned long flags;
	struct net_conf *net_conf;	/* content protected by rcu */
	enum drbd_fencing_policy fencing_policy;
	wait_queue_head_t ping_wait;	/* Woken upon reception of a ping, and a state change */

	struct sockaddr_storage my_addr;
	int my_addr_len;
	struct sockaddr_storage peer_addr;
	int peer_addr_len;

	struct drbd_socket data;	/* data/barrier/cstate/parameter packets */
	struct drbd_socket meta;	/* ping/ack (metadata) packets */
	int agreed_pro_version;		/* actually used protocol version */
	u32 agreed_features;
	unsigned long last_received;	/* in jiffies, either socket */
	unsigned int ko_count;
	atomic_t ap_in_flight; /* App sectors in flight (waiting for ack) */

	struct drbd_work connect_timer_work;
	struct timer_list connect_timer;

	struct crypto_hash *cram_hmac_tfm;
	struct crypto_hash *integrity_tfm;  /* checksums we compute, updates protected by connection->data->mutex */
	struct crypto_hash *peer_integrity_tfm;  /* checksums we verify, only accessed from receiver thread  */
	struct crypto_hash *csums_tfm;
	struct crypto_hash *verify_tfm;
	void *int_dig_in;
	void *int_dig_vv;

	/* receiver side */
	struct drbd_epoch *current_epoch;
	spinlock_t epoch_lock;
	unsigned int epochs;

	unsigned long last_reconnect_jif;
	struct drbd_thread receiver;
	struct drbd_thread sender;
	struct drbd_thread asender;
	struct list_head peer_requests; /* All peer requests in the order we received them.. */
	u64 last_dagtag_sector;

	/* sender side */
	struct drbd_work_queue sender_work;

	struct sender_todo {
		struct list_head work_list;

#ifdef blk_queue_plugged
		/* For older kernels that do and need explicit unplug,
		 * we store here the resource->dagtag_sector of unplug events
		 * when they occur.
		 *
		 * If upper layers trigger an unplug on this side, we want to
		 * send and unplug hint over to the peer.  Sending it too
		 * early, or missing it completely, causes a potential latency
		 * penalty (requests idling too long in the remote queue).
		 * There is no harm done if we occasionally send one too many
		 * such unplug hints.
		 *
		 * We have two slots, which are used in an alternating fashion:
		 * If a new unplug event happens while the current pending one
		 * has not even been processed yet, we overwrite the next
		 * pending slot: there is not much point in unplugging on the
		 * remote side, if we have a full request queue to be send on
		 * this side still, and not even reached the position in the
		 * change stream when the previous local unplug happened.
		 */
		u64 unplug_dagtag_sector[2];
		unsigned int unplug_slot; /* 0 or 1 */
#endif

		/* the currently (or last) processed request,
		 * see process_sender_todo() */
		struct drbd_request *req;

		/* Points to the next request on the resource->transfer_log,
		 * which is RQ_NET_QUEUED for this connection, and so can
		 * safely be used as next starting point for the list walk
		 * in tl_next_request_for_connection().
		 *
		 * If it is NULL (we walked off the tail last time), it will be
		 * set by __req_mod( QUEUE_FOR.* ), so fast connections don't
		 * need to walk the full transfer_log list every time, even if
		 * the list is kept long by some slow connections.
		 *
		 * There is also a special value to reliably re-start
		 * the transfer log walk after having scheduled the requests
		 * for RESEND. */
#define TL_NEXT_REQUEST_RESEND	((void*)1)
		struct drbd_request *req_next;
	} todo;

	/* cached pointers,
	 * so we can look up the oldest pending requests more quickly.
	 * protected by resource->req_lock */
	struct drbd_request *req_ack_pending;
	struct drbd_request *req_not_net_done;

	struct {
		/* whether this sender thread
		 * has processed a single write yet. */
		bool seen_any_write_yet;

		/* Which barrier number to send with the next P_BARRIER */
		int current_epoch_nr;

		/* how many write requests have been sent
		 * with req->epoch == current_epoch_nr.
		 * If none, no P_BARRIER will be sent. */
		unsigned current_epoch_writes;

		/* position in change stream */
		u64 current_dagtag_sector;
	} send;
};

struct drbd_peer_device {
	struct list_head peer_devices;
	struct drbd_device *device;
	struct drbd_connection *connection;
	enum drbd_disk_state disk_state[2];
	enum drbd_repl_state repl_state[2];
	bool resync_susp_user[2];
	bool resync_susp_peer[2];
	bool resync_susp_dependency[2];
	bool resync_susp_other_c[2];
	enum drbd_repl_state negotiation_result; /* To find disk state after attach */
	unsigned int send_cnt;
	unsigned int recv_cnt;
	atomic_t packet_seq;
	unsigned int peer_seq;
	spinlock_t peer_seq_lock;
	unsigned int max_bio_size;
	sector_t max_size;  /* maximum disk size allowed by peer */
	int bitmap_index;
	int node_id;

	unsigned long flags;

	struct start_resync_work start_resync_work;
	struct timer_list start_resync_timer;
	struct drbd_work resync_work;
	struct timer_list resync_timer;
	struct drbd_work propagate_uuids_work;

	/* Used to track operations of resync... */
	struct lru_cache *resync_lru;
	/* Number of locked elements in resync LRU */
	unsigned int resync_locked;
	/* resync extent number waiting for application requests */
	unsigned int resync_wenr;

	atomic_t ap_pending_cnt; /* AP data packets on the wire, ack expected */
	atomic_t unacked_cnt;	 /* Need to send replies for */
	atomic_t rs_pending_cnt; /* RS request/data packets on the wire */

	/* blocks to resync in this run [unit BM_BLOCK_SIZE] */
	unsigned long rs_total;
	/* number of resync blocks that failed in this run */
	unsigned long rs_failed;
	/* Syncer's start time [unit jiffies] */
	unsigned long rs_start;
	/* cumulated time in PausedSyncX state [unit jiffies] */
	unsigned long rs_paused;
	/* skipped because csum was equal [unit BM_BLOCK_SIZE] */
	unsigned long rs_same_csum;
#define DRBD_SYNC_MARKS 8
#define DRBD_SYNC_MARK_STEP (3*HZ)
	/* block not up-to-date at mark [unit BM_BLOCK_SIZE] */
	unsigned long rs_mark_left[DRBD_SYNC_MARKS];
	/* marks's time [unit jiffies] */
	unsigned long rs_mark_time[DRBD_SYNC_MARKS];
	/* current index into rs_mark_{left,time} */
	int rs_last_mark;
	unsigned long rs_last_writeout;

	/* where does the admin want us to start? (sector) */
	sector_t ov_start_sector;
	sector_t ov_stop_sector;
	/* where are we now? (sector) */
	sector_t ov_position;
	/* Start sector of out of sync range (to merge printk reporting). */
	sector_t ov_last_oos_start;
	/* size of out-of-sync range in sectors. */
	sector_t ov_last_oos_size;
	int c_sync_rate; /* current resync rate after syncer throttle magic */
	struct fifo_buffer *rs_plan_s; /* correction values of resync planer (RCU, connection->conn_update) */
	atomic_t rs_sect_in; /* for incoming resync data rate, SyncTarget */
	int rs_last_sect_ev; /* counter to compare with */
	int rs_last_events;  /* counter of read or write "events" (unit sectors)
			      * on the lower level device when we last looked. */
	int rs_in_flight; /* resync sectors in flight (to proxy, in proxy and from proxy) */
	unsigned long ov_left; /* in bits */

	u64 current_uuid;
	u64 bitmap_uuids[MAX_PEERS];
	u64 history_uuids[HISTORY_UUIDS];
	u64 dirty_bits;
	u64 uuid_flags;
	bool uuids_received;

	unsigned long comm_bm_set; /* communicated number of set bits. */
};

struct submit_worker {
	struct workqueue_struct *wq;
	struct work_struct worker;

	/* protected by ..->resource->req_lock */
	struct list_head writes;
};

struct drbd_device {
#ifdef PARANOIA
	long magic;
#endif
	struct drbd_resource *resource;
	struct list_head peer_devices;
	int vnr;			/* volume number within the connection */
	struct kobject kobj;
	struct kref_debug_info kref_debug;

	/* things that are stored as / read from meta data on disk */
	unsigned long flags;

	/* configured by drbdsetup */
	struct drbd_backing_dev *ldev __protected_by(local);

	struct request_queue *rq_queue;
	struct block_device *this_bdev;
	struct gendisk	    *vdisk;

	unsigned long last_reattach_jif;
<<<<<<< HEAD
	struct drbd_work md_sync_work;

=======
	struct drbd_work resync_work;
	struct drbd_work unplug_work;
	struct drbd_work start_resync_work;
	struct timer_list resync_timer;
>>>>>>> 650d4a09
	struct timer_list md_sync_timer;
	struct timer_list request_timer;
#ifdef DRBD_DEBUG_MD_SYNC
	struct {
		unsigned int line;
		const char* func;
	} last_md_mark_dirty;
#endif

	enum drbd_disk_state disk_state[2];
	wait_queue_head_t misc_wait;
	unsigned int read_cnt;
	unsigned int writ_cnt;
	unsigned int al_writ_cnt;
	unsigned int bm_writ_cnt;
	atomic_t ap_bio_cnt;	 /* Requests we need to complete */
	atomic_t ap_actlog_cnt;  /* Requests waiting for activity log */
	atomic_t local_cnt;	 /* Waiting for local completion */
	atomic_t suspend_cnt;

	/* Interval trees of pending local requests */
	struct rb_root read_requests;
	struct rb_root write_requests;

	/* for statistics and timeouts */
	/* [0] read, [1] write */
	struct list_head pending_master_completion[2];
	struct list_head pending_completion[2];

	struct drbd_bitmap *bitmap;
	unsigned long bm_resync_fo; /* bit offset for drbd_bm_find_next */

	int open_rw_cnt, open_ro_cnt;
	/* FIXME clean comments, restructure so it is more obvious which
	 * members are protected by what */

	struct list_head active_ee; /* IO in progress (P_DATA gets written to disk) */
	struct list_head sync_ee;   /* IO in progress (P_RS_DATA_REPLY gets written to disk) */
	struct list_head done_ee;   /* need to send P_WRITE_ACK */
	struct list_head read_ee;   /* [RS]P_DATA_REQUEST being read */
	struct list_head net_ee;    /* zero-copy network send in progress */

	int next_barrier_nr;
	atomic_t pp_in_use;		/* allocated from page pool */
	atomic_t pp_in_use_by_net;	/* sendpage()d, still referenced by tcp */
	wait_queue_head_t ee_wait;
	struct page *md_io_page;	/* one page buffer for md_io */
	struct drbd_md_io md_io;
	atomic_t md_io_in_use;		/* protects the md_io, md_io_page and md_io_tmpp */
	spinlock_t al_lock;
	wait_queue_head_t al_wait;
	struct lru_cache *act_log;	/* activity log */
	unsigned int al_tr_number;
	int al_tr_cycle;
	wait_queue_head_t seq_wait;
	unsigned int minor;
	u64 exposed_data_uuid; /* UUID of the exposed data */
	u64 next_exposed_data_uuid;
	atomic_t rs_sect_ev; /* for submitted resync data rate, both */
	struct list_head pending_bitmap_work;
	struct device_conf device_conf;

	/* any requests that would block in drbd_make_request()
	 * are deferred to this single-threaded work queue */
	struct submit_worker submit;
};

struct drbd_config_context {
	/* assigned from drbd_genlmsghdr */
	unsigned int minor;
	/* assigned from request attributes, if present */
	unsigned int volume;
#define VOLUME_UNSPECIFIED		(-1U)
	/* pointer into the request skb,
	 * limited lifetime! */
	char *resource_name;
	struct nlattr *my_addr;
	struct nlattr *peer_addr;

	/* reply buffer */
	struct sk_buff *reply_skb;
	/* pointer into reply buffer */
	struct drbd_genlmsghdr *reply_dh;
	/* resolved from attributes, if possible */
	struct drbd_device *device;
	struct drbd_resource *resource;
	struct drbd_connection *connection;
	struct drbd_peer_device *peer_device;
};

static inline struct drbd_device *minor_to_device(unsigned int minor)
{
	return (struct drbd_device *)idr_find(&drbd_devices, minor);
}


static inline struct drbd_peer_device *
conn_peer_device(struct drbd_connection *connection, int volume_number)
{
	return idr_find(&connection->peer_devices, volume_number);
}

static inline unsigned drbd_req_state_by_peer_device(struct drbd_request *req,
		struct drbd_peer_device *peer_device)
{
	int idx = peer_device->node_id;
	if (idx < 0 || idx >= MAX_PEERS) {
		drbd_warn(peer_device, "FIXME: bitmap_index: %d\n", idx);
		/* WARN(1, "bitmap_index: %d", idx); */
		return 0;
	}
	return req->rq_state[1 + idx];
}

#define for_each_resource(resource, _resources) \
	list_for_each_entry(resource, _resources, resources)

#define for_each_resource_rcu(resource, _resources) \
	list_for_each_entry_rcu(resource, _resources, resources)

#define for_each_resource_safe(resource, tmp, _resources) \
	list_for_each_entry_safe(resource, tmp, _resources, resources)

#define for_each_connection(connection, resource) \
	list_for_each_entry(connection, &resource->connections, connections)

#define for_each_connection_rcu(connection, resource) \
	list_for_each_entry_rcu(connection, &resource->connections, connections)

#define for_each_connection_safe(connection, tmp, resource) \
	list_for_each_entry_safe(connection, tmp, &resource->connections, connections)

#define for_each_peer_device(peer_device, device) \
	list_for_each_entry(peer_device, &device->peer_devices, peer_devices)

#define for_each_peer_device_rcu(peer_device, device) \
	list_for_each_entry_rcu(peer_device, &device->peer_devices, peer_devices)

#define for_each_peer_device_safe(peer_device, tmp, device) \
	list_for_each_entry_safe(peer_device, tmp, &device->peer_devices, peer_devices)

static inline unsigned int device_to_minor(struct drbd_device *device)
{
	return device->minor;
}

/*
 * function declarations
 *************************/

/* drbd_main.c */

enum dds_flags {
	DDSF_FORCED    = 1,
	DDSF_NO_RESYNC = 2, /* Do not run a resync for the new space */
};

extern bool drbd_all_neighbor_secondary(struct drbd_resource *resource);
extern int  drbd_thread_start(struct drbd_thread *thi);
extern void _drbd_thread_stop(struct drbd_thread *thi, int restart, int wait);
#ifdef CONFIG_SMP
extern void drbd_thread_current_set_cpu(struct drbd_thread *thi);
#else
#define drbd_thread_current_set_cpu(A) ({})
#endif
extern void tl_release(struct drbd_connection *, unsigned int barrier_nr,
		       unsigned int set_size);
extern void tl_clear(struct drbd_connection *);
extern void drbd_free_sock(struct drbd_connection *connection);
extern int drbd_send(struct drbd_connection *connection, struct socket *sock,
		     void *buf, size_t size, unsigned msg_flags);
extern int drbd_send_all(struct drbd_connection *, struct socket *, void *, size_t,
			 unsigned);

extern int __drbd_send_protocol(struct drbd_connection *connection, enum drbd_packet cmd);
extern int drbd_send_protocol(struct drbd_connection *connection);
extern int drbd_send_uuids(struct drbd_peer_device *, u64 uuid_flags, u64 weak_nodes);
extern void drbd_gen_and_send_sync_uuid(struct drbd_peer_device *);
extern int drbd_attach_peer_device(struct drbd_peer_device *);
extern int drbd_send_sizes(struct drbd_peer_device *, int trigger_reply, enum dds_flags flags);
extern int drbd_send_state(struct drbd_peer_device *, union drbd_state);
extern int drbd_send_current_state(struct drbd_peer_device *);
extern int drbd_send_sync_param(struct drbd_peer_device *);
extern void drbd_send_b_ack(struct drbd_connection *connection, u32 barrier_nr, u32 set_size);
extern int drbd_send_ack(struct drbd_peer_device *, enum drbd_packet,
			 struct drbd_peer_request *);
extern void drbd_send_ack_rp(struct drbd_peer_device *, enum drbd_packet,
			     struct p_block_req *rp);
extern void drbd_send_ack_dp(struct drbd_peer_device *, enum drbd_packet,
			     struct p_data *dp, int data_size);
extern int drbd_send_ack_ex(struct drbd_peer_device *, enum drbd_packet,
			    sector_t sector, int blksize, u64 block_id);
extern int drbd_send_out_of_sync(struct drbd_peer_device *, struct drbd_request *);
extern int drbd_send_block(struct drbd_peer_device *, enum drbd_packet,
			   struct drbd_peer_request *);
extern int drbd_send_dblock(struct drbd_peer_device *, struct drbd_request *req);
extern int drbd_send_drequest(struct drbd_peer_device *, int cmd,
			      sector_t sector, int size, u64 block_id);
extern int drbd_send_drequest_csum(struct drbd_peer_device *, sector_t sector,
				   int size, void *digest, int digest_size,
				   enum drbd_packet cmd);
extern int drbd_send_ov_request(struct drbd_peer_device *, sector_t sector, int size);

extern int drbd_send_bitmap(struct drbd_device *, struct drbd_peer_device *);
extern int drbd_send_dagtag(struct drbd_connection *connection, u64 dagtag);
extern void drbd_send_sr_reply(struct drbd_connection *connection, int vnr,
			       enum drbd_state_rv retcode);
extern void drbd_send_twopc_reply(struct drbd_connection *connection,
				  enum drbd_packet, struct twopc_reply *);
extern void drbd_send_peers_in_sync(struct drbd_peer_device *, u64, sector_t, int);
extern int drbd_send_peer_dagtag(struct drbd_connection *connection, struct drbd_connection *lost_peer);
extern void drbd_send_current_uuid(struct drbd_peer_device *peer_device, u64 current_uuid);
extern void drbd_free_ldev(struct drbd_backing_dev *ldev);
extern void drbd_cleanup_device(struct drbd_device *device);
void drbd_print_uuids(struct drbd_peer_device *peer_device, const char *text);

extern u64 drbd_capacity_to_on_disk_bm_sect(u64 capacity_sect, unsigned int max_peers);
extern void drbd_md_set_sector_offsets(struct drbd_device *device,
				       struct drbd_backing_dev *bdev);
extern void drbd_md_write(struct drbd_device *device, void *buffer);
extern void drbd_md_sync(struct drbd_device *device);
extern int  drbd_md_read(struct drbd_device *device, struct drbd_backing_dev *bdev);
extern void drbd_uuid_received_new_current(struct drbd_device *, u64 , u64) __must_hold(local);
extern void drbd_uuid_set_bitmap(struct drbd_peer_device *peer_device, u64 val) __must_hold(local);
extern void _drbd_uuid_set_bitmap(struct drbd_peer_device *peer_device, u64 val) __must_hold(local);
extern void _drbd_uuid_set_current(struct drbd_device *device, u64 val) __must_hold(local);
extern void drbd_uuid_new_current(struct drbd_device *device, bool forced) __must_hold(local);
extern void drbd_uuid_set_bm(struct drbd_peer_device *peer_device, u64 val) __must_hold(local);
extern void _drbd_uuid_push_history(struct drbd_device *device, u64 val) __must_hold(local);
extern u64 _drbd_uuid_pull_history(struct drbd_peer_device *peer_device) __must_hold(local);
extern void __drbd_uuid_set_bitmap(struct drbd_peer_device *peer_device, u64 val) __must_hold(local);
extern u64 drbd_uuid_resync_finished(struct drbd_peer_device *peer_device) __must_hold(local);
extern void drbd_uuid_detect_finished_resyncs(struct drbd_peer_device *peer_device) __must_hold(local);
extern void drbd_md_set_flag(struct drbd_device *device, enum mdf_flag) __must_hold(local);
extern void drbd_md_clear_flag(struct drbd_device *device, enum mdf_flag)__must_hold(local);
extern int drbd_md_test_flag(struct drbd_backing_dev *, enum mdf_flag);
extern void drbd_md_set_peer_flag(struct drbd_peer_device *, enum mdf_peer_flag);
extern void drbd_md_clear_peer_flag(struct drbd_peer_device *, enum mdf_peer_flag);
extern bool drbd_md_test_peer_flag(struct drbd_peer_device *, enum mdf_peer_flag);
#ifndef DRBD_DEBUG_MD_SYNC
extern void drbd_md_mark_dirty(struct drbd_device *device);
#else
#define drbd_md_mark_dirty(m)	drbd_md_mark_dirty_(m, __LINE__ , __func__ )
extern void drbd_md_mark_dirty_(struct drbd_device *device,
		unsigned int line, const char *func);
#endif
extern void drbd_queue_bitmap_io(struct drbd_device *,
				 int (*io_fn)(struct drbd_device *, struct drbd_peer_device *),
				 void (*done)(struct drbd_device *, struct drbd_peer_device *, int),
				 char *why, enum bm_flag flags,
				 struct drbd_peer_device *);
extern int drbd_bitmap_io(struct drbd_device *,
		int (*io_fn)(struct drbd_device *, struct drbd_peer_device *),
		char *why, enum bm_flag flags,
		struct drbd_peer_device *);
extern int drbd_bitmap_io_from_worker(struct drbd_device *,
		int (*io_fn)(struct drbd_device *, struct drbd_peer_device *),
		char *why, enum bm_flag flags,
		struct drbd_peer_device *);
extern int drbd_bmio_set_n_write(struct drbd_device *device, struct drbd_peer_device *) __must_hold(local);
extern int drbd_bmio_clear_all_n_write(struct drbd_device *device, struct drbd_peer_device *) __must_hold(local);
extern int drbd_bmio_set_all_n_write(struct drbd_device *device, struct drbd_peer_device *) __must_hold(local);
extern void drbd_propagate_uuids(struct drbd_device *device, u64 nodes);

/* Meta data layout
 *
 * We currently have two possible layouts.
 * Offsets in (512 byte) sectors.
 * external:
 *   |----------- md_size_sect ------------------|
 *   [ 4k superblock ][ activity log ][  Bitmap  ]
 *   | al_offset == 8 |
 *   | bm_offset = al_offset + X      |
 *  ==> bitmap sectors = md_size_sect - bm_offset
 *
 *  Variants:
 *     old, indexed fixed size meta data:
 *
 * internal:
 *            |----------- md_size_sect ------------------|
 * [data.....][  Bitmap  ][ activity log ][ 4k superblock ][padding*]
 *                        | al_offset < 0 |
 *            | bm_offset = al_offset - Y |
 *  ==> bitmap sectors = Y = al_offset - bm_offset
 *
 *  [padding*] are zero or up to 7 unused 512 Byte sectors to the
 *  end of the device, so that the [4k superblock] will be 4k aligned.
 *
 *  The activity log consists of 4k transaction blocks,
 *  which are written in a ring-buffer, or striped ring-buffer like fashion,
 *  which are writtensize used to be fixed 32kB,
 *  but is about to become configurable.
 */

/* One activity log extent represents 4M of storage */
#define AL_EXTENT_SHIFT 22
#define AL_EXTENT_SIZE (1<<AL_EXTENT_SHIFT)

/* We could make these currently hardcoded constants configurable
 * variables at create-md time (or even re-configurable at runtime?).
 * Which will require some more changes to the DRBD "super block"
 * and attach code.
 *
 * updates per transaction:
 *   This many changes to the active set can be logged with one transaction.
 *   This number is arbitrary.
 * context per transaction:
 *   This many context extent numbers are logged with each transaction.
 *   This number is resulting from the transaction block size (4k), the layout
 *   of the transaction header, and the number of updates per transaction.
 *   See drbd_actlog.c:struct al_transaction_on_disk
 * */
#define AL_UPDATES_PER_TRANSACTION	 64	// arbitrary
#define AL_CONTEXT_PER_TRANSACTION	919	// (4096 - 36 - 6*64)/4

/* drbd_bitmap.c */
/*
 * We need to store one bit for a block.
 * Example: 1GB disk @ 4096 byte blocks ==> we need 32 KB bitmap.
 * Bit 0 ==> local node thinks this block is binary identical on both nodes
 * Bit 1 ==> local node thinks this block needs to be synced.
 */

#define SLEEP_TIME (HZ/10)

/* We do bitmap IO in units of 4k blocks.
 * We also still have a hardcoded 4k per bit relation. */
#define BM_BLOCK_SHIFT	12			 /* 4k per bit */
#define BM_BLOCK_SIZE	 (1<<BM_BLOCK_SHIFT)
/* mostly arbitrarily set the represented size of one bitmap extent,
 * aka resync extent, to 128 MiB (which is also 4096 Byte worth of bitmap
 * at 4k per bit resolution) */
#define BM_EXT_SHIFT	 27	/* 128 MiB per resync extent */
#define BM_EXT_SIZE	 (1<<BM_EXT_SHIFT)

#if (BM_BLOCK_SHIFT != 12)
#error "HAVE YOU FIXED drbdmeta AS WELL??"
#endif

/* thus many _storage_ sectors are described by one bit */
#define BM_SECT_TO_BIT(x)   ((x)>>(BM_BLOCK_SHIFT-9))
#define BM_BIT_TO_SECT(x)   ((sector_t)(x)<<(BM_BLOCK_SHIFT-9))
#define BM_SECT_PER_BIT     BM_BIT_TO_SECT(1)

/* bit to represented kilo byte conversion */
#define Bit2KB(bits) ((bits)<<(BM_BLOCK_SHIFT-10))

/* in which _bitmap_ extent (resp. sector) the bit for a certain
 * _storage_ sector is located in */
#define BM_SECT_TO_EXT(x)   ((x)>>(BM_EXT_SHIFT-9))
#define BM_BIT_TO_EXT(x)    ((x) >> (BM_EXT_SHIFT - BM_BLOCK_SHIFT))

/* first storage sector a bitmap extent corresponds to */
#define BM_EXT_TO_SECT(x)   ((sector_t)(x) << (BM_EXT_SHIFT-9))
/* how much _storage_ sectors we have per bitmap extent */
#define BM_SECT_PER_EXT     BM_EXT_TO_SECT(1)
/* how many bits are covered by one bitmap extent (resync extent) */
#define BM_BITS_PER_EXT     (1UL << (BM_EXT_SHIFT - BM_BLOCK_SHIFT))

#define BM_BLOCKS_PER_BM_EXT_MASK  (BM_BITS_PER_EXT - 1)


/* in one sector of the bitmap, we have this many activity_log extents. */
#define AL_EXT_PER_BM_SECT  (1 << (BM_EXT_SHIFT - AL_EXTENT_SHIFT))

/* the extent in "PER_EXTENT" below is an activity log extent
 * we need that many (long words/bytes) to store the bitmap
 *		     of one AL_EXTENT_SIZE chunk of storage.
 * we can store the bitmap for that many AL_EXTENTS within
 * one sector of the _on_disk_ bitmap:
 * bit	 0	  bit 37   bit 38	     bit (512*8)-1
 *	     ...|........|........|.. // ..|........|
 * sect. 0	 `296	  `304			   ^(512*8*8)-1
 *
#define BM_WORDS_PER_EXT    ( (AL_EXT_SIZE/BM_BLOCK_SIZE) / BITS_PER_LONG )
#define BM_BYTES_PER_EXT    ( (AL_EXT_SIZE/BM_BLOCK_SIZE) / 8 )  // 128
#define BM_EXT_PER_SECT	    ( 512 / BM_BYTES_PER_EXTENT )	 //   4
 */

#define DRBD_MAX_SECTORS_32 (0xffffffffLU)
/* we have a certain meta data variant that has a fixed on-disk size of 128
 * MiB, of which 4k are our "superblock", and 32k are the fixed size activity
 * log, leaving this many sectors for the bitmap.
 */

#define DRBD_MAX_SECTORS_FIXED_BM \
	  (((128 << 20 >> 9) - (32768 >> 9) - (4096 >> 9)) * (1LL<<(BM_EXT_SHIFT-9)))
#if !defined(CONFIG_LBDAF) && !defined(CONFIG_LBD) && BITS_PER_LONG == 32
#define DRBD_MAX_SECTORS      DRBD_MAX_SECTORS_32
#define DRBD_MAX_SECTORS_FLEX DRBD_MAX_SECTORS_32
#else
#define DRBD_MAX_SECTORS      DRBD_MAX_SECTORS_FIXED_BM
/* 16 TB in units of sectors */
#if BITS_PER_LONG == 32
/* adjust by one page worth of bitmap,
 * so we won't wrap around in drbd_bm_find_next_bit.
 * you should use 64bit OS for that much storage, anyways. */
#define DRBD_MAX_SECTORS_FLEX BM_BIT_TO_SECT(0xffff7fff)
#else
/* we allow up to 1 PiB now on 64bit architecture with "flexible" meta data */
#define DRBD_MAX_SECTORS_FLEX (1UL << 51)
/* corresponds to (1UL << 38) bits right now. */
#endif
#endif

/* BIO_MAX_SIZE is 256 * PAGE_CACHE_SIZE,
 * so for typical PAGE_CACHE_SIZE of 4k, that is (1<<20) Byte.
 * Since we may live in a mixed-platform cluster,
 * we limit us to a platform agnostic constant here for now.
 * A followup commit may allow even bigger BIO sizes,
 * once we thought that through. */
#if DRBD_MAX_BIO_SIZE > BIO_MAX_SIZE
#error Architecture not supported: DRBD_MAX_BIO_SIZE > BIO_MAX_SIZE
#endif

#define DRBD_MAX_SIZE_H80_PACKET (1U << 15) /* Header 80 only allows packets up to 32KiB data */
#define DRBD_MAX_BIO_SIZE_P95    (1U << 17) /* Protocol 95 to 99 allows bios up to 128KiB */

/* For now, don't allow more than one activity log extent worth of data
 * to be discarded in one go. We may need to rework drbd_al_begin_io()
 * to allow for even larger discard ranges */
#define DRBD_MAX_DISCARD_SIZE	AL_EXTENT_SIZE
#define DRBD_MAX_DISCARD_SECTORS (DRBD_MAX_DISCARD_SIZE >> 9)

extern struct drbd_bitmap *drbd_bm_alloc(void);
extern int  drbd_bm_resize(struct drbd_device *device, sector_t sectors, int set_new_bits);
void drbd_bm_free(struct drbd_bitmap *bitmap);
extern void drbd_bm_set_all(struct drbd_device *device);
extern void drbd_bm_clear_all(struct drbd_device *device);
/* set/clear/test only a few bits at a time */
extern unsigned int drbd_bm_set_bits(struct drbd_device *, unsigned int, unsigned long, unsigned long);
extern unsigned int drbd_bm_clear_bits(struct drbd_device *, unsigned int, unsigned long, unsigned long);
extern int drbd_bm_count_bits(struct drbd_device *, unsigned int, unsigned long, unsigned long);
/* bm_set_bits variant for use while holding drbd_bm_lock,
 * may process the whole bitmap in one go */
extern void drbd_bm_set_many_bits(struct drbd_peer_device *, unsigned long, unsigned long);
extern void drbd_bm_clear_many_bits(struct drbd_peer_device *, unsigned long, unsigned long);
extern void _drbd_bm_clear_many_bits(struct drbd_device *, int, unsigned long, unsigned long);
extern int drbd_bm_test_bit(struct drbd_peer_device *, unsigned long);
extern int drbd_bm_write_range(struct drbd_peer_device *, unsigned long, unsigned long) __must_hold(local);
extern int  drbd_bm_read(struct drbd_device *, struct drbd_peer_device *) __must_hold(local);
extern void drbd_bm_mark_range_for_writeout(struct drbd_device *, unsigned long, unsigned long);
extern int  drbd_bm_write(struct drbd_device *, struct drbd_peer_device *) __must_hold(local);
extern int  drbd_bm_write_hinted(struct drbd_device *device) __must_hold(local);
extern int  drbd_bm_write_lazy(struct drbd_device *device, unsigned upper_idx) __must_hold(local);
extern int drbd_bm_write_all(struct drbd_device *, struct drbd_peer_device *) __must_hold(local);
extern int drbd_bm_write_copy_pages(struct drbd_device *, struct drbd_peer_device *) __must_hold(local);
extern size_t	     drbd_bm_words(struct drbd_device *device);
extern unsigned long drbd_bm_bits(struct drbd_device *device);
extern sector_t      drbd_bm_capacity(struct drbd_device *device);

#define DRBD_END_OF_BITMAP	(~(unsigned long)0)
extern unsigned long drbd_bm_find_next(struct drbd_peer_device *, unsigned long);
/* bm_find_next variants for use while you hold drbd_bm_lock() */
extern unsigned long _drbd_bm_find_next(struct drbd_peer_device *, unsigned long);
extern unsigned long _drbd_bm_find_next_zero(struct drbd_peer_device *, unsigned long);
extern unsigned long _drbd_bm_total_weight(struct drbd_device *, int);
extern unsigned long drbd_bm_total_weight(struct drbd_peer_device *);
/* for receive_bitmap */
extern void drbd_bm_merge_lel(struct drbd_peer_device *peer_device, size_t offset,
		size_t number, unsigned long *buffer);
/* for _drbd_send_bitmap */
extern void drbd_bm_get_lel(struct drbd_peer_device *peer_device, size_t offset,
		size_t number, unsigned long *buffer);

extern void drbd_bm_lock(struct drbd_device *device, char *why, enum bm_flag flags);
extern void drbd_bm_unlock(struct drbd_device *device);
extern void drbd_bm_slot_lock(struct drbd_peer_device *peer_device, char *why, enum bm_flag flags);
extern void drbd_bm_slot_unlock(struct drbd_peer_device *peer_device);
extern void drbd_bm_copy_slot(struct drbd_device *device, unsigned int from_index, unsigned int to_index);
/* drbd_main.c */

extern struct kmem_cache *drbd_request_cache;
extern struct kmem_cache *drbd_ee_cache;	/* peer requests */
extern struct kmem_cache *drbd_bm_ext_cache;	/* bitmap extents */
extern struct kmem_cache *drbd_al_ext_cache;	/* activity log extents */
extern mempool_t *drbd_request_mempool;
extern mempool_t *drbd_ee_mempool;

/* drbd's page pool, used to buffer data received from the peer,
 * or data requested by the peer.
 *
 * This does not have an emergency reserve.
 *
 * When allocating from this pool, it first takes pages from the pool.
 * Only if the pool is depleted will try to allocate from the system.
 *
 * The assumption is that pages taken from this pool will be processed,
 * and given back, "quickly", and then can be recycled, so we can avoid
 * frequent calls to alloc_page(), and still will be able to make progress even
 * under memory pressure.
 */
extern struct page *drbd_pp_pool;
extern spinlock_t   drbd_pp_lock;
extern int	    drbd_pp_vacant;
extern wait_queue_head_t drbd_pp_wait;

/* We also need a standard (emergency-reserve backed) page pool
 * for meta data IO (activity log, bitmap).
 * We can keep it global, as long as it is used as "N pages at a time".
 * 128 should be plenty, currently we probably can get away with as few as 1.
 */
#define DRBD_MIN_POOL_PAGES	128
extern mempool_t *drbd_md_io_page_pool;

/* We also need to make sure we get a bio
 * when we need it for housekeeping purposes */
extern struct bio_set *drbd_md_io_bio_set;
/* to allocate from that set */
extern struct bio *bio_alloc_drbd(gfp_t gfp_mask);

extern struct mutex global_state_mutex;

extern int conn_lowest_minor(struct drbd_connection *connection);
extern struct drbd_peer_device *create_peer_device(struct drbd_device *, struct drbd_connection *);
extern enum drbd_ret_code drbd_create_device(struct drbd_config_context *adm_ctx, unsigned int minor,
					     struct device_conf *device_conf, struct drbd_device **p_device);
extern void drbd_unregister_device(struct drbd_device *);
extern void drbd_put_device(struct drbd_device *);
extern void drbd_unregister_connection(struct drbd_connection *);
extern void drbd_put_connection(struct drbd_connection *);
void del_connect_timer(struct drbd_connection *connection);

extern struct drbd_resource *drbd_create_resource(const char *, struct res_opts *);
extern void drbd_free_resource(struct drbd_resource *resource);

extern int set_resource_options(struct drbd_resource *resource, struct res_opts *res_opts);
extern struct drbd_connection *drbd_create_connection(struct drbd_resource *);
extern void drbd_destroy_connection(struct kref *kref);
extern struct drbd_connection *conn_get_by_addrs(void *my_addr, int my_addr_len,
						 void *peer_addr, int peer_addr_len);
extern struct drbd_resource *drbd_find_resource(const char *name);
extern void drbd_destroy_resource(struct kref *kref);
extern void conn_free_crypto(struct drbd_connection *connection);

/* drbd_req */
extern void do_submit(struct work_struct *ws);
extern void __drbd_make_request(struct drbd_device *, struct bio *, unsigned long);
extern MAKE_REQUEST_TYPE drbd_make_request(struct request_queue *q, struct bio *bio);
extern int drbd_read_remote(struct drbd_device *device, struct drbd_request *req);
extern int drbd_merge_bvec(struct request_queue *q,
#ifdef HAVE_bvec_merge_data
		struct bvec_merge_data *bvm,
#else
		struct bio *bvm,
#endif
		struct bio_vec *bvec);
extern int is_valid_ar_handle(struct drbd_request *, sector_t);


/* drbd_nl.c */
extern int drbd_msg_put_info(struct sk_buff *skb, const char *info);
extern void drbd_suspend_io(struct drbd_device *device);
extern void drbd_resume_io(struct drbd_device *device);
extern char *ppsize(char *buf, unsigned long long size);
extern sector_t drbd_new_dev_size(struct drbd_device *, sector_t, int) __must_hold(local);
enum determine_dev_size {
	DS_ERROR_SHRINK = -3,
	DS_ERROR_SPACE_MD = -2,
	DS_ERROR = -1,
	DS_UNCHANGED = 0,
	DS_SHRUNK = 1,
	DS_GREW = 2,
	DS_GREW_FROM_ZERO = 3,
};
extern enum determine_dev_size
drbd_determine_dev_size(struct drbd_device *, enum dds_flags, struct resize_parms *) __must_hold(local);
extern void resync_after_online_grow(struct drbd_peer_device *);
extern void drbd_reconsider_max_bio_size(struct drbd_device *device, struct drbd_backing_dev *bdev);
extern enum drbd_state_rv drbd_set_role(struct drbd_resource *, enum drbd_role, bool);
extern bool conn_try_outdate_peer(struct drbd_connection *connection);
extern void conn_try_outdate_peer_async(struct drbd_connection *connection);
extern int drbd_khelper(struct drbd_device *, struct drbd_connection *, char *);

/* drbd_sender.c */
extern int drbd_sender(struct drbd_thread *thi);
extern int drbd_worker(struct drbd_thread *thi);
enum drbd_ret_code drbd_resync_after_valid(struct drbd_device *device, int o_minor);
void drbd_resync_after_changed(struct drbd_device *device);
extern void drbd_start_resync(struct drbd_peer_device *, enum drbd_repl_state);
extern void resume_next_sg(struct drbd_device *device);
extern void suspend_other_sg(struct drbd_device *device);
extern int drbd_resync_finished(struct drbd_peer_device *, enum drbd_disk_state);
/* maybe rather drbd_main.c ? */
extern void *drbd_md_get_buffer(struct drbd_device *device);
extern void drbd_md_put_buffer(struct drbd_device *device);
extern int drbd_md_sync_page_io(struct drbd_device *device,
		struct drbd_backing_dev *bdev, sector_t sector, int rw);
extern void drbd_ov_out_of_sync_found(struct drbd_peer_device *, sector_t, int);
extern void wait_until_done_or_force_detached(struct drbd_device *device,
		struct drbd_backing_dev *bdev, unsigned int *done);
extern void drbd_rs_controller_reset(struct drbd_peer_device *);
extern void drbd_ping_peer(struct drbd_connection *connection);

static inline void ov_out_of_sync_print(struct drbd_peer_device *peer_device)
{
	if (peer_device->ov_last_oos_size) {
		drbd_err(peer_device, "Out of sync: start=%llu, size=%lu (sectors)\n",
		     (unsigned long long)peer_device->ov_last_oos_start,
		     (unsigned long)peer_device->ov_last_oos_size);
	}
	peer_device->ov_last_oos_size = 0;
}


extern void drbd_csum_bio(struct crypto_hash *, struct bio *, void *);
extern void drbd_csum_ee(struct crypto_hash *, struct drbd_peer_request *, void *);
/* worker callbacks */
extern int w_e_end_data_req(struct drbd_work *, int);
extern int w_e_end_rsdata_req(struct drbd_work *, int);
extern int w_e_end_csum_rs_req(struct drbd_work *, int);
extern int w_e_end_ov_reply(struct drbd_work *, int);
extern int w_e_end_ov_req(struct drbd_work *, int);
extern int w_ov_finished(struct drbd_work *, int);
extern int w_resync_timer(struct drbd_work *, int);
extern int w_send_dblock(struct drbd_work *, int);
extern int w_send_read_req(struct drbd_work *, int);
extern int w_e_reissue(struct drbd_work *, int);
extern int w_restart_disk_io(struct drbd_work *, int);
extern int w_send_out_of_sync(struct drbd_work *, int);
extern int w_start_resync(struct drbd_work *, int);
extern int w_send_uuids(struct drbd_work *, int);

extern void resync_timer_fn(unsigned long data);
extern void start_resync_timer_fn(unsigned long data);

extern void drbd_endio_write_sec_final(struct drbd_peer_request *peer_req);

/* drbd_receiver.c */
extern int drbd_receiver(struct drbd_thread *thi);
extern int drbd_asender(struct drbd_thread *thi);
extern bool drbd_rs_c_min_rate_throttle(struct drbd_peer_device *);
extern bool drbd_rs_should_slow_down(struct drbd_peer_device *, sector_t,
				     bool throttle_if_app_is_waiting);
extern int drbd_submit_peer_request(struct drbd_device *,
				    struct drbd_peer_request *, const unsigned,
				    const int);
extern int drbd_free_peer_reqs(struct drbd_device *, struct list_head *);
extern struct drbd_peer_request *drbd_alloc_peer_req(struct drbd_peer_device *, u64,
						     sector_t, unsigned int,
						     bool,
						     gfp_t) __must_hold(local);
extern void __drbd_free_peer_req(struct drbd_device *, struct drbd_peer_request *,
				 int);
#define drbd_free_peer_req(m,e) __drbd_free_peer_req(m, e, 0)
#define drbd_free_net_peer_req(m,e) __drbd_free_peer_req(m, e, 1)
extern struct page *drbd_alloc_pages(struct drbd_peer_device *, unsigned int, bool);
extern void drbd_set_recv_tcq(struct drbd_device *device, int tcq_enabled);
extern void _drbd_clear_done_ee(struct drbd_device *device, struct list_head *to_be_freed);
extern int drbd_connected(struct drbd_peer_device *);
extern void apply_unacked_peer_requests(struct drbd_connection *connection);
extern struct drbd_connection *drbd_connection_by_node_id(struct drbd_resource *, int);
extern void drbd_resync_after_unstable(struct drbd_peer_device *peer_device) __must_hold(local);

/* Yes, there is kernel_setsockopt, but only since 2.6.18.
 * So we have our own copy of it here. */
static inline int drbd_setsockopt(struct socket *sock, int level, int optname,
				  char *optval, int optlen)
{
	mm_segment_t oldfs = get_fs();
	char __user *uoptval;
	int err;

	uoptval = (char __user __force *)optval;

	set_fs(KERNEL_DS);
	if (level == SOL_SOCKET)
		err = sock_setsockopt(sock, level, optname, uoptval, optlen);
	else
		err = sock->ops->setsockopt(sock, level, optname, uoptval,
					    optlen);
	set_fs(oldfs);
	return err;
}

static inline void drbd_tcp_cork(struct socket *sock)
{
	int val = 1;
	(void) drbd_setsockopt(sock, SOL_TCP, TCP_CORK,
			(char*)&val, sizeof(val));
}

static inline void drbd_tcp_uncork(struct socket *sock)
{
	int val = 0;
	(void) drbd_setsockopt(sock, SOL_TCP, TCP_CORK,
			(char*)&val, sizeof(val));
}

static inline void drbd_tcp_nodelay(struct socket *sock)
{
	int val = 1;
	(void) drbd_setsockopt(sock, SOL_TCP, TCP_NODELAY,
			(char*)&val, sizeof(val));
}

static inline void drbd_tcp_quickack(struct socket *sock)
{
	int val = 2;
	(void) drbd_setsockopt(sock, SOL_TCP, TCP_QUICKACK,
			(char*)&val, sizeof(val));
}

static inline sector_t drbd_get_capacity(struct block_device *bdev)
{
	/* return bdev ? get_capacity(bdev->bd_disk) : 0; */
	return bdev ? i_size_read(bdev->bd_inode) >> 9 : 0;
}

/* sets the number of 512 byte sectors of our virtual device */
static inline void drbd_set_my_capacity(struct drbd_device *device,
					sector_t size)
{
	/* set_capacity(device->this_bdev->bd_disk, size); */
	set_capacity(device->vdisk, size);
	device->this_bdev->bd_inode->i_size = (loff_t)size << 9;
}

static inline void drbd_kobject_uevent(struct drbd_device *device)
{
	kobject_uevent(disk_to_kobj(device->vdisk), KOBJ_CHANGE);
	/* rhel4 / sles9 and older don't have this at all,
	 * which means user space (udev) won't get events about possible changes of
	 * corresponding resource + disk names after the initial drbd minor creation.
	 */
}

/*
 * used to submit our private bio
 */
static inline void drbd_generic_make_request(struct drbd_device *device,
					     int fault_type, struct bio *bio)
{
	__release(local);
	if (!bio->bi_bdev) {
		printk(KERN_ERR "drbd%d: drbd_generic_make_request: "
				"bio->bi_bdev == NULL\n",
		       device_to_minor(device));
		bio_endio(bio, -ENODEV);
		return;
	}

	if (drbd_insert_fault(device, fault_type))
		bio_endio(bio, -EIO);
	else
		generic_make_request(bio);
}

void drbd_bump_write_ordering(struct drbd_resource *resource, struct drbd_backing_dev *bdev,
			      enum write_ordering_e wo);

extern void twopc_timer_fn(unsigned long);
extern void connect_timer_fn(unsigned long);

/* drbd_proc.c */
extern struct proc_dir_entry *drbd_proc;
extern const struct file_operations drbd_proc_fops;

/* drbd_actlog.c */
extern bool drbd_al_begin_io_prepare(struct drbd_device *device, struct drbd_interval *i);
extern int drbd_al_begin_io_nonblock(struct drbd_device *device, struct drbd_interval *i);
extern void drbd_al_begin_io_commit(struct drbd_device *device, bool defer_to_worker);
extern bool drbd_al_begin_io_fastpath(struct drbd_device *device, struct drbd_interval *i);
extern void drbd_al_begin_io(struct drbd_device *device, struct drbd_interval *i, bool delegate);
extern void drbd_al_begin_io_for_peer(struct drbd_peer_device *peer_device, struct drbd_interval *i);
extern void drbd_al_complete_io(struct drbd_device *device, struct drbd_interval *i);
extern void drbd_rs_complete_io(struct drbd_peer_device *, sector_t);
extern int drbd_rs_begin_io(struct drbd_peer_device *, sector_t);
extern int drbd_try_rs_begin_io(struct drbd_peer_device *, sector_t);
extern void drbd_rs_cancel_all(struct drbd_peer_device *);
extern int drbd_rs_del_all(struct drbd_peer_device *);
extern void drbd_rs_failed_io(struct drbd_peer_device *, sector_t, int);
extern void drbd_advance_rs_marks(struct drbd_peer_device *, unsigned long);
extern bool drbd_set_all_out_of_sync(struct drbd_device *, sector_t, int);
extern bool drbd_set_sync(struct drbd_device *, sector_t, int, unsigned long, unsigned long);
enum update_sync_bits_mode { RECORD_RS_FAILED, SET_OUT_OF_SYNC, SET_IN_SYNC };
extern int __drbd_change_sync(struct drbd_peer_device *peer_device, sector_t sector, int size,
		enum update_sync_bits_mode mode,
		const char *file, const unsigned int line);
#define drbd_set_in_sync(peer_device, sector, size) \
	__drbd_change_sync(peer_device, sector, size, SET_IN_SYNC, __FILE__, __LINE__)
#define drbd_set_out_of_sync(peer_device, sector, size) \
	__drbd_change_sync(peer_device, sector, size, SET_OUT_OF_SYNC, __FILE__, __LINE__)
#define drbd_rs_failed_io(peer_device, sector, size) \
	__drbd_change_sync(peer_device, sector, size, RECORD_RS_FAILED, __FILE__, __LINE__)

extern void drbd_al_shrink(struct drbd_device *device);
extern bool drbd_sector_has_priority(struct drbd_peer_device *, sector_t);
extern int drbd_initialize_al(struct drbd_device *, void *);

/* drbd_sysfs.c */
extern struct kobj_type drbd_bdev_kobj_type;

/* drbd_nl.c */

extern struct mutex notification_mutex;
extern atomic_t drbd_genl_seq;

extern void notify_resource_state(struct sk_buff *,
				  unsigned int,
				  struct drbd_resource *,
				  struct resource_info *,
				  enum drbd_notification_type);
extern void notify_device_state(struct sk_buff *,
				unsigned int,
				struct drbd_device *,
				struct device_info *,
				enum drbd_notification_type);
extern void notify_connection_state(struct sk_buff *,
				    unsigned int,
				    struct drbd_connection *,
				    struct connection_info *,
				    enum drbd_notification_type);
extern void notify_peer_device_state(struct sk_buff *,
				     unsigned int,
				     struct drbd_peer_device *,
				     struct peer_device_info *,
				     enum drbd_notification_type);
extern void notify_helper(enum drbd_notification_type, struct drbd_device *,
			  struct drbd_connection *, const char *, int);

/*
 * inline helper functions
 *************************/

/* see also page_chain_add and friends in drbd_receiver.c */
static inline struct page *page_chain_next(struct page *page)
{
	return (struct page *)page_private(page);
}
#define page_chain_for_each(page) \
	for (; page && ({ prefetch(page_chain_next(page)); 1; }); \
			page = page_chain_next(page))
#define page_chain_for_each_safe(page, n) \
	for (; page && ({ n = page_chain_next(page); 1; }); page = n)


static inline int drbd_peer_req_has_active_page(struct drbd_peer_request *peer_req)
{
	struct page *page = peer_req->pages;
	page_chain_for_each(page) {
		if (page_count(page) > 1)
			return 1;
	}
	return 0;
}

/*
 * When a device has a replication state above L_OFF, it must be
 * connected.  Otherwise, we report the connection state, which has values up
 * to C_CONNECTED == L_OFF.
 */
static inline int combined_conn_state(struct drbd_peer_device *peer_device, enum which_state which)
{
	enum drbd_repl_state repl_state = peer_device->repl_state[which];

	if (repl_state > L_OFF)
		return repl_state;
	else
		return peer_device->connection->cstate[which];
}

enum drbd_force_detach_flags {
	DRBD_READ_ERROR,
	DRBD_WRITE_ERROR,
	DRBD_META_IO_ERROR,
	DRBD_FORCE_DETACH,
};

#define __drbd_chk_io_error(m,f) __drbd_chk_io_error_(m,f, __func__)
static inline void __drbd_chk_io_error_(struct drbd_device *device,
					enum drbd_force_detach_flags df,
					const char *where)
{
	enum drbd_io_error_p ep;

	rcu_read_lock();
	ep = rcu_dereference(device->ldev->disk_conf)->on_io_error;
	rcu_read_unlock();
	switch (ep) {
	case EP_PASS_ON: /* FIXME would this be better named "Ignore"? */
		if (df == DRBD_READ_ERROR ||  df == DRBD_WRITE_ERROR) {
			if (drbd_ratelimit())
				drbd_err(device, "Local IO failed in %s.\n", where);
			if (device->disk_state[NOW] > D_INCONSISTENT) {
				begin_state_change_locked(device->resource, CS_HARD);
				__change_disk_state(device, D_INCONSISTENT);
				end_state_change_locked(device->resource);
			}
			break;
		}
		/* NOTE fall through for DRBD_META_IO_ERROR or DRBD_FORCE_DETACH */
	case EP_DETACH:
	case EP_CALL_HELPER:
		/* Remember whether we saw a READ or WRITE error.
		 *
		 * Recovery of the affected area for WRITE failure is covered
		 * by the activity log.
		 * READ errors may fall outside that area though. Certain READ
		 * errors can be "healed" by writing good data to the affected
		 * blocks, which triggers block re-allocation in lower layers.
		 *
		 * If we can not write the bitmap after a READ error,
		 * we may need to trigger a full sync (see w_go_diskless()).
		 *
		 * Force-detach is not really an IO error, but rather a
		 * desperate measure to try to deal with a completely
		 * unresponsive lower level IO stack.
		 * Still it should be treated as a WRITE error.
		 *
		 * Meta IO error is always WRITE error:
		 * we read meta data only once during attach,
		 * which will fail in case of errors.
		 */
		if (df == DRBD_READ_ERROR)
			set_bit(WAS_READ_ERROR, &device->flags);
		if (df == DRBD_FORCE_DETACH)
			set_bit(FORCE_DETACH, &device->flags);
		if (device->disk_state[NOW] > D_FAILED) {
			begin_state_change_locked(device->resource, CS_HARD);
			__change_disk_state(device, D_FAILED);
			end_state_change_locked(device->resource);
			drbd_err(device,
				"Local IO failed in %s. Detaching...\n", where);
		}
		break;
	}
}

/**
 * drbd_chk_io_error: Handle the on_io_error setting, should be called from all io completion handlers
 * @device:	 DRBD device.
 * @error:	 Error code passed to the IO completion callback
 * @forcedetach: Force detach. I.e. the error happened while accessing the meta data
 *
 * See also drbd_main.c:after_state_ch() if (os.disk > D_FAILED && ns.disk == D_FAILED)
 */
#define drbd_chk_io_error(m,e,f) drbd_chk_io_error_(m,e,f, __func__)
static inline void drbd_chk_io_error_(struct drbd_device *device,
	int error, enum drbd_force_detach_flags forcedetach, const char *where)
{
	if (error) {
		unsigned long flags;
		spin_lock_irqsave(&device->resource->req_lock, flags);
		__drbd_chk_io_error_(device, forcedetach, where);
		spin_unlock_irqrestore(&device->resource->req_lock, flags);
	}
}


/**
 * drbd_md_first_sector() - Returns the first sector number of the meta data area
 * @bdev:	Meta data block device.
 *
 * BTW, for internal meta data, this happens to be the maximum capacity
 * we could agree upon with our peer node.
 */
static inline sector_t drbd_md_first_sector(struct drbd_backing_dev *bdev)
{
	switch (bdev->md.meta_dev_idx) {
	case DRBD_MD_INDEX_INTERNAL:
	case DRBD_MD_INDEX_FLEX_INT:
		return bdev->md.md_offset + bdev->md.bm_offset;
	case DRBD_MD_INDEX_FLEX_EXT:
	default:
		return bdev->md.md_offset;
	}
}

/**
 * drbd_md_last_sector() - Return the last sector number of the meta data area
 * @bdev:	Meta data block device.
 */
static inline sector_t drbd_md_last_sector(struct drbd_backing_dev *bdev)
{
	switch (bdev->md.meta_dev_idx) {
	case DRBD_MD_INDEX_INTERNAL:
	case DRBD_MD_INDEX_FLEX_INT:
		return bdev->md.md_offset + (4096 >> 9) -1;
	case DRBD_MD_INDEX_FLEX_EXT:
	default:
		return bdev->md.md_offset + bdev->md.md_size_sect -1;
	}
}

/**
 * drbd_get_max_capacity() - Returns the capacity we announce to out peer
 * @bdev:	Meta data block device.
 *
 * returns the capacity we announce to out peer.  we clip ourselves at the
 * various MAX_SECTORS, because if we don't, current implementation will
 * oops sooner or later
 */
static inline sector_t drbd_get_max_capacity(struct drbd_backing_dev *bdev)
{
	sector_t s;

	switch (bdev->md.meta_dev_idx) {
	case DRBD_MD_INDEX_INTERNAL:
	case DRBD_MD_INDEX_FLEX_INT:
		s = drbd_get_capacity(bdev->backing_bdev)
			? min_t(sector_t, DRBD_MAX_SECTORS_FLEX,
				drbd_md_first_sector(bdev))
			: 0;
		break;
	case DRBD_MD_INDEX_FLEX_EXT:
		s = min_t(sector_t, DRBD_MAX_SECTORS_FLEX,
				drbd_get_capacity(bdev->backing_bdev));
		/* clip at maximum size the meta device can support */
		s = min_t(sector_t, s,
			BM_EXT_TO_SECT(bdev->md.md_size_sect
				     - bdev->md.bm_offset));
		break;
	default:
		s = min_t(sector_t, DRBD_MAX_SECTORS,
				drbd_get_capacity(bdev->backing_bdev));
	}
	return s;
}

/**
 * drbd_md_ss() - Return the sector number of our meta data super block
 * @bdev:	Meta data block device.
 */
static inline sector_t drbd_md_ss(struct drbd_backing_dev *bdev)
{
	const int meta_dev_idx = bdev->md.meta_dev_idx;

	if (meta_dev_idx == DRBD_MD_INDEX_FLEX_EXT)
		return 0;

	/* Since drbd08, internal meta data is always "flexible".
	 * position: last 4k aligned block of 4k size */
	if (meta_dev_idx == DRBD_MD_INDEX_INTERNAL ||
	    meta_dev_idx == DRBD_MD_INDEX_FLEX_INT)
		return (drbd_get_capacity(bdev->backing_bdev) & ~7ULL) - 8;

	/* external, some index; this is the old fixed size layout */
	return (128 << 20 >> 9) * bdev->md.meta_dev_idx;
}

void drbd_queue_work(struct drbd_work_queue *, struct drbd_work *);

static inline void
drbd_device_post_work(struct drbd_device *device, int work_bit)
{
	if (!test_and_set_bit(work_bit, &device->flags)) {
		struct drbd_resource *resource = device->resource;
		struct drbd_work_queue *q = &resource->work;
		if (!test_and_set_bit(DEVICE_WORK_PENDING, &resource->flags))
			wake_up(&q->q_wait);
	}
}

static inline void
drbd_peer_device_post_work(struct drbd_peer_device *peer_device, int work_bit)
{
	if (!test_and_set_bit(work_bit, &peer_device->flags)) {
		struct drbd_resource *resource = peer_device->device->resource;
		struct drbd_work_queue *q = &resource->work;
		if (!test_and_set_bit(PEER_DEVICE_WORK_PENDING, &resource->flags))
			wake_up(&q->q_wait);
	}
}

extern void drbd_flush_workqueue(struct drbd_work_queue *work_queue);

static inline void wake_asender(struct drbd_connection *connection)
{
	if (test_and_clear_bit(SIGNAL_ASENDER, &connection->flags))
		force_sig(DRBD_SIG, connection->asender.task);
}

static inline void request_ping(struct drbd_connection *connection)
{
	set_bit(SEND_PING, &connection->flags);
	wake_asender(connection);
}

extern void *conn_prepare_command(struct drbd_connection *, struct drbd_socket *);
extern void *drbd_prepare_command(struct drbd_peer_device *, struct drbd_socket *);
extern int send_command(struct drbd_connection *, int, struct drbd_socket *,
			enum drbd_packet, unsigned int, void *, unsigned int);
extern int drbd_send_command(struct drbd_peer_device *, struct drbd_socket *,
			     enum drbd_packet, unsigned int, void *,
			     unsigned int);

extern int drbd_send_ping(struct drbd_connection *connection);
extern int drbd_send_ping_ack(struct drbd_connection *connection);
extern int conn_send_state_req(struct drbd_connection *, int vnr, enum drbd_packet, union drbd_state, union drbd_state);
extern int conn_send_twopc_request(struct drbd_connection *, int vnr, enum drbd_packet, struct p_twopc_request *);
extern int drbd_send_peer_ack(struct drbd_connection *, struct drbd_request *);

static inline void drbd_thread_stop(struct drbd_thread *thi)
{
	_drbd_thread_stop(thi, false, true);
}

static inline void drbd_thread_stop_nowait(struct drbd_thread *thi)
{
	_drbd_thread_stop(thi, false, false);
}

static inline void drbd_thread_restart_nowait(struct drbd_thread *thi)
{
	_drbd_thread_stop(thi, true, false);
}

/* counts how many answer packets packets we expect from our peer,
 * for either explicit application requests,
 * or implicit barrier packets as necessary.
 * increased:
 *  w_send_barrier
 *  _req_mod(req, QUEUE_FOR_NET_WRITE or QUEUE_FOR_NET_READ);
 *    it is much easier and equally valid to count what we queue for the
 *    sender, even before it actually was queued or sent.
 *    (drbd_make_request_common; recovery path on read io-error)
 * decreased:
 *  got_BarrierAck (respective tl_clear, tl_clear_barrier)
 *  _req_mod(req, DATA_RECEIVED)
 *     [from receive_DataReply]
 *  _req_mod(req, WRITE_ACKED_BY_PEER or RECV_ACKED_BY_PEER or NEG_ACKED)
 *     [from got_BlockAck (P_WRITE_ACK, P_RECV_ACK)]
 *     FIXME
 *     for some reason it is NOT decreased in got_NegAck,
 *     but in the resulting cleanup code from report_params.
 *     we should try to remember the reason for that...
 *  _req_mod(req, SEND_FAILED or SEND_CANCELED)
 *  _req_mod(req, CONNECTION_LOST_WHILE_PENDING)
 *     [from tl_clear_barrier]
 */
static inline void inc_ap_pending(struct drbd_peer_device *peer_device)
{
	atomic_inc(&peer_device->ap_pending_cnt);
}

#define dec_ap_pending(peer_device) \
	((void)expect((peer_device), __dec_ap_pending(peer_device) >= 0))
static inline int __dec_ap_pending(struct drbd_peer_device *peer_device)
{
	int ap_pending_cnt = atomic_dec_return(&peer_device->ap_pending_cnt);
	if (ap_pending_cnt == 0)
		wake_up(&peer_device->device->misc_wait);
	return ap_pending_cnt;
}

/* counts how many resync-related answers we still expect from the peer
 *		     increase			decrease
 * L_SYNC_TARGET sends P_RS_DATA_REQUEST (and expects P_RS_DATA_REPLY)
 * L_SYNC_SOURCE sends P_RS_DATA_REPLY   (and expects P_WRITE_ACK with ID_SYNCER)
 *					   (or P_NEG_ACK with ID_SYNCER)
 */
static inline void inc_rs_pending(struct drbd_peer_device *peer_device)
{
	atomic_inc(&peer_device->rs_pending_cnt);
}

#define dec_rs_pending(peer_device) \
	((void)expect((peer_device), __dec_rs_pending(peer_device) >= 0))
static inline int __dec_rs_pending(struct drbd_peer_device *peer_device)
{
	return atomic_dec_return(&peer_device->rs_pending_cnt);
}

/* counts how many answers we still need to send to the peer.
 * increased on
 *  receive_Data	unless protocol A;
 *			we need to send a P_RECV_ACK (proto B)
 *			or P_WRITE_ACK (proto C)
 *  receive_RSDataReply (recv_resync_read) we need to send a P_WRITE_ACK
 *  receive_DataRequest (receive_RSDataRequest) we need to send back P_DATA
 *  receive_Barrier_*	we need to send a P_BARRIER_ACK
 */
static inline void inc_unacked(struct drbd_peer_device *peer_device)
{
	atomic_inc(&peer_device->unacked_cnt);
}

#define dec_unacked(peer_device) \
	((void)expect(peer_device, __dec_unacked(peer_device) >= 0))
static inline int __dec_unacked(struct drbd_peer_device *peer_device)
{
	return atomic_dec_return(&peer_device->unacked_cnt);
}

#define sub_unacked(peer_device, n) \
	((void)expect(peer_device, __sub_unacked(peer_device) >= 0))
static inline int __sub_unacked(struct drbd_peer_device *peer_device, int n)
{
	return atomic_sub_return(n, &peer_device->unacked_cnt);
}

static inline bool is_sync_state(struct drbd_peer_device *peer_device,
				 enum which_state which)
{
	enum drbd_repl_state repl_state = peer_device->repl_state[which];

	return repl_state == L_SYNC_SOURCE
		|| repl_state == L_SYNC_TARGET
		|| repl_state == L_PAUSED_SYNC_S
		|| repl_state  == L_PAUSED_SYNC_T;
}

/**
 * get_ldev() - Increase the ref count on device->ldev. Returns 0 if there is no ldev
 * @M:		DRBD device.
 *
 * You have to call put_ldev() when finished working with device->ldev.
 */
#define get_ldev(M) __cond_lock(local, _get_ldev_if_state(M,D_INCONSISTENT))
#define get_ldev_if_state(M,MINS) __cond_lock(local, _get_ldev_if_state(M,MINS))

static inline void put_ldev(struct drbd_device *device)
{
  enum drbd_disk_state ds = device->disk_state[NOW];
	/* We must check the state *before* the atomic_dec becomes visible,
	 * or we have a theoretical race where someone hitting zero,
	 * while state still D_FAILED, will then see D_DISKLESS in the
	 * condition below and calling into destroy, where he must not, yet. */
	int i = atomic_dec_return(&device->local_cnt);

	/* This may be called from some endio handler,
	 * so we must not sleep here. */

	__release(local);
	D_ASSERT(device, i >= 0);
	if (i == 0) {
		if (ds == D_DISKLESS)
			/* even internal references gone, safe to destroy */
			drbd_device_post_work(device, DESTROY_DISK);
		if (ds == D_FAILED || ds == D_DETACHING)
			/* all application IO references gone. */
			if (!test_and_set_bit(GOING_DISKLESS, &device->flags))
				drbd_device_post_work(device, GO_DISKLESS);
		wake_up(&device->misc_wait);
	}
}

#ifndef __CHECKER__
static inline int _get_ldev_if_state(struct drbd_device *device, enum drbd_disk_state mins)
{
	int io_allowed;

	/* never get a reference while D_DISKLESS */
	if (device->disk_state[NOW] == D_DISKLESS)
		return 0;

	atomic_inc(&device->local_cnt);
	io_allowed = (device->disk_state[NOW] >= mins);
	if (!io_allowed)
		put_ldev(device);
	return io_allowed;
}
#else
extern int _get_ldev_if_state(struct drbd_device *device, enum drbd_disk_state mins);
#endif

static inline bool drbd_state_is_stable(struct drbd_device *device)
{
	struct drbd_peer_device *peer_device;
	bool stable = true;

	/* DO NOT add a default clause, we want the compiler to warn us
	 * for any newly introduced state we may have forgotten to add here */

	rcu_read_lock();
	for_each_peer_device(peer_device, device) {
		switch (peer_device->repl_state[NOW]) {
		/* New io is only accepted when the peer device is unknown or there is
		 * a well-established connection. */
		case L_OFF:
		case L_ESTABLISHED:
		case L_SYNC_SOURCE:
		case L_SYNC_TARGET:
		case L_VERIFY_S:
		case L_VERIFY_T:
		case L_PAUSED_SYNC_S:
		case L_PAUSED_SYNC_T:
		case L_AHEAD:
		case L_BEHIND:
		case L_STARTING_SYNC_S:
		case L_STARTING_SYNC_T:
			break;

			/* Allow IO in BM exchange states with new protocols */
		case L_WF_BITMAP_S:
			if (peer_device->connection->agreed_pro_version < 96)
				stable = false;
			break;

			/* no new io accepted in these states */
		case L_WF_BITMAP_T:
		case L_WF_SYNC_UUID:
			stable = false;
			break;
		}
		if (!stable)
			break;
	}
	rcu_read_unlock();

	switch (device->disk_state[NOW]) {
	case D_DISKLESS:
	case D_INCONSISTENT:
	case D_OUTDATED:
	case D_CONSISTENT:
	case D_UP_TO_DATE:
	case D_FAILED:
	case D_DETACHING:
		/* disk state is stable as well. */
		break;

	/* no new io accepted during transitional states */
	case D_ATTACHING:
	case D_NEGOTIATING:
	case D_UNKNOWN:
	case D_MASK:
		stable = false;
	}

	return stable;
}

extern void drbd_queue_pending_bitmap_work(struct drbd_device *);

static inline void dec_ap_bio(struct drbd_device *device)
{
	int ap_bio = atomic_dec_return(&device->ap_bio_cnt);

	D_ASSERT(device, ap_bio >= 0);

	if (ap_bio == 0 && !list_empty(&device->pending_bitmap_work))
		drbd_queue_pending_bitmap_work(device);

	/* this currently does wake_up for every dec_ap_bio!
	 * maybe rather introduce some type of hysteresis?
	 * e.g. (ap_bio == max_buffers/2 || ap_bio == 0) ? */
	if (ap_bio < device->device_conf.max_buffers)
		wake_up(&device->misc_wait);
}

static inline int drbd_suspended(struct drbd_device *device)
{
	struct drbd_resource *resource = device->resource;

	return resource->susp[NOW] || resource->susp_fen[NOW] || resource->susp_nod[NOW];
}

static inline bool may_inc_ap_bio(struct drbd_device *device)
{
	if (drbd_suspended(device))
		return false;
	if (atomic_read(&device->suspend_cnt))
		return false;

	/* to avoid potential deadlock or bitmap corruption,
	 * in various places, we only allow new application io
	 * to start during "stable" states. */

	/* no new io accepted when attaching or detaching the disk */
	if (!drbd_state_is_stable(device))
		return false;

	/* since some older kernels don't have atomic_add_unless,
	 * and we are within the spinlock anyways, we have this workaround.  */
	if (atomic_read(&device->ap_bio_cnt) > device->device_conf.max_buffers)
		return false;
	if (!list_empty(&device->pending_bitmap_work))
		return false;
	return true;
}

static inline bool inc_ap_bio_cond(struct drbd_device *device)
{
	bool rv = false;

	spin_lock_irq(&device->resource->req_lock);
	rv = may_inc_ap_bio(device);
	if (rv)
		atomic_inc(&device->ap_bio_cnt);
	spin_unlock_irq(&device->resource->req_lock);

	return rv;
}

static inline void inc_ap_bio(struct drbd_device *device)
{
	/* we wait here
	 *    as long as the device is suspended
	 *    until the bitmap is no longer on the fly during connection
	 *    handshake as long as we would exceed the max_buffer limit.
	 *
	 * to avoid races with the reconnect code,
	 * we need to atomic_inc within the spinlock. */

	wait_event(device->misc_wait, inc_ap_bio_cond(device));
}

static inline int drbd_set_exposed_data_uuid(struct drbd_device *device, u64 val)
{
	int changed = device->exposed_data_uuid != val;
	device->exposed_data_uuid = val;
	return changed;
}

static inline u64 drbd_current_uuid(struct drbd_device *device)
{
	if (!device->ldev)
		return 0;
	return device->ldev->md.current_uuid;
}

static inline bool verify_can_do_stop_sector(struct drbd_peer_device *peer_device)
{
	return peer_device->connection->agreed_pro_version >= 97 &&
		peer_device->connection->agreed_pro_version != 100;
}

static inline u64 drbd_bitmap_uuid(struct drbd_peer_device *peer_device)
{
	struct drbd_device *device = peer_device->device;
	struct drbd_peer_md *peer_md;

	if (!device->ldev)
		return 0;

	peer_md = &device->ldev->md.peers[peer_device->bitmap_index];
	return peer_md->bitmap_uuid;
}

static inline u64 drbd_history_uuid(struct drbd_device *device, int i)
{
	if (!device->ldev || i >= ARRAY_SIZE(device->ldev->md.history_uuids))
		return 0;

	return device->ldev->md.history_uuids[i];
}

static inline int drbd_queue_order_type(struct drbd_device *device)
{
	/* sorry, we currently have no working implementation
	 * of distributed TCQ stuff */
#ifndef QUEUE_ORDERED_NONE
#define QUEUE_ORDERED_NONE 0
#endif
	return QUEUE_ORDERED_NONE;
}

#ifdef blk_queue_plugged
static inline void drbd_blk_run_queue(struct request_queue *q)
{
	if (q && q->unplug_fn)
		q->unplug_fn(q);
}

static inline void drbd_kick_lo(struct drbd_device *device)
{
	if (get_ldev(device)) {
		drbd_blk_run_queue(bdev_get_queue(device->ldev->backing_bdev));
		put_ldev(device);
	}
}
#else
static inline void drbd_blk_run_queue(struct request_queue *q)
{
}
static inline void drbd_kick_lo(struct drbd_device *device)
{
}
#endif

static inline void drbd_md_flush(struct drbd_device *device)
{
	int r;

	if (device->ldev == NULL) {
		drbd_warn(device, "device->ldev == NULL in drbd_md_flush\n");
		return;
	}

	if (test_bit(MD_NO_BARRIER, &device->flags))
		return;

	r = blkdev_issue_flush(device->ldev->md_bdev, GFP_NOIO, NULL);
	if (r) {
		set_bit(MD_NO_BARRIER, &device->flags);
		drbd_err(device, "meta data flush failed with status %d, disabling md-flushes\n", r);
	}
}

/* resync bitmap */
/* 128MB sized 'bitmap extent' to track syncer usage */
struct bm_extent {
	int rs_left; /* number of bits set (out of sync) in this extent. */
	int rs_failed; /* number of failed resync requests in this extent. */
	unsigned long flags;
	struct lc_element lce;
};

/* should be moved to idr.h */
/**
 * idr_for_each_entry - iterate over an idr's elements of a given type
 * @idp:     idr handle
 * @entry:   the type * to use as cursor
 * @id:      id entry's key
 */
#ifndef idr_for_each_entry
#define idr_for_each_entry(idp, entry, id)				\
	for (id = 0, entry = (typeof(entry))idr_get_next((idp), &(id)); \
	     entry != NULL;						\
	     ++id, entry = (typeof(entry))idr_get_next((idp), &(id)))
#endif

#ifndef idr_for_each_entry_continue
#define idr_for_each_entry_continue(idp, entry, id)			\
	for (entry = (typeof(entry))idr_get_next((idp), &(id));		\
	     entry;							\
	     ++id, entry = (typeof(entry))idr_get_next((idp), &(id)))
#endif

static inline struct drbd_connection *first_connection(struct drbd_resource *resource)
{
	return list_first_entry_or_null(&resource->connections,
				struct drbd_connection, connections);
}

#define NODE_MASK(id) ((u64)1 << (id))

#endif<|MERGE_RESOLUTION|>--- conflicted
+++ resolved
@@ -617,21 +617,15 @@
         /* to be used in drbd_device_post_work() */
         GO_DISKLESS,            /* tell worker to schedule cleanup before detach */
         DESTROY_DISK,           /* tell worker to close backing devices and destroy related structures. */
-};
-
-<<<<<<< HEAD
+	MD_SYNC,		/* tell worker to call drbd_md_sync() */
+};
+
 /* flag bits per peer device */
 enum {
 	CONSIDER_RESYNC,
 	RESYNC_AFTER_NEG,       /* Resync after online grow after the attach&negotiate finished. */
 	RESIZE_PENDING,		/* Size change detected locally, waiting for the response from
 				 * the peer, if it changed there as well. */
-=======
-	/* to be used in drbd_device_post_work() */
-	GO_DISKLESS,		/* tell worker to schedule cleanup before detach */
-	DESTROY_DISK,		/* tell worker to close backing devices and destroy related structures. */
-	MD_SYNC,		/* tell worker to call drbd_md_sync() */
->>>>>>> 650d4a09
 	RS_PROGRESS,		/* tell worker that resync made significant progress */
 	RS_DONE,		/* tell worker that resync is done */
 	B_RS_H_DONE,		/* Before resync handler done (already executed) */
@@ -1119,15 +1113,7 @@
 	struct gendisk	    *vdisk;
 
 	unsigned long last_reattach_jif;
-<<<<<<< HEAD
-	struct drbd_work md_sync_work;
-
-=======
-	struct drbd_work resync_work;
-	struct drbd_work unplug_work;
-	struct drbd_work start_resync_work;
-	struct timer_list resync_timer;
->>>>>>> 650d4a09
+
 	struct timer_list md_sync_timer;
 	struct timer_list request_timer;
 #ifdef DRBD_DEBUG_MD_SYNC
