--- conflicted
+++ resolved
@@ -1443,17 +1443,13 @@
 #define DRBD_MAX_SIZE_H80_PACKET (1U << 15) /* Header 80 only allows packets up to 32KiB data */
 #define DRBD_MAX_BIO_SIZE_P95    (1U << 17) /* Protocol 95 to 99 allows bios up to 128KiB */
 
-<<<<<<< HEAD
-extern struct drbd_bitmap *drbd_bm_alloc(void);
-=======
 /* For now, don't allow more than one activity log extent worth of data
  * to be discarded in one go. We may need to rework drbd_al_begin_io()
  * to allow for even larger discard ranges */
 #define DRBD_MAX_DISCARD_SIZE	AL_EXTENT_SIZE
 #define DRBD_MAX_DISCARD_SECTORS (DRBD_MAX_DISCARD_SIZE >> 9)
 
-extern int  drbd_bm_init(struct drbd_device *device);
->>>>>>> f9df6cca
+extern struct drbd_bitmap *drbd_bm_alloc(void);
 extern int  drbd_bm_resize(struct drbd_device *device, sector_t sectors, int set_new_bits);
 void drbd_bm_free(struct drbd_bitmap *bitmap);
 extern void drbd_bm_set_all(struct drbd_device *device);
