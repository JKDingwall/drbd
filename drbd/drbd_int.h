/*
  drbd_int.h

  This file is part of DRBD by Philipp Reisner and Lars Ellenberg.

  Copyright (C) 2001-2008, LINBIT Information Technologies GmbH.
  Copyright (C) 1999-2008, Philipp Reisner <philipp.reisner@linbit.com>.
  Copyright (C) 2002-2008, Lars Ellenberg <lars.ellenberg@linbit.com>.

  drbd is free software; you can redistribute it and/or modify
  it under the terms of the GNU General Public License as published by
  the Free Software Foundation; either version 2, or (at your option)
  any later version.

  drbd is distributed in the hope that it will be useful,
  but WITHOUT ANY WARRANTY; without even the implied warranty of
  MERCHANTABILITY or FITNESS FOR A PARTICULAR PURPOSE.	See the
  GNU General Public License for more details.

  You should have received a copy of the GNU General Public License
  along with drbd; see the file COPYING.  If not, write to
  the Free Software Foundation, 675 Mass Ave, Cambridge, MA 02139, USA.

*/

#ifndef _DRBD_INT_H
#define _DRBD_INT_H

#include <linux/compiler.h>
#include <linux/types.h>
#include <linux/version.h>
#include <linux/list.h>
#include <linux/sched.h>
#include <linux/bitops.h>
#include <linux/slab.h>
#include <linux/crypto.h>
#include <linux/ratelimit.h>
#include <linux/tcp.h>
#include <linux/mutex.h>
#include <linux/genhd.h>
#include <linux/idr.h>
#include <net/tcp.h>
#include <linux/lru_cache.h>
#include <linux/prefetch.h>
#include <linux/drbd_genl_api.h>
#include <linux/drbd.h>
#include <linux/drbd_config.h>

#include "drbd_strings.h"
#include "compat.h"
#include "drbd_state.h"
#include "drbd_protocol.h"

#ifdef __CHECKER__
# define __protected_by(x)       __attribute__((require_context(x,1,999,"rdwr")))
# define __protected_read_by(x)  __attribute__((require_context(x,1,999,"read")))
# define __protected_write_by(x) __attribute__((require_context(x,1,999,"write")))
# define __must_hold(x)       __attribute__((context(x,1,1), require_context(x,1,999,"call")))
#else
# define __protected_by(x)
# define __protected_read_by(x)
# define __protected_write_by(x)
# define __must_hold(x)
#endif

#define __no_warn(lock, stmt) do { __acquire(lock); stmt; __release(lock); } while (0)

/* Compatibility for older kernels */
#ifndef __acquires
# ifdef __CHECKER__
#  define __acquires(x)	__attribute__((context(x,0,1)))
#  define __releases(x)	__attribute__((context(x,1,0)))
#  define __acquire(x)	__context__(x,1)
#  define __release(x)	__context__(x,-1)
#  define __cond_lock(x,c)	((c) ? ({ __acquire(x); 1; }) : 0)
# else
#  define __acquires(x)
#  define __releases(x)
#  define __acquire(x)	(void)0
#  define __release(x)	(void)0
#  define __cond_lock(x,c) (c)
# endif
#endif

/* module parameter, defined in drbd_main.c */
extern unsigned int minor_count;
extern int disable_sendpage;
extern int allow_oos;

#ifdef DRBD_ENABLE_FAULTS
extern int enable_faults;
extern int fault_rate;
extern int fault_devs;
#endif

extern char usermode_helper[];

#include <linux/major.h>
#ifndef DRBD_MAJOR
# define DRBD_MAJOR 147
#endif

#include <linux/blkdev.h>
#include <linux/bio.h>

/* I don't remember why XCPU ...
 * This is used to wake the asender,
 * and to interrupt sending the sending task
 * on disconnect.
 */
#define DRBD_SIG SIGXCPU

/* This is used to stop/restart our threads.
 * Cannot use SIGTERM nor SIGKILL, since these
 * are sent out by init on runlevel changes
 * I choose SIGHUP for now.
 *
 * FIXME btw, we should register some reboot notifier.
 */
#define DRBD_SIGKILL SIGHUP

#define ID_IN_SYNC      (4711ULL)
#define ID_OUT_OF_SYNC  (4712ULL)
#define ID_SYNCER (-1ULL)

#define UUID_NEW_BM_OFFSET ((u64)0x0001000000000000ULL)

struct drbd_device;
struct drbd_connection;

#ifdef DBG_ALL_SYMBOLS
# define STATIC
#else
# define STATIC static
#endif

/*
 * dev_printk() and dev_dbg() exist since "forever".
 * dynamic_dev_dbg() and disk_to_dev() exists since v2.6.28-rc1.
 */
#if defined(disk_to_dev)
#define __drbd_printk_device(level, device, fmt, args...) \
	dev_printk(level, disk_to_dev((device)->vdisk), fmt, ## args)
#define __drbd_printk_peer_device(level, peer_device, fmt, args...) \
	dev_printk(level, disk_to_dev((peer_device)->device->vdisk), "%s: " fmt, \
		   rcu_dereference((peer_device)->connection->net_conf)->name, ## args)
#else
#define __drbd_printk_device(level, device, fmt, args...) \
	printk(level "block drbd%u: " fmt, (device)->minor, ## args)
#define __drbd_printk_peer_device(level, peer_device, fmt, args...) \
	printk(level "block drbd%u %s: " fmt, (peer_device)->device->minor, \
	       rcu_dereference((peer_device)->connection->net_conf)->name, ## args)
#endif

#define __drbd_printk_resource(level, resource, fmt, args...) \
	printk(level "drbd %s: " fmt, (resource)->name, ## args)

#define __drbd_printk_connection(level, connection, fmt, args...) \
	printk(level "drbd %s %s: " fmt, (connection)->resource->name,  \
	       rcu_dereference((connection)->net_conf)->name, ## args)

void drbd_printk_with_wrong_object_type(void);

#define __drbd_printk_if_same_type(obj, type, func, level, fmt, args...) \
	(__builtin_types_compatible_p(typeof(obj), type) || \
	 __builtin_types_compatible_p(typeof(obj), const type)), \
	func(level, (const type)(obj), fmt, ## args)

#define drbd_printk(level, obj, fmt, args...) \
	__builtin_choose_expr( \
	  __drbd_printk_if_same_type(obj, struct drbd_device *, \
			     __drbd_printk_device, level, fmt, ## args), \
	  __builtin_choose_expr( \
	    __drbd_printk_if_same_type(obj, struct drbd_resource *, \
			       __drbd_printk_resource, level, fmt, ## args), \
	    __builtin_choose_expr( \
	      __drbd_printk_if_same_type(obj, struct drbd_connection *, \
				 __drbd_printk_connection, level, fmt, ## args), \
	      __builtin_choose_expr( \
		__drbd_printk_if_same_type(obj, struct drbd_peer_device *, \
				 __drbd_printk_peer_device, level, fmt, ## args), \
	        drbd_printk_with_wrong_object_type()))))

#if defined(disk_to_dev)
#define drbd_dbg(device, fmt, args...) \
	dev_dbg(disk_to_dev(device->vdisk), fmt, ## args)
#elif defined(DEBUG)
#define drbd_dbg(device, fmt, args...) \
	drbd_printk(KERN_DEBUG, device, fmt, ## args)
#else
#define drbd_dbg(device, fmt, args...) \
	do { if (0) drbd_printk(KERN_DEBUG, device, fmt, ## args); } while (0)
#endif

#if defined(dynamic_dev_dbg) && defined(disk_to_dev)
#define dynamic_drbd_dbg(device, fmt, args...) \
	dynamic_dev_dbg(disk_to_dev(device->vdisk), fmt, ## args)
#else
#define dynamic_drbd_dbg(device, fmt, args...) \
	drbd_dbg(device, fmt, ## args)
#endif

#define drbd_alert(device, fmt, args...) \
	drbd_printk(KERN_ALERT, device, fmt, ## args)
#define drbd_err(device, fmt, args...) \
	drbd_printk(KERN_ERR, device, fmt, ## args)
#define drbd_warn(device, fmt, args...) \
	drbd_printk(KERN_WARNING, device, fmt, ## args)
#define drbd_info(device, fmt, args...) \
	drbd_printk(KERN_INFO, device, fmt, ## args)

extern struct ratelimit_state drbd_ratelimit_state;

static inline int drbd_ratelimit(void)
{
	return __ratelimit(&drbd_ratelimit_state);
}

# define D_ASSERT(device, exp)	if (!(exp)) \
	 drbd_err(device, "ASSERT( " #exp " ) in %s:%d\n", __FILE__, __LINE__)

/**
 * expect  -  Make an assertion
 *
 * Unlike the assert macro, this macro returns a boolean result.
 */
#define expect(x, exp) ({								\
		bool _bool = (exp);						\
		if (!_bool)							\
			drbd_err(x, "ASSERTION %s FAILED in %s\n",		\
			        #exp, __func__);				\
		_bool;								\
		})

/* Defines to control fault insertion */
enum {
	DRBD_FAULT_MD_WR = 0,	/* meta data write */
	DRBD_FAULT_MD_RD = 1,	/*           read  */
	DRBD_FAULT_RS_WR = 2,	/* resync          */
	DRBD_FAULT_RS_RD = 3,
	DRBD_FAULT_DT_WR = 4,	/* data            */
	DRBD_FAULT_DT_RD = 5,
	DRBD_FAULT_DT_RA = 6,	/* data read ahead */
	DRBD_FAULT_BM_ALLOC = 7,	/* bitmap allocation */
	DRBD_FAULT_AL_EE = 8,	/* alloc ee */
	DRBD_FAULT_RECEIVE = 9, /* Changes some bytes upon receiving a [rs]data block */

	DRBD_FAULT_MAX,
};

extern unsigned int
_drbd_insert_fault(struct drbd_device *device, unsigned int type);

static inline int
drbd_insert_fault(struct drbd_device *device, unsigned int type) {
#ifdef DRBD_ENABLE_FAULTS
	return fault_rate &&
		(enable_faults & (1<<type)) &&
		_drbd_insert_fault(device, type);
#else
	return 0;
#endif
}

/*
 * our structs
 *************************/

#define SET_MDEV_MAGIC(x) \
	({ typecheck(struct drbd_device*, x); \
	  (x)->magic = (long)(x) ^ DRBD_MAGIC; })
#define IS_VALID_MDEV(x)  \
	(typecheck(struct drbd_device*, x) && \
	  ((x) ? (((x)->magic ^ DRBD_MAGIC) == (long)(x)) : 0))

extern struct idr drbd_devices; /* RCU, updates: genl_lock() */
extern struct list_head drbd_resources; /* RCU, updates: genl_lock() */

extern const char *cmdname(enum drbd_packet cmd);

/* for sending/receiving the bitmap,
 * possibly in some encoding scheme */
struct bm_xfer_ctx {
	/* "const"
	 * stores total bits and long words
	 * of the bitmap, so we don't need to
	 * call the accessor functions over and again. */
	unsigned long bm_bits;
	unsigned long bm_words;
	/* during xfer, current position within the bitmap */
	unsigned long bit_offset;
	unsigned long word_offset;

	/* statistics; index: (h->command == P_BITMAP) */
	unsigned packets[2];
	unsigned bytes[2];
};

extern void INFO_bm_xfer_stats(struct drbd_peer_device *, const char *, struct bm_xfer_ctx *);

static inline void bm_xfer_ctx_bit_to_word_offset(struct bm_xfer_ctx *c)
{
	/* word_offset counts "native long words" (32 or 64 bit),
	 * aligned at 64 bit.
	 * Encoded packet may end at an unaligned bit offset.
	 * In case a fallback clear text packet is transmitted in
	 * between, we adjust this offset back to the last 64bit
	 * aligned "native long word", which makes coding and decoding
	 * the plain text bitmap much more convenient.  */
#if BITS_PER_LONG == 64
	c->word_offset = c->bit_offset >> 6;
#elif BITS_PER_LONG == 32
	c->word_offset = c->bit_offset >> 5;
	c->word_offset &= ~(1UL);
#else
# error "unsupported BITS_PER_LONG"
#endif
}

extern unsigned int drbd_header_size(struct drbd_connection *connection);

/**********************************************************************/
enum drbd_thread_state {
	NONE,
	RUNNING,
	EXITING,
	RESTARTING
};

struct drbd_thread {
	spinlock_t t_lock;
	struct task_struct *task;
	struct completion startstop;
	enum drbd_thread_state t_state;
	int (*function) (struct drbd_thread *);
	struct drbd_resource *resource;
	struct drbd_connection *connection;
	int reset_cpu_mask;
	const char *name;
};

static inline enum drbd_thread_state get_t_state(struct drbd_thread *thi)
{
	/* THINK testing the t_state seems to be uncritical in all cases
	 * (but thread_{start,stop}), so we can read it *without* the lock.
	 *	--lge */

	smp_rmb();
	return thi->t_state;
}

struct drbd_work {
	struct list_head list;
	int (*cb)(struct drbd_work *, int cancel);
};

struct drbd_peer_device_work {
	struct drbd_work w;
	struct drbd_peer_device *peer_device;
};

#include "drbd_interval.h"

extern int drbd_wait_misc(struct drbd_device *, struct drbd_peer_device *, struct drbd_interval *);
extern bool idr_is_empty(struct idr *idr);

extern void lock_all_resources(void);
extern void unlock_all_resources(void);

extern enum drbd_disk_state negotiated_disk_state(struct drbd_device *);

/* sequence arithmetic for dagtag (data generation tag) sector numbers.
 * dagtag_newer_eq: true, if a is newer than b */
#define dagtag_newer_eq(a,b)      \
	(typecheck(u64, a) && \
	 typecheck(u64, b) && \
	((s64)(a) - (s64)(b) >= 0))

struct drbd_request {
	struct drbd_device *device;

	/* if local IO is not allowed, will be NULL.
	 * if local IO _is_ allowed, holds the locally submitted bio clone,
	 * or, after local IO completion, the ERR_PTR(error).
	 * see drbd_request_endio(). */
	struct bio *private_bio;

	struct drbd_interval i;

	/* epoch: used to check on "completion" whether this req was in
	 * the current epoch, and we therefore have to close it,
	 * causing a p_barrier packet to be send, starting a new epoch.
	 *
	 * This corresponds to "barrier" in struct p_barrier[_ack],
	 * and to "barrier_nr" in struct drbd_epoch (and various
	 * comments/function parameters/local variable names).
	 */
	unsigned int epoch;

	/* Position of this request in the serialized per-resource change
	 * stream. Can be used to serialize with other events when
	 * communicating the change stream via multiple connections.
	 * Assigned from device->resource->dagtag_sector.
	 *
	 * Given that some IO backends write several GB per second meanwhile,
	 * lets just use a 64bit sequence space. */
	u64 dagtag_sector;

	struct list_head tl_requests; /* ring list in the transfer log */
	struct bio *master_bio;       /* master bio pointer */
	unsigned long start_time;

	/* once it hits 0, we may complete the master_bio */
	atomic_t completion_ref;
	/* once it hits 0, we may destroy this drbd_request object */
	struct kref kref;

	/* rq_state[0] is for local disk,
	 * rest is indexed by peer_device->bitmap_index + 1 */
	unsigned rq_state[1 + MAX_PEERS];
};

struct drbd_epoch {
	struct drbd_connection *connection;
	struct list_head list;
	unsigned int barrier_nr;
	atomic_t epoch_size; /* increased on every request added. */
	atomic_t active;     /* increased on every req. added, and dec on every finished. */
	unsigned long flags;
};

/* drbd_epoch flag bits */
enum {
	DE_BARRIER_IN_NEXT_EPOCH_ISSUED,
	DE_BARRIER_IN_NEXT_EPOCH_DONE,
	DE_CONTAINS_A_BARRIER,
	DE_HAVE_BARRIER_NUMBER,
	DE_IS_FINISHING,
};

enum epoch_event {
	EV_PUT,
	EV_GOT_BARRIER_NR,
	EV_BARRIER_DONE,
	EV_BECAME_LAST,
	EV_CLEANUP = 32, /* used as flag */
};

struct digest_info {
	int digest_size;
	void *digest;
};

struct drbd_peer_request {
	struct drbd_work w;
	struct drbd_peer_device *peer_device;
	struct drbd_epoch *epoch; /* for writes */
	struct page *pages;
	atomic_t pending_bios;
	struct drbd_interval i;
	/* see comments on ee flag bits below */
	unsigned long flags;
	union {
		u64 block_id;
		struct digest_info *digest;
	};
};

/* ee flag bits.
 * While corresponding bios are in flight, the only modification will be
 * set_bit WAS_ERROR, which has to be atomic.
 * If no bios are in flight yet, or all have been completed,
 * non-atomic modification to ee->flags is ok.
 */
enum {
	__EE_CALL_AL_COMPLETE_IO,
	__EE_MAY_SET_IN_SYNC,

	/* This peer request closes an epoch using a barrier.
	 * On successful completion, the epoch is released,
	 * and the P_BARRIER_ACK send. */
	__EE_IS_BARRIER,

	/* In case a barrier failed,
	 * we need to resubmit without the barrier flag. */
	__EE_RESUBMITTED,

	/* we may have several bios per peer request.
	 * if any of those fail, we set this flag atomically
	 * from the endio callback */
	__EE_WAS_ERROR,

	/* This ee has a pointer to a digest instead of a block id */
	__EE_HAS_DIGEST,

	/* Conflicting local requests need to be restarted after this request */
	__EE_RESTART_REQUESTS,

	/* The peer wants a write ACK for this (wire proto C) */
	__EE_SEND_WRITE_ACK,

	/* Is set when net_conf had two_primaries set while creating this peer_req */
	__EE_IN_INTERVAL_TREE,
};
#define EE_CALL_AL_COMPLETE_IO (1<<__EE_CALL_AL_COMPLETE_IO)
#define EE_MAY_SET_IN_SYNC     (1<<__EE_MAY_SET_IN_SYNC)
#define EE_IS_BARRIER          (1<<__EE_IS_BARRIER)
#define	EE_RESUBMITTED         (1<<__EE_RESUBMITTED)
#define EE_WAS_ERROR           (1<<__EE_WAS_ERROR)
#define EE_HAS_DIGEST          (1<<__EE_HAS_DIGEST)
#define EE_RESTART_REQUESTS	(1<<__EE_RESTART_REQUESTS)
#define EE_SEND_WRITE_ACK	(1<<__EE_SEND_WRITE_ACK)
#define EE_IN_INTERVAL_TREE	(1<<__EE_IN_INTERVAL_TREE)

/* flag bits per device */
enum {
	UNPLUG_QUEUED,		/* only relevant with kernel 2.4 */
	UNPLUG_REMOTE,		/* sending a "UnplugRemote" could help */
	MD_DIRTY,		/* current uuids and flags not yet on disk */
	CRASHED_PRIMARY,	/* This node was a crashed primary.
				 * Gets cleared when the state.conn
				 * goes into L_CONNECTED state. */
	MD_NO_BARRIER,		/* meta data device does not support barriers,
				   so don't even try */
	SUSPEND_IO,		/* suspend application io */
	GO_DISKLESS,		/* Disk is being detached, on io-error or admin request. */
	WAS_IO_ERROR,		/* Local disk failed returned IO error */
	NEW_CUR_UUID,		/* Create new current UUID when thawing IO */
	AL_SUSPENDED,		/* Activity logging is currently suspended. */
	AHEAD_TO_SYNC_SOURCE,   /* Ahead -> SyncSource queued */
};

/* flag bits per peer device */
enum {
	CONSIDER_RESYNC,
	RESYNC_AFTER_NEG,       /* Resync after online grow after the attach&negotiate finished. */
	RESIZE_PENDING,		/* Size change detected locally, waiting for the response from
				 * the peer, if it changed there as well. */
	B_RS_H_DONE,		/* Before resync handler done (already executed) */
	DISCARD_MY_DATA,	/* discard_my_data flag per volume */
	USE_DEGR_WFC_T,		/* degr-wfc-timeout instead of wfc-timeout. */
	READ_BALANCE_RR,
};

/* definition of bits in bm_flags to be used in drbd_bm_lock
 * and drbd_bitmap_io and friends. */
enum bm_flag {
	BM_P_VMALLOCED = 0x10000,  /* do we need to kfree or vfree bm_pages? */

	/*
	 * The bitmap can be locked to prevent others from clearing, setting,
	 * and/or testing bits.  The following combinations of lock flags make
	 * sense:
	 *
	 *   BM_LOCK_CLEAR,
	 *   BM_LOCK_SET, | BM_LOCK_CLEAR,
	 *   BM_LOCK_TEST | BM_LOCK_SET | BM_LOCK_CLEAR.
	 */

	BM_LOCK_TEST = 0x1,
	BM_LOCK_SET = 0x2,
	BM_LOCK_CLEAR = 0x4,

	BM_LOCK_ALL = BM_LOCK_TEST | BM_LOCK_SET | BM_LOCK_CLEAR,
};

struct drbd_bitmap {
	struct page **bm_pages;
	spinlock_t bm_lock;

	unsigned long bm_set[MAX_PEERS]; /* number of bits set */
	unsigned long bm_bits;  /* bits per peer */
	size_t   bm_words;
	size_t   bm_number_of_pages;
	sector_t bm_dev_capacity;
	struct mutex bm_change; /* serializes resize operations */

	wait_queue_head_t bm_io_wait; /* used to serialize IO of single pages */

	enum bm_flag bm_flags;
	unsigned int bm_max_peers;

	/* debugging aid, in case we are still racy somewhere */
	char          *bm_why;
	struct task_struct *bm_task;
};

struct drbd_work_queue {
	struct list_head q;
	spinlock_t q_lock;  /* to protect the list. */
	wait_queue_head_t q_wait;
};

struct drbd_socket {
	struct mutex mutex;
	struct socket    *socket;
	/* this way we get our
	 * send/receive buffers off the stack */
	void *sbuf;
	void *rbuf;
};

struct drbd_md_peer {
	u64 uuid[UI_HISTORY_END - UI_BITMAP + 1];
	u32 addr_hash;
	u32 flags;
};

struct drbd_md {
	u64 md_offset;		/* sector offset to 'super' block */

	u64 effective_size;	/* last agreed size (sectors) */
	u64 current_uuid;
	u64 device_uuid;
	u32 flags;
	u32 md_size_sect;

	s32 al_offset;	/* signed relative sector offset to al area */
	s32 bm_offset;	/* signed relative sector offset to bitmap */

	/* u32 al_nr_extents;	   important for restoring the AL
	 * is stored into  ldev->dc.al_extents, which in turn
	 * gets applied to act_log->nr_elements
	 */

	struct drbd_md_peer *peers;
};

struct drbd_backing_dev {
	struct block_device *backing_bdev;
	struct block_device *md_bdev;
	struct drbd_md md;
	struct disk_conf *disk_conf; /* RCU, for updates: resource->conf_update */
	sector_t known_size; /* last known size of that backing device */
};

struct drbd_md_io {
	unsigned int done;
	int error;
};

struct bm_io_work {
	struct drbd_work w;
	struct drbd_device *device;
	struct drbd_peer_device *peer_device;
	char *why;
	enum bm_flag flags;
	int (*io_fn)(struct drbd_device *, struct drbd_peer_device *);
	void (*done)(struct drbd_device *device, struct drbd_peer_device *, int rv);
};

struct fifo_buffer {
	/* singly linked list to accumulate multiple such struct fifo_buffers,
	 * to be freed after a single syncronize_rcu(),
	 * outside a critical section. */
	struct fifo_buffer *next;
	unsigned int head_index;
	unsigned int size;
	int total; /* sum of all values */
	int values[0];
};
extern struct fifo_buffer *fifo_alloc(int fifo_size);

/* flag bits per connection */
enum {
	NET_CONGESTED,		/* The data socket is congested */
	DISCARD_CONCURRENT,	/* Set on one node, cleared on the peer! */
	SEND_PING,		/* whether asender should send a ping asap */
	SIGNAL_ASENDER,		/* whether asender wants to be interrupted */
	GOT_PING_ACK,		/* set when we receive a ping_ack packet, ping_wait gets woken */
	CONN_WD_ST_CHG_REQ,
	CONN_WD_ST_CHG_OKAY,
	CONN_WD_ST_CHG_FAIL,
	CONN_DRY_RUN,		/* Expect disconnect after resync handshake. */
	CREATE_BARRIER,		/* next P_DATA is preceded by a P_BARRIER */
	INITIAL_STATE_SENT,
	INITIAL_STATE_RECEIVED,
};

/* flag bits per resource */
enum {
	EXPLICIT_PRIMARY,
};

enum which_state { NOW, OLD = NOW, NEW };

struct drbd_resource {
	char *name;
	struct kref kref;
	struct idr devices;		/* volume number to device mapping */
	struct list_head connections;
	struct list_head resources;
	struct res_opts res_opts;
	/* conf_update protects the devices, connections, peer devices, net_conf, disk_conf */
	struct mutex conf_update;
	int open_rw_cnt, open_ro_cnt;
	spinlock_t req_lock;
	u64 dagtag_sector;		/* Protected by req_lock.
					 * See also dagtag_sector in
					 * &drbd_request */
	unsigned long flags;

	struct list_head transfer_log;	/* all requests not yet fully processed */

	struct mutex state_mutex;
	wait_queue_head_t state_wait;  /* upon each state change. */
	enum chg_state_flags state_change_flags;
	bool remote_state_change;  /* remote state change in progress */
	struct drbd_connection *remote_state_change_prepared;  /* prepared on behalf of peer */

	enum drbd_role role[2];
	bool susp[2];			/* IO suspended by user */
	bool susp_nod[2];		/* IO suspended because no data */
	bool susp_fen[2];		/* IO suspended because fence peer handler runs */

	enum write_ordering_e write_ordering;
	atomic_t current_tle_nr;	/* transfer log epoch number */
	unsigned current_tle_writes;	/* writes seen within this tl epoch */


#if LINUX_VERSION_CODE < KERNEL_VERSION(2,6,30) && !defined(cpumask_bits)
	cpumask_t cpu_mask[1];
#else
	cpumask_var_t cpu_mask;
#endif

	struct drbd_work_queue work;
	struct drbd_thread worker;
};

struct drbd_connection {			/* is a resource from the config file */
	struct list_head connections;
	struct drbd_resource *resource;
	struct kref kref;
	struct idr peer_devices;	/* volume number to peer device mapping */
	enum drbd_conn_state cstate[2];
	enum drbd_role peer_role[2];

	unsigned long flags;
	struct net_conf *net_conf;	/* content protected by rcu */
	enum drbd_fencing_policy fencing_policy;
	wait_queue_head_t ping_wait;	/* Woken upon reception of a ping, and a state change */

	struct sockaddr_storage my_addr;
	int my_addr_len;
	struct sockaddr_storage peer_addr;
	int peer_addr_len;

	struct drbd_socket data;	/* data/barrier/cstate/parameter packets */
	struct drbd_socket meta;	/* ping/ack (metadata) packets */
	int agreed_pro_version;		/* actually used protocol version */
	unsigned long last_received;	/* in jiffies, either socket */
	unsigned int ko_count;

	struct crypto_hash *cram_hmac_tfm;
	struct crypto_hash *integrity_tfm;  /* checksums we compute, updates protected by connection->data->mutex */
	struct crypto_hash *peer_integrity_tfm;  /* checksums we verify, only accessed from receiver thread  */
	struct crypto_hash *csums_tfm;
	struct crypto_hash *verify_tfm;
	void *int_dig_in;
	void *int_dig_vv;

	/* receiver side */
	struct drbd_epoch *current_epoch;
	spinlock_t epoch_lock;
	unsigned int epochs;

	unsigned long last_reconnect_jif;
	struct drbd_thread receiver;
	struct drbd_thread sender;
	struct drbd_thread asender;

	/* sender side */
	struct drbd_work_queue sender_work;

	/* For limiting logging verbosity of the asender thread */
	enum drbd_state_rv last_remote_state_error;
	unsigned long last_remote_state_error_jiffies;

	struct sender_todo {
		struct list_head work_list;

#ifdef blk_queue_plugged
		/* For older kernels that do and need explicit unplug,
		 * we store here the resource->dagtag_sector of unplug events
		 * when they occur.
		 *
		 * If upper layers trigger an unplug on this side, we want to
		 * send and unplug hint over to the peer.  Sending it too
		 * early, or missing it completely, causes a potential latency
		 * penalty (requests idling too long in the remote queue).
		 * There is no harm done if we occasionally send one too many
		 * such unplug hints.
		 *
		 * We have two slots, which are used in an alternating fashion:
		 * If a new unplug event happens while the current pending one
		 * has not even been processed yet, we overwrite the next
		 * pending slot: there is not much point in unplugging on the
		 * remote side, if we have a full request queue to be send on
		 * this side still, and not even reached the position in the
		 * change stream when the previous local unplug happened.
		 */
		u64 unplug_dagtag_sector[2];
		unsigned int unplug_slot; /* 0 or 1 */
#endif

		/* the currently (or last) processed request,
		 * see process_sender_todo() */
		struct drbd_request *req;

		/* Points to the next request on the resource->transfer_log,
		 * which is RQ_NET_QUEUED for this connection, and so can
		 * safely be used as next starting point for the list walk
		 * in tl_next_request_for_connection().
		 *
		 * If it is NULL (we walked off the tail last time), it will be
		 * set by __req_mod( QUEUE_FOR.* ), so fast connections don't
		 * need to walk the full transfer_log list every time, even if
		 * the list is kept long by some slow connections.
		 *
		 * There is also a special value to reliably re-start
		 * the transfer log walk after having scheduled the requests
		 * for RESEND. */
#define TL_NEXT_REQUEST_RESEND	((void*)1)
		struct drbd_request *req_next;
	} todo;

<<<<<<< HEAD
=======
	unsigned long last_reattach_jif;
	struct drbd_work  resync_work,
			  unplug_work,
			  go_diskless,
			  md_sync_work,
			  start_resync_work;
	struct timer_list resync_timer;
	struct timer_list md_sync_timer;
	struct timer_list start_resync_timer;
	struct timer_list request_timer;
#ifdef DRBD_DEBUG_MD_SYNC
>>>>>>> 21c00285
	struct {
		/* whether this sender thread
		 * has processed a single write yet. */
		bool seen_any_write_yet;

		/* Which barrier number to send with the next P_BARRIER */
		int current_epoch_nr;

		/* how many write requests have been sent
		 * with req->epoch == current_epoch_nr.
		 * If none, no P_BARRIER will be sent. */
		unsigned current_epoch_writes;

		/* position in change stream */
		u64 current_dagtag_sector;
	} send;
};

struct drbd_peer_device {
	struct list_head peer_devices;
	struct drbd_device *device;
	struct drbd_connection *connection;
	enum drbd_disk_state disk_state[2];
	enum drbd_repl_state repl_state[2];
	bool resync_susp_user[2];
	bool resync_susp_peer[2];
	bool resync_susp_dependency[2];
	unsigned int send_cnt;
	unsigned int recv_cnt;
	atomic_t packet_seq;
	unsigned int peer_seq;
	spinlock_t peer_seq_lock;
	unsigned int max_bio_size;
	sector_t max_size;  /* maximum disk size allowed by peer */
	int bitmap_index;

	unsigned long flags;

	struct drbd_work start_resync_work;
	struct timer_list start_resync_timer;
	struct drbd_work resync_work;
	struct timer_list resync_timer;

	/* Used to track operations of resync... */
	struct lru_cache *resync_lru;
	/* Number of locked elements in resync LRU */
	unsigned int resync_locked;
	/* resync extent number waiting for application requests */
	unsigned int resync_wenr;

	atomic_t ap_pending_cnt; /* AP data packets on the wire, ack expected */
	atomic_t unacked_cnt;	 /* Need to send replies for */
	atomic_t rs_pending_cnt; /* RS request/data packets on the wire */

	/* blocks to resync in this run [unit BM_BLOCK_SIZE] */
	unsigned long rs_total;
	/* number of resync blocks that failed in this run */
	unsigned long rs_failed;
	/* Syncer's start time [unit jiffies] */
	unsigned long rs_start;
	/* cumulated time in PausedSyncX state [unit jiffies] */
	unsigned long rs_paused;
	/* skipped because csum was equal [unit BM_BLOCK_SIZE] */
	unsigned long rs_same_csum;
#define DRBD_SYNC_MARKS 8
#define DRBD_SYNC_MARK_STEP (3*HZ)
	/* block not up-to-date at mark [unit BM_BLOCK_SIZE] */
	unsigned long rs_mark_left[DRBD_SYNC_MARKS];
	/* marks's time [unit jiffies] */
	unsigned long rs_mark_time[DRBD_SYNC_MARKS];
	/* current index into rs_mark_{left,time} */
	int rs_last_mark;

	/* where does the admin want us to start? (sector) */
	sector_t ov_start_sector;
	/* where are we now? (sector) */
	sector_t ov_position;
	/* Start sector of out of sync range (to merge printk reporting). */
	sector_t ov_last_oos_start;
	/* size of out-of-sync range in sectors. */
	sector_t ov_last_oos_size;
	int c_sync_rate; /* current resync rate after syncer throttle magic */
	struct fifo_buffer *rs_plan_s; /* correction values of resync planer (RCU, connection->conn_update) */
	atomic_t rs_sect_in; /* for incoming resync data rate, SyncTarget */
	int rs_last_sect_ev; /* counter to compare with */
	int rs_last_events;  /* counter of read or write "events" (unit sectors)
			      * on the lower level device when we last looked. */
	int rs_in_flight; /* resync sectors in flight (to proxy, in proxy and from proxy) */
	unsigned long ov_left; /* in bits */

	u64 *p_uuid; /* The peer's UUIDs */
	unsigned long comm_bm_set; /* communicated number of set bits. */
};

struct drbd_device {
#ifdef PARANOIA
	long magic;
#endif
	struct drbd_resource *resource;
	struct list_head peer_devices;
	int vnr;			/* volume number within the connection */
	struct kref kref;

	/* things that are stored as / read from meta data on disk */
	unsigned long flags;

	/* configured by drbdsetup */
	struct drbd_backing_dev *ldev __protected_by(local);

	struct request_queue *rq_queue;
	struct block_device *this_bdev;
	struct gendisk	    *vdisk;

	struct drbd_work go_diskless;
	struct drbd_work md_sync_work;

	struct timer_list md_sync_timer;
	struct timer_list request_timer;
#ifdef DRBD_DEBUG_MD_SYNC
	struct {
		unsigned int line;
		const char* func;
	} last_md_mark_dirty;
#endif

	enum drbd_disk_state disk_state[2];
	wait_queue_head_t misc_wait;
	unsigned int read_cnt;
	unsigned int writ_cnt;
	unsigned int al_writ_cnt;
	unsigned int bm_writ_cnt;
	atomic_t ap_bio_cnt;	 /* Requests we need to complete */
	atomic_t local_cnt;	 /* Waiting for local completion */

	/* Interval trees of pending local requests */
	struct rb_root read_requests;
	struct rb_root write_requests;

	struct drbd_bitmap *bitmap;
	unsigned long bm_resync_fo; /* bit offset for drbd_bm_find_next */

	/* FIXME clean comments, restructure so it is more obvious which
	 * members are protected by what */

	struct list_head active_ee; /* IO in progress (P_DATA gets written to disk) */
	struct list_head sync_ee;   /* IO in progress (P_RS_DATA_REPLY gets written to disk) */
	struct list_head done_ee;   /* need to send P_WRITE_ACK */
	struct list_head read_ee;   /* [RS]P_DATA_REQUEST being read */
	struct list_head net_ee;    /* zero-copy network send in progress */

	int next_barrier_nr;
	atomic_t pp_in_use;		/* allocated from page pool */
	atomic_t pp_in_use_by_net;	/* sendpage()d, still referenced by tcp */
	wait_queue_head_t ee_wait;
	struct page *md_io_page;	/* one page buffer for md_io */
	struct drbd_md_io md_io;
	atomic_t md_io_in_use;		/* protects the md_io, md_io_page and md_io_tmpp */
	spinlock_t al_lock;
	wait_queue_head_t al_wait;
	struct lru_cache *act_log;	/* activity log */
	unsigned int al_tr_number;
	int al_tr_cycle;
	int al_tr_pos;   /* position of the next transaction in the journal */
	wait_queue_head_t seq_wait;
	unsigned int minor;
	u64 exposed_data_uuid; /* UUID of the exposed data */
	atomic_t rs_sect_ev; /* for submitted resync data rate, both */
	atomic_t ap_in_flight; /* App sectors in flight (waiting for ack) */
	struct list_head pending_bitmap_work;
	struct device_conf device_conf;
};

static inline struct drbd_device *minor_to_mdev(unsigned int minor)
{
	return (struct drbd_device *)idr_find(&drbd_devices, minor);
}


static inline struct drbd_peer_device *
conn_peer_device(struct drbd_connection *connection, int volume_number)
{
	return idr_find(&connection->peer_devices, volume_number);
}

static inline unsigned drbd_req_state_by_peer_device(struct drbd_request *req,
		struct drbd_peer_device *peer_device)
{
	int idx = peer_device->bitmap_index;
	if (idx < 0 || idx >= MAX_PEERS) {
		drbd_warn(peer_device, "FIXME: bitmap_index: %d\n", idx);
		/* WARN(1, "bitmap_index: %d", idx); */
		return 0;
	}
	return req->rq_state[1 + idx];
}

static inline unsigned drbd_req_state_by_conn(struct drbd_request *req,
		struct drbd_connection *connection)
{
	return drbd_req_state_by_peer_device(req,
			conn_peer_device(connection, req->device->vnr));
}

#define for_each_resource(resource, _resources) \
	list_for_each_entry(resource, _resources, resources)

#define for_each_resource_rcu(resource, _resources) \
	list_for_each_entry_rcu(resource, _resources, resources)

#define for_each_resource_safe(resource, tmp, _resources) \
	list_for_each_entry_safe(resource, tmp, _resources, resources)

#define for_each_connection(connection, resource) \
	list_for_each_entry(connection, &resource->connections, connections)

#define for_each_connection_rcu(connection, resource) \
	list_for_each_entry_rcu(connection, &resource->connections, connections)

#define for_each_connection_safe(connection, tmp, resource) \
	list_for_each_entry_safe(connection, tmp, &resource->connections, connections)

#define for_each_peer_device(peer_device, device) \
	list_for_each_entry(peer_device, &device->peer_devices, peer_devices)

#define for_each_peer_device_rcu(peer_device, device) \
	list_for_each_entry_rcu(peer_device, &device->peer_devices, peer_devices)

#define for_each_peer_device_safe(peer_device, tmp, device) \
	list_for_each_entry_safe(peer_device, tmp, &device->peer_devices, peer_devices)

static inline unsigned int device_to_minor(struct drbd_device *device)
{
	return device->minor;
}

/*
 * function declarations
 *************************/

/* drbd_main.c */

enum dds_flags {
	DDSF_FORCED    = 1,
	DDSF_NO_RESYNC = 2, /* Do not run a resync for the new space */
};

extern int  drbd_thread_start(struct drbd_thread *thi);
extern void _drbd_thread_stop(struct drbd_thread *thi, int restart, int wait);
#ifdef CONFIG_SMP
extern void drbd_thread_current_set_cpu(struct drbd_thread *thi);
#else
#define drbd_thread_current_set_cpu(A) ({})
#endif
extern void tl_release(struct drbd_connection *, unsigned int barrier_nr,
		       unsigned int set_size);
extern void tl_clear(struct drbd_connection *);
extern void drbd_free_sock(struct drbd_connection *connection);
extern int drbd_send(struct drbd_connection *connection, struct socket *sock,
		     void *buf, size_t size, unsigned msg_flags);
extern int drbd_send_all(struct drbd_connection *, struct socket *, void *, size_t,
			 unsigned);

extern int __drbd_send_protocol(struct drbd_connection *connection, enum drbd_packet cmd);
extern int drbd_send_protocol(struct drbd_connection *connection);
extern int drbd_send_uuids(struct drbd_peer_device *);
extern int drbd_send_uuids_skip_initial_sync(struct drbd_peer_device *);
extern void drbd_gen_and_send_sync_uuid(struct drbd_peer_device *);
extern int drbd_attach_peer_device(struct drbd_peer_device *);
extern int drbd_validate_bitmap_index(struct drbd_peer_device *);
extern int drbd_send_sizes(struct drbd_peer_device *, int trigger_reply, enum dds_flags flags);
extern int drbd_send_state(struct drbd_peer_device *, union drbd_state);
extern int conn_send_state(struct drbd_connection *, union drbd_state);
extern int drbd_send_current_state(struct drbd_peer_device *);
extern int conn_send_current_state(struct drbd_connection *, bool);
extern int drbd_send_sync_param(struct drbd_peer_device *);
extern void drbd_send_b_ack(struct drbd_connection *connection, u32 barrier_nr, u32 set_size);
extern int drbd_send_ack(struct drbd_peer_device *, enum drbd_packet,
			 struct drbd_peer_request *);
extern void drbd_send_ack_rp(struct drbd_peer_device *, enum drbd_packet,
			     struct p_block_req *rp);
extern void drbd_send_ack_dp(struct drbd_peer_device *, enum drbd_packet,
			     struct p_data *dp, int data_size);
extern int drbd_send_ack_ex(struct drbd_peer_device *, enum drbd_packet,
			    sector_t sector, int blksize, u64 block_id);
extern int drbd_send_out_of_sync(struct drbd_peer_device *, struct drbd_request *);
extern int drbd_send_block(struct drbd_peer_device *, enum drbd_packet,
			   struct drbd_peer_request *);
extern int drbd_send_dblock(struct drbd_peer_device *, struct drbd_request *req);
extern int drbd_send_drequest(struct drbd_peer_device *, int cmd,
			      sector_t sector, int size, u64 block_id);
extern int drbd_send_drequest_csum(struct drbd_peer_device *, sector_t sector,
				   int size, void *digest, int digest_size,
				   enum drbd_packet cmd);
extern int drbd_send_ov_request(struct drbd_peer_device *, sector_t sector, int size);

extern int drbd_send_bitmap(struct drbd_device *, struct drbd_peer_device *);
extern void drbd_send_sr_reply(struct drbd_peer_device *, enum drbd_state_rv retcode);
extern void conn_send_sr_reply(struct drbd_connection *connection, enum drbd_state_rv retcode);
extern void drbd_free_bc(struct drbd_backing_dev *ldev);
extern void drbd_cleanup_device(struct drbd_device *device);
void drbd_print_uuids(struct drbd_peer_device *peer_device, const char *text);

extern void drbd_md_set_sector_offsets(struct drbd_device *device,
				       struct drbd_backing_dev *bdev);
extern void drbd_md_sync(struct drbd_device *device);
extern int  drbd_md_read(struct drbd_device *device, struct drbd_backing_dev *bdev);
extern void drbd_uuid_set(struct drbd_peer_device *peer_device, int idx, u64 val) __must_hold(local);
extern void _drbd_uuid_set(struct drbd_peer_device *peer_device, int idx, u64 val) __must_hold(local);
extern void _drbd_uuid_set_current(struct drbd_device *device, u64 val) __must_hold(local);
extern void _drbd_uuid_new_current(struct drbd_device *device, bool forced) __must_hold(local);
extern void drbd_uuid_set_bm(struct drbd_peer_device *peer_device, u64 val) __must_hold(local);
extern void drbd_md_set_flag(struct drbd_device *device, enum mdf_flag) __must_hold(local);
extern void drbd_md_clear_flag(struct drbd_device *device, enum mdf_flag)__must_hold(local);
extern int drbd_md_test_flag(struct drbd_backing_dev *, enum mdf_flag);
extern void drbd_md_set_peer_flag(struct drbd_peer_device *, enum mdf_peer_flag);
extern void drbd_md_clear_peer_flag(struct drbd_peer_device *, enum mdf_peer_flag);
extern bool drbd_md_test_peer_flag(struct drbd_peer_device *, enum mdf_peer_flag);
#ifndef DRBD_DEBUG_MD_SYNC
extern void drbd_md_mark_dirty(struct drbd_device *device);
#else
#define drbd_md_mark_dirty(m)	drbd_md_mark_dirty_(m, __LINE__ , __func__ )
extern void drbd_md_mark_dirty_(struct drbd_device *device,
		unsigned int line, const char *func);
#endif
extern void drbd_queue_bitmap_io(struct drbd_device *,
				 int (*io_fn)(struct drbd_device *, struct drbd_peer_device *),
				 void (*done)(struct drbd_device *, struct drbd_peer_device *, int),
				 char *why, enum bm_flag flags,
				 struct drbd_peer_device *);
extern int drbd_bitmap_io(struct drbd_device *,
		int (*io_fn)(struct drbd_device *, struct drbd_peer_device *),
		char *why, enum bm_flag flags,
		struct drbd_peer_device *);
extern int drbd_bmio_set_n_write(struct drbd_device *device, struct drbd_peer_device *);
extern int drbd_bmio_clear_n_write(struct drbd_device *device, struct drbd_peer_device *);
extern void drbd_go_diskless(struct drbd_device *device);
extern void drbd_ldev_destroy(struct drbd_device *device);

static inline void drbd_uuid_new_current(struct drbd_device *device) __must_hold(local)
{
	_drbd_uuid_new_current(device, false);
}

/* Meta data layout
   We reserve a 128MB Block (4k aligned)
   * either at the end of the backing device
   * or on a separate meta data device. */

/* The following numbers are sectors */
/* Allows up to about 3.8TB, so if you want more,
 * you need to use the "flexible" meta data format. */
#define MD_RESERVED_SECT (128LU << 11)  /* 128 MB, unit sectors */
#define MD_AL_OFFSET	8    /* 8 Sectors after start of meta area */
#define MD_AL_SECTORS	64   /* = 32 kB on disk activity log ring buffer */
#define MD_BM_OFFSET (MD_AL_OFFSET + MD_AL_SECTORS)

/* we do all meta data IO in 4k blocks */
#define MD_BLOCK_SHIFT	12
#define MD_BLOCK_SIZE	(1<<MD_BLOCK_SHIFT)

/* One activity log extent represents 4M of storage */
#define AL_EXTENT_SHIFT 22
#define AL_EXTENT_SIZE (1<<AL_EXTENT_SHIFT)

/* We could make these currently hardcoded constants configurable
 * variables at create-md time (or even re-configurable at runtime?).
 * Which will require some more changes to the DRBD "super block"
 * and attach code.
 *
 * updates per transaction:
 *   This many changes to the active set can be logged with one transaction.
 *   This number is arbitrary.
 * context per transaction:
 *   This many context extent numbers are logged with each transaction.
 *   This number is resulting from the transaction block size (4k), the layout
 *   of the transaction header, and the number of updates per transaction.
 *   See drbd_actlog.c:struct al_transaction_on_disk
 * */
#define AL_UPDATES_PER_TRANSACTION	 64	// arbitrary
#define AL_CONTEXT_PER_TRANSACTION	919	// (4096 - 36 - 6*64)/4

#if BITS_PER_LONG == 32
#define LN2_BPL 5
#define cpu_to_lel(A) cpu_to_le32(A)
#define lel_to_cpu(A) le32_to_cpu(A)
#elif BITS_PER_LONG == 64
#define LN2_BPL 6
#define cpu_to_lel(A) cpu_to_le64(A)
#define lel_to_cpu(A) le64_to_cpu(A)
#else
#error "LN2 of BITS_PER_LONG unknown!"
#endif

/* drbd_bitmap.c */
/*
 * We need to store one bit for a block.
 * Example: 1GB disk @ 4096 byte blocks ==> we need 32 KB bitmap.
 * Bit 0 ==> local node thinks this block is binary identical on both nodes
 * Bit 1 ==> local node thinks this block needs to be synced.
 */

#define SLEEP_TIME (HZ/10)

/* We do bitmap IO in units of 4k blocks.
 * We also still have a hardcoded 4k per bit relation. */
#define BM_BLOCK_SHIFT	12			 /* 4k per bit */
#define BM_BLOCK_SIZE	 (1<<BM_BLOCK_SHIFT)
/* mostly arbitrarily set the represented size of one bitmap extent,
 * aka resync extent, to 16 MiB (which is also 512 Byte worth of bitmap
 * at 4k per bit resolution) */
#define BM_EXT_SHIFT	 24	/* 16 MiB per resync extent */
#define BM_EXT_SIZE	 (1<<BM_EXT_SHIFT)

#if (BM_EXT_SHIFT != 24) || (BM_BLOCK_SHIFT != 12)
#error "HAVE YOU FIXED drbdmeta AS WELL??"
#endif

/* thus many _storage_ sectors are described by one bit */
#define BM_SECT_TO_BIT(x)   ((x)>>(BM_BLOCK_SHIFT-9))
#define BM_BIT_TO_SECT(x)   ((sector_t)(x)<<(BM_BLOCK_SHIFT-9))
#define BM_SECT_PER_BIT     BM_BIT_TO_SECT(1)

/* bit to represented kilo byte conversion */
#define Bit2KB(bits) ((bits)<<(BM_BLOCK_SHIFT-10))

/* in which _bitmap_ extent (resp. sector) the bit for a certain
 * _storage_ sector is located in */
#define BM_SECT_TO_EXT(x)   ((x)>>(BM_EXT_SHIFT-9))

/* how much _storage_ sectors we have per bitmap sector */
#define BM_EXT_TO_SECT(x)   ((sector_t)(x) << (BM_EXT_SHIFT-9))
#define BM_SECT_PER_EXT     BM_EXT_TO_SECT(1)

/* in one sector of the bitmap, we have this many activity_log extents. */
#define AL_EXT_PER_BM_SECT  (1 << (BM_EXT_SHIFT - AL_EXTENT_SHIFT))
#define BM_WORDS_PER_AL_EXT (1 << (AL_EXTENT_SHIFT-BM_BLOCK_SHIFT-LN2_BPL))

#define BM_BLOCKS_PER_BM_EXT_B (BM_EXT_SHIFT - BM_BLOCK_SHIFT)
#define BM_BLOCKS_PER_BM_EXT_MASK  ((1<<BM_BLOCKS_PER_BM_EXT_B) - 1)

/* the extent in "PER_EXTENT" below is an activity log extent
 * we need that many (long words/bytes) to store the bitmap
 *		     of one AL_EXTENT_SIZE chunk of storage.
 * we can store the bitmap for that many AL_EXTENTS within
 * one sector of the _on_disk_ bitmap:
 * bit	 0	  bit 37   bit 38	     bit (512*8)-1
 *	     ...|........|........|.. // ..|........|
 * sect. 0	 `296	  `304			   ^(512*8*8)-1
 *
#define BM_WORDS_PER_EXT    ( (AL_EXT_SIZE/BM_BLOCK_SIZE) / BITS_PER_LONG )
#define BM_BYTES_PER_EXT    ( (AL_EXT_SIZE/BM_BLOCK_SIZE) / 8 )  // 128
#define BM_EXT_PER_SECT	    ( 512 / BM_BYTES_PER_EXTENT )	 //   4
 */

#define DRBD_MAX_SECTORS_32 (0xffffffffLU)
#define DRBD_MAX_SECTORS_BM \
	  ((MD_RESERVED_SECT - MD_BM_OFFSET) * (1LL<<(BM_EXT_SHIFT-9)))
#if DRBD_MAX_SECTORS_BM < DRBD_MAX_SECTORS_32
#define DRBD_MAX_SECTORS      DRBD_MAX_SECTORS_BM
#define DRBD_MAX_SECTORS_FLEX DRBD_MAX_SECTORS_BM
#elif !defined(CONFIG_LBDAF) && !defined(CONFIG_LBD) && BITS_PER_LONG == 32
#define DRBD_MAX_SECTORS      DRBD_MAX_SECTORS_32
#define DRBD_MAX_SECTORS_FLEX DRBD_MAX_SECTORS_32
#else
#define DRBD_MAX_SECTORS      DRBD_MAX_SECTORS_BM
/* 16 TB in units of sectors */
#if BITS_PER_LONG == 32
/* adjust by one page worth of bitmap,
 * so we won't wrap around in drbd_bm_find_next_bit.
 * you should use 64bit OS for that much storage, anyways. */
#define DRBD_MAX_SECTORS_FLEX BM_BIT_TO_SECT(0xffff7fff)
#else
/* we allow up to 1 PiB now on 64bit architecture with "flexible" meta data */
#define DRBD_MAX_SECTORS_FLEX (1UL << 51)
/* corresponds to (1UL << 38) bits right now. */
#endif
#endif

/* BIO_MAX_SIZE is 256 * PAGE_CACHE_SIZE,
 * so for typical PAGE_CACHE_SIZE of 4k, that is (1<<20) Byte.
 * Since we may live in a mixed-platform cluster,
 * we limit us to a platform agnostic constant here for now.
 * A followup commit may allow even bigger BIO sizes,
 * once we thought that through. */
#if DRBD_MAX_BIO_SIZE > BIO_MAX_SIZE
#error Architecture not supported: DRBD_MAX_BIO_SIZE > BIO_MAX_SIZE
#endif

#define DRBD_MAX_SIZE_H80_PACKET (1 << 15) /* Header 80 only allows packets up to 32KiB data */
#define DRBD_MAX_BIO_SIZE_P95    (1 << 17) /* Protocol 95 to 99 allows bios up to 128KiB */

extern struct drbd_bitmap *drbd_bm_alloc(void);
extern int  drbd_bm_resize(struct drbd_device *device, sector_t sectors, int set_new_bits);
void drbd_bm_free(struct drbd_bitmap *bitmap);
extern void drbd_bm_set_all(struct drbd_device *device);
extern void drbd_bm_clear_all(struct drbd_device *device);
/* set/clear/test only a few bits at a time */
extern unsigned int drbd_bm_set_bits(struct drbd_device *, unsigned int, unsigned long, unsigned long);
extern unsigned int drbd_bm_clear_bits(struct drbd_device *, unsigned int, unsigned long, unsigned long);
extern int drbd_bm_count_bits(struct drbd_device *, unsigned int, unsigned long, unsigned long);
/* bm_set_bits variant for use while holding drbd_bm_lock,
 * may process the whole bitmap in one go */
extern void drbd_bm_set_many_bits(struct drbd_peer_device *, unsigned long, unsigned long);
extern int drbd_bm_test_bit(struct drbd_peer_device *, unsigned long);
extern int drbd_bm_write_range(struct drbd_peer_device *, unsigned long, unsigned long) __must_hold(local);
extern int  drbd_bm_read(struct drbd_device *, struct drbd_peer_device *) __must_hold(local);
extern void drbd_bm_mark_range_for_writeout(struct drbd_device *, unsigned long, unsigned long);
extern int  drbd_bm_write(struct drbd_device *, struct drbd_peer_device *) __must_hold(local);
extern int  drbd_bm_write_hinted(struct drbd_device *device) __must_hold(local);
extern size_t	     drbd_bm_words(struct drbd_device *device);
extern unsigned long drbd_bm_bits(struct drbd_device *device);
extern sector_t      drbd_bm_capacity(struct drbd_device *device);

#define DRBD_END_OF_BITMAP	(~(unsigned long)0)
extern unsigned long drbd_bm_find_next(struct drbd_peer_device *, unsigned long);
/* bm_find_next variants for use while you hold drbd_bm_lock() */
extern unsigned long _drbd_bm_find_next(struct drbd_peer_device *, unsigned long);
extern unsigned long _drbd_bm_find_next_zero(struct drbd_peer_device *, unsigned long);
extern unsigned long _drbd_bm_total_weight(struct drbd_peer_device *);
extern unsigned long drbd_bm_total_weight(struct drbd_peer_device *);
extern int drbd_bm_rs_done(struct drbd_device *device);
/* for receive_bitmap */
extern void drbd_bm_merge_lel(struct drbd_peer_device *peer_device, size_t offset,
		size_t number, unsigned long *buffer);
/* for _drbd_send_bitmap */
extern void drbd_bm_get_lel(struct drbd_peer_device *peer_device, size_t offset,
		size_t number, unsigned long *buffer);

extern void drbd_bm_lock(struct drbd_device *device, char *why, enum bm_flag flags);
extern void drbd_bm_unlock(struct drbd_device *device);
/* drbd_main.c */

/* needs to be included here,
 * because of kmem_cache_t weirdness */
#include "drbd_wrappers.h"

extern struct kmem_cache *drbd_request_cache;
extern struct kmem_cache *drbd_ee_cache;	/* peer requests */
extern struct kmem_cache *drbd_bm_ext_cache;	/* bitmap extents */
extern struct kmem_cache *drbd_al_ext_cache;	/* activity log extents */
extern mempool_t *drbd_request_mempool;
extern mempool_t *drbd_ee_mempool;

/* drbd's page pool, used to buffer data received from the peer,
 * or data requested by the peer.
 *
 * This does not have an emergency reserve.
 *
 * When allocating from this pool, it first takes pages from the pool.
 * Only if the pool is depleted will try to allocate from the system.
 *
 * The assumption is that pages taken from this pool will be processed,
 * and given back, "quickly", and then can be recycled, so we can avoid
 * frequent calls to alloc_page(), and still will be able to make progress even
 * under memory pressure.
 */
extern struct page *drbd_pp_pool;
extern spinlock_t   drbd_pp_lock;
extern int	    drbd_pp_vacant;
extern wait_queue_head_t drbd_pp_wait;

/* We also need a standard (emergency-reserve backed) page pool
 * for meta data IO (activity log, bitmap).
 * We can keep it global, as long as it is used as "N pages at a time".
 * 128 should be plenty, currently we probably can get away with as few as 1.
 */
#define DRBD_MIN_POOL_PAGES	128
extern mempool_t *drbd_md_io_page_pool;

/* We also need to make sure we get a bio
 * when we need it for housekeeping purposes */
extern struct bio_set *drbd_md_io_bio_set;
/* to allocate from that set */
extern struct bio *bio_alloc_drbd(gfp_t gfp_mask);

extern struct mutex global_state_mutex;

extern int conn_lowest_minor(struct drbd_connection *connection);
extern struct drbd_peer_device *create_peer_device(struct drbd_device *, struct drbd_connection *);
extern enum drbd_ret_code drbd_create_device(struct drbd_resource *, unsigned int, int,
					     struct device_conf *, struct drbd_device **);
extern void drbd_destroy_device(struct kref *kref);
extern void drbd_unregister_device(struct drbd_device *);
extern void drbd_put_device(struct drbd_device *);
extern void drbd_unregister_connection(struct drbd_connection *);
extern void drbd_put_connection(struct drbd_connection *);

extern struct drbd_resource *drbd_create_resource(const char *, struct res_opts *);
extern void drbd_free_resource(struct drbd_resource *resource);

extern int set_resource_options(struct drbd_resource *resource, struct res_opts *res_opts);
extern struct drbd_connection *drbd_create_connection(struct drbd_resource *);
extern void drbd_destroy_connection(struct kref *kref);
extern struct drbd_connection *conn_get_by_addrs(void *my_addr, int my_addr_len,
						 void *peer_addr, int peer_addr_len);
extern struct drbd_resource *drbd_find_resource(const char *name);
extern void drbd_destroy_resource(struct kref *kref);
extern void conn_free_crypto(struct drbd_connection *connection);

extern int proc_details;

/* drbd_req */
extern void __drbd_make_request(struct drbd_device *, struct bio *, unsigned long);
extern MAKE_REQUEST_TYPE drbd_make_request(struct request_queue *q, struct bio *bio);
extern int drbd_read_remote(struct drbd_device *device, struct drbd_request *req);
extern int drbd_merge_bvec(struct request_queue *q,
#ifdef HAVE_bvec_merge_data
		struct bvec_merge_data *bvm,
#else
		struct bio *bvm,
#endif
		struct bio_vec *bvec);
extern int is_valid_ar_handle(struct drbd_request *, sector_t);


/* drbd_nl.c */
extern void drbd_suspend_io(struct drbd_device *device);
extern void drbd_resume_io(struct drbd_device *device);
extern char *ppsize(char *buf, unsigned long long size);
extern sector_t drbd_new_dev_size(struct drbd_device *, sector_t, int);
enum determine_dev_size { DEV_SIZE_ERROR = -1, UNCHANGED = 0, SHRUNK = 1, GREW = 2 };
extern enum determine_dev_size drbd_determine_dev_size(struct drbd_device *, enum dds_flags) __must_hold(local);
extern void resync_after_online_grow(struct drbd_peer_device *);
extern void drbd_reconsider_max_bio_size(struct drbd_device *device);
extern enum drbd_state_rv drbd_set_role(struct drbd_resource *, enum drbd_role, bool);
extern bool conn_try_outdate_peer(struct drbd_connection *connection);
extern void conn_try_outdate_peer_async(struct drbd_connection *connection);
extern int drbd_khelper(struct drbd_device *, struct drbd_connection *, char *);

/* drbd_sender.c */
extern int drbd_sender(struct drbd_thread *thi);
extern int drbd_worker(struct drbd_thread *thi);
enum drbd_ret_code drbd_resync_after_valid(struct drbd_device *device, int o_minor);
void drbd_resync_after_changed(struct drbd_device *device);
extern void drbd_start_resync(struct drbd_peer_device *, enum drbd_repl_state);
extern void resume_next_sg(struct drbd_device *device);
extern void suspend_other_sg(struct drbd_device *device);
extern int drbd_resync_finished(struct drbd_peer_device *);
/* maybe rather drbd_main.c ? */
extern void *drbd_md_get_buffer(struct drbd_device *device);
extern void drbd_md_put_buffer(struct drbd_device *device);
extern int drbd_md_sync_page_io(struct drbd_device *device,
		struct drbd_backing_dev *bdev, sector_t sector, int rw);
extern void drbd_ov_out_of_sync_found(struct drbd_peer_device *, sector_t, int);
extern void wait_until_done_or_disk_failure(struct drbd_device *device, struct drbd_backing_dev *bdev,
					    unsigned int *done);
extern void drbd_rs_controller_reset(struct drbd_peer_device *);

static inline void ov_out_of_sync_print(struct drbd_peer_device *peer_device)
{
	if (peer_device->ov_last_oos_size) {
		drbd_err(peer_device, "Out of sync: start=%llu, size=%lu (sectors)\n",
		     (unsigned long long)peer_device->ov_last_oos_start,
		     (unsigned long)peer_device->ov_last_oos_size);
	}
	peer_device->ov_last_oos_size = 0;
}


extern void drbd_csum_bio(struct crypto_hash *, struct bio *, void *);
extern void drbd_csum_ee(struct crypto_hash *, struct drbd_peer_request *, void *);
/* worker callbacks */
extern int w_e_end_data_req(struct drbd_work *, int);
extern int w_e_end_rsdata_req(struct drbd_work *, int);
extern int w_e_end_csum_rs_req(struct drbd_work *, int);
extern int w_e_end_ov_reply(struct drbd_work *, int);
extern int w_e_end_ov_req(struct drbd_work *, int);
extern int w_ov_finished(struct drbd_work *, int);
extern int w_resync_timer(struct drbd_work *, int);
extern int w_send_dblock(struct drbd_work *, int);
extern int w_send_read_req(struct drbd_work *, int);
extern int w_e_reissue(struct drbd_work *, int);
extern int w_restart_disk_io(struct drbd_work *, int);
extern int w_send_out_of_sync(struct drbd_work *, int);
extern int w_start_resync(struct drbd_work *, int);

extern void resync_timer_fn(unsigned long data);
extern void start_resync_timer_fn(unsigned long data);

/* drbd_receiver.c */
extern int drbd_receiver(struct drbd_thread *thi);
extern int drbd_asender(struct drbd_thread *thi);
extern int drbd_rs_should_slow_down(struct drbd_peer_device *, sector_t);
extern int drbd_submit_peer_request(struct drbd_device *,
				    struct drbd_peer_request *, const unsigned,
				    const int);
extern int drbd_free_peer_reqs(struct drbd_device *, struct list_head *);
extern struct drbd_peer_request *drbd_alloc_peer_req(struct drbd_peer_device *, u64,
						     sector_t, unsigned int,
						     gfp_t) __must_hold(local);
extern void __drbd_free_peer_req(struct drbd_device *, struct drbd_peer_request *,
				 int);
#define drbd_free_peer_req(m,e) __drbd_free_peer_req(m, e, 0)
#define drbd_free_net_peer_req(m,e) __drbd_free_peer_req(m, e, 1)
extern struct page *drbd_alloc_pages(struct drbd_peer_device *, unsigned int, bool);
extern void drbd_set_recv_tcq(struct drbd_device *device, int tcq_enabled);
extern void _drbd_clear_done_ee(struct drbd_device *device, struct list_head *to_be_freed);
extern int drbd_connected(struct drbd_peer_device *);

/* Yes, there is kernel_setsockopt, but only since 2.6.18.
 * So we have our own copy of it here. */
static inline int drbd_setsockopt(struct socket *sock, int level, int optname,
				  char *optval, int optlen)
{
	mm_segment_t oldfs = get_fs();
	char __user *uoptval;
	int err;

	uoptval = (char __user __force *)optval;

	set_fs(KERNEL_DS);
	if (level == SOL_SOCKET)
		err = sock_setsockopt(sock, level, optname, uoptval, optlen);
	else
		err = sock->ops->setsockopt(sock, level, optname, uoptval,
					    optlen);
	set_fs(oldfs);
	return err;
}

static inline void drbd_tcp_cork(struct socket *sock)
{
	int val = 1;
	(void) drbd_setsockopt(sock, SOL_TCP, TCP_CORK,
			(char*)&val, sizeof(val));
}

static inline void drbd_tcp_uncork(struct socket *sock)
{
	int val = 0;
	(void) drbd_setsockopt(sock, SOL_TCP, TCP_CORK,
			(char*)&val, sizeof(val));
}

static inline void drbd_tcp_nodelay(struct socket *sock)
{
	int val = 1;
	(void) drbd_setsockopt(sock, SOL_TCP, TCP_NODELAY,
			(char*)&val, sizeof(val));
}

static inline void drbd_tcp_quickack(struct socket *sock)
{
	int val = 2;
	(void) drbd_setsockopt(sock, SOL_TCP, TCP_QUICKACK,
			(char*)&val, sizeof(val));
}

void drbd_bump_write_ordering(struct drbd_resource *resource, enum write_ordering_e wo);

/* drbd_proc.c */
extern struct proc_dir_entry *drbd_proc;
extern const struct file_operations drbd_proc_fops;
extern const char *drbd_conn_str(enum drbd_conn_state s);
extern const char *drbd_role_str(enum drbd_role s);

/* drbd_actlog.c */
extern void drbd_al_begin_io(struct drbd_device *device, struct drbd_interval *i, bool delegate);
extern void drbd_al_complete_io(struct drbd_device *device, struct drbd_interval *i);
extern void drbd_rs_complete_io(struct drbd_peer_device *, sector_t);
extern int drbd_rs_begin_io(struct drbd_peer_device *, sector_t);
extern int drbd_try_rs_begin_io(struct drbd_peer_device *, sector_t);
extern void drbd_rs_cancel_all(struct drbd_peer_device *);
extern int drbd_rs_del_all(struct drbd_peer_device *);
extern void drbd_rs_failed_io(struct drbd_peer_device *, sector_t, int);
extern void drbd_advance_rs_marks(struct drbd_peer_device *, unsigned long);
extern void drbd_set_in_sync(struct drbd_peer_device *, sector_t, int);
extern void drbd_set_all_in_sync(struct drbd_device *, sector_t, int);
extern int drbd_set_out_of_sync(struct drbd_peer_device *, sector_t, int);
extern int drbd_set_all_out_of_sync(struct drbd_device *, sector_t, int);
extern void drbd_al_shrink(struct drbd_device *device);

/* drbd_nl.c */

extern atomic_t drbd_notify_id;
extern atomic_t drbd_genl_seq;

extern void notify_resource_state(struct sk_buff *,
				  unsigned int,
				  struct drbd_resource *,
				  struct resource_info *,
				  enum drbd_notification_type,
				  unsigned int);
extern void notify_device_state(struct sk_buff *,
				unsigned int,
				struct drbd_device *,
				struct device_info *,
				enum drbd_notification_type,
				unsigned int);
extern void notify_connection_state(struct sk_buff *,
				    unsigned int,
				    struct drbd_connection *,
				    struct connection_info *,
				    enum drbd_notification_type,
				    unsigned int);
extern void notify_peer_device_state(struct sk_buff *,
				     unsigned int,
				     struct drbd_peer_device *,
				     struct peer_device_info *,
				     enum drbd_notification_type,
				     unsigned int);
extern void notify_helper(enum drbd_notification_type, struct drbd_device *,
			  struct drbd_connection *, const char *, int);

/*
 * inline helper functions
 *************************/

/* see also page_chain_add and friends in drbd_receiver.c */
static inline struct page *page_chain_next(struct page *page)
{
	return (struct page *)page_private(page);
}
#define page_chain_for_each(page) \
	for (; page && ({ prefetch(page_chain_next(page)); 1; }); \
			page = page_chain_next(page))
#define page_chain_for_each_safe(page, n) \
	for (; page && ({ n = page_chain_next(page); 1; }); page = n)


static inline int drbd_peer_req_has_active_page(struct drbd_peer_request *peer_req)
{
	struct page *page = peer_req->pages;
	page_chain_for_each(page) {
		if (page_count(page) > 1)
			return 1;
	}
	return 0;
}

/*
 * When a device has a replication state above L_STANDALONE, it must be
 * connected.  Otherwise, we report the connection state, which has values up
 * to C_CONNECTED == L_STANDALONE.
 */
static inline int combined_conn_state(struct drbd_peer_device *peer_device, enum which_state which)
{
	enum drbd_repl_state repl_state = peer_device->repl_state[which];

	if (repl_state > L_STANDALONE)
		return repl_state;
	else
		return peer_device->connection->cstate[which];
}

#define __drbd_chk_io_error(m,f) __drbd_chk_io_error_(m,f, __func__)
static inline void __drbd_chk_io_error_(struct drbd_device *device, int forcedetach, const char *where)
{
	enum drbd_io_error_p ep;

	rcu_read_lock();
	ep = rcu_dereference(device->ldev->disk_conf)->on_io_error;
	rcu_read_unlock();
	switch (ep) {
	case EP_PASS_ON: /* FIXME would this be better named "Ignore"? */
		if (!forcedetach) {
			if (drbd_ratelimit())
				drbd_err(device, "Local IO failed in %s.\n", where);
			if (device->disk_state[NOW] > D_INCONSISTENT) {
				begin_state_change_locked(device->resource, CS_HARD);
				__change_disk_state(device, D_INCONSISTENT);
				end_state_change_locked(device->resource);
			}
			break;
		}
		/* NOTE fall through to detach case if forcedetach set */
	case EP_DETACH:
	case EP_CALL_HELPER:
		set_bit(WAS_IO_ERROR, &device->flags);
		if (device->disk_state[NOW] > D_FAILED) {
			begin_state_change_locked(device->resource, CS_HARD);
			__change_disk_state(device, D_FAILED);
			end_state_change_locked(device->resource);
			drbd_err(device,
				"Local IO failed in %s. Detaching...\n", where);
		}
		break;
	}
}

/**
 * drbd_chk_io_error: Handle the on_io_error setting, should be called from all io completion handlers
 * @device:	 DRBD device.
 * @error:	 Error code passed to the IO completion callback
 * @forcedetach: Force detach. I.e. the error happened while accessing the meta data
 *
 * See also drbd_main.c:after_state_ch() if (os.disk > D_FAILED && ns.disk == D_FAILED)
 */
#define drbd_chk_io_error(m,e,f) drbd_chk_io_error_(m,e,f, __func__)
static inline void drbd_chk_io_error_(struct drbd_device *device,
	int error, int forcedetach, const char *where)
{
	if (error) {
		unsigned long flags;
		spin_lock_irqsave(&device->resource->req_lock, flags);
		__drbd_chk_io_error_(device, forcedetach, where);
		spin_unlock_irqrestore(&device->resource->req_lock, flags);
	}
}


/**
 * drbd_md_first_sector() - Returns the first sector number of the meta data area
 * @bdev:	Meta data block device.
 *
 * BTW, for internal meta data, this happens to be the maximum capacity
 * we could agree upon with our peer node.
 */
static inline sector_t _drbd_md_first_sector(int meta_dev_idx, struct drbd_backing_dev *bdev)
{
	switch (meta_dev_idx) {
	case DRBD_MD_INDEX_INTERNAL:
	case DRBD_MD_INDEX_FLEX_INT:
		return bdev->md.md_offset + bdev->md.bm_offset;
	case DRBD_MD_INDEX_FLEX_EXT:
	default:
		return bdev->md.md_offset;
	}
}

static inline sector_t drbd_md_first_sector(struct drbd_backing_dev *bdev)
{
	int meta_dev_idx;

	rcu_read_lock();
	meta_dev_idx = rcu_dereference(bdev->disk_conf)->meta_dev_idx;
	rcu_read_unlock();

	return _drbd_md_first_sector(meta_dev_idx, bdev);
}

/**
 * drbd_md_last_sector() - Return the last sector number of the meta data area
 * @bdev:	Meta data block device.
 */
static inline sector_t drbd_md_last_sector(struct drbd_backing_dev *bdev)
{
	int meta_dev_idx;

	rcu_read_lock();
	meta_dev_idx = rcu_dereference(bdev->disk_conf)->meta_dev_idx;
	rcu_read_unlock();

	switch (meta_dev_idx) {
	case DRBD_MD_INDEX_INTERNAL:
	case DRBD_MD_INDEX_FLEX_INT:
		return bdev->md.md_offset + MD_AL_OFFSET - 1;
	case DRBD_MD_INDEX_FLEX_EXT:
	default:
		return bdev->md.md_offset + bdev->md.md_size_sect;
	}
}

/**
 * drbd_get_max_capacity() - Returns the capacity we announce to out peer
 * @bdev:	Meta data block device.
 *
 * returns the capacity we announce to out peer.  we clip ourselves at the
 * various MAX_SECTORS, because if we don't, current implementation will
 * oops sooner or later
 */
static inline sector_t drbd_get_max_capacity(struct drbd_backing_dev *bdev)
{
	sector_t s;
	int meta_dev_idx;

	rcu_read_lock();
	meta_dev_idx = rcu_dereference(bdev->disk_conf)->meta_dev_idx;
	rcu_read_unlock();

	switch (meta_dev_idx) {
	case DRBD_MD_INDEX_INTERNAL:
	case DRBD_MD_INDEX_FLEX_INT:
		s = drbd_get_capacity(bdev->backing_bdev)
			? min_t(sector_t, DRBD_MAX_SECTORS_FLEX,
				_drbd_md_first_sector(meta_dev_idx, bdev))
			: 0;
		break;
	case DRBD_MD_INDEX_FLEX_EXT:
		s = min_t(sector_t, DRBD_MAX_SECTORS_FLEX,
				drbd_get_capacity(bdev->backing_bdev));
		/* clip at maximum size the meta device can support */
		s = min_t(sector_t, s,
			BM_EXT_TO_SECT(bdev->md.md_size_sect
				     - bdev->md.bm_offset));
		break;
	default:
		s = min_t(sector_t, DRBD_MAX_SECTORS,
				drbd_get_capacity(bdev->backing_bdev));
	}
	return s;
}

/**
 * drbd_md_ss__() - Return the sector number of our meta data super block
 * @device:	DRBD device.
 * @bdev:	Meta data block device.
 */
static inline sector_t drbd_md_ss__(struct drbd_device *device,
				    struct drbd_backing_dev *bdev)
{
	int meta_dev_idx;

	rcu_read_lock();
	meta_dev_idx = rcu_dereference(bdev->disk_conf)->meta_dev_idx;
	rcu_read_unlock();

	switch (meta_dev_idx) {
	default: /* external, some index */
		return MD_RESERVED_SECT * meta_dev_idx;
	case DRBD_MD_INDEX_INTERNAL:
		/* with drbd08, internal meta data is always "flexible" */
	case DRBD_MD_INDEX_FLEX_INT:
		/* sizeof(struct md_on_disk_07) == 4k
		 * position: last 4k aligned block of 4k size */
		if (!bdev->backing_bdev) {
			if (drbd_ratelimit()) {
				drbd_err(device, "bdev->backing_bdev==NULL\n");
				dump_stack();
			}
			return 0;
		}
		return (drbd_get_capacity(bdev->backing_bdev) & ~7ULL)
			- MD_AL_OFFSET;
	case DRBD_MD_INDEX_FLEX_EXT:
		return 0;
	}
}

static inline void
drbd_queue_work(struct drbd_work_queue *q, struct drbd_work *w)
{
	unsigned long flags;
	spin_lock_irqsave(&q->q_lock, flags);
	list_add_tail(&w->list, &q->q);
	spin_unlock_irqrestore(&q->q_lock, flags);
	wake_up(&q->q_wait);
}

extern void drbd_flush_workqueue(struct drbd_work_queue *work_queue);

static inline void wake_asender(struct drbd_connection *connection)
{
	if (test_bit(SIGNAL_ASENDER, &connection->flags))
		force_sig(DRBD_SIG, connection->asender.task);
}

static inline void request_ping(struct drbd_connection *connection)
{
	set_bit(SEND_PING, &connection->flags);
	wake_asender(connection);
}

extern void *conn_prepare_command(struct drbd_connection *, struct drbd_socket *);
extern void *drbd_prepare_command(struct drbd_peer_device *, struct drbd_socket *);
extern int conn_send_command(struct drbd_connection *, struct drbd_socket *,
			     enum drbd_packet, unsigned int, void *,
			     unsigned int);
extern int drbd_send_command(struct drbd_peer_device *, struct drbd_socket *,
			     enum drbd_packet, unsigned int, void *,
			     unsigned int);

extern int drbd_send_ping(struct drbd_connection *connection);
extern int drbd_send_ping_ack(struct drbd_connection *connection);
extern int conn_send_state_req(struct drbd_connection *, int vnr, enum drbd_packet, union drbd_state, union drbd_state);

static inline void drbd_thread_stop(struct drbd_thread *thi)
{
	_drbd_thread_stop(thi, false, true);
}

static inline void drbd_thread_stop_nowait(struct drbd_thread *thi)
{
	_drbd_thread_stop(thi, false, false);
}

static inline void drbd_thread_restart_nowait(struct drbd_thread *thi)
{
	_drbd_thread_stop(thi, true, false);
}

/* counts how many answer packets packets we expect from our peer,
 * for either explicit application requests,
 * or implicit barrier packets as necessary.
 * increased:
 *  w_send_barrier
 *  _req_mod(req, QUEUE_FOR_NET_WRITE or QUEUE_FOR_NET_READ);
 *    it is much easier and equally valid to count what we queue for the
 *    sender, even before it actually was queued or sent.
 *    (drbd_make_request_common; recovery path on read io-error)
 * decreased:
 *  got_BarrierAck (respective tl_clear, tl_clear_barrier)
 *  _req_mod(req, DATA_RECEIVED)
 *     [from receive_DataReply]
 *  _req_mod(req, WRITE_ACKED_BY_PEER or RECV_ACKED_BY_PEER or NEG_ACKED)
 *     [from got_BlockAck (P_WRITE_ACK, P_RECV_ACK)]
 *     FIXME
 *     for some reason it is NOT decreased in got_NegAck,
 *     but in the resulting cleanup code from report_params.
 *     we should try to remember the reason for that...
 *  _req_mod(req, SEND_FAILED or SEND_CANCELED)
 *  _req_mod(req, CONNECTION_LOST_WHILE_PENDING)
 *     [from tl_clear_barrier]
 */
static inline void inc_ap_pending(struct drbd_peer_device *peer_device)
{
	atomic_inc(&peer_device->ap_pending_cnt);
}

#define dec_ap_pending(peer_device) \
	((void)expect((peer_device), __dec_ap_pending(peer_device) >= 0))
static inline int __dec_ap_pending(struct drbd_peer_device *peer_device)
{
	int ap_pending_cnt = atomic_dec_return(&peer_device->ap_pending_cnt);
	if (ap_pending_cnt == 0)
		wake_up(&peer_device->device->misc_wait);
	return ap_pending_cnt;
}

/* counts how many resync-related answers we still expect from the peer
 *		     increase			decrease
 * L_SYNC_TARGET sends P_RS_DATA_REQUEST (and expects P_RS_DATA_REPLY)
 * L_SYNC_SOURCE sends P_RS_DATA_REPLY   (and expects P_WRITE_ACK with ID_SYNCER)
 *					   (or P_NEG_ACK with ID_SYNCER)
 */
static inline void inc_rs_pending(struct drbd_peer_device *peer_device)
{
	atomic_inc(&peer_device->rs_pending_cnt);
}

#define dec_rs_pending(peer_device) \
	((void)expect((peer_device), __dec_rs_pending(peer_device) >= 0))
static inline int __dec_rs_pending(struct drbd_peer_device *peer_device)
{
	return atomic_dec_return(&peer_device->rs_pending_cnt);
}

/* counts how many answers we still need to send to the peer.
 * increased on
 *  receive_Data	unless protocol A;
 *			we need to send a P_RECV_ACK (proto B)
 *			or P_WRITE_ACK (proto C)
 *  receive_RSDataReply (recv_resync_read) we need to send a P_WRITE_ACK
 *  receive_DataRequest (receive_RSDataRequest) we need to send back P_DATA
 *  receive_Barrier_*	we need to send a P_BARRIER_ACK
 */
static inline void inc_unacked(struct drbd_peer_device *peer_device)
{
	atomic_inc(&peer_device->unacked_cnt);
}

#define dec_unacked(peer_device) \
	((void)expect(peer_device, __dec_unacked(peer_device) >= 0))
static inline int __dec_unacked(struct drbd_peer_device *peer_device)
{
	return atomic_dec_return(&peer_device->unacked_cnt);
}

#define sub_unacked(peer_device, n) \
	((void)expect(peer_device, __sub_unacked(peer_device) >= 0))
static inline int __sub_unacked(struct drbd_peer_device *peer_device, int n)
{
	return atomic_sub_return(n, &peer_device->unacked_cnt);
}

/**
 * get_ldev() - Increase the ref count on device->ldev. Returns 0 if there is no ldev
 * @M:		DRBD device.
 *
 * You have to call put_ldev() when finished working with device->ldev.
 */
#define get_ldev(M) __cond_lock(local, _get_ldev_if_state(M,D_INCONSISTENT))
#define get_ldev_if_state(M,MINS) __cond_lock(local, _get_ldev_if_state(M,MINS))

static inline void put_ldev(struct drbd_device *device)
{
	int i = atomic_dec_return(&device->local_cnt);

	/* This may be called from some endio handler,
	 * so we must not sleep here. */

	__release(local);
	D_ASSERT(device, i >= 0);
	if (i == 0) {
		if (device->disk_state[NOW] == D_DISKLESS)
			/* even internal references gone, safe to destroy */
			drbd_ldev_destroy(device);
		if (device->disk_state[NOW] == D_FAILED)
			/* all application IO references gone. */
			drbd_go_diskless(device);
		wake_up(&device->misc_wait);
	}
}

#ifndef __CHECKER__
static inline int _get_ldev_if_state(struct drbd_device *device, enum drbd_disk_state mins)
{
	int io_allowed;

	/* never get a reference while D_DISKLESS */
	if (device->disk_state[NOW] == D_DISKLESS)
		return 0;

	atomic_inc(&device->local_cnt);
	io_allowed = (device->disk_state[NOW] >= mins);
	if (!io_allowed)
		put_ldev(device);
	return io_allowed;
}
#else
extern int _get_ldev_if_state(struct drbd_device *device, enum drbd_disk_state mins);
#endif

static inline bool drbd_state_is_stable(struct drbd_device *device)
{
	struct drbd_peer_device *peer_device;
	bool stable = true;

	/* DO NOT add a default clause, we want the compiler to warn us
	 * for any newly introduced state we may have forgotten to add here */

	rcu_read_lock();
	for_each_peer_device(peer_device, device) {
		switch (peer_device->repl_state[NOW]) {
		/* New io is only accepted when the peer device is unknown or there is
		 * a well-established connection. */
		case L_STANDALONE:
		case L_CONNECTED:
		case L_SYNC_SOURCE:
		case L_SYNC_TARGET:
		case L_VERIFY_S:
		case L_VERIFY_T:
		case L_PAUSED_SYNC_S:
		case L_PAUSED_SYNC_T:
		case L_AHEAD:
		case L_BEHIND:
		case L_STARTING_SYNC_S:
		case L_STARTING_SYNC_T:
			break;

			/* Allow IO in BM exchange states with new protocols */
		case L_WF_BITMAP_S:
			if (peer_device->connection->agreed_pro_version < 96)
				stable = false;
			break;

			/* no new io accepted in these states */
		case L_WF_BITMAP_T:
		case L_WF_SYNC_UUID:
			stable = false;
			break;
		}
		if (!stable)
			break;
	}
	rcu_read_unlock();

	switch (device->disk_state[NOW]) {
	case D_DISKLESS:
	case D_INCONSISTENT:
	case D_OUTDATED:
	case D_CONSISTENT:
	case D_UP_TO_DATE:
	case D_FAILED:
		/* disk state is stable as well. */
		break;

	/* no new io accepted during transitional states */
	case D_ATTACHING:
	case D_NEGOTIATING:
	case D_UNKNOWN:
	case D_MASK:
		stable = false;
	}

	return stable;
}

extern void drbd_queue_pending_bitmap_work(struct drbd_device *);

static inline void dec_ap_bio(struct drbd_device *device)
{
	int ap_bio = atomic_dec_return(&device->ap_bio_cnt);

	D_ASSERT(device, ap_bio >= 0);
	/* this currently does wake_up for every dec_ap_bio!
	 * maybe rather introduce some type of hysteresis?
	 * e.g. (ap_bio == max_buffers/2 || ap_bio == 0) ? */
	if (ap_bio < device->device_conf.max_buffers)
		wake_up(&device->misc_wait);
	if (ap_bio == 0) {
		smp_rmb();
		if (!list_empty(&device->pending_bitmap_work))
			drbd_queue_pending_bitmap_work(device);
	}
}

static inline int drbd_suspended(struct drbd_device *device)
{
	struct drbd_resource *resource = device->resource;

	return resource->susp[NOW] || resource->susp_fen[NOW] || resource->susp_nod[NOW];
}

static inline bool may_inc_ap_bio(struct drbd_device *device)
{
	if (drbd_suspended(device))
		return false;
	if (test_bit(SUSPEND_IO, &device->flags))
		return false;

	/* to avoid potential deadlock or bitmap corruption,
	 * in various places, we only allow new application io
	 * to start during "stable" states. */

	/* no new io accepted when attaching or detaching the disk */
	if (!drbd_state_is_stable(device))
		return false;

	/* since some older kernels don't have atomic_add_unless,
	 * and we are within the spinlock anyways, we have this workaround.  */
	if (atomic_read(&device->ap_bio_cnt) > device->device_conf.max_buffers)
		return false;
	if (!list_empty(&device->pending_bitmap_work))
		return false;
	return true;
}

static inline bool inc_ap_bio_cond(struct drbd_device *device)
{
	bool rv = false;

	spin_lock_irq(&device->resource->req_lock);
	rv = may_inc_ap_bio(device);
	if (rv)
		atomic_inc(&device->ap_bio_cnt);
	spin_unlock_irq(&device->resource->req_lock);

	return rv;
}

static inline void inc_ap_bio(struct drbd_device *device)
{
	/* we wait here
	 *    as long as the device is suspended
	 *    until the bitmap is no longer on the fly during connection
	 *    handshake as long as we would exceed the max_buffer limit.
	 *
	 * to avoid races with the reconnect code,
	 * we need to atomic_inc within the spinlock. */

	wait_event(device->misc_wait, inc_ap_bio_cond(device));
}

static inline int drbd_set_exposed_data_uuid(struct drbd_device *device, u64 val)
{
	int changed = device->exposed_data_uuid != val;
	device->exposed_data_uuid = val;
	return changed;
}

static inline u64 drbd_current_uuid(struct drbd_device *device)
{
	if (!device->ldev)
		return 0;
	return device->ldev->md.current_uuid;
}

static inline u64 drbd_peer_uuid(struct drbd_peer_device *peer_device, enum drbd_uuid_index i)
{
	struct drbd_device *device = peer_device->device;

	if (!device->ldev)
		return 0;

	if (peer_device->bitmap_index != -1)
		return device->ldev->md.peers[peer_device->bitmap_index].uuid[MD_UI(i)];
	else
		return 0;
}

static inline int drbd_queue_order_type(struct drbd_device *device)
{
	/* sorry, we currently have no working implementation
	 * of distributed TCQ stuff */
#ifndef QUEUE_ORDERED_NONE
#define QUEUE_ORDERED_NONE 0
#endif
	return QUEUE_ORDERED_NONE;
}

#ifdef blk_queue_plugged
static inline void drbd_blk_run_queue(struct request_queue *q)
{
	if (q && q->unplug_fn)
		q->unplug_fn(q);
}

static inline void drbd_kick_lo(struct drbd_device *device)
{
	if (get_ldev(device)) {
		drbd_blk_run_queue(bdev_get_queue(device->ldev->backing_bdev));
		put_ldev(device);
	}
}
#else
static inline void drbd_blk_run_queue(struct request_queue *q)
{
}
static inline void drbd_kick_lo(struct drbd_device *device)
{
}
#endif

static inline void drbd_md_flush(struct drbd_device *device)
{
	int r;

	if (test_bit(MD_NO_BARRIER, &device->flags))
		return;

	r = blkdev_issue_flush(device->ldev->md_bdev, GFP_KERNEL, NULL);
	if (r) {
		set_bit(MD_NO_BARRIER, &device->flags);
		drbd_err(device, "meta data flush failed with status %d, disabling md-flushes\n", r);
	}
}

/* resync bitmap */
/* 16MB sized 'bitmap extent' to track syncer usage */
struct bm_extent {
	int rs_left; /* number of bits set (out of sync) in this extent. */
	int rs_failed; /* number of failed resync requests in this extent. */
	unsigned long flags;
	struct lc_element lce;
};

#define BME_NO_WRITES  0  /* bm_extent.flags: no more requests on this one! */
#define BME_LOCKED     1  /* bm_extent.flags: syncer active on this one. */
#define BME_PRIORITY   2  /* finish resync IO on this extent ASAP! App IO waiting! */

/* should be moved to idr.h */
/**
 * idr_for_each_entry - iterate over an idr's elements of a given type
 * @idp:     idr handle
 * @entry:   the type * to use as cursor
 * @id:      id entry's key
 */
#define idr_for_each_entry(idp, entry, id)				\
	for (id = 0, entry = (typeof(entry))idr_get_next((idp), &(id)); \
	     entry != NULL;						\
	     ++id, entry = (typeof(entry))idr_get_next((idp), &(id)))

#define idr_for_each_entry_continue(idp, entry, id)			\
	for (entry = (typeof(entry))idr_get_next((idp), &(id));		\
	     entry;							\
	     ++id, entry = (typeof(entry))idr_get_next((idp), &(id)))

static inline struct drbd_connection *first_connection(struct drbd_resource *resource)
{
	return list_first_entry(&resource->connections, struct drbd_connection, connections);
}

#endif<|MERGE_RESOLUTION|>--- conflicted
+++ resolved
@@ -825,20 +825,6 @@
 		struct drbd_request *req_next;
 	} todo;
 
-<<<<<<< HEAD
-=======
-	unsigned long last_reattach_jif;
-	struct drbd_work  resync_work,
-			  unplug_work,
-			  go_diskless,
-			  md_sync_work,
-			  start_resync_work;
-	struct timer_list resync_timer;
-	struct timer_list md_sync_timer;
-	struct timer_list start_resync_timer;
-	struct timer_list request_timer;
-#ifdef DRBD_DEBUG_MD_SYNC
->>>>>>> 21c00285
 	struct {
 		/* whether this sender thread
 		 * has processed a single write yet. */
@@ -952,6 +938,7 @@
 	struct block_device *this_bdev;
 	struct gendisk	    *vdisk;
 
+	unsigned long last_reattach_jif;
 	struct drbd_work go_diskless;
 	struct drbd_work md_sync_work;
 
