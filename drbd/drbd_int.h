--- conflicted
+++ resolved
@@ -2465,34 +2465,27 @@
 	return atomic_sub_return(n, &peer_device->unacked_cnt);
 }
 
-<<<<<<< HEAD
+static inline bool is_sync_target_state(struct drbd_peer_device *peer_device,
+					enum which_state which)
+{
+	enum drbd_repl_state repl_state = peer_device->repl_state[which];
+
+	return repl_state == L_SYNC_TARGET || repl_state == L_PAUSED_SYNC_T;
+}
+
+static inline bool is_sync_source_state(struct drbd_peer_device *peer_device,
+					enum which_state which)
+{
+	enum drbd_repl_state repl_state = peer_device->repl_state[which];
+
+	return repl_state == L_SYNC_SOURCE || repl_state == L_PAUSED_SYNC_S;
+}
+
 static inline bool is_sync_state(struct drbd_peer_device *peer_device,
 				 enum which_state which)
 {
-	enum drbd_repl_state repl_state = peer_device->repl_state[which];
-
-	return repl_state == L_SYNC_SOURCE
-		|| repl_state == L_SYNC_TARGET
-		|| repl_state == L_PAUSED_SYNC_S
-		|| repl_state  == L_PAUSED_SYNC_T;
-=======
-static inline bool is_sync_target_state(enum drbd_conns connection_state)
-{
-	return	connection_state == C_SYNC_TARGET ||
-		connection_state == C_PAUSED_SYNC_T;
-}
-
-static inline bool is_sync_source_state(enum drbd_conns connection_state)
-{
-	return	connection_state == C_SYNC_SOURCE ||
-		connection_state == C_PAUSED_SYNC_S;
-}
-
-static inline bool is_sync_state(enum drbd_conns connection_state)
-{
-	return	is_sync_source_state(connection_state) ||
-		is_sync_target_state(connection_state);
->>>>>>> 2c0cd1ee
+	return is_sync_source_state(peer_device, which) ||
+		is_sync_target_state(peer_device, which);
 }
 
 /**
