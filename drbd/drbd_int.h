--- conflicted
+++ resolved
@@ -1153,15 +1153,11 @@
  * including offset and compression scheme and whatnot
  * Do not use PAGE_SIZE here! Use a architecture agnostic constant!
  */
-<<<<<<< HEAD
 #define BM_PACKET_WORDS ((4096-sizeof(struct Drbd_Header))/sizeof(long))
-=======
-#define BM_PACKET_WORDS     ((4096-sizeof(Drbd_Header))/sizeof(long))
 #if (PAGE_SIZE < 4096)
 /* drbd_send_bitmap / receive_bitmap would break horribly */
 #error "PAGE_SIZE too small"
 #endif
->>>>>>> ae30028d
 
 /* the extent in "PER_EXTENT" below is an activity log extent
  * we need that many (long words/bytes) to store the bitmap
