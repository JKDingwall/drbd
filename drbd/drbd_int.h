--- conflicted
+++ resolved
@@ -668,6 +668,23 @@
 	SEND_STATE_AFTER_AHEAD,
 };
 
+/* We could make these currently hardcoded constants configurable
+ * variables at create-md time (or even re-configurable at runtime?).
+ * Which will require some more changes to the DRBD "super block"
+ * and attach code.
+ *
+ * updates per transaction:
+ *   This many changes to the active set can be logged with one transaction.
+ *   This number is arbitrary.
+ * context per transaction:
+ *   This many context extent numbers are logged with each transaction.
+ *   This number is resulting from the transaction block size (4k), the layout
+ *   of the transaction header, and the number of updates per transaction.
+ *   See drbd_actlog.c:struct al_transaction_on_disk
+ * */
+#define AL_UPDATES_PER_TRANSACTION	 64	// arbitrary
+#define AL_CONTEXT_PER_TRANSACTION	919	// (4096 - 36 - 6*64)/4
+
 /* definition of bits in bm_flags to be used in drbd_bm_lock
  * and drbd_bitmap_io and friends. */
 enum bm_flag {
@@ -706,6 +723,17 @@
 
 	enum bm_flag bm_flags;
 	unsigned int bm_max_peers;
+
+	/* exclusively to be used by __al_write_transaction(),
+	 * and drbd_bm_write_hinted() -> bm_rw() called from there.
+	 * One activity log extent represents 4MB of storage, which are 1024
+	 * bits (at 4k per bit), times at most DRBD_PEERS_MAX (currently 32).
+	 * The bitmap is created interleaved, with a potentially odd number
+	 * of peer slots determined at create-md time.  Which means that one
+	 * AL-extent may be associated with one or two bitmap pages.
+	 */
+	unsigned int n_bitmap_hints;
+	unsigned int al_bitmap_hints[2*AL_UPDATES_PER_TRANSACTION];
 
 	/* debugging aid, in case we are still racy somewhere */
 	char          *bm_why;
@@ -1568,23 +1596,6 @@
 #define AL_EXTENT_SHIFT 22
 #define AL_EXTENT_SIZE (1<<AL_EXTENT_SHIFT)
 
-/* We could make these currently hardcoded constants configurable
- * variables at create-md time (or even re-configurable at runtime?).
- * Which will require some more changes to the DRBD "super block"
- * and attach code.
- *
- * updates per transaction:
- *   This many changes to the active set can be logged with one transaction.
- *   This number is arbitrary.
- * context per transaction:
- *   This many context extent numbers are logged with each transaction.
- *   This number is resulting from the transaction block size (4k), the layout
- *   of the transaction header, and the number of updates per transaction.
- *   See drbd_actlog.c:struct al_transaction_on_disk
- * */
-#define AL_UPDATES_PER_TRANSACTION	 64	// arbitrary
-#define AL_CONTEXT_PER_TRANSACTION	919	// (4096 - 36 - 6*64)/4
-
 /* drbd_bitmap.c */
 /*
  * We need to store one bit for a block.
@@ -1705,24 +1716,14 @@
 extern int drbd_bm_count_bits(struct drbd_device *, unsigned int, unsigned long, unsigned long);
 /* bm_set_bits variant for use while holding drbd_bm_lock,
  * may process the whole bitmap in one go */
-<<<<<<< HEAD
 extern void drbd_bm_set_many_bits(struct drbd_peer_device *, unsigned long, unsigned long);
 extern void drbd_bm_clear_many_bits(struct drbd_peer_device *, unsigned long, unsigned long);
 extern void _drbd_bm_clear_many_bits(struct drbd_device *, int, unsigned long, unsigned long);
 extern int drbd_bm_test_bit(struct drbd_peer_device *, unsigned long);
 extern int  drbd_bm_read(struct drbd_device *, struct drbd_peer_device *) __must_hold(local);
+extern void drbd_bm_reset_al_hints(struct drbd_device *device) __must_hold(local);
 extern void drbd_bm_mark_range_for_writeout(struct drbd_device *, unsigned long, unsigned long);
 extern int  drbd_bm_write(struct drbd_device *, struct drbd_peer_device *) __must_hold(local);
-=======
-extern void _drbd_bm_set_bits(struct drbd_device *device,
-		const unsigned long s, const unsigned long e);
-extern int  drbd_bm_test_bit(struct drbd_device *device, unsigned long bitnr);
-extern int  drbd_bm_e_weight(struct drbd_device *device, unsigned long enr);
-extern int  drbd_bm_read(struct drbd_device *device) __must_hold(local);
-extern void drbd_bm_mark_for_writeout(struct drbd_device *device, int page_nr);
-extern int  drbd_bm_write(struct drbd_device *device) __must_hold(local);
-extern void drbd_bm_reset_al_hints(struct drbd_device *device) __must_hold(local);
->>>>>>> c294ef02
 extern int  drbd_bm_write_hinted(struct drbd_device *device) __must_hold(local);
 extern int  drbd_bm_write_lazy(struct drbd_device *device, unsigned upper_idx) __must_hold(local);
 extern int drbd_bm_write_all(struct drbd_device *, struct drbd_peer_device *) __must_hold(local);
