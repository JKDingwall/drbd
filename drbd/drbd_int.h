--- conflicted
+++ resolved
@@ -1045,8 +1045,6 @@
 			union drbd_state_t, int );
 extern int  drbd_thread_start(struct Drbd_thread *thi);
 extern void _drbd_thread_stop(struct Drbd_thread *thi, int restart, int wait);
-<<<<<<< HEAD
-extern void drbd_thread_signal(struct Drbd_thread *thi);
 #ifdef CONFIG_SMP
 extern void drbd_thread_set_cpu(struct Drbd_thread *thi, cpumask_t cpu_mask);
 extern cpumask_t drbd_calc_cpu_mask(struct drbd_conf *mdev);
@@ -1054,8 +1052,6 @@
 #define drbd_thread_set_cpu(A,B) ({})
 #define drbd_calc_cpu_mask(A) CPU_MASK_ALL
 #endif
-=======
->>>>>>> 351c07ad
 extern void drbd_free_resources(struct drbd_conf *mdev);
 extern void tl_release(struct drbd_conf *mdev, unsigned int barrier_nr,
 		       unsigned int set_size);
