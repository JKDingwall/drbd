--- conflicted
+++ resolved
@@ -40,9 +40,6 @@
 #include <net/tcp.h>
 #include "lru_cache.h"
 
-<<<<<<< HEAD
-/* module parameter, defined in drbd_main.c */
-=======
 #ifdef __CHECKER__
 # define __protected_by(x)       __attribute__((require_context(x,1,999,"rdwr")))
 # define __protected_read_by(x)  __attribute__((require_context(x,1,999,"read")))
@@ -74,8 +71,7 @@
 # endif
 #endif
 
-// module parameter, defined in drbd_main.c
->>>>>>> 98f82107
+/* module parameter, defined in drbd_main.c */
 extern int minor_count;
 extern int allow_oos;
 
@@ -832,11 +828,7 @@
 	/* configured by drbdsetup */
 	struct net_conf *net_conf; /* protected by inc_net() and dec_net() */
 	struct syncer_conf sync_conf;
-<<<<<<< HEAD
-	struct drbd_backing_dev *bc; /* protected by inc_local() dec_local() */
-=======
 	struct drbd_backing_dev *bc __protected_by(local);
->>>>>>> 98f82107
 
 	sector_t p_size;     /* partner's disk size */
 	struct request_queue *rq_queue;
@@ -998,7 +990,6 @@
 	ChgOrdered      = ChgWaitComplete + ChgSerialize,
 };
 
-<<<<<<< HEAD
 extern void drbd_init_set_defaults(struct drbd_conf *mdev);
 extern int drbd_change_state(struct drbd_conf *mdev, enum chg_state_flags f,
 			union drbd_state_t mask, union drbd_state_t val);
@@ -1007,12 +998,11 @@
 extern int _drbd_request_state(struct drbd_conf *, union drbd_state_t,
 			union drbd_state_t, enum chg_state_flags);
 extern int _drbd_set_state(struct drbd_conf *, union drbd_state_t,
-			enum chg_state_flags );
+			   enum chg_state_flags, struct completion *done);
 extern void print_st_err(struct drbd_conf *, union drbd_state_t,
 			union drbd_state_t, int );
 extern int  drbd_thread_start(struct Drbd_thread *thi);
 extern void _drbd_thread_stop(struct Drbd_thread *thi, int restart, int wait);
-extern void drbd_thread_signal(struct Drbd_thread *thi);
 extern void drbd_free_resources(struct drbd_conf *mdev);
 extern void tl_release(struct drbd_conf *mdev, unsigned int barrier_nr,
 		       unsigned int set_size);
@@ -1031,34 +1021,6 @@
 extern int _drbd_send_cmd(struct drbd_conf *mdev, struct socket *sock,
 			enum Drbd_Packet_Cmd cmd, struct Drbd_Header *h,
 			size_t size, unsigned msg_flags);
-=======
-extern int drbd_change_state(drbd_dev* mdev, enum chg_state_flags f,
-			     drbd_state_t mask, drbd_state_t val);
-extern void drbd_force_state(drbd_dev*, drbd_state_t, drbd_state_t);
-extern int _drbd_request_state(drbd_dev*, drbd_state_t, drbd_state_t,
-			       enum chg_state_flags);
-extern int _drbd_set_state(drbd_dev*, drbd_state_t, enum chg_state_flags,
-			   struct completion *done);
-extern void print_st_err(drbd_dev*, drbd_state_t, drbd_state_t, int );
-extern int  drbd_thread_start(struct Drbd_thread *thi);
-extern void _drbd_thread_stop(struct Drbd_thread *thi, int restart, int wait);
-extern void drbd_free_resources(drbd_dev *mdev);
-extern void tl_release(drbd_dev *mdev,unsigned int barrier_nr,
-		       unsigned int set_size);
-extern void tl_clear(drbd_dev *mdev);
-extern void _tl_add_barrier(drbd_dev *, struct drbd_barrier *);
-extern void drbd_free_sock(drbd_dev *mdev);
-extern int drbd_send(drbd_dev *mdev, struct socket *sock,
-		     void* buf, size_t size, unsigned msg_flags);
-extern int drbd_send_protocol(drbd_dev *mdev);
-extern int drbd_send_uuids(drbd_dev *mdev);
-extern int drbd_send_sync_uuid(drbd_dev *mdev, u64 val);
-extern int drbd_send_sizes(drbd_dev *mdev);
-extern int drbd_send_state(drbd_dev *mdev);
-extern int _drbd_send_cmd(drbd_dev *mdev, struct socket *sock,
-			  Drbd_Packet_Cmd cmd, Drbd_Header *h,
-			  size_t size, unsigned msg_flags);
->>>>>>> 98f82107
 #define USE_DATA_SOCKET 1
 #define USE_META_SOCKET 0
 extern int drbd_send_cmd(struct drbd_conf *mdev, int use_data_socket,
@@ -1079,7 +1041,6 @@
 			int offset, size_t size);
 extern int drbd_send_block(struct drbd_conf *mdev, enum Drbd_Packet_Cmd cmd,
 			   struct Tl_epoch_entry *e);
-<<<<<<< HEAD
 extern int drbd_send_dblock(struct drbd_conf *mdev, struct drbd_request *req);
 extern int _drbd_send_barrier(struct drbd_conf *mdev,
 			struct drbd_barrier *barrier);
@@ -1096,37 +1057,13 @@
 extern void drbd_md_sync(struct drbd_conf *mdev);
 extern int  drbd_md_read(struct drbd_conf *mdev, struct drbd_backing_dev *bdev);
 /* maybe define them below as inline? */
-extern void drbd_uuid_set(struct drbd_conf *mdev, int idx, u64 val);
-extern void _drbd_uuid_set(struct drbd_conf *mdev, int idx, u64 val);
-extern void drbd_uuid_new_current(struct drbd_conf *mdev);
-extern void _drbd_uuid_new_current(struct drbd_conf *mdev);
-extern void drbd_uuid_set_bm(struct drbd_conf *mdev, u64 val);
-extern void drbd_md_set_flag(struct drbd_conf *mdev, int flags);
-extern void drbd_md_clear_flag(struct drbd_conf *mdev, int flags);
-=======
-extern int drbd_send_dblock(drbd_dev *mdev, drbd_request_t *req);
-extern int _drbd_send_barrier(drbd_dev *mdev, struct drbd_barrier *barrier);
-extern int drbd_send_drequest(drbd_dev *mdev, int cmd,
-			      sector_t sector,int size, u64 block_id);
-extern int drbd_send_bitmap(drbd_dev *mdev);
-extern int _drbd_send_bitmap(drbd_dev *mdev);
-extern int drbd_send_sr_reply(drbd_dev *mdev, int retcode);
-extern void drbd_free_bc(struct drbd_backing_dev* bc);
-extern int drbd_io_error(drbd_dev* mdev, int forcedetach);
-extern void drbd_mdev_cleanup(drbd_dev *mdev);
-
-// drbd_meta-data.c (still in drbd_main.c)
-extern void drbd_md_sync(drbd_dev *mdev);
-extern int  drbd_md_read(drbd_dev *mdev, struct drbd_backing_dev * bdev);
-// maybe define them below as inline?
-extern void drbd_uuid_set(drbd_dev *mdev,int idx, u64 val) __must_hold(local);
-extern void _drbd_uuid_set(drbd_dev *mdev, int idx, u64 val) __must_hold(local);
-extern void drbd_uuid_new_current(drbd_dev *mdev) __must_hold(local);
-extern void _drbd_uuid_new_current(drbd_dev *mdev) __must_hold(local);
-extern void drbd_uuid_set_bm(drbd_dev *mdev, u64 val) __must_hold(local);
-extern void drbd_md_set_flag(drbd_dev *mdev, int flags) __must_hold(local);
-extern void drbd_md_clear_flag(drbd_dev *mdev, int flags) __must_hold(local);
->>>>>>> 98f82107
+extern void drbd_uuid_set(struct drbd_conf *mdev, int idx, u64 val) __must_hold(local);
+extern void _drbd_uuid_set(struct drbd_conf *mdev, int idx, u64 val) __must_hold(local);
+extern void drbd_uuid_new_current(struct drbd_conf *mdev) __must_hold(local);
+extern void _drbd_uuid_new_current(struct drbd_conf *mdev) __must_hold(local);
+extern void drbd_uuid_set_bm(struct drbd_conf *mdev, u64 val) __must_hold(local);
+extern void drbd_md_set_flag(struct drbd_conf *mdev, int flags) __must_hold(local);
+extern void drbd_md_clear_flag(struct drbd_conf *mdev, int flags)__must_hold(local);
 extern int drbd_md_test_flag(struct drbd_backing_dev *, int);
 extern void drbd_md_mark_dirty(struct drbd_conf *mdev);
 extern void drbd_queue_bitmap_io(struct drbd_conf *mdev,
@@ -1276,13 +1213,12 @@
 extern int  drbd_bm_set_bits(
 		struct drbd_conf *mdev, unsigned long s, unsigned long e);
 extern int  drbd_bm_clear_bits(
-<<<<<<< HEAD
 		struct drbd_conf *mdev, unsigned long s, unsigned long e);
 extern int  drbd_bm_test_bit(struct drbd_conf *mdev, unsigned long bitnr);
 extern int  drbd_bm_e_weight(struct drbd_conf *mdev, unsigned long enr);
-extern int  drbd_bm_write_sect(struct drbd_conf *mdev, unsigned long enr);
-extern int  drbd_bm_read(struct drbd_conf *mdev);
-extern int  drbd_bm_write(struct drbd_conf *mdev);
+extern int  drbd_bm_write_sect(struct drbd_conf *mdev, unsigned long enr) __must_hold(local);
+extern int  drbd_bm_read(struct drbd_conf *mdev) __must_hold(local);
+extern int  drbd_bm_write(struct drbd_conf *mdev) __must_hold(local);
 extern unsigned long drbd_bm_ALe_set_all(struct drbd_conf *mdev,
 		unsigned long al_enr);
 extern size_t	     drbd_bm_words(struct drbd_conf *mdev);
@@ -1300,30 +1236,6 @@
 
 extern void __drbd_bm_lock(struct drbd_conf *mdev, char *file, int line);
 extern void drbd_bm_unlock(struct drbd_conf *mdev);
-=======
-		drbd_dev *mdev, unsigned long s, unsigned long e);
-extern int  drbd_bm_test_bit  (drbd_dev *mdev, unsigned long bitnr);
-extern int  drbd_bm_e_weight  (drbd_dev *mdev, unsigned long enr);
-extern int  drbd_bm_write_sect(drbd_dev *mdev, unsigned long enr) __must_hold(local);
-extern int  drbd_bm_read      (drbd_dev *mdev) __must_hold(local);
-extern int  drbd_bm_write     (drbd_dev *mdev) __must_hold(local);
-extern unsigned long drbd_bm_ALe_set_all (drbd_dev *mdev, unsigned long al_enr);
-extern size_t        drbd_bm_words       (drbd_dev *mdev);
-extern sector_t      drbd_bm_capacity    (drbd_dev *mdev);
-extern unsigned long drbd_bm_find_next   (drbd_dev *mdev);
-extern void drbd_bm_set_find(drbd_dev *mdev, unsigned long i);
-extern unsigned long drbd_bm_total_weight(drbd_dev *mdev);
-extern int drbd_bm_rs_done(drbd_dev *mdev);
-// for receive_bitmap
-extern void drbd_bm_merge_lel (drbd_dev *mdev, size_t offset, size_t number,
-				unsigned long* buffer);
-// for _drbd_send_bitmap and drbd_bm_write_sect
-extern void drbd_bm_get_lel   (drbd_dev *mdev, size_t offset, size_t number,
-				unsigned long* buffer);
-
-extern void __drbd_bm_lock    (drbd_dev *mdev, char* file, int line);
-extern void drbd_bm_unlock    (drbd_dev *mdev);
->>>>>>> 98f82107
 #define drbd_bm_lock(mdev)    __drbd_bm_lock(mdev, __FILE__, __LINE__ )
 
 extern void _drbd_bm_recount_bits(struct drbd_conf *mdev, char *file, int line);
@@ -1469,18 +1381,11 @@
 extern sector_t drbd_new_dev_size(struct drbd_conf *,
 		struct drbd_backing_dev *);
 enum determin_dev_size_enum { dev_size_error = -1, unchanged = 0, shrunk = 1, grew = 2 };
-<<<<<<< HEAD
-extern enum determin_dev_size_enum drbd_determin_dev_size(struct drbd_conf *);
+extern enum determin_dev_size_enum drbd_determin_dev_size(struct drbd_conf *) __must_hold(local);
 extern void resync_after_online_grow(struct drbd_conf *);
-extern void drbd_setup_queue_param(struct drbd_conf *mdev, unsigned int);
+extern void drbd_setup_queue_param(struct drbd_conf *mdev, unsigned int) __must_hold(local);
 extern int drbd_set_role(struct drbd_conf *mdev, enum drbd_role new_role,
 		int force);
-=======
-extern enum determin_dev_size_enum drbd_determin_dev_size(drbd_dev*) __must_hold(local);
-extern void resync_after_online_grow(drbd_dev *mdev);
-extern void drbd_setup_queue_param(drbd_dev *mdev, unsigned int) __must_hold(local);
-extern int drbd_set_role(drbd_dev *mdev, drbd_role_t new_role, int force);
->>>>>>> 98f82107
 extern int drbd_ioctl(struct inode *inode, struct file *file,
 		      unsigned int cmd, unsigned long arg);
 enum drbd_disk_state drbd_try_outdate_peer(struct drbd_conf *mdev);
@@ -1520,8 +1425,7 @@
 					    u64 id,
 					    sector_t sector,
 					    unsigned int data_size,
-<<<<<<< HEAD
-					    unsigned int gfp_mask);
+					    gfp_t gfp_mask) __must_hold(local);
 extern void drbd_free_ee(struct drbd_conf *mdev, struct Tl_epoch_entry *e);
 extern void drbd_wait_ee_list_empty(struct drbd_conf *mdev,
 		struct list_head *head);
@@ -1529,14 +1433,6 @@
 		struct list_head *head);
 extern void drbd_set_recv_tcq(struct drbd_conf *mdev, int tcq_enabled);
 extern void _drbd_clear_done_ee(struct drbd_conf *mdev);
-=======
-					    gfp_t gfp_mask) __must_hold(local);
-extern void drbd_free_ee(drbd_dev *mdev, struct Tl_epoch_entry* e);
-extern void drbd_wait_ee_list_empty(drbd_dev *mdev, struct list_head *head);
-extern void _drbd_wait_ee_list_empty(drbd_dev *mdev, struct list_head *head);
-extern void drbd_set_recv_tcq(drbd_dev *mdev, int tcq_enabled);
-extern void _drbd_clear_done_ee(drbd_dev *mdev);
->>>>>>> 98f82107
 
 static inline void drbd_tcp_cork(struct socket *sock)
 {
@@ -1673,11 +1569,7 @@
 	case Detach:
 	case CallIOEHelper:
 		if (mdev->state.disk > Failed) {
-<<<<<<< HEAD
-			_drbd_set_state(_NS(mdev, disk, Failed), ChgStateHard);
-=======
-			_drbd_set_state(_NS(mdev, disk,Failed), ChgStateHard, NULL);
->>>>>>> 98f82107
+			_drbd_set_state(_NS(mdev, disk, Failed), ChgStateHard, NULL);
 			ERR("Local IO failed. Detaching...\n");
 		}
 		break;
@@ -1961,27 +1853,14 @@
 
 static inline void dec_local(struct drbd_conf *mdev)
 {
-<<<<<<< HEAD
+	__release(local);
 	if (atomic_dec_and_test(&mdev->local_cnt))
-=======
-	__release(local);
-	if(atomic_dec_and_test(&mdev->local_cnt)) {
->>>>>>> 98f82107
 		wake_up(&mdev->misc_wait);
 	D_ASSERT(atomic_read(&mdev->local_cnt) >= 0);
 }
-<<<<<<< HEAD
-/**
- * inc_local: Returns TRUE when local IO is possible. If it returns
- * TRUE you should call dec_local() after IO is completed.
- */
-static inline int inc_local_if_state(struct drbd_conf *mdev,
-	enum drbd_disk_state mins)
-=======
 
 #ifndef __CHECKER__
-static inline int _inc_local_if_state(drbd_dev* mdev, drbd_disks_t mins)
->>>>>>> 98f82107
+static inline int _inc_local_if_state(struct drbd_conf *mdev, enum drbd_disk_state mins)
 {
 	int io_allowed;
 
@@ -1991,16 +1870,9 @@
 		dec_local(mdev);
 	return io_allowed;
 }
-<<<<<<< HEAD
-static inline int inc_local(struct drbd_conf *mdev)
-{
-	return inc_local_if_state(mdev, Inconsistent);
-}
-=======
 #else
-extern int _inc_local_if_state(drbd_dev* mdev, drbd_disks_t mins);
+extern int _inc_local_if_state(struct drbd_conf *mdev, enum drbd_disk_state mins);
 #endif
->>>>>>> 98f82107
 
 /* you must have an "inc_local" reference */
 static inline void drbd_get_syncer_progress(struct drbd_conf *mdev,
@@ -2053,27 +1925,13 @@
 	return mxb;
 }
 
-<<<<<<< HEAD
 static inline int __inc_ap_bio_cond(struct drbd_conf *mdev)
 {
+	const unsigned int cs = mdev->state.conn;
+	const unsigned int ds = mdev->state.disk;
 	int mxb = drbd_get_max_buffers(mdev);
 	if (mdev->state.susp)
 		return 0;
-	/* Do not remove the following two, they are still necessary, even in
-	   the presence of the BITMAP_IO flag, since they ensure that between
-	   drbd_send_bitmap() and receive_bitmap() nothing gets modified in
-	   the bitmap */
-	if (mdev->state.conn == WFBitMapS)
-		return 0;
-	if (mdev->state.conn == WFBitMapT)
-		return 0;
-=======
-static inline int __inc_ap_bio_cond(drbd_dev* mdev) {
-	const unsigned int cs = mdev->state.conn;
-	const unsigned int ds = mdev->state.disk;
-	int mxb = drbd_get_max_buffers(mdev);
-	if (mdev->state.susp) return 0;
-
 	/* to avoid deadlock or bitmap corruption, we need to lock out
 	 * application io during attaching and bitmap exchange */
 	if (Attaching <= ds && ds <= Negotiating)
@@ -2081,7 +1939,6 @@
 	if (cs == WFBitMapS || cs == WFBitMapT || cs == WFReportParams)
 		return 0;
 
->>>>>>> 98f82107
 	/* since some older kernels don't have atomic_add_unless,
 	 * and we are within the spinlock anyways, we have this workaround.  */
 	if (atomic_read(&mdev->ap_bio_cnt) > mxb)
@@ -2134,7 +1991,7 @@
 	}
 }
 
-static inline void drbd_set_ed_uuid(drbd_dev *mdev, u64 val)
+static inline void drbd_set_ed_uuid(struct drbd_conf *mdev, u64 val)
 {
 	mdev->ed_uuid = val;
 
@@ -2202,18 +2059,7 @@
 
 static inline void drbd_kick_lo(struct drbd_conf *mdev)
 {
-<<<<<<< HEAD
-	if (!mdev->bc->backing_bdev) {
-		if (DRBD_ratelimit(5*HZ, 5)) {
-			ERR("backing_bdev==NULL in drbd_kick_lo! "
-			    "The following call trace is for "
-			    "debuggin purposes only. Don't worry.\n");
-			dump_stack();
-		}
-	} else {
-=======
 	if (inc_local(mdev)) {
->>>>>>> 98f82107
 		drbd_blk_run_queue(bdev_get_queue(mdev->bc->backing_bdev));
 		dec_local(mdev);
 	}
