--- conflicted
+++ resolved
@@ -941,8 +941,6 @@
 enum chg_state_flags {
 	ChgStateHard	= 1,
 	ChgStateVerbose = 2,
-<<<<<<< HEAD
-	ScheduleAfter	= 4,
 };
 
 extern void drbd_init_set_defaults(struct drbd_conf *mdev);
@@ -956,19 +954,6 @@
 			enum chg_state_flags );
 extern void print_st_err(struct drbd_conf *, union drbd_state_t,
 			union drbd_state_t, int );
-extern void after_state_ch(struct drbd_conf *mdev, union drbd_state_t os,
-			union drbd_state_t ns, enum chg_state_flags);
-=======
-};
-
-extern int drbd_change_state(drbd_dev* mdev, enum chg_state_flags f,
-			     drbd_state_t mask, drbd_state_t val);
-extern void drbd_force_state(drbd_dev*, drbd_state_t, drbd_state_t);
-extern int _drbd_request_state(drbd_dev*, drbd_state_t, drbd_state_t,
-			       enum chg_state_flags);
-extern int _drbd_set_state(drbd_dev*, drbd_state_t, enum chg_state_flags );
-extern void print_st_err(drbd_dev*, drbd_state_t, drbd_state_t, int );
->>>>>>> 110b4927
 extern int  drbd_thread_start(struct Drbd_thread *thi);
 extern void _drbd_thread_stop(struct Drbd_thread *thi, int restart, int wait);
 extern void drbd_thread_signal(struct Drbd_thread *thi);
@@ -1528,12 +1513,7 @@
 	case Detach:
 	case CallIOEHelper:
 		if (mdev->state.disk > Failed) {
-<<<<<<< HEAD
-			_drbd_set_state(_NS(mdev, disk, Failed),
-					ChgStateHard|ScheduleAfter);
-=======
-			_drbd_set_state(_NS(mdev,disk,Failed),ChgStateHard);
->>>>>>> 110b4927
+			_drbd_set_state(_NS(mdev, disk, Failed), ChgStateHard);
 			ERR("Local IO failed. Detaching...\n");
 		}
 		break;
