/*
  drbd_int.h

  This file is part of DRBD by Philipp Reisner and Lars Ellenberg.

  Copyright (C) 2001-2008, LINBIT Information Technologies GmbH.
  Copyright (C) 1999-2008, Philipp Reisner <philipp.reisner@linbit.com>.
  Copyright (C) 2002-2008, Lars Ellenberg <lars.ellenberg@linbit.com>.

  drbd is free software; you can redistribute it and/or modify
  it under the terms of the GNU General Public License as published by
  the Free Software Foundation; either version 2, or (at your option)
  any later version.

  drbd is distributed in the hope that it will be useful,
  but WITHOUT ANY WARRANTY; without even the implied warranty of
  MERCHANTABILITY or FITNESS FOR A PARTICULAR PURPOSE.	See the
  GNU General Public License for more details.

  You should have received a copy of the GNU General Public License
  along with drbd; see the file COPYING.  If not, write to
  the Free Software Foundation, 675 Mass Ave, Cambridge, MA 02139, USA.

*/

#ifndef _DRBD_INT_H
#define _DRBD_INT_H

#include <linux/compiler.h>
#include <linux/types.h>
#include <linux/version.h>
#include <linux/list.h>
#include <linux/sched.h>
#include <linux/bitops.h>
#include <linux/slab.h>
#include <linux/crypto.h>
#include <linux/ratelimit.h>
#include <linux/mutex.h>
#include <linux/major.h>
#include <linux/blkdev.h>
#include <linux/backing-dev.h>
#include <linux/genhd.h>
#include <linux/idr.h>
#include <linux/lru_cache.h>
#include <linux/prefetch.h>
#include <linux/drbd_genl_api.h>
#include <linux/drbd.h>
#include <linux/drbd_config.h>

#include "drbd_wrappers.h"
#include "drbd_strings.h"
#include "compat.h"
#include "drbd_state.h"
#include "drbd_protocol.h"
#include "drbd_kref_debug.h"
#include "drbd_transport.h"

#ifdef __CHECKER__
# define __protected_by(x)       __attribute__((require_context(x,1,999,"rdwr")))
# define __protected_read_by(x)  __attribute__((require_context(x,1,999,"read")))
# define __protected_write_by(x) __attribute__((require_context(x,1,999,"write")))
# define __must_hold(x)       __attribute__((context(x,1,1), require_context(x,1,999,"call")))
#else
# define __protected_by(x)
# define __protected_read_by(x)
# define __protected_write_by(x)
# define __must_hold(x)
#endif

/* Compatibility for older kernels */
#ifndef __acquires
# ifdef __CHECKER__
#  define __acquires(x)	__attribute__((context(x,0,1)))
#  define __releases(x)	__attribute__((context(x,1,0)))
#  define __acquire(x)	__context__(x,1)
#  define __release(x)	__context__(x,-1)
# else
#  define __acquires(x)
#  define __releases(x)
#  define __acquire(x)	(void)0
#  define __release(x)	(void)0
# endif
#endif

/* module parameter, defined in drbd_main.c */
extern unsigned int minor_count;
extern bool disable_sendpage;
extern bool allow_oos;

#ifdef CONFIG_DRBD_FAULT_INJECTION
extern int enable_faults;
extern int fault_rate;
extern int fault_devs;
extern int two_phase_commit_fail;
#endif

extern char usermode_helper[];

#ifndef DRBD_MAJOR
# define DRBD_MAJOR 147
#endif

/* This is used to stop/restart our threads.
 * Cannot use SIGTERM nor SIGKILL, since these
 * are sent out by init on runlevel changes
 * I choose SIGHUP for now.
 *
 * FIXME btw, we should register some reboot notifier.
 */
#define DRBD_SIGKILL SIGHUP

#define ID_IN_SYNC      (4711ULL)
#define ID_OUT_OF_SYNC  (4712ULL)
#define ID_SYNCER (-1ULL)

#define UUID_NEW_BM_OFFSET ((u64)0x0001000000000000ULL)

struct drbd_device;
struct drbd_connection;

/* I want to be able to grep for "drbd $resource_name"
 * and get all relevant log lines. */
#define __drbd_printk_device(level, device, fmt, args...)		\
	({								\
		const struct drbd_device *__d = (device);		\
		const struct drbd_resource *__r = __d->resource;	\
		printk(level "drbd %s/%u drbd%u: " fmt,			\
			__r->name, __d->vnr, __d->minor, ## args);	\
	})

#define __drbd_printk_peer_device(level, peer_device, fmt, args...)	\
	({								\
		const struct drbd_device *__d;				\
		const struct drbd_connection *__c;			\
		const struct drbd_resource *__r;			\
		const char *__cn;					\
		rcu_read_lock();					\
		__d = (peer_device)->device;				\
		__c = (peer_device)->connection;			\
		__r = __d->resource;					\
		__cn = rcu_dereference(__c->transport.net_conf)->name;	\
		printk(level "drbd %s/%u drbd%u %s: " fmt,		\
			__r->name, __d->vnr, __d->minor, __cn, ## args);\
		rcu_read_unlock();					\
	})

#define __drbd_printk_resource(level, resource, fmt, args...) \
	printk(level "drbd %s: " fmt, (resource)->name, ## args)

#define __drbd_printk_connection(level, connection, fmt, args...) \
	({	rcu_read_lock(); \
		printk(level "drbd %s %s: " fmt, (connection)->resource->name,  \
		       rcu_dereference((connection)->transport.net_conf)->name, ## args); \
		rcu_read_unlock(); \
	})

void drbd_printk_with_wrong_object_type(void);

#define __drbd_printk_if_same_type(obj, type, func, level, fmt, args...) \
	(__builtin_types_compatible_p(typeof(obj), type) || \
	 __builtin_types_compatible_p(typeof(obj), const type)), \
	func(level, (const type)(obj), fmt, ## args)

#define drbd_printk(level, obj, fmt, args...) \
	__builtin_choose_expr( \
	  __drbd_printk_if_same_type(obj, struct drbd_device *, \
			     __drbd_printk_device, level, fmt, ## args), \
	  __builtin_choose_expr( \
	    __drbd_printk_if_same_type(obj, struct drbd_resource *, \
			       __drbd_printk_resource, level, fmt, ## args), \
	    __builtin_choose_expr( \
	      __drbd_printk_if_same_type(obj, struct drbd_connection *, \
				 __drbd_printk_connection, level, fmt, ## args), \
	      __builtin_choose_expr( \
		__drbd_printk_if_same_type(obj, struct drbd_peer_device *, \
				 __drbd_printk_peer_device, level, fmt, ## args), \
	        drbd_printk_with_wrong_object_type()))))

#if defined(disk_to_dev)
#define drbd_dbg(device, fmt, args...) \
	dev_dbg(disk_to_dev(device->vdisk), fmt, ## args)
#elif defined(DEBUG)
#define drbd_dbg(device, fmt, args...) \
	drbd_printk(KERN_DEBUG, device, fmt, ## args)
#else
#define drbd_dbg(device, fmt, args...) \
	do { if (0) drbd_printk(KERN_DEBUG, device, fmt, ## args); } while (0)
#endif

#if defined(dynamic_dev_dbg) && defined(disk_to_dev)
#define dynamic_drbd_dbg(device, fmt, args...) \
	dynamic_dev_dbg(disk_to_dev(device->vdisk), fmt, ## args)
#else
#define dynamic_drbd_dbg(device, fmt, args...) \
	drbd_dbg(device, fmt, ## args)
#endif

#define drbd_emerg(device, fmt, args...) \
	drbd_printk(KERN_EMERG, device, fmt, ## args)
#define drbd_alert(device, fmt, args...) \
	drbd_printk(KERN_ALERT, device, fmt, ## args)
#define drbd_err(device, fmt, args...) \
	drbd_printk(KERN_ERR, device, fmt, ## args)
#define drbd_warn(device, fmt, args...) \
	drbd_printk(KERN_WARNING, device, fmt, ## args)
#define drbd_info(device, fmt, args...) \
	drbd_printk(KERN_INFO, device, fmt, ## args)

#if defined(DEBUG)
#define drbd_debug(obj, fmt, args...) \
	drbd_printk(KERN_DEBUG, obj, fmt, ## args)
#else
#define drbd_debug(obj, fmt, args...)
#endif

extern struct ratelimit_state drbd_ratelimit_state;

static inline int drbd_ratelimit(void)
{
	return __ratelimit(&drbd_ratelimit_state);
}

#define D_ASSERT(x, exp)							\
	do {									\
		if (!(exp))							\
			drbd_err(x, "ASSERTION %s FAILED in %s\n",		\
				 #exp, __func__);				\
	} while (0)

/**
 * expect  -  Make an assertion
 *
 * Unlike the assert macro, this macro returns a boolean result.
 */
#define expect(x, exp) ({							\
		bool _bool = (exp);						\
		if (!_bool)							\
			drbd_err(x, "ASSERTION %s FAILED in %s\n",		\
			        #exp, __func__);				\
		_bool;								\
		})

/* Defines to control fault insertion */
enum {
	DRBD_FAULT_MD_WR = 0,	/* meta data write */
	DRBD_FAULT_MD_RD = 1,	/*           read  */
	DRBD_FAULT_RS_WR = 2,	/* resync          */
	DRBD_FAULT_RS_RD = 3,
	DRBD_FAULT_DT_WR = 4,	/* data            */
	DRBD_FAULT_DT_RD = 5,
	DRBD_FAULT_DT_RA = 6,	/* data read ahead */
	DRBD_FAULT_BM_ALLOC = 7,	/* bitmap allocation */
	DRBD_FAULT_AL_EE = 8,	/* alloc ee */
	DRBD_FAULT_RECEIVE = 9, /* Changes some bytes upon receiving a [rs]data block */

	DRBD_FAULT_MAX,
};

extern unsigned int
_drbd_insert_fault(struct drbd_device *device, unsigned int type);

static inline int
drbd_insert_fault(struct drbd_device *device, unsigned int type) {
#ifdef CONFIG_DRBD_FAULT_INJECTION
	return fault_rate &&
		(enable_faults & (1<<type)) &&
		_drbd_insert_fault(device, type);
#else
	return 0;
#endif
}

/*
 * our structs
 *************************/

#define SET_MDEV_MAGIC(x) \
	({ typecheck(struct drbd_device*, x); \
	  (x)->magic = (long)(x) ^ DRBD_MAGIC; })
#define IS_VALID_MDEV(x)  \
	(typecheck(struct drbd_device*, x) && \
	  ((x) ? (((x)->magic ^ DRBD_MAGIC) == (long)(x)) : 0))

extern struct idr drbd_devices; /* RCU, updates: genl_lock() */
extern struct list_head drbd_resources; /* RCU, updates: resources_mutex */
extern struct mutex resources_mutex;

/* for sending/receiving the bitmap,
 * possibly in some encoding scheme */
struct bm_xfer_ctx {
	/* "const"
	 * stores total bits and long words
	 * of the bitmap, so we don't need to
	 * call the accessor functions over and again. */
	unsigned long bm_bits;
	unsigned long bm_words;
	/* during xfer, current position within the bitmap */
	unsigned long bit_offset;
	unsigned long word_offset;

	/* statistics; index: (h->command == P_BITMAP) */
	unsigned packets[2];
	unsigned bytes[2];
};

extern void INFO_bm_xfer_stats(struct drbd_peer_device *, const char *, struct bm_xfer_ctx *);

static inline void bm_xfer_ctx_bit_to_word_offset(struct bm_xfer_ctx *c)
{
	/* word_offset counts "native long words" (32 or 64 bit),
	 * aligned at 64 bit.
	 * Encoded packet may end at an unaligned bit offset.
	 * In case a fallback clear text packet is transmitted in
	 * between, we adjust this offset back to the last 64bit
	 * aligned "native long word", which makes coding and decoding
	 * the plain text bitmap much more convenient.  */
#if BITS_PER_LONG == 64
	c->word_offset = c->bit_offset >> 6;
#elif BITS_PER_LONG == 32
	c->word_offset = c->bit_offset >> 5;
	c->word_offset &= ~(1UL);
#else
# error "unsupported BITS_PER_LONG"
#endif
}

extern unsigned int drbd_header_size(struct drbd_connection *connection);

/**********************************************************************/
enum drbd_thread_state {
	NONE,
	RUNNING,
	EXITING,
	RESTARTING
};

struct drbd_thread {
	spinlock_t t_lock;
	struct task_struct *task;
	struct completion stop;
	enum drbd_thread_state t_state;
	int (*function) (struct drbd_thread *);
	struct drbd_resource *resource;
	struct drbd_connection *connection;
	int reset_cpu_mask;
	const char *name;
};

static inline enum drbd_thread_state get_t_state(struct drbd_thread *thi)
{
	/* THINK testing the t_state seems to be uncritical in all cases
	 * (but thread_{start,stop}), so we can read it *without* the lock.
	 *	--lge */

	smp_rmb();
	return thi->t_state;
}

struct drbd_work {
	struct list_head list;
	int (*cb)(struct drbd_work *, int cancel);
};

struct drbd_peer_device_work {
	struct drbd_work w;
	struct drbd_peer_device *peer_device;
};

enum drbd_stream;

#include "drbd_interval.h"

extern int drbd_wait_misc(struct drbd_device *, struct drbd_peer_device *, struct drbd_interval *);
extern bool idr_is_empty(struct idr *idr);

extern void lock_all_resources(void);
extern void unlock_all_resources(void);

extern enum drbd_disk_state disk_state_from_md(struct drbd_device *);
extern long twopc_timeout(struct drbd_resource *);
extern long twopc_retry_timeout(struct drbd_resource *, int);
extern void twopc_connection_down(struct drbd_connection *);
extern u64 directly_connected_nodes(struct drbd_resource *, enum which_state);

/* sequence arithmetic for dagtag (data generation tag) sector numbers.
 * dagtag_newer_eq: true, if a is newer than b */
#define dagtag_newer_eq(a,b)      \
	(typecheck(u64, a) && \
	 typecheck(u64, b) && \
	((s64)(a) - (s64)(b) >= 0))

#define dagtag_newer(a,b)      \
	(typecheck(u64, a) && \
	 typecheck(u64, b) && \
	((s64)(a) - (s64)(b) > 0))

struct drbd_request {
	struct drbd_device *device;

	/* if local IO is not allowed, will be NULL.
	 * if local IO _is_ allowed, holds the locally submitted bio clone,
	 * or, after local IO completion, the ERR_PTR(error).
	 * see drbd_request_endio(). */
	struct bio *private_bio;

	struct drbd_interval i;

	/* epoch: used to check on "completion" whether this req was in
	 * the current epoch, and we therefore have to close it,
	 * causing a p_barrier packet to be send, starting a new epoch.
	 *
	 * This corresponds to "barrier" in struct p_barrier[_ack],
	 * and to "barrier_nr" in struct drbd_epoch (and various
	 * comments/function parameters/local variable names).
	 */
	unsigned int epoch;

	/* Position of this request in the serialized per-resource change
	 * stream. Can be used to serialize with other events when
	 * communicating the change stream via multiple connections.
	 * Assigned from device->resource->dagtag_sector.
	 *
	 * Given that some IO backends write several GB per second meanwhile,
	 * lets just use a 64bit sequence space. */
	u64 dagtag_sector;

	struct list_head tl_requests; /* ring list in the transfer log */
	struct bio *master_bio;       /* master bio pointer */

	/* see struct drbd_device */
	struct list_head req_pending_master_completion;
	struct list_head req_pending_local;

	/* for generic IO accounting */
	unsigned long start_jif;

	/* for DRBD internal statistics */

	/* Minimal set of time stamps to determine if we wait for activity log
	 * transactions, local disk or peer.  32 bit "jiffies" are good enough,
	 * we don't expect a DRBD request to be stalled for several month.
	 */

	/* before actual request processing */
	unsigned long in_actlog_jif;

	/* local disk */
	unsigned long pre_submit_jif;

	/* per connection */
	unsigned long pre_send_jif[DRBD_PEERS_MAX];
	unsigned long acked_jif[DRBD_PEERS_MAX];
	unsigned long net_done_jif[DRBD_PEERS_MAX];

	/* Possibly even more detail to track each phase:
	 *  master_completion_jif
	 *      how long did it take to complete the master bio
	 *      (application visible latency)
	 *  allocated_jif
	 *      how long the master bio was blocked until we finally allocated
	 *      a tracking struct
	 *  in_actlog_jif
	 *      how long did we wait for activity log transactions
	 *
	 *  net_queued_jif
	 *      when did we finally queue it for sending
	 *  pre_send_jif
	 *      when did we start sending it
	 *  post_send_jif
	 *      how long did we block in the network stack trying to send it
	 *  acked_jif
	 *      when did we receive (or fake, in protocol A) a remote ACK
	 *  net_done_jif
	 *      when did we receive final acknowledgement (P_BARRIER_ACK),
	 *      or decide, e.g. on connection loss, that we do no longer expect
	 *      anything from this peer for this request.
	 *
	 *  pre_submit_jif
	 *  post_sub_jif
	 *      when did we start submiting to the lower level device,
	 *      and how long did we block in that submit function
	 *  local_completion_jif
	 *      how long did it take the lower level device to complete this request
	 */


	/* once it hits 0, we may complete the master_bio */
	atomic_t completion_ref;
	/* once it hits 0, we may destroy this drbd_request object */
	struct kref kref;

	/* rq_state[0] is for local disk,
	 * rest is indexed by peer_device->bitmap_index + 1 */
	unsigned rq_state[1 + DRBD_NODE_ID_MAX];
};

struct drbd_epoch {
	struct drbd_connection *connection;
	struct list_head list;
	unsigned int barrier_nr;
	atomic_t epoch_size; /* increased on every request added. */
	atomic_t active;     /* increased on every req. added, and dec on every finished. */
	unsigned long flags;
};

/* drbd_epoch flag bits */
enum {
	DE_BARRIER_IN_NEXT_EPOCH_ISSUED,
	DE_BARRIER_IN_NEXT_EPOCH_DONE,
	DE_CONTAINS_A_BARRIER,
	DE_HAVE_BARRIER_NUMBER,
	DE_IS_FINISHING,
};

enum epoch_event {
	EV_PUT,
	EV_GOT_BARRIER_NR,
	EV_BARRIER_DONE,
	EV_BECAME_LAST,
	EV_CLEANUP = 32, /* used as flag */
};

struct digest_info {
	int digest_size;
	void *digest;
};

struct drbd_peer_request {
	struct drbd_work w;
	struct drbd_peer_device *peer_device;
	struct list_head recv_order; /* writes only */
	struct drbd_epoch *epoch; /* for writes */
	struct drbd_page_chain_head page_chain;
	atomic_t pending_bios;
	struct drbd_interval i;
	/* see comments on ee flag bits below */
	unsigned long flags;
	unsigned long submit_jif;
	union {
		u64 block_id;
		struct digest_info *digest;
	};
	u64 dagtag_sector;
};

/* ee flag bits.
 * While corresponding bios are in flight, the only modification will be
 * set_bit WAS_ERROR, which has to be atomic.
 * If no bios are in flight yet, or all have been completed,
 * non-atomic modification to ee->flags is ok.
 */
enum {
	__EE_MAY_SET_IN_SYNC,

	/* This peer request closes an epoch using a barrier.
	 * On successful completion, the epoch is released,
	 * and the P_BARRIER_ACK send. */
	__EE_IS_BARRIER,

	/* is this a TRIM aka REQ_DISCARD? */
	__EE_IS_TRIM,
	/* our lower level cannot handle trim,
	 * and we want to fall back to zeroout instead */
	__EE_IS_TRIM_USE_ZEROOUT,

	/* In case a barrier failed,
	 * we need to resubmit without the barrier flag. */
	__EE_RESUBMITTED,

	/* we may have several bios per peer request.
	 * if any of those fail, we set this flag atomically
	 * from the endio callback */
	__EE_WAS_ERROR,

	/* This ee has a pointer to a digest instead of a block id */
	__EE_HAS_DIGEST,

	/* Conflicting local requests need to be restarted after this request */
	__EE_RESTART_REQUESTS,

	/* The peer wants a write ACK for this (wire proto C) */
	__EE_SEND_WRITE_ACK,

	/* Is set when net_conf had two_primaries set while creating this peer_req */
	__EE_IN_INTERVAL_TREE,

	/* for debugfs: */
	/* has this been submitted, or does it still wait for something else? */
	__EE_SUBMITTED,

	/* this is/was a write request */
	__EE_WRITE,

	/* this is/was a write same request */
	__EE_WRITE_SAME,

	/* this originates from application on peer
	 * (not some resync or verify or other DRBD internal request) */
	__EE_APPLICATION,

	/* If it contains only 0 bytes, send back P_RS_DEALLOCATED */
	__EE_RS_THIN_REQ,
};
#define EE_MAY_SET_IN_SYNC     (1<<__EE_MAY_SET_IN_SYNC)
#define EE_IS_BARRIER          (1<<__EE_IS_BARRIER)
#define EE_IS_TRIM             (1<<__EE_IS_TRIM)
#define EE_IS_TRIM_USE_ZEROOUT (1<<__EE_IS_TRIM_USE_ZEROOUT)
#define EE_RESUBMITTED         (1<<__EE_RESUBMITTED)
#define EE_WAS_ERROR           (1<<__EE_WAS_ERROR)
#define EE_HAS_DIGEST          (1<<__EE_HAS_DIGEST)
#define EE_RESTART_REQUESTS	(1<<__EE_RESTART_REQUESTS)
#define EE_SEND_WRITE_ACK	(1<<__EE_SEND_WRITE_ACK)
#define EE_IN_INTERVAL_TREE	(1<<__EE_IN_INTERVAL_TREE)
#define EE_SUBMITTED		(1<<__EE_SUBMITTED)
#define EE_WRITE		(1<<__EE_WRITE)
#define EE_WRITE_SAME		(1<<__EE_WRITE_SAME)
#define EE_APPLICATION		(1<<__EE_APPLICATION)
#define EE_RS_THIN_REQ		(1<<__EE_RS_THIN_REQ)

/* flag bits per device */
enum {
	UNPLUG_QUEUED,		/* only relevant with kernel 2.4 */
	UNPLUG_REMOTE,		/* sending a "UnplugRemote" could help */
	MD_DIRTY,		/* current uuids and flags not yet on disk */
	CRASHED_PRIMARY,	/* This node was a crashed primary.
				 * Gets cleared when the state.conn
				 * goes into L_ESTABLISHED state. */
	MD_NO_BARRIER,		/* meta data device does not support barriers,
				   so don't even try */
	WAS_READ_ERROR,		/* Local disk READ failed, returned IO error */
	FORCE_DETACH,		/* Force-detach from local disk, aborting any pending local IO */
	NEW_CUR_UUID,		/* Create new current UUID when thawing IO or issuing local IO */
	AL_SUSPENDED,		/* Activity logging is currently suspended. */
	AHEAD_TO_SYNC_SOURCE,   /* Ahead -> SyncSource queued */
	UNREGISTERED,
	FLUSH_PENDING,		/* if set, device->flush_jif is when we submitted that flush
				 * from drbd_flush_after_epoch() */

        /* cleared only after backing device related structures have been destroyed. */
        GOING_DISKLESS,         /* Disk is being detached, because of io-error, or admin request. */

        /* to be used in drbd_device_post_work() */
        GO_DISKLESS,            /* tell worker to schedule cleanup before detach */
        DESTROY_DISK,           /* tell worker to close backing devices and destroy related structures. */
	MD_SYNC,		/* tell worker to call drbd_md_sync() */

	HAVE_LDEV,
	STABLE_RESYNC,		/* One peer_device finished the resync stable! */
};

/* flag bits per peer device */
enum {
	CONSIDER_RESYNC,
	RESYNC_AFTER_NEG,       /* Resync after online grow after the attach&negotiate finished. */
	RESIZE_PENDING,		/* Size change detected locally, waiting for the response from
				 * the peer, if it changed there as well. */
	RS_START,		/* tell worker to start resync/OV */
	RS_PROGRESS,		/* tell worker that resync made significant progress */
	RS_DONE,		/* tell worker that resync is done */
	B_RS_H_DONE,		/* Before resync handler done (already executed) */
	DISCARD_MY_DATA,	/* discard_my_data flag per volume */
	USE_DEGR_WFC_T,		/* degr-wfc-timeout instead of wfc-timeout. */
	READ_BALANCE_RR,
	INITIAL_STATE_SENT,
	INITIAL_STATE_RECEIVED,
	RECONCILIATION_RESYNC,
	UNSTABLE_RESYNC,	/* Sync source went unstable during resync. */
	SEND_STATE_AFTER_AHEAD,
};

/* definition of bits in bm_flags to be used in drbd_bm_lock
 * and drbd_bitmap_io and friends. */
enum bm_flag {
<<<<<<< HEAD
	BM_P_VMALLOCED = 0x10000,  /* do we need to kfree or vfree bm_pages? */

	/*
	 * The bitmap can be locked to prevent others from clearing, setting,
	 * and/or testing bits.  The following combinations of lock flags make
	 * sense:
	 *
	 *   BM_LOCK_CLEAR,
	 *   BM_LOCK_SET, | BM_LOCK_CLEAR,
	 *   BM_LOCK_TEST | BM_LOCK_SET | BM_LOCK_CLEAR.
	 */
=======
	/* currently locked for bulk operation */
	BM_LOCKED_MASK = 0xf,
>>>>>>> aff41b8a

	BM_LOCK_TEST = 0x1,
	BM_LOCK_SET = 0x2,
	BM_LOCK_CLEAR = 0x4,
	BM_LOCK_BULK = 0x8, /* locked for bulk operation, allow all non-bulk operations */

	BM_LOCK_ALL = BM_LOCK_TEST | BM_LOCK_SET | BM_LOCK_CLEAR | BM_LOCK_BULK,

	BM_LOCK_SINGLE_SLOT = 0x10,
};

struct drbd_bitmap {
	struct page **bm_pages;
	spinlock_t bm_lock;

	unsigned long bm_set[DRBD_PEERS_MAX]; /* number of bits set */
	unsigned long bm_bits;  /* bits per peer */
	size_t   bm_words;
	size_t   bm_number_of_pages;
	sector_t bm_dev_capacity;
	struct mutex bm_change; /* serializes resize operations */

	wait_queue_head_t bm_io_wait; /* used to serialize IO of single pages */

	enum bm_flag bm_flags;
	unsigned int bm_max_peers;

	/* debugging aid, in case we are still racy somewhere */
	char          *bm_why;
	struct task_struct *bm_task;
	struct drbd_peer_device *bm_locked_peer;
};

struct drbd_work_queue {
	struct list_head q;
	spinlock_t q_lock;  /* to protect the list. */
	wait_queue_head_t q_wait;
};

struct drbd_peer_md {
	u64 bitmap_uuid;
	u64 bitmap_dagtag;
	u32 flags;
	s32 bitmap_index;
};

struct drbd_md {
	u64 md_offset;		/* sector offset to 'super' block */

	u64 effective_size;	/* last agreed size (sectors) */
	spinlock_t uuid_lock;
	u64 current_uuid;
	u64 device_uuid;
	u32 flags;
	s32 node_id;
	u32 md_size_sect;

	s32 al_offset;	/* signed relative sector offset to activity log */
	s32 bm_offset;	/* signed relative sector offset to bitmap */

	struct drbd_peer_md peers[DRBD_NODE_ID_MAX];
	u64 history_uuids[HISTORY_UUIDS];

	/* cached value of bdev->disk_conf->meta_dev_idx */
	s32 meta_dev_idx;

	/* see al_tr_number_to_on_disk_sector() */
	u32 al_stripes;
	u32 al_stripe_size_4k;
	u32 al_size_4k; /* cached product of the above */
};

struct drbd_backing_dev {
	struct block_device *backing_bdev;
	struct block_device *md_bdev;
	struct drbd_md md;
	struct disk_conf *disk_conf; /* RCU, for updates: resource->conf_update */
	sector_t known_size; /* last known size of that backing device */
};

struct drbd_md_io {
	struct page *page;
	unsigned long start_jif;	/* last call to drbd_md_get_buffer */
	unsigned long submit_jif;	/* last _drbd_md_sync_page_io() submit */
	const char *current_use;
	atomic_t in_use;
	unsigned int done;
	int error;
};

struct bm_io_work {
	struct drbd_work w;
	struct drbd_device *device;
	struct drbd_peer_device *peer_device;
	char *why;
	enum bm_flag flags;
	int (*io_fn)(struct drbd_device *, struct drbd_peer_device *);
	void (*done)(struct drbd_device *device, struct drbd_peer_device *, int rv);
};

struct fifo_buffer {
	/* singly linked list to accumulate multiple such struct fifo_buffers,
	 * to be freed after a single syncronize_rcu(),
	 * outside a critical section. */
	struct fifo_buffer *next;
	unsigned int head_index;
	unsigned int size;
	int total; /* sum of all values */
	int values[0];
};
extern struct fifo_buffer *fifo_alloc(int fifo_size);

/* flag bits per connection */
enum {
	SEND_PING,
	GOT_PING_ACK,		/* set when we receive a ping_ack packet, ping_wait gets woken */
	TWOPC_PREPARED,
	TWOPC_YES,
	TWOPC_NO,
	TWOPC_RETRY,
	CONN_DRY_RUN,		/* Expect disconnect after resync handshake. */
	CREATE_BARRIER,		/* next P_DATA is preceded by a P_BARRIER */
	DISCONNECT_EXPECTED,
	BARRIER_ACK_PENDING,
	CORKED,
	DATA_CORKED = CORKED,
	CONTROL_CORKED,
	C_UNREGISTERED,
	RECONNECT,
	CONN_DISCARD_MY_DATA,
	SEND_STATE_AFTER_AHEAD_C,
};

/* flag bits per resource */
enum {
	EXPLICIT_PRIMARY,
	CALLBACK_PENDING,	/* Whether we have a call_usermodehelper(, UMH_WAIT_PROC)
				 * pending, from drbd worker context.
				 * If set, bdi_write_congested() returns true,
				 * so shrink_page_list() would not recurse into,
				 * and potentially deadlock on, this drbd worker.
				 */
	NEGOTIATION_RESULT_TOCHED,
	TWOPC_ABORT_LOCAL,
	DEVICE_WORK_PENDING,	/* tell worker that some device has pending work */
	PEER_DEVICE_WORK_PENDING,/* tell worker that some peer_device has pending work */
	RESOURCE_WORK_PENDING,  /* tell worker that some peer_device has pending work */

        /* to be used in drbd_post_work() */
	TRY_BECOME_UP_TO_DATE,  /* try to become D_UP_TO_DATE */
};

enum which_state { NOW, OLD = NOW, NEW };

struct twopc_reply {
	int vnr;
	unsigned int tid;  /* transaction identifier */
	int initiator_node_id;  /* initiator of the transaction */
	int target_node_id;  /* target of the transaction (or -1) */
	u64 target_reachable_nodes;  /* behind the target node */
	u64 reachable_nodes;  /* behind other nodes */
	u64 primary_nodes;
	u64 weak_nodes;
	int is_disconnect:1;
	int is_aborted:1;
};

struct drbd_thread_timing_details
{
	unsigned long start_jif;
	void *cb_addr;
	const char *caller_fn;
	unsigned int line;
	unsigned int cb_nr;
};
#define DRBD_THREAD_DETAILS_HIST	16

struct drbd_send_buffer {
	struct page *page;  /* current buffer page for sending data */
	char *unsent;  /* start of unsent area != pos if corked... */
	char *pos; /* position within that page */
	int allocated_size; /* currently allocated space */
	int additional_size;  /* additional space to be added to next packet's size */
};


struct drbd_resource {
	char *name;
#ifdef CONFIG_DEBUG_FS
	struct dentry *debugfs_res;
	struct dentry *debugfs_res_volumes;
	struct dentry *debugfs_res_connections;
	struct dentry *debugfs_res_in_flight_summary;
	struct dentry *debugfs_res_state_twopc;
#endif
	struct kref kref;
	struct kref_debug_info kref_debug;
	struct idr devices;		/* volume number to device mapping */
	struct list_head connections;
	struct list_head resources;
	struct res_opts res_opts;
	int max_node_id;
	struct mutex conf_update;	/* for ready-copy-update of net_conf and disk_conf
					   and devices, connection and peer_devices lists */
	struct mutex adm_mutex;		/* mutex to serialize administrative requests */
	spinlock_t req_lock;
	u64 dagtag_sector;		/* Protected by req_lock.
					 * See also dagtag_sector in
					 * &drbd_request */
	unsigned long flags;

	struct list_head transfer_log;	/* all requests not yet fully processed */

	struct list_head peer_ack_list;  /* requests to send peer acks for */
	u64 last_peer_acked_dagtag;  /* dagtag of last PEER_ACK'ed request */
	struct drbd_request *peer_ack_req;  /* last request not yet PEER_ACK'ed */

	struct semaphore state_sem;
	wait_queue_head_t state_wait;  /* upon each state change. */
	enum chg_state_flags state_change_flags;
	bool remote_state_change;  /* remote state change in progress */
	struct drbd_connection *twopc_parent;  /* prepared on behalf of peer */
	struct twopc_reply twopc_reply;
	struct timer_list twopc_timer;
	struct drbd_work twopc_work;
	wait_queue_head_t twopc_wait;
	struct list_head queued_twopc;
	spinlock_t queued_twopc_lock;
	struct timer_list queued_twopc_timer;
	struct queued_twopc *starting_queued_twopc;

	enum drbd_role role[2];
	bool susp[2];			/* IO suspended by user */
	bool susp_nod[2];		/* IO suspended because no data */
	bool susp_fen[2];		/* IO suspended because fence peer handler runs */

	enum write_ordering_e write_ordering;
	atomic_t current_tle_nr;	/* transfer log epoch number */
	unsigned current_tle_writes;	/* writes seen within this tl epoch */


#if LINUX_VERSION_CODE < KERNEL_VERSION(2,6,30) && !defined(cpumask_bits)
	cpumask_t cpu_mask[1];
#else
	cpumask_var_t cpu_mask;
#endif

	struct drbd_work_queue work;
	struct drbd_thread worker;

	struct list_head listeners;
	spinlock_t listeners_lock;

	struct timer_list peer_ack_timer; /* send a P_PEER_ACK after last completion */

	unsigned int w_cb_nr; /* keeps counting up */
	struct drbd_thread_timing_details w_timing_details[DRBD_THREAD_DETAILS_HIST];
	wait_queue_head_t barrier_wait;  /* upon each state change. */
};

struct drbd_connection {
	struct list_head connections;
	struct drbd_resource *resource;
#ifdef CONFIG_DEBUG_FS
	struct dentry *debugfs_conn;
	struct dentry *debugfs_conn_callback_history;
	struct dentry *debugfs_conn_oldest_requests;
	struct dentry *debugfs_conn_transport;
	struct dentry *debugfs_conn_debug;
#endif
	struct kref kref;
	struct kref_debug_info kref_debug;
	struct idr peer_devices;	/* volume number to peer device mapping */
	enum drbd_conn_state cstate[2];
	enum drbd_role peer_role[2];

	unsigned long flags;
	enum drbd_fencing_policy fencing_policy;
	wait_queue_head_t ping_wait;	/* Woken upon reception of a ping, and a state change */

	struct drbd_send_buffer send_buffer[2];
	struct mutex mutex[2]; /* Protect assembling of new packet until sending it (in send_buffer) */
	int agreed_pro_version;		/* actually used protocol version */
	u32 agreed_features;
	unsigned long last_received;	/* in jiffies, either socket */
	atomic_t ap_in_flight; /* App sectors in flight (waiting for ack) */

	struct drbd_work connect_timer_work;
	struct timer_list connect_timer;

	struct crypto_hash *cram_hmac_tfm;
	struct crypto_hash *integrity_tfm;  /* checksums we compute, updates protected by connection->mutex[DATA_STREAM] */
	struct crypto_hash *peer_integrity_tfm;  /* checksums we verify, only accessed from receiver thread  */
	struct crypto_hash *csums_tfm;
	struct crypto_hash *verify_tfm;
	void *int_dig_in;
	void *int_dig_vv;

	/* receiver side */
	struct drbd_epoch *current_epoch;
	spinlock_t epoch_lock;
	unsigned int epochs;

	unsigned long last_reconnect_jif;
	struct drbd_thread receiver;
	struct drbd_thread sender;
	struct drbd_thread ack_receiver;
	struct workqueue_struct *ack_sender;
	struct work_struct peer_ack_work;

	struct list_head peer_requests; /* All peer requests in the order we received them.. */
	u64 last_dagtag_sector;

	struct list_head net_ee;    /* zero-copy network send in progress */

	atomic_t pp_in_use;		/* allocated from page pool */
	atomic_t pp_in_use_by_net;	/* sendpage()d, still referenced by transport */
	/* sender side */
	struct drbd_work_queue sender_work;

	struct sender_todo {
		struct list_head work_list;

#ifdef blk_queue_plugged
		/* For older kernels that do and need explicit unplug,
		 * we store here the resource->dagtag_sector of unplug events
		 * when they occur.
		 *
		 * If upper layers trigger an unplug on this side, we want to
		 * send and unplug hint over to the peer.  Sending it too
		 * early, or missing it completely, causes a potential latency
		 * penalty (requests idling too long in the remote queue).
		 * There is no harm done if we occasionally send one too many
		 * such unplug hints.
		 *
		 * We have two slots, which are used in an alternating fashion:
		 * If a new unplug event happens while the current pending one
		 * has not even been processed yet, we overwrite the next
		 * pending slot: there is not much point in unplugging on the
		 * remote side, if we have a full request queue to be send on
		 * this side still, and not even reached the position in the
		 * change stream when the previous local unplug happened.
		 */
		u64 unplug_dagtag_sector[2];
		unsigned int unplug_slot; /* 0 or 1 */
#endif

		/* the currently (or last) processed request,
		 * see process_sender_todo() */
		struct drbd_request *req;

		/* Points to the next request on the resource->transfer_log,
		 * which is RQ_NET_QUEUED for this connection, and so can
		 * safely be used as next starting point for the list walk
		 * in tl_next_request_for_connection().
		 *
		 * If it is NULL (we walked off the tail last time), it will be
		 * set by __req_mod( QUEUE_FOR.* ), so fast connections don't
		 * need to walk the full transfer_log list every time, even if
		 * the list is kept long by some slow connections.
		 *
		 * There is also a special value to reliably re-start
		 * the transfer log walk after having scheduled the requests
		 * for RESEND. */
#define TL_NEXT_REQUEST_RESEND	((void*)1)
		struct drbd_request *req_next;
	} todo;

	/* cached pointers,
	 * so we can look up the oldest pending requests more quickly.
	 * protected by resource->req_lock */
	struct drbd_request *req_ack_pending;
	struct drbd_request *req_not_net_done;

	unsigned int s_cb_nr; /* keeps counting up */
	unsigned int r_cb_nr; /* keeps counting up */
	struct drbd_thread_timing_details s_timing_details[DRBD_THREAD_DETAILS_HIST];
	struct drbd_thread_timing_details r_timing_details[DRBD_THREAD_DETAILS_HIST];

	struct {
		unsigned long last_sent_barrier_jif;

		/* whether this sender thread
		 * has processed a single write yet. */
		bool seen_any_write_yet;

		/* Which barrier number to send with the next P_BARRIER */
		int current_epoch_nr;

		/* how many write requests have been sent
		 * with req->epoch == current_epoch_nr.
		 * If none, no P_BARRIER will be sent. */
		unsigned current_epoch_writes;

		/* position in change stream */
		u64 current_dagtag_sector;
	} send;

	unsigned int peer_node_id;
	struct drbd_transport transport; /* The transport needs to be the last member. The acutal
					    implementation might have more members than the
					    abstract one. */
};

/* used to get the next lower or next higher peer_device depending on device node-id */
enum drbd_neighbor {
	NEXT_LOWER,
	NEXT_HIGHER
};

struct drbd_peer_device {
	struct list_head peer_devices;
	struct drbd_device *device;
	struct drbd_connection *connection;
	struct work_struct send_acks_work;
	struct peer_device_conf *conf; /* RCU, for updates: resource->conf_update */
	enum drbd_disk_state disk_state[2];
	enum drbd_repl_state repl_state[2];
	bool resync_susp_user[2];
	bool resync_susp_peer[2];
	bool resync_susp_dependency[2];
	bool resync_susp_other_c[2];
	enum drbd_repl_state negotiation_result; /* To find disk state after attach */
	unsigned int send_cnt;
	unsigned int recv_cnt;
	atomic_t packet_seq;
	unsigned int peer_seq;
	spinlock_t peer_seq_lock;
	unsigned int max_bio_size;
	sector_t max_size;  /* maximum disk size allowed by peer */
	int bitmap_index;
	int node_id;

	unsigned long flags;

	enum drbd_repl_state start_resync_side;
	enum drbd_repl_state last_repl_state; /* What we received from the peer */
	struct timer_list start_resync_timer;
	struct drbd_work resync_work;
	struct timer_list resync_timer;
	struct drbd_work propagate_uuids_work;

	/* Used to track operations of resync... */
	struct lru_cache *resync_lru;
	/* Number of locked elements in resync LRU */
	unsigned int resync_locked;
	/* resync extent number waiting for application requests */
	unsigned int resync_wenr;
	enum drbd_disk_state resync_finished_pdsk; /* Finished while starting resync */
	int resync_again; /* decided to resync again while resync running */

	atomic_t ap_pending_cnt; /* AP data packets on the wire, ack expected */
	atomic_t unacked_cnt;	 /* Need to send replies for */
	atomic_t rs_pending_cnt; /* RS request/data packets on the wire */

	/* use checksums for *this* resync */
	bool use_csums;
	/* blocks to resync in this run [unit BM_BLOCK_SIZE] */
	unsigned long rs_total;
	/* number of resync blocks that failed in this run */
	unsigned long rs_failed;
	/* Syncer's start time [unit jiffies] */
	unsigned long rs_start;
	/* cumulated time in PausedSyncX state [unit jiffies] */
	unsigned long rs_paused;
	/* skipped because csum was equal [unit BM_BLOCK_SIZE] */
	unsigned long rs_same_csum;
#define DRBD_SYNC_MARKS 8
#define DRBD_SYNC_MARK_STEP (3*HZ)
	/* block not up-to-date at mark [unit BM_BLOCK_SIZE] */
	unsigned long rs_mark_left[DRBD_SYNC_MARKS];
	/* marks's time [unit jiffies] */
	unsigned long rs_mark_time[DRBD_SYNC_MARKS];
	/* current index into rs_mark_{left,time} */
	int rs_last_mark;
	unsigned long rs_last_writeout;

	/* where does the admin want us to start? (sector) */
	sector_t ov_start_sector;
	sector_t ov_stop_sector;
	/* where are we now? (sector) */
	sector_t ov_position;
	/* Start sector of out of sync range (to merge printk reporting). */
	sector_t ov_last_oos_start;
	/* size of out-of-sync range in sectors. */
	sector_t ov_last_oos_size;
	int c_sync_rate; /* current resync rate after syncer throttle magic */
	struct fifo_buffer *rs_plan_s; /* correction values of resync planer (RCU, connection->conn_update) */
	atomic_t rs_sect_in; /* for incoming resync data rate, SyncTarget */
	int rs_last_sect_ev; /* counter to compare with */
	int rs_last_events;  /* counter of read or write "events" (unit sectors)
			      * on the lower level device when we last looked. */
	int rs_in_flight; /* resync sectors in flight (to proxy, in proxy and from proxy) */
	unsigned long ov_left; /* in bits */

	u64 current_uuid;
	u64 bitmap_uuids[DRBD_PEERS_MAX];
	u64 history_uuids[HISTORY_UUIDS];
	u64 dirty_bits;
	u64 uuid_flags;
	u64 uuid_authoritative_nodes; /* when then UUID_FLAG_STABLE is cleared the peer thinks it is
					 not stable. It does that because it thinks these nodes
					 are authoritative */
	bool uuids_received;

	unsigned long comm_bm_set; /* communicated number of set bits. */

#ifdef CONFIG_DEBUG_FS
	struct dentry *debugfs_peer_dev;
	struct dentry *debugfs_peer_dev_resync_extents;
#endif
	struct {/* sender todo per peer_device */
		bool was_ahead;
	} todo;
};

struct submit_worker {
	struct workqueue_struct *wq;
	struct work_struct worker;

	/* protected by ..->resource->req_lock */
	struct list_head writes;
};

struct drbd_device {
#ifdef PARANOIA
	long magic;
#endif
	struct drbd_resource *resource;
	struct list_head peer_devices;
	struct list_head pending_bitmap_io;

	unsigned long flush_jif;
#ifdef CONFIG_DEBUG_FS
	struct dentry *debugfs_minor;
	struct dentry *debugfs_vol;
	struct dentry *debugfs_vol_oldest_requests;
	struct dentry *debugfs_vol_act_log_extents;
	struct dentry *debugfs_vol_data_gen_id;
	struct dentry *debugfs_vol_io_frozen;
	struct dentry *debugfs_vol_ed_gen_id;
#endif

	unsigned int vnr;	/* volume number within the connection */
	unsigned int minor;	/* device minor number */

	struct kref kref;
	struct kref_debug_info kref_debug;

	/* things that are stored as / read from meta data on disk */
	unsigned long flags;

	/* configured by drbdsetup */
	struct drbd_backing_dev *ldev __protected_by(local);

	struct request_queue *rq_queue;
	struct block_device *this_bdev;
	struct gendisk	    *vdisk;

	unsigned long last_reattach_jif;
	struct timer_list md_sync_timer;
	struct timer_list request_timer;
#ifdef DRBD_DEBUG_MD_SYNC
	struct {
		unsigned int line;
		const char* func;
	} last_md_mark_dirty;
#endif

	enum drbd_disk_state disk_state[2];
	wait_queue_head_t misc_wait;
	unsigned int read_cnt;
	unsigned int writ_cnt;
	unsigned int al_writ_cnt;
	unsigned int bm_writ_cnt;
	atomic_t ap_bio_cnt[2];	 /* Requests we need to complete. [READ] and [WRITE] */
	atomic_t ap_actlog_cnt;  /* Requests waiting for activity log */
	atomic_t local_cnt;	 /* Waiting for local completion */
	atomic_t suspend_cnt;

	/* Interval trees of pending local requests */
	struct rb_root read_requests;
	struct rb_root write_requests;

	/* for statistics and timeouts */
	/* [0] read, [1] write */
	struct list_head pending_master_completion[2];
	struct list_head pending_completion[2];

	struct drbd_bitmap *bitmap;
	unsigned long bm_resync_fo; /* bit offset for drbd_bm_find_next */
	struct mutex bm_resync_fo_mutex;

	int open_rw_cnt, open_ro_cnt;
	/* FIXME clean comments, restructure so it is more obvious which
	 * members are protected by what */

	struct list_head active_ee; /* IO in progress (P_DATA gets written to disk) */
	struct list_head sync_ee;   /* IO in progress (P_RS_DATA_REPLY gets written to disk) */
	struct list_head done_ee;   /* need to send P_WRITE_ACK */
	struct list_head read_ee;   /* [RS]P_DATA_REQUEST being read */
	/* see also net_ee in the connection */

	int next_barrier_nr;
	wait_queue_head_t ee_wait;
	struct drbd_md_io md_io;
	spinlock_t al_lock;
	wait_queue_head_t al_wait;
	struct lru_cache *act_log;	/* activity log */
	unsigned int al_tr_number;
	int al_tr_cycle;
	wait_queue_head_t seq_wait;
	u64 exposed_data_uuid; /* UUID of the exposed data */
	u64 next_exposed_data_uuid;
	atomic_t rs_sect_ev; /* for submitted resync data rate, both */
	struct pending_bitmap_work_s {
		atomic_t n;		/* inc when queued here, */
		spinlock_t q_lock;	/* dec only once finished. */
		struct list_head q;	/* n > 0 even if q already empty */
	} pending_bitmap_work;
	struct device_conf device_conf;

	/* any requests that would block in drbd_make_request()
	 * are deferred to this single-threaded work queue */
	struct submit_worker submit;
};

struct drbd_bm_aio_ctx {
	struct drbd_device *device;
	struct list_head list; /* on device->pending_bitmap_io */;
	unsigned long start_jif;
	atomic_t in_flight;
	unsigned int done;
	unsigned flags;
#define BM_AIO_COPY_PAGES	1
#define BM_AIO_WRITE_HINTED	2
#define BM_AIO_WRITE_ALL_PAGES	4
#define BM_AIO_READ	        8
#define BM_AIO_WRITE_LAZY      16
	int error;
	struct kref kref;
};

struct drbd_config_context {
	/* assigned from drbd_genlmsghdr */
	unsigned int minor;
	/* assigned from request attributes, if present */
	unsigned int volume;
#define VOLUME_UNSPECIFIED		(-1U)
	unsigned int peer_node_id;
#define PEER_NODE_ID_UNSPECIFIED	(-1U)
	/* pointer into the request skb,
	 * limited lifetime! */
	char *resource_name;
	struct nlattr *my_addr;
	struct nlattr *peer_addr;

	/* reply buffer */
	struct sk_buff *reply_skb;
	/* pointer into reply buffer */
	struct drbd_genlmsghdr *reply_dh;
	/* resolved from attributes, if possible */
	struct drbd_device *device;
	struct drbd_resource *resource;
	struct drbd_connection *connection;
	struct drbd_peer_device *peer_device;
};

static inline struct drbd_device *minor_to_device(unsigned int minor)
{
	return (struct drbd_device *)idr_find(&drbd_devices, minor);
}


static inline struct drbd_peer_device *
conn_peer_device(struct drbd_connection *connection, int volume_number)
{
	return idr_find(&connection->peer_devices, volume_number);
}

static inline unsigned drbd_req_state_by_peer_device(struct drbd_request *req,
		struct drbd_peer_device *peer_device)
{
	int idx = peer_device->node_id;
	if (idx < 0 || idx >= DRBD_NODE_ID_MAX) {
		drbd_warn(peer_device, "FIXME: node_id: %d\n", idx);
		/* WARN(1, "bitmap_index: %d", idx); */
		return 0;
	}
	return req->rq_state[1 + idx];
}

#define for_each_resource(resource, _resources) \
	list_for_each_entry(resource, _resources, resources)

#define for_each_resource_rcu(resource, _resources) \
	list_for_each_entry_rcu(resource, _resources, resources)

#define for_each_resource_safe(resource, tmp, _resources) \
	list_for_each_entry_safe(resource, tmp, _resources, resources)

/* Each caller of for_each_connect() must hold req_lock or adm_mutex or conf_update.
   The update locations hold all three! */
#define for_each_connection(connection, resource) \
	list_for_each_entry(connection, &resource->connections, connections)

#define for_each_connection_rcu(connection, resource) \
	list_for_each_entry_rcu(connection, &resource->connections, connections)

#define for_each_connection_safe(connection, tmp, resource) \
	list_for_each_entry_safe(connection, tmp, &resource->connections, connections)

#define for_each_connection_ref(connection, m, resource)		\
	for (connection = __drbd_next_connection_ref(&m, NULL, resource); \
	     connection;						\
	     connection = __drbd_next_connection_ref(&m, connection, resource))

/* Each caller of for_each_peer_device() must hold req_lock or adm_mutex or conf_update.
   The update locations hold all three! */
#define for_each_peer_device(peer_device, device) \
	list_for_each_entry(peer_device, &device->peer_devices, peer_devices)

#define for_each_peer_device_rcu(peer_device, device) \
	list_for_each_entry_rcu(peer_device, &device->peer_devices, peer_devices)

#define for_each_peer_device_safe(peer_device, tmp, device) \
	list_for_each_entry_safe(peer_device, tmp, &device->peer_devices, peer_devices)

#define for_each_peer_device_ref(peer_device, m, resource)		\
	for (peer_device = __drbd_next_peer_device_ref(&m, NULL, resource); \
	     peer_device;						\
	     peer_device = __drbd_next_peer_device_ref(&m, peer_device, resource))

static inline unsigned int device_to_minor(struct drbd_device *device)
{
	return device->minor;
}

/*
 * function declarations
 *************************/

/* drbd_main.c */

enum dds_flags {
	DDSF_FORCED    = 1,
	DDSF_NO_RESYNC = 2, /* Do not run a resync for the new space */
};

extern int  drbd_thread_start(struct drbd_thread *thi);
extern void _drbd_thread_stop(struct drbd_thread *thi, int restart, int wait);
#ifdef CONFIG_SMP
extern void drbd_thread_current_set_cpu(struct drbd_thread *thi);
#else
#define drbd_thread_current_set_cpu(A) ({})
#endif
extern void tl_release(struct drbd_connection *, unsigned int barrier_nr,
		       unsigned int set_size);
extern void tl_clear(struct drbd_connection *);
extern void drbd_free_sock(struct drbd_connection *connection);

extern int __drbd_send_protocol(struct drbd_connection *connection, enum drbd_packet cmd);
extern int drbd_send_protocol(struct drbd_connection *connection);
extern int drbd_send_uuids(struct drbd_peer_device *, u64 uuid_flags, u64 weak_nodes);
extern void drbd_gen_and_send_sync_uuid(struct drbd_peer_device *);
extern int drbd_attach_peer_device(struct drbd_peer_device *);
extern int drbd_send_sizes(struct drbd_peer_device *, int trigger_reply, enum dds_flags flags);
extern int conn_send_state(struct drbd_connection *, union drbd_state);
extern int drbd_send_state(struct drbd_peer_device *, union drbd_state);
extern int drbd_send_current_state(struct drbd_peer_device *);
extern int drbd_send_sync_param(struct drbd_peer_device *);
extern void drbd_send_b_ack(struct drbd_connection *connection, u32 barrier_nr, u32 set_size);
extern int drbd_send_out_of_sync(struct drbd_peer_device *, struct drbd_request *);
extern int drbd_send_block(struct drbd_peer_device *, enum drbd_packet,
			   struct drbd_peer_request *);
extern int drbd_send_dblock(struct drbd_peer_device *, struct drbd_request *req);
extern int drbd_send_drequest(struct drbd_peer_device *, int cmd,
			      sector_t sector, int size, u64 block_id);
extern void *drbd_prepare_drequest_csum(struct drbd_peer_request *peer_req, int digest_size);
extern int drbd_send_ov_request(struct drbd_peer_device *, sector_t sector, int size);

extern int drbd_send_bitmap(struct drbd_device *, struct drbd_peer_device *);
extern int drbd_send_dagtag(struct drbd_connection *connection, u64 dagtag);
extern void drbd_send_sr_reply(struct drbd_connection *connection, int vnr,
			       enum drbd_state_rv retcode);
extern int drbd_send_rs_deallocated(struct drbd_peer_device *, struct drbd_peer_request *);
extern void drbd_send_twopc_reply(struct drbd_connection *connection,
				  enum drbd_packet, struct twopc_reply *);
extern void drbd_send_peers_in_sync(struct drbd_peer_device *, u64, sector_t, int);
extern int drbd_send_peer_dagtag(struct drbd_connection *connection, struct drbd_connection *lost_peer);
extern void drbd_send_current_uuid(struct drbd_peer_device *peer_device, u64 current_uuid, u64 weak_nodes);
extern void drbd_backing_dev_free(struct drbd_device *device, struct drbd_backing_dev *ldev);
extern void drbd_cleanup_device(struct drbd_device *device);
void drbd_print_uuids(struct drbd_peer_device *peer_device, const char *text);

extern u64 drbd_capacity_to_on_disk_bm_sect(u64 capacity_sect, unsigned int max_peers);
extern void drbd_md_set_sector_offsets(struct drbd_device *device,
				       struct drbd_backing_dev *bdev);
extern void drbd_md_write(struct drbd_device *device, void *buffer);
extern void drbd_md_sync(struct drbd_device *device);
extern int  drbd_md_read(struct drbd_device *device, struct drbd_backing_dev *bdev);
extern void drbd_uuid_received_new_current(struct drbd_peer_device *, u64 , u64) __must_hold(local);
extern void drbd_uuid_set_bitmap(struct drbd_peer_device *peer_device, u64 val) __must_hold(local);
extern void _drbd_uuid_set_bitmap(struct drbd_peer_device *peer_device, u64 val) __must_hold(local);
extern void _drbd_uuid_set_current(struct drbd_device *device, u64 val) __must_hold(local);
extern void drbd_uuid_new_current(struct drbd_device *device, bool forced);
extern void _drbd_uuid_push_history(struct drbd_device *device, u64 val) __must_hold(local);
extern u64 _drbd_uuid_pull_history(struct drbd_peer_device *peer_device) __must_hold(local);
extern void __drbd_uuid_set_bitmap(struct drbd_peer_device *peer_device, u64 val) __must_hold(local);
extern u64 drbd_uuid_resync_finished(struct drbd_peer_device *peer_device) __must_hold(local);
extern void drbd_uuid_detect_finished_resyncs(struct drbd_peer_device *peer_device) __must_hold(local);
extern u64 drbd_weak_nodes_device(struct drbd_device *device);
extern void drbd_md_set_flag(struct drbd_device *device, enum mdf_flag) __must_hold(local);
extern void drbd_md_clear_flag(struct drbd_device *device, enum mdf_flag)__must_hold(local);
extern int drbd_md_test_flag(struct drbd_backing_dev *, enum mdf_flag);
extern void drbd_md_set_peer_flag(struct drbd_peer_device *, enum mdf_peer_flag);
extern void drbd_md_clear_peer_flag(struct drbd_peer_device *, enum mdf_peer_flag);
extern bool drbd_md_test_peer_flag(struct drbd_peer_device *, enum mdf_peer_flag);
#ifndef DRBD_DEBUG_MD_SYNC
extern void drbd_md_mark_dirty(struct drbd_device *device);
#else
#define drbd_md_mark_dirty(m)	drbd_md_mark_dirty_(m, __LINE__ , __func__ )
extern void drbd_md_mark_dirty_(struct drbd_device *device,
		unsigned int line, const char *func);
#endif
extern void drbd_queue_bitmap_io(struct drbd_device *,
				 int (*io_fn)(struct drbd_device *, struct drbd_peer_device *),
				 void (*done)(struct drbd_device *, struct drbd_peer_device *, int),
				 char *why, enum bm_flag flags,
				 struct drbd_peer_device *);
extern int drbd_bitmap_io(struct drbd_device *,
		int (*io_fn)(struct drbd_device *, struct drbd_peer_device *),
		char *why, enum bm_flag flags,
		struct drbd_peer_device *);
extern int drbd_bitmap_io_from_worker(struct drbd_device *,
		int (*io_fn)(struct drbd_device *, struct drbd_peer_device *),
		char *why, enum bm_flag flags,
		struct drbd_peer_device *);
extern int drbd_bmio_set_n_write(struct drbd_device *device, struct drbd_peer_device *) __must_hold(local);
extern int drbd_bmio_clear_all_n_write(struct drbd_device *device, struct drbd_peer_device *) __must_hold(local);
extern int drbd_bmio_set_all_n_write(struct drbd_device *device, struct drbd_peer_device *) __must_hold(local);
extern bool drbd_device_stable(struct drbd_device *device, u64 *authoritative);
extern void drbd_flush_peer_acks(struct drbd_resource *resource);
extern void drbd_drop_unsent(struct drbd_connection* connection);
extern void drbd_cork(struct drbd_connection *connection, enum drbd_stream stream);
extern void drbd_uncork(struct drbd_connection *connection, enum drbd_stream stream);

extern struct drbd_connection *
__drbd_next_connection_ref(u64 *, struct drbd_connection *, struct drbd_resource *);

extern struct drbd_peer_device *
__drbd_next_peer_device_ref(u64 *, struct drbd_peer_device *, struct drbd_device *);


/* Meta data layout
 *
 * We currently have two possible layouts.
 * Offsets in (512 byte) sectors.
 * external:
 *   |----------- md_size_sect ------------------|
 *   [ 4k superblock ][ activity log ][  Bitmap  ]
 *   | al_offset == 8 |
 *   | bm_offset = al_offset + X      |
 *  ==> bitmap sectors = md_size_sect - bm_offset
 *
 *  Variants:
 *     old, indexed fixed size meta data:
 *
 * internal:
 *            |----------- md_size_sect ------------------|
 * [data.....][  Bitmap  ][ activity log ][ 4k superblock ][padding*]
 *                        | al_offset < 0 |
 *            | bm_offset = al_offset - Y |
 *  ==> bitmap sectors = Y = al_offset - bm_offset
 *
 *  [padding*] are zero or up to 7 unused 512 Byte sectors to the
 *  end of the device, so that the [4k superblock] will be 4k aligned.
 *
 *  The activity log consists of 4k transaction blocks,
 *  which are written in a ring-buffer, or striped ring-buffer like fashion,
 *  which are writtensize used to be fixed 32kB,
 *  but is about to become configurable.
 */

/* One activity log extent represents 4M of storage */
#define AL_EXTENT_SHIFT 22
#define AL_EXTENT_SIZE (1<<AL_EXTENT_SHIFT)

/* We could make these currently hardcoded constants configurable
 * variables at create-md time (or even re-configurable at runtime?).
 * Which will require some more changes to the DRBD "super block"
 * and attach code.
 *
 * updates per transaction:
 *   This many changes to the active set can be logged with one transaction.
 *   This number is arbitrary.
 * context per transaction:
 *   This many context extent numbers are logged with each transaction.
 *   This number is resulting from the transaction block size (4k), the layout
 *   of the transaction header, and the number of updates per transaction.
 *   See drbd_actlog.c:struct al_transaction_on_disk
 * */
#define AL_UPDATES_PER_TRANSACTION	 64	// arbitrary
#define AL_CONTEXT_PER_TRANSACTION	919	// (4096 - 36 - 6*64)/4

/* drbd_bitmap.c */
/*
 * We need to store one bit for a block.
 * Example: 1GB disk @ 4096 byte blocks ==> we need 32 KB bitmap.
 * Bit 0 ==> local node thinks this block is binary identical on both nodes
 * Bit 1 ==> local node thinks this block needs to be synced.
 */

#define SLEEP_TIME (HZ/10)

/* We do bitmap IO in units of 4k blocks.
 * We also still have a hardcoded 4k per bit relation. */
#define BM_BLOCK_SHIFT	12			 /* 4k per bit */
#define BM_BLOCK_SIZE	 (1<<BM_BLOCK_SHIFT)
/* mostly arbitrarily set the represented size of one bitmap extent,
 * aka resync extent, to 128 MiB (which is also 4096 Byte worth of bitmap
 * at 4k per bit resolution) */
#define BM_EXT_SHIFT	 27	/* 128 MiB per resync extent */
#define BM_EXT_SIZE	 (1<<BM_EXT_SHIFT)

#if (BM_BLOCK_SHIFT != 12)
#error "HAVE YOU FIXED drbdmeta AS WELL??"
#endif

/* thus many _storage_ sectors are described by one bit */
#define BM_SECT_TO_BIT(x)   ((x)>>(BM_BLOCK_SHIFT-9))
#define BM_BIT_TO_SECT(x)   ((sector_t)(x)<<(BM_BLOCK_SHIFT-9))
#define BM_SECT_PER_BIT     BM_BIT_TO_SECT(1)

/* bit to represented kilo byte conversion */
#define Bit2KB(bits) ((bits)<<(BM_BLOCK_SHIFT-10))

/* in which _bitmap_ extent (resp. sector) the bit for a certain
 * _storage_ sector is located in */
#define BM_SECT_TO_EXT(x)   ((x)>>(BM_EXT_SHIFT-9))
#define BM_BIT_TO_EXT(x)    ((x) >> (BM_EXT_SHIFT - BM_BLOCK_SHIFT))

/* first storage sector a bitmap extent corresponds to */
#define BM_EXT_TO_SECT(x)   ((sector_t)(x) << (BM_EXT_SHIFT-9))
/* how much _storage_ sectors we have per bitmap extent */
#define BM_SECT_PER_EXT     BM_EXT_TO_SECT(1)
/* how many bits are covered by one bitmap extent (resync extent) */
#define BM_BITS_PER_EXT     (1UL << (BM_EXT_SHIFT - BM_BLOCK_SHIFT))

#define BM_BLOCKS_PER_BM_EXT_MASK  (BM_BITS_PER_EXT - 1)


/* in one sector of the bitmap, we have this many activity_log extents. */
#define AL_EXT_PER_BM_SECT  (1 << (BM_EXT_SHIFT - AL_EXTENT_SHIFT))

/* the extent in "PER_EXTENT" below is an activity log extent
 * we need that many (long words/bytes) to store the bitmap
 *		     of one AL_EXTENT_SIZE chunk of storage.
 * we can store the bitmap for that many AL_EXTENTS within
 * one sector of the _on_disk_ bitmap:
 * bit	 0	  bit 37   bit 38	     bit (512*8)-1
 *	     ...|........|........|.. // ..|........|
 * sect. 0	 `296	  `304			   ^(512*8*8)-1
 *
#define BM_WORDS_PER_EXT    ( (AL_EXT_SIZE/BM_BLOCK_SIZE) / BITS_PER_LONG )
#define BM_BYTES_PER_EXT    ( (AL_EXT_SIZE/BM_BLOCK_SIZE) / 8 )  // 128
#define BM_EXT_PER_SECT	    ( 512 / BM_BYTES_PER_EXTENT )	 //   4
 */

#define DRBD_MAX_SECTORS_32 (0xffffffffLU)
/* we have a certain meta data variant that has a fixed on-disk size of 128
 * MiB, of which 4k are our "superblock", and 32k are the fixed size activity
 * log, leaving this many sectors for the bitmap.
 */

#define DRBD_MAX_SECTORS_FIXED_BM \
	  (((128 << 20 >> 9) - (32768 >> 9) - (4096 >> 9)) * (1LL<<(BM_EXT_SHIFT-9)))
#if !defined(CONFIG_LBDAF) && !defined(CONFIG_LBD) && BITS_PER_LONG == 32
#define DRBD_MAX_SECTORS      DRBD_MAX_SECTORS_32
#define DRBD_MAX_SECTORS_FLEX DRBD_MAX_SECTORS_32
#else
#define DRBD_MAX_SECTORS      DRBD_MAX_SECTORS_FIXED_BM
/* 16 TB in units of sectors */
#if BITS_PER_LONG == 32
/* adjust by one page worth of bitmap,
 * so we won't wrap around in drbd_bm_find_next_bit.
 * you should use 64bit OS for that much storage, anyways. */
#define DRBD_MAX_SECTORS_FLEX BM_BIT_TO_SECT(0xffff7fff)
#else
/* we allow up to 1 PiB now on 64bit architecture with "flexible" meta data */
#define DRBD_MAX_SECTORS_FLEX (1UL << 51)
/* corresponds to (1UL << 38) bits right now. */
#endif
#endif

/* BIO_MAX_SIZE is 256 * PAGE_CACHE_SIZE,
 * so for typical PAGE_CACHE_SIZE of 4k, that is (1<<20) Byte.
 * Since we may live in a mixed-platform cluster,
 * we limit us to a platform agnostic constant here for now.
 * A followup commit may allow even bigger BIO sizes,
 * once we thought that through. */
#if DRBD_MAX_BIO_SIZE > BIO_MAX_SIZE
#error Architecture not supported: DRBD_MAX_BIO_SIZE > BIO_MAX_SIZE
#endif

#define DRBD_MAX_SIZE_H80_PACKET (1U << 15) /* Header 80 only allows packets up to 32KiB data */
#define DRBD_MAX_BIO_SIZE_P95    (1U << 17) /* Protocol 95 to 99 allows bios up to 128KiB */

/* For now, don't allow more than half of what we can "activate" in one
 * activity log transaction to be discarded in one go. We may need to rework
 * drbd_al_begin_io() to allow for even larger discard ranges */
#define DRBD_MAX_BATCH_BIO_SIZE	 (AL_UPDATES_PER_TRANSACTION/2*AL_EXTENT_SIZE)
#define DRBD_MAX_BBIO_SECTORS    (DRBD_MAX_BATCH_BIO_SIZE >> 9)

extern struct drbd_bitmap *drbd_bm_alloc(void);
extern int  drbd_bm_resize(struct drbd_device *device, sector_t sectors, int set_new_bits);
void drbd_bm_free(struct drbd_bitmap *bitmap);
extern void drbd_bm_set_all(struct drbd_device *device);
extern void drbd_bm_clear_all(struct drbd_device *device);
/* set/clear/test only a few bits at a time */
extern unsigned int drbd_bm_set_bits(struct drbd_device *, unsigned int, unsigned long, unsigned long);
extern unsigned int drbd_bm_clear_bits(struct drbd_device *, unsigned int, unsigned long, unsigned long);
extern int drbd_bm_count_bits(struct drbd_device *, unsigned int, unsigned long, unsigned long);
/* bm_set_bits variant for use while holding drbd_bm_lock,
 * may process the whole bitmap in one go */
extern void drbd_bm_set_many_bits(struct drbd_peer_device *, unsigned long, unsigned long);
extern void drbd_bm_clear_many_bits(struct drbd_peer_device *, unsigned long, unsigned long);
extern void _drbd_bm_clear_many_bits(struct drbd_device *, int, unsigned long, unsigned long);
extern int drbd_bm_test_bit(struct drbd_peer_device *, unsigned long);
extern int  drbd_bm_read(struct drbd_device *, struct drbd_peer_device *) __must_hold(local);
extern void drbd_bm_mark_range_for_writeout(struct drbd_device *, unsigned long, unsigned long);
extern int  drbd_bm_write(struct drbd_device *, struct drbd_peer_device *) __must_hold(local);
extern int  drbd_bm_write_hinted(struct drbd_device *device) __must_hold(local);
extern int  drbd_bm_write_lazy(struct drbd_device *device, unsigned upper_idx) __must_hold(local);
extern int drbd_bm_write_all(struct drbd_device *, struct drbd_peer_device *) __must_hold(local);
extern int drbd_bm_write_copy_pages(struct drbd_device *, struct drbd_peer_device *) __must_hold(local);
extern size_t	     drbd_bm_words(struct drbd_device *device);
extern unsigned long drbd_bm_bits(struct drbd_device *device);
extern sector_t      drbd_bm_capacity(struct drbd_device *device);

#define DRBD_END_OF_BITMAP	(~(unsigned long)0)
extern unsigned long drbd_bm_find_next(struct drbd_peer_device *, unsigned long);
/* bm_find_next variants for use while you hold drbd_bm_lock() */
extern unsigned long _drbd_bm_find_next(struct drbd_peer_device *, unsigned long);
extern unsigned long _drbd_bm_find_next_zero(struct drbd_peer_device *, unsigned long);
extern unsigned long _drbd_bm_total_weight(struct drbd_device *, int);
extern unsigned long drbd_bm_total_weight(struct drbd_peer_device *);
/* for receive_bitmap */
extern void drbd_bm_merge_lel(struct drbd_peer_device *peer_device, size_t offset,
		size_t number, unsigned long *buffer);
/* for _drbd_send_bitmap */
extern void drbd_bm_get_lel(struct drbd_peer_device *peer_device, size_t offset,
		size_t number, unsigned long *buffer);

extern void drbd_bm_lock(struct drbd_device *device, char *why, enum bm_flag flags);
extern void drbd_bm_unlock(struct drbd_device *device);
extern void drbd_bm_slot_lock(struct drbd_peer_device *peer_device, char *why, enum bm_flag flags);
extern void drbd_bm_slot_unlock(struct drbd_peer_device *peer_device);
extern void drbd_bm_copy_slot(struct drbd_device *device, unsigned int from_index, unsigned int to_index);
/* drbd_main.c */

extern struct kmem_cache *drbd_request_cache;
extern struct kmem_cache *drbd_ee_cache;	/* peer requests */
extern struct kmem_cache *drbd_bm_ext_cache;	/* bitmap extents */
extern struct kmem_cache *drbd_al_ext_cache;	/* activity log extents */
extern mempool_t *drbd_request_mempool;
extern mempool_t *drbd_ee_mempool;

/* drbd's page pool, used to buffer data received from the peer,
 * or data requested by the peer.
 *
 * This does not have an emergency reserve.
 *
 * When allocating from this pool, it first takes pages from the pool.
 * Only if the pool is depleted will try to allocate from the system.
 *
 * The assumption is that pages taken from this pool will be processed,
 * and given back, "quickly", and then can be recycled, so we can avoid
 * frequent calls to alloc_page(), and still will be able to make progress even
 * under memory pressure.
 */
extern struct page *drbd_pp_pool;
extern spinlock_t   drbd_pp_lock;
extern int	    drbd_pp_vacant;
extern wait_queue_head_t drbd_pp_wait;

/* We also need a standard (emergency-reserve backed) page pool
 * for meta data IO (activity log, bitmap).
 * We can keep it global, as long as it is used as "N pages at a time".
 * 128 should be plenty, currently we probably can get away with as few as 1.
 */
#define DRBD_MIN_POOL_PAGES	128
extern mempool_t *drbd_md_io_page_pool;

/* We also need to make sure we get a bio
 * when we need it for housekeeping purposes */
extern struct bio_set *drbd_md_io_bio_set;
/* to allocate from that set */
extern struct bio *bio_alloc_drbd(gfp_t gfp_mask);

extern int conn_lowest_minor(struct drbd_connection *connection);
extern struct drbd_peer_device *create_peer_device(struct drbd_device *, struct drbd_connection *);
extern enum drbd_ret_code drbd_create_device(struct drbd_config_context *adm_ctx, unsigned int minor,
					     struct device_conf *device_conf, struct drbd_device **p_device);
extern void drbd_unregister_device(struct drbd_device *);
extern void drbd_put_device(struct drbd_device *);
extern void drbd_unregister_connection(struct drbd_connection *);
extern void drbd_put_connection(struct drbd_connection *);
void del_connect_timer(struct drbd_connection *connection);

extern struct drbd_resource *drbd_create_resource(const char *, struct res_opts *);
extern void drbd_free_resource(struct drbd_resource *resource);

extern void drbd_destroy_device(struct kref *kref);

extern int set_resource_options(struct drbd_resource *resource, struct res_opts *res_opts);
extern struct drbd_connection *drbd_create_connection(struct drbd_resource *resource,
						      struct drbd_transport_class *tc);
extern void drbd_transport_shutdown(struct drbd_connection *connection, enum drbd_tr_free_op op);
extern void drbd_destroy_connection(struct kref *kref);
extern struct drbd_resource *drbd_find_resource(const char *name);
extern void drbd_destroy_resource(struct kref *kref);
extern void conn_free_crypto(struct drbd_connection *connection);

/* drbd_req */
extern void do_submit(struct work_struct *ws);
extern void __drbd_make_request(struct drbd_device *, struct bio *, unsigned long);
extern MAKE_REQUEST_TYPE drbd_make_request(struct request_queue *q, struct bio *bio);
#ifdef COMPAT_HAVE_BLK_QUEUE_MERGE_BVEC
extern int drbd_merge_bvec(struct request_queue *, struct bvec_merge_data *, struct bio_vec *);
#endif
extern int is_valid_ar_handle(struct drbd_request *, sector_t);


/* drbd_nl.c */
enum suspend_scope {
	READ_AND_WRITE,
	WRITE_ONLY
};
extern void drbd_suspend_io(struct drbd_device *device, enum suspend_scope);
extern void drbd_resume_io(struct drbd_device *device);
extern char *ppsize(char *buf, unsigned long long size);
extern sector_t drbd_new_dev_size(struct drbd_device *, sector_t, int) __must_hold(local);
enum determine_dev_size {
	DS_ERROR_SHRINK = -3,
	DS_ERROR_SPACE_MD = -2,
	DS_ERROR = -1,
	DS_UNCHANGED = 0,
	DS_SHRUNK = 1,
	DS_GREW = 2,
	DS_GREW_FROM_ZERO = 3,
};
extern enum determine_dev_size
drbd_determine_dev_size(struct drbd_device *, enum dds_flags, struct resize_parms *) __must_hold(local);
extern void resync_after_online_grow(struct drbd_peer_device *);
extern void drbd_reconsider_queue_parameters(struct drbd_device *device,
			struct drbd_backing_dev *bdev, struct o_qlim *o);
extern enum drbd_state_rv drbd_set_role(struct drbd_resource *, enum drbd_role, bool);
extern bool conn_try_outdate_peer(struct drbd_connection *connection);
extern void conn_try_outdate_peer_async(struct drbd_connection *connection);
extern int drbd_khelper(struct drbd_device *, struct drbd_connection *, char *);
extern int drbd_create_peer_device_default_config(struct drbd_peer_device *peer_device);

/* drbd_sender.c */
extern int drbd_sender(struct drbd_thread *thi);
extern int drbd_worker(struct drbd_thread *thi);
enum drbd_ret_code drbd_resync_after_valid(struct drbd_device *device, int o_minor);
void drbd_resync_after_changed(struct drbd_device *device);
extern bool drbd_stable_sync_source_present(struct drbd_peer_device *, enum which_state);
extern void drbd_start_resync(struct drbd_peer_device *, enum drbd_repl_state);
extern void resume_next_sg(struct drbd_device *device);
extern void suspend_other_sg(struct drbd_device *device);
extern int drbd_resync_finished(struct drbd_peer_device *, enum drbd_disk_state);
/* maybe rather drbd_main.c ? */
extern void *drbd_md_get_buffer(struct drbd_device *device, const char *intent);
extern void drbd_md_put_buffer(struct drbd_device *device);
extern int drbd_md_sync_page_io(struct drbd_device *device,
		struct drbd_backing_dev *bdev, sector_t sector, int rw);
extern void drbd_ov_out_of_sync_found(struct drbd_peer_device *, sector_t, int);
extern void wait_until_done_or_force_detached(struct drbd_device *device,
		struct drbd_backing_dev *bdev, unsigned int *done);
extern void drbd_rs_controller_reset(struct drbd_peer_device *);
extern void drbd_ping_peer(struct drbd_connection *connection);
extern struct drbd_peer_device *peer_device_by_node_id(struct drbd_device *, int);

static inline void ov_out_of_sync_print(struct drbd_peer_device *peer_device)
{
	if (peer_device->ov_last_oos_size) {
		drbd_err(peer_device, "Out of sync: start=%llu, size=%lu (sectors)\n",
		     (unsigned long long)peer_device->ov_last_oos_start,
		     (unsigned long)peer_device->ov_last_oos_size);
	}
	peer_device->ov_last_oos_size = 0;
}


extern void drbd_csum_bio(struct crypto_hash *, struct bio *, void *);
extern void drbd_csum_pages(struct crypto_hash *, struct page *, void *);
/* worker callbacks */
extern int w_e_end_data_req(struct drbd_work *, int);
extern int w_e_end_rsdata_req(struct drbd_work *, int);
extern int w_e_end_csum_rs_req(struct drbd_work *, int);
extern int w_e_end_ov_reply(struct drbd_work *, int);
extern int w_e_end_ov_req(struct drbd_work *, int);
extern int w_ov_finished(struct drbd_work *, int);
extern int w_resync_timer(struct drbd_work *, int);
extern int w_send_dblock(struct drbd_work *, int);
extern int w_send_read_req(struct drbd_work *, int);
extern int w_e_reissue(struct drbd_work *, int);
extern int w_restart_disk_io(struct drbd_work *, int);
extern int w_send_out_of_sync(struct drbd_work *, int);
extern int w_start_resync(struct drbd_work *, int);
extern int w_send_uuids(struct drbd_work *, int);

extern void resync_timer_fn(unsigned long data);
extern void start_resync_timer_fn(unsigned long data);

extern void drbd_endio_write_sec_final(struct drbd_peer_request *peer_req);

void __update_timing_details(
		struct drbd_thread_timing_details *tdp,
		unsigned int *cb_nr,
		void *cb,
		const char *fn, const unsigned int line);

#define update_sender_timing_details(c, cb) \
	__update_timing_details(c->s_timing_details, &c->s_cb_nr, cb, __func__ , __LINE__ )
#define update_receiver_timing_details(c, cb) \
	__update_timing_details(c->r_timing_details, &c->r_cb_nr, cb, __func__ , __LINE__ )
#define update_worker_timing_details(r, cb) \
	__update_timing_details(r->w_timing_details, &r->w_cb_nr, cb, __func__ , __LINE__ )

/* drbd_receiver.c */
struct packet_info {
	enum drbd_packet cmd;
	unsigned int size;
	int vnr;
	void *data;
};

/* packet_info->data is just a pointer into some temporary buffer
 * owned by the transport. As soon as we call into the transport for
 * any further receive operation, the data it points to is undefined.
 * The buffer may be freed/recycled/re-used already.
 * Convert and store the relevant information for any incoming data
 * in drbd_peer_request_detail.
 */

struct drbd_peer_request_details {
	uint64_t sector;	/* be64_to_cpu(p_data.sector) */
	uint64_t block_id;	/* unmodified p_data.block_id */
	uint32_t peer_seq;	/* be32_to_cpu(p_data.seq_num) */
	uint32_t dp_flags;	/* be32_to_cpu(p_data.dp_flags) */
	uint32_t length;	/* endian converted p_head*.length */
	uint32_t bi_size;	/* resulting bio size */
	/* for non-discards: bi_size = length - digest_size */
};

struct queued_twopc {
	struct drbd_work w;
	unsigned long start_jif;
	struct drbd_connection *connection;
	struct twopc_reply reply;
	struct packet_info packet_info;
	struct p_twopc_request packet_data;
};

extern int drbd_issue_discard_or_zero_out(struct drbd_device *device,
		sector_t start, unsigned int nr_sectors, bool discard);
extern int drbd_send_ack(struct drbd_peer_device *, enum drbd_packet,
			 struct drbd_peer_request *);
extern int drbd_send_ack_ex(struct drbd_peer_device *, enum drbd_packet,
			    sector_t sector, int blksize, u64 block_id);
extern int drbd_receiver(struct drbd_thread *thi);
extern int drbd_ack_receiver(struct drbd_thread *thi);
extern void drbd_send_ping_wf(struct work_struct *ws);
extern void drbd_send_acks_wf(struct work_struct *ws);
extern void drbd_send_peer_ack_wf(struct work_struct *ws);
extern bool drbd_rs_c_min_rate_throttle(struct drbd_peer_device *);
extern bool drbd_rs_should_slow_down(struct drbd_peer_device *, sector_t,
				     bool throttle_if_app_is_waiting);
extern int drbd_submit_peer_request(struct drbd_device *,
				    struct drbd_peer_request *, const unsigned,
				    const int);
extern int drbd_free_peer_reqs(struct drbd_resource *, struct list_head *, bool is_net_ee);
extern struct drbd_peer_request *drbd_alloc_peer_req(struct drbd_peer_device *, gfp_t) __must_hold(local);
extern void __drbd_free_peer_req(struct drbd_peer_request *, int);
#define drbd_free_peer_req(pr) __drbd_free_peer_req(pr, 0)
#define drbd_free_net_peer_req(pr) __drbd_free_peer_req(pr, 1)
extern void drbd_set_recv_tcq(struct drbd_device *device, int tcq_enabled);
extern void _drbd_clear_done_ee(struct drbd_device *device, struct list_head *to_be_freed);
extern int drbd_connected(struct drbd_peer_device *);
extern void apply_unacked_peer_requests(struct drbd_connection *connection);
extern struct drbd_connection *drbd_connection_by_node_id(struct drbd_resource *, int);
extern struct drbd_connection *drbd_get_connection_by_node_id(struct drbd_resource *, int);
extern void queue_queued_twopc(struct drbd_resource *resource);
extern void queued_twopc_timer_fn(unsigned long data);


static inline sector_t drbd_get_capacity(struct block_device *bdev)
{
	/* return bdev ? get_capacity(bdev->bd_disk) : 0; */
	return bdev ? i_size_read(bdev->bd_inode) >> 9 : 0;
}

/* sets the number of 512 byte sectors of our virtual device */
static inline void drbd_set_my_capacity(struct drbd_device *device,
					sector_t size)
{
	/* set_capacity(device->this_bdev->bd_disk, size); */
	set_capacity(device->vdisk, size);
	device->this_bdev->bd_inode->i_size = (loff_t)size << 9;
}

static inline void drbd_kobject_uevent(struct drbd_device *device)
{
	kobject_uevent(disk_to_kobj(device->vdisk), KOBJ_CHANGE);
	/* rhel4 / sles9 and older don't have this at all,
	 * which means user space (udev) won't get events about possible changes of
	 * corresponding resource + disk names after the initial drbd minor creation.
	 */
}

/*
 * used to submit our private bio
 */
static inline void drbd_generic_make_request(struct drbd_device *device,
					     int fault_type, struct bio *bio)
{
	__release(local);
	if (!bio->bi_bdev) {
		drbd_err(device, "drbd_generic_make_request: bio->bi_bdev == NULL\n");
		bio_endio(bio, -ENODEV);
		return;
	}

	if (drbd_insert_fault(device, fault_type))
		bio_endio(bio, -EIO);
	else
		generic_make_request(bio);
}

void drbd_bump_write_ordering(struct drbd_resource *resource, struct drbd_backing_dev *bdev,
			      enum write_ordering_e wo);

extern void twopc_timer_fn(unsigned long);
extern void connect_timer_fn(unsigned long);

/* drbd_proc.c */
extern struct proc_dir_entry *drbd_proc;
extern const struct file_operations drbd_proc_fops;

/* drbd_actlog.c */
extern bool drbd_al_begin_io_prepare(struct drbd_device *device, struct drbd_interval *i);
extern int drbd_al_begin_io_nonblock(struct drbd_device *device, struct drbd_interval *i);
extern void drbd_al_begin_io_commit(struct drbd_device *device);
extern bool drbd_al_begin_io_fastpath(struct drbd_device *device, struct drbd_interval *i);
extern void drbd_al_begin_io(struct drbd_device *device, struct drbd_interval *i);
extern int drbd_al_begin_io_for_peer(struct drbd_peer_device *peer_device, struct drbd_interval *i);
extern void drbd_al_complete_io(struct drbd_device *device, struct drbd_interval *i);
extern void drbd_rs_complete_io(struct drbd_peer_device *, sector_t);
extern int drbd_rs_begin_io(struct drbd_peer_device *, sector_t);
extern int drbd_try_rs_begin_io(struct drbd_peer_device *, sector_t, bool);
extern void drbd_rs_cancel_all(struct drbd_peer_device *);
extern int drbd_rs_del_all(struct drbd_peer_device *);
extern void drbd_rs_failed_io(struct drbd_peer_device *, sector_t, int);
extern void drbd_advance_rs_marks(struct drbd_peer_device *, unsigned long);
extern bool drbd_set_all_out_of_sync(struct drbd_device *, sector_t, int);
extern bool drbd_set_sync(struct drbd_device *, sector_t, int, unsigned long, unsigned long);
enum update_sync_bits_mode { RECORD_RS_FAILED, SET_OUT_OF_SYNC, SET_IN_SYNC };
extern int __drbd_change_sync(struct drbd_peer_device *peer_device, sector_t sector, int size,
		enum update_sync_bits_mode mode);
#define drbd_set_in_sync(peer_device, sector, size) \
	__drbd_change_sync(peer_device, sector, size, SET_IN_SYNC)
#define drbd_set_out_of_sync(peer_device, sector, size) \
	__drbd_change_sync(peer_device, sector, size, SET_OUT_OF_SYNC)
#define drbd_rs_failed_io(peer_device, sector, size) \
	__drbd_change_sync(peer_device, sector, size, RECORD_RS_FAILED)
extern void drbd_al_shrink(struct drbd_device *device);
extern bool drbd_sector_has_priority(struct drbd_peer_device *, sector_t);
extern int drbd_al_initialize(struct drbd_device *, void *);

/* drbd_nl.c */

extern struct mutex notification_mutex;
extern atomic_t drbd_genl_seq;

extern void notify_resource_state(struct sk_buff *,
				  unsigned int,
				  struct drbd_resource *,
				  struct resource_info *,
				  enum drbd_notification_type);
extern void notify_device_state(struct sk_buff *,
				unsigned int,
				struct drbd_device *,
				struct device_info *,
				enum drbd_notification_type);
extern void notify_connection_state(struct sk_buff *,
				    unsigned int,
				    struct drbd_connection *,
				    struct connection_info *,
				    enum drbd_notification_type);
extern void notify_peer_device_state(struct sk_buff *,
				     unsigned int,
				     struct drbd_peer_device *,
				     struct peer_device_info *,
				     enum drbd_notification_type);
extern void notify_helper(enum drbd_notification_type, struct drbd_device *,
			  struct drbd_connection *, const char *, int);
extern void notify_path(struct drbd_connection *, struct drbd_path *,
			enum drbd_notification_type);

/*
 * inline helper functions
 *************************/

static inline int drbd_peer_req_has_active_page(struct drbd_peer_request *peer_req)
{
	struct page *page = peer_req->page_chain.head;
	page_chain_for_each(page) {
		if (page_count(page) > 1)
			return 1;
	}
	return 0;
}

/*
 * When a device has a replication state above L_OFF, it must be
 * connected.  Otherwise, we report the connection state, which has values up
 * to C_CONNECTED == L_OFF.
 */
static inline int combined_conn_state(struct drbd_peer_device *peer_device, enum which_state which)
{
	enum drbd_repl_state repl_state = peer_device->repl_state[which];

	if (repl_state > L_OFF)
		return repl_state;
	else
		return peer_device->connection->cstate[which];
}

enum drbd_force_detach_flags {
	DRBD_READ_ERROR,
	DRBD_WRITE_ERROR,
	DRBD_META_IO_ERROR,
	DRBD_FORCE_DETACH,
};

#define __drbd_chk_io_error(m,f) __drbd_chk_io_error_(m,f, __func__)
static inline void __drbd_chk_io_error_(struct drbd_device *device,
					enum drbd_force_detach_flags df,
					const char *where)
{
	enum drbd_io_error_p ep;

	rcu_read_lock();
	ep = rcu_dereference(device->ldev->disk_conf)->on_io_error;
	rcu_read_unlock();
	switch (ep) {
	case EP_PASS_ON: /* FIXME would this be better named "Ignore"? */
		if (df == DRBD_READ_ERROR ||  df == DRBD_WRITE_ERROR) {
			if (drbd_ratelimit())
				drbd_err(device, "Local IO failed in %s.\n", where);
			if (device->disk_state[NOW] > D_INCONSISTENT) {
				begin_state_change_locked(device->resource, CS_HARD);
				__change_disk_state(device, D_INCONSISTENT);
				end_state_change_locked(device->resource);
			}
			break;
		}
		/* NOTE fall through for DRBD_META_IO_ERROR or DRBD_FORCE_DETACH */
	case EP_DETACH:
	case EP_CALL_HELPER:
		/* Remember whether we saw a READ or WRITE error.
		 *
		 * Recovery of the affected area for WRITE failure is covered
		 * by the activity log.
		 * READ errors may fall outside that area though. Certain READ
		 * errors can be "healed" by writing good data to the affected
		 * blocks, which triggers block re-allocation in lower layers.
		 *
		 * If we can not write the bitmap after a READ error,
		 * we may need to trigger a full sync (see w_go_diskless()).
		 *
		 * Force-detach is not really an IO error, but rather a
		 * desperate measure to try to deal with a completely
		 * unresponsive lower level IO stack.
		 * Still it should be treated as a WRITE error.
		 *
		 * Meta IO error is always WRITE error:
		 * we read meta data only once during attach,
		 * which will fail in case of errors.
		 */
		if (df == DRBD_READ_ERROR)
			set_bit(WAS_READ_ERROR, &device->flags);
		if (df == DRBD_FORCE_DETACH)
			set_bit(FORCE_DETACH, &device->flags);
		if (device->disk_state[NOW] > D_FAILED) {
			begin_state_change_locked(device->resource, CS_HARD);
			__change_disk_state(device, D_FAILED);
			end_state_change_locked(device->resource);
			drbd_err(device,
				"Local IO failed in %s. Detaching...\n", where);
		}
		break;
	}
}

/**
 * drbd_chk_io_error: Handle the on_io_error setting, should be called from all io completion handlers
 * @device:	 DRBD device.
 * @error:	 Error code passed to the IO completion callback
 * @forcedetach: Force detach. I.e. the error happened while accessing the meta data
 *
 * See also drbd_main.c:after_state_ch() if (os.disk > D_FAILED && ns.disk == D_FAILED)
 */
#define drbd_chk_io_error(m,e,f) drbd_chk_io_error_(m,e,f, __func__)
static inline void drbd_chk_io_error_(struct drbd_device *device,
	int error, enum drbd_force_detach_flags forcedetach, const char *where)
{
	if (error) {
		unsigned long flags;
		spin_lock_irqsave(&device->resource->req_lock, flags);
		__drbd_chk_io_error_(device, forcedetach, where);
		spin_unlock_irqrestore(&device->resource->req_lock, flags);
	}
}


/**
 * drbd_md_first_sector() - Returns the first sector number of the meta data area
 * @bdev:	Meta data block device.
 *
 * BTW, for internal meta data, this happens to be the maximum capacity
 * we could agree upon with our peer node.
 */
static inline sector_t drbd_md_first_sector(struct drbd_backing_dev *bdev)
{
	switch (bdev->md.meta_dev_idx) {
	case DRBD_MD_INDEX_INTERNAL:
	case DRBD_MD_INDEX_FLEX_INT:
		return bdev->md.md_offset + bdev->md.bm_offset;
	case DRBD_MD_INDEX_FLEX_EXT:
	default:
		return bdev->md.md_offset;
	}
}

/**
 * drbd_md_last_sector() - Return the last sector number of the meta data area
 * @bdev:	Meta data block device.
 */
static inline sector_t drbd_md_last_sector(struct drbd_backing_dev *bdev)
{
	switch (bdev->md.meta_dev_idx) {
	case DRBD_MD_INDEX_INTERNAL:
	case DRBD_MD_INDEX_FLEX_INT:
		return bdev->md.md_offset + (4096 >> 9) -1;
	case DRBD_MD_INDEX_FLEX_EXT:
	default:
		return bdev->md.md_offset + bdev->md.md_size_sect -1;
	}
}

/**
 * drbd_get_max_capacity() - Returns the capacity we announce to out peer
 * @bdev:	Meta data block device.
 *
 * returns the capacity we announce to out peer.  we clip ourselves at the
 * various MAX_SECTORS, because if we don't, current implementation will
 * oops sooner or later
 */
static inline sector_t drbd_get_max_capacity(struct drbd_backing_dev *bdev)
{
	sector_t s;

	switch (bdev->md.meta_dev_idx) {
	case DRBD_MD_INDEX_INTERNAL:
	case DRBD_MD_INDEX_FLEX_INT:
		s = drbd_get_capacity(bdev->backing_bdev)
			? min_t(sector_t, DRBD_MAX_SECTORS_FLEX,
				drbd_md_first_sector(bdev))
			: 0;
		break;
	case DRBD_MD_INDEX_FLEX_EXT:
		s = min_t(sector_t, DRBD_MAX_SECTORS_FLEX,
				drbd_get_capacity(bdev->backing_bdev));
		/* clip at maximum size the meta device can support */
		s = min_t(sector_t, s,
			BM_EXT_TO_SECT(bdev->md.md_size_sect
				     - bdev->md.bm_offset));
		break;
	default:
		s = min_t(sector_t, DRBD_MAX_SECTORS,
				drbd_get_capacity(bdev->backing_bdev));
	}
	return s;
}

/**
 * drbd_md_ss() - Return the sector number of our meta data super block
 * @bdev:	Meta data block device.
 */
static inline sector_t drbd_md_ss(struct drbd_backing_dev *bdev)
{
	const int meta_dev_idx = bdev->md.meta_dev_idx;

	if (meta_dev_idx == DRBD_MD_INDEX_FLEX_EXT)
		return 0;

	/* Since drbd08, internal meta data is always "flexible".
	 * position: last 4k aligned block of 4k size */
	if (meta_dev_idx == DRBD_MD_INDEX_INTERNAL ||
	    meta_dev_idx == DRBD_MD_INDEX_FLEX_INT)
		return (drbd_get_capacity(bdev->backing_bdev) & ~7ULL) - 8;

	/* external, some index; this is the old fixed size layout */
	return (128 << 20 >> 9) * bdev->md.meta_dev_idx;
}

void drbd_queue_work(struct drbd_work_queue *, struct drbd_work *);

static inline void
drbd_queue_work_if_unqueued(struct drbd_work_queue *q, struct drbd_work *w)
{
	unsigned long flags;
	spin_lock_irqsave(&q->q_lock, flags);
	if (list_empty_careful(&w->list))
		list_add_tail(&w->list, &q->q);
	spin_unlock_irqrestore(&q->q_lock, flags);
	wake_up(&q->q_wait);
}

static inline void
drbd_device_post_work(struct drbd_device *device, int work_bit)
{
	if (!test_and_set_bit(work_bit, &device->flags)) {
		struct drbd_resource *resource = device->resource;
		struct drbd_work_queue *q = &resource->work;
		if (!test_and_set_bit(DEVICE_WORK_PENDING, &resource->flags))
			wake_up(&q->q_wait);
	}
}

static inline void
drbd_peer_device_post_work(struct drbd_peer_device *peer_device, int work_bit)
{
	if (!test_and_set_bit(work_bit, &peer_device->flags)) {
		struct drbd_resource *resource = peer_device->device->resource;
		struct drbd_work_queue *q = &resource->work;
		if (!test_and_set_bit(PEER_DEVICE_WORK_PENDING, &resource->flags))
			wake_up(&q->q_wait);
	}
}

static inline void
drbd_post_work(struct drbd_resource *resource, int work_bit)
{
	if (!test_and_set_bit(work_bit, &resource->flags)) {
		struct drbd_work_queue *q = &resource->work;
		if (!test_and_set_bit(RESOURCE_WORK_PENDING, &resource->flags))
			wake_up(&q->q_wait);
	}
}

extern void drbd_flush_workqueue(struct drbd_work_queue *work_queue);

/* To get the ack_receiver out of the blocking network stack,
 * so it can change its sk_rcvtimeo from idle- to ping-timeout,
 * and send a ping, we need to send a signal.
 * Which signal we send is irrelevant. */
static inline void wake_ack_receiver(struct drbd_connection *connection)
{
	struct task_struct *task = connection->ack_receiver.task;
	if (task && get_t_state(&connection->ack_receiver) == RUNNING)
		force_sig(SIGXCPU, task);
}

static inline void request_ping(struct drbd_connection *connection)
{
	set_bit(SEND_PING, &connection->flags);
	wake_ack_receiver(connection);
}

extern void *conn_prepare_command(struct drbd_connection *, int, enum drbd_stream);
extern void *drbd_prepare_command(struct drbd_peer_device *, int, enum drbd_stream);
extern int send_command(struct drbd_connection *, int, enum drbd_packet, enum drbd_stream);
extern int drbd_send_command(struct drbd_peer_device *, enum drbd_packet, enum drbd_stream);

extern int drbd_send_ping(struct drbd_connection *connection);
extern int drbd_send_ping_ack(struct drbd_connection *connection);
extern int conn_send_state_req(struct drbd_connection *, int vnr, enum drbd_packet, union drbd_state, union drbd_state);
extern int conn_send_twopc_request(struct drbd_connection *, int vnr, enum drbd_packet, struct p_twopc_request *);
extern int drbd_send_peer_ack(struct drbd_connection *, struct drbd_request *);

static inline void drbd_thread_stop(struct drbd_thread *thi)
{
	_drbd_thread_stop(thi, false, true);
}

static inline void drbd_thread_stop_nowait(struct drbd_thread *thi)
{
	_drbd_thread_stop(thi, false, false);
}

static inline void drbd_thread_restart_nowait(struct drbd_thread *thi)
{
	_drbd_thread_stop(thi, true, false);
}

/* counts how many answer packets packets we expect from our peer,
 * for either explicit application requests,
 * or implicit barrier packets as necessary.
 * increased:
 *  w_send_barrier
 *  _req_mod(req, QUEUE_FOR_NET_WRITE or QUEUE_FOR_NET_READ);
 *    it is much easier and equally valid to count what we queue for the
 *    sender, even before it actually was queued or sent.
 *    (drbd_make_request_common; recovery path on read io-error)
 * decreased:
 *  got_BarrierAck (respective tl_clear, tl_clear_barrier)
 *  _req_mod(req, DATA_RECEIVED)
 *     [from receive_DataReply]
 *  _req_mod(req, WRITE_ACKED_BY_PEER or RECV_ACKED_BY_PEER or NEG_ACKED)
 *     [from got_BlockAck (P_WRITE_ACK, P_RECV_ACK)]
 *     FIXME
 *     for some reason it is NOT decreased in got_NegAck,
 *     but in the resulting cleanup code from report_params.
 *     we should try to remember the reason for that...
 *  _req_mod(req, SEND_FAILED or SEND_CANCELED)
 *  _req_mod(req, CONNECTION_LOST_WHILE_PENDING)
 *     [from tl_clear_barrier]
 */
static inline void inc_ap_pending(struct drbd_peer_device *peer_device)
{
	atomic_inc(&peer_device->ap_pending_cnt);
}

#define dec_ap_pending(peer_device) \
	((void)expect((peer_device), __dec_ap_pending(peer_device) >= 0))
static inline int __dec_ap_pending(struct drbd_peer_device *peer_device)
{
	int ap_pending_cnt = atomic_dec_return(&peer_device->ap_pending_cnt);
	if (ap_pending_cnt == 0)
		wake_up(&peer_device->device->misc_wait);
	return ap_pending_cnt;
}

/* counts how many resync-related answers we still expect from the peer
 *		     increase			decrease
 * L_SYNC_TARGET sends P_RS_DATA_REQUEST (and expects P_RS_DATA_REPLY)
 * L_SYNC_SOURCE sends P_RS_DATA_REPLY   (and expects P_WRITE_ACK with ID_SYNCER)
 *					   (or P_NEG_ACK with ID_SYNCER)
 */
static inline void inc_rs_pending(struct drbd_peer_device *peer_device)
{
	atomic_inc(&peer_device->rs_pending_cnt);
}

#define dec_rs_pending(peer_device) \
	((void)expect((peer_device), __dec_rs_pending(peer_device) >= 0))
static inline int __dec_rs_pending(struct drbd_peer_device *peer_device)
{
	return atomic_dec_return(&peer_device->rs_pending_cnt);
}

/* counts how many answers we still need to send to the peer.
 * increased on
 *  receive_Data	unless protocol A;
 *			we need to send a P_RECV_ACK (proto B)
 *			or P_WRITE_ACK (proto C)
 *  receive_RSDataReply (recv_resync_read) we need to send a P_WRITE_ACK
 *  receive_DataRequest (receive_RSDataRequest) we need to send back P_DATA
 *  receive_Barrier_*	we need to send a P_BARRIER_ACK
 */
static inline void inc_unacked(struct drbd_peer_device *peer_device)
{
	atomic_inc(&peer_device->unacked_cnt);
}

#define dec_unacked(peer_device) \
	((void)expect(peer_device, __dec_unacked(peer_device) >= 0))
static inline int __dec_unacked(struct drbd_peer_device *peer_device)
{
	return atomic_dec_return(&peer_device->unacked_cnt);
}

#define sub_unacked(peer_device, n) \
	((void)expect(peer_device, __sub_unacked(peer_device) >= 0))
static inline int __sub_unacked(struct drbd_peer_device *peer_device, int n)
{
	return atomic_sub_return(n, &peer_device->unacked_cnt);
}

static inline bool is_sync_target_state(struct drbd_peer_device *peer_device,
					enum which_state which)
{
	enum drbd_repl_state repl_state = peer_device->repl_state[which];

	return repl_state == L_SYNC_TARGET || repl_state == L_PAUSED_SYNC_T;
}

static inline bool is_sync_source_state(struct drbd_peer_device *peer_device,
					enum which_state which)
{
	enum drbd_repl_state repl_state = peer_device->repl_state[which];

	return repl_state == L_SYNC_SOURCE || repl_state == L_PAUSED_SYNC_S;
}

static inline bool is_sync_state(struct drbd_peer_device *peer_device,
				 enum which_state which)
{
	return is_sync_source_state(peer_device, which) ||
		is_sync_target_state(peer_device, which);
}

/**
 * get_ldev() - Increase the ref count on device->ldev. Returns 0 if there is no ldev
 * @_device:		DRBD device.
 * @_min_state:		Minimum device state required for success.
 *
 * You have to call put_ldev() when finished working with device->ldev.
 */
#define get_ldev_if_state(_device, _min_state)				\
	(_get_ldev_if_state((_device), (_min_state)) ?			\
	 ({ __acquire(x); true; }) : false)
#define get_ldev(_device) get_ldev_if_state(_device, D_INCONSISTENT)

static inline void put_ldev(struct drbd_device *device)
{
	enum drbd_disk_state disk_state = device->disk_state[NOW];
	/* We must check the state *before* the atomic_dec becomes visible,
	 * or we have a theoretical race where someone hitting zero,
	 * while state still D_FAILED, will then see D_DISKLESS in the
	 * condition below and calling into destroy, where he must not, yet. */
	int i = atomic_dec_return(&device->local_cnt);

	/* This may be called from some endio handler,
	 * so we must not sleep here. */

	__release(local);
	D_ASSERT(device, i >= 0);
	if (i == 0) {
		if (disk_state == D_DISKLESS)
			/* even internal references gone, safe to destroy */
			drbd_device_post_work(device, DESTROY_DISK);
		if (disk_state == D_FAILED || disk_state == D_DETACHING)
			/* all application IO references gone. */
			if (!test_and_set_bit(GOING_DISKLESS, &device->flags))
				drbd_device_post_work(device, GO_DISKLESS);
		wake_up(&device->misc_wait);
	}
}

#ifndef __CHECKER__
static inline int _get_ldev_if_state(struct drbd_device *device, enum drbd_disk_state mins)
{
	int io_allowed;

	/* never get a reference while D_DISKLESS */
	if (device->disk_state[NOW] == D_DISKLESS)
		return 0;

	atomic_inc(&device->local_cnt);
	io_allowed = (device->disk_state[NOW] >= mins);
	if (!io_allowed)
		put_ldev(device);
	return io_allowed;
}
#else
extern int _get_ldev_if_state(struct drbd_device *device, enum drbd_disk_state mins);
#endif

static inline bool drbd_state_is_stable(struct drbd_device *device)
{
	struct drbd_peer_device *peer_device;
	bool stable = true;

	/* DO NOT add a default clause, we want the compiler to warn us
	 * for any newly introduced state we may have forgotten to add here */

	rcu_read_lock();
	for_each_peer_device_rcu(peer_device, device) {
		switch (peer_device->repl_state[NOW]) {
		/* New io is only accepted when the peer device is unknown or there is
		 * a well-established connection. */
		case L_OFF:
		case L_ESTABLISHED:
		case L_SYNC_SOURCE:
		case L_SYNC_TARGET:
		case L_VERIFY_S:
		case L_VERIFY_T:
		case L_PAUSED_SYNC_S:
		case L_PAUSED_SYNC_T:
		case L_AHEAD:
		case L_BEHIND:
		case L_STARTING_SYNC_S:
		case L_STARTING_SYNC_T:
			break;

			/* Allow IO in BM exchange states with new protocols */
		case L_WF_BITMAP_S:
			if (peer_device->connection->agreed_pro_version < 96)
				stable = false;
			break;

			/* no new io accepted in these states */
		case L_WF_BITMAP_T:
		case L_WF_SYNC_UUID:
			stable = false;
			break;
		}
		if (!stable)
			break;
	}
	rcu_read_unlock();

	switch (device->disk_state[NOW]) {
	case D_DISKLESS:
	case D_INCONSISTENT:
	case D_OUTDATED:
	case D_CONSISTENT:
	case D_UP_TO_DATE:
	case D_FAILED:
	case D_DETACHING:
		/* disk state is stable as well. */
		break;

	/* no new io accepted during transitional states */
	case D_ATTACHING:
	case D_NEGOTIATING:
	case D_UNKNOWN:
	case D_MASK:
		stable = false;
	}

	return stable;
}

extern void drbd_queue_pending_bitmap_work(struct drbd_device *);

/* rw = READ or WRITE (0 or 1); nothing else. */
static inline void dec_ap_bio(struct drbd_device *device, int rw)
{
	int ap_bio = atomic_dec_return(&device->ap_bio_cnt[rw]);

	D_ASSERT(device, ap_bio >= 0);

	/* Check for list_empty outside the lock is ok.  Worst case it queues
	 * nothing because someone else just now did.  During list_add, both
	 * resource->req_lock *and* a refcount on ap_bio_cnt[WRITE] are held,
	 * a list_add cannot race with this code path.
	 * Checking pending_bitmap_work.n is not correct,
	 * it has a different lifetime. */
	if (ap_bio == 0 && rw == WRITE && !list_empty(&device->pending_bitmap_work.q))
		drbd_queue_pending_bitmap_work(device);

	if (ap_bio == 0)
		wake_up(&device->misc_wait);
}

static inline bool resource_is_suspended(struct drbd_resource *resource)
{
	return resource->susp[NOW] || resource->susp_fen[NOW] || resource->susp_nod[NOW];
}

static inline bool drbd_suspended(struct drbd_device *device)
{
	return resource_is_suspended(device->resource);
}

static inline bool may_inc_ap_bio(struct drbd_device *device)
{
	if (drbd_suspended(device))
		return false;
	if (atomic_read(&device->suspend_cnt))
		return false;

	/* to avoid potential deadlock or bitmap corruption,
	 * in various places, we only allow new application io
	 * to start during "stable" states. */

	/* no new io accepted when attaching or detaching the disk */
	if (!drbd_state_is_stable(device))
		return false;

	if (atomic_read(&device->pending_bitmap_work.n))
		return false;
	return true;
}

static inline bool inc_ap_bio_cond(struct drbd_device *device, int rw)
{
	bool rv = false;

	spin_lock_irq(&device->resource->req_lock);
	rv = may_inc_ap_bio(device);
	if (rv)
		atomic_inc(&device->ap_bio_cnt[rw]);
	spin_unlock_irq(&device->resource->req_lock);

	return rv;
}

static inline void inc_ap_bio(struct drbd_device *device, int rw)
{
	/* we wait here
	 *    as long as the device is suspended
	 *    until the bitmap is no longer on the fly during connection
	 *    handshake as long as we would exceed the max_buffer limit.
	 *
	 * to avoid races with the reconnect code,
	 * we need to atomic_inc within the spinlock. */

	wait_event(device->misc_wait, inc_ap_bio_cond(device, rw));
}

static inline int drbd_set_exposed_data_uuid(struct drbd_device *device, u64 val)
{
	int changed = device->exposed_data_uuid != val;
	device->exposed_data_uuid = val;
	return changed;
}

static inline u64 drbd_current_uuid(struct drbd_device *device)
{
	if (!device->ldev)
		return 0;
	return device->ldev->md.current_uuid;
}

static inline bool verify_can_do_stop_sector(struct drbd_peer_device *peer_device)
{
	return peer_device->connection->agreed_pro_version >= 97 &&
		peer_device->connection->agreed_pro_version != 100;
}

static inline u64 drbd_bitmap_uuid(struct drbd_peer_device *peer_device)
{
	struct drbd_device *device = peer_device->device;
	struct drbd_peer_md *peer_md;

	if (!device->ldev)
		return 0;

	peer_md = &device->ldev->md.peers[peer_device->node_id];
	return peer_md->bitmap_uuid;
}

static inline u64 drbd_history_uuid(struct drbd_device *device, int i)
{
	if (!device->ldev || i >= ARRAY_SIZE(device->ldev->md.history_uuids))
		return 0;

	return device->ldev->md.history_uuids[i];
}

static inline int drbd_queue_order_type(struct drbd_device *device)
{
	/* sorry, we currently have no working implementation
	 * of distributed TCQ stuff */
#ifndef QUEUE_ORDERED_NONE
#define QUEUE_ORDERED_NONE 0
#endif
	return QUEUE_ORDERED_NONE;
}

#ifdef blk_queue_plugged
static inline void drbd_blk_run_queue(struct request_queue *q)
{
	if (q && q->unplug_fn)
		q->unplug_fn(q);
}

static inline void drbd_kick_lo(struct drbd_device *device)
{
	if (get_ldev(device)) {
		drbd_blk_run_queue(bdev_get_queue(device->ldev->backing_bdev));
		put_ldev(device);
	}
}
#else
static inline void drbd_blk_run_queue(struct request_queue *q)
{
}
static inline void drbd_kick_lo(struct drbd_device *device)
{
}
#endif

/* resync bitmap */
/* 128MB sized 'bitmap extent' to track syncer usage */
struct bm_extent {
	int rs_left; /* number of bits set (out of sync) in this extent. */
	int rs_failed; /* number of failed resync requests in this extent. */
	unsigned long flags;
	struct lc_element lce;
};

#define BME_NO_WRITES  0  /* bm_extent.flags: no more requests on this one! */
#define BME_LOCKED     1  /* bm_extent.flags: syncer active on this one. */
#define BME_PRIORITY   2  /* finish resync IO on this extent ASAP! App IO waiting! */

/* should be moved to idr.h */
/**
 * idr_for_each_entry - iterate over an idr's elements of a given type
 * @idp:     idr handle
 * @entry:   the type * to use as cursor
 * @id:      id entry's key
 */
#ifndef idr_for_each_entry
#define idr_for_each_entry(idp, entry, id)				\
	for (id = 0, entry = (typeof(entry))idr_get_next((idp), &(id)); \
	     entry != NULL;						\
	     ++id, entry = (typeof(entry))idr_get_next((idp), &(id)))
#endif

#ifndef idr_for_each_entry_continue
#define idr_for_each_entry_continue(idp, entry, id)			\
	for (entry = (typeof(entry))idr_get_next((idp), &(id));		\
	     entry;							\
	     ++id, entry = (typeof(entry))idr_get_next((idp), &(id)))
#endif

static inline struct drbd_connection *first_connection(struct drbd_resource *resource)
{
	return list_first_entry_or_null(&resource->connections,
				struct drbd_connection, connections);
}

#define NODE_MASK(id) ((u64)1 << (id))

#endif<|MERGE_RESOLUTION|>--- conflicted
+++ resolved
@@ -671,9 +671,6 @@
 /* definition of bits in bm_flags to be used in drbd_bm_lock
  * and drbd_bitmap_io and friends. */
 enum bm_flag {
-<<<<<<< HEAD
-	BM_P_VMALLOCED = 0x10000,  /* do we need to kfree or vfree bm_pages? */
-
 	/*
 	 * The bitmap can be locked to prevent others from clearing, setting,
 	 * and/or testing bits.  The following combinations of lock flags make
@@ -683,10 +680,6 @@
 	 *   BM_LOCK_SET, | BM_LOCK_CLEAR,
 	 *   BM_LOCK_TEST | BM_LOCK_SET | BM_LOCK_CLEAR.
 	 */
-=======
-	/* currently locked for bulk operation */
-	BM_LOCKED_MASK = 0xf,
->>>>>>> aff41b8a
 
 	BM_LOCK_TEST = 0x1,
 	BM_LOCK_SET = 0x2,
