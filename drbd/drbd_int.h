--- conflicted
+++ resolved
@@ -937,11 +937,8 @@
 	spinlock_t peer_seq_lock;
 	int minor;
 	unsigned long comm_bm_set; /* communicated number of set bits. */
-<<<<<<< HEAD
 	cpumask_t cpu_mask;
-=======
 	struct bm_io_work bm_io_work;
->>>>>>> 7ff16d5e
 };
 
 static inline struct drbd_conf *minor_to_mdev(int minor)
