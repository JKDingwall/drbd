--- conflicted
+++ resolved
@@ -508,15 +508,9 @@
  *   ReportParams
  */
 
-<<<<<<< HEAD
-struct Drbd_HandShake_Packet {
-	struct Drbd_Header head;	/* 8 bytes */
-	u32 protocol_min;
-=======
 struct p_handshake {
 	struct p_header head;	/* 8 bytes */
-	u32 protocol_version;
->>>>>>> f96e2776
+	u32 protocol_min;
 	u32 feature_flags;
 	u32 protocol_max;
 
@@ -633,12 +627,7 @@
 } __attribute((packed));
 
 /**********************************************************************/
-<<<<<<< HEAD
-enum Drbd_thread_state {
-=======
-
 enum drbd_thread_state {
->>>>>>> f96e2776
 	None,
 	Running,
 	Exiting,
@@ -721,7 +710,6 @@
    read_ee   .. [RS]P_DATA_REQUEST being read
 */
 
-<<<<<<< HEAD
 struct drbd_epoch {
 	struct list_head list;
 	unsigned int barrier_nr;
@@ -739,10 +727,7 @@
 	DE_IS_FINISHING,
 };
 
-struct Tl_epoch_entry {
-=======
 struct drbd_epoch_entry {
->>>>>>> f96e2776
 	struct drbd_work    w;
 	struct drbd_conf *mdev;
 	struct bio *private_bio;
@@ -962,21 +947,15 @@
 	/* marks's time [unit jiffies] */
 	unsigned long rs_mark_time;
 
-<<<<<<< HEAD
 	sector_t ov_position;
 	sector_t ov_last_oos_start; /* Start sector of out of sync range */
 	sector_t ov_last_oos_size;  /* size of out-of-sync range in sectors */
 	unsigned long ov_left;
 	struct crypto_hash *verify_tfm;
 
-	struct Drbd_thread receiver;
-	struct Drbd_thread worker;
-	struct Drbd_thread asender;
-=======
 	struct drbd_thread receiver;
 	struct drbd_thread worker;
 	struct drbd_thread asender;
->>>>>>> f96e2776
 	struct drbd_bitmap *bitmap;
 
 	/* Used to track operations of resync... */
@@ -1099,11 +1078,10 @@
 			union drbd_state, enum chg_state_flags);
 extern int _drbd_set_state(struct drbd_conf *, union drbd_state,
 			   enum chg_state_flags, struct completion *done);
-<<<<<<< HEAD
-extern void print_st_err(struct drbd_conf *, union drbd_state_t,
-			union drbd_state_t, int);
-extern int  drbd_thread_start(struct Drbd_thread *thi);
-extern void _drbd_thread_stop(struct Drbd_thread *thi, int restart, int wait);
+extern void print_st_err(struct drbd_conf *, union drbd_state,
+			union drbd_state, int);
+extern int  drbd_thread_start(struct drbd_thread *thi);
+extern void _drbd_thread_stop(struct drbd_thread *thi, int restart, int wait);
 #ifdef CONFIG_SMP
 extern void drbd_thread_current_set_cpu(struct drbd_conf *mdev);
 extern cpumask_t drbd_calc_cpu_mask(struct drbd_conf *mdev);
@@ -1111,12 +1089,6 @@
 #define drbd_thread_current_set_cpu(A) ({})
 #define drbd_calc_cpu_mask(A) CPU_MASK_ALL
 #endif
-=======
-extern void print_st_err(struct drbd_conf *, union drbd_state,
-			union drbd_state, int);
-extern int  drbd_thread_start(struct drbd_thread *thi);
-extern void _drbd_thread_stop(struct drbd_thread *thi, int restart, int wait);
->>>>>>> f96e2776
 extern void drbd_free_resources(struct drbd_conf *mdev);
 extern void tl_release(struct drbd_conf *mdev, unsigned int barrier_nr,
 		       unsigned int set_size);
@@ -1145,23 +1117,14 @@
 extern int drbd_send_sync_param(struct drbd_conf *mdev, struct syncer_conf *sc);
 extern int drbd_send_b_ack(struct drbd_conf *mdev, u32 barrier_nr,
 			u32 set_size);
-<<<<<<< HEAD
-extern int drbd_send_ack(struct drbd_conf *mdev, enum Drbd_Packet_Cmd cmd,
-			struct Tl_epoch_entry *e);
-extern int drbd_send_ack_rp(struct drbd_conf *mdev, enum Drbd_Packet_Cmd cmd,
-			struct Drbd_BlockRequest_Packet *rp);
-extern int drbd_send_ack_dp(struct drbd_conf *mdev, enum Drbd_Packet_Cmd cmd,
-			struct Drbd_Data_Packet *dp);
-extern int drbd_send_ack_ex(struct drbd_conf *mdev, enum Drbd_Packet_Cmd cmd,
-			    sector_t sector, int blksize, u64 block_id);
-=======
 extern int drbd_send_ack(struct drbd_conf *mdev, enum drbd_packets cmd,
 			struct drbd_epoch_entry *e);
 extern int drbd_send_ack_rp(struct drbd_conf *mdev, enum drbd_packets cmd,
 			struct p_block_req *rp);
 extern int drbd_send_ack_dp(struct drbd_conf *mdev, enum drbd_packets cmd,
 			struct p_data *dp);
->>>>>>> f96e2776
+extern int drbd_send_ack_ex(struct drbd_conf *mdev, enum drbd_packets cmd,
+			    sector_t sector, int blksize, u64 block_id);
 extern int _drbd_send_page(struct drbd_conf *mdev, struct page *page,
 			int offset, size_t size);
 extern int drbd_send_block(struct drbd_conf *mdev, enum drbd_packets cmd,
@@ -1174,7 +1137,7 @@
 extern int drbd_send_drequest_csum(struct drbd_conf *mdev,
 				   sector_t sector,int size,
 				   void *digest, int digest_size,
-				   enum Drbd_Packet_Cmd cmd);
+				   enum drbd_packets cmd);
 extern int drbd_send_ov_request(struct drbd_conf *mdev,sector_t sector,int size);
 
 extern int drbd_send_bitmap(struct drbd_conf *mdev);
@@ -1683,7 +1646,7 @@
 void drbd_bcast_ee(struct drbd_conf *mdev,
 		const char *reason, const int dgs,
 		const char* seen_hash, const char* calc_hash,
-		const struct Tl_epoch_entry* e);
+		const struct drbd_epoch_entry* e);
 
 /*
  * inline helper functions
@@ -1706,48 +1669,26 @@
 #endif
 
 #define NS(T, S) \
-<<<<<<< HEAD
-	({ union drbd_state_t mask; mask.i = 0; mask.T = T##_MASK; mask; }), \
-	({ union drbd_state_t val; DRBD_STATE_DEBUG_INIT_VAL(val); val.i = 0; val.T = (S); val; })
-=======
 	({ union drbd_state mask; mask.i = 0; mask.T = T##_MASK; mask; }), \
-	({ union drbd_state val; val.i = 0; val.T = (S); val; })
->>>>>>> f96e2776
+	({ union drbd_state val; DRBD_STATE_DEBUG_INIT_VAL(val); val.i = 0; val.T = (S); val; })
 #define NS2(T1, S1, T2, S2) \
 	({ union drbd_state mask; mask.i = 0; mask.T1 = T1##_MASK; \
 	  mask.T2 = T2##_MASK; mask; }), \
-<<<<<<< HEAD
-	({ union drbd_state_t val; DRBD_STATE_DEBUG_INIT_VAL(val); val.i = 0; val.T1 = (S1); \
-=======
-	({ union drbd_state val; val.i = 0; val.T1 = (S1); \
->>>>>>> f96e2776
+	({ union drbd_state val; DRBD_STATE_DEBUG_INIT_VAL(val); val.i = 0; val.T1 = (S1); \
 	  val.T2 = (S2); val; })
 #define NS3(T1, S1, T2, S2, T3, S3) \
 	({ union drbd_state mask; mask.i = 0; mask.T1 = T1##_MASK; \
 	  mask.T2 = T2##_MASK; mask.T3 = T3##_MASK; mask; }), \
-<<<<<<< HEAD
-	({ union drbd_state_t val; DRBD_STATE_DEBUG_INIT_VAL(val); val.i = 0; val.T1 = (S1); \
+	({ union drbd_state val; DRBD_STATE_DEBUG_INIT_VAL(val); val.i = 0; val.T1 = (S1); \
 	  val.T2 = (S2); val.T3 = (S3); val; })
 
 #define _NS(D, T, S) \
-	D, ({ union drbd_state_t __ns; DRBD_STATE_DEBUG_INIT_VAL(__ns); __ns.i = D->state.i; __ns.T = (S); __ns; })
+	D, ({ union drbd_state __ns; DRBD_STATE_DEBUG_INIT_VAL(__ns); __ns.i = D->state.i; __ns.T = (S); __ns; })
 #define _NS2(D, T1, S1, T2, S2) \
-	D, ({ union drbd_state_t __ns; DRBD_STATE_DEBUG_INIT_VAL(__ns); __ns.i = D->state.i; __ns.T1 = (S1); \
+	D, ({ union drbd_state __ns; DRBD_STATE_DEBUG_INIT_VAL(__ns); __ns.i = D->state.i; __ns.T1 = (S1); \
 	__ns.T2 = (S2); __ns; })
 #define _NS3(D, T1, S1, T2, S2, T3, S3) \
-	D, ({ union drbd_state_t __ns; DRBD_STATE_DEBUG_INIT_VAL(__ns); __ns.i = D->state.i; __ns.T1 = (S1); \
-=======
-	({ union drbd_state val; val.i = 0; val.T1 = (S1); \
-	  val.T2 = (S2); val.T3 = (S3); val; })
-
-#define _NS(D, T, S) \
-	D, ({ union drbd_state __ns; __ns.i = D->state.i; __ns.T = (S); __ns; })
-#define _NS2(D, T1, S1, T2, S2) \
-	D, ({ union drbd_state __ns; __ns.i = D->state.i; __ns.T1 = (S1); \
-	__ns.T2 = (S2); __ns; })
-#define _NS3(D, T1, S1, T2, S2, T3, S3) \
-	D, ({ union drbd_state __ns; __ns.i = D->state.i; __ns.T1 = (S1); \
->>>>>>> f96e2776
+	D, ({ union drbd_state __ns; DRBD_STATE_DEBUG_INIT_VAL(__ns); __ns.i = D->state.i; __ns.T1 = (S1); \
 	__ns.T2 = (S2); __ns.T3 = (S3); __ns; })
 
 static inline void drbd_state_lock(struct drbd_conf *mdev)
