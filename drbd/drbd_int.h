--- conflicted
+++ resolved
@@ -600,16 +600,7 @@
 	MD_DIRTY,		/* current uuids and flags not yet on disk */
 	CRASHED_PRIMARY,	/* This node was a crashed primary.
 				 * Gets cleared when the state.conn
-<<<<<<< HEAD
 				 * goes into L_ESTABLISHED state. */
-=======
-				 * goes into C_CONNECTED state. */
-	CONSIDER_RESYNC,
-
-	RS_PROGRESS,		/* tell worker that resync made significant progress */
-	RS_DONE,		/* tell worker that resync is done */
-
->>>>>>> 1c378efe
 	MD_NO_BARRIER,		/* meta data device does not support barriers,
 				   so don't even try */
 	GO_DISKLESS,		/* Disk is being detached, on io-error or admin request. */
@@ -628,6 +619,8 @@
 	RESYNC_AFTER_NEG,       /* Resync after online grow after the attach&negotiate finished. */
 	RESIZE_PENDING,		/* Size change detected locally, waiting for the response from
 				 * the peer, if it changed there as well. */
+	RS_PROGRESS,		/* tell worker that resync made significant progress */
+	RS_DONE,		/* tell worker that resync is done */
 	B_RS_H_DONE,		/* Before resync handler done (already executed) */
 	DISCARD_MY_DATA,	/* discard_my_data flag per volume */
 	USE_DEGR_WFC_T,		/* degr-wfc-timeout instead of wfc-timeout. */
@@ -793,8 +786,8 @@
 				 * so shrink_page_list() would not recurse into,
 				 * and potentially deadlock on, this drbd worker.
 				 */
-<<<<<<< HEAD
 	NEGOTIATION_RESULT_TOCHED,
+	RESOURCE_RS_PROGRESS,	/* tell worker that resync made significant progress */
 };
 
 enum which_state { NOW, OLD = NOW, NEW };
@@ -809,10 +802,6 @@
 	u64 primary_nodes;
 	u64 weak_nodes;
 	bool is_disconnect;
-=======
-	DISCONNECT_SENT,
-	CONN_RS_PROGRESS,	/* tell worker that resync made significant progress */
->>>>>>> 1c378efe
 };
 
 struct drbd_resource {
@@ -1574,18 +1563,10 @@
 #define DRBD_END_OF_BITMAP	(~(unsigned long)0)
 extern unsigned long drbd_bm_find_next(struct drbd_peer_device *, unsigned long);
 /* bm_find_next variants for use while you hold drbd_bm_lock() */
-<<<<<<< HEAD
 extern unsigned long _drbd_bm_find_next(struct drbd_peer_device *, unsigned long);
 extern unsigned long _drbd_bm_find_next_zero(struct drbd_peer_device *, unsigned long);
 extern unsigned long _drbd_bm_total_weight(struct drbd_device *, int);
 extern unsigned long drbd_bm_total_weight(struct drbd_peer_device *);
-extern int drbd_bm_rs_done(struct drbd_device *device);
-=======
-extern unsigned long _drbd_bm_find_next(struct drbd_device *device, unsigned long bm_fo);
-extern unsigned long _drbd_bm_find_next_zero(struct drbd_device *device, unsigned long bm_fo);
-extern unsigned long _drbd_bm_total_weight(struct drbd_device *device);
-extern unsigned long drbd_bm_total_weight(struct drbd_device *device);
->>>>>>> 1c378efe
 /* for receive_bitmap */
 extern void drbd_bm_merge_lel(struct drbd_peer_device *peer_device, size_t offset,
 		size_t number, unsigned long *buffer);
@@ -1894,7 +1875,6 @@
 extern void drbd_al_begin_io(struct drbd_device *device, struct drbd_interval *i, bool delegate);
 extern void drbd_al_begin_io_for_peer(struct drbd_peer_device *peer_device, struct drbd_interval *i);
 extern void drbd_al_complete_io(struct drbd_device *device, struct drbd_interval *i);
-<<<<<<< HEAD
 extern void drbd_rs_complete_io(struct drbd_peer_device *, sector_t);
 extern int drbd_rs_begin_io(struct drbd_peer_device *, sector_t);
 extern int drbd_try_rs_begin_io(struct drbd_peer_device *, sector_t);
@@ -1902,31 +1882,19 @@
 extern int drbd_rs_del_all(struct drbd_peer_device *);
 extern void drbd_rs_failed_io(struct drbd_peer_device *, sector_t, int);
 extern void drbd_advance_rs_marks(struct drbd_peer_device *, unsigned long);
-extern void drbd_set_in_sync(struct drbd_peer_device *, sector_t, int);
-extern bool drbd_set_out_of_sync(struct drbd_peer_device *, sector_t, int);
 extern bool drbd_set_all_out_of_sync(struct drbd_device *, sector_t, int);
 extern bool drbd_set_sync(struct drbd_device *, sector_t, int, unsigned long, unsigned long);
-=======
-extern void drbd_rs_complete_io(struct drbd_device *device, sector_t sector);
-extern int drbd_rs_begin_io(struct drbd_device *device, sector_t sector);
-extern int drbd_try_rs_begin_io(struct drbd_device *device, sector_t sector);
-extern void drbd_rs_cancel_all(struct drbd_device *device);
-extern int drbd_rs_del_all(struct drbd_device *device);
-extern void drbd_rs_failed_io(struct drbd_device *device,
-		sector_t sector, int size);
-extern void drbd_advance_rs_marks(struct drbd_device *device, unsigned long still_to_go);
-
 enum update_sync_bits_mode { RECORD_RS_FAILED, SET_OUT_OF_SYNC, SET_IN_SYNC };
-extern int __drbd_change_sync(struct drbd_device *device, sector_t sector, int size,
+extern int __drbd_change_sync(struct drbd_peer_device *peer_device, sector_t sector, int size,
 		enum update_sync_bits_mode mode,
 		const char *file, const unsigned int line);
-#define drbd_set_in_sync(device, sector, size) \
-	__drbd_change_sync(device, sector, size, SET_IN_SYNC, __FILE__, __LINE__)
-#define drbd_set_out_of_sync(device, sector, size) \
-	__drbd_change_sync(device, sector, size, SET_OUT_OF_SYNC, __FILE__, __LINE__)
-#define drbd_rs_failed_io(device, sector, size) \
-	__drbd_change_sync(device, sector, size, RECORD_RS_FAILED, __FILE__, __LINE__)
->>>>>>> 1c378efe
+#define drbd_set_in_sync(peer_device, sector, size) \
+	__drbd_change_sync(peer_device, sector, size, SET_IN_SYNC, __FILE__, __LINE__)
+#define drbd_set_out_of_sync(peer_device, sector, size) \
+	__drbd_change_sync(peer_device, sector, size, SET_OUT_OF_SYNC, __FILE__, __LINE__)
+#define drbd_rs_failed_io(peer_device, sector, size) \
+	__drbd_change_sync(peer_device, sector, size, RECORD_RS_FAILED, __FILE__, __LINE__)
+
 extern void drbd_al_shrink(struct drbd_device *device);
 extern bool drbd_sector_has_priority(struct drbd_peer_device *, sector_t);
 extern int drbd_initialize_al(struct drbd_device *, void *);
@@ -2310,13 +2278,15 @@
 	return atomic_sub_return(n, &peer_device->unacked_cnt);
 }
 
-static inline bool is_sync_state(enum drbd_conns connection_state)
-{
-	return
-	   (connection_state == C_SYNC_SOURCE
-	||  connection_state == C_SYNC_TARGET
-	||  connection_state == C_PAUSED_SYNC_S
-	||  connection_state == C_PAUSED_SYNC_T);
+static inline bool is_sync_state(struct drbd_peer_device *peer_device,
+				 enum which_state which)
+{
+	enum drbd_repl_state repl_state = peer_device->repl_state[which];
+
+	return repl_state == L_SYNC_SOURCE
+		|| repl_state == L_SYNC_TARGET
+		|| repl_state == L_PAUSED_SYNC_S
+		|| repl_state  == L_PAUSED_SYNC_T;
 }
 
 /**
