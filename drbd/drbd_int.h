/*
  drbd_int.h

  This file is part of DRBD by Philipp Reisner and Lars Ellenberg.

  Copyright (C) 2001-2008, LINBIT Information Technologies GmbH.
  Copyright (C) 1999-2008, Philipp Reisner <philipp.reisner@linbit.com>.
  Copyright (C) 2002-2008, Lars Ellenberg <lars.ellenberg@linbit.com>.

  drbd is free software; you can redistribute it and/or modify
  it under the terms of the GNU General Public License as published by
  the Free Software Foundation; either version 2, or (at your option)
  any later version.

  drbd is distributed in the hope that it will be useful,
  but WITHOUT ANY WARRANTY; without even the implied warranty of
  MERCHANTABILITY or FITNESS FOR A PARTICULAR PURPOSE.	See the
  GNU General Public License for more details.

  You should have received a copy of the GNU General Public License
  along with drbd; see the file COPYING.  If not, write to
  the Free Software Foundation, 675 Mass Ave, Cambridge, MA 02139, USA.

*/

#ifndef _DRBD_INT_H
#define _DRBD_INT_H

#include <linux/compiler.h>
#include <linux/types.h>
#include <linux/version.h>
#include <linux/list.h>
#include <linux/sched.h>
#include <linux/bitops.h>
#include <linux/slab.h>
#include <linux/crypto.h>
#include <linux/ratelimit.h>
#include <linux/mutex.h>
#include <linux/major.h>
#include <linux/blkdev.h>
#include <linux/backing-dev.h>
#include <linux/genhd.h>
#include <linux/idr.h>
#include <linux/lru_cache.h>
#include <linux/prefetch.h>
#include <linux/drbd_genl_api.h>
#include <linux/drbd.h>
#include <linux/drbd_config.h>

#include "drbd_wrappers.h"
#include "drbd_strings.h"
#include "compat.h"
#include "drbd_state.h"
#include "drbd_protocol.h"
#include "drbd_kref_debug.h"
#include "drbd_transport.h"

#ifdef __CHECKER__
# define __protected_by(x)       __attribute__((require_context(x,1,999,"rdwr")))
# define __protected_read_by(x)  __attribute__((require_context(x,1,999,"read")))
# define __protected_write_by(x) __attribute__((require_context(x,1,999,"write")))
# define __must_hold(x)       __attribute__((context(x,1,1), require_context(x,1,999,"call")))
#else
# define __protected_by(x)
# define __protected_read_by(x)
# define __protected_write_by(x)
# define __must_hold(x)
#endif

/* Compatibility for older kernels */
#ifndef __acquires
# ifdef __CHECKER__
#  define __acquires(x)	__attribute__((context(x,0,1)))
#  define __releases(x)	__attribute__((context(x,1,0)))
#  define __acquire(x)	__context__(x,1)
#  define __release(x)	__context__(x,-1)
# else
#  define __acquires(x)
#  define __releases(x)
#  define __acquire(x)	(void)0
#  define __release(x)	(void)0
# endif
#endif

/* module parameter, defined in drbd_main.c */
extern unsigned int minor_count;
extern bool disable_sendpage;
extern bool allow_oos;

#ifdef CONFIG_DRBD_FAULT_INJECTION
extern int enable_faults;
extern int fault_rate;
extern int fault_devs;
extern int two_phase_commit_fail;
#endif

extern char usermode_helper[];

#ifndef DRBD_MAJOR
# define DRBD_MAJOR 147
#endif

/* This is used to stop/restart our threads.
 * Cannot use SIGTERM nor SIGKILL, since these
 * are sent out by init on runlevel changes
 * I choose SIGHUP for now.
 *
 * FIXME btw, we should register some reboot notifier.
 */
#define DRBD_SIGKILL SIGHUP

#define ID_IN_SYNC      (4711ULL)
#define ID_OUT_OF_SYNC  (4712ULL)
#define ID_SYNCER (-1ULL)

#define UUID_NEW_BM_OFFSET ((u64)0x0001000000000000ULL)

struct drbd_device;
struct drbd_connection;

/* I want to be able to grep for "drbd $resource_name"
 * and get all relevant log lines. */
#define __drbd_printk_device(level, device, fmt, args...)		\
	({								\
		const struct drbd_device *__d = (device);		\
		const struct drbd_resource *__r = __d->resource;	\
		printk(level "drbd %s/%u drbd%u: " fmt,			\
			__r->name, __d->vnr, __d->minor, ## args);	\
	})

#define __drbd_printk_peer_device(level, peer_device, fmt, args...)	\
	({								\
		const struct drbd_device *__d;				\
		const struct drbd_connection *__c;			\
		const struct drbd_resource *__r;			\
		const char *__cn;					\
		rcu_read_lock();					\
		__d = (peer_device)->device;				\
		__c = (peer_device)->connection;			\
		__r = __d->resource;					\
		__cn = rcu_dereference(__c->transport.net_conf)->name;	\
		printk(level "drbd %s/%u drbd%u %s: " fmt,		\
			__r->name, __d->vnr, __d->minor, __cn, ## args);\
		rcu_read_unlock();					\
	})

#define __drbd_printk_resource(level, resource, fmt, args...) \
	printk(level "drbd %s: " fmt, (resource)->name, ## args)

#define __drbd_printk_connection(level, connection, fmt, args...) \
	({	rcu_read_lock(); \
		printk(level "drbd %s %s: " fmt, (connection)->resource->name,  \
		       rcu_dereference((connection)->transport.net_conf)->name, ## args); \
		rcu_read_unlock(); \
	})

void drbd_printk_with_wrong_object_type(void);

#define __drbd_printk_if_same_type(obj, type, func, level, fmt, args...) \
	(__builtin_types_compatible_p(typeof(obj), type) || \
	 __builtin_types_compatible_p(typeof(obj), const type)), \
	func(level, (const type)(obj), fmt, ## args)

#define drbd_printk(level, obj, fmt, args...) \
	__builtin_choose_expr( \
	  __drbd_printk_if_same_type(obj, struct drbd_device *, \
			     __drbd_printk_device, level, fmt, ## args), \
	  __builtin_choose_expr( \
	    __drbd_printk_if_same_type(obj, struct drbd_resource *, \
			       __drbd_printk_resource, level, fmt, ## args), \
	    __builtin_choose_expr( \
	      __drbd_printk_if_same_type(obj, struct drbd_connection *, \
				 __drbd_printk_connection, level, fmt, ## args), \
	      __builtin_choose_expr( \
		__drbd_printk_if_same_type(obj, struct drbd_peer_device *, \
				 __drbd_printk_peer_device, level, fmt, ## args), \
	        drbd_printk_with_wrong_object_type()))))

#if defined(disk_to_dev)
#define drbd_dbg(device, fmt, args...) \
	dev_dbg(disk_to_dev(device->vdisk), fmt, ## args)
#elif defined(DEBUG)
#define drbd_dbg(device, fmt, args...) \
	drbd_printk(KERN_DEBUG, device, fmt, ## args)
#else
#define drbd_dbg(device, fmt, args...) \
	do { if (0) drbd_printk(KERN_DEBUG, device, fmt, ## args); } while (0)
#endif

#if defined(dynamic_dev_dbg) && defined(disk_to_dev)
#define dynamic_drbd_dbg(device, fmt, args...) \
	dynamic_dev_dbg(disk_to_dev(device->vdisk), fmt, ## args)
#else
#define dynamic_drbd_dbg(device, fmt, args...) \
	drbd_dbg(device, fmt, ## args)
#endif

#define drbd_emerg(device, fmt, args...) \
	drbd_printk(KERN_EMERG, device, fmt, ## args)
#define drbd_alert(device, fmt, args...) \
	drbd_printk(KERN_ALERT, device, fmt, ## args)
#define drbd_err(device, fmt, args...) \
	drbd_printk(KERN_ERR, device, fmt, ## args)
#define drbd_warn(device, fmt, args...) \
	drbd_printk(KERN_WARNING, device, fmt, ## args)
#define drbd_info(device, fmt, args...) \
	drbd_printk(KERN_INFO, device, fmt, ## args)

#if defined(DEBUG)
#define drbd_debug(obj, fmt, args...) \
	drbd_printk(KERN_DEBUG, obj, fmt, ## args)
#else
#define drbd_debug(obj, fmt, args...)
#endif

extern struct ratelimit_state drbd_ratelimit_state;

static inline int drbd_ratelimit(void)
{
	return __ratelimit(&drbd_ratelimit_state);
}

#define D_ASSERT(x, exp)							\
	do {									\
		if (!(exp))							\
			drbd_err(x, "ASSERTION %s FAILED in %s\n",		\
				 #exp, __func__);				\
	} while (0)

/**
 * expect  -  Make an assertion
 *
 * Unlike the assert macro, this macro returns a boolean result.
 */
#define expect(x, exp) ({							\
		bool _bool = (exp);						\
		if (!_bool)							\
			drbd_err(x, "ASSERTION %s FAILED in %s\n",		\
			        #exp, __func__);				\
		_bool;								\
		})

/* Defines to control fault insertion */
enum {
	DRBD_FAULT_MD_WR = 0,	/* meta data write */
	DRBD_FAULT_MD_RD = 1,	/*           read  */
	DRBD_FAULT_RS_WR = 2,	/* resync          */
	DRBD_FAULT_RS_RD = 3,
	DRBD_FAULT_DT_WR = 4,	/* data            */
	DRBD_FAULT_DT_RD = 5,
	DRBD_FAULT_DT_RA = 6,	/* data read ahead */
	DRBD_FAULT_BM_ALLOC = 7,	/* bitmap allocation */
	DRBD_FAULT_AL_EE = 8,	/* alloc ee */
	DRBD_FAULT_RECEIVE = 9, /* Changes some bytes upon receiving a [rs]data block */

	DRBD_FAULT_MAX,
};

extern unsigned int
_drbd_insert_fault(struct drbd_device *device, unsigned int type);

static inline int
drbd_insert_fault(struct drbd_device *device, unsigned int type) {
#ifdef CONFIG_DRBD_FAULT_INJECTION
	return fault_rate &&
		(enable_faults & (1<<type)) &&
		_drbd_insert_fault(device, type);
#else
	return 0;
#endif
}

/*
 * our structs
 *************************/

#define SET_MDEV_MAGIC(x) \
	({ typecheck(struct drbd_device*, x); \
	  (x)->magic = (long)(x) ^ DRBD_MAGIC; })
#define IS_VALID_MDEV(x)  \
	(typecheck(struct drbd_device*, x) && \
	  ((x) ? (((x)->magic ^ DRBD_MAGIC) == (long)(x)) : 0))

extern struct idr drbd_devices; /* RCU, updates: genl_lock() */
extern struct list_head drbd_resources; /* RCU, updates: resources_mutex */
extern struct mutex resources_mutex;

/* for sending/receiving the bitmap,
 * possibly in some encoding scheme */
struct bm_xfer_ctx {
	/* "const"
	 * stores total bits and long words
	 * of the bitmap, so we don't need to
	 * call the accessor functions over and again. */
	unsigned long bm_bits;
	unsigned long bm_words;
	/* during xfer, current position within the bitmap */
	unsigned long bit_offset;
	unsigned long word_offset;

	/* statistics; index: (h->command == P_BITMAP) */
	unsigned packets[2];
	unsigned bytes[2];
};

extern void INFO_bm_xfer_stats(struct drbd_peer_device *, const char *, struct bm_xfer_ctx *);

static inline void bm_xfer_ctx_bit_to_word_offset(struct bm_xfer_ctx *c)
{
	/* word_offset counts "native long words" (32 or 64 bit),
	 * aligned at 64 bit.
	 * Encoded packet may end at an unaligned bit offset.
	 * In case a fallback clear text packet is transmitted in
	 * between, we adjust this offset back to the last 64bit
	 * aligned "native long word", which makes coding and decoding
	 * the plain text bitmap much more convenient.  */
#if BITS_PER_LONG == 64
	c->word_offset = c->bit_offset >> 6;
#elif BITS_PER_LONG == 32
	c->word_offset = c->bit_offset >> 5;
	c->word_offset &= ~(1UL);
#else
# error "unsupported BITS_PER_LONG"
#endif
}

extern unsigned int drbd_header_size(struct drbd_connection *connection);

/**********************************************************************/
enum drbd_thread_state {
	NONE,
	RUNNING,
	EXITING,
	RESTARTING
};

struct drbd_thread {
	spinlock_t t_lock;
	struct task_struct *task;
	struct completion stop;
	enum drbd_thread_state t_state;
	int (*function) (struct drbd_thread *);
	struct drbd_resource *resource;
	struct drbd_connection *connection;
	int reset_cpu_mask;
	const char *name;
};

static inline enum drbd_thread_state get_t_state(struct drbd_thread *thi)
{
	/* THINK testing the t_state seems to be uncritical in all cases
	 * (but thread_{start,stop}), so we can read it *without* the lock.
	 *	--lge */

	smp_rmb();
	return thi->t_state;
}

struct drbd_work {
	struct list_head list;
	int (*cb)(struct drbd_work *, int cancel);
};

struct drbd_peer_device_work {
	struct drbd_work w;
	struct drbd_peer_device *peer_device;
};

enum drbd_stream;

#include "drbd_interval.h"

extern int drbd_wait_misc(struct drbd_device *, struct drbd_peer_device *, struct drbd_interval *);
extern bool idr_is_empty(struct idr *idr);

extern void lock_all_resources(void);
extern void unlock_all_resources(void);

extern enum drbd_disk_state disk_state_from_md(struct drbd_device *);
extern long twopc_timeout(struct drbd_resource *);
extern long twopc_retry_timeout(struct drbd_resource *, int);
extern void twopc_connection_down(struct drbd_connection *);
extern u64 directly_connected_nodes(struct drbd_resource *, enum which_state);

/* sequence arithmetic for dagtag (data generation tag) sector numbers.
 * dagtag_newer_eq: true, if a is newer than b */
#define dagtag_newer_eq(a,b)      \
	(typecheck(u64, a) && \
	 typecheck(u64, b) && \
	((s64)(a) - (s64)(b) >= 0))

#define dagtag_newer(a,b)      \
	(typecheck(u64, a) && \
	 typecheck(u64, b) && \
	((s64)(a) - (s64)(b) > 0))

struct drbd_request {
	struct drbd_device *device;

	/* if local IO is not allowed, will be NULL.
	 * if local IO _is_ allowed, holds the locally submitted bio clone,
	 * or, after local IO completion, the ERR_PTR(error).
	 * see drbd_request_endio(). */
	struct bio *private_bio;

	struct drbd_interval i;

	/* epoch: used to check on "completion" whether this req was in
	 * the current epoch, and we therefore have to close it,
	 * causing a p_barrier packet to be send, starting a new epoch.
	 *
	 * This corresponds to "barrier" in struct p_barrier[_ack],
	 * and to "barrier_nr" in struct drbd_epoch (and various
	 * comments/function parameters/local variable names).
	 */
	unsigned int epoch;

	/* Position of this request in the serialized per-resource change
	 * stream. Can be used to serialize with other events when
	 * communicating the change stream via multiple connections.
	 * Assigned from device->resource->dagtag_sector.
	 *
	 * Given that some IO backends write several GB per second meanwhile,
	 * lets just use a 64bit sequence space. */
	u64 dagtag_sector;

	struct list_head tl_requests; /* ring list in the transfer log */
	struct bio *master_bio;       /* master bio pointer */

	/* see struct drbd_device */
	struct list_head req_pending_master_completion;
	struct list_head req_pending_local;

	/* for generic IO accounting */
	unsigned long start_jif;

	/* for DRBD internal statistics */

	/* Minimal set of time stamps to determine if we wait for activity log
	 * transactions, local disk or peer.  32 bit "jiffies" are good enough,
	 * we don't expect a DRBD request to be stalled for several month.
	 */

	/* before actual request processing */
	unsigned long in_actlog_jif;

	/* local disk */
	unsigned long pre_submit_jif;

	/* per connection */
	unsigned long pre_send_jif[DRBD_PEERS_MAX];
	unsigned long acked_jif[DRBD_PEERS_MAX];
	unsigned long net_done_jif[DRBD_PEERS_MAX];

	/* Possibly even more detail to track each phase:
	 *  master_completion_jif
	 *      how long did it take to complete the master bio
	 *      (application visible latency)
	 *  allocated_jif
	 *      how long the master bio was blocked until we finally allocated
	 *      a tracking struct
	 *  in_actlog_jif
	 *      how long did we wait for activity log transactions
	 *
	 *  net_queued_jif
	 *      when did we finally queue it for sending
	 *  pre_send_jif
	 *      when did we start sending it
	 *  post_send_jif
	 *      how long did we block in the network stack trying to send it
	 *  acked_jif
	 *      when did we receive (or fake, in protocol A) a remote ACK
	 *  net_done_jif
	 *      when did we receive final acknowledgement (P_BARRIER_ACK),
	 *      or decide, e.g. on connection loss, that we do no longer expect
	 *      anything from this peer for this request.
	 *
	 *  pre_submit_jif
	 *  post_sub_jif
	 *      when did we start submiting to the lower level device,
	 *      and how long did we block in that submit function
	 *  local_completion_jif
	 *      how long did it take the lower level device to complete this request
	 */


	/* once it hits 0, we may complete the master_bio */
	atomic_t completion_ref;
	/* once it hits 0, we may destroy this drbd_request object */
	struct kref kref;

	/* rq_state[0] is for local disk,
	 * rest is indexed by peer_device->bitmap_index + 1 */
	unsigned rq_state[1 + DRBD_NODE_ID_MAX];
};

struct drbd_epoch {
	struct drbd_connection *connection;
	struct list_head list;
	unsigned int barrier_nr;
	atomic_t epoch_size; /* increased on every request added. */
	atomic_t active;     /* increased on every req. added, and dec on every finished. */
	unsigned long flags;
};

/* drbd_epoch flag bits */
enum {
	DE_BARRIER_IN_NEXT_EPOCH_ISSUED,
	DE_BARRIER_IN_NEXT_EPOCH_DONE,
	DE_CONTAINS_A_BARRIER,
	DE_HAVE_BARRIER_NUMBER,
	DE_IS_FINISHING,
};

enum epoch_event {
	EV_PUT,
	EV_GOT_BARRIER_NR,
	EV_BARRIER_DONE,
	EV_BECAME_LAST,
	EV_CLEANUP = 32, /* used as flag */
};

struct digest_info {
	int digest_size;
	void *digest;
};

struct drbd_peer_request {
	struct drbd_work w;
	struct drbd_peer_device *peer_device;
	struct list_head recv_order; /* writes only */
	struct drbd_epoch *epoch; /* for writes */
	struct drbd_page_chain_head page_chain;
	atomic_t pending_bios;
	struct drbd_interval i;
	/* see comments on ee flag bits below */
	unsigned long flags;
	unsigned long submit_jif;
	union {
		u64 block_id;
		struct digest_info *digest;
	};
	u64 dagtag_sector;
};

/* ee flag bits.
 * While corresponding bios are in flight, the only modification will be
 * set_bit WAS_ERROR, which has to be atomic.
 * If no bios are in flight yet, or all have been completed,
 * non-atomic modification to ee->flags is ok.
 */
enum {
	__EE_MAY_SET_IN_SYNC,

	/* This peer request closes an epoch using a barrier.
	 * On successful completion, the epoch is released,
	 * and the P_BARRIER_ACK send. */
	__EE_IS_BARRIER,

	/* is this a TRIM aka REQ_DISCARD? */
	__EE_IS_TRIM,
	/* our lower level cannot handle trim,
	 * and we want to fall back to zeroout instead */
	__EE_IS_TRIM_USE_ZEROOUT,

	/* In case a barrier failed,
	 * we need to resubmit without the barrier flag. */
	__EE_RESUBMITTED,

	/* we may have several bios per peer request.
	 * if any of those fail, we set this flag atomically
	 * from the endio callback */
	__EE_WAS_ERROR,

	/* This ee has a pointer to a digest instead of a block id */
	__EE_HAS_DIGEST,

	/* Conflicting local requests need to be restarted after this request */
	__EE_RESTART_REQUESTS,

	/* The peer wants a write ACK for this (wire proto C) */
	__EE_SEND_WRITE_ACK,

	/* Is set when net_conf had two_primaries set while creating this peer_req */
	__EE_IN_INTERVAL_TREE,

	/* for debugfs: */
	/* has this been submitted, or does it still wait for something else? */
	__EE_SUBMITTED,

	/* this is/was a write request */
	__EE_WRITE,

	/* this is/was a write same request */
	__EE_WRITE_SAME,

	/* this originates from application on peer
	 * (not some resync or verify or other DRBD internal request) */
	__EE_APPLICATION,

	/* If it contains only 0 bytes, send back P_RS_DEALLOCATED */
	__EE_RS_THIN_REQ,
};
#define EE_MAY_SET_IN_SYNC     (1<<__EE_MAY_SET_IN_SYNC)
#define EE_IS_BARRIER          (1<<__EE_IS_BARRIER)
#define EE_IS_TRIM             (1<<__EE_IS_TRIM)
#define EE_IS_TRIM_USE_ZEROOUT (1<<__EE_IS_TRIM_USE_ZEROOUT)
#define EE_RESUBMITTED         (1<<__EE_RESUBMITTED)
#define EE_WAS_ERROR           (1<<__EE_WAS_ERROR)
#define EE_HAS_DIGEST          (1<<__EE_HAS_DIGEST)
#define EE_RESTART_REQUESTS	(1<<__EE_RESTART_REQUESTS)
#define EE_SEND_WRITE_ACK	(1<<__EE_SEND_WRITE_ACK)
#define EE_IN_INTERVAL_TREE	(1<<__EE_IN_INTERVAL_TREE)
#define EE_SUBMITTED		(1<<__EE_SUBMITTED)
#define EE_WRITE		(1<<__EE_WRITE)
#define EE_WRITE_SAME		(1<<__EE_WRITE_SAME)
#define EE_APPLICATION		(1<<__EE_APPLICATION)
#define EE_RS_THIN_REQ		(1<<__EE_RS_THIN_REQ)

/* flag bits per device */
enum {
	UNPLUG_QUEUED,		/* only relevant with kernel 2.4 */
	UNPLUG_REMOTE,		/* sending a "UnplugRemote" could help */
	MD_DIRTY,		/* current uuids and flags not yet on disk */
	CRASHED_PRIMARY,	/* This node was a crashed primary.
				 * Gets cleared when the state.conn
				 * goes into L_ESTABLISHED state. */
	MD_NO_BARRIER,		/* meta data device does not support barriers,
				   so don't even try */
	WAS_READ_ERROR,		/* Local disk READ failed, returned IO error */
	FORCE_DETACH,		/* Force-detach from local disk, aborting any pending local IO */
	NEW_CUR_UUID,		/* Create new current UUID when thawing IO or issuing local IO */
	AL_SUSPENDED,		/* Activity logging is currently suspended. */
	AHEAD_TO_SYNC_SOURCE,   /* Ahead -> SyncSource queued */
	UNREGISTERED,
	FLUSH_PENDING,		/* if set, device->flush_jif is when we submitted that flush
				 * from drbd_flush_after_epoch() */

        /* cleared only after backing device related structures have been destroyed. */
        GOING_DISKLESS,         /* Disk is being detached, because of io-error, or admin request. */

        /* to be used in drbd_device_post_work() */
        GO_DISKLESS,            /* tell worker to schedule cleanup before detach */
        DESTROY_DISK,           /* tell worker to close backing devices and destroy related structures. */
	MD_SYNC,		/* tell worker to call drbd_md_sync() */

	HAVE_LDEV,
	STABLE_RESYNC,		/* One peer_device finished the resync stable! */
};

/* flag bits per peer device */
enum {
	CONSIDER_RESYNC,
	RESYNC_AFTER_NEG,       /* Resync after online grow after the attach&negotiate finished. */
	RESIZE_PENDING,		/* Size change detected locally, waiting for the response from
				 * the peer, if it changed there as well. */
	RS_START,		/* tell worker to start resync/OV */
	RS_PROGRESS,		/* tell worker that resync made significant progress */
	RS_DONE,		/* tell worker that resync is done */
	B_RS_H_DONE,		/* Before resync handler done (already executed) */
	DISCARD_MY_DATA,	/* discard_my_data flag per volume */
	USE_DEGR_WFC_T,		/* degr-wfc-timeout instead of wfc-timeout. */
	READ_BALANCE_RR,
	INITIAL_STATE_SENT,
	INITIAL_STATE_RECEIVED,
	RECONCILIATION_RESYNC,
	UNSTABLE_RESYNC,	/* Sync source went unstable during resync. */
};

/* definition of bits in bm_flags to be used in drbd_bm_lock
 * and drbd_bitmap_io and friends. */
enum bm_flag {
	BM_P_VMALLOCED = 0x10000,  /* do we need to kfree or vfree bm_pages? */

	/*
	 * The bitmap can be locked to prevent others from clearing, setting,
	 * and/or testing bits.  The following combinations of lock flags make
	 * sense:
	 *
	 *   BM_LOCK_CLEAR,
	 *   BM_LOCK_SET, | BM_LOCK_CLEAR,
	 *   BM_LOCK_TEST | BM_LOCK_SET | BM_LOCK_CLEAR.
	 */

	BM_LOCK_TEST = 0x1,
	BM_LOCK_SET = 0x2,
	BM_LOCK_CLEAR = 0x4,
	BM_LOCK_BULK = 0x8, /* locked for bulk operation, allow all non-bulk operations */

	BM_LOCK_ALL = BM_LOCK_TEST | BM_LOCK_SET | BM_LOCK_CLEAR | BM_LOCK_BULK,

	BM_LOCK_SINGLE_SLOT = 0x10,
};

struct drbd_bitmap {
	struct page **bm_pages;
	spinlock_t bm_lock;

	unsigned long bm_set[DRBD_PEERS_MAX]; /* number of bits set */
	unsigned long bm_bits;  /* bits per peer */
	size_t   bm_words;
	size_t   bm_number_of_pages;
	sector_t bm_dev_capacity;
	struct mutex bm_change; /* serializes resize operations */

	wait_queue_head_t bm_io_wait; /* used to serialize IO of single pages */

	enum bm_flag bm_flags;
	unsigned int bm_max_peers;

	/* debugging aid, in case we are still racy somewhere */
	char          *bm_why;
	struct task_struct *bm_task;
	struct drbd_peer_device *bm_locked_peer;
};

struct drbd_work_queue {
	struct list_head q;
	spinlock_t q_lock;  /* to protect the list. */
	wait_queue_head_t q_wait;
};

struct drbd_peer_md {
	u64 bitmap_uuid;
	u64 bitmap_dagtag;
	u32 flags;
	s32 bitmap_index;
};

struct drbd_md {
	u64 md_offset;		/* sector offset to 'super' block */

	u64 effective_size;	/* last agreed size (sectors) */
	spinlock_t uuid_lock;
	u64 current_uuid;
	u64 device_uuid;
	u32 flags;
	s32 node_id;
	u32 md_size_sect;

	s32 al_offset;	/* signed relative sector offset to activity log */
	s32 bm_offset;	/* signed relative sector offset to bitmap */

	struct drbd_peer_md peers[DRBD_NODE_ID_MAX];
	u64 history_uuids[HISTORY_UUIDS];

	/* cached value of bdev->disk_conf->meta_dev_idx */
	s32 meta_dev_idx;

	/* see al_tr_number_to_on_disk_sector() */
	u32 al_stripes;
	u32 al_stripe_size_4k;
	u32 al_size_4k; /* cached product of the above */
};

struct drbd_backing_dev {
	struct block_device *backing_bdev;
	struct block_device *md_bdev;
	struct drbd_md md;
	struct disk_conf *disk_conf; /* RCU, for updates: resource->conf_update */
	sector_t known_size; /* last known size of that backing device */
};

struct drbd_md_io {
	struct page *page;
	unsigned long start_jif;	/* last call to drbd_md_get_buffer */
	unsigned long submit_jif;	/* last _drbd_md_sync_page_io() submit */
	const char *current_use;
	atomic_t in_use;
	unsigned int done;
	int error;
};

struct bm_io_work {
	struct drbd_work w;
	struct drbd_device *device;
	struct drbd_peer_device *peer_device;
	char *why;
	enum bm_flag flags;
	int (*io_fn)(struct drbd_device *, struct drbd_peer_device *);
	void (*done)(struct drbd_device *device, struct drbd_peer_device *, int rv);
};

struct fifo_buffer {
	/* singly linked list to accumulate multiple such struct fifo_buffers,
	 * to be freed after a single syncronize_rcu(),
	 * outside a critical section. */
	struct fifo_buffer *next;
	unsigned int head_index;
	unsigned int size;
	int total; /* sum of all values */
	int values[0];
};
extern struct fifo_buffer *fifo_alloc(int fifo_size);

/* flag bits per connection */
enum {
	SEND_PING,
	GOT_PING_ACK,		/* set when we receive a ping_ack packet, ping_wait gets woken */
	TWOPC_PREPARED,
	TWOPC_YES,
	TWOPC_NO,
	TWOPC_RETRY,
	CONN_DRY_RUN,		/* Expect disconnect after resync handshake. */
	CREATE_BARRIER,		/* next P_DATA is preceded by a P_BARRIER */
	DISCONNECT_EXPECTED,
	BARRIER_ACK_PENDING,
	CORKED,
	DATA_CORKED = CORKED,
	CONTROL_CORKED,
	C_UNREGISTERED,
	RECONNECT,
	CONN_DISCARD_MY_DATA,
};

/* flag bits per resource */
enum {
	EXPLICIT_PRIMARY,
	CALLBACK_PENDING,	/* Whether we have a call_usermodehelper(, UMH_WAIT_PROC)
				 * pending, from drbd worker context.
				 * If set, bdi_write_congested() returns true,
				 * so shrink_page_list() would not recurse into,
				 * and potentially deadlock on, this drbd worker.
				 */
	NEGOTIATION_RESULT_TOCHED,
	TWOPC_ABORT_LOCAL,
	DEVICE_WORK_PENDING,	/* tell worker that some device has pending work */
	PEER_DEVICE_WORK_PENDING,/* tell worker that some peer_device has pending work */
	RESOURCE_WORK_PENDING,  /* tell worker that some peer_device has pending work */

        /* to be used in drbd_post_work() */
	TRY_BECOME_UP_TO_DATE,  /* try to become D_UP_TO_DATE */
};

enum which_state { NOW, OLD = NOW, NEW };

struct twopc_reply {
	int vnr;
	unsigned int tid;  /* transaction identifier */
	int initiator_node_id;  /* initiator of the transaction */
	int target_node_id;  /* target of the transaction (or -1) */
	u64 target_reachable_nodes;  /* behind the target node */
	u64 reachable_nodes;  /* behind other nodes */
	u64 primary_nodes;
	u64 weak_nodes;
	int is_disconnect:1;
	int is_aborted:1;
};

struct drbd_thread_timing_details
{
	unsigned long start_jif;
	void *cb_addr;
	const char *caller_fn;
	unsigned int line;
	unsigned int cb_nr;
};
#define DRBD_THREAD_DETAILS_HIST	16

struct drbd_send_buffer {
	struct page *page;  /* current buffer page for sending data */
	char *unsent;  /* start of unsent area != pos if corked... */
	char *pos; /* position within that page */
	int allocated_size; /* currently allocated space */
	int additional_size;  /* additional space to be added to next packet's size */
};


struct drbd_resource {
	char *name;
#ifdef CONFIG_DEBUG_FS
	struct dentry *debugfs_res;
	struct dentry *debugfs_res_volumes;
	struct dentry *debugfs_res_connections;
	struct dentry *debugfs_res_in_flight_summary;
	struct dentry *debugfs_res_state_twopc;
#endif
	struct kref kref;
	struct kref_debug_info kref_debug;
	struct idr devices;		/* volume number to device mapping */
	struct list_head connections;
	struct list_head resources;
	struct res_opts res_opts;
	int max_node_id;
	struct mutex conf_update;	/* for ready-copy-update of net_conf and disk_conf
					   and devices, connection and peer_devices lists */
	struct mutex adm_mutex;		/* mutex to serialize administrative requests */
	spinlock_t req_lock;
	u64 dagtag_sector;		/* Protected by req_lock.
					 * See also dagtag_sector in
					 * &drbd_request */
	unsigned long flags;

	struct list_head transfer_log;	/* all requests not yet fully processed */

	struct list_head peer_ack_list;  /* requests to send peer acks for */
	u64 last_peer_acked_dagtag;  /* dagtag of last PEER_ACK'ed request */
	struct drbd_request *peer_ack_req;  /* last request not yet PEER_ACK'ed */

	struct semaphore state_sem;
	wait_queue_head_t state_wait;  /* upon each state change. */
	enum chg_state_flags state_change_flags;
	bool remote_state_change;  /* remote state change in progress */
	struct drbd_connection *twopc_parent;  /* prepared on behalf of peer */
	struct twopc_reply twopc_reply;
	struct timer_list twopc_timer;
	struct drbd_work twopc_work;
	wait_queue_head_t twopc_wait;
	struct list_head queued_twopc;
	spinlock_t queued_twopc_lock;
	struct timer_list queued_twopc_timer;
	struct queued_twopc *starting_queued_twopc;

	enum drbd_role role[2];
	bool susp[2];			/* IO suspended by user */
	bool susp_nod[2];		/* IO suspended because no data */
	bool susp_fen[2];		/* IO suspended because fence peer handler runs */

	enum write_ordering_e write_ordering;
	atomic_t current_tle_nr;	/* transfer log epoch number */
	unsigned current_tle_writes;	/* writes seen within this tl epoch */


#if LINUX_VERSION_CODE < KERNEL_VERSION(2,6,30) && !defined(cpumask_bits)
	cpumask_t cpu_mask[1];
#else
	cpumask_var_t cpu_mask;
#endif

	struct drbd_work_queue work;
	struct drbd_thread worker;

	struct list_head listeners;
	spinlock_t listeners_lock;

	struct timer_list peer_ack_timer; /* send a P_PEER_ACK after last completion */

	unsigned int w_cb_nr; /* keeps counting up */
	struct drbd_thread_timing_details w_timing_details[DRBD_THREAD_DETAILS_HIST];
	wait_queue_head_t barrier_wait;  /* upon each state change. */
};

struct drbd_connection {
	struct list_head connections;
	struct drbd_resource *resource;
#ifdef CONFIG_DEBUG_FS
	struct dentry *debugfs_conn;
	struct dentry *debugfs_conn_callback_history;
	struct dentry *debugfs_conn_oldest_requests;
	struct dentry *debugfs_conn_transport;
	struct dentry *debugfs_conn_debug;
#endif
	struct kref kref;
	struct kref_debug_info kref_debug;
	struct idr peer_devices;	/* volume number to peer device mapping */
	enum drbd_conn_state cstate[2];
	enum drbd_role peer_role[2];

	unsigned long flags;
	enum drbd_fencing_policy fencing_policy;
	wait_queue_head_t ping_wait;	/* Woken upon reception of a ping, and a state change */

	struct sockaddr_storage my_addr;
	int my_addr_len;
	struct sockaddr_storage peer_addr;
	int peer_addr_len;

	struct drbd_send_buffer send_buffer[2];
	struct mutex mutex[2]; /* Protect assembling of new packet until sending it (in send_buffer) */
	int agreed_pro_version;		/* actually used protocol version */
	u32 agreed_features;
	unsigned long last_received;	/* in jiffies, either socket */
	atomic_t ap_in_flight; /* App sectors in flight (waiting for ack) */

	struct drbd_work connect_timer_work;
	struct timer_list connect_timer;

	struct crypto_hash *cram_hmac_tfm;
	struct crypto_hash *integrity_tfm;  /* checksums we compute, updates protected by connection->mutex[DATA_STREAM] */
	struct crypto_hash *peer_integrity_tfm;  /* checksums we verify, only accessed from receiver thread  */
	struct crypto_hash *csums_tfm;
	struct crypto_hash *verify_tfm;
	void *int_dig_in;
	void *int_dig_vv;

	/* receiver side */
	struct drbd_epoch *current_epoch;
	spinlock_t epoch_lock;
	unsigned int epochs;

	unsigned long last_reconnect_jif;
	struct drbd_thread receiver;
	struct drbd_thread sender;
	struct drbd_thread ack_receiver;
	struct workqueue_struct *ack_sender;
	struct work_struct peer_ack_work;

	struct list_head peer_requests; /* All peer requests in the order we received them.. */
	u64 last_dagtag_sector;

	struct list_head net_ee;    /* zero-copy network send in progress */

	atomic_t pp_in_use;		/* allocated from page pool */
	atomic_t pp_in_use_by_net;	/* sendpage()d, still referenced by transport */
	/* sender side */
	struct drbd_work_queue sender_work;

	struct sender_todo {
		struct list_head work_list;

#ifdef blk_queue_plugged
		/* For older kernels that do and need explicit unplug,
		 * we store here the resource->dagtag_sector of unplug events
		 * when they occur.
		 *
		 * If upper layers trigger an unplug on this side, we want to
		 * send and unplug hint over to the peer.  Sending it too
		 * early, or missing it completely, causes a potential latency
		 * penalty (requests idling too long in the remote queue).
		 * There is no harm done if we occasionally send one too many
		 * such unplug hints.
		 *
		 * We have two slots, which are used in an alternating fashion:
		 * If a new unplug event happens while the current pending one
		 * has not even been processed yet, we overwrite the next
		 * pending slot: there is not much point in unplugging on the
		 * remote side, if we have a full request queue to be send on
		 * this side still, and not even reached the position in the
		 * change stream when the previous local unplug happened.
		 */
		u64 unplug_dagtag_sector[2];
		unsigned int unplug_slot; /* 0 or 1 */
#endif

		/* the currently (or last) processed request,
		 * see process_sender_todo() */
		struct drbd_request *req;

		/* Points to the next request on the resource->transfer_log,
		 * which is RQ_NET_QUEUED for this connection, and so can
		 * safely be used as next starting point for the list walk
		 * in tl_next_request_for_connection().
		 *
		 * If it is NULL (we walked off the tail last time), it will be
		 * set by __req_mod( QUEUE_FOR.* ), so fast connections don't
		 * need to walk the full transfer_log list every time, even if
		 * the list is kept long by some slow connections.
		 *
		 * There is also a special value to reliably re-start
		 * the transfer log walk after having scheduled the requests
		 * for RESEND. */
#define TL_NEXT_REQUEST_RESEND	((void*)1)
		struct drbd_request *req_next;
	} todo;

	/* cached pointers,
	 * so we can look up the oldest pending requests more quickly.
	 * protected by resource->req_lock */
	struct drbd_request *req_ack_pending;
	struct drbd_request *req_not_net_done;

	unsigned int s_cb_nr; /* keeps counting up */
	unsigned int r_cb_nr; /* keeps counting up */
	struct drbd_thread_timing_details s_timing_details[DRBD_THREAD_DETAILS_HIST];
	struct drbd_thread_timing_details r_timing_details[DRBD_THREAD_DETAILS_HIST];

	struct {
		unsigned long last_sent_barrier_jif;

		/* whether this sender thread
		 * has processed a single write yet. */
		bool seen_any_write_yet;

		/* Which barrier number to send with the next P_BARRIER */
		int current_epoch_nr;

		/* how many write requests have been sent
		 * with req->epoch == current_epoch_nr.
		 * If none, no P_BARRIER will be sent. */
		unsigned current_epoch_writes;

		/* position in change stream */
		u64 current_dagtag_sector;
	} send;

	unsigned int peer_node_id;
	struct drbd_transport transport; /* The transport needs to be the last member. The acutal
					    implementation might have more members than the
					    abstract one. */
};

struct drbd_peer_device {
	struct list_head peer_devices;
	struct drbd_device *device;
	struct drbd_connection *connection;
	struct work_struct send_acks_work;
	struct peer_device_conf *conf; /* RCU, for updates: resource->conf_update */
	enum drbd_disk_state disk_state[2];
	enum drbd_repl_state repl_state[2];
	bool resync_susp_user[2];
	bool resync_susp_peer[2];
	bool resync_susp_dependency[2];
	bool resync_susp_other_c[2];
	enum drbd_repl_state negotiation_result; /* To find disk state after attach */
	unsigned int send_cnt;
	unsigned int recv_cnt;
	atomic_t packet_seq;
	unsigned int peer_seq;
	spinlock_t peer_seq_lock;
	unsigned int max_bio_size;
	sector_t max_size;  /* maximum disk size allowed by peer */
	int bitmap_index;
	int node_id;

	unsigned long flags;

	enum drbd_repl_state start_resync_side;
	enum drbd_repl_state last_repl_state; /* What we received from the peer */
	struct timer_list start_resync_timer;
	struct drbd_work resync_work;
	struct timer_list resync_timer;
	struct drbd_work propagate_uuids_work;

	/* Used to track operations of resync... */
	struct lru_cache *resync_lru;
	/* Number of locked elements in resync LRU */
	unsigned int resync_locked;
	/* resync extent number waiting for application requests */
	unsigned int resync_wenr;
	enum drbd_disk_state resync_finished_pdsk; /* Finished while starting resync */
	int resync_again; /* decided to resync again while resync running */

	atomic_t ap_pending_cnt; /* AP data packets on the wire, ack expected */
	atomic_t unacked_cnt;	 /* Need to send replies for */
	atomic_t rs_pending_cnt; /* RS request/data packets on the wire */

	/* use checksums for *this* resync */
	bool use_csums;
	/* blocks to resync in this run [unit BM_BLOCK_SIZE] */
	unsigned long rs_total;
	/* number of resync blocks that failed in this run */
	unsigned long rs_failed;
	/* Syncer's start time [unit jiffies] */
	unsigned long rs_start;
	/* cumulated time in PausedSyncX state [unit jiffies] */
	unsigned long rs_paused;
	/* skipped because csum was equal [unit BM_BLOCK_SIZE] */
	unsigned long rs_same_csum;
#define DRBD_SYNC_MARKS 8
#define DRBD_SYNC_MARK_STEP (3*HZ)
	/* block not up-to-date at mark [unit BM_BLOCK_SIZE] */
	unsigned long rs_mark_left[DRBD_SYNC_MARKS];
	/* marks's time [unit jiffies] */
	unsigned long rs_mark_time[DRBD_SYNC_MARKS];
	/* current index into rs_mark_{left,time} */
	int rs_last_mark;
	unsigned long rs_last_writeout;

	/* where does the admin want us to start? (sector) */
	sector_t ov_start_sector;
	sector_t ov_stop_sector;
	/* where are we now? (sector) */
	sector_t ov_position;
	/* Start sector of out of sync range (to merge printk reporting). */
	sector_t ov_last_oos_start;
	/* size of out-of-sync range in sectors. */
	sector_t ov_last_oos_size;
	int c_sync_rate; /* current resync rate after syncer throttle magic */
	struct fifo_buffer *rs_plan_s; /* correction values of resync planer (RCU, connection->conn_update) */
	atomic_t rs_sect_in; /* for incoming resync data rate, SyncTarget */
	int rs_last_sect_ev; /* counter to compare with */
	int rs_last_events;  /* counter of read or write "events" (unit sectors)
			      * on the lower level device when we last looked. */
	int rs_in_flight; /* resync sectors in flight (to proxy, in proxy and from proxy) */
	unsigned long ov_left; /* in bits */

	u64 current_uuid;
	u64 bitmap_uuids[DRBD_PEERS_MAX];
	u64 history_uuids[HISTORY_UUIDS];
	u64 dirty_bits;
	u64 uuid_flags;
	u64 uuid_authoritative_nodes; /* when then UUID_FLAG_STABLE is cleared the peer thinks it is
					 not stable. It does that because it thinks these nodes
					 are authoritative */
	bool uuids_received;

	unsigned long comm_bm_set; /* communicated number of set bits. */

#ifdef CONFIG_DEBUG_FS
	struct dentry *debugfs_peer_dev;
	struct dentry *debugfs_peer_dev_resync_extents;
#endif
};

struct submit_worker {
	struct workqueue_struct *wq;
	struct work_struct worker;

	/* protected by ..->resource->req_lock */
	struct list_head writes;
};

struct drbd_device {
#ifdef PARANOIA
	long magic;
#endif
	struct drbd_resource *resource;
	struct list_head peer_devices;
	struct list_head pending_bitmap_io;

	unsigned long flush_jif;
#ifdef CONFIG_DEBUG_FS
	struct dentry *debugfs_minor;
	struct dentry *debugfs_vol;
	struct dentry *debugfs_vol_oldest_requests;
	struct dentry *debugfs_vol_act_log_extents;
	struct dentry *debugfs_vol_data_gen_id;
	struct dentry *debugfs_vol_io_frozen;
	struct dentry *debugfs_vol_ed_gen_id;
#endif

	unsigned int vnr;	/* volume number within the connection */
	unsigned int minor;	/* device minor number */

	struct kref kref;
	struct kref_debug_info kref_debug;

	/* things that are stored as / read from meta data on disk */
	unsigned long flags;

	/* configured by drbdsetup */
	struct drbd_backing_dev *ldev __protected_by(local);

	struct request_queue *rq_queue;
	struct block_device *this_bdev;
	struct gendisk	    *vdisk;

	unsigned long last_reattach_jif;
	struct timer_list md_sync_timer;
	struct timer_list request_timer;
#ifdef DRBD_DEBUG_MD_SYNC
	struct {
		unsigned int line;
		const char* func;
	} last_md_mark_dirty;
#endif

	enum drbd_disk_state disk_state[2];
	wait_queue_head_t misc_wait;
	unsigned int read_cnt;
	unsigned int writ_cnt;
	unsigned int al_writ_cnt;
	unsigned int bm_writ_cnt;
	atomic_t ap_bio_cnt[2];	 /* Requests we need to complete. [READ] and [WRITE] */
	atomic_t ap_actlog_cnt;  /* Requests waiting for activity log */
	atomic_t local_cnt;	 /* Waiting for local completion */
	atomic_t suspend_cnt;

	/* Interval trees of pending local requests */
	struct rb_root read_requests;
	struct rb_root write_requests;

	/* for statistics and timeouts */
	/* [0] read, [1] write */
	struct list_head pending_master_completion[2];
	struct list_head pending_completion[2];

	struct drbd_bitmap *bitmap;
	unsigned long bm_resync_fo; /* bit offset for drbd_bm_find_next */
	struct mutex bm_resync_fo_mutex;

	int open_rw_cnt, open_ro_cnt;
	/* FIXME clean comments, restructure so it is more obvious which
	 * members are protected by what */

	struct list_head active_ee; /* IO in progress (P_DATA gets written to disk) */
	struct list_head sync_ee;   /* IO in progress (P_RS_DATA_REPLY gets written to disk) */
	struct list_head done_ee;   /* need to send P_WRITE_ACK */
	struct list_head read_ee;   /* [RS]P_DATA_REQUEST being read */
	/* see also net_ee in the connection */

	int next_barrier_nr;
	wait_queue_head_t ee_wait;
	struct drbd_md_io md_io;
	spinlock_t al_lock;
	wait_queue_head_t al_wait;
	struct lru_cache *act_log;	/* activity log */
	unsigned int al_tr_number;
	int al_tr_cycle;
	wait_queue_head_t seq_wait;
	u64 exposed_data_uuid; /* UUID of the exposed data */
	u64 next_exposed_data_uuid;
	atomic_t rs_sect_ev; /* for submitted resync data rate, both */
	struct pending_bitmap_work_s {
		atomic_t n;		/* inc when queued here, */
		spinlock_t q_lock;	/* dec only once finished. */
		struct list_head q;	/* n > 0 even if q already empty */
	} pending_bitmap_work;
	struct device_conf device_conf;

	/* any requests that would block in drbd_make_request()
	 * are deferred to this single-threaded work queue */
	struct submit_worker submit;
};

struct drbd_bm_aio_ctx {
	struct drbd_device *device;
	struct list_head list; /* on device->pending_bitmap_io */;
	unsigned long start_jif;
	atomic_t in_flight;
	unsigned int done;
	unsigned flags;
#define BM_AIO_COPY_PAGES	1
#define BM_AIO_WRITE_HINTED	2
#define BM_AIO_WRITE_ALL_PAGES	4
#define BM_AIO_READ	        8
#define BM_AIO_WRITE_LAZY      16
	int error;
	struct kref kref;
};

struct drbd_config_context {
	/* assigned from drbd_genlmsghdr */
	unsigned int minor;
	/* assigned from request attributes, if present */
	unsigned int volume;
#define VOLUME_UNSPECIFIED		(-1U)
	unsigned int peer_node_id;
#define PEER_NODE_ID_UNSPECIFIED	(-1U)
	/* pointer into the request skb,
	 * limited lifetime! */
	char *resource_name;
	struct nlattr *my_addr;
	struct nlattr *peer_addr;

	/* reply buffer */
	struct sk_buff *reply_skb;
	/* pointer into reply buffer */
	struct drbd_genlmsghdr *reply_dh;
	/* resolved from attributes, if possible */
	struct drbd_device *device;
	struct drbd_resource *resource;
	struct drbd_connection *connection;
	struct drbd_peer_device *peer_device;
};

static inline struct drbd_device *minor_to_device(unsigned int minor)
{
	return (struct drbd_device *)idr_find(&drbd_devices, minor);
}


static inline struct drbd_peer_device *
conn_peer_device(struct drbd_connection *connection, int volume_number)
{
	return idr_find(&connection->peer_devices, volume_number);
}

static inline unsigned drbd_req_state_by_peer_device(struct drbd_request *req,
		struct drbd_peer_device *peer_device)
{
	int idx = peer_device->node_id;
	if (idx < 0 || idx >= DRBD_NODE_ID_MAX) {
		drbd_warn(peer_device, "FIXME: node_id: %d\n", idx);
		/* WARN(1, "bitmap_index: %d", idx); */
		return 0;
	}
	return req->rq_state[1 + idx];
}

#define for_each_resource(resource, _resources) \
	list_for_each_entry(resource, _resources, resources)

#define for_each_resource_rcu(resource, _resources) \
	list_for_each_entry_rcu(resource, _resources, resources)

#define for_each_resource_safe(resource, tmp, _resources) \
	list_for_each_entry_safe(resource, tmp, _resources, resources)

/* Each caller of for_each_connect() must hold req_lock or adm_mutex or conf_update.
   The update locations hold all three! */
#define for_each_connection(connection, resource) \
	list_for_each_entry(connection, &resource->connections, connections)

#define for_each_connection_rcu(connection, resource) \
	list_for_each_entry_rcu(connection, &resource->connections, connections)

#define for_each_connection_safe(connection, tmp, resource) \
	list_for_each_entry_safe(connection, tmp, &resource->connections, connections)

#define for_each_connection_ref(connection, m, resource)		\
	for (connection = __drbd_next_connection_ref(&m, NULL, resource); \
	     connection;						\
	     connection = __drbd_next_connection_ref(&m, connection, resource))

/* Each caller of for_each_peer_device() must hold req_lock or adm_mutex or conf_update.
   The update locations hold all three! */
#define for_each_peer_device(peer_device, device) \
	list_for_each_entry(peer_device, &device->peer_devices, peer_devices)

#define for_each_peer_device_rcu(peer_device, device) \
	list_for_each_entry_rcu(peer_device, &device->peer_devices, peer_devices)

#define for_each_peer_device_safe(peer_device, tmp, device) \
	list_for_each_entry_safe(peer_device, tmp, &device->peer_devices, peer_devices)

#define for_each_peer_device_ref(peer_device, m, resource)		\
	for (peer_device = __drbd_next_peer_device_ref(&m, NULL, resource); \
	     peer_device;						\
	     peer_device = __drbd_next_peer_device_ref(&m, peer_device, resource))

static inline unsigned int device_to_minor(struct drbd_device *device)
{
	return device->minor;
}

/*
 * function declarations
 *************************/

/* drbd_main.c */

enum dds_flags {
	DDSF_FORCED    = 1,
	DDSF_NO_RESYNC = 2, /* Do not run a resync for the new space */
};

extern int  drbd_thread_start(struct drbd_thread *thi);
extern void _drbd_thread_stop(struct drbd_thread *thi, int restart, int wait);
#ifdef CONFIG_SMP
extern void drbd_thread_current_set_cpu(struct drbd_thread *thi);
#else
#define drbd_thread_current_set_cpu(A) ({})
#endif
extern void tl_release(struct drbd_connection *, unsigned int barrier_nr,
		       unsigned int set_size);
extern void tl_clear(struct drbd_connection *);
extern void drbd_free_sock(struct drbd_connection *connection);

extern int __drbd_send_protocol(struct drbd_connection *connection, enum drbd_packet cmd);
extern int drbd_send_protocol(struct drbd_connection *connection);
extern int drbd_send_uuids(struct drbd_peer_device *, u64 uuid_flags, u64 weak_nodes);
extern void drbd_gen_and_send_sync_uuid(struct drbd_peer_device *);
extern int drbd_attach_peer_device(struct drbd_peer_device *);
extern int drbd_send_sizes(struct drbd_peer_device *, int trigger_reply, enum dds_flags flags);
extern int conn_send_state(struct drbd_connection *, union drbd_state);
extern int drbd_send_state(struct drbd_peer_device *, union drbd_state);
extern int drbd_send_current_state(struct drbd_peer_device *);
extern int drbd_send_sync_param(struct drbd_peer_device *);
extern void drbd_send_b_ack(struct drbd_connection *connection, u32 barrier_nr, u32 set_size);
extern int drbd_send_out_of_sync(struct drbd_peer_device *, struct drbd_request *);
extern int drbd_send_block(struct drbd_peer_device *, enum drbd_packet,
			   struct drbd_peer_request *);
extern int drbd_send_dblock(struct drbd_peer_device *, struct drbd_request *req);
extern int drbd_send_drequest(struct drbd_peer_device *, int cmd,
			      sector_t sector, int size, u64 block_id);
extern void *drbd_prepare_drequest_csum(struct drbd_peer_request *peer_req, int digest_size);
extern int drbd_send_ov_request(struct drbd_peer_device *, sector_t sector, int size);

extern int drbd_send_bitmap(struct drbd_device *, struct drbd_peer_device *);
extern int drbd_send_dagtag(struct drbd_connection *connection, u64 dagtag);
extern void drbd_send_sr_reply(struct drbd_connection *connection, int vnr,
			       enum drbd_state_rv retcode);
extern int drbd_send_rs_deallocated(struct drbd_peer_device *, struct drbd_peer_request *);
extern void drbd_send_twopc_reply(struct drbd_connection *connection,
				  enum drbd_packet, struct twopc_reply *);
extern void drbd_send_peers_in_sync(struct drbd_peer_device *, u64, sector_t, int);
extern int drbd_send_peer_dagtag(struct drbd_connection *connection, struct drbd_connection *lost_peer);
extern void drbd_send_current_uuid(struct drbd_peer_device *peer_device, u64 current_uuid, u64 weak_nodes);
extern void drbd_backing_dev_free(struct drbd_device *device, struct drbd_backing_dev *ldev);
extern void drbd_cleanup_device(struct drbd_device *device);
void drbd_print_uuids(struct drbd_peer_device *peer_device, const char *text);

extern u64 drbd_capacity_to_on_disk_bm_sect(u64 capacity_sect, unsigned int max_peers);
extern void drbd_md_set_sector_offsets(struct drbd_device *device,
				       struct drbd_backing_dev *bdev);
extern void drbd_md_write(struct drbd_device *device, void *buffer);
extern void drbd_md_sync(struct drbd_device *device);
extern int  drbd_md_read(struct drbd_device *device, struct drbd_backing_dev *bdev);
extern void drbd_uuid_received_new_current(struct drbd_peer_device *, u64 , u64) __must_hold(local);
extern void drbd_uuid_set_bitmap(struct drbd_peer_device *peer_device, u64 val) __must_hold(local);
extern void _drbd_uuid_set_bitmap(struct drbd_peer_device *peer_device, u64 val) __must_hold(local);
extern void _drbd_uuid_set_current(struct drbd_device *device, u64 val) __must_hold(local);
extern void drbd_uuid_new_current(struct drbd_device *device, bool forced);
extern void _drbd_uuid_push_history(struct drbd_device *device, u64 val) __must_hold(local);
extern u64 _drbd_uuid_pull_history(struct drbd_peer_device *peer_device) __must_hold(local);
extern void __drbd_uuid_set_bitmap(struct drbd_peer_device *peer_device, u64 val) __must_hold(local);
extern u64 drbd_uuid_resync_finished(struct drbd_peer_device *peer_device) __must_hold(local);
extern void drbd_uuid_detect_finished_resyncs(struct drbd_peer_device *peer_device) __must_hold(local);
extern u64 drbd_weak_nodes_device(struct drbd_device *device);
extern void drbd_md_set_flag(struct drbd_device *device, enum mdf_flag) __must_hold(local);
extern void drbd_md_clear_flag(struct drbd_device *device, enum mdf_flag)__must_hold(local);
extern int drbd_md_test_flag(struct drbd_backing_dev *, enum mdf_flag);
extern void drbd_md_set_peer_flag(struct drbd_peer_device *, enum mdf_peer_flag);
extern void drbd_md_clear_peer_flag(struct drbd_peer_device *, enum mdf_peer_flag);
extern bool drbd_md_test_peer_flag(struct drbd_peer_device *, enum mdf_peer_flag);
#ifndef DRBD_DEBUG_MD_SYNC
extern void drbd_md_mark_dirty(struct drbd_device *device);
#else
#define drbd_md_mark_dirty(m)	drbd_md_mark_dirty_(m, __LINE__ , __func__ )
extern void drbd_md_mark_dirty_(struct drbd_device *device,
		unsigned int line, const char *func);
#endif
extern void drbd_queue_bitmap_io(struct drbd_device *,
				 int (*io_fn)(struct drbd_device *, struct drbd_peer_device *),
				 void (*done)(struct drbd_device *, struct drbd_peer_device *, int),
				 char *why, enum bm_flag flags,
				 struct drbd_peer_device *);
extern int drbd_bitmap_io(struct drbd_device *,
		int (*io_fn)(struct drbd_device *, struct drbd_peer_device *),
		char *why, enum bm_flag flags,
		struct drbd_peer_device *);
extern int drbd_bitmap_io_from_worker(struct drbd_device *,
		int (*io_fn)(struct drbd_device *, struct drbd_peer_device *),
		char *why, enum bm_flag flags,
		struct drbd_peer_device *);
extern int drbd_bmio_set_n_write(struct drbd_device *device, struct drbd_peer_device *) __must_hold(local);
extern int drbd_bmio_clear_all_n_write(struct drbd_device *device, struct drbd_peer_device *) __must_hold(local);
extern int drbd_bmio_set_all_n_write(struct drbd_device *device, struct drbd_peer_device *) __must_hold(local);
extern bool drbd_device_stable(struct drbd_device *device, u64 *authoritative);
extern void drbd_flush_peer_acks(struct drbd_resource *resource);
extern void drbd_drop_unsent(struct drbd_connection* connection);
extern void drbd_cork(struct drbd_connection *connection, enum drbd_stream stream);
extern void drbd_uncork(struct drbd_connection *connection, enum drbd_stream stream);

extern struct drbd_connection *
__drbd_next_connection_ref(u64 *, struct drbd_connection *, struct drbd_resource *);

extern struct drbd_peer_device *
__drbd_next_peer_device_ref(u64 *, struct drbd_peer_device *, struct drbd_device *);


/* Meta data layout
 *
 * We currently have two possible layouts.
 * Offsets in (512 byte) sectors.
 * external:
 *   |----------- md_size_sect ------------------|
 *   [ 4k superblock ][ activity log ][  Bitmap  ]
 *   | al_offset == 8 |
 *   | bm_offset = al_offset + X      |
 *  ==> bitmap sectors = md_size_sect - bm_offset
 *
 *  Variants:
 *     old, indexed fixed size meta data:
 *
 * internal:
 *            |----------- md_size_sect ------------------|
 * [data.....][  Bitmap  ][ activity log ][ 4k superblock ][padding*]
 *                        | al_offset < 0 |
 *            | bm_offset = al_offset - Y |
 *  ==> bitmap sectors = Y = al_offset - bm_offset
 *
 *  [padding*] are zero or up to 7 unused 512 Byte sectors to the
 *  end of the device, so that the [4k superblock] will be 4k aligned.
 *
 *  The activity log consists of 4k transaction blocks,
 *  which are written in a ring-buffer, or striped ring-buffer like fashion,
 *  which are writtensize used to be fixed 32kB,
 *  but is about to become configurable.
 */

/* One activity log extent represents 4M of storage */
#define AL_EXTENT_SHIFT 22
#define AL_EXTENT_SIZE (1<<AL_EXTENT_SHIFT)

/* We could make these currently hardcoded constants configurable
 * variables at create-md time (or even re-configurable at runtime?).
 * Which will require some more changes to the DRBD "super block"
 * and attach code.
 *
 * updates per transaction:
 *   This many changes to the active set can be logged with one transaction.
 *   This number is arbitrary.
 * context per transaction:
 *   This many context extent numbers are logged with each transaction.
 *   This number is resulting from the transaction block size (4k), the layout
 *   of the transaction header, and the number of updates per transaction.
 *   See drbd_actlog.c:struct al_transaction_on_disk
 * */
#define AL_UPDATES_PER_TRANSACTION	 64	// arbitrary
#define AL_CONTEXT_PER_TRANSACTION	919	// (4096 - 36 - 6*64)/4

/* drbd_bitmap.c */
/*
 * We need to store one bit for a block.
 * Example: 1GB disk @ 4096 byte blocks ==> we need 32 KB bitmap.
 * Bit 0 ==> local node thinks this block is binary identical on both nodes
 * Bit 1 ==> local node thinks this block needs to be synced.
 */

#define SLEEP_TIME (HZ/10)

/* We do bitmap IO in units of 4k blocks.
 * We also still have a hardcoded 4k per bit relation. */
#define BM_BLOCK_SHIFT	12			 /* 4k per bit */
#define BM_BLOCK_SIZE	 (1<<BM_BLOCK_SHIFT)
/* mostly arbitrarily set the represented size of one bitmap extent,
 * aka resync extent, to 128 MiB (which is also 4096 Byte worth of bitmap
 * at 4k per bit resolution) */
#define BM_EXT_SHIFT	 27	/* 128 MiB per resync extent */
#define BM_EXT_SIZE	 (1<<BM_EXT_SHIFT)

#if (BM_BLOCK_SHIFT != 12)
#error "HAVE YOU FIXED drbdmeta AS WELL??"
#endif

/* thus many _storage_ sectors are described by one bit */
#define BM_SECT_TO_BIT(x)   ((x)>>(BM_BLOCK_SHIFT-9))
#define BM_BIT_TO_SECT(x)   ((sector_t)(x)<<(BM_BLOCK_SHIFT-9))
#define BM_SECT_PER_BIT     BM_BIT_TO_SECT(1)

/* bit to represented kilo byte conversion */
#define Bit2KB(bits) ((bits)<<(BM_BLOCK_SHIFT-10))

/* in which _bitmap_ extent (resp. sector) the bit for a certain
 * _storage_ sector is located in */
#define BM_SECT_TO_EXT(x)   ((x)>>(BM_EXT_SHIFT-9))
#define BM_BIT_TO_EXT(x)    ((x) >> (BM_EXT_SHIFT - BM_BLOCK_SHIFT))

/* first storage sector a bitmap extent corresponds to */
#define BM_EXT_TO_SECT(x)   ((sector_t)(x) << (BM_EXT_SHIFT-9))
/* how much _storage_ sectors we have per bitmap extent */
#define BM_SECT_PER_EXT     BM_EXT_TO_SECT(1)
/* how many bits are covered by one bitmap extent (resync extent) */
#define BM_BITS_PER_EXT     (1UL << (BM_EXT_SHIFT - BM_BLOCK_SHIFT))

#define BM_BLOCKS_PER_BM_EXT_MASK  (BM_BITS_PER_EXT - 1)


/* in one sector of the bitmap, we have this many activity_log extents. */
#define AL_EXT_PER_BM_SECT  (1 << (BM_EXT_SHIFT - AL_EXTENT_SHIFT))

/* the extent in "PER_EXTENT" below is an activity log extent
 * we need that many (long words/bytes) to store the bitmap
 *		     of one AL_EXTENT_SIZE chunk of storage.
 * we can store the bitmap for that many AL_EXTENTS within
 * one sector of the _on_disk_ bitmap:
 * bit	 0	  bit 37   bit 38	     bit (512*8)-1
 *	     ...|........|........|.. // ..|........|
 * sect. 0	 `296	  `304			   ^(512*8*8)-1
 *
#define BM_WORDS_PER_EXT    ( (AL_EXT_SIZE/BM_BLOCK_SIZE) / BITS_PER_LONG )
#define BM_BYTES_PER_EXT    ( (AL_EXT_SIZE/BM_BLOCK_SIZE) / 8 )  // 128
#define BM_EXT_PER_SECT	    ( 512 / BM_BYTES_PER_EXTENT )	 //   4
 */

#define DRBD_MAX_SECTORS_32 (0xffffffffLU)
/* we have a certain meta data variant that has a fixed on-disk size of 128
 * MiB, of which 4k are our "superblock", and 32k are the fixed size activity
 * log, leaving this many sectors for the bitmap.
 */

#define DRBD_MAX_SECTORS_FIXED_BM \
	  (((128 << 20 >> 9) - (32768 >> 9) - (4096 >> 9)) * (1LL<<(BM_EXT_SHIFT-9)))
#if !defined(CONFIG_LBDAF) && !defined(CONFIG_LBD) && BITS_PER_LONG == 32
#define DRBD_MAX_SECTORS      DRBD_MAX_SECTORS_32
#define DRBD_MAX_SECTORS_FLEX DRBD_MAX_SECTORS_32
#else
#define DRBD_MAX_SECTORS      DRBD_MAX_SECTORS_FIXED_BM
/* 16 TB in units of sectors */
#if BITS_PER_LONG == 32
/* adjust by one page worth of bitmap,
 * so we won't wrap around in drbd_bm_find_next_bit.
 * you should use 64bit OS for that much storage, anyways. */
#define DRBD_MAX_SECTORS_FLEX BM_BIT_TO_SECT(0xffff7fff)
#else
/* we allow up to 1 PiB now on 64bit architecture with "flexible" meta data */
#define DRBD_MAX_SECTORS_FLEX (1UL << 51)
/* corresponds to (1UL << 38) bits right now. */
#endif
#endif

/* BIO_MAX_SIZE is 256 * PAGE_CACHE_SIZE,
 * so for typical PAGE_CACHE_SIZE of 4k, that is (1<<20) Byte.
 * Since we may live in a mixed-platform cluster,
 * we limit us to a platform agnostic constant here for now.
 * A followup commit may allow even bigger BIO sizes,
 * once we thought that through. */
#if DRBD_MAX_BIO_SIZE > BIO_MAX_SIZE
#error Architecture not supported: DRBD_MAX_BIO_SIZE > BIO_MAX_SIZE
#endif

#define DRBD_MAX_SIZE_H80_PACKET (1U << 15) /* Header 80 only allows packets up to 32KiB data */
#define DRBD_MAX_BIO_SIZE_P95    (1U << 17) /* Protocol 95 to 99 allows bios up to 128KiB */

/* For now, don't allow more than half of what we can "activate" in one
 * activity log transaction to be discarded in one go. We may need to rework
 * drbd_al_begin_io() to allow for even larger discard ranges */
#define DRBD_MAX_BATCH_BIO_SIZE	 (AL_UPDATES_PER_TRANSACTION/2*AL_EXTENT_SIZE)
#define DRBD_MAX_BBIO_SECTORS    (DRBD_MAX_BATCH_BIO_SIZE >> 9)

extern struct drbd_bitmap *drbd_bm_alloc(void);
extern int  drbd_bm_resize(struct drbd_device *device, sector_t sectors, int set_new_bits);
void drbd_bm_free(struct drbd_bitmap *bitmap);
extern void drbd_bm_set_all(struct drbd_device *device);
extern void drbd_bm_clear_all(struct drbd_device *device);
/* set/clear/test only a few bits at a time */
extern unsigned int drbd_bm_set_bits(struct drbd_device *, unsigned int, unsigned long, unsigned long);
extern unsigned int drbd_bm_clear_bits(struct drbd_device *, unsigned int, unsigned long, unsigned long);
extern int drbd_bm_count_bits(struct drbd_device *, unsigned int, unsigned long, unsigned long);
/* bm_set_bits variant for use while holding drbd_bm_lock,
 * may process the whole bitmap in one go */
extern void drbd_bm_set_many_bits(struct drbd_peer_device *, unsigned long, unsigned long);
extern void drbd_bm_clear_many_bits(struct drbd_peer_device *, unsigned long, unsigned long);
extern void _drbd_bm_clear_many_bits(struct drbd_device *, int, unsigned long, unsigned long);
extern int drbd_bm_test_bit(struct drbd_peer_device *, unsigned long);
extern int  drbd_bm_read(struct drbd_device *, struct drbd_peer_device *) __must_hold(local);
extern void drbd_bm_mark_range_for_writeout(struct drbd_device *, unsigned long, unsigned long);
extern int  drbd_bm_write(struct drbd_device *, struct drbd_peer_device *) __must_hold(local);
extern int  drbd_bm_write_hinted(struct drbd_device *device) __must_hold(local);
extern int  drbd_bm_write_lazy(struct drbd_device *device, unsigned upper_idx) __must_hold(local);
extern int drbd_bm_write_all(struct drbd_device *, struct drbd_peer_device *) __must_hold(local);
extern int drbd_bm_write_copy_pages(struct drbd_device *, struct drbd_peer_device *) __must_hold(local);
extern size_t	     drbd_bm_words(struct drbd_device *device);
extern unsigned long drbd_bm_bits(struct drbd_device *device);
extern sector_t      drbd_bm_capacity(struct drbd_device *device);

#define DRBD_END_OF_BITMAP	(~(unsigned long)0)
extern unsigned long drbd_bm_find_next(struct drbd_peer_device *, unsigned long);
/* bm_find_next variants for use while you hold drbd_bm_lock() */
extern unsigned long _drbd_bm_find_next(struct drbd_peer_device *, unsigned long);
extern unsigned long _drbd_bm_find_next_zero(struct drbd_peer_device *, unsigned long);
extern unsigned long _drbd_bm_total_weight(struct drbd_device *, int);
extern unsigned long drbd_bm_total_weight(struct drbd_peer_device *);
/* for receive_bitmap */
extern void drbd_bm_merge_lel(struct drbd_peer_device *peer_device, size_t offset,
		size_t number, unsigned long *buffer);
/* for _drbd_send_bitmap */
extern void drbd_bm_get_lel(struct drbd_peer_device *peer_device, size_t offset,
		size_t number, unsigned long *buffer);

extern void drbd_bm_lock(struct drbd_device *device, char *why, enum bm_flag flags);
extern void drbd_bm_unlock(struct drbd_device *device);
extern void drbd_bm_slot_lock(struct drbd_peer_device *peer_device, char *why, enum bm_flag flags);
extern void drbd_bm_slot_unlock(struct drbd_peer_device *peer_device);
extern void drbd_bm_copy_slot(struct drbd_device *device, unsigned int from_index, unsigned int to_index);
/* drbd_main.c */

extern struct kmem_cache *drbd_request_cache;
extern struct kmem_cache *drbd_ee_cache;	/* peer requests */
extern struct kmem_cache *drbd_bm_ext_cache;	/* bitmap extents */
extern struct kmem_cache *drbd_al_ext_cache;	/* activity log extents */
extern mempool_t *drbd_request_mempool;
extern mempool_t *drbd_ee_mempool;

/* drbd's page pool, used to buffer data received from the peer,
 * or data requested by the peer.
 *
 * This does not have an emergency reserve.
 *
 * When allocating from this pool, it first takes pages from the pool.
 * Only if the pool is depleted will try to allocate from the system.
 *
 * The assumption is that pages taken from this pool will be processed,
 * and given back, "quickly", and then can be recycled, so we can avoid
 * frequent calls to alloc_page(), and still will be able to make progress even
 * under memory pressure.
 */
extern struct page *drbd_pp_pool;
extern spinlock_t   drbd_pp_lock;
extern int	    drbd_pp_vacant;
extern wait_queue_head_t drbd_pp_wait;

/* We also need a standard (emergency-reserve backed) page pool
 * for meta data IO (activity log, bitmap).
 * We can keep it global, as long as it is used as "N pages at a time".
 * 128 should be plenty, currently we probably can get away with as few as 1.
 */
#define DRBD_MIN_POOL_PAGES	128
extern mempool_t *drbd_md_io_page_pool;

/* We also need to make sure we get a bio
 * when we need it for housekeeping purposes */
extern struct bio_set *drbd_md_io_bio_set;
/* to allocate from that set */
extern struct bio *bio_alloc_drbd(gfp_t gfp_mask);

extern int conn_lowest_minor(struct drbd_connection *connection);
extern struct drbd_peer_device *create_peer_device(struct drbd_device *, struct drbd_connection *);
extern enum drbd_ret_code drbd_create_device(struct drbd_config_context *adm_ctx, unsigned int minor,
					     struct device_conf *device_conf, struct drbd_device **p_device);
extern void drbd_unregister_device(struct drbd_device *);
extern void drbd_put_device(struct drbd_device *);
extern void drbd_unregister_connection(struct drbd_connection *);
extern void drbd_put_connection(struct drbd_connection *);
void del_connect_timer(struct drbd_connection *connection);

extern struct drbd_resource *drbd_create_resource(const char *, struct res_opts *);
extern void drbd_free_resource(struct drbd_resource *resource);

extern void drbd_destroy_device(struct kref *kref);

extern int set_resource_options(struct drbd_resource *resource, struct res_opts *res_opts);
extern struct drbd_connection *drbd_create_connection(struct drbd_resource *resource,
						      struct drbd_transport_class *tc);
extern void drbd_transport_shutdown(struct drbd_connection *connection, enum drbd_tr_free_op op);
extern void drbd_destroy_connection(struct kref *kref);
extern struct drbd_resource *drbd_find_resource(const char *name);
extern void drbd_destroy_resource(struct kref *kref);
extern void conn_free_crypto(struct drbd_connection *connection);

/* drbd_req */
extern void do_submit(struct work_struct *ws);
extern void __drbd_make_request(struct drbd_device *, struct bio *, unsigned long);
extern MAKE_REQUEST_TYPE drbd_make_request(struct request_queue *q, struct bio *bio);
#ifdef COMPAT_HAVE_BLK_QUEUE_MERGE_BVEC
extern int drbd_merge_bvec(struct request_queue *, struct bvec_merge_data *, struct bio_vec *);
#endif
extern int is_valid_ar_handle(struct drbd_request *, sector_t);


/* drbd_nl.c */
enum suspend_scope {
	READ_AND_WRITE,
	WRITE_ONLY
};
extern void drbd_suspend_io(struct drbd_device *device, enum suspend_scope);
extern void drbd_resume_io(struct drbd_device *device);
extern char *ppsize(char *buf, unsigned long long size);
extern sector_t drbd_new_dev_size(struct drbd_device *, sector_t, int) __must_hold(local);
enum determine_dev_size {
	DS_ERROR_SHRINK = -3,
	DS_ERROR_SPACE_MD = -2,
	DS_ERROR = -1,
	DS_UNCHANGED = 0,
	DS_SHRUNK = 1,
	DS_GREW = 2,
	DS_GREW_FROM_ZERO = 3,
};
extern enum determine_dev_size
drbd_determine_dev_size(struct drbd_device *, enum dds_flags, struct resize_parms *) __must_hold(local);
<<<<<<< HEAD
extern void resync_after_online_grow(struct drbd_peer_device *);
extern void drbd_reconsider_queue_parameters(struct drbd_device *device, struct drbd_backing_dev *bdev);
extern enum drbd_state_rv drbd_set_role(struct drbd_resource *, enum drbd_role, bool);
=======
extern void resync_after_online_grow(struct drbd_device *);
extern void drbd_reconsider_queue_parameters(struct drbd_device *device,
			struct drbd_backing_dev *bdev, struct o_qlim *o);
extern enum drbd_state_rv drbd_set_role(struct drbd_device *device,
					enum drbd_role new_role,
					int force);
>>>>>>> aeee107e
extern bool conn_try_outdate_peer(struct drbd_connection *connection);
extern void conn_try_outdate_peer_async(struct drbd_connection *connection);
extern int drbd_khelper(struct drbd_device *, struct drbd_connection *, char *);
extern int drbd_create_peer_device_default_config(struct drbd_peer_device *peer_device);

/* drbd_sender.c */
extern int drbd_sender(struct drbd_thread *thi);
extern int drbd_worker(struct drbd_thread *thi);
enum drbd_ret_code drbd_resync_after_valid(struct drbd_device *device, int o_minor);
void drbd_resync_after_changed(struct drbd_device *device);
extern bool drbd_stable_sync_source_present(struct drbd_peer_device *, enum which_state);
extern void drbd_start_resync(struct drbd_peer_device *, enum drbd_repl_state);
extern void resume_next_sg(struct drbd_device *device);
extern void suspend_other_sg(struct drbd_device *device);
extern int drbd_resync_finished(struct drbd_peer_device *, enum drbd_disk_state);
/* maybe rather drbd_main.c ? */
extern void *drbd_md_get_buffer(struct drbd_device *device, const char *intent);
extern void drbd_md_put_buffer(struct drbd_device *device);
extern int drbd_md_sync_page_io(struct drbd_device *device,
		struct drbd_backing_dev *bdev, sector_t sector, int rw);
extern void drbd_ov_out_of_sync_found(struct drbd_peer_device *, sector_t, int);
extern void wait_until_done_or_force_detached(struct drbd_device *device,
		struct drbd_backing_dev *bdev, unsigned int *done);
extern void drbd_rs_controller_reset(struct drbd_peer_device *);
extern void drbd_ping_peer(struct drbd_connection *connection);
extern struct drbd_peer_device *peer_device_by_node_id(struct drbd_device *, int);

static inline void ov_out_of_sync_print(struct drbd_peer_device *peer_device)
{
	if (peer_device->ov_last_oos_size) {
		drbd_err(peer_device, "Out of sync: start=%llu, size=%lu (sectors)\n",
		     (unsigned long long)peer_device->ov_last_oos_start,
		     (unsigned long)peer_device->ov_last_oos_size);
	}
	peer_device->ov_last_oos_size = 0;
}


extern void drbd_csum_bio(struct crypto_hash *, struct bio *, void *);
extern void drbd_csum_pages(struct crypto_hash *, struct page *, void *);
/* worker callbacks */
extern int w_e_end_data_req(struct drbd_work *, int);
extern int w_e_end_rsdata_req(struct drbd_work *, int);
extern int w_e_end_csum_rs_req(struct drbd_work *, int);
extern int w_e_end_ov_reply(struct drbd_work *, int);
extern int w_e_end_ov_req(struct drbd_work *, int);
extern int w_ov_finished(struct drbd_work *, int);
extern int w_resync_timer(struct drbd_work *, int);
extern int w_send_dblock(struct drbd_work *, int);
extern int w_send_read_req(struct drbd_work *, int);
extern int w_e_reissue(struct drbd_work *, int);
extern int w_restart_disk_io(struct drbd_work *, int);
extern int w_send_out_of_sync(struct drbd_work *, int);
extern int w_start_resync(struct drbd_work *, int);
extern int w_send_uuids(struct drbd_work *, int);

extern void resync_timer_fn(unsigned long data);
extern void start_resync_timer_fn(unsigned long data);

extern void drbd_endio_write_sec_final(struct drbd_peer_request *peer_req);

void __update_timing_details(
		struct drbd_thread_timing_details *tdp,
		unsigned int *cb_nr,
		void *cb,
		const char *fn, const unsigned int line);

#define update_sender_timing_details(c, cb) \
	__update_timing_details(c->s_timing_details, &c->s_cb_nr, cb, __func__ , __LINE__ )
#define update_receiver_timing_details(c, cb) \
	__update_timing_details(c->r_timing_details, &c->r_cb_nr, cb, __func__ , __LINE__ )
#define update_worker_timing_details(r, cb) \
	__update_timing_details(r->w_timing_details, &r->w_cb_nr, cb, __func__ , __LINE__ )

/* drbd_receiver.c */
struct packet_info {
	enum drbd_packet cmd;
	unsigned int size;
	int vnr;
	void *data;
};

/* packet_info->data is just a pointer into some temporary buffer
 * owned by the transport. As soon as we call into the transport for
 * any further receive operation, the data it points to is undefined.
 * The buffer may be freed/recycled/re-used already.
 * Convert and store the relevant information for any incoming data
 * in drbd_peer_request_detail.
 */

struct drbd_peer_request_details {
	uint64_t sector;	/* be64_to_cpu(p_data.sector) */
	uint64_t block_id;	/* unmodified p_data.block_id */
	uint32_t peer_seq;	/* be32_to_cpu(p_data.seq_num) */
	uint32_t dp_flags;	/* be32_to_cpu(p_data.dp_flags) */
	uint32_t length;	/* endian converted p_head*.length */
	uint32_t bi_size;	/* resulting bio size */
	/* for non-discards: bi_size = length - digest_size */
};

struct queued_twopc {
	struct drbd_work w;
	unsigned long start_jif;
	struct drbd_connection *connection;
	struct twopc_reply reply;
	struct packet_info packet_info;
	struct p_twopc_request packet_data;
};

extern int drbd_issue_discard_or_zero_out(struct drbd_device *device,
		sector_t start, unsigned int nr_sectors, bool discard);
extern int drbd_send_ack(struct drbd_peer_device *, enum drbd_packet,
			 struct drbd_peer_request *);
extern int drbd_send_ack_ex(struct drbd_peer_device *, enum drbd_packet,
			    sector_t sector, int blksize, u64 block_id);
extern int drbd_receiver(struct drbd_thread *thi);
extern int drbd_ack_receiver(struct drbd_thread *thi);
extern void drbd_send_ping_wf(struct work_struct *ws);
extern void drbd_send_acks_wf(struct work_struct *ws);
extern void drbd_send_peer_ack_wf(struct work_struct *ws);
extern bool drbd_rs_c_min_rate_throttle(struct drbd_peer_device *);
extern bool drbd_rs_should_slow_down(struct drbd_peer_device *, sector_t,
				     bool throttle_if_app_is_waiting);
extern int drbd_submit_peer_request(struct drbd_device *,
				    struct drbd_peer_request *, const unsigned,
				    const int);
<<<<<<< HEAD
extern int drbd_free_peer_reqs(struct drbd_resource *, struct list_head *, bool is_net_ee);
extern struct drbd_peer_request *drbd_alloc_peer_req(struct drbd_peer_device *, gfp_t) __must_hold(local);
extern void __drbd_free_peer_req(struct drbd_peer_request *, int);
#define drbd_free_peer_req(pr) __drbd_free_peer_req(pr, 0)
#define drbd_free_net_peer_req(pr) __drbd_free_peer_req(pr, 1)
=======
extern int drbd_free_peer_reqs(struct drbd_device *, struct list_head *);
extern struct drbd_peer_request *drbd_alloc_peer_req(struct drbd_peer_device *, u64,
						     sector_t, unsigned int,
						     unsigned int,
						     gfp_t) __must_hold(local);
extern void __drbd_free_peer_req(struct drbd_device *, struct drbd_peer_request *,
				 int);
#define drbd_free_peer_req(m,e) __drbd_free_peer_req(m, e, 0)
#define drbd_free_net_peer_req(m,e) __drbd_free_peer_req(m, e, 1)
extern struct page *drbd_alloc_pages(struct drbd_peer_device *, unsigned int, bool);
>>>>>>> aeee107e
extern void drbd_set_recv_tcq(struct drbd_device *device, int tcq_enabled);
extern void _drbd_clear_done_ee(struct drbd_device *device, struct list_head *to_be_freed);
extern int drbd_connected(struct drbd_peer_device *);
extern void apply_unacked_peer_requests(struct drbd_connection *connection);
extern struct drbd_connection *drbd_connection_by_node_id(struct drbd_resource *, int);
extern struct drbd_connection *drbd_get_connection_by_node_id(struct drbd_resource *, int);
extern void queue_queued_twopc(struct drbd_resource *resource);
extern void queued_twopc_timer_fn(unsigned long data);


static inline sector_t drbd_get_capacity(struct block_device *bdev)
{
	/* return bdev ? get_capacity(bdev->bd_disk) : 0; */
	return bdev ? i_size_read(bdev->bd_inode) >> 9 : 0;
}

/* sets the number of 512 byte sectors of our virtual device */
static inline void drbd_set_my_capacity(struct drbd_device *device,
					sector_t size)
{
	/* set_capacity(device->this_bdev->bd_disk, size); */
	set_capacity(device->vdisk, size);
	device->this_bdev->bd_inode->i_size = (loff_t)size << 9;
}

static inline void drbd_kobject_uevent(struct drbd_device *device)
{
	kobject_uevent(disk_to_kobj(device->vdisk), KOBJ_CHANGE);
	/* rhel4 / sles9 and older don't have this at all,
	 * which means user space (udev) won't get events about possible changes of
	 * corresponding resource + disk names after the initial drbd minor creation.
	 */
}

/*
 * used to submit our private bio
 */
static inline void drbd_generic_make_request(struct drbd_device *device,
					     int fault_type, struct bio *bio)
{
	__release(local);
	if (!bio->bi_bdev) {
		drbd_err(device, "drbd_generic_make_request: bio->bi_bdev == NULL\n");
		bio_endio(bio, -ENODEV);
		return;
	}

	if (drbd_insert_fault(device, fault_type))
		bio_endio(bio, -EIO);
	else
		generic_make_request(bio);
}

void drbd_bump_write_ordering(struct drbd_resource *resource, struct drbd_backing_dev *bdev,
			      enum write_ordering_e wo);

extern void twopc_timer_fn(unsigned long);
extern void connect_timer_fn(unsigned long);

/* drbd_proc.c */
extern struct proc_dir_entry *drbd_proc;
extern const struct file_operations drbd_proc_fops;

/* drbd_actlog.c */
extern bool drbd_al_begin_io_prepare(struct drbd_device *device, struct drbd_interval *i);
extern int drbd_al_begin_io_nonblock(struct drbd_device *device, struct drbd_interval *i);
extern void drbd_al_begin_io_commit(struct drbd_device *device);
extern bool drbd_al_begin_io_fastpath(struct drbd_device *device, struct drbd_interval *i);
extern void drbd_al_begin_io(struct drbd_device *device, struct drbd_interval *i);
extern int drbd_al_begin_io_for_peer(struct drbd_peer_device *peer_device, struct drbd_interval *i);
extern void drbd_al_complete_io(struct drbd_device *device, struct drbd_interval *i);
extern void drbd_rs_complete_io(struct drbd_peer_device *, sector_t);
extern int drbd_rs_begin_io(struct drbd_peer_device *, sector_t);
extern int drbd_try_rs_begin_io(struct drbd_peer_device *, sector_t, bool);
extern void drbd_rs_cancel_all(struct drbd_peer_device *);
extern int drbd_rs_del_all(struct drbd_peer_device *);
extern void drbd_rs_failed_io(struct drbd_peer_device *, sector_t, int);
extern void drbd_advance_rs_marks(struct drbd_peer_device *, unsigned long);
extern bool drbd_set_all_out_of_sync(struct drbd_device *, sector_t, int);
extern bool drbd_set_sync(struct drbd_device *, sector_t, int, unsigned long, unsigned long);
enum update_sync_bits_mode { RECORD_RS_FAILED, SET_OUT_OF_SYNC, SET_IN_SYNC };
extern int __drbd_change_sync(struct drbd_peer_device *peer_device, sector_t sector, int size,
		enum update_sync_bits_mode mode);
#define drbd_set_in_sync(peer_device, sector, size) \
	__drbd_change_sync(peer_device, sector, size, SET_IN_SYNC)
#define drbd_set_out_of_sync(peer_device, sector, size) \
	__drbd_change_sync(peer_device, sector, size, SET_OUT_OF_SYNC)
#define drbd_rs_failed_io(peer_device, sector, size) \
	__drbd_change_sync(peer_device, sector, size, RECORD_RS_FAILED)
extern void drbd_al_shrink(struct drbd_device *device);
extern bool drbd_sector_has_priority(struct drbd_peer_device *, sector_t);
extern int drbd_al_initialize(struct drbd_device *, void *);

/* drbd_nl.c */

extern struct mutex notification_mutex;
extern atomic_t drbd_genl_seq;

extern void notify_resource_state(struct sk_buff *,
				  unsigned int,
				  struct drbd_resource *,
				  struct resource_info *,
				  enum drbd_notification_type);
extern void notify_device_state(struct sk_buff *,
				unsigned int,
				struct drbd_device *,
				struct device_info *,
				enum drbd_notification_type);
extern void notify_connection_state(struct sk_buff *,
				    unsigned int,
				    struct drbd_connection *,
				    struct connection_info *,
				    enum drbd_notification_type);
extern void notify_peer_device_state(struct sk_buff *,
				     unsigned int,
				     struct drbd_peer_device *,
				     struct peer_device_info *,
				     enum drbd_notification_type);
extern void notify_helper(enum drbd_notification_type, struct drbd_device *,
			  struct drbd_connection *, const char *, int);
extern void notify_path(struct drbd_connection *, struct drbd_path *,
			enum drbd_notification_type);

/*
 * inline helper functions
 *************************/

static inline int drbd_peer_req_has_active_page(struct drbd_peer_request *peer_req)
{
	struct page *page = peer_req->page_chain.head;
	page_chain_for_each(page) {
		if (page_count(page) > 1)
			return 1;
	}
	return 0;
}

/*
 * When a device has a replication state above L_OFF, it must be
 * connected.  Otherwise, we report the connection state, which has values up
 * to C_CONNECTED == L_OFF.
 */
static inline int combined_conn_state(struct drbd_peer_device *peer_device, enum which_state which)
{
	enum drbd_repl_state repl_state = peer_device->repl_state[which];

	if (repl_state > L_OFF)
		return repl_state;
	else
		return peer_device->connection->cstate[which];
}

enum drbd_force_detach_flags {
	DRBD_READ_ERROR,
	DRBD_WRITE_ERROR,
	DRBD_META_IO_ERROR,
	DRBD_FORCE_DETACH,
};

#define __drbd_chk_io_error(m,f) __drbd_chk_io_error_(m,f, __func__)
static inline void __drbd_chk_io_error_(struct drbd_device *device,
					enum drbd_force_detach_flags df,
					const char *where)
{
	enum drbd_io_error_p ep;

	rcu_read_lock();
	ep = rcu_dereference(device->ldev->disk_conf)->on_io_error;
	rcu_read_unlock();
	switch (ep) {
	case EP_PASS_ON: /* FIXME would this be better named "Ignore"? */
		if (df == DRBD_READ_ERROR ||  df == DRBD_WRITE_ERROR) {
			if (drbd_ratelimit())
				drbd_err(device, "Local IO failed in %s.\n", where);
			if (device->disk_state[NOW] > D_INCONSISTENT) {
				begin_state_change_locked(device->resource, CS_HARD);
				__change_disk_state(device, D_INCONSISTENT);
				end_state_change_locked(device->resource);
			}
			break;
		}
		/* NOTE fall through for DRBD_META_IO_ERROR or DRBD_FORCE_DETACH */
	case EP_DETACH:
	case EP_CALL_HELPER:
		/* Remember whether we saw a READ or WRITE error.
		 *
		 * Recovery of the affected area for WRITE failure is covered
		 * by the activity log.
		 * READ errors may fall outside that area though. Certain READ
		 * errors can be "healed" by writing good data to the affected
		 * blocks, which triggers block re-allocation in lower layers.
		 *
		 * If we can not write the bitmap after a READ error,
		 * we may need to trigger a full sync (see w_go_diskless()).
		 *
		 * Force-detach is not really an IO error, but rather a
		 * desperate measure to try to deal with a completely
		 * unresponsive lower level IO stack.
		 * Still it should be treated as a WRITE error.
		 *
		 * Meta IO error is always WRITE error:
		 * we read meta data only once during attach,
		 * which will fail in case of errors.
		 */
		if (df == DRBD_READ_ERROR)
			set_bit(WAS_READ_ERROR, &device->flags);
		if (df == DRBD_FORCE_DETACH)
			set_bit(FORCE_DETACH, &device->flags);
		if (device->disk_state[NOW] > D_FAILED) {
			begin_state_change_locked(device->resource, CS_HARD);
			__change_disk_state(device, D_FAILED);
			end_state_change_locked(device->resource);
			drbd_err(device,
				"Local IO failed in %s. Detaching...\n", where);
		}
		break;
	}
}

/**
 * drbd_chk_io_error: Handle the on_io_error setting, should be called from all io completion handlers
 * @device:	 DRBD device.
 * @error:	 Error code passed to the IO completion callback
 * @forcedetach: Force detach. I.e. the error happened while accessing the meta data
 *
 * See also drbd_main.c:after_state_ch() if (os.disk > D_FAILED && ns.disk == D_FAILED)
 */
#define drbd_chk_io_error(m,e,f) drbd_chk_io_error_(m,e,f, __func__)
static inline void drbd_chk_io_error_(struct drbd_device *device,
	int error, enum drbd_force_detach_flags forcedetach, const char *where)
{
	if (error) {
		unsigned long flags;
		spin_lock_irqsave(&device->resource->req_lock, flags);
		__drbd_chk_io_error_(device, forcedetach, where);
		spin_unlock_irqrestore(&device->resource->req_lock, flags);
	}
}


/**
 * drbd_md_first_sector() - Returns the first sector number of the meta data area
 * @bdev:	Meta data block device.
 *
 * BTW, for internal meta data, this happens to be the maximum capacity
 * we could agree upon with our peer node.
 */
static inline sector_t drbd_md_first_sector(struct drbd_backing_dev *bdev)
{
	switch (bdev->md.meta_dev_idx) {
	case DRBD_MD_INDEX_INTERNAL:
	case DRBD_MD_INDEX_FLEX_INT:
		return bdev->md.md_offset + bdev->md.bm_offset;
	case DRBD_MD_INDEX_FLEX_EXT:
	default:
		return bdev->md.md_offset;
	}
}

/**
 * drbd_md_last_sector() - Return the last sector number of the meta data area
 * @bdev:	Meta data block device.
 */
static inline sector_t drbd_md_last_sector(struct drbd_backing_dev *bdev)
{
	switch (bdev->md.meta_dev_idx) {
	case DRBD_MD_INDEX_INTERNAL:
	case DRBD_MD_INDEX_FLEX_INT:
		return bdev->md.md_offset + (4096 >> 9) -1;
	case DRBD_MD_INDEX_FLEX_EXT:
	default:
		return bdev->md.md_offset + bdev->md.md_size_sect -1;
	}
}

/**
 * drbd_get_max_capacity() - Returns the capacity we announce to out peer
 * @bdev:	Meta data block device.
 *
 * returns the capacity we announce to out peer.  we clip ourselves at the
 * various MAX_SECTORS, because if we don't, current implementation will
 * oops sooner or later
 */
static inline sector_t drbd_get_max_capacity(struct drbd_backing_dev *bdev)
{
	sector_t s;

	switch (bdev->md.meta_dev_idx) {
	case DRBD_MD_INDEX_INTERNAL:
	case DRBD_MD_INDEX_FLEX_INT:
		s = drbd_get_capacity(bdev->backing_bdev)
			? min_t(sector_t, DRBD_MAX_SECTORS_FLEX,
				drbd_md_first_sector(bdev))
			: 0;
		break;
	case DRBD_MD_INDEX_FLEX_EXT:
		s = min_t(sector_t, DRBD_MAX_SECTORS_FLEX,
				drbd_get_capacity(bdev->backing_bdev));
		/* clip at maximum size the meta device can support */
		s = min_t(sector_t, s,
			BM_EXT_TO_SECT(bdev->md.md_size_sect
				     - bdev->md.bm_offset));
		break;
	default:
		s = min_t(sector_t, DRBD_MAX_SECTORS,
				drbd_get_capacity(bdev->backing_bdev));
	}
	return s;
}

/**
 * drbd_md_ss() - Return the sector number of our meta data super block
 * @bdev:	Meta data block device.
 */
static inline sector_t drbd_md_ss(struct drbd_backing_dev *bdev)
{
	const int meta_dev_idx = bdev->md.meta_dev_idx;

	if (meta_dev_idx == DRBD_MD_INDEX_FLEX_EXT)
		return 0;

	/* Since drbd08, internal meta data is always "flexible".
	 * position: last 4k aligned block of 4k size */
	if (meta_dev_idx == DRBD_MD_INDEX_INTERNAL ||
	    meta_dev_idx == DRBD_MD_INDEX_FLEX_INT)
		return (drbd_get_capacity(bdev->backing_bdev) & ~7ULL) - 8;

	/* external, some index; this is the old fixed size layout */
	return (128 << 20 >> 9) * bdev->md.meta_dev_idx;
}

void drbd_queue_work(struct drbd_work_queue *, struct drbd_work *);

static inline void
drbd_queue_work_if_unqueued(struct drbd_work_queue *q, struct drbd_work *w)
{
	unsigned long flags;
	spin_lock_irqsave(&q->q_lock, flags);
	if (list_empty_careful(&w->list))
		list_add_tail(&w->list, &q->q);
	spin_unlock_irqrestore(&q->q_lock, flags);
	wake_up(&q->q_wait);
}

static inline void
drbd_device_post_work(struct drbd_device *device, int work_bit)
{
	if (!test_and_set_bit(work_bit, &device->flags)) {
		struct drbd_resource *resource = device->resource;
		struct drbd_work_queue *q = &resource->work;
		if (!test_and_set_bit(DEVICE_WORK_PENDING, &resource->flags))
			wake_up(&q->q_wait);
	}
}

static inline void
drbd_peer_device_post_work(struct drbd_peer_device *peer_device, int work_bit)
{
	if (!test_and_set_bit(work_bit, &peer_device->flags)) {
		struct drbd_resource *resource = peer_device->device->resource;
		struct drbd_work_queue *q = &resource->work;
		if (!test_and_set_bit(PEER_DEVICE_WORK_PENDING, &resource->flags))
			wake_up(&q->q_wait);
	}
}

static inline void
drbd_post_work(struct drbd_resource *resource, int work_bit)
{
	if (!test_and_set_bit(work_bit, &resource->flags)) {
		struct drbd_work_queue *q = &resource->work;
		if (!test_and_set_bit(RESOURCE_WORK_PENDING, &resource->flags))
			wake_up(&q->q_wait);
	}
}

extern void drbd_flush_workqueue(struct drbd_work_queue *work_queue);

/* To get the ack_receiver out of the blocking network stack,
 * so it can change its sk_rcvtimeo from idle- to ping-timeout,
 * and send a ping, we need to send a signal.
 * Which signal we send is irrelevant. */
static inline void wake_ack_receiver(struct drbd_connection *connection)
{
	struct task_struct *task = connection->ack_receiver.task;
	if (task && get_t_state(&connection->ack_receiver) == RUNNING)
		force_sig(SIGXCPU, task);
}

static inline void request_ping(struct drbd_connection *connection)
{
	set_bit(SEND_PING, &connection->flags);
	wake_ack_receiver(connection);
}

extern void *conn_prepare_command(struct drbd_connection *, int, enum drbd_stream);
extern void *drbd_prepare_command(struct drbd_peer_device *, int, enum drbd_stream);
extern int send_command(struct drbd_connection *, int, enum drbd_packet, enum drbd_stream);
extern int drbd_send_command(struct drbd_peer_device *, enum drbd_packet, enum drbd_stream);

extern int drbd_send_ping(struct drbd_connection *connection);
extern int drbd_send_ping_ack(struct drbd_connection *connection);
extern int conn_send_state_req(struct drbd_connection *, int vnr, enum drbd_packet, union drbd_state, union drbd_state);
extern int conn_send_twopc_request(struct drbd_connection *, int vnr, enum drbd_packet, struct p_twopc_request *);
extern int drbd_send_peer_ack(struct drbd_connection *, struct drbd_request *);

static inline void drbd_thread_stop(struct drbd_thread *thi)
{
	_drbd_thread_stop(thi, false, true);
}

static inline void drbd_thread_stop_nowait(struct drbd_thread *thi)
{
	_drbd_thread_stop(thi, false, false);
}

static inline void drbd_thread_restart_nowait(struct drbd_thread *thi)
{
	_drbd_thread_stop(thi, true, false);
}

/* counts how many answer packets packets we expect from our peer,
 * for either explicit application requests,
 * or implicit barrier packets as necessary.
 * increased:
 *  w_send_barrier
 *  _req_mod(req, QUEUE_FOR_NET_WRITE or QUEUE_FOR_NET_READ);
 *    it is much easier and equally valid to count what we queue for the
 *    sender, even before it actually was queued or sent.
 *    (drbd_make_request_common; recovery path on read io-error)
 * decreased:
 *  got_BarrierAck (respective tl_clear, tl_clear_barrier)
 *  _req_mod(req, DATA_RECEIVED)
 *     [from receive_DataReply]
 *  _req_mod(req, WRITE_ACKED_BY_PEER or RECV_ACKED_BY_PEER or NEG_ACKED)
 *     [from got_BlockAck (P_WRITE_ACK, P_RECV_ACK)]
 *     FIXME
 *     for some reason it is NOT decreased in got_NegAck,
 *     but in the resulting cleanup code from report_params.
 *     we should try to remember the reason for that...
 *  _req_mod(req, SEND_FAILED or SEND_CANCELED)
 *  _req_mod(req, CONNECTION_LOST_WHILE_PENDING)
 *     [from tl_clear_barrier]
 */
static inline void inc_ap_pending(struct drbd_peer_device *peer_device)
{
	atomic_inc(&peer_device->ap_pending_cnt);
}

#define dec_ap_pending(peer_device) \
	((void)expect((peer_device), __dec_ap_pending(peer_device) >= 0))
static inline int __dec_ap_pending(struct drbd_peer_device *peer_device)
{
	int ap_pending_cnt = atomic_dec_return(&peer_device->ap_pending_cnt);
	if (ap_pending_cnt == 0)
		wake_up(&peer_device->device->misc_wait);
	return ap_pending_cnt;
}

/* counts how many resync-related answers we still expect from the peer
 *		     increase			decrease
 * L_SYNC_TARGET sends P_RS_DATA_REQUEST (and expects P_RS_DATA_REPLY)
 * L_SYNC_SOURCE sends P_RS_DATA_REPLY   (and expects P_WRITE_ACK with ID_SYNCER)
 *					   (or P_NEG_ACK with ID_SYNCER)
 */
static inline void inc_rs_pending(struct drbd_peer_device *peer_device)
{
	atomic_inc(&peer_device->rs_pending_cnt);
}

#define dec_rs_pending(peer_device) \
	((void)expect((peer_device), __dec_rs_pending(peer_device) >= 0))
static inline int __dec_rs_pending(struct drbd_peer_device *peer_device)
{
	return atomic_dec_return(&peer_device->rs_pending_cnt);
}

/* counts how many answers we still need to send to the peer.
 * increased on
 *  receive_Data	unless protocol A;
 *			we need to send a P_RECV_ACK (proto B)
 *			or P_WRITE_ACK (proto C)
 *  receive_RSDataReply (recv_resync_read) we need to send a P_WRITE_ACK
 *  receive_DataRequest (receive_RSDataRequest) we need to send back P_DATA
 *  receive_Barrier_*	we need to send a P_BARRIER_ACK
 */
static inline void inc_unacked(struct drbd_peer_device *peer_device)
{
	atomic_inc(&peer_device->unacked_cnt);
}

#define dec_unacked(peer_device) \
	((void)expect(peer_device, __dec_unacked(peer_device) >= 0))
static inline int __dec_unacked(struct drbd_peer_device *peer_device)
{
	return atomic_dec_return(&peer_device->unacked_cnt);
}

#define sub_unacked(peer_device, n) \
	((void)expect(peer_device, __sub_unacked(peer_device) >= 0))
static inline int __sub_unacked(struct drbd_peer_device *peer_device, int n)
{
	return atomic_sub_return(n, &peer_device->unacked_cnt);
}

static inline bool is_sync_target_state(struct drbd_peer_device *peer_device,
					enum which_state which)
{
	enum drbd_repl_state repl_state = peer_device->repl_state[which];

	return repl_state == L_SYNC_TARGET || repl_state == L_PAUSED_SYNC_T;
}

static inline bool is_sync_source_state(struct drbd_peer_device *peer_device,
					enum which_state which)
{
	enum drbd_repl_state repl_state = peer_device->repl_state[which];

	return repl_state == L_SYNC_SOURCE || repl_state == L_PAUSED_SYNC_S;
}

static inline bool is_sync_state(struct drbd_peer_device *peer_device,
				 enum which_state which)
{
	return is_sync_source_state(peer_device, which) ||
		is_sync_target_state(peer_device, which);
}

/**
 * get_ldev() - Increase the ref count on device->ldev. Returns 0 if there is no ldev
 * @_device:		DRBD device.
 * @_min_state:		Minimum device state required for success.
 *
 * You have to call put_ldev() when finished working with device->ldev.
 */
#define get_ldev_if_state(_device, _min_state)				\
	(_get_ldev_if_state((_device), (_min_state)) ?			\
	 ({ __acquire(x); true; }) : false)
#define get_ldev(_device) get_ldev_if_state(_device, D_INCONSISTENT)

static inline void put_ldev(struct drbd_device *device)
{
	enum drbd_disk_state disk_state = device->disk_state[NOW];
	/* We must check the state *before* the atomic_dec becomes visible,
	 * or we have a theoretical race where someone hitting zero,
	 * while state still D_FAILED, will then see D_DISKLESS in the
	 * condition below and calling into destroy, where he must not, yet. */
	int i = atomic_dec_return(&device->local_cnt);

	/* This may be called from some endio handler,
	 * so we must not sleep here. */

	__release(local);
	D_ASSERT(device, i >= 0);
	if (i == 0) {
		if (disk_state == D_DISKLESS)
			/* even internal references gone, safe to destroy */
			drbd_device_post_work(device, DESTROY_DISK);
		if (disk_state == D_FAILED || disk_state == D_DETACHING)
			/* all application IO references gone. */
			if (!test_and_set_bit(GOING_DISKLESS, &device->flags))
				drbd_device_post_work(device, GO_DISKLESS);
		wake_up(&device->misc_wait);
	}
}

#ifndef __CHECKER__
static inline int _get_ldev_if_state(struct drbd_device *device, enum drbd_disk_state mins)
{
	int io_allowed;

	/* never get a reference while D_DISKLESS */
	if (device->disk_state[NOW] == D_DISKLESS)
		return 0;

	atomic_inc(&device->local_cnt);
	io_allowed = (device->disk_state[NOW] >= mins);
	if (!io_allowed)
		put_ldev(device);
	return io_allowed;
}
#else
extern int _get_ldev_if_state(struct drbd_device *device, enum drbd_disk_state mins);
#endif

static inline bool drbd_state_is_stable(struct drbd_device *device)
{
	struct drbd_peer_device *peer_device;
	bool stable = true;

	/* DO NOT add a default clause, we want the compiler to warn us
	 * for any newly introduced state we may have forgotten to add here */

	rcu_read_lock();
	for_each_peer_device_rcu(peer_device, device) {
		switch (peer_device->repl_state[NOW]) {
		/* New io is only accepted when the peer device is unknown or there is
		 * a well-established connection. */
		case L_OFF:
		case L_ESTABLISHED:
		case L_SYNC_SOURCE:
		case L_SYNC_TARGET:
		case L_VERIFY_S:
		case L_VERIFY_T:
		case L_PAUSED_SYNC_S:
		case L_PAUSED_SYNC_T:
		case L_AHEAD:
		case L_BEHIND:
		case L_STARTING_SYNC_S:
		case L_STARTING_SYNC_T:
			break;

			/* Allow IO in BM exchange states with new protocols */
		case L_WF_BITMAP_S:
			if (peer_device->connection->agreed_pro_version < 96)
				stable = false;
			break;

			/* no new io accepted in these states */
		case L_WF_BITMAP_T:
		case L_WF_SYNC_UUID:
			stable = false;
			break;
		}
		if (!stable)
			break;
	}
	rcu_read_unlock();

	switch (device->disk_state[NOW]) {
	case D_DISKLESS:
	case D_INCONSISTENT:
	case D_OUTDATED:
	case D_CONSISTENT:
	case D_UP_TO_DATE:
	case D_FAILED:
	case D_DETACHING:
		/* disk state is stable as well. */
		break;

	/* no new io accepted during transitional states */
	case D_ATTACHING:
	case D_NEGOTIATING:
	case D_UNKNOWN:
	case D_MASK:
		stable = false;
	}

	return stable;
}

extern void drbd_queue_pending_bitmap_work(struct drbd_device *);

/* rw = READ or WRITE (0 or 1); nothing else. */
static inline void dec_ap_bio(struct drbd_device *device, int rw)
{
	int ap_bio = atomic_dec_return(&device->ap_bio_cnt[rw]);

	D_ASSERT(device, ap_bio >= 0);

	/* Check for list_empty outside the lock is ok.  Worst case it queues
	 * nothing because someone else just now did.  During list_add, both
	 * resource->req_lock *and* a refcount on ap_bio_cnt[WRITE] are held,
	 * a list_add cannot race with this code path.
	 * Checking pending_bitmap_work.n is not correct,
	 * it has a different lifetime. */
	if (ap_bio == 0 && rw == WRITE && !list_empty(&device->pending_bitmap_work.q))
		drbd_queue_pending_bitmap_work(device);

	if (ap_bio == 0)
		wake_up(&device->misc_wait);
}

static inline bool resource_is_suspended(struct drbd_resource *resource)
{
	return resource->susp[NOW] || resource->susp_fen[NOW] || resource->susp_nod[NOW];
}

static inline bool drbd_suspended(struct drbd_device *device)
{
	return resource_is_suspended(device->resource);
}

static inline bool may_inc_ap_bio(struct drbd_device *device)
{
	if (drbd_suspended(device))
		return false;
	if (atomic_read(&device->suspend_cnt))
		return false;

	/* to avoid potential deadlock or bitmap corruption,
	 * in various places, we only allow new application io
	 * to start during "stable" states. */

	/* no new io accepted when attaching or detaching the disk */
	if (!drbd_state_is_stable(device))
		return false;

	if (atomic_read(&device->pending_bitmap_work.n))
		return false;
	return true;
}

static inline bool inc_ap_bio_cond(struct drbd_device *device, int rw)
{
	bool rv = false;

	spin_lock_irq(&device->resource->req_lock);
	rv = may_inc_ap_bio(device);
	if (rv)
		atomic_inc(&device->ap_bio_cnt[rw]);
	spin_unlock_irq(&device->resource->req_lock);

	return rv;
}

static inline void inc_ap_bio(struct drbd_device *device, int rw)
{
	/* we wait here
	 *    as long as the device is suspended
	 *    until the bitmap is no longer on the fly during connection
	 *    handshake as long as we would exceed the max_buffer limit.
	 *
	 * to avoid races with the reconnect code,
	 * we need to atomic_inc within the spinlock. */

	wait_event(device->misc_wait, inc_ap_bio_cond(device, rw));
}

static inline int drbd_set_exposed_data_uuid(struct drbd_device *device, u64 val)
{
	int changed = device->exposed_data_uuid != val;
	device->exposed_data_uuid = val;
	return changed;
}

static inline u64 drbd_current_uuid(struct drbd_device *device)
{
	if (!device->ldev)
		return 0;
	return device->ldev->md.current_uuid;
}

static inline bool verify_can_do_stop_sector(struct drbd_peer_device *peer_device)
{
	return peer_device->connection->agreed_pro_version >= 97 &&
		peer_device->connection->agreed_pro_version != 100;
}

static inline u64 drbd_bitmap_uuid(struct drbd_peer_device *peer_device)
{
	struct drbd_device *device = peer_device->device;
	struct drbd_peer_md *peer_md;

	if (!device->ldev)
		return 0;

	peer_md = &device->ldev->md.peers[peer_device->node_id];
	return peer_md->bitmap_uuid;
}

static inline u64 drbd_history_uuid(struct drbd_device *device, int i)
{
	if (!device->ldev || i >= ARRAY_SIZE(device->ldev->md.history_uuids))
		return 0;

	return device->ldev->md.history_uuids[i];
}

static inline int drbd_queue_order_type(struct drbd_device *device)
{
	/* sorry, we currently have no working implementation
	 * of distributed TCQ stuff */
#ifndef QUEUE_ORDERED_NONE
#define QUEUE_ORDERED_NONE 0
#endif
	return QUEUE_ORDERED_NONE;
}

#ifdef blk_queue_plugged
static inline void drbd_blk_run_queue(struct request_queue *q)
{
	if (q && q->unplug_fn)
		q->unplug_fn(q);
}

static inline void drbd_kick_lo(struct drbd_device *device)
{
	if (get_ldev(device)) {
		drbd_blk_run_queue(bdev_get_queue(device->ldev->backing_bdev));
		put_ldev(device);
	}
}
#else
static inline void drbd_blk_run_queue(struct request_queue *q)
{
}
static inline void drbd_kick_lo(struct drbd_device *device)
{
}
#endif

/* resync bitmap */
/* 128MB sized 'bitmap extent' to track syncer usage */
struct bm_extent {
	int rs_left; /* number of bits set (out of sync) in this extent. */
	int rs_failed; /* number of failed resync requests in this extent. */
	unsigned long flags;
	struct lc_element lce;
};

#define BME_NO_WRITES  0  /* bm_extent.flags: no more requests on this one! */
#define BME_LOCKED     1  /* bm_extent.flags: syncer active on this one. */
#define BME_PRIORITY   2  /* finish resync IO on this extent ASAP! App IO waiting! */

/* should be moved to idr.h */
/**
 * idr_for_each_entry - iterate over an idr's elements of a given type
 * @idp:     idr handle
 * @entry:   the type * to use as cursor
 * @id:      id entry's key
 */
#ifndef idr_for_each_entry
#define idr_for_each_entry(idp, entry, id)				\
	for (id = 0, entry = (typeof(entry))idr_get_next((idp), &(id)); \
	     entry != NULL;						\
	     ++id, entry = (typeof(entry))idr_get_next((idp), &(id)))
#endif

#ifndef idr_for_each_entry_continue
#define idr_for_each_entry_continue(idp, entry, id)			\
	for (entry = (typeof(entry))idr_get_next((idp), &(id));		\
	     entry;							\
	     ++id, entry = (typeof(entry))idr_get_next((idp), &(id)))
#endif

static inline struct drbd_connection *first_connection(struct drbd_resource *resource)
{
	return list_first_entry_or_null(&resource->connections,
				struct drbd_connection, connections);
}

#define NODE_MASK(id) ((u64)1 << (id))

#endif<|MERGE_RESOLUTION|>--- conflicted
+++ resolved
@@ -1830,18 +1830,10 @@
 };
 extern enum determine_dev_size
 drbd_determine_dev_size(struct drbd_device *, enum dds_flags, struct resize_parms *) __must_hold(local);
-<<<<<<< HEAD
 extern void resync_after_online_grow(struct drbd_peer_device *);
-extern void drbd_reconsider_queue_parameters(struct drbd_device *device, struct drbd_backing_dev *bdev);
-extern enum drbd_state_rv drbd_set_role(struct drbd_resource *, enum drbd_role, bool);
-=======
-extern void resync_after_online_grow(struct drbd_device *);
 extern void drbd_reconsider_queue_parameters(struct drbd_device *device,
 			struct drbd_backing_dev *bdev, struct o_qlim *o);
-extern enum drbd_state_rv drbd_set_role(struct drbd_device *device,
-					enum drbd_role new_role,
-					int force);
->>>>>>> aeee107e
+extern enum drbd_state_rv drbd_set_role(struct drbd_resource *, enum drbd_role, bool);
 extern bool conn_try_outdate_peer(struct drbd_connection *connection);
 extern void conn_try_outdate_peer_async(struct drbd_connection *connection);
 extern int drbd_khelper(struct drbd_device *, struct drbd_connection *, char *);
@@ -1968,24 +1960,11 @@
 extern int drbd_submit_peer_request(struct drbd_device *,
 				    struct drbd_peer_request *, const unsigned,
 				    const int);
-<<<<<<< HEAD
 extern int drbd_free_peer_reqs(struct drbd_resource *, struct list_head *, bool is_net_ee);
 extern struct drbd_peer_request *drbd_alloc_peer_req(struct drbd_peer_device *, gfp_t) __must_hold(local);
 extern void __drbd_free_peer_req(struct drbd_peer_request *, int);
 #define drbd_free_peer_req(pr) __drbd_free_peer_req(pr, 0)
 #define drbd_free_net_peer_req(pr) __drbd_free_peer_req(pr, 1)
-=======
-extern int drbd_free_peer_reqs(struct drbd_device *, struct list_head *);
-extern struct drbd_peer_request *drbd_alloc_peer_req(struct drbd_peer_device *, u64,
-						     sector_t, unsigned int,
-						     unsigned int,
-						     gfp_t) __must_hold(local);
-extern void __drbd_free_peer_req(struct drbd_device *, struct drbd_peer_request *,
-				 int);
-#define drbd_free_peer_req(m,e) __drbd_free_peer_req(m, e, 0)
-#define drbd_free_net_peer_req(m,e) __drbd_free_peer_req(m, e, 1)
-extern struct page *drbd_alloc_pages(struct drbd_peer_device *, unsigned int, bool);
->>>>>>> aeee107e
 extern void drbd_set_recv_tcq(struct drbd_device *device, int tcq_enabled);
 extern void _drbd_clear_done_ee(struct drbd_device *device, struct list_head *to_be_freed);
 extern int drbd_connected(struct drbd_peer_device *);
