/*
  drbd_int.h

  This file is part of DRBD by Philipp Reisner and Lars Ellenberg.

  Copyright (C) 2001-2008, LINBIT Information Technologies GmbH.
  Copyright (C) 1999-2008, Philipp Reisner <philipp.reisner@linbit.com>.
  Copyright (C) 2002-2008, Lars Ellenberg <lars.ellenberg@linbit.com>.

  drbd is free software; you can redistribute it and/or modify
  it under the terms of the GNU General Public License as published by
  the Free Software Foundation; either version 2, or (at your option)
  any later version.

  drbd is distributed in the hope that it will be useful,
  but WITHOUT ANY WARRANTY; without even the implied warranty of
  MERCHANTABILITY or FITNESS FOR A PARTICULAR PURPOSE.	See the
  GNU General Public License for more details.

  You should have received a copy of the GNU General Public License
  along with drbd; see the file COPYING.  If not, write to
  the Free Software Foundation, 675 Mass Ave, Cambridge, MA 02139, USA.

*/

#ifndef _DRBD_INT_H
#define _DRBD_INT_H

#include <linux/compiler.h>
#include <linux/types.h>
#include <linux/version.h>
#include <linux/list.h>
#include <linux/sched.h>
#include <linux/bitops.h>
#include <linux/slab.h>
#include <linux/crypto.h>
#include <linux/ratelimit.h>
#include <linux/tcp.h>
#include <linux/mutex.h>
#include <linux/genhd.h>
#include <linux/idr.h>
#include <net/tcp.h>
#include <linux/lru_cache.h>
#include <linux/prefetch.h>
#include <linux/drbd_genl_api.h>
#include <linux/drbd.h>
#include <linux/drbd_config.h>

#include "drbd_strings.h"
#include "compat.h"
#include "drbd_state.h"
#include "drbd_protocol.h"

#ifdef __CHECKER__
# define __protected_by(x)       __attribute__((require_context(x,1,999,"rdwr")))
# define __protected_read_by(x)  __attribute__((require_context(x,1,999,"read")))
# define __protected_write_by(x) __attribute__((require_context(x,1,999,"write")))
# define __must_hold(x)       __attribute__((context(x,1,1), require_context(x,1,999,"call")))
#else
# define __protected_by(x)
# define __protected_read_by(x)
# define __protected_write_by(x)
# define __must_hold(x)
#endif

#define __no_warn(lock, stmt) do { __acquire(lock); stmt; __release(lock); } while (0)

/* Compatibility for older kernels */
#undef __cond_lock
#ifdef __CHECKER__
# ifndef __acquires
#  define __acquires(x)	__attribute__((context(x,0,1)))
#  define __releases(x)	__attribute__((context(x,1,0)))
#  define __acquire(x)	__context__(x,1)
#  define __release(x)	__context__(x,-1)
# endif
# define __cond_lock(x,c)	((c) ? ({ __acquire(x); 1; }) : 0)
#else
# ifndef __acquires
#  define __acquires(x)
#  define __releases(x)
#  define __acquire(x)	(void)0
#  define __release(x)	(void)0
# endif
# define __cond_lock(x,c) (c)
#endif

/* module parameter, defined in drbd_main.c */
extern unsigned int minor_count;
extern bool disable_sendpage;
extern bool allow_oos;

#ifdef DRBD_ENABLE_FAULTS
extern int enable_faults;
extern int fault_rate;
extern int fault_devs;
#endif

extern char usermode_helper[];

#include <linux/major.h>
#ifndef DRBD_MAJOR
# define DRBD_MAJOR 147
#endif

#include <linux/blkdev.h>
#include <linux/bio.h>

/* I don't remember why XCPU ...
 * This is used to wake the asender,
 * and to interrupt sending the sending task
 * on disconnect.
 */
#define DRBD_SIG SIGXCPU

/* This is used to stop/restart our threads.
 * Cannot use SIGTERM nor SIGKILL, since these
 * are sent out by init on runlevel changes
 * I choose SIGHUP for now.
 *
 * FIXME btw, we should register some reboot notifier.
 */
#define DRBD_SIGKILL SIGHUP

#define ID_IN_SYNC      (4711ULL)
#define ID_OUT_OF_SYNC  (4712ULL)
#define ID_SYNCER (-1ULL)

#define UUID_NEW_BM_OFFSET ((u64)0x0001000000000000ULL)

struct drbd_device;
struct drbd_connection;

#ifdef DBG_ALL_SYMBOLS
# define STATIC
#else
# define STATIC static
#endif

/*
 * dev_printk() and dev_dbg() exist since "forever".
 * dynamic_dev_dbg() and disk_to_dev() exists since v2.6.28-rc1.
 */
#if defined(disk_to_dev)
#define __drbd_printk_device(level, device, fmt, args...) \
	dev_printk(level, disk_to_dev((device)->vdisk), fmt, ## args)
#define __drbd_printk_peer_device(level, peer_device, fmt, args...) \
	dev_printk(level, disk_to_dev((peer_device)->device->vdisk), "%s: " fmt, \
		   rcu_dereference((peer_device)->connection->net_conf)->name, ## args)
#else
#define __drbd_printk_device(level, device, fmt, args...) \
	printk(level "block drbd%u: " fmt, (device)->minor, ## args)
#define __drbd_printk_peer_device(level, peer_device, fmt, args...) \
	printk(level "block drbd%u %s: " fmt, (peer_device)->device->minor, \
	       rcu_dereference((peer_device)->connection->net_conf)->name, ## args)
#endif

#define __drbd_printk_resource(level, resource, fmt, args...) \
	printk(level "drbd %s: " fmt, (resource)->name, ## args)

#define __drbd_printk_connection(level, connection, fmt, args...) \
	printk(level "drbd %s %s: " fmt, (connection)->resource->name,  \
	       rcu_dereference((connection)->net_conf)->name, ## args)

void drbd_printk_with_wrong_object_type(void);

#define __drbd_printk_if_same_type(obj, type, func, level, fmt, args...) \
	(__builtin_types_compatible_p(typeof(obj), type) || \
	 __builtin_types_compatible_p(typeof(obj), const type)), \
	func(level, (const type)(obj), fmt, ## args)

#define drbd_printk(level, obj, fmt, args...) \
	__builtin_choose_expr( \
	  __drbd_printk_if_same_type(obj, struct drbd_device *, \
			     __drbd_printk_device, level, fmt, ## args), \
	  __builtin_choose_expr( \
	    __drbd_printk_if_same_type(obj, struct drbd_resource *, \
			       __drbd_printk_resource, level, fmt, ## args), \
	    __builtin_choose_expr( \
	      __drbd_printk_if_same_type(obj, struct drbd_connection *, \
				 __drbd_printk_connection, level, fmt, ## args), \
	      __builtin_choose_expr( \
		__drbd_printk_if_same_type(obj, struct drbd_peer_device *, \
				 __drbd_printk_peer_device, level, fmt, ## args), \
	        drbd_printk_with_wrong_object_type()))))

#if defined(disk_to_dev)
#define drbd_dbg(device, fmt, args...) \
	dev_dbg(disk_to_dev(device->vdisk), fmt, ## args)
#elif defined(DEBUG)
#define drbd_dbg(device, fmt, args...) \
	drbd_printk(KERN_DEBUG, device, fmt, ## args)
#else
#define drbd_dbg(device, fmt, args...) \
	do { if (0) drbd_printk(KERN_DEBUG, device, fmt, ## args); } while (0)
#endif

#if defined(dynamic_dev_dbg) && defined(disk_to_dev)
#define dynamic_drbd_dbg(device, fmt, args...) \
	dynamic_dev_dbg(disk_to_dev(device->vdisk), fmt, ## args)
#else
#define dynamic_drbd_dbg(device, fmt, args...) \
	drbd_dbg(device, fmt, ## args)
#endif

#define drbd_alert(device, fmt, args...) \
	drbd_printk(KERN_ALERT, device, fmt, ## args)
#define drbd_err(device, fmt, args...) \
	drbd_printk(KERN_ERR, device, fmt, ## args)
#define drbd_warn(device, fmt, args...) \
	drbd_printk(KERN_WARNING, device, fmt, ## args)
#define drbd_info(device, fmt, args...) \
	drbd_printk(KERN_INFO, device, fmt, ## args)

extern struct ratelimit_state drbd_ratelimit_state;

static inline int drbd_ratelimit(void)
{
	return __ratelimit(&drbd_ratelimit_state);
}

# define D_ASSERT(device, exp)	if (!(exp)) \
	 drbd_err(device, "ASSERT( " #exp " ) in %s:%d\n", __FILE__, __LINE__)

/**
 * expect  -  Make an assertion
 *
 * Unlike the assert macro, this macro returns a boolean result.
 */
#define expect(x, exp) ({								\
		bool _bool = (exp);						\
		if (!_bool)							\
			drbd_err(x, "ASSERTION %s FAILED in %s\n",		\
			        #exp, __func__);				\
		_bool;								\
		})

/* Defines to control fault insertion */
enum {
	DRBD_FAULT_MD_WR = 0,	/* meta data write */
	DRBD_FAULT_MD_RD = 1,	/*           read  */
	DRBD_FAULT_RS_WR = 2,	/* resync          */
	DRBD_FAULT_RS_RD = 3,
	DRBD_FAULT_DT_WR = 4,	/* data            */
	DRBD_FAULT_DT_RD = 5,
	DRBD_FAULT_DT_RA = 6,	/* data read ahead */
	DRBD_FAULT_BM_ALLOC = 7,	/* bitmap allocation */
	DRBD_FAULT_AL_EE = 8,	/* alloc ee */
	DRBD_FAULT_RECEIVE = 9, /* Changes some bytes upon receiving a [rs]data block */

	DRBD_FAULT_MAX,
};

extern unsigned int
_drbd_insert_fault(struct drbd_device *device, unsigned int type);

static inline int
drbd_insert_fault(struct drbd_device *device, unsigned int type) {
#ifdef DRBD_ENABLE_FAULTS
	return fault_rate &&
		(enable_faults & (1<<type)) &&
		_drbd_insert_fault(device, type);
#else
	return 0;
#endif
}

/*
 * our structs
 *************************/

#define SET_MDEV_MAGIC(x) \
	({ typecheck(struct drbd_device*, x); \
	  (x)->magic = (long)(x) ^ DRBD_MAGIC; })
#define IS_VALID_MDEV(x)  \
	(typecheck(struct drbd_device*, x) && \
	  ((x) ? (((x)->magic ^ DRBD_MAGIC) == (long)(x)) : 0))

extern struct idr drbd_devices; /* RCU, updates: genl_lock() */
extern struct list_head drbd_resources; /* RCU, updates: genl_lock() */

extern const char *cmdname(enum drbd_packet cmd);

/* for sending/receiving the bitmap,
 * possibly in some encoding scheme */
struct bm_xfer_ctx {
	/* "const"
	 * stores total bits and long words
	 * of the bitmap, so we don't need to
	 * call the accessor functions over and again. */
	unsigned long bm_bits;
	unsigned long bm_words;
	/* during xfer, current position within the bitmap */
	unsigned long bit_offset;
	unsigned long word_offset;

	/* statistics; index: (h->command == P_BITMAP) */
	unsigned packets[2];
	unsigned bytes[2];
};

extern void INFO_bm_xfer_stats(struct drbd_peer_device *, const char *, struct bm_xfer_ctx *);

static inline void bm_xfer_ctx_bit_to_word_offset(struct bm_xfer_ctx *c)
{
	/* word_offset counts "native long words" (32 or 64 bit),
	 * aligned at 64 bit.
	 * Encoded packet may end at an unaligned bit offset.
	 * In case a fallback clear text packet is transmitted in
	 * between, we adjust this offset back to the last 64bit
	 * aligned "native long word", which makes coding and decoding
	 * the plain text bitmap much more convenient.  */
#if BITS_PER_LONG == 64
	c->word_offset = c->bit_offset >> 6;
#elif BITS_PER_LONG == 32
	c->word_offset = c->bit_offset >> 5;
	c->word_offset &= ~(1UL);
#else
# error "unsupported BITS_PER_LONG"
#endif
}

extern unsigned int drbd_header_size(struct drbd_connection *connection);

/**********************************************************************/
enum drbd_thread_state {
	NONE,
	RUNNING,
	EXITING,
	RESTARTING
};

struct drbd_thread {
	spinlock_t t_lock;
	struct task_struct *task;
	struct completion startstop;
	enum drbd_thread_state t_state;
	int (*function) (struct drbd_thread *);
	struct drbd_resource *resource;
	struct drbd_connection *connection;
	int reset_cpu_mask;
	const char *name;
};

static inline enum drbd_thread_state get_t_state(struct drbd_thread *thi)
{
	/* THINK testing the t_state seems to be uncritical in all cases
	 * (but thread_{start,stop}), so we can read it *without* the lock.
	 *	--lge */

	smp_rmb();
	return thi->t_state;
}

struct drbd_work {
	struct list_head list;
	int (*cb)(struct drbd_work *, int cancel);
};

struct drbd_peer_device_work {
	struct drbd_work w;
	struct drbd_peer_device *peer_device;
};

#include "drbd_interval.h"

extern int drbd_wait_misc(struct drbd_device *, struct drbd_peer_device *, struct drbd_interval *);
extern bool idr_is_empty(struct idr *idr);

extern void lock_all_resources(void);
extern void unlock_all_resources(void);

extern enum drbd_disk_state negotiated_disk_state(struct drbd_device *);

/* sequence arithmetic for dagtag (data generation tag) sector numbers.
 * dagtag_newer_eq: true, if a is newer than b */
#define dagtag_newer_eq(a,b)      \
	(typecheck(u64, a) && \
	 typecheck(u64, b) && \
	((s64)(a) - (s64)(b) >= 0))

struct drbd_request {
	struct drbd_device *device;

	/* if local IO is not allowed, will be NULL.
	 * if local IO _is_ allowed, holds the locally submitted bio clone,
	 * or, after local IO completion, the ERR_PTR(error).
	 * see drbd_request_endio(). */
	struct bio *private_bio;

	struct drbd_interval i;

	/* epoch: used to check on "completion" whether this req was in
	 * the current epoch, and we therefore have to close it,
	 * causing a p_barrier packet to be send, starting a new epoch.
	 *
	 * This corresponds to "barrier" in struct p_barrier[_ack],
	 * and to "barrier_nr" in struct drbd_epoch (and various
	 * comments/function parameters/local variable names).
	 */
	unsigned int epoch;

	/* Position of this request in the serialized per-resource change
	 * stream. Can be used to serialize with other events when
	 * communicating the change stream via multiple connections.
	 * Assigned from device->resource->dagtag_sector.
	 *
	 * Given that some IO backends write several GB per second meanwhile,
	 * lets just use a 64bit sequence space. */
	u64 dagtag_sector;

	struct list_head tl_requests; /* ring list in the transfer log */
	struct bio *master_bio;       /* master bio pointer */
	unsigned long start_time;

	/* once it hits 0, we may complete the master_bio */
	atomic_t completion_ref;
	/* once it hits 0, we may destroy this drbd_request object */
	struct kref kref;

	/* rq_state[0] is for local disk,
	 * rest is indexed by peer_device->bitmap_index + 1 */
	unsigned rq_state[1 + MAX_PEERS];
};

struct drbd_epoch {
	struct drbd_connection *connection;
	struct list_head list;
	unsigned int barrier_nr;
	atomic_t epoch_size; /* increased on every request added. */
	atomic_t active;     /* increased on every req. added, and dec on every finished. */
	unsigned long flags;
};

/* drbd_epoch flag bits */
enum {
	DE_BARRIER_IN_NEXT_EPOCH_ISSUED,
	DE_BARRIER_IN_NEXT_EPOCH_DONE,
	DE_CONTAINS_A_BARRIER,
	DE_HAVE_BARRIER_NUMBER,
	DE_IS_FINISHING,
};

enum epoch_event {
	EV_PUT,
	EV_GOT_BARRIER_NR,
	EV_BARRIER_DONE,
	EV_BECAME_LAST,
	EV_CLEANUP = 32, /* used as flag */
};

struct digest_info {
	int digest_size;
	void *digest;
};

struct drbd_peer_request {
	struct drbd_work w;
	struct drbd_peer_device *peer_device;
	struct drbd_epoch *epoch; /* for writes */
	struct page *pages;
	atomic_t pending_bios;
	struct drbd_interval i;
	/* see comments on ee flag bits below */
	unsigned long flags;
	union {
		u64 block_id;
		struct digest_info *digest;
	};
};

/* ee flag bits.
 * While corresponding bios are in flight, the only modification will be
 * set_bit WAS_ERROR, which has to be atomic.
 * If no bios are in flight yet, or all have been completed,
 * non-atomic modification to ee->flags is ok.
 */
enum {
	__EE_CALL_AL_COMPLETE_IO,
	__EE_MAY_SET_IN_SYNC,

	/* This peer request closes an epoch using a barrier.
	 * On successful completion, the epoch is released,
	 * and the P_BARRIER_ACK send. */
	__EE_IS_BARRIER,

	/* In case a barrier failed,
	 * we need to resubmit without the barrier flag. */
	__EE_RESUBMITTED,

	/* we may have several bios per peer request.
	 * if any of those fail, we set this flag atomically
	 * from the endio callback */
	__EE_WAS_ERROR,

	/* This ee has a pointer to a digest instead of a block id */
	__EE_HAS_DIGEST,

	/* Conflicting local requests need to be restarted after this request */
	__EE_RESTART_REQUESTS,

	/* The peer wants a write ACK for this (wire proto C) */
	__EE_SEND_WRITE_ACK,

	/* Is set when net_conf had two_primaries set while creating this peer_req */
	__EE_IN_INTERVAL_TREE,
};
#define EE_CALL_AL_COMPLETE_IO (1<<__EE_CALL_AL_COMPLETE_IO)
#define EE_MAY_SET_IN_SYNC     (1<<__EE_MAY_SET_IN_SYNC)
#define EE_IS_BARRIER          (1<<__EE_IS_BARRIER)
#define	EE_RESUBMITTED         (1<<__EE_RESUBMITTED)
#define EE_WAS_ERROR           (1<<__EE_WAS_ERROR)
#define EE_HAS_DIGEST          (1<<__EE_HAS_DIGEST)
#define EE_RESTART_REQUESTS	(1<<__EE_RESTART_REQUESTS)
#define EE_SEND_WRITE_ACK	(1<<__EE_SEND_WRITE_ACK)
#define EE_IN_INTERVAL_TREE	(1<<__EE_IN_INTERVAL_TREE)

/* flag bits per device */
enum {
	UNPLUG_QUEUED,		/* only relevant with kernel 2.4 */
	UNPLUG_REMOTE,		/* sending a "UnplugRemote" could help */
	MD_DIRTY,		/* current uuids and flags not yet on disk */
	CRASHED_PRIMARY,	/* This node was a crashed primary.
				 * Gets cleared when the state.conn
				 * goes into L_CONNECTED state. */
	MD_NO_BARRIER,		/* meta data device does not support barriers,
				   so don't even try */
	SUSPEND_IO,		/* suspend application io */
	GO_DISKLESS,		/* Disk is being detached, on io-error or admin request. */
	WAS_IO_ERROR,		/* Local disk failed returned IO error */
	FORCE_DETACH,		/* Force-detach from local disk, aborting any pending local IO */
	NEW_CUR_UUID,		/* Create new current UUID when thawing IO */
	AL_SUSPENDED,		/* Activity logging is currently suspended. */
	AHEAD_TO_SYNC_SOURCE,   /* Ahead -> SyncSource queued */
};

/* flag bits per peer device */
enum {
	CONSIDER_RESYNC,
	RESYNC_AFTER_NEG,       /* Resync after online grow after the attach&negotiate finished. */
	RESIZE_PENDING,		/* Size change detected locally, waiting for the response from
				 * the peer, if it changed there as well. */
	B_RS_H_DONE,		/* Before resync handler done (already executed) */
	DISCARD_MY_DATA,	/* discard_my_data flag per volume */
	USE_DEGR_WFC_T,		/* degr-wfc-timeout instead of wfc-timeout. */
	READ_BALANCE_RR,
};

/* definition of bits in bm_flags to be used in drbd_bm_lock
 * and drbd_bitmap_io and friends. */
enum bm_flag {
	BM_P_VMALLOCED = 0x10000,  /* do we need to kfree or vfree bm_pages? */

	/*
	 * The bitmap can be locked to prevent others from clearing, setting,
	 * and/or testing bits.  The following combinations of lock flags make
	 * sense:
	 *
	 *   BM_LOCK_CLEAR,
	 *   BM_LOCK_SET, | BM_LOCK_CLEAR,
	 *   BM_LOCK_TEST | BM_LOCK_SET | BM_LOCK_CLEAR.
	 */

	BM_LOCK_TEST = 0x1,
	BM_LOCK_SET = 0x2,
	BM_LOCK_CLEAR = 0x4,
	BM_LOCK_BULK = 0x8, /* locked for bulk operation, allow all non-bulk operations */

	BM_LOCK_ALL = BM_LOCK_TEST | BM_LOCK_SET | BM_LOCK_CLEAR | BM_LOCK_BULK,
};

struct drbd_bitmap {
	struct page **bm_pages;
	spinlock_t bm_lock;

	unsigned long bm_set[MAX_PEERS]; /* number of bits set */
	unsigned long bm_bits;  /* bits per peer */
	size_t   bm_words;
	size_t   bm_number_of_pages;
	sector_t bm_dev_capacity;
	struct mutex bm_change; /* serializes resize operations */

	wait_queue_head_t bm_io_wait; /* used to serialize IO of single pages */

	enum bm_flag bm_flags;
	unsigned int bm_max_peers;

	/* debugging aid, in case we are still racy somewhere */
	char          *bm_why;
	struct task_struct *bm_task;
};

struct drbd_work_queue {
	struct list_head q;
	spinlock_t q_lock;  /* to protect the list. */
	wait_queue_head_t q_wait;
};

struct drbd_socket {
	struct mutex mutex;
	struct socket    *socket;
	/* this way we get our
	 * send/receive buffers off the stack */
	void *sbuf;
	void *rbuf;
};

struct drbd_md_peer {
	u64 uuid[UI_HISTORY_END - UI_BITMAP + 1];
	u32 addr_hash;
	u32 flags;
};

struct drbd_md {
	u64 md_offset;		/* sector offset to 'super' block */

	u64 effective_size;	/* last agreed size (sectors) */
	u64 current_uuid;
	u64 device_uuid;
	u32 flags;
	u32 md_size_sect;

	s32 al_offset;	/* signed relative sector offset to al area */
	s32 bm_offset;	/* signed relative sector offset to bitmap */

	/* u32 al_nr_extents;	   important for restoring the AL
	 * is stored into  ldev->dc.al_extents, which in turn
	 * gets applied to act_log->nr_elements
	 */

	struct drbd_md_peer *peers;
};

struct drbd_backing_dev {
	struct kobject kobject;
	struct block_device *backing_bdev;
	struct block_device *md_bdev;
	struct drbd_md md;
	struct disk_conf *disk_conf; /* RCU, for updates: resource->conf_update */
	sector_t known_size; /* last known size of that backing device */
};

struct drbd_md_io {
	unsigned int done;
	int error;
};

struct bm_io_work {
	struct drbd_work w;
	struct drbd_device *device;
	struct drbd_peer_device *peer_device;
	char *why;
	enum bm_flag flags;
	int (*io_fn)(struct drbd_device *, struct drbd_peer_device *);
	void (*done)(struct drbd_device *device, struct drbd_peer_device *, int rv);
};

struct fifo_buffer {
	/* singly linked list to accumulate multiple such struct fifo_buffers,
	 * to be freed after a single syncronize_rcu(),
	 * outside a critical section. */
	struct fifo_buffer *next;
	unsigned int head_index;
	unsigned int size;
	int total; /* sum of all values */
	int values[0];
};
extern struct fifo_buffer *fifo_alloc(int fifo_size);

/* flag bits per connection */
enum {
	NET_CONGESTED,		/* The data socket is congested */
	RESOLVE_CONFLICTS,	/* Set on one node, cleared on the peer! */
	SEND_PING,		/* whether asender should send a ping asap */
	SIGNAL_ASENDER,		/* whether asender wants to be interrupted */
	GOT_PING_ACK,		/* set when we receive a ping_ack packet, ping_wait gets woken */
	CONN_WD_ST_CHG_REQ,
	CONN_WD_ST_CHG_OKAY,
	CONN_WD_ST_CHG_FAIL,
	CONN_DRY_RUN,		/* Expect disconnect after resync handshake. */
	CREATE_BARRIER,		/* next P_DATA is preceded by a P_BARRIER */
	INITIAL_STATE_SENT,
	INITIAL_STATE_RECEIVED,
};

/* flag bits per resource */
enum {
	EXPLICIT_PRIMARY,
	CALLBACK_PENDING,	/* Whether we have a call_usermodehelper(, UMH_WAIT_PROC)
				 * pending, from drbd worker context.
				 * If set, bdi_write_congested() returns true,
				 * so shrink_page_list() would not recurse into,
				 * and potentially deadlock on, this drbd worker.
				 */
};

enum which_state { NOW, OLD = NOW, NEW };

struct drbd_resource {
	char *name;
	struct kref kref;
	struct idr devices;		/* volume number to device mapping */
	struct list_head connections;
	struct list_head resources;
	struct res_opts res_opts;
	/* conf_update protects the devices, connections, peer devices, net_conf, disk_conf */
	struct mutex conf_update;
	int open_rw_cnt, open_ro_cnt;
	spinlock_t req_lock;
	u64 dagtag_sector;		/* Protected by req_lock.
					 * See also dagtag_sector in
					 * &drbd_request */
	unsigned long flags;

	struct list_head transfer_log;	/* all requests not yet fully processed */

	struct mutex state_mutex;
	wait_queue_head_t state_wait;  /* upon each state change. */
	enum chg_state_flags state_change_flags;
	bool remote_state_change;  /* remote state change in progress */
	struct drbd_connection *remote_state_change_prepared;  /* prepared on behalf of peer */

	enum drbd_role role[2];
	bool susp[2];			/* IO suspended by user */
	bool susp_nod[2];		/* IO suspended because no data */
	bool susp_fen[2];		/* IO suspended because fence peer handler runs */

	enum write_ordering_e write_ordering;
	atomic_t current_tle_nr;	/* transfer log epoch number */
	unsigned current_tle_writes;	/* writes seen within this tl epoch */


#if LINUX_VERSION_CODE < KERNEL_VERSION(2,6,30) && !defined(cpumask_bits)
	cpumask_t cpu_mask[1];
#else
	cpumask_var_t cpu_mask;
#endif

	struct drbd_work_queue work;
	struct drbd_thread worker;
};

struct drbd_connection {			/* is a resource from the config file */
	struct list_head connections;
	struct drbd_resource *resource;
	struct kref kref;
	struct idr peer_devices;	/* volume number to peer device mapping */
	enum drbd_conn_state cstate[2];
	enum drbd_role peer_role[2];

	unsigned long flags;
	struct net_conf *net_conf;	/* content protected by rcu */
	enum drbd_fencing_policy fencing_policy;
	wait_queue_head_t ping_wait;	/* Woken upon reception of a ping, and a state change */

	struct sockaddr_storage my_addr;
	int my_addr_len;
	struct sockaddr_storage peer_addr;
	int peer_addr_len;

	struct drbd_socket data;	/* data/barrier/cstate/parameter packets */
	struct drbd_socket meta;	/* ping/ack (metadata) packets */
	int agreed_pro_version;		/* actually used protocol version */
	unsigned long last_received;	/* in jiffies, either socket */
	unsigned int ko_count;

	struct crypto_hash *cram_hmac_tfm;
	struct crypto_hash *integrity_tfm;  /* checksums we compute, updates protected by connection->data->mutex */
	struct crypto_hash *peer_integrity_tfm;  /* checksums we verify, only accessed from receiver thread  */
	struct crypto_hash *csums_tfm;
	struct crypto_hash *verify_tfm;
	void *int_dig_in;
	void *int_dig_vv;

	/* receiver side */
	struct drbd_epoch *current_epoch;
	spinlock_t epoch_lock;
	unsigned int epochs;

	unsigned long last_reconnect_jif;
	struct drbd_thread receiver;
	struct drbd_thread sender;
	struct drbd_thread asender;

	/* sender side */
	struct drbd_work_queue sender_work;

	/* For limiting logging verbosity of the asender thread */
	enum drbd_state_rv last_remote_state_error;
	unsigned long last_remote_state_error_jiffies;

	struct sender_todo {
		struct list_head work_list;

#ifdef blk_queue_plugged
		/* For older kernels that do and need explicit unplug,
		 * we store here the resource->dagtag_sector of unplug events
		 * when they occur.
		 *
		 * If upper layers trigger an unplug on this side, we want to
		 * send and unplug hint over to the peer.  Sending it too
		 * early, or missing it completely, causes a potential latency
		 * penalty (requests idling too long in the remote queue).
		 * There is no harm done if we occasionally send one too many
		 * such unplug hints.
		 *
		 * We have two slots, which are used in an alternating fashion:
		 * If a new unplug event happens while the current pending one
		 * has not even been processed yet, we overwrite the next
		 * pending slot: there is not much point in unplugging on the
		 * remote side, if we have a full request queue to be send on
		 * this side still, and not even reached the position in the
		 * change stream when the previous local unplug happened.
		 */
		u64 unplug_dagtag_sector[2];
		unsigned int unplug_slot; /* 0 or 1 */
#endif

		/* the currently (or last) processed request,
		 * see process_sender_todo() */
		struct drbd_request *req;

		/* Points to the next request on the resource->transfer_log,
		 * which is RQ_NET_QUEUED for this connection, and so can
		 * safely be used as next starting point for the list walk
		 * in tl_next_request_for_connection().
		 *
		 * If it is NULL (we walked off the tail last time), it will be
		 * set by __req_mod( QUEUE_FOR.* ), so fast connections don't
		 * need to walk the full transfer_log list every time, even if
		 * the list is kept long by some slow connections.
		 *
		 * There is also a special value to reliably re-start
		 * the transfer log walk after having scheduled the requests
		 * for RESEND. */
#define TL_NEXT_REQUEST_RESEND	((void*)1)
		struct drbd_request *req_next;
	} todo;

	struct {
		/* whether this sender thread
		 * has processed a single write yet. */
		bool seen_any_write_yet;

		/* Which barrier number to send with the next P_BARRIER */
		int current_epoch_nr;

		/* how many write requests have been sent
		 * with req->epoch == current_epoch_nr.
		 * If none, no P_BARRIER will be sent. */
		unsigned current_epoch_writes;

		/* position in change stream */
		u64 current_dagtag_sector;
	} send;
};

struct drbd_peer_device {
	struct list_head peer_devices;
	struct drbd_device *device;
	struct drbd_connection *connection;
	enum drbd_disk_state disk_state[2];
	enum drbd_repl_state repl_state[2];
	bool resync_susp_user[2];
	bool resync_susp_peer[2];
	bool resync_susp_dependency[2];
	unsigned int send_cnt;
	unsigned int recv_cnt;
	atomic_t packet_seq;
	unsigned int peer_seq;
	spinlock_t peer_seq_lock;
	unsigned int max_bio_size;
	sector_t max_size;  /* maximum disk size allowed by peer */
	int bitmap_index;

	unsigned long flags;

	struct drbd_work start_resync_work;
	struct timer_list start_resync_timer;
	struct drbd_work resync_work;
	struct timer_list resync_timer;

	/* Used to track operations of resync... */
	struct lru_cache *resync_lru;
	/* Number of locked elements in resync LRU */
	unsigned int resync_locked;
	/* resync extent number waiting for application requests */
	unsigned int resync_wenr;

	atomic_t ap_pending_cnt; /* AP data packets on the wire, ack expected */
	atomic_t unacked_cnt;	 /* Need to send replies for */
	atomic_t rs_pending_cnt; /* RS request/data packets on the wire */

	/* blocks to resync in this run [unit BM_BLOCK_SIZE] */
	unsigned long rs_total;
	/* number of resync blocks that failed in this run */
	unsigned long rs_failed;
	/* Syncer's start time [unit jiffies] */
	unsigned long rs_start;
	/* cumulated time in PausedSyncX state [unit jiffies] */
	unsigned long rs_paused;
	/* skipped because csum was equal [unit BM_BLOCK_SIZE] */
	unsigned long rs_same_csum;
#define DRBD_SYNC_MARKS 8
#define DRBD_SYNC_MARK_STEP (3*HZ)
	/* block not up-to-date at mark [unit BM_BLOCK_SIZE] */
	unsigned long rs_mark_left[DRBD_SYNC_MARKS];
	/* marks's time [unit jiffies] */
	unsigned long rs_mark_time[DRBD_SYNC_MARKS];
	/* current index into rs_mark_{left,time} */
	int rs_last_mark;

	/* where does the admin want us to start? (sector) */
	sector_t ov_start_sector;
	sector_t ov_stop_sector;
	/* where are we now? (sector) */
	sector_t ov_position;
	/* Start sector of out of sync range (to merge printk reporting). */
	sector_t ov_last_oos_start;
	/* size of out-of-sync range in sectors. */
	sector_t ov_last_oos_size;
	int c_sync_rate; /* current resync rate after syncer throttle magic */
	struct fifo_buffer *rs_plan_s; /* correction values of resync planer (RCU, connection->conn_update) */
	atomic_t rs_sect_in; /* for incoming resync data rate, SyncTarget */
	int rs_last_sect_ev; /* counter to compare with */
	int rs_last_events;  /* counter of read or write "events" (unit sectors)
			      * on the lower level device when we last looked. */
	int rs_in_flight; /* resync sectors in flight (to proxy, in proxy and from proxy) */
	unsigned long ov_left; /* in bits */

	u64 *p_uuid; /* The peer's UUIDs */
	unsigned long comm_bm_set; /* communicated number of set bits. */
};

struct drbd_device {
#ifdef PARANOIA
	long magic;
#endif
	struct drbd_resource *resource;
	struct list_head peer_devices;
	int vnr;			/* volume number within the connection */
	struct kobject kobj;

	/* things that are stored as / read from meta data on disk */
	unsigned long flags;

	/* configured by drbdsetup */
	struct drbd_backing_dev *ldev __protected_by(local);

	struct request_queue *rq_queue;
	struct block_device *this_bdev;
	struct gendisk	    *vdisk;

	unsigned long last_reattach_jif;
	struct drbd_work go_diskless;
	struct drbd_work md_sync_work;

	struct timer_list md_sync_timer;
	struct timer_list request_timer;
#ifdef DRBD_DEBUG_MD_SYNC
	struct {
		unsigned int line;
		const char* func;
	} last_md_mark_dirty;
#endif

	enum drbd_disk_state disk_state[2];
	wait_queue_head_t misc_wait;
	unsigned int read_cnt;
	unsigned int writ_cnt;
	unsigned int al_writ_cnt;
	unsigned int bm_writ_cnt;
	atomic_t ap_bio_cnt;	 /* Requests we need to complete */
	atomic_t local_cnt;	 /* Waiting for local completion */

	/* Interval trees of pending local requests */
	struct rb_root read_requests;
	struct rb_root write_requests;

	struct drbd_bitmap *bitmap;
	unsigned long bm_resync_fo; /* bit offset for drbd_bm_find_next */

	/* FIXME clean comments, restructure so it is more obvious which
	 * members are protected by what */

	struct list_head active_ee; /* IO in progress (P_DATA gets written to disk) */
	struct list_head sync_ee;   /* IO in progress (P_RS_DATA_REPLY gets written to disk) */
	struct list_head done_ee;   /* need to send P_WRITE_ACK */
	struct list_head read_ee;   /* [RS]P_DATA_REQUEST being read */
	struct list_head net_ee;    /* zero-copy network send in progress */

	int next_barrier_nr;
	atomic_t pp_in_use;		/* allocated from page pool */
	atomic_t pp_in_use_by_net;	/* sendpage()d, still referenced by tcp */
	wait_queue_head_t ee_wait;
	struct page *md_io_page;	/* one page buffer for md_io */
	struct drbd_md_io md_io;
	atomic_t md_io_in_use;		/* protects the md_io, md_io_page and md_io_tmpp */
	spinlock_t al_lock;
	wait_queue_head_t al_wait;
	struct lru_cache *act_log;	/* activity log */
	unsigned int al_tr_number;
	int al_tr_cycle;
	int al_tr_pos;   /* position of the next transaction in the journal */
	wait_queue_head_t seq_wait;
	unsigned int minor;
	u64 exposed_data_uuid; /* UUID of the exposed data */
	atomic_t rs_sect_ev; /* for submitted resync data rate, both */
	atomic_t ap_in_flight; /* App sectors in flight (waiting for ack) */
	struct list_head pending_bitmap_work;
	struct device_conf device_conf;
};

static inline struct drbd_device *minor_to_mdev(unsigned int minor)
{
	return (struct drbd_device *)idr_find(&drbd_devices, minor);
}


static inline struct drbd_peer_device *
conn_peer_device(struct drbd_connection *connection, int volume_number)
{
	return idr_find(&connection->peer_devices, volume_number);
}

static inline unsigned drbd_req_state_by_peer_device(struct drbd_request *req,
		struct drbd_peer_device *peer_device)
{
	int idx = peer_device->bitmap_index;
	if (idx < 0 || idx >= MAX_PEERS) {
		drbd_warn(peer_device, "FIXME: bitmap_index: %d\n", idx);
		/* WARN(1, "bitmap_index: %d", idx); */
		return 0;
	}
	return req->rq_state[1 + idx];
}

static inline unsigned drbd_req_state_by_conn(struct drbd_request *req,
		struct drbd_connection *connection)
{
	return drbd_req_state_by_peer_device(req,
			conn_peer_device(connection, req->device->vnr));
}

#define for_each_resource(resource, _resources) \
	list_for_each_entry(resource, _resources, resources)

#define for_each_resource_rcu(resource, _resources) \
	list_for_each_entry_rcu(resource, _resources, resources)

#define for_each_resource_safe(resource, tmp, _resources) \
	list_for_each_entry_safe(resource, tmp, _resources, resources)

#define for_each_connection(connection, resource) \
	list_for_each_entry(connection, &resource->connections, connections)

#define for_each_connection_rcu(connection, resource) \
	list_for_each_entry_rcu(connection, &resource->connections, connections)

#define for_each_connection_safe(connection, tmp, resource) \
	list_for_each_entry_safe(connection, tmp, &resource->connections, connections)

#define for_each_peer_device(peer_device, device) \
	list_for_each_entry(peer_device, &device->peer_devices, peer_devices)

#define for_each_peer_device_rcu(peer_device, device) \
	list_for_each_entry_rcu(peer_device, &device->peer_devices, peer_devices)

#define for_each_peer_device_safe(peer_device, tmp, device) \
	list_for_each_entry_safe(peer_device, tmp, &device->peer_devices, peer_devices)

static inline unsigned int device_to_minor(struct drbd_device *device)
{
	return device->minor;
}

/*
 * function declarations
 *************************/

/* drbd_main.c */

enum dds_flags {
	DDSF_FORCED    = 1,
	DDSF_NO_RESYNC = 2, /* Do not run a resync for the new space */
};

extern int  drbd_thread_start(struct drbd_thread *thi);
extern void _drbd_thread_stop(struct drbd_thread *thi, int restart, int wait);
#ifdef CONFIG_SMP
extern void drbd_thread_current_set_cpu(struct drbd_thread *thi);
#else
#define drbd_thread_current_set_cpu(A) ({})
#endif
extern void tl_release(struct drbd_connection *, unsigned int barrier_nr,
		       unsigned int set_size);
extern void tl_clear(struct drbd_connection *);
extern void drbd_free_sock(struct drbd_connection *connection);
extern int drbd_send(struct drbd_connection *connection, struct socket *sock,
		     void *buf, size_t size, unsigned msg_flags);
extern int drbd_send_all(struct drbd_connection *, struct socket *, void *, size_t,
			 unsigned);

extern int __drbd_send_protocol(struct drbd_connection *connection, enum drbd_packet cmd);
extern int drbd_send_protocol(struct drbd_connection *connection);
extern int drbd_send_uuids(struct drbd_peer_device *);
extern int drbd_send_uuids_skip_initial_sync(struct drbd_peer_device *);
extern void drbd_gen_and_send_sync_uuid(struct drbd_peer_device *);
extern int drbd_attach_peer_device(struct drbd_peer_device *);
extern int drbd_validate_bitmap_index(struct drbd_peer_device *);
extern int drbd_send_sizes(struct drbd_peer_device *, int trigger_reply, enum dds_flags flags);
extern int drbd_send_state(struct drbd_peer_device *, union drbd_state);
extern int conn_send_state(struct drbd_connection *, union drbd_state);
extern int drbd_send_current_state(struct drbd_peer_device *);
extern int conn_send_current_state(struct drbd_connection *, bool);
extern int drbd_send_sync_param(struct drbd_peer_device *);
extern void drbd_send_b_ack(struct drbd_connection *connection, u32 barrier_nr, u32 set_size);
extern int drbd_send_ack(struct drbd_peer_device *, enum drbd_packet,
			 struct drbd_peer_request *);
extern void drbd_send_ack_rp(struct drbd_peer_device *, enum drbd_packet,
			     struct p_block_req *rp);
extern void drbd_send_ack_dp(struct drbd_peer_device *, enum drbd_packet,
			     struct p_data *dp, int data_size);
extern int drbd_send_ack_ex(struct drbd_peer_device *, enum drbd_packet,
			    sector_t sector, int blksize, u64 block_id);
extern int drbd_send_out_of_sync(struct drbd_peer_device *, struct drbd_request *);
extern int drbd_send_block(struct drbd_peer_device *, enum drbd_packet,
			   struct drbd_peer_request *);
extern int drbd_send_dblock(struct drbd_peer_device *, struct drbd_request *req);
extern int drbd_send_drequest(struct drbd_peer_device *, int cmd,
			      sector_t sector, int size, u64 block_id);
extern int drbd_send_drequest_csum(struct drbd_peer_device *, sector_t sector,
				   int size, void *digest, int digest_size,
				   enum drbd_packet cmd);
extern int drbd_send_ov_request(struct drbd_peer_device *, sector_t sector, int size);

extern int drbd_send_bitmap(struct drbd_device *, struct drbd_peer_device *);
extern void drbd_send_sr_reply(struct drbd_peer_device *, enum drbd_state_rv retcode);
extern void conn_send_sr_reply(struct drbd_connection *connection, enum drbd_state_rv retcode);
extern void drbd_free_bc(struct drbd_backing_dev *ldev);
extern void drbd_cleanup_device(struct drbd_device *device);
void drbd_print_uuids(struct drbd_peer_device *peer_device, const char *text);

extern void drbd_md_set_sector_offsets(struct drbd_device *device,
				       struct drbd_backing_dev *bdev);
extern void drbd_md_sync(struct drbd_device *device);
extern int  drbd_md_read(struct drbd_device *device, struct drbd_backing_dev *bdev);
extern void drbd_uuid_set(struct drbd_peer_device *peer_device, int idx, u64 val) __must_hold(local);
extern void _drbd_uuid_set(struct drbd_peer_device *peer_device, int idx, u64 val) __must_hold(local);
extern void _drbd_uuid_set_current(struct drbd_device *device, u64 val) __must_hold(local);
extern void _drbd_uuid_new_current(struct drbd_device *device, bool forced) __must_hold(local);
extern void drbd_uuid_set_bm(struct drbd_peer_device *peer_device, u64 val) __must_hold(local);
extern void drbd_md_set_flag(struct drbd_device *device, enum mdf_flag) __must_hold(local);
extern void drbd_md_clear_flag(struct drbd_device *device, enum mdf_flag)__must_hold(local);
extern int drbd_md_test_flag(struct drbd_backing_dev *, enum mdf_flag);
extern void drbd_md_set_peer_flag(struct drbd_peer_device *, enum mdf_peer_flag);
extern void drbd_md_clear_peer_flag(struct drbd_peer_device *, enum mdf_peer_flag);
extern bool drbd_md_test_peer_flag(struct drbd_peer_device *, enum mdf_peer_flag);
#ifndef DRBD_DEBUG_MD_SYNC
extern void drbd_md_mark_dirty(struct drbd_device *device);
#else
#define drbd_md_mark_dirty(m)	drbd_md_mark_dirty_(m, __LINE__ , __func__ )
extern void drbd_md_mark_dirty_(struct drbd_device *device,
		unsigned int line, const char *func);
#endif
extern void drbd_queue_bitmap_io(struct drbd_device *,
				 int (*io_fn)(struct drbd_device *, struct drbd_peer_device *),
				 void (*done)(struct drbd_device *, struct drbd_peer_device *, int),
				 char *why, enum bm_flag flags,
				 struct drbd_peer_device *);
extern int drbd_bitmap_io(struct drbd_device *,
		int (*io_fn)(struct drbd_device *, struct drbd_peer_device *),
		char *why, enum bm_flag flags,
		struct drbd_peer_device *);
extern int drbd_bmio_set_n_write(struct drbd_device *device, struct drbd_peer_device *);
extern int drbd_bmio_clear_n_write(struct drbd_device *device, struct drbd_peer_device *);
extern void drbd_go_diskless(struct drbd_device *device);
extern void drbd_ldev_destroy(struct drbd_device *device);

static inline void drbd_uuid_new_current(struct drbd_device *device) __must_hold(local)
{
	_drbd_uuid_new_current(device, false);
}

/* Meta data layout
   We reserve a 128MB Block (4k aligned)
   * either at the end of the backing device
   * or on a separate meta data device. */

/* The following numbers are sectors */
/* Allows up to about 3.8TB, so if you want more,
 * you need to use the "flexible" meta data format. */
#define MD_RESERVED_SECT (128LU << 11)  /* 128 MB, unit sectors */
#define MD_AL_OFFSET	8    /* 8 Sectors after start of meta area */
#define MD_AL_SECTORS	64   /* = 32 kB on disk activity log ring buffer */
#define MD_BM_OFFSET (MD_AL_OFFSET + MD_AL_SECTORS)

/* we do all meta data IO in 4k blocks */
#define MD_BLOCK_SHIFT	12
#define MD_BLOCK_SIZE	(1<<MD_BLOCK_SHIFT)

/* One activity log extent represents 4M of storage */
#define AL_EXTENT_SHIFT 22
#define AL_EXTENT_SIZE (1<<AL_EXTENT_SHIFT)

/* We could make these currently hardcoded constants configurable
 * variables at create-md time (or even re-configurable at runtime?).
 * Which will require some more changes to the DRBD "super block"
 * and attach code.
 *
 * updates per transaction:
 *   This many changes to the active set can be logged with one transaction.
 *   This number is arbitrary.
 * context per transaction:
 *   This many context extent numbers are logged with each transaction.
 *   This number is resulting from the transaction block size (4k), the layout
 *   of the transaction header, and the number of updates per transaction.
 *   See drbd_actlog.c:struct al_transaction_on_disk
 * */
#define AL_UPDATES_PER_TRANSACTION	 64	// arbitrary
#define AL_CONTEXT_PER_TRANSACTION	919	// (4096 - 36 - 6*64)/4

#if BITS_PER_LONG == 32
#define LN2_BPL 5
#define cpu_to_lel(A) cpu_to_le32(A)
#define lel_to_cpu(A) le32_to_cpu(A)
#elif BITS_PER_LONG == 64
#define LN2_BPL 6
#define cpu_to_lel(A) cpu_to_le64(A)
#define lel_to_cpu(A) le64_to_cpu(A)
#else
#error "LN2 of BITS_PER_LONG unknown!"
#endif

/* drbd_bitmap.c */
/*
 * We need to store one bit for a block.
 * Example: 1GB disk @ 4096 byte blocks ==> we need 32 KB bitmap.
 * Bit 0 ==> local node thinks this block is binary identical on both nodes
 * Bit 1 ==> local node thinks this block needs to be synced.
 */

#define SLEEP_TIME (HZ/10)

/* We do bitmap IO in units of 4k blocks.
 * We also still have a hardcoded 4k per bit relation. */
#define BM_BLOCK_SHIFT	12			 /* 4k per bit */
#define BM_BLOCK_SIZE	 (1<<BM_BLOCK_SHIFT)
/* mostly arbitrarily set the represented size of one bitmap extent,
 * aka resync extent, to 16 MiB (which is also 512 Byte worth of bitmap
 * at 4k per bit resolution) */
#define BM_EXT_SHIFT	 24	/* 16 MiB per resync extent */
#define BM_EXT_SIZE	 (1<<BM_EXT_SHIFT)

#if (BM_EXT_SHIFT != 24) || (BM_BLOCK_SHIFT != 12)
#error "HAVE YOU FIXED drbdmeta AS WELL??"
#endif

/* thus many _storage_ sectors are described by one bit */
#define BM_SECT_TO_BIT(x)   ((x)>>(BM_BLOCK_SHIFT-9))
#define BM_BIT_TO_SECT(x)   ((sector_t)(x)<<(BM_BLOCK_SHIFT-9))
#define BM_SECT_PER_BIT     BM_BIT_TO_SECT(1)

/* bit to represented kilo byte conversion */
#define Bit2KB(bits) ((bits)<<(BM_BLOCK_SHIFT-10))

/* in which _bitmap_ extent (resp. sector) the bit for a certain
 * _storage_ sector is located in */
#define BM_SECT_TO_EXT(x)   ((x)>>(BM_EXT_SHIFT-9))

/* how much _storage_ sectors we have per bitmap sector */
#define BM_EXT_TO_SECT(x)   ((sector_t)(x) << (BM_EXT_SHIFT-9))
#define BM_SECT_PER_EXT     BM_EXT_TO_SECT(1)

/* in one sector of the bitmap, we have this many activity_log extents. */
#define AL_EXT_PER_BM_SECT  (1 << (BM_EXT_SHIFT - AL_EXTENT_SHIFT))
#define BM_WORDS_PER_AL_EXT (1 << (AL_EXTENT_SHIFT-BM_BLOCK_SHIFT-LN2_BPL))

#define BM_BLOCKS_PER_BM_EXT_B (BM_EXT_SHIFT - BM_BLOCK_SHIFT)
#define BM_BLOCKS_PER_BM_EXT_MASK  ((1<<BM_BLOCKS_PER_BM_EXT_B) - 1)

/* the extent in "PER_EXTENT" below is an activity log extent
 * we need that many (long words/bytes) to store the bitmap
 *		     of one AL_EXTENT_SIZE chunk of storage.
 * we can store the bitmap for that many AL_EXTENTS within
 * one sector of the _on_disk_ bitmap:
 * bit	 0	  bit 37   bit 38	     bit (512*8)-1
 *	     ...|........|........|.. // ..|........|
 * sect. 0	 `296	  `304			   ^(512*8*8)-1
 *
#define BM_WORDS_PER_EXT    ( (AL_EXT_SIZE/BM_BLOCK_SIZE) / BITS_PER_LONG )
#define BM_BYTES_PER_EXT    ( (AL_EXT_SIZE/BM_BLOCK_SIZE) / 8 )  // 128
#define BM_EXT_PER_SECT	    ( 512 / BM_BYTES_PER_EXTENT )	 //   4
 */

#define DRBD_MAX_SECTORS_32 (0xffffffffLU)
#define DRBD_MAX_SECTORS_BM \
	  ((MD_RESERVED_SECT - MD_BM_OFFSET) * (1LL<<(BM_EXT_SHIFT-9)))
#if DRBD_MAX_SECTORS_BM < DRBD_MAX_SECTORS_32
#define DRBD_MAX_SECTORS      DRBD_MAX_SECTORS_BM
#define DRBD_MAX_SECTORS_FLEX DRBD_MAX_SECTORS_BM
#elif !defined(CONFIG_LBDAF) && !defined(CONFIG_LBD) && BITS_PER_LONG == 32
#define DRBD_MAX_SECTORS      DRBD_MAX_SECTORS_32
#define DRBD_MAX_SECTORS_FLEX DRBD_MAX_SECTORS_32
#else
#define DRBD_MAX_SECTORS      DRBD_MAX_SECTORS_BM
/* 16 TB in units of sectors */
#if BITS_PER_LONG == 32
/* adjust by one page worth of bitmap,
 * so we won't wrap around in drbd_bm_find_next_bit.
 * you should use 64bit OS for that much storage, anyways. */
#define DRBD_MAX_SECTORS_FLEX BM_BIT_TO_SECT(0xffff7fff)
#else
/* we allow up to 1 PiB now on 64bit architecture with "flexible" meta data */
#define DRBD_MAX_SECTORS_FLEX (1UL << 51)
/* corresponds to (1UL << 38) bits right now. */
#endif
#endif

/* BIO_MAX_SIZE is 256 * PAGE_CACHE_SIZE,
 * so for typical PAGE_CACHE_SIZE of 4k, that is (1<<20) Byte.
 * Since we may live in a mixed-platform cluster,
 * we limit us to a platform agnostic constant here for now.
 * A followup commit may allow even bigger BIO sizes,
 * once we thought that through. */
#if DRBD_MAX_BIO_SIZE > BIO_MAX_SIZE
#error Architecture not supported: DRBD_MAX_BIO_SIZE > BIO_MAX_SIZE
#endif

#define DRBD_MAX_SIZE_H80_PACKET (1U << 15) /* Header 80 only allows packets up to 32KiB data */
#define DRBD_MAX_BIO_SIZE_P95    (1U << 17) /* Protocol 95 to 99 allows bios up to 128KiB */

extern struct drbd_bitmap *drbd_bm_alloc(void);
extern int  drbd_bm_resize(struct drbd_device *device, sector_t sectors, int set_new_bits);
void drbd_bm_free(struct drbd_bitmap *bitmap);
extern void drbd_bm_set_all(struct drbd_device *device);
extern void drbd_bm_clear_all(struct drbd_device *device);
/* set/clear/test only a few bits at a time */
extern unsigned int drbd_bm_set_bits(struct drbd_device *, unsigned int, unsigned long, unsigned long);
extern unsigned int drbd_bm_clear_bits(struct drbd_device *, unsigned int, unsigned long, unsigned long);
extern int drbd_bm_count_bits(struct drbd_device *, unsigned int, unsigned long, unsigned long);
/* bm_set_bits variant for use while holding drbd_bm_lock,
 * may process the whole bitmap in one go */
<<<<<<< HEAD
extern void drbd_bm_set_many_bits(struct drbd_peer_device *, unsigned long, unsigned long);
extern int drbd_bm_test_bit(struct drbd_peer_device *, unsigned long);
extern int drbd_bm_write_range(struct drbd_peer_device *, unsigned long, unsigned long) __must_hold(local);
extern int  drbd_bm_read(struct drbd_device *, struct drbd_peer_device *) __must_hold(local);
extern void drbd_bm_mark_range_for_writeout(struct drbd_device *, unsigned long, unsigned long);
extern int  drbd_bm_write(struct drbd_device *, struct drbd_peer_device *) __must_hold(local);
extern int  drbd_bm_write_hinted(struct drbd_device *device) __must_hold(local);
extern int drbd_bm_write_copy_pages(struct drbd_device *, struct drbd_peer_device *) __must_hold(local);
extern size_t	     drbd_bm_words(struct drbd_device *device);
extern unsigned long drbd_bm_bits(struct drbd_device *device);
extern sector_t      drbd_bm_capacity(struct drbd_device *device);
=======
extern void _drbd_bm_set_bits(struct drbd_conf *mdev,
		const unsigned long s, const unsigned long e);
extern int  drbd_bm_test_bit(struct drbd_conf *mdev, unsigned long bitnr);
extern int  drbd_bm_e_weight(struct drbd_conf *mdev, unsigned long enr);
extern int  drbd_bm_write_page(struct drbd_conf *mdev, unsigned int idx) __must_hold(local);
extern int  drbd_bm_read(struct drbd_conf *mdev) __must_hold(local);
extern void drbd_bm_mark_for_writeout(struct drbd_conf *mdev, int page_nr);
extern int  drbd_bm_write(struct drbd_conf *mdev) __must_hold(local);
extern int  drbd_bm_write_hinted(struct drbd_conf *mdev) __must_hold(local);
extern int drbd_bm_write_all(struct drbd_conf *mdev) __must_hold(local);
extern int  drbd_bm_write_copy_pages(struct drbd_conf *mdev) __must_hold(local);
extern size_t	     drbd_bm_words(struct drbd_conf *mdev);
extern unsigned long drbd_bm_bits(struct drbd_conf *mdev);
extern sector_t      drbd_bm_capacity(struct drbd_conf *mdev);
>>>>>>> 1afd2d44

#define DRBD_END_OF_BITMAP	(~(unsigned long)0)
extern unsigned long drbd_bm_find_next(struct drbd_peer_device *, unsigned long);
/* bm_find_next variants for use while you hold drbd_bm_lock() */
extern unsigned long _drbd_bm_find_next(struct drbd_peer_device *, unsigned long);
extern unsigned long _drbd_bm_find_next_zero(struct drbd_peer_device *, unsigned long);
extern unsigned long _drbd_bm_total_weight(struct drbd_peer_device *);
extern unsigned long drbd_bm_total_weight(struct drbd_peer_device *);
extern int drbd_bm_rs_done(struct drbd_device *device);
/* for receive_bitmap */
extern void drbd_bm_merge_lel(struct drbd_peer_device *peer_device, size_t offset,
		size_t number, unsigned long *buffer);
/* for _drbd_send_bitmap */
extern void drbd_bm_get_lel(struct drbd_peer_device *peer_device, size_t offset,
		size_t number, unsigned long *buffer);

extern void drbd_bm_lock(struct drbd_device *device, char *why, enum bm_flag flags);
extern void drbd_bm_unlock(struct drbd_device *device);
/* drbd_main.c */

/* needs to be included here,
 * because of kmem_cache_t weirdness */
#include "drbd_wrappers.h"

extern struct kmem_cache *drbd_request_cache;
extern struct kmem_cache *drbd_ee_cache;	/* peer requests */
extern struct kmem_cache *drbd_bm_ext_cache;	/* bitmap extents */
extern struct kmem_cache *drbd_al_ext_cache;	/* activity log extents */
extern mempool_t *drbd_request_mempool;
extern mempool_t *drbd_ee_mempool;

/* drbd's page pool, used to buffer data received from the peer,
 * or data requested by the peer.
 *
 * This does not have an emergency reserve.
 *
 * When allocating from this pool, it first takes pages from the pool.
 * Only if the pool is depleted will try to allocate from the system.
 *
 * The assumption is that pages taken from this pool will be processed,
 * and given back, "quickly", and then can be recycled, so we can avoid
 * frequent calls to alloc_page(), and still will be able to make progress even
 * under memory pressure.
 */
extern struct page *drbd_pp_pool;
extern spinlock_t   drbd_pp_lock;
extern int	    drbd_pp_vacant;
extern wait_queue_head_t drbd_pp_wait;

/* We also need a standard (emergency-reserve backed) page pool
 * for meta data IO (activity log, bitmap).
 * We can keep it global, as long as it is used as "N pages at a time".
 * 128 should be plenty, currently we probably can get away with as few as 1.
 */
#define DRBD_MIN_POOL_PAGES	128
extern mempool_t *drbd_md_io_page_pool;

/* We also need to make sure we get a bio
 * when we need it for housekeeping purposes */
extern struct bio_set *drbd_md_io_bio_set;
/* to allocate from that set */
extern struct bio *bio_alloc_drbd(gfp_t gfp_mask);

extern struct mutex global_state_mutex;

extern int conn_lowest_minor(struct drbd_connection *connection);
extern struct drbd_peer_device *create_peer_device(struct drbd_device *, struct drbd_connection *);
extern enum drbd_ret_code drbd_create_device(struct drbd_resource *, unsigned int, int,
					     struct device_conf *, struct drbd_device **);
extern void drbd_unregister_device(struct drbd_device *);
extern void drbd_put_device(struct drbd_device *);
extern void drbd_unregister_connection(struct drbd_connection *);
extern void drbd_put_connection(struct drbd_connection *);

extern struct drbd_resource *drbd_create_resource(const char *, struct res_opts *);
extern void drbd_free_resource(struct drbd_resource *resource);

extern int set_resource_options(struct drbd_resource *resource, struct res_opts *res_opts);
extern struct drbd_connection *drbd_create_connection(struct drbd_resource *);
extern void drbd_destroy_connection(struct kref *kref);
extern struct drbd_connection *conn_get_by_addrs(void *my_addr, int my_addr_len,
						 void *peer_addr, int peer_addr_len);
extern struct drbd_resource *drbd_find_resource(const char *name);
extern void drbd_destroy_resource(struct kref *kref);
extern void conn_free_crypto(struct drbd_connection *connection);

extern int proc_details;

/* drbd_req */
extern void __drbd_make_request(struct drbd_device *, struct bio *, unsigned long);
extern MAKE_REQUEST_TYPE drbd_make_request(struct request_queue *q, struct bio *bio);
extern int drbd_read_remote(struct drbd_device *device, struct drbd_request *req);
extern int drbd_merge_bvec(struct request_queue *q,
#ifdef HAVE_bvec_merge_data
		struct bvec_merge_data *bvm,
#else
		struct bio *bvm,
#endif
		struct bio_vec *bvec);
extern int is_valid_ar_handle(struct drbd_request *, sector_t);


/* drbd_nl.c */
extern void drbd_suspend_io(struct drbd_device *device);
extern void drbd_resume_io(struct drbd_device *device);
extern char *ppsize(char *buf, unsigned long long size);
extern sector_t drbd_new_dev_size(struct drbd_device *, sector_t, int);
enum determine_dev_size { DEV_SIZE_ERROR = -1, UNCHANGED = 0, SHRUNK = 1, GREW = 2 };
extern enum determine_dev_size drbd_determine_dev_size(struct drbd_device *, enum dds_flags) __must_hold(local);
extern void resync_after_online_grow(struct drbd_peer_device *);
extern void drbd_reconsider_max_bio_size(struct drbd_device *device);
extern enum drbd_state_rv drbd_set_role(struct drbd_resource *, enum drbd_role, bool);
extern bool conn_try_outdate_peer(struct drbd_connection *connection);
extern void conn_try_outdate_peer_async(struct drbd_connection *connection);
extern int drbd_khelper(struct drbd_device *, struct drbd_connection *, char *);

/* drbd_sender.c */
extern int drbd_sender(struct drbd_thread *thi);
extern int drbd_worker(struct drbd_thread *thi);
enum drbd_ret_code drbd_resync_after_valid(struct drbd_device *device, int o_minor);
void drbd_resync_after_changed(struct drbd_device *device);
extern void drbd_start_resync(struct drbd_peer_device *, enum drbd_repl_state);
extern void resume_next_sg(struct drbd_device *device);
extern void suspend_other_sg(struct drbd_device *device);
extern int drbd_resync_finished(struct drbd_peer_device *);
/* maybe rather drbd_main.c ? */
extern void *drbd_md_get_buffer(struct drbd_device *device);
extern void drbd_md_put_buffer(struct drbd_device *device);
extern int drbd_md_sync_page_io(struct drbd_device *device,
		struct drbd_backing_dev *bdev, sector_t sector, int rw);
extern void drbd_ov_out_of_sync_found(struct drbd_peer_device *, sector_t, int);
extern void wait_until_done_or_disk_failure(struct drbd_device *device, struct drbd_backing_dev *bdev,
					    unsigned int *done);
extern void drbd_rs_controller_reset(struct drbd_peer_device *);

static inline void ov_out_of_sync_print(struct drbd_peer_device *peer_device)
{
	if (peer_device->ov_last_oos_size) {
		drbd_err(peer_device, "Out of sync: start=%llu, size=%lu (sectors)\n",
		     (unsigned long long)peer_device->ov_last_oos_start,
		     (unsigned long)peer_device->ov_last_oos_size);
	}
	peer_device->ov_last_oos_size = 0;
}


extern void drbd_csum_bio(struct crypto_hash *, struct bio *, void *);
extern void drbd_csum_ee(struct crypto_hash *, struct drbd_peer_request *, void *);
/* worker callbacks */
extern int w_e_end_data_req(struct drbd_work *, int);
extern int w_e_end_rsdata_req(struct drbd_work *, int);
extern int w_e_end_csum_rs_req(struct drbd_work *, int);
extern int w_e_end_ov_reply(struct drbd_work *, int);
extern int w_e_end_ov_req(struct drbd_work *, int);
extern int w_ov_finished(struct drbd_work *, int);
extern int w_resync_timer(struct drbd_work *, int);
extern int w_send_dblock(struct drbd_work *, int);
extern int w_send_read_req(struct drbd_work *, int);
extern int w_e_reissue(struct drbd_work *, int);
extern int w_restart_disk_io(struct drbd_work *, int);
extern int w_send_out_of_sync(struct drbd_work *, int);
extern int w_start_resync(struct drbd_work *, int);

extern void resync_timer_fn(unsigned long data);
extern void start_resync_timer_fn(unsigned long data);

/* drbd_receiver.c */
extern int drbd_receiver(struct drbd_thread *thi);
extern int drbd_asender(struct drbd_thread *thi);
extern int drbd_rs_should_slow_down(struct drbd_peer_device *, sector_t);
extern int drbd_submit_peer_request(struct drbd_device *,
				    struct drbd_peer_request *, const unsigned,
				    const int);
extern int drbd_free_peer_reqs(struct drbd_device *, struct list_head *);
extern struct drbd_peer_request *drbd_alloc_peer_req(struct drbd_peer_device *, u64,
						     sector_t, unsigned int,
						     gfp_t) __must_hold(local);
extern void __drbd_free_peer_req(struct drbd_device *, struct drbd_peer_request *,
				 int);
#define drbd_free_peer_req(m,e) __drbd_free_peer_req(m, e, 0)
#define drbd_free_net_peer_req(m,e) __drbd_free_peer_req(m, e, 1)
extern struct page *drbd_alloc_pages(struct drbd_peer_device *, unsigned int, bool);
extern void drbd_set_recv_tcq(struct drbd_device *device, int tcq_enabled);
extern void _drbd_clear_done_ee(struct drbd_device *device, struct list_head *to_be_freed);
extern int drbd_connected(struct drbd_peer_device *);

/* Yes, there is kernel_setsockopt, but only since 2.6.18.
 * So we have our own copy of it here. */
static inline int drbd_setsockopt(struct socket *sock, int level, int optname,
				  char *optval, int optlen)
{
	mm_segment_t oldfs = get_fs();
	char __user *uoptval;
	int err;

	uoptval = (char __user __force *)optval;

	set_fs(KERNEL_DS);
	if (level == SOL_SOCKET)
		err = sock_setsockopt(sock, level, optname, uoptval, optlen);
	else
		err = sock->ops->setsockopt(sock, level, optname, uoptval,
					    optlen);
	set_fs(oldfs);
	return err;
}

static inline void drbd_tcp_cork(struct socket *sock)
{
	int val = 1;
	(void) drbd_setsockopt(sock, SOL_TCP, TCP_CORK,
			(char*)&val, sizeof(val));
}

static inline void drbd_tcp_uncork(struct socket *sock)
{
	int val = 0;
	(void) drbd_setsockopt(sock, SOL_TCP, TCP_CORK,
			(char*)&val, sizeof(val));
}

static inline void drbd_tcp_nodelay(struct socket *sock)
{
	int val = 1;
	(void) drbd_setsockopt(sock, SOL_TCP, TCP_NODELAY,
			(char*)&val, sizeof(val));
}

static inline void drbd_tcp_quickack(struct socket *sock)
{
	int val = 2;
	(void) drbd_setsockopt(sock, SOL_TCP, TCP_QUICKACK,
			(char*)&val, sizeof(val));
}

void drbd_bump_write_ordering(struct drbd_resource *resource, enum write_ordering_e wo);

/* drbd_proc.c */
extern struct proc_dir_entry *drbd_proc;
extern const struct file_operations drbd_proc_fops;
extern const char *drbd_conn_str(enum drbd_conn_state s);
extern const char *drbd_role_str(enum drbd_role s);

/* drbd_actlog.c */
extern void drbd_al_begin_io(struct drbd_device *device, struct drbd_interval *i, bool delegate);
extern void drbd_al_complete_io(struct drbd_device *device, struct drbd_interval *i);
extern void drbd_rs_complete_io(struct drbd_peer_device *, sector_t);
extern int drbd_rs_begin_io(struct drbd_peer_device *, sector_t);
extern int drbd_try_rs_begin_io(struct drbd_peer_device *, sector_t);
extern void drbd_rs_cancel_all(struct drbd_peer_device *);
extern int drbd_rs_del_all(struct drbd_peer_device *);
extern void drbd_rs_failed_io(struct drbd_peer_device *, sector_t, int);
extern void drbd_advance_rs_marks(struct drbd_peer_device *, unsigned long);
extern void drbd_set_in_sync(struct drbd_peer_device *, sector_t, int);
extern void drbd_set_all_in_sync(struct drbd_device *, sector_t, int);
extern int drbd_set_out_of_sync(struct drbd_peer_device *, sector_t, int);
extern int drbd_set_all_out_of_sync(struct drbd_device *, sector_t, int);
extern void drbd_al_shrink(struct drbd_device *device);

/* drbd_nl.c */

extern atomic_t drbd_notify_id;
extern atomic_t drbd_genl_seq;

extern void notify_resource_state(struct sk_buff *,
				  unsigned int,
				  struct drbd_resource *,
				  struct resource_info *,
				  enum drbd_notification_type,
				  unsigned int);
extern void notify_device_state(struct sk_buff *,
				unsigned int,
				struct drbd_device *,
				struct device_info *,
				enum drbd_notification_type,
				unsigned int);
extern void notify_connection_state(struct sk_buff *,
				    unsigned int,
				    struct drbd_connection *,
				    struct connection_info *,
				    enum drbd_notification_type,
				    unsigned int);
extern void notify_peer_device_state(struct sk_buff *,
				     unsigned int,
				     struct drbd_peer_device *,
				     struct peer_device_info *,
				     enum drbd_notification_type,
				     unsigned int);
extern void notify_helper(enum drbd_notification_type, struct drbd_device *,
			  struct drbd_connection *, const char *, int);

/*
 * inline helper functions
 *************************/

/* see also page_chain_add and friends in drbd_receiver.c */
static inline struct page *page_chain_next(struct page *page)
{
	return (struct page *)page_private(page);
}
#define page_chain_for_each(page) \
	for (; page && ({ prefetch(page_chain_next(page)); 1; }); \
			page = page_chain_next(page))
#define page_chain_for_each_safe(page, n) \
	for (; page && ({ n = page_chain_next(page); 1; }); page = n)


static inline int drbd_peer_req_has_active_page(struct drbd_peer_request *peer_req)
{
	struct page *page = peer_req->pages;
	page_chain_for_each(page) {
		if (page_count(page) > 1)
			return 1;
	}
	return 0;
}

/*
 * When a device has a replication state above L_STANDALONE, it must be
 * connected.  Otherwise, we report the connection state, which has values up
 * to C_CONNECTED == L_STANDALONE.
 */
static inline int combined_conn_state(struct drbd_peer_device *peer_device, enum which_state which)
{
	enum drbd_repl_state repl_state = peer_device->repl_state[which];

	if (repl_state > L_STANDALONE)
		return repl_state;
	else
		return peer_device->connection->cstate[which];
}

enum drbd_force_detach_flags {
	DRBD_IO_ERROR,
	DRBD_META_IO_ERROR,
	DRBD_FORCE_DETACH,
};

#define __drbd_chk_io_error(m,f) __drbd_chk_io_error_(m,f, __func__)
static inline void __drbd_chk_io_error_(struct drbd_device *device,
					enum drbd_force_detach_flags forcedetach,
					const char *where)
{
	enum drbd_io_error_p ep;

	rcu_read_lock();
	ep = rcu_dereference(device->ldev->disk_conf)->on_io_error;
	rcu_read_unlock();
	switch (ep) {
	case EP_PASS_ON: /* FIXME would this be better named "Ignore"? */
		if (forcedetach == DRBD_IO_ERROR) {
			if (drbd_ratelimit())
				drbd_err(device, "Local IO failed in %s.\n", where);
			if (device->disk_state[NOW] > D_INCONSISTENT) {
				begin_state_change_locked(device->resource, CS_HARD);
				__change_disk_state(device, D_INCONSISTENT);
				end_state_change_locked(device->resource);
			}
			break;
		}
		/* NOTE fall through to detach case if forcedetach set */
	case EP_DETACH:
	case EP_CALL_HELPER:
		set_bit(WAS_IO_ERROR, &device->flags);
		if (forcedetach == DRBD_FORCE_DETACH)
			set_bit(FORCE_DETACH, &device->flags);
		if (device->disk_state[NOW] > D_FAILED) {
			begin_state_change_locked(device->resource, CS_HARD);
			__change_disk_state(device, D_FAILED);
			end_state_change_locked(device->resource);
			drbd_err(device,
				"Local IO failed in %s. Detaching...\n", where);
		}
		break;
	}
}

/**
 * drbd_chk_io_error: Handle the on_io_error setting, should be called from all io completion handlers
 * @device:	 DRBD device.
 * @error:	 Error code passed to the IO completion callback
 * @forcedetach: Force detach. I.e. the error happened while accessing the meta data
 *
 * See also drbd_main.c:after_state_ch() if (os.disk > D_FAILED && ns.disk == D_FAILED)
 */
#define drbd_chk_io_error(m,e,f) drbd_chk_io_error_(m,e,f, __func__)
static inline void drbd_chk_io_error_(struct drbd_device *device,
	int error, enum drbd_force_detach_flags forcedetach, const char *where)
{
	if (error) {
		unsigned long flags;
		spin_lock_irqsave(&device->resource->req_lock, flags);
		__drbd_chk_io_error_(device, forcedetach, where);
		spin_unlock_irqrestore(&device->resource->req_lock, flags);
	}
}


/**
 * drbd_md_first_sector() - Returns the first sector number of the meta data area
 * @bdev:	Meta data block device.
 *
 * BTW, for internal meta data, this happens to be the maximum capacity
 * we could agree upon with our peer node.
 */
static inline sector_t _drbd_md_first_sector(int meta_dev_idx, struct drbd_backing_dev *bdev)
{
	switch (meta_dev_idx) {
	case DRBD_MD_INDEX_INTERNAL:
	case DRBD_MD_INDEX_FLEX_INT:
		return bdev->md.md_offset + bdev->md.bm_offset;
	case DRBD_MD_INDEX_FLEX_EXT:
	default:
		return bdev->md.md_offset;
	}
}

static inline sector_t drbd_md_first_sector(struct drbd_backing_dev *bdev)
{
	int meta_dev_idx;

	rcu_read_lock();
	meta_dev_idx = rcu_dereference(bdev->disk_conf)->meta_dev_idx;
	rcu_read_unlock();

	return _drbd_md_first_sector(meta_dev_idx, bdev);
}

/**
 * drbd_md_last_sector() - Return the last sector number of the meta data area
 * @bdev:	Meta data block device.
 */
static inline sector_t drbd_md_last_sector(struct drbd_backing_dev *bdev)
{
	int meta_dev_idx;

	rcu_read_lock();
	meta_dev_idx = rcu_dereference(bdev->disk_conf)->meta_dev_idx;
	rcu_read_unlock();

	switch (meta_dev_idx) {
	case DRBD_MD_INDEX_INTERNAL:
	case DRBD_MD_INDEX_FLEX_INT:
		return bdev->md.md_offset + MD_AL_OFFSET - 1;
	case DRBD_MD_INDEX_FLEX_EXT:
	default:
		return bdev->md.md_offset + bdev->md.md_size_sect;
	}
}

/**
 * drbd_get_max_capacity() - Returns the capacity we announce to out peer
 * @bdev:	Meta data block device.
 *
 * returns the capacity we announce to out peer.  we clip ourselves at the
 * various MAX_SECTORS, because if we don't, current implementation will
 * oops sooner or later
 */
static inline sector_t drbd_get_max_capacity(struct drbd_backing_dev *bdev)
{
	sector_t s;
	int meta_dev_idx;

	rcu_read_lock();
	meta_dev_idx = rcu_dereference(bdev->disk_conf)->meta_dev_idx;
	rcu_read_unlock();

	switch (meta_dev_idx) {
	case DRBD_MD_INDEX_INTERNAL:
	case DRBD_MD_INDEX_FLEX_INT:
		s = drbd_get_capacity(bdev->backing_bdev)
			? min_t(sector_t, DRBD_MAX_SECTORS_FLEX,
				_drbd_md_first_sector(meta_dev_idx, bdev))
			: 0;
		break;
	case DRBD_MD_INDEX_FLEX_EXT:
		s = min_t(sector_t, DRBD_MAX_SECTORS_FLEX,
				drbd_get_capacity(bdev->backing_bdev));
		/* clip at maximum size the meta device can support */
		s = min_t(sector_t, s,
			BM_EXT_TO_SECT(bdev->md.md_size_sect
				     - bdev->md.bm_offset));
		break;
	default:
		s = min_t(sector_t, DRBD_MAX_SECTORS,
				drbd_get_capacity(bdev->backing_bdev));
	}
	return s;
}

/**
 * drbd_md_ss__() - Return the sector number of our meta data super block
 * @device:	DRBD device.
 * @bdev:	Meta data block device.
 */
static inline sector_t drbd_md_ss__(struct drbd_device *device,
				    struct drbd_backing_dev *bdev)
{
	int meta_dev_idx;

	rcu_read_lock();
	meta_dev_idx = rcu_dereference(bdev->disk_conf)->meta_dev_idx;
	rcu_read_unlock();

	switch (meta_dev_idx) {
	default: /* external, some index */
		return MD_RESERVED_SECT * meta_dev_idx;
	case DRBD_MD_INDEX_INTERNAL:
		/* with drbd08, internal meta data is always "flexible" */
	case DRBD_MD_INDEX_FLEX_INT:
		/* sizeof(struct md_on_disk_07) == 4k
		 * position: last 4k aligned block of 4k size */
		if (!bdev->backing_bdev) {
			if (drbd_ratelimit()) {
				drbd_err(device, "bdev->backing_bdev==NULL\n");
				dump_stack();
			}
			return 0;
		}
		return (drbd_get_capacity(bdev->backing_bdev) & ~7ULL)
			- MD_AL_OFFSET;
	case DRBD_MD_INDEX_FLEX_EXT:
		return 0;
	}
}

static inline void
drbd_queue_work(struct drbd_work_queue *q, struct drbd_work *w)
{
	unsigned long flags;
	spin_lock_irqsave(&q->q_lock, flags);
	list_add_tail(&w->list, &q->q);
	spin_unlock_irqrestore(&q->q_lock, flags);
	wake_up(&q->q_wait);
}

extern void drbd_flush_workqueue(struct drbd_work_queue *work_queue);

static inline void wake_asender(struct drbd_connection *connection)
{
	if (test_bit(SIGNAL_ASENDER, &connection->flags))
		force_sig(DRBD_SIG, connection->asender.task);
}

static inline void request_ping(struct drbd_connection *connection)
{
	set_bit(SEND_PING, &connection->flags);
	wake_asender(connection);
}

extern void *conn_prepare_command(struct drbd_connection *, struct drbd_socket *);
extern void *drbd_prepare_command(struct drbd_peer_device *, struct drbd_socket *);
extern int conn_send_command(struct drbd_connection *, struct drbd_socket *,
			     enum drbd_packet, unsigned int, void *,
			     unsigned int);
extern int drbd_send_command(struct drbd_peer_device *, struct drbd_socket *,
			     enum drbd_packet, unsigned int, void *,
			     unsigned int);

extern int drbd_send_ping(struct drbd_connection *connection);
extern int drbd_send_ping_ack(struct drbd_connection *connection);
extern int conn_send_state_req(struct drbd_connection *, int vnr, enum drbd_packet, union drbd_state, union drbd_state);

static inline void drbd_thread_stop(struct drbd_thread *thi)
{
	_drbd_thread_stop(thi, false, true);
}

static inline void drbd_thread_stop_nowait(struct drbd_thread *thi)
{
	_drbd_thread_stop(thi, false, false);
}

static inline void drbd_thread_restart_nowait(struct drbd_thread *thi)
{
	_drbd_thread_stop(thi, true, false);
}

/* counts how many answer packets packets we expect from our peer,
 * for either explicit application requests,
 * or implicit barrier packets as necessary.
 * increased:
 *  w_send_barrier
 *  _req_mod(req, QUEUE_FOR_NET_WRITE or QUEUE_FOR_NET_READ);
 *    it is much easier and equally valid to count what we queue for the
 *    sender, even before it actually was queued or sent.
 *    (drbd_make_request_common; recovery path on read io-error)
 * decreased:
 *  got_BarrierAck (respective tl_clear, tl_clear_barrier)
 *  _req_mod(req, DATA_RECEIVED)
 *     [from receive_DataReply]
 *  _req_mod(req, WRITE_ACKED_BY_PEER or RECV_ACKED_BY_PEER or NEG_ACKED)
 *     [from got_BlockAck (P_WRITE_ACK, P_RECV_ACK)]
 *     FIXME
 *     for some reason it is NOT decreased in got_NegAck,
 *     but in the resulting cleanup code from report_params.
 *     we should try to remember the reason for that...
 *  _req_mod(req, SEND_FAILED or SEND_CANCELED)
 *  _req_mod(req, CONNECTION_LOST_WHILE_PENDING)
 *     [from tl_clear_barrier]
 */
static inline void inc_ap_pending(struct drbd_peer_device *peer_device)
{
	atomic_inc(&peer_device->ap_pending_cnt);
}

#define dec_ap_pending(peer_device) \
	((void)expect((peer_device), __dec_ap_pending(peer_device) >= 0))
static inline int __dec_ap_pending(struct drbd_peer_device *peer_device)
{
	int ap_pending_cnt = atomic_dec_return(&peer_device->ap_pending_cnt);
	if (ap_pending_cnt == 0)
		wake_up(&peer_device->device->misc_wait);
	return ap_pending_cnt;
}

/* counts how many resync-related answers we still expect from the peer
 *		     increase			decrease
 * L_SYNC_TARGET sends P_RS_DATA_REQUEST (and expects P_RS_DATA_REPLY)
 * L_SYNC_SOURCE sends P_RS_DATA_REPLY   (and expects P_WRITE_ACK with ID_SYNCER)
 *					   (or P_NEG_ACK with ID_SYNCER)
 */
static inline void inc_rs_pending(struct drbd_peer_device *peer_device)
{
	atomic_inc(&peer_device->rs_pending_cnt);
}

#define dec_rs_pending(peer_device) \
	((void)expect((peer_device), __dec_rs_pending(peer_device) >= 0))
static inline int __dec_rs_pending(struct drbd_peer_device *peer_device)
{
	return atomic_dec_return(&peer_device->rs_pending_cnt);
}

/* counts how many answers we still need to send to the peer.
 * increased on
 *  receive_Data	unless protocol A;
 *			we need to send a P_RECV_ACK (proto B)
 *			or P_WRITE_ACK (proto C)
 *  receive_RSDataReply (recv_resync_read) we need to send a P_WRITE_ACK
 *  receive_DataRequest (receive_RSDataRequest) we need to send back P_DATA
 *  receive_Barrier_*	we need to send a P_BARRIER_ACK
 */
static inline void inc_unacked(struct drbd_peer_device *peer_device)
{
	atomic_inc(&peer_device->unacked_cnt);
}

#define dec_unacked(peer_device) \
	((void)expect(peer_device, __dec_unacked(peer_device) >= 0))
static inline int __dec_unacked(struct drbd_peer_device *peer_device)
{
	return atomic_dec_return(&peer_device->unacked_cnt);
}

#define sub_unacked(peer_device, n) \
	((void)expect(peer_device, __sub_unacked(peer_device) >= 0))
static inline int __sub_unacked(struct drbd_peer_device *peer_device, int n)
{
	return atomic_sub_return(n, &peer_device->unacked_cnt);
}

/**
 * get_ldev() - Increase the ref count on device->ldev. Returns 0 if there is no ldev
 * @M:		DRBD device.
 *
 * You have to call put_ldev() when finished working with device->ldev.
 */
#define get_ldev(M) __cond_lock(local, _get_ldev_if_state(M,D_INCONSISTENT))
#define get_ldev_if_state(M,MINS) __cond_lock(local, _get_ldev_if_state(M,MINS))

static inline void put_ldev(struct drbd_device *device)
{
	int i = atomic_dec_return(&device->local_cnt);

	/* This may be called from some endio handler,
	 * so we must not sleep here. */

	__release(local);
	D_ASSERT(device, i >= 0);
	if (i == 0) {
		if (device->disk_state[NOW] == D_DISKLESS)
			/* even internal references gone, safe to destroy */
			drbd_ldev_destroy(device);
		if (device->disk_state[NOW] == D_FAILED)
			/* all application IO references gone. */
			drbd_go_diskless(device);
		wake_up(&device->misc_wait);
	}
}

#ifndef __CHECKER__
static inline int _get_ldev_if_state(struct drbd_device *device, enum drbd_disk_state mins)
{
	int io_allowed;

	/* never get a reference while D_DISKLESS */
	if (device->disk_state[NOW] == D_DISKLESS)
		return 0;

	atomic_inc(&device->local_cnt);
	io_allowed = (device->disk_state[NOW] >= mins);
	if (!io_allowed)
		put_ldev(device);
	return io_allowed;
}
#else
extern int _get_ldev_if_state(struct drbd_device *device, enum drbd_disk_state mins);
#endif

static inline bool drbd_state_is_stable(struct drbd_device *device)
{
	struct drbd_peer_device *peer_device;
	bool stable = true;

	/* DO NOT add a default clause, we want the compiler to warn us
	 * for any newly introduced state we may have forgotten to add here */

	rcu_read_lock();
	for_each_peer_device(peer_device, device) {
		switch (peer_device->repl_state[NOW]) {
		/* New io is only accepted when the peer device is unknown or there is
		 * a well-established connection. */
		case L_STANDALONE:
		case L_CONNECTED:
		case L_SYNC_SOURCE:
		case L_SYNC_TARGET:
		case L_VERIFY_S:
		case L_VERIFY_T:
		case L_PAUSED_SYNC_S:
		case L_PAUSED_SYNC_T:
		case L_AHEAD:
		case L_BEHIND:
		case L_STARTING_SYNC_S:
		case L_STARTING_SYNC_T:
			break;

			/* Allow IO in BM exchange states with new protocols */
		case L_WF_BITMAP_S:
			if (peer_device->connection->agreed_pro_version < 96)
				stable = false;
			break;

			/* no new io accepted in these states */
		case L_WF_BITMAP_T:
		case L_WF_SYNC_UUID:
			stable = false;
			break;
		}
		if (!stable)
			break;
	}
	rcu_read_unlock();

	switch (device->disk_state[NOW]) {
	case D_DISKLESS:
	case D_INCONSISTENT:
	case D_OUTDATED:
	case D_CONSISTENT:
	case D_UP_TO_DATE:
	case D_FAILED:
		/* disk state is stable as well. */
		break;

	/* no new io accepted during transitional states */
	case D_ATTACHING:
	case D_NEGOTIATING:
	case D_UNKNOWN:
	case D_MASK:
		stable = false;
	}

	return stable;
}

extern void drbd_queue_pending_bitmap_work(struct drbd_device *);

static inline void dec_ap_bio(struct drbd_device *device)
{
	int ap_bio = atomic_dec_return(&device->ap_bio_cnt);

	D_ASSERT(device, ap_bio >= 0);

	if (ap_bio == 0) {
		smp_rmb();
		if (!list_empty(&device->pending_bitmap_work))
			drbd_queue_pending_bitmap_work(device);
	}

	/* this currently does wake_up for every dec_ap_bio!
	 * maybe rather introduce some type of hysteresis?
	 * e.g. (ap_bio == max_buffers/2 || ap_bio == 0) ? */
	if (ap_bio < device->device_conf.max_buffers)
		wake_up(&device->misc_wait);
}

static inline int drbd_suspended(struct drbd_device *device)
{
	struct drbd_resource *resource = device->resource;

	return resource->susp[NOW] || resource->susp_fen[NOW] || resource->susp_nod[NOW];
}

static inline bool may_inc_ap_bio(struct drbd_device *device)
{
	if (drbd_suspended(device))
		return false;
	if (test_bit(SUSPEND_IO, &device->flags))
		return false;

	/* to avoid potential deadlock or bitmap corruption,
	 * in various places, we only allow new application io
	 * to start during "stable" states. */

	/* no new io accepted when attaching or detaching the disk */
	if (!drbd_state_is_stable(device))
		return false;

	/* since some older kernels don't have atomic_add_unless,
	 * and we are within the spinlock anyways, we have this workaround.  */
	if (atomic_read(&device->ap_bio_cnt) > device->device_conf.max_buffers)
		return false;
	if (!list_empty(&device->pending_bitmap_work))
		return false;
	return true;
}

static inline bool inc_ap_bio_cond(struct drbd_device *device)
{
	bool rv = false;

	spin_lock_irq(&device->resource->req_lock);
	rv = may_inc_ap_bio(device);
	if (rv)
		atomic_inc(&device->ap_bio_cnt);
	spin_unlock_irq(&device->resource->req_lock);

	return rv;
}

static inline void inc_ap_bio(struct drbd_device *device)
{
	/* we wait here
	 *    as long as the device is suspended
	 *    until the bitmap is no longer on the fly during connection
	 *    handshake as long as we would exceed the max_buffer limit.
	 *
	 * to avoid races with the reconnect code,
	 * we need to atomic_inc within the spinlock. */

	wait_event(device->misc_wait, inc_ap_bio_cond(device));
}

static inline int drbd_set_exposed_data_uuid(struct drbd_device *device, u64 val)
{
	int changed = device->exposed_data_uuid != val;
	device->exposed_data_uuid = val;
	return changed;
}

static inline u64 drbd_current_uuid(struct drbd_device *device)
{
	if (!device->ldev)
		return 0;
	return device->ldev->md.current_uuid;
}

static inline bool verify_can_do_stop_sector(struct drbd_peer_device *peer_device)
{
	return peer_device->connection->agreed_pro_version >= 97 &&
		peer_device->connection->agreed_pro_version != 100;
}

static inline u64 drbd_peer_uuid(struct drbd_peer_device *peer_device, enum drbd_uuid_index i)
{
	struct drbd_device *device = peer_device->device;

	if (!device->ldev)
		return 0;

	if (peer_device->bitmap_index != -1)
		return device->ldev->md.peers[peer_device->bitmap_index].uuid[MD_UI(i)];
	else
		return 0;
}

static inline int drbd_queue_order_type(struct drbd_device *device)
{
	/* sorry, we currently have no working implementation
	 * of distributed TCQ stuff */
#ifndef QUEUE_ORDERED_NONE
#define QUEUE_ORDERED_NONE 0
#endif
	return QUEUE_ORDERED_NONE;
}

#ifdef blk_queue_plugged
static inline void drbd_blk_run_queue(struct request_queue *q)
{
	if (q && q->unplug_fn)
		q->unplug_fn(q);
}

static inline void drbd_kick_lo(struct drbd_device *device)
{
	if (get_ldev(device)) {
		drbd_blk_run_queue(bdev_get_queue(device->ldev->backing_bdev));
		put_ldev(device);
	}
}
#else
static inline void drbd_blk_run_queue(struct request_queue *q)
{
}
static inline void drbd_kick_lo(struct drbd_device *device)
{
}
#endif

static inline void drbd_md_flush(struct drbd_device *device)
{
	int r;

	if (test_bit(MD_NO_BARRIER, &device->flags))
		return;

	r = blkdev_issue_flush(device->ldev->md_bdev, GFP_KERNEL, NULL);
	if (r) {
		set_bit(MD_NO_BARRIER, &device->flags);
		drbd_err(device, "meta data flush failed with status %d, disabling md-flushes\n", r);
	}
}

/* resync bitmap */
/* 16MB sized 'bitmap extent' to track syncer usage */
struct bm_extent {
	int rs_left; /* number of bits set (out of sync) in this extent. */
	int rs_failed; /* number of failed resync requests in this extent. */
	unsigned long flags;
	struct lc_element lce;
};

#define BME_NO_WRITES  0  /* bm_extent.flags: no more requests on this one! */
#define BME_LOCKED     1  /* bm_extent.flags: syncer active on this one. */
#define BME_PRIORITY   2  /* finish resync IO on this extent ASAP! App IO waiting! */

/* should be moved to idr.h */
/**
 * idr_for_each_entry - iterate over an idr's elements of a given type
 * @idp:     idr handle
 * @entry:   the type * to use as cursor
 * @id:      id entry's key
 */
#define idr_for_each_entry(idp, entry, id)				\
	for (id = 0, entry = (typeof(entry))idr_get_next((idp), &(id)); \
	     entry != NULL;						\
	     ++id, entry = (typeof(entry))idr_get_next((idp), &(id)))

#define idr_for_each_entry_continue(idp, entry, id)			\
	for (entry = (typeof(entry))idr_get_next((idp), &(id));		\
	     entry;							\
	     ++id, entry = (typeof(entry))idr_get_next((idp), &(id)))

static inline struct drbd_connection *first_connection(struct drbd_resource *resource)
{
	return list_first_entry(&resource->connections, struct drbd_connection, connections);
}

#endif<|MERGE_RESOLUTION|>--- conflicted
+++ resolved
@@ -1341,7 +1341,6 @@
 extern int drbd_bm_count_bits(struct drbd_device *, unsigned int, unsigned long, unsigned long);
 /* bm_set_bits variant for use while holding drbd_bm_lock,
  * may process the whole bitmap in one go */
-<<<<<<< HEAD
 extern void drbd_bm_set_many_bits(struct drbd_peer_device *, unsigned long, unsigned long);
 extern int drbd_bm_test_bit(struct drbd_peer_device *, unsigned long);
 extern int drbd_bm_write_range(struct drbd_peer_device *, unsigned long, unsigned long) __must_hold(local);
@@ -1349,26 +1348,11 @@
 extern void drbd_bm_mark_range_for_writeout(struct drbd_device *, unsigned long, unsigned long);
 extern int  drbd_bm_write(struct drbd_device *, struct drbd_peer_device *) __must_hold(local);
 extern int  drbd_bm_write_hinted(struct drbd_device *device) __must_hold(local);
+extern int drbd_bm_write_all(struct drbd_device *, struct drbd_peer_device *) __must_hold(local);
 extern int drbd_bm_write_copy_pages(struct drbd_device *, struct drbd_peer_device *) __must_hold(local);
 extern size_t	     drbd_bm_words(struct drbd_device *device);
 extern unsigned long drbd_bm_bits(struct drbd_device *device);
 extern sector_t      drbd_bm_capacity(struct drbd_device *device);
-=======
-extern void _drbd_bm_set_bits(struct drbd_conf *mdev,
-		const unsigned long s, const unsigned long e);
-extern int  drbd_bm_test_bit(struct drbd_conf *mdev, unsigned long bitnr);
-extern int  drbd_bm_e_weight(struct drbd_conf *mdev, unsigned long enr);
-extern int  drbd_bm_write_page(struct drbd_conf *mdev, unsigned int idx) __must_hold(local);
-extern int  drbd_bm_read(struct drbd_conf *mdev) __must_hold(local);
-extern void drbd_bm_mark_for_writeout(struct drbd_conf *mdev, int page_nr);
-extern int  drbd_bm_write(struct drbd_conf *mdev) __must_hold(local);
-extern int  drbd_bm_write_hinted(struct drbd_conf *mdev) __must_hold(local);
-extern int drbd_bm_write_all(struct drbd_conf *mdev) __must_hold(local);
-extern int  drbd_bm_write_copy_pages(struct drbd_conf *mdev) __must_hold(local);
-extern size_t	     drbd_bm_words(struct drbd_conf *mdev);
-extern unsigned long drbd_bm_bits(struct drbd_conf *mdev);
-extern sector_t      drbd_bm_capacity(struct drbd_conf *mdev);
->>>>>>> 1afd2d44
 
 #define DRBD_END_OF_BITMAP	(~(unsigned long)0)
 extern unsigned long drbd_bm_find_next(struct drbd_peer_device *, unsigned long);
