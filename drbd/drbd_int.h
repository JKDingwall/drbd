/*
  drbd_int.h

  This file is part of DRBD by Philipp Reisner and Lars Ellenberg.

  Copyright (C) 2001-2008, LINBIT Information Technologies GmbH.
  Copyright (C) 1999-2008, Philipp Reisner <philipp.reisner@linbit.com>.
  Copyright (C) 2002-2008, Lars Ellenberg <lars.ellenberg@linbit.com>.

  drbd is free software; you can redistribute it and/or modify
  it under the terms of the GNU General Public License as published by
  the Free Software Foundation; either version 2, or (at your option)
  any later version.

  drbd is distributed in the hope that it will be useful,
  but WITHOUT ANY WARRANTY; without even the implied warranty of
  MERCHANTABILITY or FITNESS FOR A PARTICULAR PURPOSE.	See the
  GNU General Public License for more details.

  You should have received a copy of the GNU General Public License
  along with drbd; see the file COPYING.  If not, write to
  the Free Software Foundation, 675 Mass Ave, Cambridge, MA 02139, USA.

*/

#ifndef _DRBD_INT_H
#define _DRBD_INT_H

#include <linux/compiler.h>
#include <linux/types.h>
#include <linux/version.h>
#include <linux/list.h>
#include <linux/sched.h>
#include <linux/bitops.h>
#include <linux/slab.h>
#include <linux/crypto.h>
#include <linux/ratelimit.h>
#include <linux/tcp.h>
#include <linux/mutex.h>
#include <linux/genhd.h>
#include <linux/idr.h>
#include <net/tcp.h>
#include <linux/lru_cache.h>
#include <linux/prefetch.h>
#include <linux/drbd_genl_api.h>
#include <linux/drbd.h>
#include <linux/drbd_config.h>

#include "drbd_strings.h"
#include "compat.h"
#include "drbd_state.h"
#include "drbd_protocol.h"

#ifdef __CHECKER__
# define __protected_by(x)       __attribute__((require_context(x,1,999,"rdwr")))
# define __protected_read_by(x)  __attribute__((require_context(x,1,999,"read")))
# define __protected_write_by(x) __attribute__((require_context(x,1,999,"write")))
# define __must_hold(x)       __attribute__((context(x,1,1), require_context(x,1,999,"call")))
#else
# define __protected_by(x)
# define __protected_read_by(x)
# define __protected_write_by(x)
# define __must_hold(x)
#endif

#define __no_warn(lock, stmt) do { __acquire(lock); stmt; __release(lock); } while (0)

/* Compatibility for older kernels */
#undef __cond_lock
#ifdef __CHECKER__
# ifndef __acquires
#  define __acquires(x)	__attribute__((context(x,0,1)))
#  define __releases(x)	__attribute__((context(x,1,0)))
#  define __acquire(x)	__context__(x,1)
#  define __release(x)	__context__(x,-1)
# endif
# define __cond_lock(x,c)	((c) ? ({ __acquire(x); 1; }) : 0)
#else
# ifndef __acquires
#  define __acquires(x)
#  define __releases(x)
#  define __acquire(x)	(void)0
#  define __release(x)	(void)0
# endif
# define __cond_lock(x,c) (c)
#endif

/* module parameter, defined in drbd_main.c */
extern unsigned int minor_count;
extern bool disable_sendpage;
extern bool allow_oos;

#ifdef DRBD_ENABLE_FAULTS
extern int enable_faults;
extern int fault_rate;
extern int fault_devs;
#endif

extern char usermode_helper[];

#include <linux/major.h>
#ifndef DRBD_MAJOR
# define DRBD_MAJOR 147
#endif

#include <linux/blkdev.h>
#include <linux/bio.h>

/* I don't remember why XCPU ...
 * This is used to wake the asender,
 * and to interrupt sending the sending task
 * on disconnect.
 */
#define DRBD_SIG SIGXCPU

/* This is used to stop/restart our threads.
 * Cannot use SIGTERM nor SIGKILL, since these
 * are sent out by init on runlevel changes
 * I choose SIGHUP for now.
 *
 * FIXME btw, we should register some reboot notifier.
 */
#define DRBD_SIGKILL SIGHUP

#define ID_IN_SYNC      (4711ULL)
#define ID_OUT_OF_SYNC  (4712ULL)
#define ID_SYNCER (-1ULL)

#define UUID_NEW_BM_OFFSET ((u64)0x0001000000000000ULL)

struct drbd_device;
struct drbd_connection;

#ifdef DBG_ALL_SYMBOLS
# define STATIC
#else
# define STATIC static
#endif

/*
 * dev_printk() and dev_dbg() exist since "forever".
 * dynamic_dev_dbg() and disk_to_dev() exists since v2.6.28-rc1.
 */
#if defined(disk_to_dev)
#define __drbd_printk_device(level, device, fmt, args...) \
	dev_printk(level, disk_to_dev((device)->vdisk), fmt, ## args)
#define __drbd_printk_peer_device(level, peer_device, fmt, args...) \
	dev_printk(level, disk_to_dev((peer_device)->device->vdisk), "%s: " fmt, \
		   rcu_dereference((peer_device)->connection->net_conf)->name, ## args)
#else
#define __drbd_printk_device(level, device, fmt, args...) \
	printk(level "block drbd%u: " fmt, (device)->minor, ## args)
#define __drbd_printk_peer_device(level, peer_device, fmt, args...) \
	printk(level "block drbd%u %s: " fmt, (peer_device)->device->minor, \
	       rcu_dereference((peer_device)->connection->net_conf)->name, ## args)
#endif

#define __drbd_printk_resource(level, resource, fmt, args...) \
	printk(level "drbd %s: " fmt, (resource)->name, ## args)

#define __drbd_printk_connection(level, connection, fmt, args...) \
	printk(level "drbd %s %s: " fmt, (connection)->resource->name,  \
	       rcu_dereference((connection)->net_conf)->name, ## args)

void drbd_printk_with_wrong_object_type(void);

#define __drbd_printk_if_same_type(obj, type, func, level, fmt, args...) \
	(__builtin_types_compatible_p(typeof(obj), type) || \
	 __builtin_types_compatible_p(typeof(obj), const type)), \
	func(level, (const type)(obj), fmt, ## args)

#define drbd_printk(level, obj, fmt, args...) \
	__builtin_choose_expr( \
	  __drbd_printk_if_same_type(obj, struct drbd_device *, \
			     __drbd_printk_device, level, fmt, ## args), \
	  __builtin_choose_expr( \
	    __drbd_printk_if_same_type(obj, struct drbd_resource *, \
			       __drbd_printk_resource, level, fmt, ## args), \
	    __builtin_choose_expr( \
	      __drbd_printk_if_same_type(obj, struct drbd_connection *, \
				 __drbd_printk_connection, level, fmt, ## args), \
	      __builtin_choose_expr( \
		__drbd_printk_if_same_type(obj, struct drbd_peer_device *, \
				 __drbd_printk_peer_device, level, fmt, ## args), \
	        drbd_printk_with_wrong_object_type()))))

#if defined(disk_to_dev)
#define drbd_dbg(device, fmt, args...) \
	dev_dbg(disk_to_dev(device->vdisk), fmt, ## args)
#elif defined(DEBUG)
#define drbd_dbg(device, fmt, args...) \
	drbd_printk(KERN_DEBUG, device, fmt, ## args)
#else
#define drbd_dbg(device, fmt, args...) \
	do { if (0) drbd_printk(KERN_DEBUG, device, fmt, ## args); } while (0)
#endif

#if defined(dynamic_dev_dbg) && defined(disk_to_dev)
#define dynamic_drbd_dbg(device, fmt, args...) \
	dynamic_dev_dbg(disk_to_dev(device->vdisk), fmt, ## args)
#else
#define dynamic_drbd_dbg(device, fmt, args...) \
	drbd_dbg(device, fmt, ## args)
#endif

#define drbd_emerg(device, fmt, args...) \
	drbd_printk(KERN_EMERG, device, fmt, ## args)
#define drbd_alert(device, fmt, args...) \
	drbd_printk(KERN_ALERT, device, fmt, ## args)
#define drbd_err(device, fmt, args...) \
	drbd_printk(KERN_ERR, device, fmt, ## args)
#define drbd_warn(device, fmt, args...) \
	drbd_printk(KERN_WARNING, device, fmt, ## args)
#define drbd_info(device, fmt, args...) \
	drbd_printk(KERN_INFO, device, fmt, ## args)

extern struct ratelimit_state drbd_ratelimit_state;

static inline int drbd_ratelimit(void)
{
	return __ratelimit(&drbd_ratelimit_state);
}

# define D_ASSERT(device, exp)	if (!(exp)) \
	 drbd_err(device, "ASSERT( " #exp " ) in %s:%d\n", __FILE__, __LINE__)

/**
 * expect  -  Make an assertion
 *
 * Unlike the assert macro, this macro returns a boolean result.
 */
#define expect(x, exp) ({								\
		bool _bool = (exp);						\
		if (!_bool)							\
			drbd_err(x, "ASSERTION %s FAILED in %s\n",		\
			        #exp, __func__);				\
		_bool;								\
		})

/* Defines to control fault insertion */
enum {
	DRBD_FAULT_MD_WR = 0,	/* meta data write */
	DRBD_FAULT_MD_RD = 1,	/*           read  */
	DRBD_FAULT_RS_WR = 2,	/* resync          */
	DRBD_FAULT_RS_RD = 3,
	DRBD_FAULT_DT_WR = 4,	/* data            */
	DRBD_FAULT_DT_RD = 5,
	DRBD_FAULT_DT_RA = 6,	/* data read ahead */
	DRBD_FAULT_BM_ALLOC = 7,	/* bitmap allocation */
	DRBD_FAULT_AL_EE = 8,	/* alloc ee */
	DRBD_FAULT_RECEIVE = 9, /* Changes some bytes upon receiving a [rs]data block */

	DRBD_FAULT_MAX,
};

extern unsigned int
_drbd_insert_fault(struct drbd_device *device, unsigned int type);

static inline int
drbd_insert_fault(struct drbd_device *device, unsigned int type) {
#ifdef DRBD_ENABLE_FAULTS
	return fault_rate &&
		(enable_faults & (1<<type)) &&
		_drbd_insert_fault(device, type);
#else
	return 0;
#endif
}

/*
 * our structs
 *************************/

#define SET_MDEV_MAGIC(x) \
	({ typecheck(struct drbd_device*, x); \
	  (x)->magic = (long)(x) ^ DRBD_MAGIC; })
#define IS_VALID_MDEV(x)  \
	(typecheck(struct drbd_device*, x) && \
	  ((x) ? (((x)->magic ^ DRBD_MAGIC) == (long)(x)) : 0))

extern struct idr drbd_devices; /* RCU, updates: genl_lock() */
extern struct list_head drbd_resources; /* RCU, updates: genl_lock() */

extern const char *cmdname(enum drbd_packet cmd);

/* for sending/receiving the bitmap,
 * possibly in some encoding scheme */
struct bm_xfer_ctx {
	/* "const"
	 * stores total bits and long words
	 * of the bitmap, so we don't need to
	 * call the accessor functions over and again. */
	unsigned long bm_bits;
	unsigned long bm_words;
	/* during xfer, current position within the bitmap */
	unsigned long bit_offset;
	unsigned long word_offset;

	/* statistics; index: (h->command == P_BITMAP) */
	unsigned packets[2];
	unsigned bytes[2];
};

extern void INFO_bm_xfer_stats(struct drbd_peer_device *, const char *, struct bm_xfer_ctx *);

static inline void bm_xfer_ctx_bit_to_word_offset(struct bm_xfer_ctx *c)
{
	/* word_offset counts "native long words" (32 or 64 bit),
	 * aligned at 64 bit.
	 * Encoded packet may end at an unaligned bit offset.
	 * In case a fallback clear text packet is transmitted in
	 * between, we adjust this offset back to the last 64bit
	 * aligned "native long word", which makes coding and decoding
	 * the plain text bitmap much more convenient.  */
#if BITS_PER_LONG == 64
	c->word_offset = c->bit_offset >> 6;
#elif BITS_PER_LONG == 32
	c->word_offset = c->bit_offset >> 5;
	c->word_offset &= ~(1UL);
#else
# error "unsupported BITS_PER_LONG"
#endif
}

extern unsigned int drbd_header_size(struct drbd_connection *connection);

/**********************************************************************/
enum drbd_thread_state {
	NONE,
	RUNNING,
	EXITING,
	RESTARTING
};

struct drbd_thread {
	spinlock_t t_lock;
	struct task_struct *task;
	struct completion startstop;
	enum drbd_thread_state t_state;
	int (*function) (struct drbd_thread *);
	struct drbd_resource *resource;
	struct drbd_connection *connection;
	int reset_cpu_mask;
	const char *name;
};

static inline enum drbd_thread_state get_t_state(struct drbd_thread *thi)
{
	/* THINK testing the t_state seems to be uncritical in all cases
	 * (but thread_{start,stop}), so we can read it *without* the lock.
	 *	--lge */

	smp_rmb();
	return thi->t_state;
}

struct drbd_work {
	struct list_head list;
	int (*cb)(struct drbd_work *, int cancel);
};

struct drbd_peer_device_work {
	struct drbd_work w;
	struct drbd_peer_device *peer_device;
};

#include "drbd_interval.h"

extern int drbd_wait_misc(struct drbd_device *, struct drbd_peer_device *, struct drbd_interval *);
extern bool idr_is_empty(struct idr *idr);

extern void lock_all_resources(void);
extern void unlock_all_resources(void);

extern enum drbd_disk_state negotiated_disk_state(struct drbd_device *);

/* sequence arithmetic for dagtag (data generation tag) sector numbers.
 * dagtag_newer_eq: true, if a is newer than b */
#define dagtag_newer_eq(a,b)      \
	(typecheck(u64, a) && \
	 typecheck(u64, b) && \
	((s64)(a) - (s64)(b) >= 0))

struct drbd_request {
	struct drbd_device *device;

	/* if local IO is not allowed, will be NULL.
	 * if local IO _is_ allowed, holds the locally submitted bio clone,
	 * or, after local IO completion, the ERR_PTR(error).
	 * see drbd_request_endio(). */
	struct bio *private_bio;

	struct drbd_interval i;

	/* epoch: used to check on "completion" whether this req was in
	 * the current epoch, and we therefore have to close it,
	 * causing a p_barrier packet to be send, starting a new epoch.
	 *
	 * This corresponds to "barrier" in struct p_barrier[_ack],
	 * and to "barrier_nr" in struct drbd_epoch (and various
	 * comments/function parameters/local variable names).
	 */
	unsigned int epoch;

	/* Position of this request in the serialized per-resource change
	 * stream. Can be used to serialize with other events when
	 * communicating the change stream via multiple connections.
	 * Assigned from device->resource->dagtag_sector.
	 *
	 * Given that some IO backends write several GB per second meanwhile,
	 * lets just use a 64bit sequence space. */
	u64 dagtag_sector;

	struct list_head tl_requests; /* ring list in the transfer log */
	struct bio *master_bio;       /* master bio pointer */
	unsigned long start_time;

	/* once it hits 0, we may complete the master_bio */
	atomic_t completion_ref;
	/* once it hits 0, we may destroy this drbd_request object */
	struct kref kref;

	/* rq_state[0] is for local disk,
	 * rest is indexed by peer_device->bitmap_index + 1 */
	unsigned rq_state[1 + MAX_PEERS];
};

struct drbd_epoch {
	struct drbd_connection *connection;
	struct list_head list;
	unsigned int barrier_nr;
	atomic_t epoch_size; /* increased on every request added. */
	atomic_t active;     /* increased on every req. added, and dec on every finished. */
	unsigned long flags;
};

/* drbd_epoch flag bits */
enum {
	DE_BARRIER_IN_NEXT_EPOCH_ISSUED,
	DE_BARRIER_IN_NEXT_EPOCH_DONE,
	DE_CONTAINS_A_BARRIER,
	DE_HAVE_BARRIER_NUMBER,
	DE_IS_FINISHING,
};

enum epoch_event {
	EV_PUT,
	EV_GOT_BARRIER_NR,
	EV_BARRIER_DONE,
	EV_BECAME_LAST,
	EV_CLEANUP = 32, /* used as flag */
};

struct digest_info {
	int digest_size;
	void *digest;
};

struct drbd_peer_request {
	struct drbd_work w;
	struct drbd_peer_device *peer_device;
	struct list_head recv_order; /* writes only */
	struct drbd_epoch *epoch; /* for writes */
	struct page *pages;
	atomic_t pending_bios;
	struct drbd_interval i;
	/* see comments on ee flag bits below */
	unsigned long flags;
	union {
		u64 block_id;
		struct digest_info *digest;
	};
	u64 dagtag_sector;
};

/* ee flag bits.
 * While corresponding bios are in flight, the only modification will be
 * set_bit WAS_ERROR, which has to be atomic.
 * If no bios are in flight yet, or all have been completed,
 * non-atomic modification to ee->flags is ok.
 */
enum {
	__EE_CALL_AL_COMPLETE_IO,
	__EE_MAY_SET_IN_SYNC,

	/* This peer request closes an epoch using a barrier.
	 * On successful completion, the epoch is released,
	 * and the P_BARRIER_ACK send. */
	__EE_IS_BARRIER,

	/* In case a barrier failed,
	 * we need to resubmit without the barrier flag. */
	__EE_RESUBMITTED,

	/* we may have several bios per peer request.
	 * if any of those fail, we set this flag atomically
	 * from the endio callback */
	__EE_WAS_ERROR,

	/* This ee has a pointer to a digest instead of a block id */
	__EE_HAS_DIGEST,

	/* Conflicting local requests need to be restarted after this request */
	__EE_RESTART_REQUESTS,

	/* The peer wants a write ACK for this (wire proto C) */
	__EE_SEND_WRITE_ACK,

	/* Is set when net_conf had two_primaries set while creating this peer_req */
	__EE_IN_INTERVAL_TREE,
};
#define EE_CALL_AL_COMPLETE_IO (1<<__EE_CALL_AL_COMPLETE_IO)
#define EE_MAY_SET_IN_SYNC     (1<<__EE_MAY_SET_IN_SYNC)
#define EE_IS_BARRIER          (1<<__EE_IS_BARRIER)
#define	EE_RESUBMITTED         (1<<__EE_RESUBMITTED)
#define EE_WAS_ERROR           (1<<__EE_WAS_ERROR)
#define EE_HAS_DIGEST          (1<<__EE_HAS_DIGEST)
#define EE_RESTART_REQUESTS	(1<<__EE_RESTART_REQUESTS)
#define EE_SEND_WRITE_ACK	(1<<__EE_SEND_WRITE_ACK)
#define EE_IN_INTERVAL_TREE	(1<<__EE_IN_INTERVAL_TREE)

/* flag bits per device */
enum {
	UNPLUG_QUEUED,		/* only relevant with kernel 2.4 */
	UNPLUG_REMOTE,		/* sending a "UnplugRemote" could help */
	MD_DIRTY,		/* current uuids and flags not yet on disk */
	CRASHED_PRIMARY,	/* This node was a crashed primary.
				 * Gets cleared when the state.conn
				 * goes into L_CONNECTED state. */
	MD_NO_BARRIER,		/* meta data device does not support barriers,
				   so don't even try */
	SUSPEND_IO,		/* suspend application io */
	GO_DISKLESS,		/* Disk is being detached, on io-error or admin request. */
	WAS_IO_ERROR,		/* Local disk failed, returned IO error */
	WAS_READ_ERROR,		/* Local disk READ failed (set additionally to the above) */
	FORCE_DETACH,		/* Force-detach from local disk, aborting any pending local IO */
	NEW_CUR_UUID,		/* Create new current UUID when thawing IO */
	AL_SUSPENDED,		/* Activity logging is currently suspended. */
	AHEAD_TO_SYNC_SOURCE,   /* Ahead -> SyncSource queued */
};

/* flag bits per peer device */
enum {
	CONSIDER_RESYNC,
	RESYNC_AFTER_NEG,       /* Resync after online grow after the attach&negotiate finished. */
	RESIZE_PENDING,		/* Size change detected locally, waiting for the response from
				 * the peer, if it changed there as well. */
	B_RS_H_DONE,		/* Before resync handler done (already executed) */
	DISCARD_MY_DATA,	/* discard_my_data flag per volume */
	USE_DEGR_WFC_T,		/* degr-wfc-timeout instead of wfc-timeout. */
	READ_BALANCE_RR,
	INITIAL_STATE_SENT,
	INITIAL_STATE_RECEIVED,
};

/* definition of bits in bm_flags to be used in drbd_bm_lock
 * and drbd_bitmap_io and friends. */
enum bm_flag {
	BM_P_VMALLOCED = 0x10000,  /* do we need to kfree or vfree bm_pages? */

	/*
	 * The bitmap can be locked to prevent others from clearing, setting,
	 * and/or testing bits.  The following combinations of lock flags make
	 * sense:
	 *
	 *   BM_LOCK_CLEAR,
	 *   BM_LOCK_SET, | BM_LOCK_CLEAR,
	 *   BM_LOCK_TEST | BM_LOCK_SET | BM_LOCK_CLEAR.
	 */

	BM_LOCK_TEST = 0x1,
	BM_LOCK_SET = 0x2,
	BM_LOCK_CLEAR = 0x4,
	BM_LOCK_BULK = 0x8, /* locked for bulk operation, allow all non-bulk operations */

	BM_LOCK_ALL = BM_LOCK_TEST | BM_LOCK_SET | BM_LOCK_CLEAR | BM_LOCK_BULK,
};

struct drbd_bitmap {
	struct page **bm_pages;
	spinlock_t bm_lock;

	unsigned long bm_set[MAX_PEERS]; /* number of bits set */
	unsigned long bm_bits;  /* bits per peer */
	size_t   bm_words;
	size_t   bm_number_of_pages;
	sector_t bm_dev_capacity;
	struct mutex bm_change; /* serializes resize operations */

	wait_queue_head_t bm_io_wait; /* used to serialize IO of single pages */

	enum bm_flag bm_flags;
	unsigned int bm_max_peers;

	/* debugging aid, in case we are still racy somewhere */
	char          *bm_why;
	struct task_struct *bm_task;
};

struct drbd_work_queue {
	struct list_head q;
	spinlock_t q_lock;  /* to protect the list. */
	wait_queue_head_t q_wait;
};

struct drbd_socket {
	struct mutex mutex;
	struct socket    *socket;
	/* this way we get our
	 * send/receive buffers off the stack */
	void *sbuf;
	void *rbuf;
};

struct drbd_peer_md {
	u64 bitmap_uuid;
	u32 flags;
	u32 node_id;
};

struct drbd_md {
	u64 md_offset;		/* sector offset to 'super' block */

	u64 effective_size;	/* last agreed size (sectors) */
	spinlock_t uuid_lock;
	u64 current_uuid;
	u64 device_uuid;
	u32 flags;
	u32 node_id;
	u32 md_size_sect;

	s32 al_offset;	/* signed relative sector offset to al area */
	s32 bm_offset;	/* signed relative sector offset to bitmap */

	/* u32 al_nr_extents;	   important for restoring the AL
	 * is stored into  ldev->dc.al_extents, which in turn
	 * gets applied to act_log->nr_elements
	 */

	struct drbd_peer_md *peers;
	u64 history_uuids[HISTORY_UUIDS];
};

struct drbd_backing_dev {
	struct kobject kobject;
	struct block_device *backing_bdev;
	struct block_device *md_bdev;
	struct drbd_md md;
	struct disk_conf *disk_conf; /* RCU, for updates: resource->conf_update */
	sector_t known_size; /* last known size of that backing device */
	char id_to_bit[MAX_PEERS];
};

struct drbd_md_io {
	unsigned int done;
	int error;
};

struct bm_io_work {
	struct drbd_work w;
	struct drbd_device *device;
	struct drbd_peer_device *peer_device;
	char *why;
	enum bm_flag flags;
	int (*io_fn)(struct drbd_device *, struct drbd_peer_device *);
	void (*done)(struct drbd_device *device, struct drbd_peer_device *, int rv);
};

struct fifo_buffer {
	/* singly linked list to accumulate multiple such struct fifo_buffers,
	 * to be freed after a single syncronize_rcu(),
	 * outside a critical section. */
	struct fifo_buffer *next;
	unsigned int head_index;
	unsigned int size;
	int total; /* sum of all values */
	int values[0];
};
extern struct fifo_buffer *fifo_alloc(int fifo_size);

/* flag bits per connection */
enum {
	NET_CONGESTED,		/* The data socket is congested */
	RESOLVE_CONFLICTS,	/* Set on one node, cleared on the peer! */
	SEND_PING,		/* whether asender should send a ping asap */
	SIGNAL_ASENDER,		/* whether asender wants to be interrupted */
	GOT_PING_ACK,		/* set when we receive a ping_ack packet, ping_wait gets woken */
	CONN_WD_ST_CHG_REQ,
	CONN_WD_ST_CHG_OKAY,
	CONN_WD_ST_CHG_FAIL,
	CONN_DRY_RUN,		/* Expect disconnect after resync handshake. */
	CREATE_BARRIER,		/* next P_DATA is preceded by a P_BARRIER */
	DISCONNECT_SENT,
};

/* flag bits per resource */
enum {
	EXPLICIT_PRIMARY,
	CALLBACK_PENDING,	/* Whether we have a call_usermodehelper(, UMH_WAIT_PROC)
				 * pending, from drbd worker context.
				 * If set, bdi_write_congested() returns true,
				 * so shrink_page_list() would not recurse into,
				 * and potentially deadlock on, this drbd worker.
				 */
};

enum which_state { NOW, OLD = NOW, NEW };

struct drbd_resource {
	char *name;
	struct kref kref;
	struct idr devices;		/* volume number to device mapping */
	struct list_head connections;
	struct list_head resources;
	struct res_opts res_opts;
	int max_node_id;
	/* conf_update protects the devices, connections, peer devices, net_conf, disk_conf */
	struct mutex conf_update;
	int open_rw_cnt, open_ro_cnt;
	spinlock_t req_lock;
	u64 dagtag_sector;		/* Protected by req_lock.
					 * See also dagtag_sector in
					 * &drbd_request */
	unsigned long flags;

	struct list_head transfer_log;	/* all requests not yet fully processed */

	struct list_head peer_ack_list;  /* requests to send peer acks for */
	u64 last_peer_acked_dagtag;  /* dagtag of last PEER_ACK'ed request */
	struct drbd_request *peer_ack_req;  /* last request not yet PEER_ACK'ed */

	struct mutex state_mutex;
	wait_queue_head_t state_wait;  /* upon each state change. */
	enum chg_state_flags state_change_flags;
	bool remote_state_change;  /* remote state change in progress */
	struct drbd_connection *remote_state_change_prepared;  /* prepared on behalf of peer */

	enum drbd_role role[2];
	bool susp[2];			/* IO suspended by user */
	bool susp_nod[2];		/* IO suspended because no data */
	bool susp_fen[2];		/* IO suspended because fence peer handler runs */

	enum write_ordering_e write_ordering;
	atomic_t current_tle_nr;	/* transfer log epoch number */
	unsigned current_tle_writes;	/* writes seen within this tl epoch */


#if LINUX_VERSION_CODE < KERNEL_VERSION(2,6,30) && !defined(cpumask_bits)
	cpumask_t cpu_mask[1];
#else
	cpumask_var_t cpu_mask;
#endif

	struct drbd_work_queue work;
	struct drbd_thread worker;
};

struct drbd_connection {			/* is a resource from the config file */
	struct list_head connections;
	struct drbd_resource *resource;
	struct kref kref;
	struct idr peer_devices;	/* volume number to peer device mapping */
	enum drbd_conn_state cstate[2];
	enum drbd_role peer_role[2];

	unsigned long flags;
	struct net_conf *net_conf;	/* content protected by rcu */
	enum drbd_fencing_policy fencing_policy;
	wait_queue_head_t ping_wait;	/* Woken upon reception of a ping, and a state change */

	struct sockaddr_storage my_addr;
	int my_addr_len;
	struct sockaddr_storage peer_addr;
	int peer_addr_len;

	struct drbd_socket data;	/* data/barrier/cstate/parameter packets */
	struct drbd_socket meta;	/* ping/ack (metadata) packets */
	int agreed_pro_version;		/* actually used protocol version */
	unsigned long last_received;	/* in jiffies, either socket */
	unsigned int ko_count;

	struct crypto_hash *cram_hmac_tfm;
	struct crypto_hash *integrity_tfm;  /* checksums we compute, updates protected by connection->data->mutex */
	struct crypto_hash *peer_integrity_tfm;  /* checksums we verify, only accessed from receiver thread  */
	struct crypto_hash *csums_tfm;
	struct crypto_hash *verify_tfm;
	void *int_dig_in;
	void *int_dig_vv;

	/* receiver side */
	struct drbd_epoch *current_epoch;
	spinlock_t epoch_lock;
	unsigned int epochs;

	unsigned long last_reconnect_jif;
	struct drbd_thread receiver;
	struct drbd_thread sender;
	struct drbd_thread asender;
	struct list_head peer_requests; /* All peer requests in the order we received them.. */
	u64 last_dagtag_sector;

	/* sender side */
	struct drbd_work_queue sender_work;

	/* For limiting logging verbosity of the asender thread */
	enum drbd_state_rv last_remote_state_error;
	unsigned long last_remote_state_error_jiffies;

	struct sender_todo {
		struct list_head work_list;

#ifdef blk_queue_plugged
		/* For older kernels that do and need explicit unplug,
		 * we store here the resource->dagtag_sector of unplug events
		 * when they occur.
		 *
		 * If upper layers trigger an unplug on this side, we want to
		 * send and unplug hint over to the peer.  Sending it too
		 * early, or missing it completely, causes a potential latency
		 * penalty (requests idling too long in the remote queue).
		 * There is no harm done if we occasionally send one too many
		 * such unplug hints.
		 *
		 * We have two slots, which are used in an alternating fashion:
		 * If a new unplug event happens while the current pending one
		 * has not even been processed yet, we overwrite the next
		 * pending slot: there is not much point in unplugging on the
		 * remote side, if we have a full request queue to be send on
		 * this side still, and not even reached the position in the
		 * change stream when the previous local unplug happened.
		 */
		u64 unplug_dagtag_sector[2];
		unsigned int unplug_slot; /* 0 or 1 */
#endif

		/* the currently (or last) processed request,
		 * see process_sender_todo() */
		struct drbd_request *req;

		/* Points to the next request on the resource->transfer_log,
		 * which is RQ_NET_QUEUED for this connection, and so can
		 * safely be used as next starting point for the list walk
		 * in tl_next_request_for_connection().
		 *
		 * If it is NULL (we walked off the tail last time), it will be
		 * set by __req_mod( QUEUE_FOR.* ), so fast connections don't
		 * need to walk the full transfer_log list every time, even if
		 * the list is kept long by some slow connections.
		 *
		 * There is also a special value to reliably re-start
		 * the transfer log walk after having scheduled the requests
		 * for RESEND. */
#define TL_NEXT_REQUEST_RESEND	((void*)1)
		struct drbd_request *req_next;
	} todo;

	struct {
		/* whether this sender thread
		 * has processed a single write yet. */
		bool seen_any_write_yet;

		/* Which barrier number to send with the next P_BARRIER */
		int current_epoch_nr;

		/* how many write requests have been sent
		 * with req->epoch == current_epoch_nr.
		 * If none, no P_BARRIER will be sent. */
		unsigned current_epoch_writes;

		/* position in change stream */
		u64 current_dagtag_sector;
	} send;
};

struct drbd_peer_device {
	struct list_head peer_devices;
	struct drbd_device *device;
	struct drbd_connection *connection;
	enum drbd_disk_state disk_state[2];
	enum drbd_repl_state repl_state[2];
	bool resync_susp_user[2];
	bool resync_susp_peer[2];
	bool resync_susp_dependency[2];
	bool resync_susp_other_c[2];
	unsigned int send_cnt;
	unsigned int recv_cnt;
	atomic_t packet_seq;
	unsigned int peer_seq;
	spinlock_t peer_seq_lock;
	unsigned int max_bio_size;
	sector_t max_size;  /* maximum disk size allowed by peer */
	int bitmap_index;
	int node_id;

	unsigned long flags;

	struct drbd_work start_resync_work;
	struct timer_list start_resync_timer;
	struct drbd_work resync_work;
	struct timer_list resync_timer;

	/* Used to track operations of resync... */
	struct lru_cache *resync_lru;
	/* Number of locked elements in resync LRU */
	unsigned int resync_locked;
	/* resync extent number waiting for application requests */
	unsigned int resync_wenr;

	atomic_t ap_pending_cnt; /* AP data packets on the wire, ack expected */
	atomic_t unacked_cnt;	 /* Need to send replies for */
	atomic_t rs_pending_cnt; /* RS request/data packets on the wire */

	/* blocks to resync in this run [unit BM_BLOCK_SIZE] */
	unsigned long rs_total;
	/* number of resync blocks that failed in this run */
	unsigned long rs_failed;
	/* Syncer's start time [unit jiffies] */
	unsigned long rs_start;
	/* cumulated time in PausedSyncX state [unit jiffies] */
	unsigned long rs_paused;
	/* skipped because csum was equal [unit BM_BLOCK_SIZE] */
	unsigned long rs_same_csum;
#define DRBD_SYNC_MARKS 8
#define DRBD_SYNC_MARK_STEP (3*HZ)
	/* block not up-to-date at mark [unit BM_BLOCK_SIZE] */
	unsigned long rs_mark_left[DRBD_SYNC_MARKS];
	/* marks's time [unit jiffies] */
	unsigned long rs_mark_time[DRBD_SYNC_MARKS];
	/* current index into rs_mark_{left,time} */
	int rs_last_mark;

	/* where does the admin want us to start? (sector) */
	sector_t ov_start_sector;
	sector_t ov_stop_sector;
	/* where are we now? (sector) */
	sector_t ov_position;
	/* Start sector of out of sync range (to merge printk reporting). */
	sector_t ov_last_oos_start;
	/* size of out-of-sync range in sectors. */
	sector_t ov_last_oos_size;
	int c_sync_rate; /* current resync rate after syncer throttle magic */
	struct fifo_buffer *rs_plan_s; /* correction values of resync planer (RCU, connection->conn_update) */
	atomic_t rs_sect_in; /* for incoming resync data rate, SyncTarget */
	int rs_last_sect_ev; /* counter to compare with */
	int rs_last_events;  /* counter of read or write "events" (unit sectors)
			      * on the lower level device when we last looked. */
	int rs_in_flight; /* resync sectors in flight (to proxy, in proxy and from proxy) */
	unsigned long ov_left; /* in bits */

	u64 current_uuid;
	u64 bitmap_uuid;
	u64 history_uuids[HISTORY_UUIDS];
	u64 dirty_bits;
	u64 uuid_flags;
	bool uuids_received;

	unsigned long comm_bm_set; /* communicated number of set bits. */
};

struct drbd_device {
#ifdef PARANOIA
	long magic;
#endif
	struct drbd_resource *resource;
	struct list_head peer_devices;
	int vnr;			/* volume number within the connection */
	struct kobject kobj;

	/* things that are stored as / read from meta data on disk */
	unsigned long flags;

	/* configured by drbdsetup */
	struct drbd_backing_dev *ldev __protected_by(local);

	struct request_queue *rq_queue;
	struct block_device *this_bdev;
	struct gendisk	    *vdisk;

	unsigned long last_reattach_jif;
	struct drbd_work go_diskless;
	struct drbd_work md_sync_work;

	struct timer_list md_sync_timer;
	struct timer_list request_timer;
#ifdef DRBD_DEBUG_MD_SYNC
	struct {
		unsigned int line;
		const char* func;
	} last_md_mark_dirty;
#endif

	enum drbd_disk_state disk_state[2];
	wait_queue_head_t misc_wait;
	unsigned int read_cnt;
	unsigned int writ_cnt;
	unsigned int al_writ_cnt;
	unsigned int bm_writ_cnt;
	atomic_t ap_bio_cnt;	 /* Requests we need to complete */
	atomic_t local_cnt;	 /* Waiting for local completion */

	/* Interval trees of pending local requests */
	struct rb_root read_requests;
	struct rb_root write_requests;

	struct drbd_bitmap *bitmap;
	unsigned long bm_resync_fo; /* bit offset for drbd_bm_find_next */

	/* FIXME clean comments, restructure so it is more obvious which
	 * members are protected by what */

	struct list_head active_ee; /* IO in progress (P_DATA gets written to disk) */
	struct list_head sync_ee;   /* IO in progress (P_RS_DATA_REPLY gets written to disk) */
	struct list_head done_ee;   /* need to send P_WRITE_ACK */
	struct list_head read_ee;   /* [RS]P_DATA_REQUEST being read */
	struct list_head net_ee;    /* zero-copy network send in progress */

	int next_barrier_nr;
	atomic_t pp_in_use;		/* allocated from page pool */
	atomic_t pp_in_use_by_net;	/* sendpage()d, still referenced by tcp */
	wait_queue_head_t ee_wait;
	struct page *md_io_page;	/* one page buffer for md_io */
	struct drbd_md_io md_io;
	atomic_t md_io_in_use;		/* protects the md_io, md_io_page and md_io_tmpp */
	spinlock_t al_lock;
	wait_queue_head_t al_wait;
	struct lru_cache *act_log;	/* activity log */
	unsigned int al_tr_number;
	int al_tr_cycle;
	int al_tr_pos;   /* position of the next transaction in the journal */
	wait_queue_head_t seq_wait;
	unsigned int minor;
	u64 exposed_data_uuid; /* UUID of the exposed data */
	atomic_t rs_sect_ev; /* for submitted resync data rate, both */
	atomic_t ap_in_flight; /* App sectors in flight (waiting for ack) */
	struct list_head pending_bitmap_work;
	struct device_conf device_conf;
};

static inline struct drbd_device *minor_to_mdev(unsigned int minor)
{
	return (struct drbd_device *)idr_find(&drbd_devices, minor);
}


static inline struct drbd_peer_device *
conn_peer_device(struct drbd_connection *connection, int volume_number)
{
	return idr_find(&connection->peer_devices, volume_number);
}

static inline unsigned drbd_req_state_by_peer_device(struct drbd_request *req,
		struct drbd_peer_device *peer_device)
{
	int idx = peer_device->node_id;
	if (idx < 0 || idx >= MAX_PEERS) {
		drbd_warn(peer_device, "FIXME: bitmap_index: %d\n", idx);
		/* WARN(1, "bitmap_index: %d", idx); */
		return 0;
	}
	return req->rq_state[1 + idx];
}

#define for_each_resource(resource, _resources) \
	list_for_each_entry(resource, _resources, resources)

#define for_each_resource_rcu(resource, _resources) \
	list_for_each_entry_rcu(resource, _resources, resources)

#define for_each_resource_safe(resource, tmp, _resources) \
	list_for_each_entry_safe(resource, tmp, _resources, resources)

#define for_each_connection(connection, resource) \
	list_for_each_entry(connection, &resource->connections, connections)

#define for_each_connection_rcu(connection, resource) \
	list_for_each_entry_rcu(connection, &resource->connections, connections)

#define for_each_connection_safe(connection, tmp, resource) \
	list_for_each_entry_safe(connection, tmp, &resource->connections, connections)

#define for_each_peer_device(peer_device, device) \
	list_for_each_entry(peer_device, &device->peer_devices, peer_devices)

#define for_each_peer_device_rcu(peer_device, device) \
	list_for_each_entry_rcu(peer_device, &device->peer_devices, peer_devices)

#define for_each_peer_device_safe(peer_device, tmp, device) \
	list_for_each_entry_safe(peer_device, tmp, &device->peer_devices, peer_devices)

static inline unsigned int device_to_minor(struct drbd_device *device)
{
	return device->minor;
}

/*
 * function declarations
 *************************/

/* drbd_main.c */

enum dds_flags {
	DDSF_FORCED    = 1,
	DDSF_NO_RESYNC = 2, /* Do not run a resync for the new space */
};

extern int  drbd_thread_start(struct drbd_thread *thi);
extern void _drbd_thread_stop(struct drbd_thread *thi, int restart, int wait);
#ifdef CONFIG_SMP
extern void drbd_thread_current_set_cpu(struct drbd_thread *thi);
#else
#define drbd_thread_current_set_cpu(A) ({})
#endif
extern void tl_release(struct drbd_connection *, unsigned int barrier_nr,
		       unsigned int set_size);
extern void tl_clear(struct drbd_connection *);
extern void drbd_free_sock(struct drbd_connection *connection);
extern int drbd_send(struct drbd_connection *connection, struct socket *sock,
		     void *buf, size_t size, unsigned msg_flags);
extern int drbd_send_all(struct drbd_connection *, struct socket *, void *, size_t,
			 unsigned);

extern int __drbd_send_protocol(struct drbd_connection *connection, enum drbd_packet cmd);
extern int drbd_send_protocol(struct drbd_connection *connection);
extern int drbd_send_uuids(struct drbd_peer_device *, u64 uuid_flags);
extern void drbd_gen_and_send_sync_uuid(struct drbd_peer_device *);
extern int drbd_attach_peer_device(struct drbd_peer_device *);
extern int drbd_send_sizes(struct drbd_peer_device *, int trigger_reply, enum dds_flags flags);
extern int drbd_send_state(struct drbd_peer_device *, union drbd_state);
extern int conn_send_state(struct drbd_connection *, union drbd_state);
extern int drbd_send_current_state(struct drbd_peer_device *);
extern int conn_send_current_state(struct drbd_connection *, bool);
extern int drbd_send_sync_param(struct drbd_peer_device *);
extern void drbd_send_b_ack(struct drbd_connection *connection, u32 barrier_nr, u32 set_size);
extern int drbd_send_ack(struct drbd_peer_device *, enum drbd_packet,
			 struct drbd_peer_request *);
extern void drbd_send_ack_rp(struct drbd_peer_device *, enum drbd_packet,
			     struct p_block_req *rp);
extern void drbd_send_ack_dp(struct drbd_peer_device *, enum drbd_packet,
			     struct p_data *dp, int data_size);
extern int drbd_send_ack_ex(struct drbd_peer_device *, enum drbd_packet,
			    sector_t sector, int blksize, u64 block_id);
extern int drbd_send_out_of_sync(struct drbd_peer_device *, struct drbd_request *);
extern int drbd_send_block(struct drbd_peer_device *, enum drbd_packet,
			   struct drbd_peer_request *);
extern int drbd_send_dblock(struct drbd_peer_device *, struct drbd_request *req);
extern int drbd_send_drequest(struct drbd_peer_device *, int cmd,
			      sector_t sector, int size, u64 block_id);
extern int drbd_send_drequest_csum(struct drbd_peer_device *, sector_t sector,
				   int size, void *digest, int digest_size,
				   enum drbd_packet cmd);
extern int drbd_send_ov_request(struct drbd_peer_device *, sector_t sector, int size);

extern int drbd_send_bitmap(struct drbd_device *, struct drbd_peer_device *);
extern int drbd_send_dagtag(struct drbd_connection *connection, u64 dagtag);
extern void drbd_send_sr_reply(struct drbd_peer_device *, enum drbd_state_rv retcode);
extern void conn_send_sr_reply(struct drbd_connection *connection, enum drbd_state_rv retcode);
extern void drbd_send_peers_in_sync(struct drbd_peer_device *, u64, sector_t, int);
extern void drbd_free_bc(struct drbd_backing_dev *ldev);
extern void drbd_cleanup_device(struct drbd_device *device);
void drbd_print_uuids(struct drbd_peer_device *peer_device, const char *text);

extern void drbd_md_set_sector_offsets(struct drbd_device *device,
				       struct drbd_backing_dev *bdev);
extern void drbd_md_sync(struct drbd_device *device);
extern int  drbd_md_read(struct drbd_device *device, struct drbd_backing_dev *bdev);
extern void drbd_uuid_received_new_current(struct drbd_device *device, u64 val) __must_hold(local);
extern void drbd_uuid_set_bitmap(struct drbd_peer_device *peer_device, u64 val) __must_hold(local);
extern void _drbd_uuid_set_bitmap(struct drbd_peer_device *peer_device, u64 val) __must_hold(local);
extern void _drbd_uuid_set_current(struct drbd_device *device, u64 val) __must_hold(local);
extern void _drbd_uuid_new_current(struct drbd_device *device, bool forced) __must_hold(local);
extern void drbd_uuid_set_bm(struct drbd_peer_device *peer_device, u64 val) __must_hold(local);
extern void _drbd_uuid_push_history(struct drbd_peer_device *peer_device, u64 val) __must_hold(local);
extern u64 _drbd_uuid_pull_history(struct drbd_peer_device *peer_device) __must_hold(local);
extern void __drbd_uuid_set_current(struct drbd_device *device, u64 val) __must_hold(local);
extern void __drbd_uuid_set_bitmap(struct drbd_peer_device *peer_device, u64 val) __must_hold(local);
extern void drbd_md_set_flag(struct drbd_device *device, enum mdf_flag) __must_hold(local);
extern void drbd_md_clear_flag(struct drbd_device *device, enum mdf_flag)__must_hold(local);
extern int drbd_md_test_flag(struct drbd_backing_dev *, enum mdf_flag);
extern void drbd_md_set_peer_flag(struct drbd_peer_device *, enum mdf_peer_flag);
extern void drbd_md_clear_peer_flag(struct drbd_peer_device *, enum mdf_peer_flag);
extern bool drbd_md_test_peer_flag(struct drbd_peer_device *, enum mdf_peer_flag);
#ifndef DRBD_DEBUG_MD_SYNC
extern void drbd_md_mark_dirty(struct drbd_device *device);
#else
#define drbd_md_mark_dirty(m)	drbd_md_mark_dirty_(m, __LINE__ , __func__ )
extern void drbd_md_mark_dirty_(struct drbd_device *device,
		unsigned int line, const char *func);
#endif
extern void drbd_queue_bitmap_io(struct drbd_device *,
				 int (*io_fn)(struct drbd_device *, struct drbd_peer_device *),
				 void (*done)(struct drbd_device *, struct drbd_peer_device *, int),
				 char *why, enum bm_flag flags,
				 struct drbd_peer_device *);
extern int drbd_bitmap_io(struct drbd_device *,
		int (*io_fn)(struct drbd_device *, struct drbd_peer_device *),
		char *why, enum bm_flag flags,
		struct drbd_peer_device *);
extern int drbd_bitmap_io_from_worker(struct drbd_device *,
		int (*io_fn)(struct drbd_device *, struct drbd_peer_device *),
		char *why, enum bm_flag flags,
		struct drbd_peer_device *);
extern int drbd_bmio_set_n_write(struct drbd_device *device, struct drbd_peer_device *);
extern int drbd_bmio_clear_n_write(struct drbd_device *device, struct drbd_peer_device *);
extern void drbd_go_diskless(struct drbd_device *device);
extern void drbd_ldev_destroy(struct drbd_device *device);

static inline void drbd_uuid_new_current(struct drbd_device *device) __must_hold(local)
{
	_drbd_uuid_new_current(device, false);
}

/* Meta data layout
   We reserve a 128MB Block (4k aligned)
   * either at the end of the backing device
   * or on a separate meta data device. */

/* The following numbers are sectors */
/* Allows up to about 3.8TB, so if you want more,
 * you need to use the "flexible" meta data format. */
#define MD_RESERVED_SECT (128LU << 11)  /* 128 MB, unit sectors */
#define MD_AL_OFFSET	8    /* 8 Sectors after start of meta area */
#define MD_AL_SECTORS	64   /* = 32 kB on disk activity log ring buffer */
#define MD_BM_OFFSET (MD_AL_OFFSET + MD_AL_SECTORS)

/* we do all meta data IO in 4k blocks */
#define MD_BLOCK_SHIFT	12
#define MD_BLOCK_SIZE	(1<<MD_BLOCK_SHIFT)

/* One activity log extent represents 4M of storage */
#define AL_EXTENT_SHIFT 22
#define AL_EXTENT_SIZE (1<<AL_EXTENT_SHIFT)

/* We could make these currently hardcoded constants configurable
 * variables at create-md time (or even re-configurable at runtime?).
 * Which will require some more changes to the DRBD "super block"
 * and attach code.
 *
 * updates per transaction:
 *   This many changes to the active set can be logged with one transaction.
 *   This number is arbitrary.
 * context per transaction:
 *   This many context extent numbers are logged with each transaction.
 *   This number is resulting from the transaction block size (4k), the layout
 *   of the transaction header, and the number of updates per transaction.
 *   See drbd_actlog.c:struct al_transaction_on_disk
 * */
#define AL_UPDATES_PER_TRANSACTION	 64	// arbitrary
#define AL_CONTEXT_PER_TRANSACTION	919	// (4096 - 36 - 6*64)/4

#if BITS_PER_LONG == 32
#define LN2_BPL 5
#define cpu_to_lel(A) cpu_to_le32(A)
#define lel_to_cpu(A) le32_to_cpu(A)
#elif BITS_PER_LONG == 64
#define LN2_BPL 6
#define cpu_to_lel(A) cpu_to_le64(A)
#define lel_to_cpu(A) le64_to_cpu(A)
#else
#error "LN2 of BITS_PER_LONG unknown!"
#endif

/* drbd_bitmap.c */
/*
 * We need to store one bit for a block.
 * Example: 1GB disk @ 4096 byte blocks ==> we need 32 KB bitmap.
 * Bit 0 ==> local node thinks this block is binary identical on both nodes
 * Bit 1 ==> local node thinks this block needs to be synced.
 */

#define SLEEP_TIME (HZ/10)

/* We do bitmap IO in units of 4k blocks.
 * We also still have a hardcoded 4k per bit relation. */
#define BM_BLOCK_SHIFT	12			 /* 4k per bit */
#define BM_BLOCK_SIZE	 (1<<BM_BLOCK_SHIFT)
/* mostly arbitrarily set the represented size of one bitmap extent,
 * aka resync extent, to 16 MiB (which is also 512 Byte worth of bitmap
 * at 4k per bit resolution) */
#define BM_EXT_SHIFT	 24	/* 16 MiB per resync extent */
#define BM_EXT_SIZE	 (1<<BM_EXT_SHIFT)

#if (BM_EXT_SHIFT != 24) || (BM_BLOCK_SHIFT != 12)
#error "HAVE YOU FIXED drbdmeta AS WELL??"
#endif

/* thus many _storage_ sectors are described by one bit */
#define BM_SECT_TO_BIT(x)   ((x)>>(BM_BLOCK_SHIFT-9))
#define BM_BIT_TO_SECT(x)   ((sector_t)(x)<<(BM_BLOCK_SHIFT-9))
#define BM_SECT_PER_BIT     BM_BIT_TO_SECT(1)

/* bit to represented kilo byte conversion */
#define Bit2KB(bits) ((bits)<<(BM_BLOCK_SHIFT-10))

/* in which _bitmap_ extent (resp. sector) the bit for a certain
 * _storage_ sector is located in */
#define BM_SECT_TO_EXT(x)   ((x)>>(BM_EXT_SHIFT-9))

/* how much _storage_ sectors we have per bitmap sector */
#define BM_EXT_TO_SECT(x)   ((sector_t)(x) << (BM_EXT_SHIFT-9))
#define BM_SECT_PER_EXT     BM_EXT_TO_SECT(1)

/* in one sector of the bitmap, we have this many activity_log extents. */
#define AL_EXT_PER_BM_SECT  (1 << (BM_EXT_SHIFT - AL_EXTENT_SHIFT))
#define BM_WORDS_PER_AL_EXT (1 << (AL_EXTENT_SHIFT-BM_BLOCK_SHIFT-LN2_BPL))

#define BM_BLOCKS_PER_BM_EXT_B (BM_EXT_SHIFT - BM_BLOCK_SHIFT)
#define BM_BLOCKS_PER_BM_EXT_MASK  ((1<<BM_BLOCKS_PER_BM_EXT_B) - 1)

/* the extent in "PER_EXTENT" below is an activity log extent
 * we need that many (long words/bytes) to store the bitmap
 *		     of one AL_EXTENT_SIZE chunk of storage.
 * we can store the bitmap for that many AL_EXTENTS within
 * one sector of the _on_disk_ bitmap:
 * bit	 0	  bit 37   bit 38	     bit (512*8)-1
 *	     ...|........|........|.. // ..|........|
 * sect. 0	 `296	  `304			   ^(512*8*8)-1
 *
#define BM_WORDS_PER_EXT    ( (AL_EXT_SIZE/BM_BLOCK_SIZE) / BITS_PER_LONG )
#define BM_BYTES_PER_EXT    ( (AL_EXT_SIZE/BM_BLOCK_SIZE) / 8 )  // 128
#define BM_EXT_PER_SECT	    ( 512 / BM_BYTES_PER_EXTENT )	 //   4
 */

#define DRBD_MAX_SECTORS_32 (0xffffffffLU)
#define DRBD_MAX_SECTORS_BM \
	  ((MD_RESERVED_SECT - MD_BM_OFFSET) * (1LL<<(BM_EXT_SHIFT-9)))
#if DRBD_MAX_SECTORS_BM < DRBD_MAX_SECTORS_32
#define DRBD_MAX_SECTORS      DRBD_MAX_SECTORS_BM
#define DRBD_MAX_SECTORS_FLEX DRBD_MAX_SECTORS_BM
#elif !defined(CONFIG_LBDAF) && !defined(CONFIG_LBD) && BITS_PER_LONG == 32
#define DRBD_MAX_SECTORS      DRBD_MAX_SECTORS_32
#define DRBD_MAX_SECTORS_FLEX DRBD_MAX_SECTORS_32
#else
#define DRBD_MAX_SECTORS      DRBD_MAX_SECTORS_BM
/* 16 TB in units of sectors */
#if BITS_PER_LONG == 32
/* adjust by one page worth of bitmap,
 * so we won't wrap around in drbd_bm_find_next_bit.
 * you should use 64bit OS for that much storage, anyways. */
#define DRBD_MAX_SECTORS_FLEX BM_BIT_TO_SECT(0xffff7fff)
#else
/* we allow up to 1 PiB now on 64bit architecture with "flexible" meta data */
#define DRBD_MAX_SECTORS_FLEX (1UL << 51)
/* corresponds to (1UL << 38) bits right now. */
#endif
#endif

/* BIO_MAX_SIZE is 256 * PAGE_CACHE_SIZE,
 * so for typical PAGE_CACHE_SIZE of 4k, that is (1<<20) Byte.
 * Since we may live in a mixed-platform cluster,
 * we limit us to a platform agnostic constant here for now.
 * A followup commit may allow even bigger BIO sizes,
 * once we thought that through. */
#if DRBD_MAX_BIO_SIZE > BIO_MAX_SIZE
#error Architecture not supported: DRBD_MAX_BIO_SIZE > BIO_MAX_SIZE
#endif

#define DRBD_MAX_SIZE_H80_PACKET (1U << 15) /* Header 80 only allows packets up to 32KiB data */
#define DRBD_MAX_BIO_SIZE_P95    (1U << 17) /* Protocol 95 to 99 allows bios up to 128KiB */

extern struct drbd_bitmap *drbd_bm_alloc(void);
extern int  drbd_bm_resize(struct drbd_device *device, sector_t sectors, int set_new_bits);
void drbd_bm_free(struct drbd_bitmap *bitmap);
extern void drbd_bm_set_all(struct drbd_device *device);
extern void drbd_bm_clear_all(struct drbd_device *device);
/* set/clear/test only a few bits at a time */
extern unsigned int drbd_bm_set_bits(struct drbd_device *, unsigned int, unsigned long, unsigned long);
extern unsigned int drbd_bm_clear_bits(struct drbd_device *, unsigned int, unsigned long, unsigned long);
extern int drbd_bm_count_bits(struct drbd_device *, unsigned int, unsigned long, unsigned long);
/* bm_set_bits variant for use while holding drbd_bm_lock,
 * may process the whole bitmap in one go */
extern void drbd_bm_set_many_bits(struct drbd_peer_device *, unsigned long, unsigned long);
extern int drbd_bm_test_bit(struct drbd_peer_device *, unsigned long);
extern int drbd_bm_write_range(struct drbd_peer_device *, unsigned long, unsigned long) __must_hold(local);
extern int  drbd_bm_read(struct drbd_device *, struct drbd_peer_device *) __must_hold(local);
extern void drbd_bm_mark_range_for_writeout(struct drbd_device *, unsigned long, unsigned long);
extern int  drbd_bm_write(struct drbd_device *, struct drbd_peer_device *) __must_hold(local);
extern int  drbd_bm_write_hinted(struct drbd_device *device) __must_hold(local);
extern int drbd_bm_write_all(struct drbd_device *, struct drbd_peer_device *) __must_hold(local);
extern int drbd_bm_write_copy_pages(struct drbd_device *, struct drbd_peer_device *) __must_hold(local);
extern size_t	     drbd_bm_words(struct drbd_device *device);
extern unsigned long drbd_bm_bits(struct drbd_device *device);
extern sector_t      drbd_bm_capacity(struct drbd_device *device);

#define DRBD_END_OF_BITMAP	(~(unsigned long)0)
extern unsigned long drbd_bm_find_next(struct drbd_peer_device *, unsigned long);
/* bm_find_next variants for use while you hold drbd_bm_lock() */
extern unsigned long _drbd_bm_find_next(struct drbd_peer_device *, unsigned long);
extern unsigned long _drbd_bm_find_next_zero(struct drbd_peer_device *, unsigned long);
extern unsigned long _drbd_bm_total_weight(struct drbd_peer_device *);
extern unsigned long drbd_bm_total_weight(struct drbd_peer_device *);
extern int drbd_bm_rs_done(struct drbd_device *device);
/* for receive_bitmap */
extern void drbd_bm_merge_lel(struct drbd_peer_device *peer_device, size_t offset,
		size_t number, unsigned long *buffer);
/* for _drbd_send_bitmap */
extern void drbd_bm_get_lel(struct drbd_peer_device *peer_device, size_t offset,
		size_t number, unsigned long *buffer);

extern void drbd_bm_lock(struct drbd_device *device, char *why, enum bm_flag flags);
extern void drbd_bm_unlock(struct drbd_device *device);
/* drbd_main.c */

/* needs to be included here,
 * because of kmem_cache_t weirdness */
#include "drbd_wrappers.h"

extern struct kmem_cache *drbd_request_cache;
extern struct kmem_cache *drbd_ee_cache;	/* peer requests */
extern struct kmem_cache *drbd_bm_ext_cache;	/* bitmap extents */
extern struct kmem_cache *drbd_al_ext_cache;	/* activity log extents */
extern mempool_t *drbd_request_mempool;
extern mempool_t *drbd_ee_mempool;

/* drbd's page pool, used to buffer data received from the peer,
 * or data requested by the peer.
 *
 * This does not have an emergency reserve.
 *
 * When allocating from this pool, it first takes pages from the pool.
 * Only if the pool is depleted will try to allocate from the system.
 *
 * The assumption is that pages taken from this pool will be processed,
 * and given back, "quickly", and then can be recycled, so we can avoid
 * frequent calls to alloc_page(), and still will be able to make progress even
 * under memory pressure.
 */
extern struct page *drbd_pp_pool;
extern spinlock_t   drbd_pp_lock;
extern int	    drbd_pp_vacant;
extern wait_queue_head_t drbd_pp_wait;

/* We also need a standard (emergency-reserve backed) page pool
 * for meta data IO (activity log, bitmap).
 * We can keep it global, as long as it is used as "N pages at a time".
 * 128 should be plenty, currently we probably can get away with as few as 1.
 */
#define DRBD_MIN_POOL_PAGES	128
extern mempool_t *drbd_md_io_page_pool;

/* We also need to make sure we get a bio
 * when we need it for housekeeping purposes */
extern struct bio_set *drbd_md_io_bio_set;
/* to allocate from that set */
extern struct bio *bio_alloc_drbd(gfp_t gfp_mask);

extern struct mutex global_state_mutex;

extern int conn_lowest_minor(struct drbd_connection *connection);
extern struct drbd_peer_device *create_peer_device(struct drbd_device *, struct drbd_connection *);
extern enum drbd_ret_code drbd_create_device(struct drbd_resource *, unsigned int, int,
					     struct device_conf *, struct drbd_device **);
extern void drbd_unregister_device(struct drbd_device *);
extern void drbd_put_device(struct drbd_device *);
extern void drbd_unregister_connection(struct drbd_connection *);
extern void drbd_put_connection(struct drbd_connection *);

extern struct drbd_resource *drbd_create_resource(const char *, struct res_opts *);
extern void drbd_free_resource(struct drbd_resource *resource);

extern int set_resource_options(struct drbd_resource *resource, struct res_opts *res_opts);
extern struct drbd_connection *drbd_create_connection(struct drbd_resource *);
extern void drbd_destroy_connection(struct kref *kref);
extern struct drbd_connection *conn_get_by_addrs(void *my_addr, int my_addr_len,
						 void *peer_addr, int peer_addr_len);
extern struct drbd_resource *drbd_find_resource(const char *name);
extern void drbd_destroy_resource(struct kref *kref);
extern void conn_free_crypto(struct drbd_connection *connection);

extern int proc_details;

/* drbd_req */
extern void __drbd_make_request(struct drbd_device *, struct bio *, unsigned long);
extern MAKE_REQUEST_TYPE drbd_make_request(struct request_queue *q, struct bio *bio);
extern int drbd_read_remote(struct drbd_device *device, struct drbd_request *req);
extern int drbd_merge_bvec(struct request_queue *q,
#ifdef HAVE_bvec_merge_data
		struct bvec_merge_data *bvm,
#else
		struct bio *bvm,
#endif
		struct bio_vec *bvec);
extern int is_valid_ar_handle(struct drbd_request *, sector_t);


/* drbd_nl.c */
extern void drbd_suspend_io(struct drbd_device *device);
extern void drbd_resume_io(struct drbd_device *device);
extern char *ppsize(char *buf, unsigned long long size);
extern sector_t drbd_new_dev_size(struct drbd_device *, sector_t, int);
enum determine_dev_size { DEV_SIZE_ERROR = -1, UNCHANGED = 0, SHRUNK = 1, GREW = 2 };
extern enum determine_dev_size drbd_determine_dev_size(struct drbd_device *, enum dds_flags) __must_hold(local);
extern void resync_after_online_grow(struct drbd_peer_device *);
extern void drbd_reconsider_max_bio_size(struct drbd_device *device);
extern enum drbd_state_rv drbd_set_role(struct drbd_resource *, enum drbd_role, bool);
extern bool conn_try_outdate_peer(struct drbd_connection *connection);
extern void conn_try_outdate_peer_async(struct drbd_connection *connection);
extern int drbd_khelper(struct drbd_device *, struct drbd_connection *, char *);

/* drbd_sender.c */
extern int drbd_sender(struct drbd_thread *thi);
extern int drbd_worker(struct drbd_thread *thi);
enum drbd_ret_code drbd_resync_after_valid(struct drbd_device *device, int o_minor);
void drbd_resync_after_changed(struct drbd_device *device);
extern void drbd_start_resync(struct drbd_peer_device *, enum drbd_repl_state);
extern void resume_next_sg(struct drbd_device *device);
extern void suspend_other_sg(struct drbd_device *device);
extern int drbd_resync_finished(struct drbd_peer_device *);
/* maybe rather drbd_main.c ? */
extern void *drbd_md_get_buffer(struct drbd_device *device);
extern void drbd_md_put_buffer(struct drbd_device *device);
extern int drbd_md_sync_page_io(struct drbd_device *device,
		struct drbd_backing_dev *bdev, sector_t sector, int rw);
extern void drbd_ov_out_of_sync_found(struct drbd_peer_device *, sector_t, int);
extern void wait_until_done_or_force_detached(struct drbd_device *device,
		struct drbd_backing_dev *bdev, unsigned int *done);
extern void drbd_rs_controller_reset(struct drbd_peer_device *);

static inline void ov_out_of_sync_print(struct drbd_peer_device *peer_device)
{
	if (peer_device->ov_last_oos_size) {
		drbd_err(peer_device, "Out of sync: start=%llu, size=%lu (sectors)\n",
		     (unsigned long long)peer_device->ov_last_oos_start,
		     (unsigned long)peer_device->ov_last_oos_size);
	}
	peer_device->ov_last_oos_size = 0;
}


extern void drbd_csum_bio(struct crypto_hash *, struct bio *, void *);
extern void drbd_csum_ee(struct crypto_hash *, struct drbd_peer_request *, void *);
/* worker callbacks */
extern int w_e_end_data_req(struct drbd_work *, int);
extern int w_e_end_rsdata_req(struct drbd_work *, int);
extern int w_e_end_csum_rs_req(struct drbd_work *, int);
extern int w_e_end_ov_reply(struct drbd_work *, int);
extern int w_e_end_ov_req(struct drbd_work *, int);
extern int w_ov_finished(struct drbd_work *, int);
extern int w_resync_timer(struct drbd_work *, int);
extern int w_send_dblock(struct drbd_work *, int);
extern int w_send_read_req(struct drbd_work *, int);
extern int w_e_reissue(struct drbd_work *, int);
extern int w_restart_disk_io(struct drbd_work *, int);
extern int w_send_out_of_sync(struct drbd_work *, int);
extern int w_start_resync(struct drbd_work *, int);

extern void resync_timer_fn(unsigned long data);
extern void start_resync_timer_fn(unsigned long data);

/* drbd_receiver.c */
extern int drbd_receiver(struct drbd_thread *thi);
extern int drbd_asender(struct drbd_thread *thi);
extern int drbd_rs_should_slow_down(struct drbd_peer_device *, sector_t);
extern int drbd_submit_peer_request(struct drbd_device *,
				    struct drbd_peer_request *, const unsigned,
				    const int);
extern int drbd_free_peer_reqs(struct drbd_device *, struct list_head *);
extern struct drbd_peer_request *drbd_alloc_peer_req(struct drbd_peer_device *, u64,
						     sector_t, unsigned int,
						     gfp_t) __must_hold(local);
extern void __drbd_free_peer_req(struct drbd_device *, struct drbd_peer_request *,
				 int);
#define drbd_free_peer_req(m,e) __drbd_free_peer_req(m, e, 0)
#define drbd_free_net_peer_req(m,e) __drbd_free_peer_req(m, e, 1)
extern struct page *drbd_alloc_pages(struct drbd_peer_device *, unsigned int, bool);
extern void drbd_set_recv_tcq(struct drbd_device *device, int tcq_enabled);
extern void _drbd_clear_done_ee(struct drbd_device *device, struct list_head *to_be_freed);
extern int drbd_connected(struct drbd_peer_device *);

/* Yes, there is kernel_setsockopt, but only since 2.6.18.
 * So we have our own copy of it here. */
static inline int drbd_setsockopt(struct socket *sock, int level, int optname,
				  char *optval, int optlen)
{
	mm_segment_t oldfs = get_fs();
	char __user *uoptval;
	int err;

	uoptval = (char __user __force *)optval;

	set_fs(KERNEL_DS);
	if (level == SOL_SOCKET)
		err = sock_setsockopt(sock, level, optname, uoptval, optlen);
	else
		err = sock->ops->setsockopt(sock, level, optname, uoptval,
					    optlen);
	set_fs(oldfs);
	return err;
}

static inline void drbd_tcp_cork(struct socket *sock)
{
	int val = 1;
	(void) drbd_setsockopt(sock, SOL_TCP, TCP_CORK,
			(char*)&val, sizeof(val));
}

static inline void drbd_tcp_uncork(struct socket *sock)
{
	int val = 0;
	(void) drbd_setsockopt(sock, SOL_TCP, TCP_CORK,
			(char*)&val, sizeof(val));
}

static inline void drbd_tcp_nodelay(struct socket *sock)
{
	int val = 1;
	(void) drbd_setsockopt(sock, SOL_TCP, TCP_NODELAY,
			(char*)&val, sizeof(val));
}

static inline void drbd_tcp_quickack(struct socket *sock)
{
	int val = 2;
	(void) drbd_setsockopt(sock, SOL_TCP, TCP_QUICKACK,
			(char*)&val, sizeof(val));
}

void drbd_bump_write_ordering(struct drbd_resource *resource, enum write_ordering_e wo);

/* drbd_proc.c */
extern struct proc_dir_entry *drbd_proc;
extern const struct file_operations drbd_proc_fops;
extern const char *drbd_conn_str(enum drbd_conn_state s);
extern const char *drbd_role_str(enum drbd_role s);

/* drbd_actlog.c */
extern void drbd_al_begin_io(struct drbd_device *device, struct drbd_interval *i, bool delegate);
extern void drbd_al_complete_io(struct drbd_device *device, struct drbd_interval *i);
extern void drbd_rs_complete_io(struct drbd_peer_device *, sector_t);
extern int drbd_rs_begin_io(struct drbd_peer_device *, sector_t);
extern int drbd_try_rs_begin_io(struct drbd_peer_device *, sector_t);
extern void drbd_rs_cancel_all(struct drbd_peer_device *);
extern int drbd_rs_del_all(struct drbd_peer_device *);
extern void drbd_rs_failed_io(struct drbd_peer_device *, sector_t, int);
extern void drbd_advance_rs_marks(struct drbd_peer_device *, unsigned long);
extern void drbd_set_in_sync(struct drbd_peer_device *, sector_t, int);
extern bool drbd_set_out_of_sync(struct drbd_peer_device *, sector_t, int);
extern bool drbd_set_all_out_of_sync(struct drbd_device *, sector_t, int);
extern bool drbd_set_sync(struct drbd_device *, sector_t, int, unsigned long, unsigned long);
extern void drbd_al_shrink(struct drbd_device *device);

/* drbd_sysfs.c */
extern struct kobj_type drbd_bdev_kobj_type;

/* drbd_nl.c */

extern atomic_t drbd_notify_id;
extern atomic_t drbd_genl_seq;

extern void notify_resource_state(struct sk_buff *,
				  unsigned int,
				  struct drbd_resource *,
				  struct resource_info *,
				  enum drbd_notification_type,
				  unsigned int);
extern void notify_device_state(struct sk_buff *,
				unsigned int,
				struct drbd_device *,
				struct device_info *,
				enum drbd_notification_type,
				unsigned int);
extern void notify_connection_state(struct sk_buff *,
				    unsigned int,
				    struct drbd_connection *,
				    struct connection_info *,
				    enum drbd_notification_type,
				    unsigned int);
extern void notify_peer_device_state(struct sk_buff *,
				     unsigned int,
				     struct drbd_peer_device *,
				     struct peer_device_info *,
				     enum drbd_notification_type,
				     unsigned int);
extern void notify_helper(enum drbd_notification_type, struct drbd_device *,
			  struct drbd_connection *, const char *, int);

/*
 * inline helper functions
 *************************/

/* see also page_chain_add and friends in drbd_receiver.c */
static inline struct page *page_chain_next(struct page *page)
{
	return (struct page *)page_private(page);
}
#define page_chain_for_each(page) \
	for (; page && ({ prefetch(page_chain_next(page)); 1; }); \
			page = page_chain_next(page))
#define page_chain_for_each_safe(page, n) \
	for (; page && ({ n = page_chain_next(page); 1; }); page = n)


static inline int drbd_peer_req_has_active_page(struct drbd_peer_request *peer_req)
{
	struct page *page = peer_req->pages;
	page_chain_for_each(page) {
		if (page_count(page) > 1)
			return 1;
	}
	return 0;
}

/*
 * When a device has a replication state above L_STANDALONE, it must be
 * connected.  Otherwise, we report the connection state, which has values up
 * to C_CONNECTED == L_STANDALONE.
 */
static inline int combined_conn_state(struct drbd_peer_device *peer_device, enum which_state which)
{
	enum drbd_repl_state repl_state = peer_device->repl_state[which];

	if (repl_state > L_STANDALONE)
		return repl_state;
	else
		return peer_device->connection->cstate[which];
}

enum drbd_force_detach_flags {
	DRBD_READ_ERROR,
	DRBD_WRITE_ERROR,
	DRBD_META_IO_ERROR,
	DRBD_FORCE_DETACH,
};

#define __drbd_chk_io_error(m,f) __drbd_chk_io_error_(m,f, __func__)
static inline void __drbd_chk_io_error_(struct drbd_device *device,
					enum drbd_force_detach_flags df,
					const char *where)
{
	enum drbd_io_error_p ep;

	rcu_read_lock();
	ep = rcu_dereference(device->ldev->disk_conf)->on_io_error;
	rcu_read_unlock();
	switch (ep) {
	case EP_PASS_ON: /* FIXME would this be better named "Ignore"? */
		if (df == DRBD_READ_ERROR ||  df == DRBD_WRITE_ERROR) {
			if (drbd_ratelimit())
				drbd_err(device, "Local IO failed in %s.\n", where);
			if (device->disk_state[NOW] > D_INCONSISTENT) {
				begin_state_change_locked(device->resource, CS_HARD);
				__change_disk_state(device, D_INCONSISTENT);
				end_state_change_locked(device->resource);
			}
			break;
		}
		/* NOTE fall through for DRBD_META_IO_ERROR or DRBD_FORCE_DETACH */
	case EP_DETACH:
	case EP_CALL_HELPER:
		/* Remember whether we saw a READ or WRITE error.
		 *
		 * Recovery of the affected area for WRITE failure is covered
		 * by the activity log.
		 * READ errors may fall outside that area though. Certain READ
		 * errors can be "healed" by writing good data to the affected
		 * blocks, which triggers block re-allocation in lower layers.
		 *
		 * If we can not write the bitmap after a READ error,
		 * we may need to trigger a full sync (see w_go_diskless()).
		 *
		 * Force-detach is not really an IO error, but rather a
		 * desperate measure to try to deal with a completely
		 * unresponsive lower level IO stack.
		 * Still it should be treated as a WRITE error.
		 *
		 * Meta IO error is always WRITE error:
		 * we read meta data only once during attach,
		 * which will fail in case of errors.
		 */
		set_bit(WAS_IO_ERROR, &device->flags);
		if (df == DRBD_READ_ERROR)
			set_bit(WAS_READ_ERROR, &device->flags);
		if (df == DRBD_FORCE_DETACH)
			set_bit(FORCE_DETACH, &device->flags);
		if (device->disk_state[NOW] > D_FAILED) {
			begin_state_change_locked(device->resource, CS_HARD);
			__change_disk_state(device, D_FAILED);
			end_state_change_locked(device->resource);
			drbd_err(device,
				"Local IO failed in %s. Detaching...\n", where);
		}
		break;
	}
}

/**
 * drbd_chk_io_error: Handle the on_io_error setting, should be called from all io completion handlers
 * @device:	 DRBD device.
 * @error:	 Error code passed to the IO completion callback
 * @forcedetach: Force detach. I.e. the error happened while accessing the meta data
 *
 * See also drbd_main.c:after_state_ch() if (os.disk > D_FAILED && ns.disk == D_FAILED)
 */
#define drbd_chk_io_error(m,e,f) drbd_chk_io_error_(m,e,f, __func__)
static inline void drbd_chk_io_error_(struct drbd_device *device,
	int error, enum drbd_force_detach_flags forcedetach, const char *where)
{
	if (error) {
		unsigned long flags;
		spin_lock_irqsave(&device->resource->req_lock, flags);
		__drbd_chk_io_error_(device, forcedetach, where);
		spin_unlock_irqrestore(&device->resource->req_lock, flags);
	}
}


/**
 * drbd_md_first_sector() - Returns the first sector number of the meta data area
 * @bdev:	Meta data block device.
 *
 * BTW, for internal meta data, this happens to be the maximum capacity
 * we could agree upon with our peer node.
 */
static inline sector_t _drbd_md_first_sector(int meta_dev_idx, struct drbd_backing_dev *bdev)
{
	switch (meta_dev_idx) {
	case DRBD_MD_INDEX_INTERNAL:
	case DRBD_MD_INDEX_FLEX_INT:
		return bdev->md.md_offset + bdev->md.bm_offset;
	case DRBD_MD_INDEX_FLEX_EXT:
	default:
		return bdev->md.md_offset;
	}
}

static inline sector_t drbd_md_first_sector(struct drbd_backing_dev *bdev)
{
	int meta_dev_idx;

	rcu_read_lock();
	meta_dev_idx = rcu_dereference(bdev->disk_conf)->meta_dev_idx;
	rcu_read_unlock();

	return _drbd_md_first_sector(meta_dev_idx, bdev);
}

/**
 * drbd_md_last_sector() - Return the last sector number of the meta data area
 * @bdev:	Meta data block device.
 */
static inline sector_t drbd_md_last_sector(struct drbd_backing_dev *bdev)
{
	int meta_dev_idx;

	rcu_read_lock();
	meta_dev_idx = rcu_dereference(bdev->disk_conf)->meta_dev_idx;
	rcu_read_unlock();

	switch (meta_dev_idx) {
	case DRBD_MD_INDEX_INTERNAL:
	case DRBD_MD_INDEX_FLEX_INT:
		return bdev->md.md_offset + MD_AL_OFFSET - 1;
	case DRBD_MD_INDEX_FLEX_EXT:
	default:
		return bdev->md.md_offset + bdev->md.md_size_sect;
	}
}

/**
 * drbd_get_max_capacity() - Returns the capacity we announce to out peer
 * @bdev:	Meta data block device.
 *
 * returns the capacity we announce to out peer.  we clip ourselves at the
 * various MAX_SECTORS, because if we don't, current implementation will
 * oops sooner or later
 */
static inline sector_t drbd_get_max_capacity(struct drbd_backing_dev *bdev)
{
	sector_t s;
	int meta_dev_idx;

	rcu_read_lock();
	meta_dev_idx = rcu_dereference(bdev->disk_conf)->meta_dev_idx;
	rcu_read_unlock();

	switch (meta_dev_idx) {
	case DRBD_MD_INDEX_INTERNAL:
	case DRBD_MD_INDEX_FLEX_INT:
		s = drbd_get_capacity(bdev->backing_bdev)
			? min_t(sector_t, DRBD_MAX_SECTORS_FLEX,
				_drbd_md_first_sector(meta_dev_idx, bdev))
			: 0;
		break;
	case DRBD_MD_INDEX_FLEX_EXT:
		s = min_t(sector_t, DRBD_MAX_SECTORS_FLEX,
				drbd_get_capacity(bdev->backing_bdev));
		/* clip at maximum size the meta device can support */
		s = min_t(sector_t, s,
			BM_EXT_TO_SECT(bdev->md.md_size_sect
				     - bdev->md.bm_offset));
		break;
	default:
		s = min_t(sector_t, DRBD_MAX_SECTORS,
				drbd_get_capacity(bdev->backing_bdev));
	}
	return s;
}

/**
 * drbd_md_ss__() - Return the sector number of our meta data super block
 * @device:	DRBD device.
 * @bdev:	Meta data block device.
 */
static inline sector_t drbd_md_ss__(struct drbd_device *device,
				    struct drbd_backing_dev *bdev)
{
	int meta_dev_idx;

	rcu_read_lock();
	meta_dev_idx = rcu_dereference(bdev->disk_conf)->meta_dev_idx;
	rcu_read_unlock();

	switch (meta_dev_idx) {
	default: /* external, some index */
		return MD_RESERVED_SECT * meta_dev_idx;
	case DRBD_MD_INDEX_INTERNAL:
		/* with drbd08, internal meta data is always "flexible" */
	case DRBD_MD_INDEX_FLEX_INT:
		/* sizeof(struct md_on_disk_07) == 4k
		 * position: last 4k aligned block of 4k size */
		if (!bdev->backing_bdev) {
			if (drbd_ratelimit()) {
				drbd_err(device, "bdev->backing_bdev==NULL\n");
				dump_stack();
			}
			return 0;
		}
		return (drbd_get_capacity(bdev->backing_bdev) & ~7ULL)
			- MD_AL_OFFSET;
	case DRBD_MD_INDEX_FLEX_EXT:
		return 0;
	}
}

static inline void
drbd_queue_work(struct drbd_work_queue *q, struct drbd_work *w)
{
	unsigned long flags;
	spin_lock_irqsave(&q->q_lock, flags);
	list_add_tail(&w->list, &q->q);
	spin_unlock_irqrestore(&q->q_lock, flags);
	wake_up(&q->q_wait);
}

extern void drbd_flush_workqueue(struct drbd_work_queue *work_queue);

static inline void wake_asender(struct drbd_connection *connection)
{
	if (test_and_clear_bit(SIGNAL_ASENDER, &connection->flags))
		force_sig(DRBD_SIG, connection->asender.task);
}

static inline void request_ping(struct drbd_connection *connection)
{
	set_bit(SEND_PING, &connection->flags);
	wake_asender(connection);
}

extern void *conn_prepare_command(struct drbd_connection *, struct drbd_socket *);
extern void *drbd_prepare_command(struct drbd_peer_device *, struct drbd_socket *);
extern int conn_send_command(struct drbd_connection *, struct drbd_socket *,
			     enum drbd_packet, unsigned int, void *,
			     unsigned int);
extern int drbd_send_command(struct drbd_peer_device *, struct drbd_socket *,
			     enum drbd_packet, unsigned int, void *,
			     unsigned int);

extern int drbd_send_ping(struct drbd_connection *connection);
extern int drbd_send_ping_ack(struct drbd_connection *connection);
extern int conn_send_state_req(struct drbd_connection *, int vnr, enum drbd_packet, union drbd_state, union drbd_state);
extern int drbd_send_peer_ack(struct drbd_connection *, struct drbd_request *);

static inline void drbd_thread_stop(struct drbd_thread *thi)
{
	_drbd_thread_stop(thi, false, true);
}

static inline void drbd_thread_stop_nowait(struct drbd_thread *thi)
{
	_drbd_thread_stop(thi, false, false);
}

static inline void drbd_thread_restart_nowait(struct drbd_thread *thi)
{
	_drbd_thread_stop(thi, true, false);
}

/* counts how many answer packets packets we expect from our peer,
 * for either explicit application requests,
 * or implicit barrier packets as necessary.
 * increased:
 *  w_send_barrier
 *  _req_mod(req, QUEUE_FOR_NET_WRITE or QUEUE_FOR_NET_READ);
 *    it is much easier and equally valid to count what we queue for the
 *    sender, even before it actually was queued or sent.
 *    (drbd_make_request_common; recovery path on read io-error)
 * decreased:
 *  got_BarrierAck (respective tl_clear, tl_clear_barrier)
 *  _req_mod(req, DATA_RECEIVED)
 *     [from receive_DataReply]
 *  _req_mod(req, WRITE_ACKED_BY_PEER or RECV_ACKED_BY_PEER or NEG_ACKED)
 *     [from got_BlockAck (P_WRITE_ACK, P_RECV_ACK)]
 *     FIXME
 *     for some reason it is NOT decreased in got_NegAck,
 *     but in the resulting cleanup code from report_params.
 *     we should try to remember the reason for that...
 *  _req_mod(req, SEND_FAILED or SEND_CANCELED)
 *  _req_mod(req, CONNECTION_LOST_WHILE_PENDING)
 *     [from tl_clear_barrier]
 */
static inline void inc_ap_pending(struct drbd_peer_device *peer_device)
{
	atomic_inc(&peer_device->ap_pending_cnt);
}

#define dec_ap_pending(peer_device) \
	((void)expect((peer_device), __dec_ap_pending(peer_device) >= 0))
static inline int __dec_ap_pending(struct drbd_peer_device *peer_device)
{
	int ap_pending_cnt = atomic_dec_return(&peer_device->ap_pending_cnt);
	if (ap_pending_cnt == 0)
		wake_up(&peer_device->device->misc_wait);
	return ap_pending_cnt;
}

/* counts how many resync-related answers we still expect from the peer
 *		     increase			decrease
 * L_SYNC_TARGET sends P_RS_DATA_REQUEST (and expects P_RS_DATA_REPLY)
 * L_SYNC_SOURCE sends P_RS_DATA_REPLY   (and expects P_WRITE_ACK with ID_SYNCER)
 *					   (or P_NEG_ACK with ID_SYNCER)
 */
static inline void inc_rs_pending(struct drbd_peer_device *peer_device)
{
	atomic_inc(&peer_device->rs_pending_cnt);
}

#define dec_rs_pending(peer_device) \
	((void)expect((peer_device), __dec_rs_pending(peer_device) >= 0))
static inline int __dec_rs_pending(struct drbd_peer_device *peer_device)
{
	return atomic_dec_return(&peer_device->rs_pending_cnt);
}

/* counts how many answers we still need to send to the peer.
 * increased on
 *  receive_Data	unless protocol A;
 *			we need to send a P_RECV_ACK (proto B)
 *			or P_WRITE_ACK (proto C)
 *  receive_RSDataReply (recv_resync_read) we need to send a P_WRITE_ACK
 *  receive_DataRequest (receive_RSDataRequest) we need to send back P_DATA
 *  receive_Barrier_*	we need to send a P_BARRIER_ACK
 */
static inline void inc_unacked(struct drbd_peer_device *peer_device)
{
	atomic_inc(&peer_device->unacked_cnt);
}

#define dec_unacked(peer_device) \
	((void)expect(peer_device, __dec_unacked(peer_device) >= 0))
static inline int __dec_unacked(struct drbd_peer_device *peer_device)
{
	return atomic_dec_return(&peer_device->unacked_cnt);
}

#define sub_unacked(peer_device, n) \
	((void)expect(peer_device, __sub_unacked(peer_device) >= 0))
static inline int __sub_unacked(struct drbd_peer_device *peer_device, int n)
{
	return atomic_sub_return(n, &peer_device->unacked_cnt);
}

/**
 * get_ldev() - Increase the ref count on device->ldev. Returns 0 if there is no ldev
 * @M:		DRBD device.
 *
 * You have to call put_ldev() when finished working with device->ldev.
 */
#define get_ldev(M) __cond_lock(local, _get_ldev_if_state(M,D_INCONSISTENT))
#define get_ldev_if_state(M,MINS) __cond_lock(local, _get_ldev_if_state(M,MINS))

static inline void put_ldev(struct drbd_device *device)
{
	int i = atomic_dec_return(&device->local_cnt);

	/* This may be called from some endio handler,
	 * so we must not sleep here. */

	__release(local);
	D_ASSERT(device, i >= 0);
	if (i == 0) {
		if (device->disk_state[NOW] == D_DISKLESS)
			/* even internal references gone, safe to destroy */
			drbd_ldev_destroy(device);
		if (device->disk_state[NOW] == D_FAILED)
			/* all application IO references gone. */
			drbd_go_diskless(device);
		wake_up(&device->misc_wait);
	}
}

#ifndef __CHECKER__
static inline int _get_ldev_if_state(struct drbd_device *device, enum drbd_disk_state mins)
{
	int io_allowed;

	/* never get a reference while D_DISKLESS */
	if (device->disk_state[NOW] == D_DISKLESS)
		return 0;

	atomic_inc(&device->local_cnt);
	io_allowed = (device->disk_state[NOW] >= mins);
	if (!io_allowed)
		put_ldev(device);
	return io_allowed;
}
#else
extern int _get_ldev_if_state(struct drbd_device *device, enum drbd_disk_state mins);
#endif

static inline bool drbd_state_is_stable(struct drbd_device *device)
{
	struct drbd_peer_device *peer_device;
	bool stable = true;

	/* DO NOT add a default clause, we want the compiler to warn us
	 * for any newly introduced state we may have forgotten to add here */

	rcu_read_lock();
	for_each_peer_device(peer_device, device) {
		switch (peer_device->repl_state[NOW]) {
		/* New io is only accepted when the peer device is unknown or there is
		 * a well-established connection. */
		case L_STANDALONE:
		case L_CONNECTED:
		case L_SYNC_SOURCE:
		case L_SYNC_TARGET:
		case L_VERIFY_S:
		case L_VERIFY_T:
		case L_PAUSED_SYNC_S:
		case L_PAUSED_SYNC_T:
		case L_AHEAD:
		case L_BEHIND:
		case L_STARTING_SYNC_S:
		case L_STARTING_SYNC_T:
			break;

			/* Allow IO in BM exchange states with new protocols */
		case L_WF_BITMAP_S:
			if (peer_device->connection->agreed_pro_version < 96)
				stable = false;
			break;

			/* no new io accepted in these states */
		case L_WF_BITMAP_T:
		case L_WF_SYNC_UUID:
			stable = false;
			break;
		}
		if (!stable)
			break;
	}
	rcu_read_unlock();

	switch (device->disk_state[NOW]) {
	case D_DISKLESS:
	case D_INCONSISTENT:
	case D_OUTDATED:
	case D_CONSISTENT:
	case D_UP_TO_DATE:
	case D_FAILED:
		/* disk state is stable as well. */
		break;

	/* no new io accepted during transitional states */
	case D_ATTACHING:
	case D_NEGOTIATING:
	case D_UNKNOWN:
	case D_MASK:
		stable = false;
	}

	return stable;
}

extern void drbd_queue_pending_bitmap_work(struct drbd_device *);

static inline void dec_ap_bio(struct drbd_device *device)
{
	int ap_bio = atomic_dec_return(&device->ap_bio_cnt);

	D_ASSERT(device, ap_bio >= 0);

	if (ap_bio == 0) {
		smp_rmb();
		if (!list_empty(&device->pending_bitmap_work))
			drbd_queue_pending_bitmap_work(device);
	}

	/* this currently does wake_up for every dec_ap_bio!
	 * maybe rather introduce some type of hysteresis?
	 * e.g. (ap_bio == max_buffers/2 || ap_bio == 0) ? */
	if (ap_bio < device->device_conf.max_buffers)
		wake_up(&device->misc_wait);
}

static inline int drbd_suspended(struct drbd_device *device)
{
	struct drbd_resource *resource = device->resource;

	return resource->susp[NOW] || resource->susp_fen[NOW] || resource->susp_nod[NOW];
}

static inline bool may_inc_ap_bio(struct drbd_device *device)
{
	if (drbd_suspended(device))
		return false;
	if (test_bit(SUSPEND_IO, &device->flags))
		return false;

	/* to avoid potential deadlock or bitmap corruption,
	 * in various places, we only allow new application io
	 * to start during "stable" states. */

	/* no new io accepted when attaching or detaching the disk */
	if (!drbd_state_is_stable(device))
		return false;

	/* since some older kernels don't have atomic_add_unless,
	 * and we are within the spinlock anyways, we have this workaround.  */
	if (atomic_read(&device->ap_bio_cnt) > device->device_conf.max_buffers)
		return false;
	if (!list_empty(&device->pending_bitmap_work))
		return false;
	return true;
}

static inline bool inc_ap_bio_cond(struct drbd_device *device)
{
	bool rv = false;

	spin_lock_irq(&device->resource->req_lock);
	rv = may_inc_ap_bio(device);
	if (rv)
		atomic_inc(&device->ap_bio_cnt);
	spin_unlock_irq(&device->resource->req_lock);

	return rv;
}

static inline void inc_ap_bio(struct drbd_device *device)
{
	/* we wait here
	 *    as long as the device is suspended
	 *    until the bitmap is no longer on the fly during connection
	 *    handshake as long as we would exceed the max_buffer limit.
	 *
	 * to avoid races with the reconnect code,
	 * we need to atomic_inc within the spinlock. */

	wait_event(device->misc_wait, inc_ap_bio_cond(device));
}

static inline int drbd_set_exposed_data_uuid(struct drbd_device *device, u64 val)
{
	int changed = device->exposed_data_uuid != val;
	device->exposed_data_uuid = val;
	return changed;
}

static inline u64 drbd_current_uuid(struct drbd_device *device)
{
	if (!device->ldev)
		return 0;
	return device->ldev->md.current_uuid;
}

static inline bool verify_can_do_stop_sector(struct drbd_peer_device *peer_device)
{
	return peer_device->connection->agreed_pro_version >= 97 &&
		peer_device->connection->agreed_pro_version != 100;
}

static inline u64 drbd_bitmap_uuid(struct drbd_peer_device *peer_device)
{
	struct drbd_device *device = peer_device->device;
	struct drbd_peer_md *peer_md;

	if (!device->ldev)
		return 0;

	peer_md = &device->ldev->md.peers[peer_device->bitmap_index];
	return peer_md->bitmap_uuid;
}

static inline u64 drbd_history_uuid(struct drbd_device *device, int i)
{
	if (!device->ldev || i >= ARRAY_SIZE(device->ldev->md.history_uuids))
		return 0;

	return device->ldev->md.history_uuids[i];
}

static inline int drbd_queue_order_type(struct drbd_device *device)
{
	/* sorry, we currently have no working implementation
	 * of distributed TCQ stuff */
#ifndef QUEUE_ORDERED_NONE
#define QUEUE_ORDERED_NONE 0
#endif
	return QUEUE_ORDERED_NONE;
}

#ifdef blk_queue_plugged
static inline void drbd_blk_run_queue(struct request_queue *q)
{
	if (q && q->unplug_fn)
		q->unplug_fn(q);
}

static inline void drbd_kick_lo(struct drbd_device *device)
{
	if (get_ldev(device)) {
		drbd_blk_run_queue(bdev_get_queue(device->ldev->backing_bdev));
		put_ldev(device);
	}
}
#else
static inline void drbd_blk_run_queue(struct request_queue *q)
{
}
static inline void drbd_kick_lo(struct drbd_device *device)
{
}
#endif

static inline void drbd_md_flush(struct drbd_device *device)
{
	int r;

<<<<<<< HEAD
	if (test_bit(MD_NO_BARRIER, &device->flags))
=======
	if (WARN_ON(mdev->ldev == NULL))
		return;

	if (drbd_test_flag(mdev, MD_NO_BARRIER))
>>>>>>> 86d1657c
		return;

	r = blkdev_issue_flush(device->ldev->md_bdev, GFP_NOIO, NULL);
	if (r) {
		set_bit(MD_NO_BARRIER, &device->flags);
		drbd_err(device, "meta data flush failed with status %d, disabling md-flushes\n", r);
	}
}

/* resync bitmap */
/* 16MB sized 'bitmap extent' to track syncer usage */
struct bm_extent {
	int rs_left; /* number of bits set (out of sync) in this extent. */
	int rs_failed; /* number of failed resync requests in this extent. */
	unsigned long flags;
	struct lc_element lce;
};

#define BME_NO_WRITES  0  /* bm_extent.flags: no more requests on this one! */
#define BME_LOCKED     1  /* bm_extent.flags: syncer active on this one. */
#define BME_PRIORITY   2  /* finish resync IO on this extent ASAP! App IO waiting! */

/* should be moved to idr.h */
/**
 * idr_for_each_entry - iterate over an idr's elements of a given type
 * @idp:     idr handle
 * @entry:   the type * to use as cursor
 * @id:      id entry's key
 */
#define idr_for_each_entry(idp, entry, id)				\
	for (id = 0, entry = (typeof(entry))idr_get_next((idp), &(id)); \
	     entry != NULL;						\
	     ++id, entry = (typeof(entry))idr_get_next((idp), &(id)))

#define idr_for_each_entry_continue(idp, entry, id)			\
	for (entry = (typeof(entry))idr_get_next((idp), &(id));		\
	     entry;							\
	     ++id, entry = (typeof(entry))idr_get_next((idp), &(id)))

static inline struct drbd_connection *first_connection(struct drbd_resource *resource)
{
	return list_first_entry(&resource->connections, struct drbd_connection, connections);
}

#endif<|MERGE_RESOLUTION|>--- conflicted
+++ resolved
@@ -2337,14 +2337,12 @@
 {
 	int r;
 
-<<<<<<< HEAD
+	if (device->ldev == NULL) {
+		drbd_warn(device, "device->ldev == NULL in drbd_md_flush\n");
+		return;
+	}
+
 	if (test_bit(MD_NO_BARRIER, &device->flags))
-=======
-	if (WARN_ON(mdev->ldev == NULL))
-		return;
-
-	if (drbd_test_flag(mdev, MD_NO_BARRIER))
->>>>>>> 86d1657c
 		return;
 
 	r = blkdev_issue_flush(device->ldev->md_bdev, GFP_NOIO, NULL);
