--- conflicted
+++ resolved
@@ -1215,13 +1215,13 @@
 extern void drbd_send_current_uuid(struct drbd_peer_device *peer_device, u64 current_uuid);
 extern int drbd_propagate_reachability(struct drbd_connection *connection);
 extern void drbd_free_bc(struct drbd_backing_dev *ldev);
-<<<<<<< HEAD
 extern void drbd_cleanup_device(struct drbd_device *device);
 void drbd_print_uuids(struct drbd_peer_device *peer_device, const char *text);
 
 extern u64 drbd_capacity_to_on_disk_bm_sect(u64 capacity_sect, unsigned int max_peers);
 extern void drbd_md_set_sector_offsets(struct drbd_device *device,
 				       struct drbd_backing_dev *bdev);
+extern void drbd_md_write(struct drbd_device *device, void *buffer);
 extern void drbd_md_sync(struct drbd_device *device);
 extern int  drbd_md_read(struct drbd_device *device, struct drbd_backing_dev *bdev);
 extern void drbd_uuid_received_new_current(struct drbd_device *, u64 , u64) __must_hold(local);
@@ -1240,24 +1240,6 @@
 extern void drbd_md_set_peer_flag(struct drbd_peer_device *, enum mdf_peer_flag);
 extern void drbd_md_clear_peer_flag(struct drbd_peer_device *, enum mdf_peer_flag);
 extern bool drbd_md_test_peer_flag(struct drbd_peer_device *, enum mdf_peer_flag);
-=======
-extern void drbd_mdev_cleanup(struct drbd_conf *mdev);
-void drbd_print_uuids(struct drbd_conf *mdev, const char *text);
-
-extern void conn_md_sync(struct drbd_tconn *tconn);
-extern void drbd_md_write(struct drbd_conf *mdev, void *buffer);
-extern void drbd_md_sync(struct drbd_conf *mdev);
-extern int  drbd_md_read(struct drbd_conf *mdev, struct drbd_backing_dev *bdev);
-extern void drbd_uuid_set(struct drbd_conf *mdev, int idx, u64 val) __must_hold(local);
-extern void _drbd_uuid_set(struct drbd_conf *mdev, int idx, u64 val) __must_hold(local);
-extern void drbd_uuid_new_current(struct drbd_conf *mdev) __must_hold(local);
-extern void drbd_uuid_set_bm(struct drbd_conf *mdev, u64 val) __must_hold(local);
-extern void drbd_uuid_move_history(struct drbd_conf *mdev) __must_hold(local);
-extern void __drbd_uuid_set(struct drbd_conf *mdev, int idx, u64 val) __must_hold(local);
-extern void drbd_md_set_flag(struct drbd_conf *mdev, int flags) __must_hold(local);
-extern void drbd_md_clear_flag(struct drbd_conf *mdev, int flags)__must_hold(local);
-extern int drbd_md_test_flag(struct drbd_backing_dev *, int);
->>>>>>> 08050c71
 #ifndef DRBD_DEBUG_MD_SYNC
 extern void drbd_md_mark_dirty(struct drbd_device *device);
 #else
@@ -1580,8 +1562,8 @@
 	DS_SHRUNK = 1,
 	DS_GREW = 2
 };
-<<<<<<< HEAD
-extern enum determine_dev_size drbd_determine_dev_size(struct drbd_device *, enum dds_flags) __must_hold(local);
+extern enum determine_dev_size
+drbd_determine_dev_size(struct drbd_device *, enum dds_flags, struct resize_parms *) __must_hold(local);
 extern void resync_after_online_grow(struct drbd_peer_device *);
 extern void drbd_reconsider_max_bio_size(struct drbd_device *device);
 extern enum drbd_state_rv drbd_set_role(struct drbd_resource *, enum drbd_role, bool);
@@ -1591,20 +1573,6 @@
 
 /* drbd_sender.c */
 extern int drbd_sender(struct drbd_thread *thi);
-=======
-extern enum determine_dev_size
-drbd_determine_dev_size(struct drbd_conf *, enum dds_flags, struct resize_parms *) __must_hold(local);
-extern void resync_after_online_grow(struct drbd_conf *);
-extern void drbd_reconsider_max_bio_size(struct drbd_conf *mdev);
-extern enum drbd_state_rv drbd_set_role(struct drbd_conf *mdev,
-					enum drbd_role new_role,
-					int force);
-extern bool conn_try_outdate_peer(struct drbd_tconn *tconn);
-extern void conn_try_outdate_peer_async(struct drbd_tconn *tconn);
-extern int drbd_khelper(struct drbd_conf *mdev, char *cmd);
-
-/* drbd_worker.c */
->>>>>>> 08050c71
 extern int drbd_worker(struct drbd_thread *thi);
 enum drbd_ret_code drbd_resync_after_valid(struct drbd_device *device, int o_minor);
 void drbd_resync_after_changed(struct drbd_device *device);
@@ -1737,7 +1705,6 @@
 extern const struct file_operations drbd_proc_fops;
 
 /* drbd_actlog.c */
-<<<<<<< HEAD
 extern int drbd_al_begin_io_nonblock(struct drbd_device *device, struct drbd_interval *i);
 extern void drbd_al_begin_io_commit(struct drbd_device *device, bool defer_to_worker);
 extern bool drbd_al_begin_io_fastpath(struct drbd_device *device, struct drbd_interval *i);
@@ -1757,31 +1724,7 @@
 extern bool drbd_set_sync(struct drbd_device *, sector_t, int, unsigned long, unsigned long);
 extern void drbd_al_shrink(struct drbd_device *device);
 extern bool drbd_sector_has_priority(struct drbd_peer_device *, sector_t);
-=======
-extern int drbd_al_begin_io_nonblock(struct drbd_conf *mdev, struct drbd_interval *i);
-extern void drbd_al_begin_io_commit(struct drbd_conf *mdev, bool delegate);
-extern bool drbd_al_begin_io_fastpath(struct drbd_conf *mdev, struct drbd_interval *i);
-extern void drbd_al_begin_io(struct drbd_conf *mdev, struct drbd_interval *i, bool delegate);
-extern void drbd_al_complete_io(struct drbd_conf *mdev, struct drbd_interval *i);
-extern void drbd_rs_complete_io(struct drbd_conf *mdev, sector_t sector);
-extern int drbd_rs_begin_io(struct drbd_conf *mdev, sector_t sector);
-extern int drbd_try_rs_begin_io(struct drbd_conf *mdev, sector_t sector);
-extern void drbd_rs_cancel_all(struct drbd_conf *mdev);
-extern int drbd_rs_del_all(struct drbd_conf *mdev);
-extern void drbd_rs_failed_io(struct drbd_conf *mdev,
-		sector_t sector, int size);
-extern void drbd_advance_rs_marks(struct drbd_conf *mdev, unsigned long still_to_go);
-extern void __drbd_set_in_sync(struct drbd_conf *mdev, sector_t sector,
-		int size, const char *file, const unsigned int line);
-#define drbd_set_in_sync(mdev, sector, size) \
-	__drbd_set_in_sync(mdev, sector, size, __FILE__, __LINE__)
-extern int __drbd_set_out_of_sync(struct drbd_conf *mdev, sector_t sector,
-		int size, const char *file, const unsigned int line);
-#define drbd_set_out_of_sync(mdev, sector, size) \
-	__drbd_set_out_of_sync(mdev, sector, size, __FILE__, __LINE__)
-extern void drbd_al_shrink(struct drbd_conf *mdev);
-extern int drbd_initialize_al(struct drbd_conf *, void *);
->>>>>>> 08050c71
+extern int drbd_initialize_al(struct drbd_device *, void *);
 
 /* drbd_sysfs.c */
 extern struct kobj_type drbd_bdev_kobj_type;
