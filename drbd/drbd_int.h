--- conflicted
+++ resolved
@@ -1327,15 +1327,9 @@
 extern int proc_details;
 
 /* drbd_req */
-<<<<<<< HEAD
 extern int __drbd_make_request(struct drbd_device *, struct bio *, unsigned long);
-extern int drbd_make_request(struct request_queue *q, struct bio *bio);
+extern MAKE_REQUEST_TYPE drbd_make_request(struct request_queue *q, struct bio *bio);
 extern int drbd_read_remote(struct drbd_device *device, struct drbd_request *req);
-=======
-extern int __drbd_make_request(struct drbd_conf *, struct bio *, unsigned long);
-extern MAKE_REQUEST_TYPE drbd_make_request(struct request_queue *q, struct bio *bio);
-extern int drbd_read_remote(struct drbd_conf *mdev, struct drbd_request *req);
->>>>>>> a55e6651
 extern int drbd_merge_bvec(struct request_queue *q,
 #ifdef HAVE_bvec_merge_data
 		struct bvec_merge_data *bvm,
