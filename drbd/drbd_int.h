/*
  drbd_int.h

  This file is part of DRBD by Philipp Reisner and Lars Ellenberg.

  Copyright (C) 2001-2008, LINBIT Information Technologies GmbH.
  Copyright (C) 1999-2008, Philipp Reisner <philipp.reisner@linbit.com>.
  Copyright (C) 2002-2008, Lars Ellenberg <lars.ellenberg@linbit.com>.

  drbd is free software; you can redistribute it and/or modify
  it under the terms of the GNU General Public License as published by
  the Free Software Foundation; either version 2, or (at your option)
  any later version.

  drbd is distributed in the hope that it will be useful,
  but WITHOUT ANY WARRANTY; without even the implied warranty of
  MERCHANTABILITY or FITNESS FOR A PARTICULAR PURPOSE.	See the
  GNU General Public License for more details.

  You should have received a copy of the GNU General Public License
  along with drbd; see the file COPYING.  If not, write to
  the Free Software Foundation, 675 Mass Ave, Cambridge, MA 02139, USA.

*/

#ifndef _DRBD_INT_H
#define _DRBD_INT_H

#include <linux/compiler.h>
#include <linux/types.h>
#include <linux/version.h>
#include <linux/list.h>
#include <linux/sched.h>
#include <linux/bitops.h>
#include <linux/slab.h>
#include <linux/crypto.h>
#include <linux/tcp.h>
#include <linux/mutex.h>
#include <linux/genhd.h>
#include <linux/idr.h>
#include <net/tcp.h>
#include <linux/lru_cache.h>
#include <linux/prefetch.h>
#include <linux/drbd_genl_api.h>
#include <linux/drbd.h>
#include <linux/drbd_config.h>

#include "compat.h"
#include "drbd_state.h"

#ifdef __CHECKER__
# define __protected_by(x)       __attribute__((require_context(x,1,999,"rdwr")))
# define __protected_read_by(x)  __attribute__((require_context(x,1,999,"read")))
# define __protected_write_by(x) __attribute__((require_context(x,1,999,"write")))
# define __must_hold(x)       __attribute__((context(x,1,1), require_context(x,1,999,"call")))
#else
# define __protected_by(x)
# define __protected_read_by(x)
# define __protected_write_by(x)
# define __must_hold(x)
#endif

#define __no_warn(lock, stmt) do { __acquire(lock); stmt; __release(lock); } while (0)

/* Compatibility for older kernels */
#undef __cond_lock
#ifdef __CHECKER__
# ifndef __acquires
#  define __acquires(x)	__attribute__((context(x,0,1)))
#  define __releases(x)	__attribute__((context(x,1,0)))
#  define __acquire(x)	__context__(x,1)
#  define __release(x)	__context__(x,-1)
# endif
# define __cond_lock(x,c)	((c) ? ({ __acquire(x); 1; }) : 0)
#else
# ifndef __acquires
#  define __acquires(x)
#  define __releases(x)
#  define __acquire(x)	(void)0
#  define __release(x)	(void)0
# endif
# define __cond_lock(x,c) (c)
#endif

#ifdef NEED_BOOL_TYPE
typedef _Bool                   bool;
enum {
	false = 0,
	true = 1
};
#endif

/* module parameter, defined in drbd_main.c */
extern unsigned int minor_count;
extern bool disable_sendpage;
extern bool allow_oos;

#ifdef DRBD_ENABLE_FAULTS
extern int enable_faults;
extern int fault_rate;
extern int fault_devs;
#endif

extern char usermode_helper[];

#include <linux/major.h>
#ifndef DRBD_MAJOR
# define DRBD_MAJOR 147
#endif

#include <linux/blkdev.h>
#include <linux/bio.h>

/* I don't remember why XCPU ...
 * This is used to wake the asender,
 * and to interrupt sending the sending task
 * on disconnect.
 */
#define DRBD_SIG SIGXCPU

/* This is used to stop/restart our threads.
 * Cannot use SIGTERM nor SIGKILL, since these
 * are sent out by init on runlevel changes
 * I choose SIGHUP for now.
 *
 * FIXME btw, we should register some reboot notifier.
 */
#define DRBD_SIGKILL SIGHUP

#define ID_IN_SYNC      (4711ULL)
#define ID_OUT_OF_SYNC  (4712ULL)
#define ID_SYNCER (-1ULL)

#define UUID_NEW_BM_OFFSET ((u64)0x0001000000000000ULL)

struct drbd_conf;
struct drbd_tconn;

#ifdef DBG_ALL_SYMBOLS
# define STATIC
#else
# define STATIC static
#endif

/* upstream kernel wants us to use dev_warn(), ...
 * dev_printk() expects to be presented a struct device *;
 * in older kernels, (<= 2.6.24), there is nothing suitable there.
 * "backport" hack: redefine dev_printk.
 * Trigger is definition of dev_to_disk macro, introduced with the
 * commit edfaa7c36574f1bf09c65ad602412db9da5f96bf
 *     Driver core: convert block from raw kobjects to core devices
 */
#if defined(dev_to_disk) && defined(disk_to_dev)
/* to shorten dev_warn(DEV, "msg"); and relatives statements */
#define DEV (disk_to_dev(mdev->vdisk))
#else
#undef dev_printk
#define DEV mdev
#define dev_printk(level, dev, format, arg...)  \
	        printk(level "block drbd%u: " format , dev->minor , ## arg)
#endif
/* also, some older kernels do not have all of these. */
#ifndef dev_emerg
#define dev_emerg(dev, format, arg...)          \
	        dev_printk(KERN_EMERG , dev , format , ## arg)
#define dev_alert(dev, format, arg...)          \
	        dev_printk(KERN_ALERT , dev , format , ## arg)
#define dev_crit(dev, format, arg...)           \
	        dev_printk(KERN_CRIT , dev , format , ## arg)
#endif

#define conn_printk(LEVEL, TCONN, FMT, ARGS...) \
	printk(LEVEL "d-con %s: " FMT, TCONN->name , ## ARGS)
#define conn_alert(TCONN, FMT, ARGS...)  conn_printk(KERN_ALERT, TCONN, FMT, ## ARGS)
#define conn_crit(TCONN, FMT, ARGS...)   conn_printk(KERN_CRIT, TCONN, FMT, ## ARGS)
#define conn_err(TCONN, FMT, ARGS...)    conn_printk(KERN_ERR, TCONN, FMT, ## ARGS)
#define conn_warn(TCONN, FMT, ARGS...)   conn_printk(KERN_WARNING, TCONN, FMT, ## ARGS)
#define conn_notice(TCONN, FMT, ARGS...) conn_printk(KERN_NOTICE, TCONN, FMT, ## ARGS)
#define conn_info(TCONN, FMT, ARGS...)   conn_printk(KERN_INFO, TCONN, FMT, ## ARGS)
#define conn_dbg(TCONN, FMT, ARGS...)    conn_printk(KERN_DEBUG, TCONN, FMT, ## ARGS)

/* see kernel/printk.c:printk_ratelimit
 * macro, so it is easy do have independent rate limits at different locations
 * "initializer element not constant ..." with kernel 2.4 :(
 * so I initialize toks to something large
 */
#define DRBD_ratelimit(ratelimit_jiffies, ratelimit_burst)	\
({								\
	int __ret;						\
	static unsigned long toks = 0x80000000UL;		\
	static unsigned long last_msg;				\
	static int missed;					\
	unsigned long now = jiffies;				\
	toks += now - last_msg;					\
	last_msg = now;						\
	if (toks > (ratelimit_burst * ratelimit_jiffies))	\
		toks = ratelimit_burst * ratelimit_jiffies;	\
	if (toks >= ratelimit_jiffies) {			\
		int lost = missed;				\
		missed = 0;					\
		toks -= ratelimit_jiffies;			\
		if (lost)					\
			dev_warn(DEV, "%d messages suppressed in %s:%d.\n", \
				lost, __FILE__, __LINE__);	\
		__ret = 1;					\
	} else {						\
		missed++;					\
		__ret = 0;					\
	}							\
	__ret;							\
})


#ifdef DBG_ASSERTS
extern void drbd_assert_breakpoint(struct drbd_conf *, char *, char *, int);
# define D_ASSERT(exp)	if (!(exp)) \
	 drbd_assert_breakpoint(mdev, #exp, __FILE__, __LINE__)
#else
# define D_ASSERT(exp)	if (!(exp)) \
	 dev_err(DEV, "ASSERT( " #exp " ) in %s:%d\n", __FILE__, __LINE__)
#endif

/**
 * expect  -  Make an assertion
 *
 * Unlike the assert macro, this macro returns a boolean result.
 */
#define expect(exp) ({								\
		bool _bool = (exp);						\
		if (!_bool)							\
			dev_err(DEV, "ASSERTION %s FAILED in %s\n",		\
			        #exp, __func__);				\
		_bool;								\
		})

/* Defines to control fault insertion */
enum {
	DRBD_FAULT_MD_WR = 0,	/* meta data write */
	DRBD_FAULT_MD_RD = 1,	/*           read  */
	DRBD_FAULT_RS_WR = 2,	/* resync          */
	DRBD_FAULT_RS_RD = 3,
	DRBD_FAULT_DT_WR = 4,	/* data            */
	DRBD_FAULT_DT_RD = 5,
	DRBD_FAULT_DT_RA = 6,	/* data read ahead */
	DRBD_FAULT_BM_ALLOC = 7,	/* bitmap allocation */
	DRBD_FAULT_AL_EE = 8,	/* alloc ee */
	DRBD_FAULT_RECEIVE = 9, /* Changes some bytes upon receiving a [rs]data block */

	DRBD_FAULT_MAX,
};

extern unsigned int
_drbd_insert_fault(struct drbd_conf *mdev, unsigned int type);

static inline int
drbd_insert_fault(struct drbd_conf *mdev, unsigned int type) {
#ifdef DRBD_ENABLE_FAULTS
	return fault_rate &&
		(enable_faults & (1<<type)) &&
		_drbd_insert_fault(mdev, type);
#else
	return 0;
#endif
}

/*
 * our structs
 *************************/

#define SET_MDEV_MAGIC(x) \
	({ typecheck(struct drbd_conf*, x); \
	  (x)->magic = (long)(x) ^ DRBD_MAGIC; })
#define IS_VALID_MDEV(x)  \
	(typecheck(struct drbd_conf*, x) && \
	  ((x) ? (((x)->magic ^ DRBD_MAGIC) == (long)(x)) : 0))

extern struct idr minors; /* RCU, updates: genl_lock() */
extern struct list_head drbd_tconns; /* RCU, updates: genl_lock() */

/* on the wire */
enum drbd_packet {
	/* receiver (data socket) */
	P_DATA		      = 0x00,
	P_DATA_REPLY	      = 0x01, /* Response to P_DATA_REQUEST */
	P_RS_DATA_REPLY	      = 0x02, /* Response to P_RS_DATA_REQUEST */
	P_BARRIER	      = 0x03,
	P_BITMAP	      = 0x04,
	P_BECOME_SYNC_TARGET  = 0x05,
	P_BECOME_SYNC_SOURCE  = 0x06,
	P_UNPLUG_REMOTE	      = 0x07, /* Used at various times to hint the peer */
	P_DATA_REQUEST	      = 0x08, /* Used to ask for a data block */
	P_RS_DATA_REQUEST     = 0x09, /* Used to ask for a data block for resync */
	P_SYNC_PARAM	      = 0x0a,
	P_PROTOCOL	      = 0x0b,
	P_UUIDS		      = 0x0c,
	P_SIZES		      = 0x0d,
	P_STATE		      = 0x0e,
	P_SYNC_UUID	      = 0x0f,
	P_AUTH_CHALLENGE      = 0x10,
	P_AUTH_RESPONSE	      = 0x11,
	P_STATE_CHG_REQ	      = 0x12,

	/* asender (meta socket */
	P_PING		      = 0x13,
	P_PING_ACK	      = 0x14,
	P_RECV_ACK	      = 0x15, /* Used in protocol B */
	P_WRITE_ACK	      = 0x16, /* Used in protocol C */
	P_RS_WRITE_ACK	      = 0x17, /* Is a P_WRITE_ACK, additionally call set_in_sync(). */
	P_SUPERSEDED	      = 0x18, /* Used in proto C, two-primaries conflict detection */
	P_NEG_ACK	      = 0x19, /* Sent if local disk is unusable */
	P_NEG_DREPLY	      = 0x1a, /* Local disk is broken... */
	P_NEG_RS_DREPLY	      = 0x1b, /* Local disk is broken... */
	P_BARRIER_ACK	      = 0x1c,
	P_STATE_CHG_REPLY     = 0x1d,

	/* "new" commands, no longer fitting into the ordering scheme above */

	P_OV_REQUEST	      = 0x1e, /* data socket */
	P_OV_REPLY	      = 0x1f,
	P_OV_RESULT	      = 0x20, /* meta socket */
	P_CSUM_RS_REQUEST     = 0x21, /* data socket */
	P_RS_IS_IN_SYNC	      = 0x22, /* meta socket */
	P_SYNC_PARAM89	      = 0x23, /* data socket, protocol version 89 replacement for P_SYNC_PARAM */
	P_COMPRESSED_BITMAP   = 0x24, /* compressed or otherwise encoded bitmap transfer */
	/* P_CKPT_FENCE_REQ      = 0x25, * currently reserved for protocol D */
	/* P_CKPT_DISABLE_REQ    = 0x26, * currently reserved for protocol D */
	P_DELAY_PROBE         = 0x27, /* is used on BOTH sockets */
	P_OUT_OF_SYNC         = 0x28, /* Mark as out of sync (Outrunning), data socket */
	P_RS_CANCEL           = 0x29, /* meta: Used to cancel RS_DATA_REQUEST packet by SyncSource */
	P_CONN_ST_CHG_REQ     = 0x2a, /* data sock: Connection wide state request */
	P_CONN_ST_CHG_REPLY   = 0x2b, /* meta sock: Connection side state req reply */
	P_RETRY_WRITE	      = 0x2c, /* Protocol C: retry conflicting write request */
	P_PROTOCOL_UPDATE     = 0x2d, /* data sock: is used in established connections */

	P_MAY_IGNORE	      = 0x100, /* Flag to test if (cmd > P_MAY_IGNORE) ... */
	P_MAX_OPT_CMD	      = 0x101,

	/* special command ids for handshake */

	P_INITIAL_META	      = 0xfff1, /* First Packet on the MetaSock */
	P_INITIAL_DATA	      = 0xfff2, /* First Packet on the Socket */

	P_CONNECTION_FEATURES = 0xfffe	/* FIXED for the next century! */
};

extern const char *cmdname(enum drbd_packet cmd);

/* for sending/receiving the bitmap,
 * possibly in some encoding scheme */
struct bm_xfer_ctx {
	/* "const"
	 * stores total bits and long words
	 * of the bitmap, so we don't need to
	 * call the accessor functions over and again. */
	unsigned long bm_bits;
	unsigned long bm_words;
	/* during xfer, current position within the bitmap */
	unsigned long bit_offset;
	unsigned long word_offset;

	/* statistics; index: (h->command == P_BITMAP) */
	unsigned packets[2];
	unsigned bytes[2];
};

extern void INFO_bm_xfer_stats(struct drbd_conf *mdev,
		const char *direction, struct bm_xfer_ctx *c);

static inline void bm_xfer_ctx_bit_to_word_offset(struct bm_xfer_ctx *c)
{
	/* word_offset counts "native long words" (32 or 64 bit),
	 * aligned at 64 bit.
	 * Encoded packet may end at an unaligned bit offset.
	 * In case a fallback clear text packet is transmitted in
	 * between, we adjust this offset back to the last 64bit
	 * aligned "native long word", which makes coding and decoding
	 * the plain text bitmap much more convenient.  */
#if BITS_PER_LONG == 64
	c->word_offset = c->bit_offset >> 6;
#elif BITS_PER_LONG == 32
	c->word_offset = c->bit_offset >> 5;
	c->word_offset &= ~(1UL);
#else
# error "unsupported BITS_PER_LONG"
#endif
}

#ifndef __packed
#define __packed __attribute__((packed))
#endif

/* This is the layout for a packet on the wire.
 * The byteorder is the network byte order.
 *     (except block_id and barrier fields.
 *	these are pointers to local structs
 *	and have no relevance for the partner,
 *	which just echoes them as received.)
 *
 * NOTE that the payload starts at a long aligned offset,
 * regardless of 32 or 64 bit arch!
 */
struct p_header80 {
	u32	  magic;
	u16	  command;
	u16	  length;	/* bytes of data after this header */
} __packed;

/* Header for big packets, Used for data packets exceeding 64kB */
struct p_header95 {
	u16	  magic;	/* use DRBD_MAGIC_BIG here */
	u16	  command;
	u32	  length;
} __packed;

struct p_header100 {
	u32	  magic;
	u16	  volume;
	u16	  command;
	u32	  length;
	u32	  pad;
} __packed;

extern unsigned int drbd_header_size(struct drbd_tconn *tconn);

/* these defines must not be changed without changing the protocol version */
#define DP_HARDBARRIER	      1 /* no longer used */
#define DP_RW_SYNC	      2 /* equals REQ_SYNC    */
#define DP_MAY_SET_IN_SYNC    4
#define DP_UNPLUG             8 /* equals REQ_UNPLUG  */
#define DP_FUA               16 /* equals REQ_FUA     */
#define DP_FLUSH             32 /* equals REQ_FLUSH   */
#define DP_DISCARD           64 /* equals REQ_DISCARD */
#define DP_SEND_RECEIVE_ACK 128 /* This is a proto B write request */
#define DP_SEND_WRITE_ACK   256 /* This is a proto C write request */

struct p_data {
	u64	    sector;    /* 64 bits sector number */
	u64	    block_id;  /* to identify the request in protocol B&C */
	u32	    seq_num;
	u32	    dp_flags;
} __packed;

/*
 * commands which share a struct:
 *  p_block_ack:
 *   P_RECV_ACK (proto B), P_WRITE_ACK (proto C),
 *   P_SUPERSEDED (proto C, two-primaries conflict detection)
 *  p_block_req:
 *   P_DATA_REQUEST, P_RS_DATA_REQUEST
 */
struct p_block_ack {
	u64	    sector;
	u64	    block_id;
	u32	    blksize;
	u32	    seq_num;
} __packed;

struct p_block_req {
	u64 sector;
	u64 block_id;
	u32 blksize;
	u32 pad;	/* to multiple of 8 Byte */
} __packed;

/*
 * commands with their own struct for additional fields:
 *   P_CONNECTION_FEATURES
 *   P_BARRIER
 *   P_BARRIER_ACK
 *   P_SYNC_PARAM
 *   ReportParams
 */

struct p_connection_features {
	u32 protocol_min;
	u32 feature_flags;
	u32 protocol_max;

	/* should be more than enough for future enhancements
	 * for now, feature_flags and the reserved array shall be zero.
	 */

	u32 _pad;
	u64 reserved[7];
} __packed;

struct p_barrier {
	u32 barrier;	/* barrier number _handle_ only */
	u32 pad;	/* to multiple of 8 Byte */
} __packed;

struct p_barrier_ack {
	u32 barrier;
	u32 set_size;
} __packed;

struct p_rs_param {
	u32 resync_rate;

	      /* Since protocol version 88 and higher. */
	char verify_alg[0];
} __packed;

struct p_rs_param_89 {
	u32 resync_rate;
        /* protocol version 89: */
	char verify_alg[SHARED_SECRET_MAX];
	char csums_alg[SHARED_SECRET_MAX];
} __packed;

struct p_rs_param_95 {
	u32 resync_rate;
	char verify_alg[SHARED_SECRET_MAX];
	char csums_alg[SHARED_SECRET_MAX];
	u32 c_plan_ahead;
	u32 c_delay_target;
	u32 c_fill_target;
	u32 c_max_rate;
} __packed;

enum drbd_conn_flags {
	CF_DISCARD_MY_DATA = 1,
	CF_DRY_RUN = 2,
};

struct p_protocol {
	u32 protocol;
	u32 after_sb_0p;
	u32 after_sb_1p;
	u32 after_sb_2p;
	u32 conn_flags;
	u32 two_primaries;

              /* Since protocol version 87 and higher. */
	char integrity_alg[0];

} __packed;

struct p_uuids {
	u64 uuid[UI_EXTENDED_SIZE];
} __packed;

struct p_rs_uuid {
	u64	    uuid;
} __packed;

struct p_sizes {
	u64	    d_size;  /* size of disk */
	u64	    u_size;  /* user requested size */
	u64	    c_size;  /* current exported size */
	u32	    max_bio_size;  /* Maximal size of a BIO */
	u16	    queue_order_type;  /* not yet implemented in DRBD*/
	u16	    dds_flags; /* use enum dds_flags here. */
} __packed;

struct p_state {
	u32	    state;
} __packed;

struct p_req_state {
	u32	    mask;
	u32	    val;
} __packed;

struct p_req_state_reply {
	u32	    retcode;
} __packed;

struct p_drbd06_param {
	u64	  size;
	u32	  state;
	u32	  blksize;
	u32	  protocol;
	u32	  version;
	u32	  gen_cnt[5];
	u32	  bit_map_gen[5];
} __packed;

struct p_block_desc {
	u64 sector;
	u32 blksize;
	u32 pad;	/* to multiple of 8 Byte */
} __packed;

/* Valid values for the encoding field.
 * Bump proto version when changing this. */
enum drbd_bitmap_code {
	/* RLE_VLI_Bytes = 0,
	 * and other bit variants had been defined during
	 * algorithm evaluation. */
	RLE_VLI_Bits = 2,
};

struct p_compressed_bm {
	/* (encoding & 0x0f): actual encoding, see enum drbd_bitmap_code
	 * (encoding & 0x80): polarity (set/unset) of first runlength
	 * ((encoding >> 4) & 0x07): pad_bits, number of trailing zero bits
	 * used to pad up to head.length bytes
	 */
	u8 encoding;

	u8 code[0];
} __packed;

struct p_delay_probe93 {
	u32     seq_num; /* sequence number to match the two probe packets */
	u32     offset;  /* usecs the probe got sent after the reference time point */
} __packed;

/*
 * Bitmap packets need to fit within a single page on the sender and receiver,
 * so we are limited to 4 KiB (and not to PAGE_SIZE, which can be bigger).
 */
#define DRBD_SOCKET_BUFFER_SIZE 4096

/**********************************************************************/
enum drbd_thread_state {
	NONE,
	RUNNING,
	EXITING,
	RESTARTING
};

struct drbd_thread {
	spinlock_t t_lock;
	struct task_struct *task;
	struct completion startstop;
	enum drbd_thread_state t_state;
	int (*function) (struct drbd_thread *);
	struct drbd_tconn *tconn;
	int reset_cpu_mask;
	char name[9];
};

static inline enum drbd_thread_state get_t_state(struct drbd_thread *thi)
{
	/* THINK testing the t_state seems to be uncritical in all cases
	 * (but thread_{start,stop}), so we can read it *without* the lock.
	 *	--lge */

	smp_rmb();
	return thi->t_state;
}

struct drbd_work {
	struct list_head list;
	int (*cb)(struct drbd_work *, int cancel);
	union {
		struct drbd_conf *mdev;
		struct drbd_tconn *tconn;
	};
};

#include "drbd_interval.h"

extern int drbd_wait_misc(struct drbd_conf *, struct drbd_interval *);

struct drbd_request {
	struct drbd_work w;

	/* if local IO is not allowed, will be NULL.
	 * if local IO _is_ allowed, holds the locally submitted bio clone,
	 * or, after local IO completion, the ERR_PTR(error).
	 * see drbd_request_endio(). */
	struct bio *private_bio;

	struct drbd_interval i;

	/* epoch: used to check on "completion" whether this req was in
	 * the current epoch, and we therefore have to close it,
	 * causing a p_barrier packet to be send, starting a new epoch.
	 *
	 * This corresponds to "barrier" in struct p_barrier[_ack],
	 * and to "barrier_nr" in struct drbd_epoch (and various
	 * comments/function parameters/local variable names).
	 */
	unsigned int epoch;

	struct list_head tl_requests; /* ring list in the transfer log */
	struct bio *master_bio;       /* master bio pointer */
	unsigned long start_time;

	/* once it hits 0, we may complete the master_bio */
	atomic_t completion_ref;
	/* once it hits 0, we may destroy this drbd_request object */
	struct kref kref;

	unsigned rq_state; /* see comments above _req_mod() */
};

struct drbd_epoch {
	struct drbd_tconn *tconn;
	struct list_head list;
	unsigned int barrier_nr;
	atomic_t epoch_size; /* increased on every request added. */
	atomic_t active;     /* increased on every req. added, and dec on every finished. */
	unsigned long flags;
};

/* drbd_epoch flag bits */
enum {
	DE_BARRIER_IN_NEXT_EPOCH_ISSUED,
	DE_BARRIER_IN_NEXT_EPOCH_DONE,
	DE_CONTAINS_A_BARRIER,
	DE_HAVE_BARRIER_NUMBER,
	DE_IS_FINISHING,
};

enum epoch_event {
	EV_PUT,
	EV_GOT_BARRIER_NR,
	EV_BARRIER_DONE,
	EV_BECAME_LAST,
	EV_CLEANUP = 32, /* used as flag */
};

struct drbd_wq_barrier {
	struct drbd_work w;
	struct completion done;
};

struct digest_info {
	int digest_size;
	void *digest;
};

struct drbd_peer_request {
	struct drbd_work w;
	struct drbd_epoch *epoch; /* for writes */
	struct page *pages;
	atomic_t pending_bios;
	struct drbd_interval i;
	/* see comments on ee flag bits below */
	unsigned long flags;
	union {
		u64 block_id;
		struct digest_info *digest;
	};
};

/* ee flag bits.
 * While corresponding bios are in flight, the only modification will be
 * set_bit WAS_ERROR, which has to be atomic.
 * If no bios are in flight yet, or all have been completed,
 * non-atomic modification to ee->flags is ok.
 */
enum {
	__EE_CALL_AL_COMPLETE_IO,
	__EE_MAY_SET_IN_SYNC,

	/* This peer request closes an epoch using a barrier.
	 * On successful completion, the epoch is released,
	 * and the P_BARRIER_ACK send. */
	__EE_IS_BARRIER,

	/* In case a barrier failed,
	 * we need to resubmit without the barrier flag. */
	__EE_RESUBMITTED,

	/* we may have several bios per peer request.
	 * if any of those fail, we set this flag atomically
	 * from the endio callback */
	__EE_WAS_ERROR,

	/* This ee has a pointer to a digest instead of a block id */
	__EE_HAS_DIGEST,

	/* Conflicting local requests need to be restarted after this request */
	__EE_RESTART_REQUESTS,

	/* The peer wants a write ACK for this (wire proto C) */
	__EE_SEND_WRITE_ACK,

	/* Is set when net_conf had two_primaries set while creating this peer_req */
	__EE_IN_INTERVAL_TREE,
};
#define EE_CALL_AL_COMPLETE_IO (1<<__EE_CALL_AL_COMPLETE_IO)
#define EE_MAY_SET_IN_SYNC     (1<<__EE_MAY_SET_IN_SYNC)
#define EE_IS_BARRIER          (1<<__EE_IS_BARRIER)
#define	EE_RESUBMITTED         (1<<__EE_RESUBMITTED)
#define EE_WAS_ERROR           (1<<__EE_WAS_ERROR)
#define EE_HAS_DIGEST          (1<<__EE_HAS_DIGEST)
#define EE_RESTART_REQUESTS	(1<<__EE_RESTART_REQUESTS)
#define EE_SEND_WRITE_ACK	(1<<__EE_SEND_WRITE_ACK)
#define EE_IN_INTERVAL_TREE	(1<<__EE_IN_INTERVAL_TREE)

<<<<<<< HEAD
/* flag bits per mdev */
enum {
=======
/* global flag bits */
enum drbd_flag {
	CREATE_BARRIER,		/* next P_DATA is preceded by a P_BARRIER */
	SIGNAL_ASENDER,		/* whether asender wants to be interrupted */
	SEND_PING,		/* whether asender should send a ping asap */

>>>>>>> 100abf1e
	UNPLUG_REMOTE,		/* sending a "UnplugRemote" could help */
	MD_DIRTY,		/* current uuids and flags not yet on disk */
	USE_DEGR_WFC_T,		/* degr-wfc-timeout instead of wfc-timeout. */
	CL_ST_CHG_SUCCESS,
	CL_ST_CHG_FAIL,
	CRASHED_PRIMARY,	/* This node was a crashed primary.
				 * Gets cleared when the state.conn
				 * goes into C_CONNECTED state. */
	CONSIDER_RESYNC,

	MD_NO_BARRIER,		/* meta data device does not support barriers,
				   so don't even try */
	SUSPEND_IO,		/* suspend application io */
	BITMAP_IO,		/* suspend application io;
				   once no more io in flight, start bitmap io */
	BITMAP_IO_QUEUED,       /* Started bitmap IO */
	GO_DISKLESS,		/* Disk is being detached, on io-error or admin request. */
	WAS_IO_ERROR,		/* Local disk failed returned IO error */
	FORCE_DETACH,		/* Force-detach from local disk, aborting any pending local IO */
	RESYNC_AFTER_NEG,       /* Resync after online grow after the attach&negotiate finished. */
	RESIZE_PENDING,		/* Size change detected locally, waiting for the response from
				 * the peer, if it changed there as well. */
	NEW_CUR_UUID,		/* Create new current UUID when thawing IO */
	AL_SUSPENDED,		/* Activity logging is currently suspended. */
	AHEAD_TO_SYNC_SOURCE,   /* Ahead -> SyncSource queued */
<<<<<<< HEAD
	B_RS_H_DONE,		/* Before resync handler done (already executed) */
	DISCARD_MY_DATA,	/* discard_my_data flag per volume */
	READ_BALANCE_RR,
=======
	STATE_SENT,		/* Do not change state/UUIDs while this is set */

	CALLBACK_PENDING,	/* Whether we have a call_usermodehelper(, UMH_WAIT_PROC)
				 * pending, from drbd worker context.
				 * If set, bdi_write_congested() returns true,
				 * so shrink_page_list() would not recurse into,
				 * and potentially deadlock on, this drbd worker.
				 */
	DISCONNECT_SENT,	/* Currently the last bit in this 32bit word */

	/* keep last */
	DRBD_N_FLAGS,
>>>>>>> 100abf1e
};

struct drbd_bitmap; /* opaque for drbd_conf */

/* definition of bits in bm_flags to be used in drbd_bm_lock
 * and drbd_bitmap_io and friends. */
enum bm_flag {
	/* do we need to kfree, or vfree bm_pages? */
	BM_P_VMALLOCED = 0x10000, /* internal use only, will be masked out */

	/* currently locked for bulk operation */
	BM_LOCKED_MASK = 0xf,

	/* in detail, that is: */
	BM_DONT_CLEAR = 0x1,
	BM_DONT_SET   = 0x2,
	BM_DONT_TEST  = 0x4,

	/* so we can mark it locked for bulk operation,
	 * and still allow all non-bulk operations */
	BM_IS_LOCKED  = 0x8,

	/* (test bit, count bit) allowed (common case) */
	BM_LOCKED_TEST_ALLOWED = BM_DONT_CLEAR | BM_DONT_SET | BM_IS_LOCKED,

	/* testing bits, as well as setting new bits allowed, but clearing bits
	 * would be unexpected.  Used during bitmap receive.  Setting new bits
	 * requires sending of "out-of-sync" information, though. */
	BM_LOCKED_SET_ALLOWED = BM_DONT_CLEAR | BM_IS_LOCKED,

	/* for drbd_bm_write_copy_pages, everything is allowed,
	 * only concurrent bulk operations are locked out. */
	BM_LOCKED_CHANGE_ALLOWED = BM_IS_LOCKED,
};

struct drbd_work_queue {
	struct list_head q;
	spinlock_t q_lock;  /* to protect the list. */
	wait_queue_head_t q_wait;
};

struct drbd_socket {
	struct mutex mutex;
	struct socket    *socket;
	/* this way we get our
	 * send/receive buffers off the stack */
	void *sbuf;
	void *rbuf;
};

struct drbd_md {
	u64 md_offset;		/* sector offset to 'super' block */

	u64 la_size_sect;	/* last agreed size, unit sectors */
	spinlock_t uuid_lock;
	u64 uuid[UI_SIZE];
	u64 device_uuid;
	u32 flags;
	u32 md_size_sect;

	s32 al_offset;	/* signed relative sector offset to al area */
	s32 bm_offset;	/* signed relative sector offset to bitmap */

	/* u32 al_nr_extents;	   important for restoring the AL
	 * is stored into  ldev->dc.al_extents, which in turn
	 * gets applied to act_log->nr_elements
	 */
};

struct drbd_backing_dev {
	struct kobject kobject;
	struct block_device *backing_bdev;
	struct block_device *md_bdev;
	struct drbd_md md;
	struct disk_conf *disk_conf; /* RCU, for updates: mdev->tconn->conf_update */
	sector_t known_size; /* last known size of that backing device */
};

struct drbd_md_io {
	unsigned int done;
	int error;
};

struct bm_io_work {
	struct drbd_work w;
	char *why;
	enum bm_flag flags;
	int (*io_fn)(struct drbd_conf *mdev);
	void (*done)(struct drbd_conf *mdev, int rv);
};

enum write_ordering_e {
	WO_none,
	WO_drain_io,
	WO_bdev_flush,
	WO_bio_barrier
};

struct fifo_buffer {
	unsigned int head_index;
	unsigned int size;
	int total; /* sum of all values */
	int values[0];
};
extern struct fifo_buffer *fifo_alloc(int fifo_size);

/* flag bits per tconn */
enum {
	NET_CONGESTED,		/* The data socket is congested */
	RESOLVE_CONFLICTS,	/* Set on one node, cleared on the peer! */
	SEND_PING,		/* whether asender should send a ping asap */
	SIGNAL_ASENDER,		/* whether asender wants to be interrupted */
	GOT_PING_ACK,		/* set when we receive a ping_ack packet, ping_wait gets woken */
	CONN_WD_ST_CHG_REQ,	/* A cluster wide state change on the connection is active */
	CONN_WD_ST_CHG_OKAY,
	CONN_WD_ST_CHG_FAIL,
	CONN_DRY_RUN,		/* Expect disconnect after resync handshake. */
	CREATE_BARRIER,		/* next P_DATA is preceded by a P_BARRIER */
	STATE_SENT,		/* Do not change state/UUIDs while this is set */
	CALLBACK_PENDING,	/* Whether we have a call_usermodehelper(, UMH_WAIT_PROC)
				 * pending, from drbd worker context.
				 * If set, bdi_write_congested() returns true,
				 * so shrink_page_list() would not recurse into,
				 * and potentially deadlock on, this drbd worker.
				 */
	DISCONNECT_SENT,
};

struct drbd_tconn {			/* is a resource from the config file */
	char *name;			/* Resource name */
	struct list_head all_tconn;	/* linked on global drbd_tconns */
	struct kref kref;
	struct idr volumes;		/* <tconn, vnr> to mdev mapping */
	enum drbd_conns cstate;		/* Only C_STANDALONE to C_WF_REPORT_PARAMS */
	unsigned susp:1;		/* IO suspended by user */
	unsigned susp_nod:1;		/* IO suspended because no data */
	unsigned susp_fen:1;		/* IO suspended because fence peer handler runs */
	struct mutex cstate_mutex;	/* Protects graceful disconnects */

	unsigned long flags;
	struct net_conf *net_conf;	/* content protected by rcu */
	struct mutex conf_update;	/* mutex for ready-copy-update of net_conf and disk_conf */
	wait_queue_head_t ping_wait;	/* Woken upon reception of a ping, and a state change */
	struct res_opts res_opts;

	struct sockaddr_storage my_addr;
	int my_addr_len;
	struct sockaddr_storage peer_addr;
	int peer_addr_len;

	struct drbd_socket data;	/* data/barrier/cstate/parameter packets */
	struct drbd_socket meta;	/* ping/ack (metadata) packets */
	int agreed_pro_version;		/* actually used protocol version */
	unsigned long last_received;	/* in jiffies, either socket */
	unsigned int ko_count;

	spinlock_t req_lock;

	struct list_head transfer_log;	/* all requests not yet fully processed */

	struct crypto_hash *cram_hmac_tfm;
	struct crypto_hash *integrity_tfm;  /* checksums we compute, updates protected by tconn->data->mutex */
	struct crypto_hash *peer_integrity_tfm;  /* checksums we verify, only accessed from receiver thread  */
	struct crypto_hash *csums_tfm;
	struct crypto_hash *verify_tfm;
	void *int_dig_in;
	void *int_dig_vv;

	/* receiver side */
	struct drbd_epoch *current_epoch;
	spinlock_t epoch_lock;
	unsigned int epochs;
	enum write_ordering_e write_ordering;
	atomic_t current_tle_nr;	/* transfer log epoch number */
	unsigned current_tle_writes;	/* writes seen within this tl epoch */

	unsigned long last_reconnect_jif;
	struct drbd_thread receiver;
	struct drbd_thread worker;
	struct drbd_thread asender;
#if LINUX_VERSION_CODE < KERNEL_VERSION(2,6,30) && !defined(cpumask_bits)
	cpumask_t cpu_mask[1];
#else
	cpumask_var_t cpu_mask;
#endif

	/* sender side */
	struct drbd_work_queue sender_work;

	struct {
		/* whether this sender thread
		 * has processed a single write yet. */
		bool seen_any_write_yet;

		/* Which barrier number to send with the next P_BARRIER */
		int current_epoch_nr;

		/* how many write requests have been sent
		 * with req->epoch == current_epoch_nr.
		 * If none, no P_BARRIER will be sent. */
		unsigned current_epoch_writes;
	} send;
};

struct drbd_conf {
#ifdef PARANOIA
	long magic;
#endif
<<<<<<< HEAD
	struct drbd_tconn *tconn;
	int vnr;			/* volume number within the connection */
	struct kobject kobj;

	/* things that are stored as / read from meta data on disk */
	unsigned long flags;
=======
	unsigned long drbd_flags[(DRBD_N_FLAGS + BITS_PER_LONG -1)/BITS_PER_LONG];
>>>>>>> 100abf1e

	/* configured by drbdsetup */
	struct drbd_backing_dev *ldev __protected_by(local);

	sector_t p_size;     /* partner's disk size */
	struct request_queue *rq_queue;
	struct block_device *this_bdev;
	struct gendisk	    *vdisk;

	unsigned long last_reattach_jif;
	struct drbd_work  resync_work,
			  unplug_work,
			  go_diskless,
			  md_sync_work,
			  start_resync_work;
	struct timer_list resync_timer;
	struct timer_list md_sync_timer;
	struct timer_list start_resync_timer;
	struct timer_list request_timer;
#ifdef DRBD_DEBUG_MD_SYNC
	struct {
		unsigned int line;
		const char* func;
	} last_md_mark_dirty;
#endif

	/* Used after attach while negotiating new disk state. */
	union drbd_state new_state_tmp;

	union drbd_dev_state state;
	wait_queue_head_t misc_wait;
	wait_queue_head_t state_wait;  /* upon each state change. */
	unsigned int send_cnt;
	unsigned int recv_cnt;
	unsigned int read_cnt;
	unsigned int writ_cnt;
	unsigned int al_writ_cnt;
	unsigned int bm_writ_cnt;
	atomic_t ap_bio_cnt;	 /* Requests we need to complete */
	atomic_t ap_pending_cnt; /* AP data packets on the wire, ack expected */
	atomic_t rs_pending_cnt; /* RS request/data packets on the wire */
	atomic_t unacked_cnt;	 /* Need to send replies for */
	atomic_t local_cnt;	 /* Waiting for local completion */

	/* Interval tree of pending local write requests */
	struct rb_root read_requests;
	struct rb_root write_requests;

	/* blocks to resync in this run [unit BM_BLOCK_SIZE] */
	unsigned long rs_total;
	/* number of resync blocks that failed in this run */
	unsigned long rs_failed;
	/* Syncer's start time [unit jiffies] */
	unsigned long rs_start;
	/* cumulated time in PausedSyncX state [unit jiffies] */
	unsigned long rs_paused;
	/* skipped because csum was equal [unit BM_BLOCK_SIZE] */
	unsigned long rs_same_csum;
#define DRBD_SYNC_MARKS 8
#define DRBD_SYNC_MARK_STEP (3*HZ)
	/* block not up-to-date at mark [unit BM_BLOCK_SIZE] */
	unsigned long rs_mark_left[DRBD_SYNC_MARKS];
	/* marks's time [unit jiffies] */
	unsigned long rs_mark_time[DRBD_SYNC_MARKS];
	/* current index into rs_mark_{left,time} */
	int rs_last_mark;

	/* where does the admin want us to start? (sector) */
	sector_t ov_start_sector;
	sector_t ov_stop_sector;
	/* where are we now? (sector) */
	sector_t ov_position;
	/* Start sector of out of sync range (to merge printk reporting). */
	sector_t ov_last_oos_start;
	/* size of out-of-sync range in sectors. */
	sector_t ov_last_oos_size;
	unsigned long ov_left; /* in bits */

	struct drbd_bitmap *bitmap;
	unsigned long bm_resync_fo; /* bit offset for drbd_bm_find_next */

	/* Used to track operations of resync... */
	struct lru_cache *resync;
	/* Number of locked elements in resync LRU */
	unsigned int resync_locked;
	/* resync extent number waiting for application requests */
	unsigned int resync_wenr;

	int open_cnt;
	u64 *p_uuid;
	/* FIXME clean comments, restructure so it is more obvious which
	 * members are protected by what */

	struct list_head active_ee; /* IO in progress (P_DATA gets written to disk) */
	struct list_head sync_ee;   /* IO in progress (P_RS_DATA_REPLY gets written to disk) */
	struct list_head done_ee;   /* need to send P_WRITE_ACK */
	struct list_head read_ee;   /* [RS]P_DATA_REQUEST being read */
	struct list_head net_ee;    /* zero-copy network send in progress */

	int next_barrier_nr;
	struct list_head resync_reads;
	atomic_t pp_in_use;		/* allocated from page pool */
	atomic_t pp_in_use_by_net;	/* sendpage()d, still referenced by tcp */
	wait_queue_head_t ee_wait;
	struct page *md_io_page;	/* one page buffer for md_io */
	struct drbd_md_io md_io;
	atomic_t md_io_in_use;		/* protects the md_io, md_io_page and md_io_tmpp */
	spinlock_t al_lock;
	wait_queue_head_t al_wait;
	struct lru_cache *act_log;	/* activity log */
	unsigned int al_tr_number;
	int al_tr_cycle;
	int al_tr_pos;   /* position of the next transaction in the journal */
	wait_queue_head_t seq_wait;
	atomic_t packet_seq;
	unsigned int peer_seq;
	spinlock_t peer_seq_lock;
	unsigned int minor;
	unsigned long comm_bm_set; /* communicated number of set bits. */
	struct bm_io_work bm_io_work;
	u64 ed_uuid; /* UUID of the exposed data */
	struct mutex own_state_mutex;
	struct mutex *state_mutex; /* either own_state_mutex or mdev->tconn->cstate_mutex */
	char congestion_reason;  /* Why we where congested... */
	atomic_t rs_sect_in; /* for incoming resync data rate, SyncTarget */
	atomic_t rs_sect_ev; /* for submitted resync data rate, both */
	int rs_last_sect_ev; /* counter to compare with */
	int rs_last_events;  /* counter of read or write "events" (unit sectors)
			      * on the lower level device when we last looked. */
	int c_sync_rate; /* current resync rate after syncer throttle magic */
	struct fifo_buffer *rs_plan_s; /* correction values of resync planer (RCU, tconn->conn_update) */
	int rs_in_flight; /* resync sectors in flight (to proxy, in proxy and from proxy) */
	atomic_t ap_in_flight; /* App sectors in flight (waiting for ack) */
	unsigned int peer_max_bio_size;
	unsigned int local_max_bio_size;
};

static inline void drbd_set_flag(struct drbd_conf *mdev, enum drbd_flag f)
{
	set_bit(f, &mdev->drbd_flags[0]);
}

static inline void drbd_clear_flag(struct drbd_conf *mdev, enum drbd_flag f)
{
	clear_bit(f, &mdev->drbd_flags[0]);
}

static inline int drbd_test_flag(struct drbd_conf *mdev, enum drbd_flag f)
{
	return test_bit(f, &mdev->drbd_flags[0]);
}

static inline int drbd_test_and_set_flag(struct drbd_conf *mdev, enum drbd_flag f)
{
	return test_and_set_bit(f, &mdev->drbd_flags[0]);
}

static inline int drbd_test_and_clear_flag(struct drbd_conf *mdev, enum drbd_flag f)
{
	return test_and_clear_bit(f, &mdev->drbd_flags[0]);
}

static inline struct drbd_conf *minor_to_mdev(unsigned int minor)
{
	return (struct drbd_conf *)idr_find(&minors, minor);
}

static inline unsigned int mdev_to_minor(struct drbd_conf *mdev)
{
	return mdev->minor;
}

static inline struct drbd_conf *vnr_to_mdev(struct drbd_tconn *tconn, int vnr)
{
	return (struct drbd_conf *)idr_find(&tconn->volumes, vnr);
}

/*
 * function declarations
 *************************/

/* drbd_main.c */

enum dds_flags {
	DDSF_FORCED    = 1,
	DDSF_NO_RESYNC = 2, /* Do not run a resync for the new space */
};

extern void drbd_init_set_defaults(struct drbd_conf *mdev);
extern int  drbd_thread_start(struct drbd_thread *thi);
extern void _drbd_thread_stop(struct drbd_thread *thi, int restart, int wait);
extern char *drbd_task_to_thread_name(struct drbd_tconn *tconn, struct task_struct *task);
#ifdef CONFIG_SMP
extern void drbd_thread_current_set_cpu(struct drbd_thread *thi);
extern void drbd_calc_cpu_mask(struct drbd_tconn *tconn);
#else
#define drbd_thread_current_set_cpu(A) ({})
#define drbd_calc_cpu_mask(A) ({})
#endif
extern void tl_release(struct drbd_tconn *, unsigned int barrier_nr,
		       unsigned int set_size);
extern void tl_clear(struct drbd_tconn *);
extern void drbd_free_sock(struct drbd_tconn *tconn);
extern int drbd_send(struct drbd_tconn *tconn, struct socket *sock,
		     void *buf, size_t size, unsigned msg_flags);
extern int drbd_send_all(struct drbd_tconn *, struct socket *, void *, size_t,
			 unsigned);

extern int __drbd_send_protocol(struct drbd_tconn *tconn, enum drbd_packet cmd);
extern int drbd_send_protocol(struct drbd_tconn *tconn);
extern int drbd_send_uuids(struct drbd_conf *mdev);
extern int drbd_send_uuids_skip_initial_sync(struct drbd_conf *mdev);
extern void drbd_gen_and_send_sync_uuid(struct drbd_conf *mdev);
extern int drbd_send_sizes(struct drbd_conf *mdev, int trigger_reply, enum dds_flags flags);
#define drbd_send_state(m, s) drbd_send_state_(m, s, __func__ , __LINE__ )
#define drbd_send_current_state(m) drbd_send_current_state_(m, __func__ , __LINE__ )
extern int drbd_send_state_(struct drbd_conf *mdev,
               union drbd_state s,
               const char *func, unsigned int line);
extern int drbd_send_current_state_(struct drbd_conf *mdev,
               const char *func, unsigned int line);
extern int drbd_send_sync_param(struct drbd_conf *mdev);
extern void drbd_send_b_ack(struct drbd_tconn *tconn, u32 barrier_nr,
			    u32 set_size);
extern int drbd_send_ack(struct drbd_conf *, enum drbd_packet,
			 struct drbd_peer_request *);
extern void drbd_send_ack_rp(struct drbd_conf *mdev, enum drbd_packet cmd,
			     struct p_block_req *rp);
extern void drbd_send_ack_dp(struct drbd_conf *mdev, enum drbd_packet cmd,
			     struct p_data *dp, int data_size);
extern int drbd_send_ack_ex(struct drbd_conf *mdev, enum drbd_packet cmd,
			    sector_t sector, int blksize, u64 block_id);
extern int drbd_send_out_of_sync(struct drbd_conf *, struct drbd_request *);
extern int drbd_send_block(struct drbd_conf *, enum drbd_packet,
			   struct drbd_peer_request *);
extern int drbd_send_dblock(struct drbd_conf *mdev, struct drbd_request *req);
extern int drbd_send_drequest(struct drbd_conf *mdev, int cmd,
			      sector_t sector, int size, u64 block_id);
extern int drbd_send_drequest_csum(struct drbd_conf *mdev, sector_t sector,
				   int size, void *digest, int digest_size,
				   enum drbd_packet cmd);
extern int drbd_send_ov_request(struct drbd_conf *mdev,sector_t sector,int size);

extern int drbd_send_bitmap(struct drbd_conf *mdev);
extern void drbd_send_sr_reply(struct drbd_conf *mdev, enum drbd_state_rv retcode);
extern void conn_send_sr_reply(struct drbd_tconn *tconn, enum drbd_state_rv retcode);
extern void drbd_free_bc(struct drbd_backing_dev *ldev);
extern void drbd_mdev_cleanup(struct drbd_conf *mdev);
void drbd_print_uuids(struct drbd_conf *mdev, const char *text);

extern void conn_md_sync(struct drbd_tconn *tconn);
extern void drbd_md_sync(struct drbd_conf *mdev);
extern int  drbd_md_read(struct drbd_conf *mdev, struct drbd_backing_dev *bdev);
extern void drbd_uuid_set(struct drbd_conf *mdev, int idx, u64 val) __must_hold(local);
extern void _drbd_uuid_set(struct drbd_conf *mdev, int idx, u64 val) __must_hold(local);
extern void drbd_uuid_new_current(struct drbd_conf *mdev) __must_hold(local);
extern void drbd_uuid_set_bm(struct drbd_conf *mdev, u64 val) __must_hold(local);
extern void drbd_uuid_move_history(struct drbd_conf *mdev) __must_hold(local);
extern void __drbd_uuid_set(struct drbd_conf *mdev, int idx, u64 val) __must_hold(local);
extern void drbd_md_set_flag(struct drbd_conf *mdev, int flags) __must_hold(local);
extern void drbd_md_clear_flag(struct drbd_conf *mdev, int flags)__must_hold(local);
extern int drbd_md_test_flag(struct drbd_backing_dev *, int);
#ifndef DRBD_DEBUG_MD_SYNC
extern void drbd_md_mark_dirty(struct drbd_conf *mdev);
#else
#define drbd_md_mark_dirty(m)	drbd_md_mark_dirty_(m, __LINE__ , __func__ )
extern void drbd_md_mark_dirty_(struct drbd_conf *mdev,
		unsigned int line, const char *func);
#endif
extern void drbd_queue_bitmap_io(struct drbd_conf *mdev,
				 int (*io_fn)(struct drbd_conf *),
				 void (*done)(struct drbd_conf *, int),
				 char *why, enum bm_flag flags);
extern int drbd_bitmap_io(struct drbd_conf *mdev,
		int (*io_fn)(struct drbd_conf *),
		char *why, enum bm_flag flags);
extern int drbd_bmio_set_n_write(struct drbd_conf *mdev);
extern int drbd_bmio_clear_n_write(struct drbd_conf *mdev);
extern void drbd_go_diskless(struct drbd_conf *mdev);
extern void drbd_ldev_destroy(struct drbd_conf *mdev);

/* Meta data layout
   We reserve a 128MB Block (4k aligned)
   * either at the end of the backing device
   * or on a separate meta data device. */

/* The following numbers are sectors */
/* Allows up to about 3.8TB, so if you want more,
 * you need to use the "flexible" meta data format. */
#define MD_RESERVED_SECT (128LU << 11)  /* 128 MB, unit sectors */
#define MD_AL_OFFSET	8    /* 8 Sectors after start of meta area */
#define MD_AL_SECTORS	64   /* = 32 kB on disk activity log ring buffer */
#define MD_BM_OFFSET (MD_AL_OFFSET + MD_AL_SECTORS)

/* we do all meta data IO in 4k blocks */
#define MD_BLOCK_SHIFT	12
#define MD_BLOCK_SIZE	(1<<MD_BLOCK_SHIFT)

/* One activity log extent represents 4M of storage */
#define AL_EXTENT_SHIFT 22
#define AL_EXTENT_SIZE (1<<AL_EXTENT_SHIFT)

/* We could make these currently hardcoded constants configurable
 * variables at create-md time (or even re-configurable at runtime?).
 * Which will require some more changes to the DRBD "super block"
 * and attach code.
 *
 * updates per transaction:
 *   This many changes to the active set can be logged with one transaction.
 *   This number is arbitrary.
 * context per transaction:
 *   This many context extent numbers are logged with each transaction.
 *   This number is resulting from the transaction block size (4k), the layout
 *   of the transaction header, and the number of updates per transaction.
 *   See drbd_actlog.c:struct al_transaction_on_disk
 * */
#define AL_UPDATES_PER_TRANSACTION	 64	// arbitrary
#define AL_CONTEXT_PER_TRANSACTION	919	// (4096 - 36 - 6*64)/4

#if BITS_PER_LONG == 32
#define LN2_BPL 5
#define cpu_to_lel(A) cpu_to_le32(A)
#define lel_to_cpu(A) le32_to_cpu(A)
#elif BITS_PER_LONG == 64
#define LN2_BPL 6
#define cpu_to_lel(A) cpu_to_le64(A)
#define lel_to_cpu(A) le64_to_cpu(A)
#else
#error "LN2 of BITS_PER_LONG unknown!"
#endif

/* drbd_bitmap.c */
/*
 * We need to store one bit for a block.
 * Example: 1GB disk @ 4096 byte blocks ==> we need 32 KB bitmap.
 * Bit 0 ==> local node thinks this block is binary identical on both nodes
 * Bit 1 ==> local node thinks this block needs to be synced.
 */

#define SLEEP_TIME (HZ/10)

/* We do bitmap IO in units of 4k blocks.
 * We also still have a hardcoded 4k per bit relation. */
#define BM_BLOCK_SHIFT	12			 /* 4k per bit */
#define BM_BLOCK_SIZE	 (1<<BM_BLOCK_SHIFT)
/* mostly arbitrarily set the represented size of one bitmap extent,
 * aka resync extent, to 16 MiB (which is also 512 Byte worth of bitmap
 * at 4k per bit resolution) */
#define BM_EXT_SHIFT	 24	/* 16 MiB per resync extent */
#define BM_EXT_SIZE	 (1<<BM_EXT_SHIFT)

#if (BM_EXT_SHIFT != 24) || (BM_BLOCK_SHIFT != 12)
#error "HAVE YOU FIXED drbdmeta AS WELL??"
#endif

/* thus many _storage_ sectors are described by one bit */
#define BM_SECT_TO_BIT(x)   ((x)>>(BM_BLOCK_SHIFT-9))
#define BM_BIT_TO_SECT(x)   ((sector_t)(x)<<(BM_BLOCK_SHIFT-9))
#define BM_SECT_PER_BIT     BM_BIT_TO_SECT(1)

/* bit to represented kilo byte conversion */
#define Bit2KB(bits) ((bits)<<(BM_BLOCK_SHIFT-10))

/* in which _bitmap_ extent (resp. sector) the bit for a certain
 * _storage_ sector is located in */
#define BM_SECT_TO_EXT(x)   ((x)>>(BM_EXT_SHIFT-9))

/* how much _storage_ sectors we have per bitmap sector */
#define BM_EXT_TO_SECT(x)   ((sector_t)(x) << (BM_EXT_SHIFT-9))
#define BM_SECT_PER_EXT     BM_EXT_TO_SECT(1)

/* in one sector of the bitmap, we have this many activity_log extents. */
#define AL_EXT_PER_BM_SECT  (1 << (BM_EXT_SHIFT - AL_EXTENT_SHIFT))
#define BM_WORDS_PER_AL_EXT (1 << (AL_EXTENT_SHIFT-BM_BLOCK_SHIFT-LN2_BPL))

#define BM_BLOCKS_PER_BM_EXT_B (BM_EXT_SHIFT - BM_BLOCK_SHIFT)
#define BM_BLOCKS_PER_BM_EXT_MASK  ((1<<BM_BLOCKS_PER_BM_EXT_B) - 1)

/* the extent in "PER_EXTENT" below is an activity log extent
 * we need that many (long words/bytes) to store the bitmap
 *		     of one AL_EXTENT_SIZE chunk of storage.
 * we can store the bitmap for that many AL_EXTENTS within
 * one sector of the _on_disk_ bitmap:
 * bit	 0	  bit 37   bit 38	     bit (512*8)-1
 *	     ...|........|........|.. // ..|........|
 * sect. 0	 `296	  `304			   ^(512*8*8)-1
 *
#define BM_WORDS_PER_EXT    ( (AL_EXT_SIZE/BM_BLOCK_SIZE) / BITS_PER_LONG )
#define BM_BYTES_PER_EXT    ( (AL_EXT_SIZE/BM_BLOCK_SIZE) / 8 )  // 128
#define BM_EXT_PER_SECT	    ( 512 / BM_BYTES_PER_EXTENT )	 //   4
 */

#define DRBD_MAX_SECTORS_32 (0xffffffffLU)
#define DRBD_MAX_SECTORS_BM \
	  ((MD_RESERVED_SECT - MD_BM_OFFSET) * (1LL<<(BM_EXT_SHIFT-9)))
#if DRBD_MAX_SECTORS_BM < DRBD_MAX_SECTORS_32
#define DRBD_MAX_SECTORS      DRBD_MAX_SECTORS_BM
#define DRBD_MAX_SECTORS_FLEX DRBD_MAX_SECTORS_BM
#elif !defined(CONFIG_LBDAF) && !defined(CONFIG_LBD) && BITS_PER_LONG == 32
#define DRBD_MAX_SECTORS      DRBD_MAX_SECTORS_32
#define DRBD_MAX_SECTORS_FLEX DRBD_MAX_SECTORS_32
#else
#define DRBD_MAX_SECTORS      DRBD_MAX_SECTORS_BM
/* 16 TB in units of sectors */
#if BITS_PER_LONG == 32
/* adjust by one page worth of bitmap,
 * so we won't wrap around in drbd_bm_find_next_bit.
 * you should use 64bit OS for that much storage, anyways. */
#define DRBD_MAX_SECTORS_FLEX BM_BIT_TO_SECT(0xffff7fff)
#else
/* we allow up to 1 PiB now on 64bit architecture with "flexible" meta data */
#define DRBD_MAX_SECTORS_FLEX (1UL << 51)
/* corresponds to (1UL << 38) bits right now. */
#endif
#endif

/* BIO_MAX_SIZE is 256 * PAGE_CACHE_SIZE,
 * so for typical PAGE_CACHE_SIZE of 4k, that is (1<<20) Byte.
 * Since we may live in a mixed-platform cluster,
 * we limit us to a platform agnostic constant here for now.
 * A followup commit may allow even bigger BIO sizes,
 * once we thought that through. */
#define DRBD_MAX_BIO_SIZE (1U << 20)
#if DRBD_MAX_BIO_SIZE > BIO_MAX_SIZE
#error Architecture not supported: DRBD_MAX_BIO_SIZE > BIO_MAX_SIZE
#endif
#define DRBD_MAX_BIO_SIZE_SAFE (1U << 12)       /* Works always = 4k */

#define DRBD_MAX_SIZE_H80_PACKET (1U << 15) /* Header 80 only allows packets up to 32KiB data */
#define DRBD_MAX_BIO_SIZE_P95    (1U << 17) /* Protocol 95 to 99 allows bios up to 128KiB */

extern int  drbd_bm_init(struct drbd_conf *mdev);
extern int  drbd_bm_resize(struct drbd_conf *mdev, sector_t sectors, int set_new_bits);
extern void drbd_bm_cleanup(struct drbd_conf *mdev);
extern void drbd_bm_set_all(struct drbd_conf *mdev);
extern void drbd_bm_clear_all(struct drbd_conf *mdev);
/* set/clear/test only a few bits at a time */
extern int  drbd_bm_set_bits(
		struct drbd_conf *mdev, unsigned long s, unsigned long e);
extern int  drbd_bm_clear_bits(
		struct drbd_conf *mdev, unsigned long s, unsigned long e);
extern int drbd_bm_count_bits(
	struct drbd_conf *mdev, const unsigned long s, const unsigned long e);
/* bm_set_bits variant for use while holding drbd_bm_lock,
 * may process the whole bitmap in one go */
extern void _drbd_bm_set_bits(struct drbd_conf *mdev,
		const unsigned long s, const unsigned long e);
extern int  drbd_bm_test_bit(struct drbd_conf *mdev, unsigned long bitnr);
extern int  drbd_bm_e_weight(struct drbd_conf *mdev, unsigned long enr);
extern int  drbd_bm_write_page(struct drbd_conf *mdev, unsigned int idx) __must_hold(local);
extern int  drbd_bm_read(struct drbd_conf *mdev) __must_hold(local);
extern void drbd_bm_mark_for_writeout(struct drbd_conf *mdev, int page_nr);
extern int  drbd_bm_write(struct drbd_conf *mdev) __must_hold(local);
extern int  drbd_bm_write_hinted(struct drbd_conf *mdev) __must_hold(local);
extern int drbd_bm_write_all(struct drbd_conf *mdev) __must_hold(local);
extern int  drbd_bm_write_copy_pages(struct drbd_conf *mdev) __must_hold(local);
extern size_t	     drbd_bm_words(struct drbd_conf *mdev);
extern unsigned long drbd_bm_bits(struct drbd_conf *mdev);
extern sector_t      drbd_bm_capacity(struct drbd_conf *mdev);

#define DRBD_END_OF_BITMAP	(~(unsigned long)0)
extern unsigned long drbd_bm_find_next(struct drbd_conf *mdev, unsigned long bm_fo);
/* bm_find_next variants for use while you hold drbd_bm_lock() */
extern unsigned long _drbd_bm_find_next(struct drbd_conf *mdev, unsigned long bm_fo);
extern unsigned long _drbd_bm_find_next_zero(struct drbd_conf *mdev, unsigned long bm_fo);
extern unsigned long _drbd_bm_total_weight(struct drbd_conf *mdev);
extern unsigned long drbd_bm_total_weight(struct drbd_conf *mdev);
extern int drbd_bm_rs_done(struct drbd_conf *mdev);
/* for receive_bitmap */
extern void drbd_bm_merge_lel(struct drbd_conf *mdev, size_t offset,
		size_t number, unsigned long *buffer);
/* for _drbd_send_bitmap */
extern void drbd_bm_get_lel(struct drbd_conf *mdev, size_t offset,
		size_t number, unsigned long *buffer);

extern void drbd_bm_lock(struct drbd_conf *mdev, char *why, enum bm_flag flags);
extern void drbd_bm_unlock(struct drbd_conf *mdev);
/* drbd_main.c */

/* needs to be included here,
 * because of kmem_cache_t weirdness */
#include "drbd_wrappers.h"

extern struct kmem_cache *drbd_request_cache;
extern struct kmem_cache *drbd_ee_cache;	/* peer requests */
extern struct kmem_cache *drbd_bm_ext_cache;	/* bitmap extents */
extern struct kmem_cache *drbd_al_ext_cache;	/* activity log extents */
extern mempool_t *drbd_request_mempool;
extern mempool_t *drbd_ee_mempool;

/* drbd's page pool, used to buffer data received from the peer,
 * or data requested by the peer.
 *
 * This does not have an emergency reserve.
 *
 * When allocating from this pool, it first takes pages from the pool.
 * Only if the pool is depleted will try to allocate from the system.
 *
 * The assumption is that pages taken from this pool will be processed,
 * and given back, "quickly", and then can be recycled, so we can avoid
 * frequent calls to alloc_page(), and still will be able to make progress even
 * under memory pressure.
 */
extern struct page *drbd_pp_pool;
extern spinlock_t   drbd_pp_lock;
extern int	    drbd_pp_vacant;
extern wait_queue_head_t drbd_pp_wait;

/* We also need a standard (emergency-reserve backed) page pool
 * for meta data IO (activity log, bitmap).
 * We can keep it global, as long as it is used as "N pages at a time".
 * 128 should be plenty, currently we probably can get away with as few as 1.
 */
#define DRBD_MIN_POOL_PAGES	128
extern mempool_t *drbd_md_io_page_pool;

/* We also need to make sure we get a bio
 * when we need it for housekeeping purposes */
extern struct bio_set *drbd_md_io_bio_set;
/* to allocate from that set */
extern struct bio *bio_alloc_drbd(gfp_t gfp_mask);

extern rwlock_t global_state_lock;

extern int conn_lowest_minor(struct drbd_tconn *tconn);
enum drbd_ret_code conn_new_minor(struct drbd_tconn *tconn, unsigned int minor, int vnr);

extern int set_resource_options(struct drbd_tconn *tconn, struct res_opts *res_opts);
extern struct drbd_tconn *conn_create(const char *name, struct res_opts *res_opts);
extern void conn_destroy(struct kref *kref);
struct drbd_tconn *conn_get_by_name(const char *name);
extern struct drbd_tconn *conn_get_by_addrs(void *my_addr, int my_addr_len,
					    void *peer_addr, int peer_addr_len);
extern void conn_free_crypto(struct drbd_tconn *tconn);

extern int proc_details;

/* drbd_req */
extern void __drbd_make_request(struct drbd_conf *, struct bio *, unsigned long);
extern MAKE_REQUEST_TYPE drbd_make_request(struct request_queue *q, struct bio *bio);
extern int drbd_read_remote(struct drbd_conf *mdev, struct drbd_request *req);
extern int drbd_merge_bvec(struct request_queue *q,
#ifdef HAVE_bvec_merge_data
		struct bvec_merge_data *bvm,
#else
		struct bio *bvm,
#endif
		struct bio_vec *bvec);
extern int is_valid_ar_handle(struct drbd_request *, sector_t);


/* drbd_nl.c */
extern int drbd_msg_put_info(const char *info);
extern void drbd_suspend_io(struct drbd_conf *mdev);
extern void drbd_resume_io(struct drbd_conf *mdev);
extern char *ppsize(char *buf, unsigned long long size);
extern sector_t drbd_new_dev_size(struct drbd_conf *, struct drbd_backing_dev *, sector_t, int);
enum determine_dev_size { dev_size_error = -1, unchanged = 0, shrunk = 1, grew = 2 };
extern enum determine_dev_size drbd_determine_dev_size(struct drbd_conf *, enum dds_flags) __must_hold(local);
extern void resync_after_online_grow(struct drbd_conf *);
extern void drbd_reconsider_max_bio_size(struct drbd_conf *mdev);
extern enum drbd_state_rv drbd_set_role(struct drbd_conf *mdev,
					enum drbd_role new_role,
					int force);
extern bool conn_try_outdate_peer(struct drbd_tconn *tconn);
extern void conn_try_outdate_peer_async(struct drbd_tconn *tconn);
extern int drbd_khelper(struct drbd_conf *mdev, char *cmd);

/* drbd_worker.c */
extern int drbd_worker(struct drbd_thread *thi);
enum drbd_ret_code drbd_resync_after_valid(struct drbd_conf *mdev, int o_minor);
void drbd_resync_after_changed(struct drbd_conf *mdev);
extern void drbd_start_resync(struct drbd_conf *mdev, enum drbd_conns side);
extern void resume_next_sg(struct drbd_conf *mdev);
extern void suspend_other_sg(struct drbd_conf *mdev);
extern int drbd_resync_finished(struct drbd_conf *mdev);
/* maybe rather drbd_main.c ? */
extern void *drbd_md_get_buffer(struct drbd_conf *mdev);
extern void drbd_md_put_buffer(struct drbd_conf *mdev);
extern int drbd_md_sync_page_io(struct drbd_conf *mdev,
		struct drbd_backing_dev *bdev, sector_t sector, int rw);
extern void drbd_ov_out_of_sync_found(struct drbd_conf *, sector_t, int);
extern void wait_until_done_or_force_detached(struct drbd_conf *mdev,
		struct drbd_backing_dev *bdev, unsigned int *done);
extern void drbd_rs_controller_reset(struct drbd_conf *mdev);

static inline void ov_out_of_sync_print(struct drbd_conf *mdev)
{
	if (mdev->ov_last_oos_size) {
		dev_err(DEV, "Out of sync: start=%llu, size=%lu (sectors)\n",
		     (unsigned long long)mdev->ov_last_oos_start,
		     (unsigned long)mdev->ov_last_oos_size);
	}
	mdev->ov_last_oos_size=0;
}


extern void drbd_csum_bio(struct drbd_conf *, struct crypto_hash *, struct bio *, void *);
extern void drbd_csum_ee(struct drbd_conf *, struct crypto_hash *,
			 struct drbd_peer_request *, void *);
/* worker callbacks */
extern int w_e_end_data_req(struct drbd_work *, int);
extern int w_e_end_rsdata_req(struct drbd_work *, int);
extern int w_e_end_csum_rs_req(struct drbd_work *, int);
extern int w_e_end_ov_reply(struct drbd_work *, int);
extern int w_e_end_ov_req(struct drbd_work *, int);
extern int w_ov_finished(struct drbd_work *, int);
extern int w_resync_timer(struct drbd_work *, int);
extern int w_send_write_hint(struct drbd_work *, int);
extern int w_make_resync_request(struct drbd_work *, int);
extern int w_send_dblock(struct drbd_work *, int);
extern int w_send_read_req(struct drbd_work *, int);
extern int w_prev_work_done(struct drbd_work *, int);
extern int w_e_reissue(struct drbd_work *, int);
extern int w_restart_disk_io(struct drbd_work *, int);
extern int w_send_out_of_sync(struct drbd_work *, int);
extern int w_start_resync(struct drbd_work *, int);

extern void resync_timer_fn(unsigned long data);
extern void start_resync_timer_fn(unsigned long data);

/* drbd_receiver.c */
extern int drbd_rs_should_slow_down(struct drbd_conf *mdev, sector_t sector);
extern int drbd_submit_peer_request(struct drbd_conf *,
				    struct drbd_peer_request *, const unsigned,
				    const int);
extern int drbd_free_peer_reqs(struct drbd_conf *, struct list_head *);
extern struct drbd_peer_request *drbd_alloc_peer_req(struct drbd_conf *, u64,
						     sector_t, unsigned int,
						     gfp_t) __must_hold(local);
extern void __drbd_free_peer_req(struct drbd_conf *, struct drbd_peer_request *,
				 int);
#define drbd_free_peer_req(m,e) __drbd_free_peer_req(m, e, 0)
#define drbd_free_net_peer_req(m,e) __drbd_free_peer_req(m, e, 1)
extern struct page *drbd_alloc_pages(struct drbd_conf *, unsigned int, bool);
extern void drbd_set_recv_tcq(struct drbd_conf *mdev, int tcq_enabled);
extern void _drbd_clear_done_ee(struct drbd_conf *mdev, struct list_head *to_be_freed);
extern void conn_flush_workqueue(struct drbd_tconn *tconn);
extern int drbd_connected(struct drbd_conf *mdev);
static inline void drbd_flush_workqueue(struct drbd_conf *mdev)
{
	conn_flush_workqueue(mdev->tconn);
}

/* Yes, there is kernel_setsockopt, but only since 2.6.18.
 * So we have our own copy of it here. */
static inline int drbd_setsockopt(struct socket *sock, int level, int optname,
				  char *optval, int optlen)
{
	mm_segment_t oldfs = get_fs();
	char __user *uoptval;
	int err;

	uoptval = (char __user __force *)optval;

	set_fs(KERNEL_DS);
	if (level == SOL_SOCKET)
		err = sock_setsockopt(sock, level, optname, uoptval, optlen);
	else
		err = sock->ops->setsockopt(sock, level, optname, uoptval,
					    optlen);
	set_fs(oldfs);
	return err;
}

static inline void drbd_tcp_cork(struct socket *sock)
{
	int val = 1;
	(void) drbd_setsockopt(sock, SOL_TCP, TCP_CORK,
			(char*)&val, sizeof(val));
}

static inline void drbd_tcp_uncork(struct socket *sock)
{
	int val = 0;
	(void) drbd_setsockopt(sock, SOL_TCP, TCP_CORK,
			(char*)&val, sizeof(val));
}

static inline void drbd_tcp_nodelay(struct socket *sock)
{
	int val = 1;
	(void) drbd_setsockopt(sock, SOL_TCP, TCP_NODELAY,
			(char*)&val, sizeof(val));
}

static inline void drbd_tcp_quickack(struct socket *sock)
{
	int val = 2;
	(void) drbd_setsockopt(sock, SOL_TCP, TCP_QUICKACK,
			(char*)&val, sizeof(val));
}

void drbd_bump_write_ordering(struct drbd_tconn *tconn, enum write_ordering_e wo);

/* drbd_proc.c */
extern struct proc_dir_entry *drbd_proc;
extern const struct file_operations drbd_proc_fops;
extern const char *drbd_conn_str(enum drbd_conns s);
extern const char *drbd_role_str(enum drbd_role s);

/* drbd_actlog.c */
extern void drbd_al_begin_io(struct drbd_conf *mdev, struct drbd_interval *i);
extern void drbd_al_complete_io(struct drbd_conf *mdev, struct drbd_interval *i);
extern void drbd_rs_complete_io(struct drbd_conf *mdev, sector_t sector);
extern int drbd_rs_begin_io(struct drbd_conf *mdev, sector_t sector);
extern int drbd_try_rs_begin_io(struct drbd_conf *mdev, sector_t sector);
extern void drbd_rs_cancel_all(struct drbd_conf *mdev);
extern int drbd_rs_del_all(struct drbd_conf *mdev);
extern void drbd_rs_failed_io(struct drbd_conf *mdev,
		sector_t sector, int size);
extern void drbd_advance_rs_marks(struct drbd_conf *mdev, unsigned long still_to_go);
extern void __drbd_set_in_sync(struct drbd_conf *mdev, sector_t sector,
		int size, const char *file, const unsigned int line);
#define drbd_set_in_sync(mdev, sector, size) \
	__drbd_set_in_sync(mdev, sector, size, __FILE__, __LINE__)
extern int __drbd_set_out_of_sync(struct drbd_conf *mdev, sector_t sector,
		int size, const char *file, const unsigned int line);
#define drbd_set_out_of_sync(mdev, sector, size) \
	__drbd_set_out_of_sync(mdev, sector, size, __FILE__, __LINE__)
extern void drbd_al_shrink(struct drbd_conf *mdev);

/* drbd_sysfs.c */
extern struct kobj_type drbd_bdev_kobj_type;

/* drbd_nl.c */
/* state info broadcast */
struct sib_info {
	enum drbd_state_info_bcast_reason sib_reason;
	union {
		struct {
			char *helper_name;
			unsigned helper_exit_code;
		};
		struct {
			union drbd_state os;
			union drbd_state ns;
		};
	};
};
void drbd_bcast_event(struct drbd_conf *mdev, const struct sib_info *sib);


/*
 * inline helper functions
 *************************/

/* see also page_chain_add and friends in drbd_receiver.c */
static inline struct page *page_chain_next(struct page *page)
{
	return (struct page *)page_private(page);
}
#define page_chain_for_each(page) \
	for (; page && ({ prefetch(page_chain_next(page)); 1; }); \
			page = page_chain_next(page))
#define page_chain_for_each_safe(page, n) \
	for (; page && ({ n = page_chain_next(page); 1; }); page = n)


static inline int drbd_peer_req_has_active_page(struct drbd_peer_request *peer_req)
{
	struct page *page = peer_req->pages;
	page_chain_for_each(page) {
		if (page_count(page) > 1)
			return 1;
	}
	return 0;
}

<<<<<<< HEAD
=======
static inline void drbd_state_lock(struct drbd_conf *mdev)
{
	wait_event(mdev->misc_wait,
		   !drbd_test_and_set_flag(mdev, CLUSTER_ST_CHANGE));
}

static inline void drbd_state_unlock(struct drbd_conf *mdev)
{
	drbd_clear_flag(mdev, CLUSTER_ST_CHANGE);
	wake_up(&mdev->misc_wait);
}

>>>>>>> 100abf1e
static inline enum drbd_state_rv
_drbd_set_state(struct drbd_conf *mdev, union drbd_state ns,
		enum chg_state_flags flags, struct completion *done)
{
	enum drbd_state_rv rv;

	read_lock(&global_state_lock);
	rv = __drbd_set_state(mdev, ns, flags, done);
	read_unlock(&global_state_lock);

	return rv;
}

static inline union drbd_state drbd_read_state(struct drbd_conf *mdev)
{
	union drbd_state rv;

	rv.i = mdev->state.i;
	rv.susp = mdev->tconn->susp;
	rv.susp_nod = mdev->tconn->susp_nod;
	rv.susp_fen = mdev->tconn->susp_fen;

	return rv;
}

enum drbd_force_detach_flags {
	DRBD_IO_ERROR,
	DRBD_META_IO_ERROR,
	DRBD_FORCE_DETACH,
};

#define __drbd_chk_io_error(m,f) __drbd_chk_io_error_(m,f, __func__)
static inline void __drbd_chk_io_error_(struct drbd_conf *mdev,
		enum drbd_force_detach_flags forcedetach,
		const char *where)
{
	enum drbd_io_error_p ep;

	rcu_read_lock();
	ep = rcu_dereference(mdev->ldev->disk_conf)->on_io_error;
	rcu_read_unlock();
	switch (ep) {
	case EP_PASS_ON: /* FIXME would this be better named "Ignore"? */
		if (forcedetach == DRBD_IO_ERROR) {
			if (DRBD_ratelimit(5*HZ, 5))
				dev_err(DEV, "Local IO failed in %s.\n", where);
			if (mdev->state.disk > D_INCONSISTENT)
				_drbd_set_state(_NS(mdev, disk, D_INCONSISTENT), CS_HARD, NULL);
			break;
		}
		/* NOTE fall through to detach case if forcedetach set */
	case EP_DETACH:
	case EP_CALL_HELPER:
		drbd_set_flag(mdev, WAS_IO_ERROR);
		if (forcedetach == DRBD_FORCE_DETACH)
			drbd_set_flag(mdev, FORCE_DETACH);
		if (mdev->state.disk > D_FAILED) {
			_drbd_set_state(_NS(mdev, disk, D_FAILED), CS_HARD, NULL);
			dev_err(DEV,
				"Local IO failed in %s. Detaching...\n", where);
		}
		break;
	}
}

/**
 * drbd_chk_io_error: Handle the on_io_error setting, should be called from all io completion handlers
 * @mdev:	 DRBD device.
 * @error:	 Error code passed to the IO completion callback
 * @forcedetach: Force detach. I.e. the error happened while accessing the meta data
 *
 * See also drbd_main.c:after_state_ch() if (os.disk > D_FAILED && ns.disk == D_FAILED)
 */
#define drbd_chk_io_error(m,e,f) drbd_chk_io_error_(m,e,f, __func__)
static inline void drbd_chk_io_error_(struct drbd_conf *mdev,
	int error, enum drbd_force_detach_flags forcedetach, const char *where)
{
	if (error) {
		unsigned long flags;
		spin_lock_irqsave(&mdev->tconn->req_lock, flags);
		__drbd_chk_io_error_(mdev, forcedetach, where);
		spin_unlock_irqrestore(&mdev->tconn->req_lock, flags);
	}
}


/**
 * drbd_md_first_sector() - Returns the first sector number of the meta data area
 * @bdev:	Meta data block device.
 *
 * BTW, for internal meta data, this happens to be the maximum capacity
 * we could agree upon with our peer node.
 */
static inline sector_t _drbd_md_first_sector(int meta_dev_idx, struct drbd_backing_dev *bdev)
{
	switch (meta_dev_idx) {
	case DRBD_MD_INDEX_INTERNAL:
	case DRBD_MD_INDEX_FLEX_INT:
		return bdev->md.md_offset + bdev->md.bm_offset;
	case DRBD_MD_INDEX_FLEX_EXT:
	default:
		return bdev->md.md_offset;
	}
}

static inline sector_t drbd_md_first_sector(struct drbd_backing_dev *bdev)
{
	int meta_dev_idx;

	rcu_read_lock();
	meta_dev_idx = rcu_dereference(bdev->disk_conf)->meta_dev_idx;
	rcu_read_unlock();

	return _drbd_md_first_sector(meta_dev_idx, bdev);
}

/**
 * drbd_md_last_sector() - Return the last sector number of the meta data area
 * @bdev:	Meta data block device.
 */
static inline sector_t drbd_md_last_sector(struct drbd_backing_dev *bdev)
{
	int meta_dev_idx;

	rcu_read_lock();
	meta_dev_idx = rcu_dereference(bdev->disk_conf)->meta_dev_idx;
	rcu_read_unlock();

	switch (meta_dev_idx) {
	case DRBD_MD_INDEX_INTERNAL:
	case DRBD_MD_INDEX_FLEX_INT:
		return bdev->md.md_offset + MD_AL_OFFSET - 1;
	case DRBD_MD_INDEX_FLEX_EXT:
	default:
		return bdev->md.md_offset + bdev->md.md_size_sect;
	}
}

/**
 * drbd_get_max_capacity() - Returns the capacity we announce to out peer
 * @bdev:	Meta data block device.
 *
 * returns the capacity we announce to out peer.  we clip ourselves at the
 * various MAX_SECTORS, because if we don't, current implementation will
 * oops sooner or later
 */
static inline sector_t drbd_get_max_capacity(struct drbd_backing_dev *bdev)
{
	sector_t s;
	int meta_dev_idx;

	rcu_read_lock();
	meta_dev_idx = rcu_dereference(bdev->disk_conf)->meta_dev_idx;
	rcu_read_unlock();

	switch (meta_dev_idx) {
	case DRBD_MD_INDEX_INTERNAL:
	case DRBD_MD_INDEX_FLEX_INT:
		s = drbd_get_capacity(bdev->backing_bdev)
			? min_t(sector_t, DRBD_MAX_SECTORS_FLEX,
				_drbd_md_first_sector(meta_dev_idx, bdev))
			: 0;
		break;
	case DRBD_MD_INDEX_FLEX_EXT:
		s = min_t(sector_t, DRBD_MAX_SECTORS_FLEX,
				drbd_get_capacity(bdev->backing_bdev));
		/* clip at maximum size the meta device can support */
		s = min_t(sector_t, s,
			BM_EXT_TO_SECT(bdev->md.md_size_sect
				     - bdev->md.bm_offset));
		break;
	default:
		s = min_t(sector_t, DRBD_MAX_SECTORS,
				drbd_get_capacity(bdev->backing_bdev));
	}
	return s;
}

/**
 * drbd_md_ss__() - Return the sector number of our meta data super block
 * @mdev:	DRBD device.
 * @bdev:	Meta data block device.
 */
static inline sector_t drbd_md_ss__(struct drbd_conf *mdev,
				    struct drbd_backing_dev *bdev)
{
	int meta_dev_idx;

	rcu_read_lock();
	meta_dev_idx = rcu_dereference(bdev->disk_conf)->meta_dev_idx;
	rcu_read_unlock();

	switch (meta_dev_idx) {
	default: /* external, some index */
		return MD_RESERVED_SECT * meta_dev_idx;
	case DRBD_MD_INDEX_INTERNAL:
		/* with drbd08, internal meta data is always "flexible" */
	case DRBD_MD_INDEX_FLEX_INT:
		/* sizeof(struct md_on_disk_07) == 4k
		 * position: last 4k aligned block of 4k size */
		if (!bdev->backing_bdev) {
			if (DRBD_ratelimit(5*HZ, 5)) {
				dev_err(DEV, "bdev->backing_bdev==NULL\n");
				dump_stack();
			}
			return 0;
		}
		return (drbd_get_capacity(bdev->backing_bdev) & ~7ULL)
			- MD_AL_OFFSET;
	case DRBD_MD_INDEX_FLEX_EXT:
		return 0;
	}
}

static inline void
drbd_queue_work_front(struct drbd_work_queue *q, struct drbd_work *w)
{
	unsigned long flags;
	spin_lock_irqsave(&q->q_lock, flags);
	list_add(&w->list, &q->q);
	spin_unlock_irqrestore(&q->q_lock, flags);
	wake_up(&q->q_wait);
}

static inline void
drbd_queue_work(struct drbd_work_queue *q, struct drbd_work *w)
{
	unsigned long flags;
	spin_lock_irqsave(&q->q_lock, flags);
	list_add_tail(&w->list, &q->q);
	spin_unlock_irqrestore(&q->q_lock, flags);
	wake_up(&q->q_wait);
}

static inline void wake_asender(struct drbd_tconn *tconn)
{
<<<<<<< HEAD
	if (test_bit(SIGNAL_ASENDER, &tconn->flags))
		force_sig(DRBD_SIG, tconn->asender.task);
=======
	if (drbd_test_flag(mdev, SIGNAL_ASENDER))
		force_sig(DRBD_SIG, mdev->asender.task);
>>>>>>> 100abf1e
}

static inline void request_ping(struct drbd_tconn *tconn)
{
<<<<<<< HEAD
	set_bit(SEND_PING, &tconn->flags);
	wake_asender(tconn);
=======
	drbd_set_flag(mdev, SEND_PING);
	wake_asender(mdev);
>>>>>>> 100abf1e
}

extern void *conn_prepare_command(struct drbd_tconn *, struct drbd_socket *);
extern void *drbd_prepare_command(struct drbd_conf *, struct drbd_socket *);
extern int conn_send_command(struct drbd_tconn *, struct drbd_socket *,
			     enum drbd_packet, unsigned int, void *,
			     unsigned int);
extern int drbd_send_command(struct drbd_conf *, struct drbd_socket *,
			     enum drbd_packet, unsigned int, void *,
			     unsigned int);

extern int drbd_send_ping(struct drbd_tconn *tconn);
extern int drbd_send_ping_ack(struct drbd_tconn *tconn);
extern int drbd_send_state_req(struct drbd_conf *, union drbd_state, union drbd_state);
extern int conn_send_state_req(struct drbd_tconn *, union drbd_state, union drbd_state);

static inline void drbd_thread_stop(struct drbd_thread *thi)
{
	_drbd_thread_stop(thi, false, true);
}

static inline void drbd_thread_stop_nowait(struct drbd_thread *thi)
{
	_drbd_thread_stop(thi, false, false);
}

static inline void drbd_thread_restart_nowait(struct drbd_thread *thi)
{
	_drbd_thread_stop(thi, true, false);
}

/* counts how many answer packets packets we expect from our peer,
 * for either explicit application requests,
 * or implicit barrier packets as necessary.
 * increased:
 *  w_send_barrier
 *  _req_mod(req, QUEUE_FOR_NET_WRITE or QUEUE_FOR_NET_READ);
 *    it is much easier and equally valid to count what we queue for the
 *    worker, even before it actually was queued or send.
 *    (drbd_make_request_common; recovery path on read io-error)
 * decreased:
 *  got_BarrierAck (respective tl_clear, tl_clear_barrier)
 *  _req_mod(req, DATA_RECEIVED)
 *     [from receive_DataReply]
 *  _req_mod(req, WRITE_ACKED_BY_PEER or RECV_ACKED_BY_PEER or NEG_ACKED)
 *     [from got_BlockAck (P_WRITE_ACK, P_RECV_ACK)]
 *     FIXME
 *     for some reason it is NOT decreased in got_NegAck,
 *     but in the resulting cleanup code from report_params.
 *     we should try to remember the reason for that...
 *  _req_mod(req, SEND_FAILED or SEND_CANCELED)
 *  _req_mod(req, CONNECTION_LOST_WHILE_PENDING)
 *     [from tl_clear_barrier]
 */
static inline void inc_ap_pending(struct drbd_conf *mdev)
{
	atomic_inc(&mdev->ap_pending_cnt);
}

#define ERR_IF_CNT_IS_NEGATIVE(which, func, line)			\
	if (atomic_read(&mdev->which) < 0)				\
		dev_err(DEV, "in %s:%d: " #which " = %d < 0 !\n",	\
			func, line,					\
			atomic_read(&mdev->which))

#define dec_ap_pending(mdev) _dec_ap_pending(mdev, __FUNCTION__, __LINE__)
static inline void _dec_ap_pending(struct drbd_conf *mdev, const char *func, int line)
{
	if (atomic_dec_and_test(&mdev->ap_pending_cnt))
		wake_up(&mdev->misc_wait);
	ERR_IF_CNT_IS_NEGATIVE(ap_pending_cnt, func, line);
}

/* counts how many resync-related answers we still expect from the peer
 *		     increase			decrease
 * C_SYNC_TARGET sends P_RS_DATA_REQUEST (and expects P_RS_DATA_REPLY)
 * C_SYNC_SOURCE sends P_RS_DATA_REPLY   (and expects P_WRITE_ACK with ID_SYNCER)
 *					   (or P_NEG_ACK with ID_SYNCER)
 */
static inline void inc_rs_pending(struct drbd_conf *mdev)
{
	atomic_inc(&mdev->rs_pending_cnt);
}

#define dec_rs_pending(mdev) _dec_rs_pending(mdev, __FUNCTION__, __LINE__)
static inline void _dec_rs_pending(struct drbd_conf *mdev, const char *func, int line)
{
	atomic_dec(&mdev->rs_pending_cnt);
	ERR_IF_CNT_IS_NEGATIVE(rs_pending_cnt, func, line);
}

/* counts how many answers we still need to send to the peer.
 * increased on
 *  receive_Data	unless protocol A;
 *			we need to send a P_RECV_ACK (proto B)
 *			or P_WRITE_ACK (proto C)
 *  receive_RSDataReply (recv_resync_read) we need to send a P_WRITE_ACK
 *  receive_DataRequest (receive_RSDataRequest) we need to send back P_DATA
 *  receive_Barrier_*	we need to send a P_BARRIER_ACK
 */
static inline void inc_unacked(struct drbd_conf *mdev)
{
	atomic_inc(&mdev->unacked_cnt);
}

#define dec_unacked(mdev) _dec_unacked(mdev, __FUNCTION__, __LINE__)
static inline void _dec_unacked(struct drbd_conf *mdev, const char *func, int line)
{
	atomic_dec(&mdev->unacked_cnt);
	ERR_IF_CNT_IS_NEGATIVE(unacked_cnt, func, line);
}

#define sub_unacked(mdev, n) _sub_unacked(mdev, n, __FUNCTION__, __LINE__)
static inline void _sub_unacked(struct drbd_conf *mdev, int n, const char *func, int line)
{
	atomic_sub(n, &mdev->unacked_cnt);
	ERR_IF_CNT_IS_NEGATIVE(unacked_cnt, func, line);
}

/**
 * get_ldev() - Increase the ref count on mdev->ldev. Returns 0 if there is no ldev
 * @M:		DRBD device.
 *
 * You have to call put_ldev() when finished working with mdev->ldev.
 */
#define get_ldev(M) __cond_lock(local, _get_ldev_if_state(M,D_INCONSISTENT))
#define get_ldev_if_state(M,MINS) __cond_lock(local, _get_ldev_if_state(M,MINS))

static inline void put_ldev(struct drbd_conf *mdev)
{
	int i = atomic_dec_return(&mdev->local_cnt);

	/* This may be called from some endio handler,
	 * so we must not sleep here. */

	__release(local);
	D_ASSERT(i >= 0);
	if (i == 0) {
		if (mdev->state.disk == D_DISKLESS)
			/* even internal references gone, safe to destroy */
			drbd_ldev_destroy(mdev);
		if (mdev->state.disk == D_FAILED)
			/* all application IO references gone. */
			drbd_go_diskless(mdev);
		wake_up(&mdev->misc_wait);
	}
}

#ifndef __CHECKER__
static inline int _get_ldev_if_state(struct drbd_conf *mdev, enum drbd_disk_state mins)
{
	int io_allowed;

	/* never get a reference while D_DISKLESS */
	if (mdev->state.disk == D_DISKLESS)
		return 0;

	atomic_inc(&mdev->local_cnt);
	io_allowed = (mdev->state.disk >= mins);
	if (!io_allowed)
		put_ldev(mdev);
	return io_allowed;
}
#else
extern int _get_ldev_if_state(struct drbd_conf *mdev, enum drbd_disk_state mins);
#endif

/* you must have an "get_ldev" reference */
static inline void drbd_get_syncer_progress(struct drbd_conf *mdev,
		unsigned long *bits_left, unsigned int *per_mil_done)
{
	/* this is to break it at compile time when we change that, in case we
	 * want to support more than (1<<32) bits on a 32bit arch. */
	typecheck(unsigned long, mdev->rs_total);

	/* note: both rs_total and rs_left are in bits, i.e. in
	 * units of BM_BLOCK_SIZE.
	 * for the percentage, we don't care. */

	if (mdev->state.conn == C_VERIFY_S || mdev->state.conn == C_VERIFY_T)
		*bits_left = mdev->ov_left;
	else
		*bits_left = drbd_bm_total_weight(mdev) - mdev->rs_failed;
	/* >> 10 to prevent overflow,
	 * +1 to prevent division by zero */
	if (*bits_left > mdev->rs_total) {
		/* doh. maybe a logic bug somewhere.
		 * may also be just a race condition
		 * between this and a disconnect during sync.
		 * for now, just prevent in-kernel buffer overflow.
		 */
		smp_rmb();
		dev_warn(DEV, "cs:%s rs_left=%lu > rs_total=%lu (rs_failed %lu)\n",
				drbd_conn_str(mdev->state.conn),
				*bits_left, mdev->rs_total, mdev->rs_failed);
		*per_mil_done = 0;
	} else {
		/* Make sure the division happens in long context.
		 * We allow up to one petabyte storage right now,
		 * at a granularity of 4k per bit that is 2**38 bits.
		 * After shift right and multiplication by 1000,
		 * this should still fit easily into a 32bit long,
		 * so we don't need a 64bit division on 32bit arch.
		 * Note: currently we don't support such large bitmaps on 32bit
		 * arch anyways, but no harm done to be prepared for it here.
		 */
		unsigned int shift = mdev->rs_total > UINT_MAX ? 16 : 10;
		unsigned long left = *bits_left >> shift;
		unsigned long total = 1UL + (mdev->rs_total >> shift);
		unsigned long tmp = 1000UL - left * 1000UL/total;
		*per_mil_done = tmp;
	}
}


/* this throttles on-the-fly application requests
 * according to max_buffers settings;
 * maybe re-implement using semaphores? */
static inline int drbd_get_max_buffers(struct drbd_conf *mdev)
{
	struct net_conf *nc;
	int mxb;

	rcu_read_lock();
	nc = rcu_dereference(mdev->tconn->net_conf);
	mxb = nc ? nc->max_buffers : 1000000;  /* arbitrary limit on open requests */
	rcu_read_unlock();

	return mxb;
}

static inline int drbd_state_is_stable(struct drbd_conf *mdev)
{
	union drbd_dev_state s = mdev->state;

	/* DO NOT add a default clause, we want the compiler to warn us
	 * for any newly introduced state we may have forgotten to add here */

	switch ((enum drbd_conns)s.conn) {
	/* new io only accepted when there is no connection, ... */
	case C_STANDALONE:
	case C_WF_CONNECTION:
	/* ... or there is a well established connection. */
	case C_CONNECTED:
	case C_SYNC_SOURCE:
	case C_SYNC_TARGET:
	case C_VERIFY_S:
	case C_VERIFY_T:
	case C_PAUSED_SYNC_S:
	case C_PAUSED_SYNC_T:
	case C_AHEAD:
	case C_BEHIND:
		/* transitional states, IO allowed */
	case C_DISCONNECTING:
	case C_UNCONNECTED:
	case C_TIMEOUT:
	case C_BROKEN_PIPE:
	case C_NETWORK_FAILURE:
	case C_PROTOCOL_ERROR:
	case C_TEAR_DOWN:
	case C_WF_REPORT_PARAMS:
	case C_STARTING_SYNC_S:
	case C_STARTING_SYNC_T:
		break;

		/* Allow IO in BM exchange states with new protocols */
	case C_WF_BITMAP_S:
		if (mdev->tconn->agreed_pro_version < 96)
			return 0;
		break;

		/* no new io accepted in these states */
	case C_WF_BITMAP_T:
	case C_WF_SYNC_UUID:
	case C_MASK:
		/* not "stable" */
		return 0;
	}

	switch ((enum drbd_disk_state)s.disk) {
	case D_DISKLESS:
	case D_INCONSISTENT:
	case D_OUTDATED:
	case D_CONSISTENT:
	case D_UP_TO_DATE:
	case D_FAILED:
		/* disk state is stable as well. */
		break;

	/* no new io accepted during transitional states */
	case D_ATTACHING:
	case D_NEGOTIATING:
	case D_UNKNOWN:
	case D_MASK:
		/* not "stable" */
		return 0;
	}

	return 1;
}

static inline int drbd_suspended(struct drbd_conf *mdev)
{
	struct drbd_tconn *tconn = mdev->tconn;

	return tconn->susp || tconn->susp_fen || tconn->susp_nod;
}

static inline bool may_inc_ap_bio(struct drbd_conf *mdev)
{
	int mxb = drbd_get_max_buffers(mdev);

	if (drbd_suspended(mdev))
		return false;
	if (drbd_test_flag(mdev, SUSPEND_IO))
		return false;

	/* to avoid potential deadlock or bitmap corruption,
	 * in various places, we only allow new application io
	 * to start during "stable" states. */

	/* no new io accepted when attaching or detaching the disk */
	if (!drbd_state_is_stable(mdev))
		return false;

	/* since some older kernels don't have atomic_add_unless,
	 * and we are within the spinlock anyways, we have this workaround.  */
	if (atomic_read(&mdev->ap_bio_cnt) > mxb)
		return false;
	if (drbd_test_flag(mdev, BITMAP_IO))
		return false;
	return true;
}

static inline bool inc_ap_bio_cond(struct drbd_conf *mdev)
{
	bool rv = false;

	spin_lock_irq(&mdev->tconn->req_lock);
	rv = may_inc_ap_bio(mdev);
	if (rv)
		atomic_inc(&mdev->ap_bio_cnt);
	spin_unlock_irq(&mdev->tconn->req_lock);

	return rv;
}

static inline void inc_ap_bio(struct drbd_conf *mdev)
{
	/* we wait here
	 *    as long as the device is suspended
	 *    until the bitmap is no longer on the fly during connection
	 *    handshake as long as we would exceed the max_buffer limit.
	 *
	 * to avoid races with the reconnect code,
	 * we need to atomic_inc within the spinlock. */

	wait_event(mdev->misc_wait, inc_ap_bio_cond(mdev));
}

static inline void dec_ap_bio(struct drbd_conf *mdev)
{
	int mxb = drbd_get_max_buffers(mdev);
	int ap_bio = atomic_dec_return(&mdev->ap_bio_cnt);

	D_ASSERT(ap_bio >= 0);

<<<<<<< HEAD
	if (ap_bio == 0 && test_bit(BITMAP_IO, &mdev->flags)) {
		if (!test_and_set_bit(BITMAP_IO_QUEUED, &mdev->flags))
			drbd_queue_work(&mdev->tconn->sender_work, &mdev->bm_io_work.w);
=======
	if (ap_bio == 0 && drbd_test_flag(mdev, BITMAP_IO)) {
		if (!drbd_test_and_set_flag(mdev, BITMAP_IO_QUEUED))
			drbd_queue_work(&mdev->data.work, &mdev->bm_io_work.w);
>>>>>>> 100abf1e
	}

	/* this currently does wake_up for every dec_ap_bio!
	 * maybe rather introduce some type of hysteresis?
	 * e.g. (ap_bio == mxb/2 || ap_bio == 0) ? */
	if (ap_bio < mxb)
		wake_up(&mdev->misc_wait);
}

static inline bool verify_can_do_stop_sector(struct drbd_conf *mdev)
{
	return mdev->tconn->agreed_pro_version >= 97 &&
		mdev->tconn->agreed_pro_version != 100;
}

static inline int drbd_set_ed_uuid(struct drbd_conf *mdev, u64 val)
{
	int changed = mdev->ed_uuid != val;
	mdev->ed_uuid = val;
	return changed;
}

<<<<<<< HEAD
=======
static inline int seq_cmp(u32 a, u32 b)
{
	/* we assume wrap around at 32bit.
	 * for wrap around at 24bit (old atomic_t),
	 * we'd have to
	 *  a <<= 8; b <<= 8;
	 */
	return (s32)(a) - (s32)(b);
}
#define seq_lt(a, b) (seq_cmp((a), (b)) < 0)
#define seq_gt(a, b) (seq_cmp((a), (b)) > 0)
#define seq_ge(a, b) (seq_cmp((a), (b)) >= 0)
#define seq_le(a, b) (seq_cmp((a), (b)) <= 0)
/* CAUTION: please no side effects in arguments! */
#define seq_max(a, b) ((u32)(seq_gt((a), (b)) ? (a) : (b)))

static inline void update_peer_seq(struct drbd_conf *mdev, unsigned int new_seq)
{
	unsigned int m;
	spin_lock(&mdev->peer_seq_lock);
	m = seq_max(mdev->peer_seq, new_seq);
	mdev->peer_seq = m;
	spin_unlock(&mdev->peer_seq_lock);
	if (m == new_seq)
		wake_up(&mdev->seq_wait);
}

static inline void drbd_update_congested(struct drbd_conf *mdev)
{
	struct sock *sk = mdev->data.socket->sk;
	if (sk->sk_wmem_queued > sk->sk_sndbuf * 4 / 5)
		drbd_set_flag(mdev, NET_CONGESTED);
}

>>>>>>> 100abf1e
static inline int drbd_queue_order_type(struct drbd_conf *mdev)
{
	/* sorry, we currently have no working implementation
	 * of distributed TCQ stuff */
#ifndef QUEUE_ORDERED_NONE
#define QUEUE_ORDERED_NONE 0
#endif
	return QUEUE_ORDERED_NONE;
}

#ifdef blk_queue_plugged
static inline void drbd_blk_run_queue(struct request_queue *q)
{
	if (q && q->unplug_fn)
		q->unplug_fn(q);
}

static inline void drbd_kick_lo(struct drbd_conf *mdev)
{
	if (get_ldev(mdev)) {
		drbd_blk_run_queue(bdev_get_queue(mdev->ldev->backing_bdev));
		put_ldev(mdev);
	}
}
#else
static inline void drbd_blk_run_queue(struct request_queue *q)
{
}
static inline void drbd_kick_lo(struct drbd_conf *mdev)
{
}
#endif

static inline void drbd_md_flush(struct drbd_conf *mdev)
{
	int r;

	if (drbd_test_flag(mdev, MD_NO_BARRIER))
		return;

	r = blkdev_issue_flush(mdev->ldev->md_bdev, GFP_NOIO, NULL);
	if (r) {
		drbd_set_flag(mdev, MD_NO_BARRIER);
		dev_err(DEV, "meta data flush failed with status %d, disabling md-flushes\n", r);
	}
}

<<<<<<< HEAD
/* resync bitmap */
/* 16MB sized 'bitmap extent' to track syncer usage */
struct bm_extent {
	int rs_left; /* number of bits set (out of sync) in this extent. */
	int rs_failed; /* number of failed resync requests in this extent. */
	unsigned long flags;
	struct lc_element lce;
};

#define BME_NO_WRITES  0  /* bm_extent.flags: no more requests on this one! */
#define BME_LOCKED     1  /* bm_extent.flags: syncer active on this one. */
#define BME_PRIORITY   2  /* finish resync IO on this extent ASAP! App IO waiting! */

/* should be moved to idr.h */
/**
 * idr_for_each_entry - iterate over an idr's elements of a given type
 * @idp:     idr handle
 * @entry:   the type * to use as cursor
 * @id:      id entry's key
 */
#define idr_for_each_entry(idp, entry, id)				\
	for (id = 0, entry = (typeof(entry))idr_get_next((idp), &(id)); \
	     entry != NULL;						\
	     ++id, entry = (typeof(entry))idr_get_next((idp), &(id)))

#endif

/* This is defined in drivers/md/md.h as well. Should go into wait.h */
#define __wait_event_lock_irq(wq, condition, lock, cmd) 		\
do {									\
	wait_queue_t __wait;						\
	init_waitqueue_entry(&__wait, current);				\
									\
	add_wait_queue(&wq, &__wait);					\
	for (;;) {							\
		set_current_state(TASK_UNINTERRUPTIBLE);		\
		if (condition)						\
			break;						\
		spin_unlock_irq(&lock);					\
		cmd;							\
		schedule();						\
		spin_lock_irq(&lock);					\
	}								\
	current->state = TASK_RUNNING;					\
	remove_wait_queue(&wq, &__wait);				\
} while (0)

#define wait_event_lock_irq(wq, condition, lock, cmd) 			\
do {									\
	if (condition)	 						\
		break;							\
	__wait_event_lock_irq(wq, condition, lock, cmd);		\
} while (0)
=======

#endif
>>>>>>> 100abf1e
<|MERGE_RESOLUTION|>--- conflicted
+++ resolved
@@ -784,17 +784,8 @@
 #define EE_SEND_WRITE_ACK	(1<<__EE_SEND_WRITE_ACK)
 #define EE_IN_INTERVAL_TREE	(1<<__EE_IN_INTERVAL_TREE)
 
-<<<<<<< HEAD
 /* flag bits per mdev */
-enum {
-=======
-/* global flag bits */
 enum drbd_flag {
-	CREATE_BARRIER,		/* next P_DATA is preceded by a P_BARRIER */
-	SIGNAL_ASENDER,		/* whether asender wants to be interrupted */
-	SEND_PING,		/* whether asender should send a ping asap */
-
->>>>>>> 100abf1e
 	UNPLUG_REMOTE,		/* sending a "UnplugRemote" could help */
 	MD_DIRTY,		/* current uuids and flags not yet on disk */
 	USE_DEGR_WFC_T,		/* degr-wfc-timeout instead of wfc-timeout. */
@@ -820,24 +811,12 @@
 	NEW_CUR_UUID,		/* Create new current UUID when thawing IO */
 	AL_SUSPENDED,		/* Activity logging is currently suspended. */
 	AHEAD_TO_SYNC_SOURCE,   /* Ahead -> SyncSource queued */
-<<<<<<< HEAD
 	B_RS_H_DONE,		/* Before resync handler done (already executed) */
 	DISCARD_MY_DATA,	/* discard_my_data flag per volume */
 	READ_BALANCE_RR,
-=======
-	STATE_SENT,		/* Do not change state/UUIDs while this is set */
-
-	CALLBACK_PENDING,	/* Whether we have a call_usermodehelper(, UMH_WAIT_PROC)
-				 * pending, from drbd worker context.
-				 * If set, bdi_write_congested() returns true,
-				 * so shrink_page_list() would not recurse into,
-				 * and potentially deadlock on, this drbd worker.
-				 */
-	DISCONNECT_SENT,	/* Currently the last bit in this 32bit word */
 
 	/* keep last */
 	DRBD_N_FLAGS,
->>>>>>> 100abf1e
 };
 
 struct drbd_bitmap; /* opaque for drbd_conf */
@@ -1046,16 +1025,11 @@
 #ifdef PARANOIA
 	long magic;
 #endif
-<<<<<<< HEAD
 	struct drbd_tconn *tconn;
 	int vnr;			/* volume number within the connection */
 	struct kobject kobj;
 
-	/* things that are stored as / read from meta data on disk */
-	unsigned long flags;
-=======
 	unsigned long drbd_flags[(DRBD_N_FLAGS + BITS_PER_LONG -1)/BITS_PER_LONG];
->>>>>>> 100abf1e
 
 	/* configured by drbdsetup */
 	struct drbd_backing_dev *ldev __protected_by(local);
@@ -1203,6 +1177,11 @@
 	clear_bit(f, &mdev->drbd_flags[0]);
 }
 
+static inline void drbd_clear_flag_unlock(struct drbd_conf *mdev, enum drbd_flag f)
+{
+	clear_bit_unlock(f, &mdev->drbd_flags[0]);
+}
+
 static inline int drbd_test_flag(struct drbd_conf *mdev, enum drbd_flag f)
 {
 	return test_bit(f, &mdev->drbd_flags[0]);
@@ -1216,6 +1195,11 @@
 static inline int drbd_test_and_clear_flag(struct drbd_conf *mdev, enum drbd_flag f)
 {
 	return test_and_clear_bit(f, &mdev->drbd_flags[0]);
+}
+
+static inline int drbd_test_and_change_flag(struct drbd_conf *mdev, enum drbd_flag f)
+{
+	return test_and_change_bit(f, &mdev->drbd_flags[0]);
 }
 
 static inline struct drbd_conf *minor_to_mdev(unsigned int minor)
@@ -1825,21 +1809,6 @@
 	return 0;
 }
 
-<<<<<<< HEAD
-=======
-static inline void drbd_state_lock(struct drbd_conf *mdev)
-{
-	wait_event(mdev->misc_wait,
-		   !drbd_test_and_set_flag(mdev, CLUSTER_ST_CHANGE));
-}
-
-static inline void drbd_state_unlock(struct drbd_conf *mdev)
-{
-	drbd_clear_flag(mdev, CLUSTER_ST_CHANGE);
-	wake_up(&mdev->misc_wait);
-}
-
->>>>>>> 100abf1e
 static inline enum drbd_state_rv
 _drbd_set_state(struct drbd_conf *mdev, union drbd_state ns,
 		enum chg_state_flags flags, struct completion *done)
@@ -2076,24 +2045,14 @@
 
 static inline void wake_asender(struct drbd_tconn *tconn)
 {
-<<<<<<< HEAD
 	if (test_bit(SIGNAL_ASENDER, &tconn->flags))
 		force_sig(DRBD_SIG, tconn->asender.task);
-=======
-	if (drbd_test_flag(mdev, SIGNAL_ASENDER))
-		force_sig(DRBD_SIG, mdev->asender.task);
->>>>>>> 100abf1e
 }
 
 static inline void request_ping(struct drbd_tconn *tconn)
 {
-<<<<<<< HEAD
 	set_bit(SEND_PING, &tconn->flags);
 	wake_asender(tconn);
-=======
-	drbd_set_flag(mdev, SEND_PING);
-	wake_asender(mdev);
->>>>>>> 100abf1e
 }
 
 extern void *conn_prepare_command(struct drbd_tconn *, struct drbd_socket *);
@@ -2461,15 +2420,9 @@
 
 	D_ASSERT(ap_bio >= 0);
 
-<<<<<<< HEAD
-	if (ap_bio == 0 && test_bit(BITMAP_IO, &mdev->flags)) {
-		if (!test_and_set_bit(BITMAP_IO_QUEUED, &mdev->flags))
-			drbd_queue_work(&mdev->tconn->sender_work, &mdev->bm_io_work.w);
-=======
 	if (ap_bio == 0 && drbd_test_flag(mdev, BITMAP_IO)) {
 		if (!drbd_test_and_set_flag(mdev, BITMAP_IO_QUEUED))
-			drbd_queue_work(&mdev->data.work, &mdev->bm_io_work.w);
->>>>>>> 100abf1e
+			drbd_queue_work(&mdev->tconn->sender_work, &mdev->bm_io_work.w);
 	}
 
 	/* this currently does wake_up for every dec_ap_bio!
@@ -2492,43 +2445,6 @@
 	return changed;
 }
 
-<<<<<<< HEAD
-=======
-static inline int seq_cmp(u32 a, u32 b)
-{
-	/* we assume wrap around at 32bit.
-	 * for wrap around at 24bit (old atomic_t),
-	 * we'd have to
-	 *  a <<= 8; b <<= 8;
-	 */
-	return (s32)(a) - (s32)(b);
-}
-#define seq_lt(a, b) (seq_cmp((a), (b)) < 0)
-#define seq_gt(a, b) (seq_cmp((a), (b)) > 0)
-#define seq_ge(a, b) (seq_cmp((a), (b)) >= 0)
-#define seq_le(a, b) (seq_cmp((a), (b)) <= 0)
-/* CAUTION: please no side effects in arguments! */
-#define seq_max(a, b) ((u32)(seq_gt((a), (b)) ? (a) : (b)))
-
-static inline void update_peer_seq(struct drbd_conf *mdev, unsigned int new_seq)
-{
-	unsigned int m;
-	spin_lock(&mdev->peer_seq_lock);
-	m = seq_max(mdev->peer_seq, new_seq);
-	mdev->peer_seq = m;
-	spin_unlock(&mdev->peer_seq_lock);
-	if (m == new_seq)
-		wake_up(&mdev->seq_wait);
-}
-
-static inline void drbd_update_congested(struct drbd_conf *mdev)
-{
-	struct sock *sk = mdev->data.socket->sk;
-	if (sk->sk_wmem_queued > sk->sk_sndbuf * 4 / 5)
-		drbd_set_flag(mdev, NET_CONGESTED);
-}
-
->>>>>>> 100abf1e
 static inline int drbd_queue_order_type(struct drbd_conf *mdev)
 {
 	/* sorry, we currently have no working implementation
@@ -2576,7 +2492,6 @@
 	}
 }
 
-<<<<<<< HEAD
 /* resync bitmap */
 /* 16MB sized 'bitmap extent' to track syncer usage */
 struct bm_extent {
@@ -2629,8 +2544,4 @@
 	if (condition)	 						\
 		break;							\
 	__wait_event_lock_irq(wq, condition, lock, cmd);		\
-} while (0)
-=======
-
-#endif
->>>>>>> 100abf1e
+} while (0)