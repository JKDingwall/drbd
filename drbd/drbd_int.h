/*
  drbd_int.h

  This file is part of DRBD by Philipp Reisner and Lars Ellenberg.

  Copyright (C) 2001-2008, LINBIT Information Technologies GmbH.
  Copyright (C) 1999-2008, Philipp Reisner <philipp.reisner@linbit.com>.
  Copyright (C) 2002-2008, Lars Ellenberg <lars.ellenberg@linbit.com>.

  drbd is free software; you can redistribute it and/or modify
  it under the terms of the GNU General Public License as published by
  the Free Software Foundation; either version 2, or (at your option)
  any later version.

  drbd is distributed in the hope that it will be useful,
  but WITHOUT ANY WARRANTY; without even the implied warranty of
  MERCHANTABILITY or FITNESS FOR A PARTICULAR PURPOSE.	See the
  GNU General Public License for more details.

  You should have received a copy of the GNU General Public License
  along with drbd; see the file COPYING.  If not, write to
  the Free Software Foundation, 675 Mass Ave, Cambridge, MA 02139, USA.

*/

#ifndef _DRBD_INT_H
#define _DRBD_INT_H

#include <linux/compiler.h>
#include <linux/types.h>
#include <linux/version.h>
#include <linux/list.h>
#include <linux/sched.h>
#include <linux/bitops.h>
#include <linux/slab.h>
#include <linux/crypto.h>
#include <linux/ratelimit.h>
#include <linux/tcp.h>
#include <linux/mutex.h>
#include <linux/genhd.h>
#include <linux/idr.h>
#include <net/tcp.h>
#include <linux/lru_cache.h>
#include <linux/prefetch.h>
#include <linux/drbd_genl_api.h>
#include <linux/drbd.h>
#include <linux/drbd_config.h>

#include "drbd_strings.h"
#include "compat.h"
#include "drbd_state.h"
#include "drbd_protocol.h"

#ifdef __CHECKER__
# define __protected_by(x)       __attribute__((require_context(x,1,999,"rdwr")))
# define __protected_read_by(x)  __attribute__((require_context(x,1,999,"read")))
# define __protected_write_by(x) __attribute__((require_context(x,1,999,"write")))
# define __must_hold(x)       __attribute__((context(x,1,1), require_context(x,1,999,"call")))
#else
# define __protected_by(x)
# define __protected_read_by(x)
# define __protected_write_by(x)
# define __must_hold(x)
#endif

#define __no_warn(lock, stmt) do { __acquire(lock); stmt; __release(lock); } while (0)

/* Compatibility for older kernels */
#ifndef __acquires
# ifdef __CHECKER__
#  define __acquires(x)	__attribute__((context(x,0,1)))
#  define __releases(x)	__attribute__((context(x,1,0)))
#  define __acquire(x)	__context__(x,1)
#  define __release(x)	__context__(x,-1)
#  define __cond_lock(x,c)	((c) ? ({ __acquire(x); 1; }) : 0)
# else
#  define __acquires(x)
#  define __releases(x)
#  define __acquire(x)	(void)0
#  define __release(x)	(void)0
#  define __cond_lock(x,c) (c)
# endif
#endif

/* module parameter, defined in drbd_main.c */
extern unsigned int minor_count;
extern int disable_sendpage;
extern int allow_oos;

#ifdef DRBD_ENABLE_FAULTS
extern int enable_faults;
extern int fault_rate;
extern int fault_devs;
#endif

extern char usermode_helper[];

#include <linux/major.h>
#ifndef DRBD_MAJOR
# define DRBD_MAJOR 147
#endif

#include <linux/blkdev.h>
#include <linux/bio.h>

/* I don't remember why XCPU ...
 * This is used to wake the asender,
 * and to interrupt sending the sending task
 * on disconnect.
 */
#define DRBD_SIG SIGXCPU

/* This is used to stop/restart our threads.
 * Cannot use SIGTERM nor SIGKILL, since these
 * are sent out by init on runlevel changes
 * I choose SIGHUP for now.
 *
 * FIXME btw, we should register some reboot notifier.
 */
#define DRBD_SIGKILL SIGHUP

#define ID_IN_SYNC      (4711ULL)
#define ID_OUT_OF_SYNC  (4712ULL)
#define ID_SYNCER (-1ULL)

#define UUID_NEW_BM_OFFSET ((u64)0x0001000000000000ULL)

struct drbd_device;
struct drbd_connection;

#ifdef DBG_ALL_SYMBOLS
# define STATIC
#else
# define STATIC static
#endif

/*
 * dev_printk() and dev_dbg() exist since "forever".
 * dynamic_dev_dbg() and disk_to_dev() exists since v2.6.28-rc1.
 */
#if defined(disk_to_dev)
#define __drbd_printk_device(level, device, fmt, args...) \
	dev_printk(level, disk_to_dev((device)->vdisk), fmt, ## args)
#define __drbd_printk_peer_device(level, peer_device, fmt, args...) \
	dev_printk(level, disk_to_dev((peer_device)->device->vdisk), fmt, ## args)
#else
#define __drbd_printk_device(level, device, fmt, args...) \
	printk(level "block drbd%u: " fmt, (device)->minor, ## args)
#define __drbd_printk_peer_device(level, peer_device, fmt, args...) \
	printk(level "block drbd%u: " fmt, (peer_device)->device->minor, ## args)
#endif

#define __drbd_printk_resource(level, resource, fmt, args...) \
	printk(level "drbd %s: " fmt, (resource)->name, ## args)

#define __drbd_printk_connection(level, connection, fmt, args...) \
	printk(level "drbd %s: " fmt, (connection)->resource->name, ## args)

void drbd_printk_with_wrong_object_type(void);

#define __drbd_printk_if_same_type(obj, type, func, level, fmt, args...) \
	(__builtin_types_compatible_p(typeof(obj), type) || \
	 __builtin_types_compatible_p(typeof(obj), const type)), \
	func(level, (const type)(obj), fmt, ## args)

#define drbd_printk(level, obj, fmt, args...) \
	__builtin_choose_expr( \
	  __drbd_printk_if_same_type(obj, struct drbd_device *, \
			     __drbd_printk_device, level, fmt, ## args), \
	  __builtin_choose_expr( \
	    __drbd_printk_if_same_type(obj, struct drbd_resource *, \
			       __drbd_printk_resource, level, fmt, ## args), \
	    __builtin_choose_expr( \
	      __drbd_printk_if_same_type(obj, struct drbd_connection *, \
				 __drbd_printk_connection, level, fmt, ## args), \
	      __builtin_choose_expr( \
		__drbd_printk_if_same_type(obj, struct drbd_peer_device *, \
				 __drbd_printk_peer_device, level, fmt, ## args), \
	        drbd_printk_with_wrong_object_type()))))

#if defined(disk_to_dev)
#define drbd_dbg(device, fmt, args...) \
	dev_dbg(disk_to_dev(device->vdisk), fmt, ## args)
#elif defined(DEBUG)
#define drbd_dbg(device, fmt, args...) \
	drbd_printk(KERN_DEBUG, device, fmt, ## args)
#else
#define drbd_dbg(device, fmt, args...) \
	do { if (0) drbd_printk(KERN_DEBUG, device, fmt, ## args); } while (0)
#endif

#if defined(dynamic_dev_dbg) && defined(disk_to_dev)
#define dynamic_drbd_dbg(device, fmt, args...) \
	dynamic_dev_dbg(disk_to_dev(device->vdisk), fmt, ## args)
#else
#define dynamic_drbd_dbg(device, fmt, args...) \
	drbd_dbg(device, fmt, ## args)
#endif

#define drbd_alert(device, fmt, args...) \
	drbd_printk(KERN_ALERT, device, fmt, ## args)
#define drbd_err(device, fmt, args...) \
	drbd_printk(KERN_ERR, device, fmt, ## args)
#define drbd_warn(device, fmt, args...) \
	drbd_printk(KERN_WARNING, device, fmt, ## args)
#define drbd_info(device, fmt, args...) \
	drbd_printk(KERN_INFO, device, fmt, ## args)

extern struct ratelimit_state drbd_ratelimit_state;

static inline int drbd_ratelimit(void)
{
	return __ratelimit(&drbd_ratelimit_state);
}

# define D_ASSERT(device, exp)	if (!(exp)) \
	 drbd_err(device, "ASSERT( " #exp " ) in %s:%d\n", __FILE__, __LINE__)

/**
 * expect  -  Make an assertion
 *
 * Unlike the assert macro, this macro returns a boolean result.
 */
#define expect(exp) ({								\
		bool _bool = (exp);						\
		if (!_bool)							\
			drbd_err(device, "ASSERTION %s FAILED in %s\n",		\
			        #exp, __func__);				\
		_bool;								\
		})

/* Defines to control fault insertion */
enum {
	DRBD_FAULT_MD_WR = 0,	/* meta data write */
	DRBD_FAULT_MD_RD = 1,	/*           read  */
	DRBD_FAULT_RS_WR = 2,	/* resync          */
	DRBD_FAULT_RS_RD = 3,
	DRBD_FAULT_DT_WR = 4,	/* data            */
	DRBD_FAULT_DT_RD = 5,
	DRBD_FAULT_DT_RA = 6,	/* data read ahead */
	DRBD_FAULT_BM_ALLOC = 7,	/* bitmap allocation */
	DRBD_FAULT_AL_EE = 8,	/* alloc ee */
	DRBD_FAULT_RECEIVE = 9, /* Changes some bytes upon receiving a [rs]data block */

	DRBD_FAULT_MAX,
};

extern unsigned int
_drbd_insert_fault(struct drbd_device *device, unsigned int type);

static inline int
drbd_insert_fault(struct drbd_device *device, unsigned int type) {
#ifdef DRBD_ENABLE_FAULTS
	return fault_rate &&
		(enable_faults & (1<<type)) &&
		_drbd_insert_fault(device, type);
#else
	return 0;
#endif
}

/*
 * our structs
 *************************/

#define SET_MDEV_MAGIC(x) \
	({ typecheck(struct drbd_device*, x); \
	  (x)->magic = (long)(x) ^ DRBD_MAGIC; })
#define IS_VALID_MDEV(x)  \
	(typecheck(struct drbd_device*, x) && \
	  ((x) ? (((x)->magic ^ DRBD_MAGIC) == (long)(x)) : 0))

extern struct idr drbd_devices; /* RCU, updates: genl_lock() */
extern struct list_head drbd_resources; /* RCU, updates: genl_lock() */

extern const char *cmdname(enum drbd_packet cmd);

/* for sending/receiving the bitmap,
 * possibly in some encoding scheme */
struct bm_xfer_ctx {
	/* "const"
	 * stores total bits and long words
	 * of the bitmap, so we don't need to
	 * call the accessor functions over and again. */
	unsigned long bm_bits;
	unsigned long bm_words;
	/* during xfer, current position within the bitmap */
	unsigned long bit_offset;
	unsigned long word_offset;

	/* statistics; index: (h->command == P_BITMAP) */
	unsigned packets[2];
	unsigned bytes[2];
};

extern void INFO_bm_xfer_stats(struct drbd_device *device,
		const char *direction, struct bm_xfer_ctx *c);

static inline void bm_xfer_ctx_bit_to_word_offset(struct bm_xfer_ctx *c)
{
	/* word_offset counts "native long words" (32 or 64 bit),
	 * aligned at 64 bit.
	 * Encoded packet may end at an unaligned bit offset.
	 * In case a fallback clear text packet is transmitted in
	 * between, we adjust this offset back to the last 64bit
	 * aligned "native long word", which makes coding and decoding
	 * the plain text bitmap much more convenient.  */
#if BITS_PER_LONG == 64
	c->word_offset = c->bit_offset >> 6;
#elif BITS_PER_LONG == 32
	c->word_offset = c->bit_offset >> 5;
	c->word_offset &= ~(1UL);
#else
# error "unsupported BITS_PER_LONG"
#endif
}

extern unsigned int drbd_header_size(struct drbd_connection *connection);

/**********************************************************************/
enum drbd_thread_state {
	NONE,
	RUNNING,
	EXITING,
	RESTARTING
};

struct drbd_thread {
	spinlock_t t_lock;
	struct task_struct *task;
	struct completion startstop;
	enum drbd_thread_state t_state;
	int (*function) (struct drbd_thread *);
	struct drbd_resource *resource;
	struct drbd_connection *connection;
	int reset_cpu_mask;
	const char *name;
};

static inline enum drbd_thread_state get_t_state(struct drbd_thread *thi)
{
	/* THINK testing the t_state seems to be uncritical in all cases
	 * (but thread_{start,stop}), so we can read it *without* the lock.
	 *	--lge */

	smp_rmb();
	return thi->t_state;
}

struct drbd_work {
	struct list_head list;
	int (*cb)(struct drbd_work *, int cancel);
};

struct drbd_device_work {
	struct drbd_work w;
	struct drbd_device *device;
};

#include "drbd_interval.h"

extern int drbd_wait_misc(struct drbd_device *, struct drbd_interval *);
extern bool idr_is_empty(struct idr *idr);

struct drbd_request {
	struct drbd_work w;
	struct drbd_device *device;

	/* if local IO is not allowed, will be NULL.
	 * if local IO _is_ allowed, holds the locally submitted bio clone,
	 * or, after local IO completion, the ERR_PTR(error).
	 * see drbd_request_endio(). */
	struct bio *private_bio;

	struct drbd_interval i;
	unsigned int epoch; /* barrier_nr */

	/* barrier_nr: used to check on "completion" whether this req was in
	 * the current epoch, and we therefore have to close it,
	 * starting a new epoch...
	 */

	struct list_head tl_requests; /* ring list in the transfer log */
	struct bio *master_bio;       /* master bio pointer */
	unsigned long rq_state; /* see comments above _req_mod() */
	int seq_num;
	unsigned long start_time;
};

struct drbd_tl_epoch {
	struct drbd_work w;
	struct drbd_device *device;
	struct list_head requests; /* requests before */
	struct drbd_tl_epoch *next; /* pointer to the next barrier */
	unsigned int br_number;  /* the barriers identifier. */
	int n_writes;	/* number of requests attached before this barrier */
};

struct drbd_epoch {
	struct list_head list;
	unsigned int barrier_nr;
	atomic_t epoch_size; /* increased on every request added. */
	atomic_t active;     /* increased on every req. added, and dec on every finished. */
	unsigned long flags;
};

/* drbd_epoch flag bits */
enum {
	DE_BARRIER_IN_NEXT_EPOCH_ISSUED,
	DE_BARRIER_IN_NEXT_EPOCH_DONE,
	DE_CONTAINS_A_BARRIER,
	DE_HAVE_BARRIER_NUMBER,
	DE_IS_FINISHING,
};

enum epoch_event {
	EV_PUT,
	EV_GOT_BARRIER_NR,
	EV_BARRIER_DONE,
	EV_BECAME_LAST,
	EV_CLEANUP = 32, /* used as flag */
};

struct digest_info {
	int digest_size;
	void *digest;
};

struct drbd_peer_request {
	struct drbd_work w;
	struct drbd_peer_device *peer_device;
	struct drbd_epoch *epoch; /* for writes */
	struct page *pages;
	atomic_t pending_bios;
	struct drbd_interval i;
	/* see comments on ee flag bits below */
	unsigned long flags;
	union {
		u64 block_id;
		struct digest_info *digest;
	};
};

/* ee flag bits.
 * While corresponding bios are in flight, the only modification will be
 * set_bit WAS_ERROR, which has to be atomic.
 * If no bios are in flight yet, or all have been completed,
 * non-atomic modification to ee->flags is ok.
 */
enum {
	__EE_CALL_AL_COMPLETE_IO,
	__EE_MAY_SET_IN_SYNC,

	/* This peer request closes an epoch using a barrier.
	 * On successful completion, the epoch is released,
	 * and the P_BARRIER_ACK send. */
	__EE_IS_BARRIER,

	/* In case a barrier failed,
	 * we need to resubmit without the barrier flag. */
	__EE_RESUBMITTED,

	/* we may have several bios per peer request.
	 * if any of those fail, we set this flag atomically
	 * from the endio callback */
	__EE_WAS_ERROR,

	/* This ee has a pointer to a digest instead of a block id */
	__EE_HAS_DIGEST,

	/* Conflicting local requests need to be restarted after this request */
	__EE_RESTART_REQUESTS,

	/* The peer wants a write ACK for this (wire proto C) */
	__EE_SEND_WRITE_ACK,

	/* Is set when net_conf had two_primaries set while creating this peer_req */
	__EE_IN_INTERVAL_TREE,
};
#define EE_CALL_AL_COMPLETE_IO (1<<__EE_CALL_AL_COMPLETE_IO)
#define EE_MAY_SET_IN_SYNC     (1<<__EE_MAY_SET_IN_SYNC)
#define EE_IS_BARRIER          (1<<__EE_IS_BARRIER)
#define	EE_RESUBMITTED         (1<<__EE_RESUBMITTED)
#define EE_WAS_ERROR           (1<<__EE_WAS_ERROR)
#define EE_HAS_DIGEST          (1<<__EE_HAS_DIGEST)
#define EE_RESTART_REQUESTS	(1<<__EE_RESTART_REQUESTS)
#define EE_SEND_WRITE_ACK	(1<<__EE_SEND_WRITE_ACK)
#define EE_IN_INTERVAL_TREE	(1<<__EE_IN_INTERVAL_TREE)

/* flag bits per device */
enum {
	CREATE_BARRIER,		/* next P_DATA is preceded by a P_BARRIER */
	UNPLUG_QUEUED,		/* only relevant with kernel 2.4 */
	UNPLUG_REMOTE,		/* sending a "UnplugRemote" could help */
	MD_DIRTY,		/* current uuids and flags not yet on disk */
	USE_DEGR_WFC_T,		/* degr-wfc-timeout instead of wfc-timeout. */
	CL_ST_CHG_SUCCESS,
	CL_ST_CHG_FAIL,
	CRASHED_PRIMARY,	/* This node was a crashed primary.
				 * Gets cleared when the state.conn
				 * goes into L_CONNECTED state. */
	NO_BARRIER_SUPP,	/* underlying block device doesn't implement barriers */
	CONSIDER_RESYNC,

	MD_NO_BARRIER,		/* meta data device does not support barriers,
				   so don't even try */
	SUSPEND_IO,		/* suspend application io */
	GO_DISKLESS,		/* Disk is being detached, on io-error or admin request. */
	WAS_IO_ERROR,		/* Local disk failed returned IO error */
	RESYNC_AFTER_NEG,       /* Resync after online grow after the attach&negotiate finished. */
	RESIZE_PENDING,		/* Size change detected locally, waiting for the response from
				 * the peer, if it changed there as well. */
	NEW_CUR_UUID,		/* Create new current UUID when thawing IO */
	AL_SUSPENDED,		/* Activity logging is currently suspended. */
	AHEAD_TO_SYNC_SOURCE,   /* Ahead -> SyncSource queued */
	B_RS_H_DONE,		/* Before resync handler done (already executed) */
	DISCARD_MY_DATA,	/* discard_my_data flag per volume */
};

struct drbd_bitmap; /* opaque for drbd_device */

/* definition of bits in bm_flags to be used in drbd_bm_lock
 * and drbd_bitmap_io and friends. */
enum bm_flag {
	/* do we need to kfree, or vfree bm_pages? */
	BM_P_VMALLOCED = 0x10000, /* internal use only, will be masked out */

	/* currently locked for bulk operation */
	BM_LOCKED_MASK = 0x7,

	/* in detail, that is: */
	BM_DONT_CLEAR = 0x1,
	BM_DONT_SET   = 0x2,
	BM_DONT_TEST  = 0x4,

	/* (test bit, count bit) allowed (common case) */
	BM_LOCKED_TEST_ALLOWED = 0x3,

	/* testing bits, as well as setting new bits allowed, but clearing bits
	 * would be unexpected.  Used during bitmap receive.  Setting new bits
	 * requires sending of "out-of-sync" information, though. */
	BM_LOCKED_SET_ALLOWED = 0x1,

	/* clear is not expected while bitmap is locked for bulk operation */
};


/* TODO sort members for performance
 * MAYBE group them further */

/* THINK maybe we actually want to use the default "event/%s" worker threads
 * or similar in linux 2.6, which uses per cpu data and threads.
 */
struct drbd_work_queue {
	struct list_head q;
	struct semaphore s; /* producers up it, worker down()s it */
	spinlock_t q_lock;  /* to protect the list. */
};

/* If Philipp agrees, we remove the "mutex", and make_request will only
 * (throttle on "queue full" condition and) queue it to the worker thread...
 * which then is free to do whatever is needed, and has exclusive send access
 * to the data socket ...
 */
struct drbd_socket {
	struct drbd_work_queue work;
	struct mutex mutex;
	struct socket    *socket;
	/* this way we get our
	 * send/receive buffers off the stack */
	void *sbuf;
	void *rbuf;
};

struct drbd_md {
	u64 md_offset;		/* sector offset to 'super' block */

	u64 la_size_sect;	/* last agreed size, unit sectors */
	u64 uuid[UI_SIZE];
	u64 device_uuid;
	u32 flags;
	u32 md_size_sect;

	s32 al_offset;	/* signed relative sector offset to al area */
	s32 bm_offset;	/* signed relative sector offset to bitmap */

	/* u32 al_nr_extents;	   important for restoring the AL
	 * is stored into  ldev->dc.al_extents, which in turn
	 * gets applied to act_log->nr_elements
	 */
};

struct drbd_backing_dev {
	struct block_device *backing_bdev;
	struct block_device *md_bdev;
	struct drbd_md md;
	struct disk_conf *disk_conf; /* RCU, for updates: resource->conf_update */
	sector_t known_size; /* last known size of that backing device */
};

struct drbd_md_io {
	unsigned int done;
	int error;
};

struct bm_io_work {
	struct drbd_work w;
	struct drbd_device *device;
	struct drbd_peer_device *peer_device;
	char *why;
	enum bm_flag flags;
	int (*io_fn)(struct drbd_device *, struct drbd_peer_device *);
	void (*done)(struct drbd_device *device, int rv);
};

enum write_ordering_e {
	WO_none,
	WO_drain_io,
	WO_bdev_flush,
	WO_bio_barrier
};

struct fifo_buffer {
	unsigned int head_index;
	unsigned int size;
	int total; /* sum of all values */
	int values[0];
};
extern struct fifo_buffer *fifo_alloc(int fifo_size);

/* flag bits per connection */
enum {
	NET_CONGESTED,		/* The data socket is congested */
	DISCARD_CONCURRENT,	/* Set on one node, cleared on the peer! */
	SEND_PING,		/* whether asender should send a ping asap */
	SIGNAL_ASENDER,		/* whether asender wants to be interrupted */
	GOT_PING_ACK,		/* set when we receive a ping_ack packet, ping_wait gets woken */
	CONN_WD_ST_CHG_OKAY,
	CONN_WD_ST_CHG_FAIL,
	CONN_DRY_RUN,		/* Expect disconnect after resync handshake. */
};

struct drbd_resource {
	char *name;
	struct kref kref;
	struct idr devices;		/* volume number to device mapping */
	struct list_head connections;
	struct list_head resources;
	struct res_opts res_opts;
	struct mutex conf_update;	/* mutex for ready-copy-update of net_conf and disk_conf */
	spinlock_t req_lock;

	struct mutex state_mutex;
	enum drbd_role role;
	unsigned susp:1;		/* IO suspended by user */
	unsigned susp_nod:1;		/* IO suspended because no data */
	unsigned susp_fen:1;		/* IO suspended because fence peer handler runs */

#if LINUX_VERSION_CODE < KERNEL_VERSION(2,6,30) && !defined(cpumask_bits)
	cpumask_t cpu_mask[1];
#else
	cpumask_var_t cpu_mask;
#endif

	struct drbd_work_queue work;
	struct drbd_thread worker;
};

struct drbd_connection {			/* is a resource from the config file */
	struct list_head connections;
	struct drbd_resource *resource;
	struct kref kref;
	struct idr peer_devices;	/* volume number to peer device mapping */
	enum drbd_conns cstate;
	enum drbd_role peer_role;

	unsigned long flags;
	struct net_conf *net_conf;	/* content protected by rcu */
	wait_queue_head_t ping_wait;	/* Woken upon reception of a ping, and a state change */

	struct sockaddr_storage my_addr;
	int my_addr_len;
	struct sockaddr_storage peer_addr;
	int peer_addr_len;

	struct drbd_socket data;	/* data/barrier/cstate/parameter packets */
	struct drbd_socket meta;	/* ping/ack (metadata) packets */
	int agreed_pro_version;		/* actually used protocol version */
	unsigned long last_received;	/* in jiffies, either socket */
	unsigned int ko_count;

	struct drbd_tl_epoch *unused_spare_tle; /* for pre-allocation */
	struct drbd_tl_epoch *newest_tle;
	struct drbd_tl_epoch *oldest_tle;
	struct list_head out_of_sequence_requests;
	struct list_head barrier_acked_requests;

	struct crypto_hash *cram_hmac_tfm;
	struct crypto_hash *integrity_tfm;  /* checksums we compute, updates protected by connection->data->mutex */
	struct crypto_hash *peer_integrity_tfm;  /* checksums we verify, only accessed from receiver thread  */
	struct crypto_hash *csums_tfm;
	struct crypto_hash *verify_tfm;
	void *int_dig_in;
	void *int_dig_vv;

	struct drbd_thread receiver;
	struct drbd_thread sender;
	struct drbd_thread asender;
};

struct drbd_peer_device {
	struct list_head peer_devices;
	struct drbd_device *device;
	struct drbd_connection *connection;
	enum drbd_disk_state disk_state;
	enum drbd_repl_state repl_state;
	bool resync_susp_user;
	bool resync_susp_peer;
	bool resync_susp_dependency;
	unsigned int send_cnt;
	unsigned int recv_cnt;
	atomic_t packet_seq;
	unsigned int peer_seq;
	spinlock_t peer_seq_lock;
	unsigned int max_bio_size;
};

struct drbd_device {
#ifdef PARANOIA
	long magic;
#endif
	struct drbd_resource *resource;
	struct list_head peer_devices;
	int vnr;			/* volume number within the connection */
	struct kref kref;

	/* things that are stored as / read from meta data on disk */
	unsigned long flags;

	/* configured by drbdsetup */
	struct drbd_backing_dev *ldev __protected_by(local);

	sector_t p_size;     /* partner's disk size */
	struct request_queue *rq_queue;
	struct block_device *this_bdev;
	struct gendisk	    *vdisk;

	struct drbd_work resync_work;
	struct drbd_work unplug_work;
	struct drbd_work go_diskless;
	struct drbd_work md_sync_work;
	struct drbd_work start_resync_work;

	struct timer_list resync_timer;
	struct timer_list md_sync_timer;
	struct timer_list start_resync_timer;
	struct timer_list request_timer;
#ifdef DRBD_DEBUG_MD_SYNC
	struct {
		unsigned int line;
		const char* func;
	} last_md_mark_dirty;
#endif

	/* Used after attach while negotiating new disk state. */
	union drbd_state new_state_tmp;

	enum drbd_disk_state disk_state;
	wait_queue_head_t misc_wait;
	wait_queue_head_t state_wait;  /* upon each state change. */
	unsigned int read_cnt;
	unsigned int writ_cnt;
	unsigned int al_writ_cnt;
	unsigned int bm_writ_cnt;
	atomic_t ap_bio_cnt;	 /* Requests we need to complete */
	atomic_t ap_pending_cnt; /* AP data packets on the wire, ack expected */
	atomic_t rs_pending_cnt; /* RS request/data packets on the wire */
	atomic_t unacked_cnt;	 /* Need to send replies for */
	atomic_t local_cnt;	 /* Waiting for local completion */

	/* Interval trees of pending local requests */
	struct rb_root read_requests;
	struct rb_root write_requests;

	/* blocks to resync in this run [unit BM_BLOCK_SIZE] */
	unsigned long rs_total;
	/* number of resync blocks that failed in this run */
	unsigned long rs_failed;
	/* Syncer's start time [unit jiffies] */
	unsigned long rs_start;
	/* cumulated time in PausedSyncX state [unit jiffies] */
	unsigned long rs_paused;
	/* skipped because csum was equal [unit BM_BLOCK_SIZE] */
	unsigned long rs_same_csum;
#define DRBD_SYNC_MARKS 8
#define DRBD_SYNC_MARK_STEP (3*HZ)
	/* block not up-to-date at mark [unit BM_BLOCK_SIZE] */
	unsigned long rs_mark_left[DRBD_SYNC_MARKS];
	/* marks's time [unit jiffies] */
	unsigned long rs_mark_time[DRBD_SYNC_MARKS];
	/* current index into rs_mark_{left,time} */
	int rs_last_mark;

	/* where does the admin want us to start? (sector) */
	sector_t ov_start_sector;
	/* where are we now? (sector) */
	sector_t ov_position;
	/* Start sector of out of sync range (to merge printk reporting). */
	sector_t ov_last_oos_start;
	/* size of out-of-sync range in sectors. */
	sector_t ov_last_oos_size;
	unsigned long ov_left; /* in bits */

	struct drbd_bitmap *bitmap;
	unsigned long bm_resync_fo; /* bit offset for drbd_bm_find_next */

	/* Used to track operations of resync... */
	struct lru_cache *resync;
	/* Number of locked elements in resync LRU */
	unsigned int resync_locked;
	/* resync extent number waiting for application requests */
	unsigned int resync_wenr;

	int open_cnt;
	u64 *p_uuid;
	/* FIXME clean comments, restructure so it is more obvious which
	 * members are protected by what */
	struct drbd_epoch *current_epoch;
	spinlock_t epoch_lock;
	unsigned int epochs;
	enum write_ordering_e write_ordering;
	struct list_head active_ee; /* IO in progress (P_DATA gets written to disk) */
	struct list_head sync_ee;   /* IO in progress (P_RS_DATA_REPLY gets written to disk) */
	struct list_head done_ee;   /* need to send P_WRITE_ACK */
	struct list_head read_ee;   /* [RS]P_DATA_REQUEST being read */
	struct list_head net_ee;    /* zero-copy network send in progress */

	int next_barrier_nr;
	struct list_head resync_reads;
	atomic_t pp_in_use;		/* allocated from page pool */
	atomic_t pp_in_use_by_net;	/* sendpage()d, still referenced by tcp */
	wait_queue_head_t ee_wait;
	struct page *md_io_page;	/* one page buffer for md_io */
	struct drbd_md_io md_io;
	atomic_t md_io_in_use;		/* protects the md_io, md_io_page and md_io_tmpp */
	spinlock_t al_lock;
	wait_queue_head_t al_wait;
	struct lru_cache *act_log;	/* activity log */
	unsigned int al_tr_number;
	int al_tr_cycle;
	int al_tr_pos;   /* position of the next transaction in the journal */
	wait_queue_head_t seq_wait;
	unsigned int minor;
	unsigned long comm_bm_set; /* communicated number of set bits. */
	u64 ed_uuid; /* UUID of the exposed data */
	char congestion_reason;  /* Why we where congested... */
	atomic_t rs_sect_in; /* for incoming resync data rate, SyncTarget */
	atomic_t rs_sect_ev; /* for submitted resync data rate, both */
	int rs_last_sect_ev; /* counter to compare with */
	int rs_last_events;  /* counter of read or write "events" (unit sectors)
			      * on the lower level device when we last looked. */
	int c_sync_rate; /* current resync rate after syncer throttle magic */
	struct fifo_buffer *rs_plan_s; /* correction values of resync planer (RCU, connection->conn_update) */
	int rs_in_flight; /* resync sectors in flight (to proxy, in proxy and from proxy) */
	atomic_t ap_in_flight; /* App sectors in flight (waiting for ack) */
	struct list_head pending_bitmap_work;
	struct device_conf device_conf;
};

static inline struct drbd_device *minor_to_mdev(unsigned int minor)
{
	return (struct drbd_device *)idr_find(&drbd_devices, minor);
}

static inline struct drbd_peer_device *first_peer_device(struct drbd_device *device)
{
	return list_first_entry(&device->peer_devices, struct drbd_peer_device, peer_devices);
}

#define for_each_resource(resource, _resources) \
	list_for_each_entry(resource, _resources, resources)

#define for_each_resource_rcu(resource, _resources) \
	list_for_each_entry_rcu(resource, _resources, resources)

#define for_each_resource_safe(resource, tmp, _resources) \
	list_for_each_entry_safe(resource, tmp, _resources, resources)

#define for_each_connection(connection, resource) \
	list_for_each_entry(connection, &resource->connections, connections)

#define for_each_connection_rcu(connection, resource) \
	list_for_each_entry_rcu(connection, &resource->connections, connections)

#define for_each_connection_safe(connection, tmp, resource) \
	list_for_each_entry_safe(connection, tmp, &resource->connections, connections)

#define for_each_peer_device(peer_device, device) \
	list_for_each_entry(peer_device, &device->peer_devices, peer_devices)

#define for_each_peer_device_rcu(peer_device, device) \
	list_for_each_entry_rcu(peer_device, &device->peer_devices, peer_devices)

#define for_each_peer_device_safe(peer_device, tmp, device) \
	list_for_each_entry_safe(peer_device, tmp, &device->peer_devices, peer_devices)

static inline unsigned int mdev_to_minor(struct drbd_device *device)
{
	return device->minor;
}

/*
 * function declarations
 *************************/

/* drbd_main.c */

enum dds_flags {
	DDSF_FORCED    = 1,
	DDSF_NO_RESYNC = 2, /* Do not run a resync for the new space */
};

extern int  drbd_thread_start(struct drbd_thread *thi);
extern void _drbd_thread_stop(struct drbd_thread *thi, int restart, int wait);
#ifdef CONFIG_SMP
extern void drbd_thread_current_set_cpu(struct drbd_thread *thi);
#else
#define drbd_thread_current_set_cpu(A) ({})
#endif
extern void tl_release(struct drbd_connection *, unsigned int barrier_nr,
		       unsigned int set_size);
extern void tl_clear(struct drbd_connection *);
extern void _tl_add_barrier(struct drbd_connection *, struct drbd_tl_epoch *);
extern void drbd_free_sock(struct drbd_connection *connection);
extern int drbd_send(struct drbd_connection *connection, struct socket *sock,
		     void *buf, size_t size, unsigned msg_flags);
extern int drbd_send_all(struct drbd_connection *, struct socket *, void *, size_t,
			 unsigned);

extern int __drbd_send_protocol(struct drbd_connection *connection, enum drbd_packet cmd);
extern int drbd_send_protocol(struct drbd_connection *connection);
extern int drbd_send_uuids(struct drbd_peer_device *);
extern int drbd_send_uuids_skip_initial_sync(struct drbd_peer_device *);
extern void drbd_gen_and_send_sync_uuid(struct drbd_peer_device *);
extern int drbd_send_sizes(struct drbd_peer_device *, int trigger_reply, enum dds_flags flags);
extern int _conn_send_state_req(struct drbd_connection *, int vnr, enum drbd_packet cmd,
				union drbd_state, union drbd_state);
<<<<<<< HEAD
extern int drbd_send_state(struct drbd_peer_device *);
extern int drbd_send_sync_param(struct drbd_peer_device *);
extern void drbd_send_b_ack(struct drbd_peer_device *, u32 barrier_nr, u32 set_size);
extern int drbd_send_ack(struct drbd_peer_device *, enum drbd_packet,
=======
#define drbd_send_state(m, s) drbd_send_state_(m, s, __func__ , __LINE__ )
#define drbd_send_current_state(m) drbd_send_current_state_(m, __func__ , __LINE__ )
extern int drbd_send_state_(struct drbd_conf *mdev,
               union drbd_state s,
               const char *func, unsigned int line);
extern int drbd_send_current_state_(struct drbd_conf *mdev,
               const char *func, unsigned int line);
extern int drbd_send_sync_param(struct drbd_conf *mdev);
extern void drbd_send_b_ack(struct drbd_conf *mdev, u32 barrier_nr,
			    u32 set_size);
extern int drbd_send_ack(struct drbd_conf *, enum drbd_packet,
>>>>>>> e28f00cb
			 struct drbd_peer_request *);
extern void drbd_send_ack_rp(struct drbd_peer_device *, enum drbd_packet,
			     struct p_block_req *rp);
extern void drbd_send_ack_dp(struct drbd_peer_device *, enum drbd_packet,
			     struct p_data *dp, int data_size);
extern int drbd_send_ack_ex(struct drbd_peer_device *, enum drbd_packet,
			    sector_t sector, int blksize, u64 block_id);
extern int drbd_send_out_of_sync(struct drbd_peer_device *, struct drbd_request *);
extern int drbd_send_block(struct drbd_peer_device *, enum drbd_packet,
			   struct drbd_peer_request *);
extern int drbd_send_dblock(struct drbd_peer_device *, struct drbd_request *req);
extern int drbd_send_drequest(struct drbd_peer_device *, int cmd,
			      sector_t sector, int size, u64 block_id);
extern int drbd_send_drequest_csum(struct drbd_peer_device *, sector_t sector,
				   int size, void *digest, int digest_size,
				   enum drbd_packet cmd);
extern int drbd_send_ov_request(struct drbd_peer_device *, sector_t sector, int size);

extern int drbd_send_bitmap(struct drbd_device *, struct drbd_peer_device *);
extern void drbd_send_sr_reply(struct drbd_peer_device *, enum drbd_state_rv retcode);
extern void conn_send_sr_reply(struct drbd_connection *connection, enum drbd_state_rv retcode);
extern void drbd_free_bc(struct drbd_backing_dev *ldev);
extern void drbd_mdev_cleanup(struct drbd_device *device);
void drbd_print_uuids(struct drbd_device *device, const char *text);

extern void drbd_md_sync(struct drbd_device *device);
extern int  drbd_md_read(struct drbd_device *device, struct drbd_backing_dev *bdev);
extern void drbd_uuid_set(struct drbd_device *device, int idx, u64 val) __must_hold(local);
extern void _drbd_uuid_set(struct drbd_device *device, int idx, u64 val) __must_hold(local);
extern void drbd_uuid_new_current(struct drbd_device *device) __must_hold(local);
extern void _drbd_uuid_new_current(struct drbd_device *device) __must_hold(local);
extern void drbd_uuid_set_bm(struct drbd_device *device, u64 val) __must_hold(local);
extern void drbd_md_set_flag(struct drbd_device *device, int flags) __must_hold(local);
extern void drbd_md_clear_flag(struct drbd_device *device, int flags)__must_hold(local);
extern int drbd_md_test_flag(struct drbd_backing_dev *, int);
#ifndef DRBD_DEBUG_MD_SYNC
extern void drbd_md_mark_dirty(struct drbd_device *device);
#else
#define drbd_md_mark_dirty(m)	drbd_md_mark_dirty_(m, __LINE__ , __func__ )
extern void drbd_md_mark_dirty_(struct drbd_device *device,
		unsigned int line, const char *func);
#endif
extern void drbd_queue_bitmap_io(struct drbd_device *,
				 int (*io_fn)(struct drbd_device *, struct drbd_peer_device *),
				 void (*done)(struct drbd_device *, int),
				 char *why, enum bm_flag flags,
				 struct drbd_peer_device *);
extern int drbd_bitmap_io(struct drbd_device *,
		int (*io_fn)(struct drbd_device *, struct drbd_peer_device *),
		char *why, enum bm_flag flags,
		struct drbd_peer_device *);
extern int drbd_bmio_set_n_write(struct drbd_device *device, struct drbd_peer_device *);
extern int drbd_bmio_clear_n_write(struct drbd_device *device, struct drbd_peer_device *);
extern void drbd_go_diskless(struct drbd_device *device);
extern void drbd_ldev_destroy(struct drbd_device *device);

/* Meta data layout
   We reserve a 128MB Block (4k aligned)
   * either at the end of the backing device
   * or on a separate meta data device. */

/* The following numbers are sectors */
/* Allows up to about 3.8TB, so if you want more,
 * you need to use the "flexible" meta data format. */
#define MD_RESERVED_SECT (128LU << 11)  /* 128 MB, unit sectors */
#define MD_AL_OFFSET	8    /* 8 Sectors after start of meta area */
#define MD_AL_SECTORS	64   /* = 32 kB on disk activity log ring buffer */
#define MD_BM_OFFSET (MD_AL_OFFSET + MD_AL_SECTORS)

/* we do all meta data IO in 4k blocks */
#define MD_BLOCK_SHIFT	12
#define MD_BLOCK_SIZE	(1<<MD_BLOCK_SHIFT)

/* One activity log extent represents 4M of storage */
#define AL_EXTENT_SHIFT 22
#define AL_EXTENT_SIZE (1<<AL_EXTENT_SHIFT)

/* We could make these currently hardcoded constants configurable
 * variables at create-md time (or even re-configurable at runtime?).
 * Which will require some more changes to the DRBD "super block"
 * and attach code.
 *
 * updates per transaction:
 *   This many changes to the active set can be logged with one transaction.
 *   This number is arbitrary.
 * context per transaction:
 *   This many context extent numbers are logged with each transaction.
 *   This number is resulting from the transaction block size (4k), the layout
 *   of the transaction header, and the number of updates per transaction.
 *   See drbd_actlog.c:struct al_transaction_on_disk
 * */
#define AL_UPDATES_PER_TRANSACTION	 64	// arbitrary
#define AL_CONTEXT_PER_TRANSACTION	919	// (4096 - 36 - 6*64)/4

#if BITS_PER_LONG == 32
#define LN2_BPL 5
#define cpu_to_lel(A) cpu_to_le32(A)
#define lel_to_cpu(A) le32_to_cpu(A)
#elif BITS_PER_LONG == 64
#define LN2_BPL 6
#define cpu_to_lel(A) cpu_to_le64(A)
#define lel_to_cpu(A) le64_to_cpu(A)
#else
#error "LN2 of BITS_PER_LONG unknown!"
#endif

/* drbd_bitmap.c */
/*
 * We need to store one bit for a block.
 * Example: 1GB disk @ 4096 byte blocks ==> we need 32 KB bitmap.
 * Bit 0 ==> local node thinks this block is binary identical on both nodes
 * Bit 1 ==> local node thinks this block needs to be synced.
 */

#define SLEEP_TIME (HZ/10)

/* We do bitmap IO in units of 4k blocks.
 * We also still have a hardcoded 4k per bit relation. */
#define BM_BLOCK_SHIFT	12			 /* 4k per bit */
#define BM_BLOCK_SIZE	 (1<<BM_BLOCK_SHIFT)
/* mostly arbitrarily set the represented size of one bitmap extent,
 * aka resync extent, to 16 MiB (which is also 512 Byte worth of bitmap
 * at 4k per bit resolution) */
#define BM_EXT_SHIFT	 24	/* 16 MiB per resync extent */
#define BM_EXT_SIZE	 (1<<BM_EXT_SHIFT)

#if (BM_EXT_SHIFT != 24) || (BM_BLOCK_SHIFT != 12)
#error "HAVE YOU FIXED drbdmeta AS WELL??"
#endif

/* thus many _storage_ sectors are described by one bit */
#define BM_SECT_TO_BIT(x)   ((x)>>(BM_BLOCK_SHIFT-9))
#define BM_BIT_TO_SECT(x)   ((sector_t)(x)<<(BM_BLOCK_SHIFT-9))
#define BM_SECT_PER_BIT     BM_BIT_TO_SECT(1)

/* bit to represented kilo byte conversion */
#define Bit2KB(bits) ((bits)<<(BM_BLOCK_SHIFT-10))

/* in which _bitmap_ extent (resp. sector) the bit for a certain
 * _storage_ sector is located in */
#define BM_SECT_TO_EXT(x)   ((x)>>(BM_EXT_SHIFT-9))

/* how much _storage_ sectors we have per bitmap sector */
#define BM_EXT_TO_SECT(x)   ((sector_t)(x) << (BM_EXT_SHIFT-9))
#define BM_SECT_PER_EXT     BM_EXT_TO_SECT(1)

/* in one sector of the bitmap, we have this many activity_log extents. */
#define AL_EXT_PER_BM_SECT  (1 << (BM_EXT_SHIFT - AL_EXTENT_SHIFT))
#define BM_WORDS_PER_AL_EXT (1 << (AL_EXTENT_SHIFT-BM_BLOCK_SHIFT-LN2_BPL))

#define BM_BLOCKS_PER_BM_EXT_B (BM_EXT_SHIFT - BM_BLOCK_SHIFT)
#define BM_BLOCKS_PER_BM_EXT_MASK  ((1<<BM_BLOCKS_PER_BM_EXT_B) - 1)

/* the extent in "PER_EXTENT" below is an activity log extent
 * we need that many (long words/bytes) to store the bitmap
 *		     of one AL_EXTENT_SIZE chunk of storage.
 * we can store the bitmap for that many AL_EXTENTS within
 * one sector of the _on_disk_ bitmap:
 * bit	 0	  bit 37   bit 38	     bit (512*8)-1
 *	     ...|........|........|.. // ..|........|
 * sect. 0	 `296	  `304			   ^(512*8*8)-1
 *
#define BM_WORDS_PER_EXT    ( (AL_EXT_SIZE/BM_BLOCK_SIZE) / BITS_PER_LONG )
#define BM_BYTES_PER_EXT    ( (AL_EXT_SIZE/BM_BLOCK_SIZE) / 8 )  // 128
#define BM_EXT_PER_SECT	    ( 512 / BM_BYTES_PER_EXTENT )	 //   4
 */

#define DRBD_MAX_SECTORS_32 (0xffffffffLU)
#define DRBD_MAX_SECTORS_BM \
	  ((MD_RESERVED_SECT - MD_BM_OFFSET) * (1LL<<(BM_EXT_SHIFT-9)))
#if DRBD_MAX_SECTORS_BM < DRBD_MAX_SECTORS_32
#define DRBD_MAX_SECTORS      DRBD_MAX_SECTORS_BM
#define DRBD_MAX_SECTORS_FLEX DRBD_MAX_SECTORS_BM
#elif !defined(CONFIG_LBDAF) && !defined(CONFIG_LBD) && BITS_PER_LONG == 32
#define DRBD_MAX_SECTORS      DRBD_MAX_SECTORS_32
#define DRBD_MAX_SECTORS_FLEX DRBD_MAX_SECTORS_32
#else
#define DRBD_MAX_SECTORS      DRBD_MAX_SECTORS_BM
/* 16 TB in units of sectors */
#if BITS_PER_LONG == 32
/* adjust by one page worth of bitmap,
 * so we won't wrap around in drbd_bm_find_next_bit.
 * you should use 64bit OS for that much storage, anyways. */
#define DRBD_MAX_SECTORS_FLEX BM_BIT_TO_SECT(0xffff7fff)
#else
/* we allow up to 1 PiB now on 64bit architecture with "flexible" meta data */
#define DRBD_MAX_SECTORS_FLEX (1UL << 51)
/* corresponds to (1UL << 38) bits right now. */
#endif
#endif

/* BIO_MAX_SIZE is 256 * PAGE_CACHE_SIZE,
 * so for typical PAGE_CACHE_SIZE of 4k, that is (1<<20) Byte.
 * Since we may live in a mixed-platform cluster,
 * we limit us to a platform agnostic constant here for now.
 * A followup commit may allow even bigger BIO sizes,
 * once we thought that through. */
#if DRBD_MAX_BIO_SIZE > BIO_MAX_SIZE
#error Architecture not supported: DRBD_MAX_BIO_SIZE > BIO_MAX_SIZE
#endif

#define DRBD_MAX_SIZE_H80_PACKET (1 << 15) /* Header 80 only allows packets up to 32KiB data */
#define DRBD_MAX_BIO_SIZE_P95    (1 << 17) /* Protocol 95 to 99 allows bios up to 128KiB */

extern int  drbd_bm_init(struct drbd_device *device);
extern int  drbd_bm_resize(struct drbd_device *device, sector_t sectors, int set_new_bits);
extern void drbd_bm_cleanup(struct drbd_device *device);
extern void drbd_bm_set_all(struct drbd_device *device);
extern void drbd_bm_clear_all(struct drbd_device *device);
/* set/clear/test only a few bits at a time */
extern int  drbd_bm_set_bits(
		struct drbd_device *device, unsigned long s, unsigned long e);
extern int  drbd_bm_clear_bits(
		struct drbd_device *device, unsigned long s, unsigned long e);
extern int drbd_bm_count_bits(
	struct drbd_device *device, const unsigned long s, const unsigned long e);
/* bm_set_bits variant for use while holding drbd_bm_lock,
 * may process the whole bitmap in one go */
extern void _drbd_bm_set_bits(struct drbd_device *device,
		const unsigned long s, const unsigned long e);
extern int  drbd_bm_test_bit(struct drbd_device *device, unsigned long bitnr);
extern int  drbd_bm_e_weight(struct drbd_device *device, unsigned long enr);
extern int  drbd_bm_write_page(struct drbd_device *device, unsigned int idx) __must_hold(local);
extern int  drbd_bm_read(struct drbd_device *, struct drbd_peer_device *) __must_hold(local);
extern void drbd_bm_mark_for_writeout(struct drbd_device *device, int page_nr);
extern int  drbd_bm_write(struct drbd_device *, struct drbd_peer_device *) __must_hold(local);
extern int  drbd_bm_write_hinted(struct drbd_device *device) __must_hold(local);
extern unsigned long drbd_bm_ALe_set_all(struct drbd_device *device,
		unsigned long al_enr);
extern size_t	     drbd_bm_words(struct drbd_device *device);
extern unsigned long drbd_bm_bits(struct drbd_device *device);
extern sector_t      drbd_bm_capacity(struct drbd_device *device);

#define DRBD_END_OF_BITMAP	(~(unsigned long)0)
extern unsigned long drbd_bm_find_next(struct drbd_device *device, unsigned long bm_fo);
/* bm_find_next variants for use while you hold drbd_bm_lock() */
extern unsigned long _drbd_bm_find_next(struct drbd_device *device, unsigned long bm_fo);
extern unsigned long _drbd_bm_find_next_zero(struct drbd_device *device, unsigned long bm_fo);
extern unsigned long _drbd_bm_total_weight(struct drbd_device *device);
extern unsigned long drbd_bm_total_weight(struct drbd_device *device);
extern int drbd_bm_rs_done(struct drbd_device *device);
/* for receive_bitmap */
extern void drbd_bm_merge_lel(struct drbd_device *device, size_t offset,
		size_t number, unsigned long *buffer);
/* for _drbd_send_bitmap */
extern void drbd_bm_get_lel(struct drbd_device *device, size_t offset,
		size_t number, unsigned long *buffer);

extern void drbd_bm_lock(struct drbd_device *device, char *why, enum bm_flag flags);
extern void drbd_bm_unlock(struct drbd_device *device);
/* drbd_main.c */

/* needs to be included here,
 * because of kmem_cache_t weirdness */
#include "drbd_wrappers.h"

extern struct kmem_cache *drbd_request_cache;
extern struct kmem_cache *drbd_ee_cache;	/* peer requests */
extern struct kmem_cache *drbd_bm_ext_cache;	/* bitmap extents */
extern struct kmem_cache *drbd_al_ext_cache;	/* activity log extents */
extern mempool_t *drbd_request_mempool;
extern mempool_t *drbd_ee_mempool;

/* drbd's page pool, used to buffer data received from the peer,
 * or data requested by the peer.
 *
 * This does not have an emergency reserve.
 *
 * When allocating from this pool, it first takes pages from the pool.
 * Only if the pool is depleted will try to allocate from the system.
 *
 * The assumption is that pages taken from this pool will be processed,
 * and given back, "quickly", and then can be recycled, so we can avoid
 * frequent calls to alloc_page(), and still will be able to make progress even
 * under memory pressure.
 */
extern struct page *drbd_pp_pool;
extern spinlock_t   drbd_pp_lock;
extern int	    drbd_pp_vacant;
extern wait_queue_head_t drbd_pp_wait;

/* We also need a standard (emergency-reserve backed) page pool
 * for meta data IO (activity log, bitmap).
 * We can keep it global, as long as it is used as "N pages at a time".
 * 128 should be plenty, currently we probably can get away with as few as 1.
 */
#define DRBD_MIN_POOL_PAGES	128
extern mempool_t *drbd_md_io_page_pool;

/* We also need to make sure we get a bio
 * when we need it for housekeeping purposes */
extern struct bio_set *drbd_md_io_bio_set;
/* to allocate from that set */
extern struct bio *bio_alloc_drbd(gfp_t gfp_mask);

extern rwlock_t global_state_lock;

extern int conn_lowest_minor(struct drbd_connection *connection);
enum drbd_ret_code drbd_create_device(struct drbd_resource *resource, unsigned int minor, int vnr,
				      struct device_conf *);
extern void drbd_destroy_device(struct kref *kref);
extern void drbd_delete_device(struct drbd_device *mdev);

extern struct drbd_resource *drbd_create_resource(const char *name);
extern void drbd_free_resource(struct drbd_resource *resource);

extern int set_resource_options(struct drbd_resource *resource, struct res_opts *res_opts);
extern struct drbd_connection *conn_create(const char *name, struct res_opts *res_opts);
extern void drbd_destroy_connection(struct kref *kref);
extern struct drbd_connection *conn_get_by_addrs(void *my_addr, int my_addr_len,
						 void *peer_addr, int peer_addr_len);
extern struct drbd_resource *drbd_find_resource(const char *name);
extern void drbd_destroy_resource(struct kref *kref);
extern void conn_free_crypto(struct drbd_connection *connection);

extern int proc_details;

/* drbd_req */
extern int __drbd_make_request(struct drbd_device *, struct bio *, unsigned long);
extern int drbd_make_request(struct request_queue *q, struct bio *bio);
extern int drbd_read_remote(struct drbd_device *device, struct drbd_request *req);
extern int drbd_merge_bvec(struct request_queue *q,
#ifdef HAVE_bvec_merge_data
		struct bvec_merge_data *bvm,
#else
		struct bio *bvm,
#endif
		struct bio_vec *bvec);
extern int is_valid_ar_handle(struct drbd_request *, sector_t);


/* drbd_nl.c */
extern void drbd_suspend_io(struct drbd_device *device);
extern void drbd_resume_io(struct drbd_device *device);
extern char *ppsize(char *buf, unsigned long long size);
extern sector_t drbd_new_dev_size(struct drbd_device *, struct drbd_backing_dev *, sector_t, int);
enum determine_dev_size { dev_size_error = -1, unchanged = 0, shrunk = 1, grew = 2 };
extern enum determine_dev_size drbd_determine_dev_size(struct drbd_device *, enum dds_flags) __must_hold(local);
extern void resync_after_online_grow(struct drbd_device *);
extern void drbd_reconsider_max_bio_size(struct drbd_device *device);
extern enum drbd_state_rv drbd_set_role(struct drbd_device *device,
					enum drbd_role new_role,
					int force);
extern bool conn_try_outdate_peer(struct drbd_connection *connection);
extern void conn_try_outdate_peer_async(struct drbd_connection *connection);
extern int drbd_khelper(struct drbd_device *device, char *cmd);

/* drbd_sender.c */
extern int drbd_sender(struct drbd_thread *thi);
extern int drbd_worker(struct drbd_thread *thi);
enum drbd_ret_code drbd_resync_after_valid(struct drbd_device *device, int o_minor);
void drbd_resync_after_changed(struct drbd_device *device);
extern void drbd_start_resync(struct drbd_device *device, enum drbd_repl_state side);
extern void resume_next_sg(struct drbd_device *device);
extern void suspend_other_sg(struct drbd_device *device);
extern int drbd_resync_finished(struct drbd_device *device);
/* maybe rather drbd_main.c ? */
extern void *drbd_md_get_buffer(struct drbd_device *device);
extern void drbd_md_put_buffer(struct drbd_device *device);
extern int drbd_md_sync_page_io(struct drbd_device *device,
		struct drbd_backing_dev *bdev, sector_t sector, int rw);
extern void drbd_ov_out_of_sync_found(struct drbd_device *, sector_t, int);
extern void wait_until_done_or_disk_failure(struct drbd_device *device, unsigned int *done);
extern void drbd_rs_controller_reset(struct drbd_device *device);

static inline void ov_out_of_sync_print(struct drbd_device *device)
{
	if (device->ov_last_oos_size) {
		drbd_err(device, "Out of sync: start=%llu, size=%lu (sectors)\n",
		     (unsigned long long)device->ov_last_oos_start,
		     (unsigned long)device->ov_last_oos_size);
	}
	device->ov_last_oos_size=0;
}


extern void drbd_csum_bio(struct crypto_hash *, struct bio *, void *);
extern void drbd_csum_ee(struct crypto_hash *, struct drbd_peer_request *, void *);
/* worker callbacks */
extern int w_read_retry_remote(struct drbd_work *, int);
extern int w_e_end_data_req(struct drbd_work *, int);
extern int w_e_end_rsdata_req(struct drbd_work *, int);
extern int w_e_end_csum_rs_req(struct drbd_work *, int);
extern int w_e_end_ov_reply(struct drbd_work *, int);
extern int w_e_end_ov_req(struct drbd_work *, int);
extern int w_ov_finished(struct drbd_work *, int);
extern int w_resync_timer(struct drbd_work *, int);
extern int w_send_write_hint(struct drbd_work *, int);
extern int w_send_dblock(struct drbd_work *, int);
extern int w_send_barrier(struct drbd_work *, int);
extern int w_send_read_req(struct drbd_work *, int);
extern int w_e_reissue(struct drbd_work *, int);
extern int w_restart_disk_io(struct drbd_work *, int);
extern int w_send_out_of_sync(struct drbd_work *, int);
extern int w_start_resync(struct drbd_work *, int);

extern void resync_timer_fn(unsigned long data);
extern void start_resync_timer_fn(unsigned long data);

/* drbd_receiver.c */
extern int drbd_receiver(struct drbd_thread *thi);
extern int drbd_asender(struct drbd_thread *thi);
extern int drbd_rs_should_slow_down(struct drbd_device *device, sector_t sector);
extern int drbd_submit_peer_request(struct drbd_device *,
				    struct drbd_peer_request *, const unsigned,
				    const int);
extern int drbd_free_peer_reqs(struct drbd_device *, struct list_head *);
extern struct drbd_peer_request *drbd_alloc_peer_req(struct drbd_peer_device *, u64,
						     sector_t, unsigned int,
						     gfp_t) __must_hold(local);
extern void __drbd_free_peer_req(struct drbd_device *, struct drbd_peer_request *,
				 int);
#define drbd_free_peer_req(m,e) __drbd_free_peer_req(m, e, 0)
#define drbd_free_net_peer_req(m,e) __drbd_free_peer_req(m, e, 1)
extern struct page *drbd_alloc_pages(struct drbd_peer_device *, unsigned int, bool);
extern void drbd_set_recv_tcq(struct drbd_device *device, int tcq_enabled);
extern void _drbd_clear_done_ee(struct drbd_device *device, struct list_head *to_be_freed);
extern int drbd_connected(struct drbd_peer_device *);

/* Yes, there is kernel_setsockopt, but only since 2.6.18.
 * So we have our own copy of it here. */
static inline int drbd_setsockopt(struct socket *sock, int level, int optname,
				  char *optval, int optlen)
{
	mm_segment_t oldfs = get_fs();
	char __user *uoptval;
	int err;

	uoptval = (char __user __force *)optval;

	set_fs(KERNEL_DS);
	if (level == SOL_SOCKET)
		err = sock_setsockopt(sock, level, optname, uoptval, optlen);
	else
		err = sock->ops->setsockopt(sock, level, optname, uoptval,
					    optlen);
	set_fs(oldfs);
	return err;
}

static inline void drbd_tcp_cork(struct socket *sock)
{
	int val = 1;
	(void) drbd_setsockopt(sock, SOL_TCP, TCP_CORK,
			(char*)&val, sizeof(val));
}

static inline void drbd_tcp_uncork(struct socket *sock)
{
	int val = 0;
	(void) drbd_setsockopt(sock, SOL_TCP, TCP_CORK,
			(char*)&val, sizeof(val));
}

static inline void drbd_tcp_nodelay(struct socket *sock)
{
	int val = 1;
	(void) drbd_setsockopt(sock, SOL_TCP, TCP_NODELAY,
			(char*)&val, sizeof(val));
}

static inline void drbd_tcp_quickack(struct socket *sock)
{
	int val = 2;
	(void) drbd_setsockopt(sock, SOL_TCP, TCP_QUICKACK,
			(char*)&val, sizeof(val));
}

void drbd_bump_write_ordering(struct drbd_device *device, enum write_ordering_e wo);

/* drbd_proc.c */
extern struct proc_dir_entry *drbd_proc;
extern const struct file_operations drbd_proc_fops;
extern const char *drbd_conn_str(enum drbd_conns s);
extern const char *drbd_role_str(enum drbd_role s);

/* drbd_actlog.c */
extern void drbd_al_begin_io(struct drbd_device *device, struct drbd_interval *i, bool delegate);
extern void drbd_al_complete_io(struct drbd_device *device, struct drbd_interval *i);
extern void drbd_rs_complete_io(struct drbd_device *device, sector_t sector);
extern int drbd_rs_begin_io(struct drbd_device *device, sector_t sector);
extern int drbd_try_rs_begin_io(struct drbd_device *device, sector_t sector);
extern void drbd_rs_cancel_all(struct drbd_device *device);
extern int drbd_rs_del_all(struct drbd_device *device);
extern void drbd_rs_failed_io(struct drbd_device *device,
		sector_t sector, int size);
extern void drbd_advance_rs_marks(struct drbd_device *device, unsigned long still_to_go);
extern void drbd_set_in_sync(struct drbd_device *device, sector_t sector, int size);
extern int drbd_set_out_of_sync(struct drbd_device *device, sector_t sector, int size);
extern void drbd_al_shrink(struct drbd_device *device);

/* drbd_nl.c */
/* state info broadcast */
struct sib_info {
	enum drbd_state_info_bcast_reason sib_reason;
	union {
		struct {
			char *helper_name;
			unsigned helper_exit_code;
		};
		struct {
			union drbd_state os;
			union drbd_state ns;
		};
	};
};
void drbd_bcast_event(struct drbd_device *device, const struct sib_info *sib);


/*
 * inline helper functions
 *************************/

/* see also page_chain_add and friends in drbd_receiver.c */
static inline struct page *page_chain_next(struct page *page)
{
	return (struct page *)page_private(page);
}
#define page_chain_for_each(page) \
	for (; page && ({ prefetch(page_chain_next(page)); 1; }); \
			page = page_chain_next(page))
#define page_chain_for_each_safe(page, n) \
	for (; page && ({ n = page_chain_next(page); 1; }); page = n)

static inline int drbd_bio_has_active_page(struct bio *bio)
{
	struct bio_vec *bvec;
	int i;

	__bio_for_each_segment(bvec, bio, i, 0) {
		if (page_count(bvec->bv_page) > 1)
			return 1;
	}

	return 0;
}

static inline int drbd_peer_req_has_active_page(struct drbd_peer_request *peer_req)
{
	struct page *page = peer_req->pages;
	page_chain_for_each(page) {
		if (page_count(page) > 1)
			return 1;
	}
	return 0;
}

static inline enum drbd_state_rv
_drbd_set_state(struct drbd_device *device, union drbd_state ns,
		enum chg_state_flags flags, struct completion *done)
{
	enum drbd_state_rv rv;

	read_lock(&global_state_lock);
	rv = __drbd_set_state(device, ns, flags, done);
	read_unlock(&global_state_lock);

	return rv;
}

/*
 * When a device has a replication state above L_STANDALONE, it must be
 * connected.  Otherwise, we report the connection state, which has values up
 * to C_CONNECTED == L_STANDALONE.
 */
static inline int combined_conn_state(struct drbd_peer_device *peer_device)
{
	enum drbd_repl_state repl_state = peer_device->repl_state;

	if (repl_state > L_STANDALONE)
		return repl_state;
	else
		return peer_device->connection->cstate;
}

static inline union drbd_state drbd_get_device_state(struct drbd_device *device)
{
	struct drbd_resource *resource = device->resource;
	union drbd_state rv = { {
		.conn = C_STANDALONE,  /* really: undefined */
		/* (user_isp, peer_isp, and aftr_isp are undefined as well.) */
		.disk = device->disk_state,
		.role = resource->role,
		.peer = R_UNKNOWN,  /* really: undefined */
		.susp = resource->susp,
		.susp_nod = resource->susp_nod,
		.susp_fen = resource->susp_fen,
		.pdsk = D_UNKNOWN,  /* really: undefined */
	} };

	return rv;
}

static inline union drbd_state drbd_get_peer_device_state(struct drbd_peer_device *peer_device)
{
	struct drbd_connection *connection = peer_device->connection;
	union drbd_state rv;

	rv = drbd_get_device_state(peer_device->device);
	rv.user_isp = peer_device->resync_susp_user;
	rv.peer_isp = peer_device->resync_susp_peer;
	rv.aftr_isp = peer_device->resync_susp_dependency;
	rv.conn = combined_conn_state(peer_device);
	rv.peer = connection->peer_role;
	rv.pdsk = peer_device->disk_state;

	return rv;
}

#define __drbd_chk_io_error(m,f) __drbd_chk_io_error_(m,f, __func__)
static inline void __drbd_chk_io_error_(struct drbd_device *device, int forcedetach, const char *where)
{
	enum drbd_io_error_p ep;

	rcu_read_lock();
	ep = rcu_dereference(device->ldev->disk_conf)->on_io_error;
	rcu_read_unlock();
	switch (ep) {
	case EP_PASS_ON: /* FIXME would this be better named "Ignore"? */
		if (!forcedetach) {
			if (drbd_ratelimit())
				drbd_err(device, "Local IO failed in %s.\n", where);
			if (device->disk_state > D_INCONSISTENT)
				_drbd_set_state(_NS(device, disk, D_INCONSISTENT), CS_HARD, NULL);
			break;
		}
		/* NOTE fall through to detach case if forcedetach set */
	case EP_DETACH:
	case EP_CALL_HELPER:
		set_bit(WAS_IO_ERROR, &device->flags);
		if (device->disk_state > D_FAILED) {
			_drbd_set_state(_NS(device, disk, D_FAILED), CS_HARD, NULL);
			drbd_err(device,
				"Local IO failed in %s. Detaching...\n", where);
		}
		break;
	}
}

/**
 * drbd_chk_io_error: Handle the on_io_error setting, should be called from all io completion handlers
 * @device:	 DRBD device.
 * @error:	 Error code passed to the IO completion callback
 * @forcedetach: Force detach. I.e. the error happened while accessing the meta data
 *
 * See also drbd_main.c:after_state_ch() if (os.disk > D_FAILED && ns.disk == D_FAILED)
 */
#define drbd_chk_io_error(m,e,f) drbd_chk_io_error_(m,e,f, __func__)
static inline void drbd_chk_io_error_(struct drbd_device *device,
	int error, int forcedetach, const char *where)
{
	if (error) {
		unsigned long flags;
		spin_lock_irqsave(&device->resource->req_lock, flags);
		__drbd_chk_io_error_(device, forcedetach, where);
		spin_unlock_irqrestore(&device->resource->req_lock, flags);
	}
}


/**
 * drbd_md_first_sector() - Returns the first sector number of the meta data area
 * @bdev:	Meta data block device.
 *
 * BTW, for internal meta data, this happens to be the maximum capacity
 * we could agree upon with our peer node.
 */
static inline sector_t _drbd_md_first_sector(int meta_dev_idx, struct drbd_backing_dev *bdev)
{
	switch (meta_dev_idx) {
	case DRBD_MD_INDEX_INTERNAL:
	case DRBD_MD_INDEX_FLEX_INT:
		return bdev->md.md_offset + bdev->md.bm_offset;
	case DRBD_MD_INDEX_FLEX_EXT:
	default:
		return bdev->md.md_offset;
	}
}

static inline sector_t drbd_md_first_sector(struct drbd_backing_dev *bdev)
{
	int meta_dev_idx;

	rcu_read_lock();
	meta_dev_idx = rcu_dereference(bdev->disk_conf)->meta_dev_idx;
	rcu_read_unlock();

	return _drbd_md_first_sector(meta_dev_idx, bdev);
}

/**
 * drbd_md_last_sector() - Return the last sector number of the meta data area
 * @bdev:	Meta data block device.
 */
static inline sector_t drbd_md_last_sector(struct drbd_backing_dev *bdev)
{
	int meta_dev_idx;

	rcu_read_lock();
	meta_dev_idx = rcu_dereference(bdev->disk_conf)->meta_dev_idx;
	rcu_read_unlock();

	switch (meta_dev_idx) {
	case DRBD_MD_INDEX_INTERNAL:
	case DRBD_MD_INDEX_FLEX_INT:
		return bdev->md.md_offset + MD_AL_OFFSET - 1;
	case DRBD_MD_INDEX_FLEX_EXT:
	default:
		return bdev->md.md_offset + bdev->md.md_size_sect;
	}
}

/**
 * drbd_get_max_capacity() - Returns the capacity we announce to out peer
 * @bdev:	Meta data block device.
 *
 * returns the capacity we announce to out peer.  we clip ourselves at the
 * various MAX_SECTORS, because if we don't, current implementation will
 * oops sooner or later
 */
static inline sector_t drbd_get_max_capacity(struct drbd_backing_dev *bdev)
{
	sector_t s;
	int meta_dev_idx;

	rcu_read_lock();
	meta_dev_idx = rcu_dereference(bdev->disk_conf)->meta_dev_idx;
	rcu_read_unlock();

	switch (meta_dev_idx) {
	case DRBD_MD_INDEX_INTERNAL:
	case DRBD_MD_INDEX_FLEX_INT:
		s = drbd_get_capacity(bdev->backing_bdev)
			? min_t(sector_t, DRBD_MAX_SECTORS_FLEX,
				_drbd_md_first_sector(meta_dev_idx, bdev))
			: 0;
		break;
	case DRBD_MD_INDEX_FLEX_EXT:
		s = min_t(sector_t, DRBD_MAX_SECTORS_FLEX,
				drbd_get_capacity(bdev->backing_bdev));
		/* clip at maximum size the meta device can support */
		s = min_t(sector_t, s,
			BM_EXT_TO_SECT(bdev->md.md_size_sect
				     - bdev->md.bm_offset));
		break;
	default:
		s = min_t(sector_t, DRBD_MAX_SECTORS,
				drbd_get_capacity(bdev->backing_bdev));
	}
	return s;
}

/**
 * drbd_md_ss__() - Return the sector number of our meta data super block
 * @device:	DRBD device.
 * @bdev:	Meta data block device.
 */
static inline sector_t drbd_md_ss__(struct drbd_device *device,
				    struct drbd_backing_dev *bdev)
{
	int meta_dev_idx;

	rcu_read_lock();
	meta_dev_idx = rcu_dereference(bdev->disk_conf)->meta_dev_idx;
	rcu_read_unlock();

	switch (meta_dev_idx) {
	default: /* external, some index */
		return MD_RESERVED_SECT * meta_dev_idx;
	case DRBD_MD_INDEX_INTERNAL:
		/* with drbd08, internal meta data is always "flexible" */
	case DRBD_MD_INDEX_FLEX_INT:
		/* sizeof(struct md_on_disk_07) == 4k
		 * position: last 4k aligned block of 4k size */
		if (!bdev->backing_bdev) {
			if (drbd_ratelimit()) {
				drbd_err(device, "bdev->backing_bdev==NULL\n");
				dump_stack();
			}
			return 0;
		}
		return (drbd_get_capacity(bdev->backing_bdev) & ~7ULL)
			- MD_AL_OFFSET;
	case DRBD_MD_INDEX_FLEX_EXT:
		return 0;
	}
}

static inline void
drbd_queue_work(struct drbd_work_queue *q, struct drbd_work *w)
{
	unsigned long flags;
	spin_lock_irqsave(&q->q_lock, flags);
	list_add_tail(&w->list, &q->q);
	spin_unlock_irqrestore(&q->q_lock, flags);
	up(&q->s);
}

extern void drbd_flush_workqueue(struct drbd_work_queue *work_queue);

static inline void wake_asender(struct drbd_connection *connection)
{
	if (test_bit(SIGNAL_ASENDER, &connection->flags))
		force_sig(DRBD_SIG, connection->asender.task);
}

static inline void request_ping(struct drbd_connection *connection)
{
	set_bit(SEND_PING, &connection->flags);
	wake_asender(connection);
}

extern void *conn_prepare_command(struct drbd_connection *, struct drbd_socket *);
extern void *drbd_prepare_command(struct drbd_peer_device *, struct drbd_socket *);
extern int conn_send_command(struct drbd_connection *, struct drbd_socket *,
			     enum drbd_packet, unsigned int, void *,
			     unsigned int);
extern int drbd_send_command(struct drbd_peer_device *, struct drbd_socket *,
			     enum drbd_packet, unsigned int, void *,
			     unsigned int);

extern int drbd_send_ping(struct drbd_connection *connection);
extern int drbd_send_ping_ack(struct drbd_connection *connection);
extern int drbd_send_state_req(struct drbd_peer_device *, union drbd_state, union drbd_state);
extern int conn_send_state_req(struct drbd_connection *, union drbd_state, union drbd_state);

static inline void drbd_thread_stop(struct drbd_thread *thi)
{
	_drbd_thread_stop(thi, false, true);
}

static inline void drbd_thread_stop_nowait(struct drbd_thread *thi)
{
	_drbd_thread_stop(thi, false, false);
}

static inline void drbd_thread_restart_nowait(struct drbd_thread *thi)
{
	_drbd_thread_stop(thi, true, false);
}

/* counts how many answer packets packets we expect from our peer,
 * for either explicit application requests,
 * or implicit barrier packets as necessary.
 * increased:
 *  w_send_barrier
 *  _req_mod(req, QUEUE_FOR_NET_WRITE or QUEUE_FOR_NET_READ);
 *    it is much easier and equally valid to count what we queue for the
 *    sender, even before it actually was queued or sent.
 *    (drbd_make_request_common; recovery path on read io-error)
 * decreased:
 *  got_BarrierAck (respective tl_clear, tl_clear_barrier)
 *  _req_mod(req, DATA_RECEIVED)
 *     [from receive_DataReply]
 *  _req_mod(req, WRITE_ACKED_BY_PEER or RECV_ACKED_BY_PEER or NEG_ACKED)
 *     [from got_BlockAck (P_WRITE_ACK, P_RECV_ACK)]
 *     FIXME
 *     for some reason it is NOT decreased in got_NegAck,
 *     but in the resulting cleanup code from report_params.
 *     we should try to remember the reason for that...
 *  _req_mod(req, SEND_FAILED or SEND_CANCELED)
 *  _req_mod(req, CONNECTION_LOST_WHILE_PENDING)
 *     [from tl_clear_barrier]
 */
static inline void inc_ap_pending(struct drbd_device *device)
{
	atomic_inc(&device->ap_pending_cnt);
}

#define ERR_IF_CNT_IS_NEGATIVE(which, func, line)			\
	if (atomic_read(&device->which) < 0)				\
		drbd_err(device, "in %s:%d: " #which " = %d < 0 !\n",	\
			func, line,					\
			atomic_read(&device->which))

#define dec_ap_pending(device) _dec_ap_pending(device, __FUNCTION__, __LINE__)
static inline void _dec_ap_pending(struct drbd_device *device, const char *func, int line)
{
	if (atomic_dec_and_test(&device->ap_pending_cnt))
		wake_up(&device->misc_wait);
	ERR_IF_CNT_IS_NEGATIVE(ap_pending_cnt, func, line);
}

/* counts how many resync-related answers we still expect from the peer
 *		     increase			decrease
 * L_SYNC_TARGET sends P_RS_DATA_REQUEST (and expects P_RS_DATA_REPLY)
 * L_SYNC_SOURCE sends P_RS_DATA_REPLY   (and expects P_WRITE_ACK with ID_SYNCER)
 *					   (or P_NEG_ACK with ID_SYNCER)
 */
static inline void inc_rs_pending(struct drbd_device *device)
{
	atomic_inc(&device->rs_pending_cnt);
}

#define dec_rs_pending(device) _dec_rs_pending(device, __FUNCTION__, __LINE__)
static inline void _dec_rs_pending(struct drbd_device *device, const char *func, int line)
{
	atomic_dec(&device->rs_pending_cnt);
	ERR_IF_CNT_IS_NEGATIVE(rs_pending_cnt, func, line);
}

/* counts how many answers we still need to send to the peer.
 * increased on
 *  receive_Data	unless protocol A;
 *			we need to send a P_RECV_ACK (proto B)
 *			or P_WRITE_ACK (proto C)
 *  receive_RSDataReply (recv_resync_read) we need to send a P_WRITE_ACK
 *  receive_DataRequest (receive_RSDataRequest) we need to send back P_DATA
 *  receive_Barrier_*	we need to send a P_BARRIER_ACK
 */
static inline void inc_unacked(struct drbd_device *device)
{
	atomic_inc(&device->unacked_cnt);
}

#define dec_unacked(device) _dec_unacked(device, __FUNCTION__, __LINE__)
static inline void _dec_unacked(struct drbd_device *device, const char *func, int line)
{
	atomic_dec(&device->unacked_cnt);
	ERR_IF_CNT_IS_NEGATIVE(unacked_cnt, func, line);
}

#define sub_unacked(device, n) _sub_unacked(device, n, __FUNCTION__, __LINE__)
static inline void _sub_unacked(struct drbd_device *device, int n, const char *func, int line)
{
	atomic_sub(n, &device->unacked_cnt);
	ERR_IF_CNT_IS_NEGATIVE(unacked_cnt, func, line);
}

/**
 * get_ldev() - Increase the ref count on device->ldev. Returns 0 if there is no ldev
 * @M:		DRBD device.
 *
 * You have to call put_ldev() when finished working with device->ldev.
 */
#define get_ldev(M) __cond_lock(local, _get_ldev_if_state(M,D_INCONSISTENT))
#define get_ldev_if_state(M,MINS) __cond_lock(local, _get_ldev_if_state(M,MINS))

static inline void put_ldev(struct drbd_device *device)
{
	int i = atomic_dec_return(&device->local_cnt);

	/* This may be called from some endio handler,
	 * so we must not sleep here. */

	__release(local);
	D_ASSERT(device, i >= 0);
	if (i == 0) {
		if (device->disk_state == D_DISKLESS)
			/* even internal references gone, safe to destroy */
			drbd_ldev_destroy(device);
		if (device->disk_state == D_FAILED)
			/* all application IO references gone. */
			drbd_go_diskless(device);
		wake_up(&device->misc_wait);
	}
}

#ifndef __CHECKER__
static inline int _get_ldev_if_state(struct drbd_device *device, enum drbd_disk_state mins)
{
	int io_allowed;

	/* never get a reference while D_DISKLESS */
	if (device->disk_state == D_DISKLESS)
		return 0;

	atomic_inc(&device->local_cnt);
	io_allowed = (device->disk_state >= mins);
	if (!io_allowed)
		put_ldev(device);
	return io_allowed;
}
#else
extern int _get_ldev_if_state(struct drbd_device *device, enum drbd_disk_state mins);
#endif

/* you must have an "get_ldev" reference */
static inline void drbd_get_syncer_progress(struct drbd_device *device,
		unsigned long *bits_left, unsigned int *per_mil_done)
{
	/* this is to break it at compile time when we change that, in case we
	 * want to support more than (1<<32) bits on a 32bit arch. */
	typecheck(unsigned long, device->rs_total);

	/* note: both rs_total and rs_left are in bits, i.e. in
	 * units of BM_BLOCK_SIZE.
	 * for the percentage, we don't care. */

	if (first_peer_device(device)->repl_state == L_VERIFY_S || first_peer_device(device)->repl_state == L_VERIFY_T)
		*bits_left = device->ov_left;
	else
		*bits_left = drbd_bm_total_weight(device) - device->rs_failed;
	/* >> 10 to prevent overflow,
	 * +1 to prevent division by zero */
	if (*bits_left > device->rs_total) {
		/* doh. maybe a logic bug somewhere.
		 * may also be just a race condition
		 * between this and a disconnect during sync.
		 * for now, just prevent in-kernel buffer overflow.
		 */
		smp_rmb();
		drbd_warn(device, "cs:%s rs_left=%lu > rs_total=%lu (rs_failed %lu)\n",
				drbd_conn_str(first_peer_device(device)->repl_state),
				*bits_left, device->rs_total, device->rs_failed);
		*per_mil_done = 0;
	} else {
		/* Make sure the division happens in long context.
		 * We allow up to one petabyte storage right now,
		 * at a granularity of 4k per bit that is 2**38 bits.
		 * After shift right and multiplication by 1000,
		 * this should still fit easily into a 32bit long,
		 * so we don't need a 64bit division on 32bit arch.
		 * Note: currently we don't support such large bitmaps on 32bit
		 * arch anyways, but no harm done to be prepared for it here.
		 */
		unsigned int shift = device->rs_total > UINT_MAX ? 16 : 10;
		unsigned long left = *bits_left >> shift;
		unsigned long total = 1UL + (device->rs_total >> shift);
		unsigned long tmp = 1000UL - left * 1000UL/total;
		*per_mil_done = tmp;
	}
}


/* this throttles on-the-fly application requests
 * according to max_buffers settings;
 * maybe re-implement using semaphores? */
static inline int drbd_get_max_buffers(struct drbd_device *device)
{
	struct net_conf *nc;
	int mxb;

	rcu_read_lock();
	nc = rcu_dereference(first_peer_device(device)->connection->net_conf);
	mxb = nc ? nc->max_buffers : 1000000;  /* arbitrary limit on open requests */
	rcu_read_unlock();

	return mxb;
}

static inline int drbd_state_is_stable(struct drbd_device *device)
{
	/* DO NOT add a default clause, we want the compiler to warn us
	 * for any newly introduced state we may have forgotten to add here */

	switch (first_peer_device(device)->repl_state) {
	/* New io is only accepted when the peer device is unknown or there is
	 * a well-established connection. */
	case L_STANDALONE:
	case L_CONNECTED:
	case L_SYNC_SOURCE:
	case L_SYNC_TARGET:
	case L_VERIFY_S:
	case L_VERIFY_T:
	case L_PAUSED_SYNC_S:
	case L_PAUSED_SYNC_T:
	case L_AHEAD:
	case L_BEHIND:
	case L_STARTING_SYNC_S:
	case L_STARTING_SYNC_T:
		break;

		/* Allow IO in BM exchange states with new protocols */
	case L_WF_BITMAP_S:
		if (first_peer_device(device)->connection->agreed_pro_version < 96)
			return 0;
		break;

		/* no new io accepted in these states */
	case L_WF_BITMAP_T:
	case L_WF_SYNC_UUID:
		/* not "stable" */
		return 0;
	}

	switch (device->disk_state) {
	case D_DISKLESS:
	case D_INCONSISTENT:
	case D_OUTDATED:
	case D_CONSISTENT:
	case D_UP_TO_DATE:
	case D_FAILED:
		/* disk state is stable as well. */
		break;

	/* no new io accepted during transitional states */
	case D_ATTACHING:
	case D_NEGOTIATING:
	case D_UNKNOWN:
	case D_MASK:
		/* not "stable" */
		return 0;
	}

	return 1;
}

extern void drbd_queue_pending_bitmap_work(struct drbd_device *);

static inline void dec_ap_bio(struct drbd_device *device)
{
	int mxb = drbd_get_max_buffers(device);
	int ap_bio = atomic_dec_return(&device->ap_bio_cnt);

	D_ASSERT(device, ap_bio >= 0);
	/* this currently does wake_up for every dec_ap_bio!
	 * maybe rather introduce some type of hysteresis?
	 * e.g. (ap_bio == mxb/2 || ap_bio == 0) ? */
	if (ap_bio < mxb)
		wake_up(&device->misc_wait);
	if (ap_bio == 0) {
		smp_rmb();
		if (!list_empty(&device->pending_bitmap_work))
			drbd_queue_pending_bitmap_work(device);
	}
}

static inline int drbd_suspended(struct drbd_device *device)
{
	struct drbd_resource *resource = device->resource;

	return resource->susp || resource->susp_fen || resource->susp_nod;
}

static inline bool may_inc_ap_bio(struct drbd_device *device)
{
	int mxb = drbd_get_max_buffers(device);

	if (drbd_suspended(device))
		return false;
	if (test_bit(SUSPEND_IO, &device->flags))
		return false;

	/* to avoid potential deadlock or bitmap corruption,
	 * in various places, we only allow new application io
	 * to start during "stable" states. */

	/* no new io accepted when attaching or detaching the disk */
	if (!drbd_state_is_stable(device))
		return false;

	/* since some older kernels don't have atomic_add_unless,
	 * and we are within the spinlock anyways, we have this workaround.  */
	if (atomic_read(&device->ap_bio_cnt) > mxb)
		return false;
	if (!list_empty(&device->pending_bitmap_work))
		return false;
	return true;
}

static inline bool inc_ap_bio_cond(struct drbd_device *device)
{
	bool rv = false;

	atomic_inc(&device->ap_bio_cnt);
	spin_lock_irq(&device->resource->req_lock);
	rv = may_inc_ap_bio(device);
	spin_unlock_irq(&device->resource->req_lock);
	if (!rv)
		dec_ap_bio(device);

	return rv;
}

static inline void inc_ap_bio(struct drbd_device *device)
{
	/* we wait here
	 *    as long as the device is suspended
	 *    until the bitmap is no longer on the fly during connection
	 *    handshake as long as we would exceed the max_buffer limit.
	 *
	 * to avoid races with the reconnect code,
	 * we need to atomic_inc within the spinlock. */

	wait_event(device->misc_wait, inc_ap_bio_cond(device));
}

static inline int drbd_set_ed_uuid(struct drbd_device *device, u64 val)
{
	int changed = device->ed_uuid != val;
	device->ed_uuid = val;
	return changed;
}

static inline int drbd_queue_order_type(struct drbd_device *device)
{
	/* sorry, we currently have no working implementation
	 * of distributed TCQ stuff */
#ifndef QUEUE_ORDERED_NONE
#define QUEUE_ORDERED_NONE 0
#endif
	return QUEUE_ORDERED_NONE;
}

static inline void drbd_md_flush(struct drbd_device *device)
{
	int r;

	if (test_bit(MD_NO_BARRIER, &device->flags))
		return;

	r = blkdev_issue_flush(device->ldev->md_bdev, GFP_KERNEL, NULL);
	if (r) {
		set_bit(MD_NO_BARRIER, &device->flags);
		drbd_err(device, "meta data flush failed with status %d, disabling md-flushes\n", r);
	}
}

/* resync bitmap */
/* 16MB sized 'bitmap extent' to track syncer usage */
struct bm_extent {
	int rs_left; /* number of bits set (out of sync) in this extent. */
	int rs_failed; /* number of failed resync requests in this extent. */
	unsigned long flags;
	struct lc_element lce;
};

#define BME_NO_WRITES  0  /* bm_extent.flags: no more requests on this one! */
#define BME_LOCKED     1  /* bm_extent.flags: syncer active on this one. */
#define BME_PRIORITY   2  /* finish resync IO on this extent ASAP! App IO waiting! */

/* should be moved to idr.h */
/**
 * idr_for_each_entry - iterate over an idr's elements of a given type
 * @idp:     idr handle
 * @entry:   the type * to use as cursor
 * @id:      id entry's key
 */
#define idr_for_each_entry(idp, entry, id)				\
	for (id = 0, entry = (typeof(entry))idr_get_next((idp), &(id)); \
	     entry != NULL;						\
	     ++id, entry = (typeof(entry))idr_get_next((idp), &(id)))

#define idr_for_each_entry_continue(idp, entry, id)			\
	for (entry = (typeof(entry))idr_get_next((idp), &(id));		\
	     entry;							\
	     ++id, entry = (typeof(entry))idr_get_next((idp), &(id)))

static inline struct drbd_connection *first_connection(struct drbd_resource *resource)
{
	return list_first_entry(&resource->connections, struct drbd_connection, connections);
}

#endif<|MERGE_RESOLUTION|>--- conflicted
+++ resolved
@@ -945,24 +945,11 @@
 extern int drbd_send_sizes(struct drbd_peer_device *, int trigger_reply, enum dds_flags flags);
 extern int _conn_send_state_req(struct drbd_connection *, int vnr, enum drbd_packet cmd,
 				union drbd_state, union drbd_state);
-<<<<<<< HEAD
-extern int drbd_send_state(struct drbd_peer_device *);
+extern int drbd_send_state(struct drbd_peer_device *, union drbd_state s);
+extern int drbd_send_current_state(struct drbd_peer_device *);
 extern int drbd_send_sync_param(struct drbd_peer_device *);
 extern void drbd_send_b_ack(struct drbd_peer_device *, u32 barrier_nr, u32 set_size);
 extern int drbd_send_ack(struct drbd_peer_device *, enum drbd_packet,
-=======
-#define drbd_send_state(m, s) drbd_send_state_(m, s, __func__ , __LINE__ )
-#define drbd_send_current_state(m) drbd_send_current_state_(m, __func__ , __LINE__ )
-extern int drbd_send_state_(struct drbd_conf *mdev,
-               union drbd_state s,
-               const char *func, unsigned int line);
-extern int drbd_send_current_state_(struct drbd_conf *mdev,
-               const char *func, unsigned int line);
-extern int drbd_send_sync_param(struct drbd_conf *mdev);
-extern void drbd_send_b_ack(struct drbd_conf *mdev, u32 barrier_nr,
-			    u32 set_size);
-extern int drbd_send_ack(struct drbd_conf *, enum drbd_packet,
->>>>>>> e28f00cb
 			 struct drbd_peer_request *);
 extern void drbd_send_ack_rp(struct drbd_peer_device *, enum drbd_packet,
 			     struct p_block_req *rp);
