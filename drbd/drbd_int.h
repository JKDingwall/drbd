/*
  drbd_int.h

  This file is part of DRBD by Philipp Reisner and Lars Ellenberg.

  Copyright (C) 2001-2008, LINBIT Information Technologies GmbH.
  Copyright (C) 1999-2008, Philipp Reisner <philipp.reisner@linbit.com>.
  Copyright (C) 2002-2008, Lars Ellenberg <lars.ellenberg@linbit.com>.

  drbd is free software; you can redistribute it and/or modify
  it under the terms of the GNU General Public License as published by
  the Free Software Foundation; either version 2, or (at your option)
  any later version.

  drbd is distributed in the hope that it will be useful,
  but WITHOUT ANY WARRANTY; without even the implied warranty of
  MERCHANTABILITY or FITNESS FOR A PARTICULAR PURPOSE.	See the
  GNU General Public License for more details.

  You should have received a copy of the GNU General Public License
  along with drbd; see the file COPYING.  If not, write to
  the Free Software Foundation, 675 Mass Ave, Cambridge, MA 02139, USA.

*/

#ifndef _DRBD_INT_H
#define _DRBD_INT_H

#include <linux/compiler.h>
#include <linux/types.h>
#include <linux/version.h>
#include <linux/list.h>
#include <linux/sched.h>
#include <linux/bitops.h>
#include <linux/slab.h>
#include <linux/crypto.h>
#include <linux/tcp.h>
#include <linux/mutex.h>
#include <linux/genhd.h>
#include <linux/idr.h>
#include <net/tcp.h>
#include <linux/lru_cache.h>
#include <linux/drbd_genl_api.h>
#include <linux/drbd.h>
#include <linux/drbd_config.h>

#include "compat.h"
#include "drbd_state.h"

#ifdef __CHECKER__
# define __protected_by(x)       __attribute__((require_context(x,1,999,"rdwr")))
# define __protected_read_by(x)  __attribute__((require_context(x,1,999,"read")))
# define __protected_write_by(x) __attribute__((require_context(x,1,999,"write")))
# define __must_hold(x)       __attribute__((context(x,1,1), require_context(x,1,999,"call")))
#else
# define __protected_by(x)
# define __protected_read_by(x)
# define __protected_write_by(x)
# define __must_hold(x)
#endif

#define __no_warn(lock, stmt) do { __acquire(lock); stmt; __release(lock); } while (0)

/* Compatibility for older kernels */
#ifndef __acquires
# ifdef __CHECKER__
#  define __acquires(x)	__attribute__((context(x,0,1)))
#  define __releases(x)	__attribute__((context(x,1,0)))
#  define __acquire(x)	__context__(x,1)
#  define __release(x)	__context__(x,-1)
#  define __cond_lock(x,c)	((c) ? ({ __acquire(x); 1; }) : 0)
# else
#  define __acquires(x)
#  define __releases(x)
#  define __acquire(x)	(void)0
#  define __release(x)	(void)0
#  define __cond_lock(x,c) (c)
# endif
#endif

/* module parameter, defined in drbd_main.c */
extern unsigned int minor_count;
extern int disable_sendpage;
extern int allow_oos;

#ifdef DRBD_ENABLE_FAULTS
extern int enable_faults;
extern int fault_rate;
extern int fault_devs;
#endif

extern char usermode_helper[];

#include <linux/major.h>
#ifndef DRBD_MAJOR
# define DRBD_MAJOR 147
#endif

#include <linux/blkdev.h>
#include <linux/bio.h>

/* I don't remember why XCPU ...
 * This is used to wake the asender,
 * and to interrupt sending the sending task
 * on disconnect.
 */
#define DRBD_SIG SIGXCPU

/* This is used to stop/restart our threads.
 * Cannot use SIGTERM nor SIGKILL, since these
 * are sent out by init on runlevel changes
 * I choose SIGHUP for now.
 *
 * FIXME btw, we should register some reboot notifier.
 */
#define DRBD_SIGKILL SIGHUP

#define ID_IN_SYNC      (4711ULL)
#define ID_OUT_OF_SYNC  (4712ULL)
#define ID_SYNCER (-1ULL)

#define UUID_NEW_BM_OFFSET ((u64)0x0001000000000000ULL)

struct drbd_conf;
struct drbd_tconn;

#ifdef DBG_ALL_SYMBOLS
# define STATIC
#else
# define STATIC static
#endif

/* upstream kernel wants us to use dev_warn(), ...
 * dev_printk() expects to be presented a struct device *;
 * in older kernels, (<= 2.6.24), there is nothing suitable there.
 * "backport" hack: redefine dev_printk.
 * Trigger is definition of dev_to_disk macro, introduced with the
 * commit edfaa7c36574f1bf09c65ad602412db9da5f96bf
 *     Driver core: convert block from raw kobjects to core devices
 */
#if defined(dev_to_disk) && defined(disk_to_dev)
/* to shorten dev_warn(DEV, "msg"); and relatives statements */
#define DEV (disk_to_dev(mdev->vdisk))
#else
#undef dev_printk
#define DEV mdev
#define dev_printk(level, dev, format, arg...)  \
	        printk(level "block drbd%u: " format , dev->minor , ## arg)
#endif
/* also, some older kernels do not have all of these. */
#ifndef dev_emerg
#define dev_emerg(dev, format, arg...)          \
	        dev_printk(KERN_EMERG , dev , format , ## arg)
#define dev_alert(dev, format, arg...)          \
	        dev_printk(KERN_ALERT , dev , format , ## arg)
#define dev_crit(dev, format, arg...)           \
	        dev_printk(KERN_CRIT , dev , format , ## arg)
#endif

#define conn_printk(LEVEL, TCONN, FMT, ARGS...) \
	printk(LEVEL "d-con %s: " FMT, TCONN->name , ## ARGS)
#define conn_alert(TCONN, FMT, ARGS...)  conn_printk(KERN_ALERT, TCONN, FMT, ## ARGS)
#define conn_crit(TCONN, FMT, ARGS...)   conn_printk(KERN_CRIT, TCONN, FMT, ## ARGS)
#define conn_err(TCONN, FMT, ARGS...)    conn_printk(KERN_ERR, TCONN, FMT, ## ARGS)
#define conn_warn(TCONN, FMT, ARGS...)   conn_printk(KERN_WARNING, TCONN, FMT, ## ARGS)
#define conn_notice(TCONN, FMT, ARGS...) conn_printk(KERN_NOTICE, TCONN, FMT, ## ARGS)
#define conn_info(TCONN, FMT, ARGS...)   conn_printk(KERN_INFO, TCONN, FMT, ## ARGS)
#define conn_dbg(TCONN, FMT, ARGS...)    conn_printk(KERN_DEBUG, TCONN, FMT, ## ARGS)

/* see kernel/printk.c:printk_ratelimit
 * macro, so it is easy do have independent rate limits at different locations
 * "initializer element not constant ..." with kernel 2.4 :(
 * so I initialize toks to something large
 */
#define DRBD_ratelimit(ratelimit_jiffies, ratelimit_burst)	\
({								\
	int __ret;						\
	static unsigned long toks = 0x80000000UL;		\
	static unsigned long last_msg;				\
	static int missed;					\
	unsigned long now = jiffies;				\
	toks += now - last_msg;					\
	last_msg = now;						\
	if (toks > (ratelimit_burst * ratelimit_jiffies))	\
		toks = ratelimit_burst * ratelimit_jiffies;	\
	if (toks >= ratelimit_jiffies) {			\
		int lost = missed;				\
		missed = 0;					\
		toks -= ratelimit_jiffies;			\
		if (lost)					\
			dev_warn(DEV, "%d messages suppressed in %s:%d.\n", \
				lost, __FILE__, __LINE__);	\
		__ret = 1;					\
	} else {						\
		missed++;					\
		__ret = 0;					\
	}							\
	__ret;							\
})


#ifdef DBG_ASSERTS
extern void drbd_assert_breakpoint(struct drbd_conf *, char *, char *, int);
# define D_ASSERT(exp)	if (!(exp)) \
	 drbd_assert_breakpoint(mdev, #exp, __FILE__, __LINE__)
#else
# define D_ASSERT(exp)	if (!(exp)) \
	 dev_err(DEV, "ASSERT( " #exp " ) in %s:%d\n", __FILE__, __LINE__)
#endif

/**
 * expect  -  Make an assertion
 *
 * Unlike the assert macro, this macro returns a boolean result.
 */
#define expect(exp) ({								\
		bool _bool = (exp);						\
		if (!_bool)							\
			dev_err(DEV, "ASSERTION %s FAILED in %s\n",		\
			        #exp, __func__);				\
		_bool;								\
		})

/* Defines to control fault insertion */
enum {
	DRBD_FAULT_MD_WR = 0,	/* meta data write */
	DRBD_FAULT_MD_RD = 1,	/*           read  */
	DRBD_FAULT_RS_WR = 2,	/* resync          */
	DRBD_FAULT_RS_RD = 3,
	DRBD_FAULT_DT_WR = 4,	/* data            */
	DRBD_FAULT_DT_RD = 5,
	DRBD_FAULT_DT_RA = 6,	/* data read ahead */
	DRBD_FAULT_BM_ALLOC = 7,	/* bitmap allocation */
	DRBD_FAULT_AL_EE = 8,	/* alloc ee */
	DRBD_FAULT_RECEIVE = 9, /* Changes some bytes upon receiving a [rs]data block */

	DRBD_FAULT_MAX,
};

extern unsigned int
_drbd_insert_fault(struct drbd_conf *mdev, unsigned int type);

static inline int
drbd_insert_fault(struct drbd_conf *mdev, unsigned int type) {
#ifdef DRBD_ENABLE_FAULTS
	return fault_rate &&
		(enable_faults & (1<<type)) &&
		_drbd_insert_fault(mdev, type);
#else
	return 0;
#endif
}

/*
 * our structs
 *************************/

#define SET_MDEV_MAGIC(x) \
	({ typecheck(struct drbd_conf*, x); \
	  (x)->magic = (long)(x) ^ DRBD_MAGIC; })
#define IS_VALID_MDEV(x)  \
	(typecheck(struct drbd_conf*, x) && \
	  ((x) ? (((x)->magic ^ DRBD_MAGIC) == (long)(x)) : 0))

/* drbd_meta-data.c (still in drbd_main.c) */
/* 4th incarnation of the disk layout. */
#define DRBD_MD_MAGIC (DRBD_MAGIC+4)

extern struct idr minors; /* RCU, updates: genl_lock() */
extern struct list_head drbd_tconns; /* RCU, updates: genl_lock() */

/* on the wire */
enum drbd_packet {
	/* receiver (data socket) */
	P_DATA		      = 0x00,
	P_DATA_REPLY	      = 0x01, /* Response to P_DATA_REQUEST */
	P_RS_DATA_REPLY	      = 0x02, /* Response to P_RS_DATA_REQUEST */
	P_BARRIER	      = 0x03,
	P_BITMAP	      = 0x04,
	P_BECOME_SYNC_TARGET  = 0x05,
	P_BECOME_SYNC_SOURCE  = 0x06,
	P_UNPLUG_REMOTE	      = 0x07, /* Used at various times to hint the peer */
	P_DATA_REQUEST	      = 0x08, /* Used to ask for a data block */
	P_RS_DATA_REQUEST     = 0x09, /* Used to ask for a data block for resync */
	P_SYNC_PARAM	      = 0x0a,
	P_PROTOCOL	      = 0x0b,
	P_UUIDS		      = 0x0c,
	P_SIZES		      = 0x0d,
	P_STATE		      = 0x0e,
	P_SYNC_UUID	      = 0x0f,
	P_AUTH_CHALLENGE      = 0x10,
	P_AUTH_RESPONSE	      = 0x11,
	P_STATE_CHG_REQ	      = 0x12,

	/* asender (meta socket */
	P_PING		      = 0x13,
	P_PING_ACK	      = 0x14,
	P_RECV_ACK	      = 0x15, /* Used in protocol B */
	P_WRITE_ACK	      = 0x16, /* Used in protocol C */
	P_RS_WRITE_ACK	      = 0x17, /* Is a P_WRITE_ACK, additionally call set_in_sync(). */
	P_DISCARD_WRITE	      = 0x18, /* Used in proto C, two-primaries conflict detection */
	P_NEG_ACK	      = 0x19, /* Sent if local disk is unusable */
	P_NEG_DREPLY	      = 0x1a, /* Local disk is broken... */
	P_NEG_RS_DREPLY	      = 0x1b, /* Local disk is broken... */
	P_BARRIER_ACK	      = 0x1c,
	P_STATE_CHG_REPLY     = 0x1d,

	/* "new" commands, no longer fitting into the ordering scheme above */

	P_OV_REQUEST	      = 0x1e, /* data socket */
	P_OV_REPLY	      = 0x1f,
	P_OV_RESULT	      = 0x20, /* meta socket */
	P_CSUM_RS_REQUEST     = 0x21, /* data socket */
	P_RS_IS_IN_SYNC	      = 0x22, /* meta socket */
	P_SYNC_PARAM89	      = 0x23, /* data socket, protocol version 89 replacement for P_SYNC_PARAM */
	P_COMPRESSED_BITMAP   = 0x24, /* compressed or otherwise encoded bitmap transfer */
	/* P_CKPT_FENCE_REQ      = 0x25, * currently reserved for protocol D */
	/* P_CKPT_DISABLE_REQ    = 0x26, * currently reserved for protocol D */
	P_DELAY_PROBE         = 0x27, /* is used on BOTH sockets */
	P_OUT_OF_SYNC         = 0x28, /* Mark as out of sync (Outrunning), data socket */
	P_RS_CANCEL           = 0x29, /* meta: Used to cancel RS_DATA_REQUEST packet by SyncSource */
	P_CONN_ST_CHG_REQ     = 0x2a, /* data sock: Connection wide state request */
	P_CONN_ST_CHG_REPLY   = 0x2b, /* meta sock: Connection side state req reply */
	P_RETRY_WRITE	      = 0x2c, /* Protocol C: retry conflicting write request */
	P_PROTOCOL_UPDATE     = 0x2d, /* data sock: is used in established connections */

	P_MAY_IGNORE	      = 0x100, /* Flag to test if (cmd > P_MAY_IGNORE) ... */
	P_MAX_OPT_CMD	      = 0x101,

	/* special command ids for handshake */

	P_INITIAL_META	      = 0xfff1, /* First Packet on the MetaSock */
	P_INITIAL_DATA	      = 0xfff2, /* First Packet on the Socket */

	P_CONNECTION_FEATURES = 0xfffe	/* FIXED for the next century! */
};

extern const char *cmdname(enum drbd_packet cmd);

/* for sending/receiving the bitmap,
 * possibly in some encoding scheme */
struct bm_xfer_ctx {
	/* "const"
	 * stores total bits and long words
	 * of the bitmap, so we don't need to
	 * call the accessor functions over and again. */
	unsigned long bm_bits;
	unsigned long bm_words;
	/* during xfer, current position within the bitmap */
	unsigned long bit_offset;
	unsigned long word_offset;

	/* statistics; index: (h->command == P_BITMAP) */
	unsigned packets[2];
	unsigned bytes[2];
};

extern void INFO_bm_xfer_stats(struct drbd_conf *mdev,
		const char *direction, struct bm_xfer_ctx *c);

static inline void bm_xfer_ctx_bit_to_word_offset(struct bm_xfer_ctx *c)
{
	/* word_offset counts "native long words" (32 or 64 bit),
	 * aligned at 64 bit.
	 * Encoded packet may end at an unaligned bit offset.
	 * In case a fallback clear text packet is transmitted in
	 * between, we adjust this offset back to the last 64bit
	 * aligned "native long word", which makes coding and decoding
	 * the plain text bitmap much more convenient.  */
#if BITS_PER_LONG == 64
	c->word_offset = c->bit_offset >> 6;
#elif BITS_PER_LONG == 32
	c->word_offset = c->bit_offset >> 5;
	c->word_offset &= ~(1UL);
#else
# error "unsupported BITS_PER_LONG"
#endif
}

#ifndef __packed
#define __packed __attribute__((packed))
#endif

/* This is the layout for a packet on the wire.
 * The byteorder is the network byte order.
 *     (except block_id and barrier fields.
 *	these are pointers to local structs
 *	and have no relevance for the partner,
 *	which just echoes them as received.)
 *
 * NOTE that the payload starts at a long aligned offset,
 * regardless of 32 or 64 bit arch!
 */
struct p_header80 {
	u32	  magic;
	u16	  command;
	u16	  length;	/* bytes of data after this header */
} __packed;

/* Header for big packets, Used for data packets exceeding 64kB */
struct p_header95 {
	u16	  magic;	/* use DRBD_MAGIC_BIG here */
	u16	  command;
	u32	  length;
} __packed;

struct p_header100 {
	u32	  magic;
	u16	  volume;
	u16	  command;
	u32	  length;
	u32	  pad;
} __packed;

extern unsigned int drbd_header_size(struct drbd_tconn *tconn);

/* these defines must not be changed without changing the protocol version */
#define DP_HARDBARRIER	      1 /* no longer used */
#define DP_RW_SYNC	      2 /* equals REQ_SYNC    */
#define DP_MAY_SET_IN_SYNC    4
#define DP_UNPLUG             8 /* not used anymore */
#define DP_FUA               16 /* equals REQ_FUA     */
#define DP_FLUSH             32 /* equals REQ_FLUSH   */
#define DP_DISCARD           64 /* equals REQ_DISCARD */
#define DP_SEND_RECEIVE_ACK 128 /* This is a proto B write request */
#define DP_SEND_WRITE_ACK   256 /* This is a proto C write request */

struct p_data {
	u64	    sector;    /* 64 bits sector number */
	u64	    block_id;  /* to identify the request in protocol B&C */
	u32	    seq_num;
	u32	    dp_flags;
} __packed;

/*
 * commands which share a struct:
 *  p_block_ack:
 *   P_RECV_ACK (proto B), P_WRITE_ACK (proto C),
 *   P_DISCARD_WRITE (proto C, two-primaries conflict detection)
 *  p_block_req:
 *   P_DATA_REQUEST, P_RS_DATA_REQUEST
 */
struct p_block_ack {
	u64	    sector;
	u64	    block_id;
	u32	    blksize;
	u32	    seq_num;
} __packed;

struct p_block_req {
	u64 sector;
	u64 block_id;
	u32 blksize;
	u32 pad;	/* to multiple of 8 Byte */
} __packed;

/*
 * commands with their own struct for additional fields:
 *   P_CONNECTION_FEATURES
 *   P_BARRIER
 *   P_BARRIER_ACK
 *   P_SYNC_PARAM
 *   ReportParams
 */

struct p_connection_features {
	u32 protocol_min;
	u32 feature_flags;
	u32 protocol_max;

	/* should be more than enough for future enhancements
	 * for now, feature_flags and the reserved array shall be zero.
	 */

	u32 _pad;
	u64 reserved[7];
} __packed;

struct p_barrier {
	u32 barrier;	/* barrier number _handle_ only */
	u32 pad;	/* to multiple of 8 Byte */
} __packed;

struct p_barrier_ack {
	u32 barrier;
	u32 set_size;
} __packed;

struct p_rs_param {
	u32 resync_rate;

	      /* Since protocol version 88 and higher. */
	char verify_alg[0];
} __packed;

struct p_rs_param_89 {
	u32 resync_rate;
        /* protocol version 89: */
	char verify_alg[SHARED_SECRET_MAX];
	char csums_alg[SHARED_SECRET_MAX];
} __packed;

struct p_rs_param_95 {
	u32 resync_rate;
	char verify_alg[SHARED_SECRET_MAX];
	char csums_alg[SHARED_SECRET_MAX];
	u32 c_plan_ahead;
	u32 c_delay_target;
	u32 c_fill_target;
	u32 c_max_rate;
} __packed;

enum drbd_conn_flags {
	CF_DISCARD_MY_DATA = 1,
	CF_DRY_RUN = 2,
};

struct p_protocol {
	u32 protocol;
	u32 after_sb_0p;
	u32 after_sb_1p;
	u32 after_sb_2p;
	u32 conn_flags;
	u32 two_primaries;

              /* Since protocol version 87 and higher. */
	char integrity_alg[0];

} __packed;

struct p_uuids {
	u64 uuid[UI_EXTENDED_SIZE];
} __packed;

struct p_rs_uuid {
	u64	    uuid;
} __packed;

struct p_sizes {
	u64	    d_size;  /* size of disk */
	u64	    u_size;  /* user requested size */
	u64	    c_size;  /* current exported size */
	u32	    max_bio_size;  /* Maximal size of a BIO */
	u16	    queue_order_type;  /* not yet implemented in DRBD*/
	u16	    dds_flags; /* use enum dds_flags here. */
} __packed;

struct p_state {
	u32	    state;
} __packed;

struct p_req_state {
	u32	    mask;
	u32	    val;
} __packed;

struct p_req_state_reply {
	u32	    retcode;
} __packed;

struct p_drbd06_param {
	u64	  size;
	u32	  state;
	u32	  blksize;
	u32	  protocol;
	u32	  version;
	u32	  gen_cnt[5];
	u32	  bit_map_gen[5];
} __packed;

struct p_discard {
	u64	    block_id;
	u32	    seq_num;
	u32	    pad;
} __packed;

struct p_block_desc {
	u64 sector;
	u32 blksize;
	u32 pad;	/* to multiple of 8 Byte */
} __packed;

/* Valid values for the encoding field.
 * Bump proto version when changing this. */
enum drbd_bitmap_code {
	/* RLE_VLI_Bytes = 0,
	 * and other bit variants had been defined during
	 * algorithm evaluation. */
	RLE_VLI_Bits = 2,
};

struct p_compressed_bm {
	/* (encoding & 0x0f): actual encoding, see enum drbd_bitmap_code
	 * (encoding & 0x80): polarity (set/unset) of first runlength
	 * ((encoding >> 4) & 0x07): pad_bits, number of trailing zero bits
	 * used to pad up to head.length bytes
	 */
	u8 encoding;

	u8 code[0];
} __packed;

struct p_delay_probe93 {
	u32     seq_num; /* sequence number to match the two probe packets */
	u32     offset;  /* usecs the probe got sent after the reference time point */
} __packed;

<<<<<<< HEAD
/*
 * Bitmap packets need to fit within a single page on the sender and receiver,
 * so we are limited to 4 KiB (and not to PAGE_SIZE, which can be bigger).
=======
/* DCBP: Drbd Compressed Bitmap Packet ... */
static inline enum drbd_bitmap_code
DCBP_get_code(struct p_compressed_bm *p)
{
	return (enum drbd_bitmap_code)(p->encoding & 0x0f);
}

static inline void
DCBP_set_code(struct p_compressed_bm *p, enum drbd_bitmap_code code)
{
	BUG_ON(code & ~0xf);
	p->encoding = (p->encoding & ~0xf) | code;
}

static inline int
DCBP_get_start(struct p_compressed_bm *p)
{
	return (p->encoding & 0x80) != 0;
}

static inline void
DCBP_set_start(struct p_compressed_bm *p, int set)
{
	p->encoding = (p->encoding & ~0x80) | (set ? 0x80 : 0);
}

static inline int
DCBP_get_pad_bits(struct p_compressed_bm *p)
{
	return (p->encoding >> 4) & 0x7;
}

static inline void
DCBP_set_pad_bits(struct p_compressed_bm *p, int n)
{
	BUG_ON(n & ~0x7);
	p->encoding = (p->encoding & (~0x7 << 4)) | (n << 4);
}

/* one bitmap packet, including the p_header,
 * should fit within one _architecture independent_ page.
 * so we need to use the fixed size 4KiB page size
 * most architectures have used for a long time.
>>>>>>> ae57a0ae
 */
#define DRBD_SOCKET_BUFFER_SIZE 4096

/**********************************************************************/
enum drbd_thread_state {
	NONE,
	RUNNING,
	EXITING,
	RESTARTING
};

struct drbd_thread {
	spinlock_t t_lock;
	struct task_struct *task;
	struct completion startstop;
	enum drbd_thread_state t_state;
	int (*function) (struct drbd_thread *);
	struct drbd_tconn *tconn;
	int reset_cpu_mask;
	char name[9];
};

static inline enum drbd_thread_state get_t_state(struct drbd_thread *thi)
{
	/* THINK testing the t_state seems to be uncritical in all cases
	 * (but thread_{start,stop}), so we can read it *without* the lock.
	 *	--lge */

	smp_rmb();
	return thi->t_state;
}

struct drbd_work {
	struct list_head list;
	int (*cb)(struct drbd_work *, int cancel);
	union {
		struct drbd_conf *mdev;
		struct drbd_tconn *tconn;
	};
};

#include "drbd_interval.h"

extern int drbd_wait_misc(struct drbd_conf *, struct drbd_interval *);

struct drbd_request {
	struct drbd_work w;

	/* if local IO is not allowed, will be NULL.
	 * if local IO _is_ allowed, holds the locally submitted bio clone,
	 * or, after local IO completion, the ERR_PTR(error).
	 * see drbd_request_endio(). */
	struct bio *private_bio;

	struct drbd_interval i;
	unsigned int epoch; /* barrier_nr */

	/* barrier_nr: used to check on "completion" whether this req was in
	 * the current epoch, and we therefore have to close it,
	 * starting a new epoch...
	 */

	struct list_head tl_requests; /* ring list in the transfer log */
	struct bio *master_bio;       /* master bio pointer */
	unsigned long rq_state; /* see comments above _req_mod() */
	int seq_num;
	unsigned long start_time;
};

struct drbd_tl_epoch {
	struct drbd_work w;
	struct list_head requests; /* requests before */
	struct drbd_tl_epoch *next; /* pointer to the next barrier */
	unsigned int br_number;  /* the barriers identifier. */
	int n_writes;	/* number of requests attached before this barrier */
};

struct drbd_epoch {
	struct list_head list;
	unsigned int barrier_nr;
	atomic_t epoch_size; /* increased on every request added. */
	atomic_t active;     /* increased on every req. added, and dec on every finished. */
	unsigned long flags;
};

/* drbd_epoch flag bits */
enum {
	DE_BARRIER_IN_NEXT_EPOCH_ISSUED,
	DE_BARRIER_IN_NEXT_EPOCH_DONE,
	DE_CONTAINS_A_BARRIER,
	DE_HAVE_BARRIER_NUMBER,
	DE_IS_FINISHING,
};

enum epoch_event {
	EV_PUT,
	EV_GOT_BARRIER_NR,
	EV_BARRIER_DONE,
	EV_BECAME_LAST,
	EV_CLEANUP = 32, /* used as flag */
};

struct drbd_wq_barrier {
	struct drbd_work w;
	struct completion done;
};

struct digest_info {
	int digest_size;
	void *digest;
};

struct drbd_peer_request {
	struct drbd_work w;
	struct drbd_epoch *epoch; /* for writes */
	struct page *pages;
	atomic_t pending_bios;
	struct drbd_interval i;
	/* see comments on ee flag bits below */
	unsigned long flags;
	union {
		u64 block_id;
		struct digest_info *digest;
	};
};

/* ee flag bits.
 * While corresponding bios are in flight, the only modification will be
 * set_bit WAS_ERROR, which has to be atomic.
 * If no bios are in flight yet, or all have been completed,
 * non-atomic modification to ee->flags is ok.
 */
enum {
	__EE_CALL_AL_COMPLETE_IO,
	__EE_MAY_SET_IN_SYNC,

<<<<<<< HEAD
	/* This peer request closes an epoch using a barrier.
	 * On sucessful completion, the epoch is released,
=======
	/* This epoch entry closes an epoch using a barrier.
	 * On successful completion, the epoch is released,
>>>>>>> ae57a0ae
	 * and the P_BARRIER_ACK send. */
	__EE_IS_BARRIER,

	/* In case a barrier failed,
	 * we need to resubmit without the barrier flag. */
	__EE_RESUBMITTED,

	/* we may have several bios per peer request.
	 * if any of those fail, we set this flag atomically
	 * from the endio callback */
	__EE_WAS_ERROR,

	/* This ee has a pointer to a digest instead of a block id */
	__EE_HAS_DIGEST,

	/* Conflicting local requests need to be restarted after this request */
	__EE_RESTART_REQUESTS,

	/* The peer wants a write ACK for this (wire proto C) */
	__EE_SEND_WRITE_ACK,

	/* Is set when net_conf had two_primaries set while creating this peer_req */
	__EE_IN_INTERVAL_TREE,
};
#define EE_CALL_AL_COMPLETE_IO (1<<__EE_CALL_AL_COMPLETE_IO)
#define EE_MAY_SET_IN_SYNC     (1<<__EE_MAY_SET_IN_SYNC)
#define EE_IS_BARRIER          (1<<__EE_IS_BARRIER)
#define	EE_RESUBMITTED         (1<<__EE_RESUBMITTED)
#define EE_WAS_ERROR           (1<<__EE_WAS_ERROR)
#define EE_HAS_DIGEST          (1<<__EE_HAS_DIGEST)
#define EE_RESTART_REQUESTS	(1<<__EE_RESTART_REQUESTS)
#define EE_SEND_WRITE_ACK	(1<<__EE_SEND_WRITE_ACK)
#define EE_IN_INTERVAL_TREE	(1<<__EE_IN_INTERVAL_TREE)

/* flag bits per mdev */
enum {
	CREATE_BARRIER,		/* next P_DATA is preceded by a P_BARRIER */
	UNPLUG_QUEUED,		/* only relevant with kernel 2.4 */
	UNPLUG_REMOTE,		/* sending a "UnplugRemote" could help */
	MD_DIRTY,		/* current uuids and flags not yet on disk */
	USE_DEGR_WFC_T,		/* degr-wfc-timeout instead of wfc-timeout. */
	CL_ST_CHG_SUCCESS,
	CL_ST_CHG_FAIL,
	CRASHED_PRIMARY,	/* This node was a crashed primary.
				 * Gets cleared when the state.conn
				 * goes into C_CONNECTED state. */
	NO_BARRIER_SUPP,	/* underlying block device doesn't implement barriers */
	CONSIDER_RESYNC,

	MD_NO_BARRIER,		/* meta data device does not support barriers,
				   so don't even try */
	SUSPEND_IO,		/* suspend application io */
	BITMAP_IO,		/* suspend application io;
				   once no more io in flight, start bitmap io */
	BITMAP_IO_QUEUED,       /* Started bitmap IO */
	GO_DISKLESS,		/* Disk is being detached, on io-error or admin request. */
	WAS_IO_ERROR,		/* Local disk failed returned IO error */
	RESYNC_AFTER_NEG,       /* Resync after online grow after the attach&negotiate finished. */
<<<<<<< HEAD
=======
	NET_CONGESTED,		/* The data socket is congested */

	CONFIG_PENDING,		/* serialization of (re)configuration requests.
				 * if set, also prevents the device from dying */
	DEVICE_DYING,		/* device became unconfigured,
				 * but worker thread is still handling the cleanup.
				 * reconfiguring (nl_disk_conf, nl_net_conf) is disallowed,
				 * while this is set. */
>>>>>>> ae57a0ae
	RESIZE_PENDING,		/* Size change detected locally, waiting for the response from
				 * the peer, if it changed there as well. */
	NEW_CUR_UUID,		/* Create new current UUID when thawing IO */
	AL_SUSPENDED,		/* Activity logging is currently suspended. */
	AHEAD_TO_SYNC_SOURCE,   /* Ahead -> SyncSource queued */
	B_RS_H_DONE,		/* Before resync handler done (already executed) */
};

struct drbd_bitmap; /* opaque for drbd_conf */

/* definition of bits in bm_flags to be used in drbd_bm_lock
 * and drbd_bitmap_io and friends. */
enum bm_flag {
	/* do we need to kfree, or vfree bm_pages? */
	BM_P_VMALLOCED = 0x10000, /* internal use only, will be masked out */

	/* currently locked for bulk operation */
	BM_LOCKED_MASK = 0x7,

	/* in detail, that is: */
	BM_DONT_CLEAR = 0x1,
	BM_DONT_SET   = 0x2,
	BM_DONT_TEST  = 0x4,

	/* (test bit, count bit) allowed (common case) */
	BM_LOCKED_TEST_ALLOWED = 0x3,

	/* testing bits, as well as setting new bits allowed, but clearing bits
	 * would be unexpected.  Used during bitmap receive.  Setting new bits
	 * requires sending of "out-of-sync" information, though. */
	BM_LOCKED_SET_ALLOWED = 0x1,

	/* clear is not expected while bitmap is locked for bulk operation */
};


/* TODO sort members for performance
 * MAYBE group them further */

/* THINK maybe we actually want to use the default "event/%s" worker threads
 * or similar in linux 2.6, which uses per cpu data and threads.
 */
struct drbd_work_queue {
	struct list_head q;
	struct semaphore s; /* producers up it, worker down()s it */
	spinlock_t q_lock;  /* to protect the list. */
};

/* If Philipp agrees, we remove the "mutex", and make_request will only
 * (throttle on "queue full" condition and) queue it to the worker thread...
 * which then is free to do whatever is needed, and has exclusive send access
 * to the data socket ...
 */
struct drbd_socket {
	struct drbd_work_queue work;
	struct mutex mutex;
	struct socket    *socket;
	/* this way we get our
	 * send/receive buffers off the stack */
	void *sbuf;
	void *rbuf;
};

struct drbd_md {
	u64 md_offset;		/* sector offset to 'super' block */

	u64 la_size_sect;	/* last agreed size, unit sectors */
	u64 uuid[UI_SIZE];
	u64 device_uuid;
	u32 flags;
	u32 md_size_sect;

	s32 al_offset;	/* signed relative sector offset to al area */
	s32 bm_offset;	/* signed relative sector offset to bitmap */

	/* u32 al_nr_extents;	   important for restoring the AL
	 * is stored into  ldev->dc.al_extents, which in turn
	 * gets applied to act_log->nr_elements
	 */
};

struct drbd_backing_dev {
	struct block_device *backing_bdev;
	struct block_device *md_bdev;
	struct drbd_md md;
	struct disk_conf *disk_conf; /* RCU, for updates: mdev->tconn->conf_update */
	sector_t known_size; /* last known size of that backing device */
};

struct drbd_md_io {
	struct drbd_conf *mdev;
	struct completion event;
	int error;
};

struct bm_io_work {
	struct drbd_work w;
	char *why;
	enum bm_flag flags;
	int (*io_fn)(struct drbd_conf *mdev);
	void (*done)(struct drbd_conf *mdev, int rv);
};

enum write_ordering_e {
	WO_none,
	WO_drain_io,
	WO_bdev_flush,
	WO_bio_barrier
};

struct fifo_buffer {
	unsigned int head_index;
	unsigned int size;
	int total; /* sum of all values */
	int values[0];
};
extern struct fifo_buffer *fifo_alloc(int fifo_size);

/* flag bits per tconn */
enum {
	NET_CONGESTED,		/* The data socket is congested */
	DISCARD_CONCURRENT,	/* Set on one node, cleared on the peer! */
	SEND_PING,		/* whether asender should send a ping asap */
	SIGNAL_ASENDER,		/* whether asender wants to be interrupted */
	GOT_PING_ACK,		/* set when we receive a ping_ack packet, ping_wait gets woken */
	CONN_WD_ST_CHG_OKAY,
	CONN_WD_ST_CHG_FAIL,
	CONN_DRY_RUN,		/* Expect disconnect after resync handshake. */
};

struct drbd_tconn {			/* is a resource from the config file */
	char *name;			/* Resource name */
	struct list_head all_tconn;	/* linked on global drbd_tconns */
	struct kref kref;
	struct idr volumes;		/* <tconn, vnr> to mdev mapping */
	enum drbd_conns cstate;		/* Only C_STANDALONE to C_WF_REPORT_PARAMS */
	unsigned susp:1;		/* IO suspended by user */
	unsigned susp_nod:1;		/* IO suspended because no data */
	unsigned susp_fen:1;		/* IO suspended because fence peer handler runs */
	struct mutex cstate_mutex;	/* Protects graceful disconnects */

	unsigned long flags;
	struct net_conf *net_conf;	/* content protected by rcu */
	struct mutex conf_update;	/* mutex for ready-copy-update of net_conf and disk_conf */
	wait_queue_head_t ping_wait;	/* Woken upon reception of a ping, and a state change */
	struct res_opts res_opts;

	struct sockaddr_storage my_addr;
	int my_addr_len;
	struct sockaddr_storage peer_addr;
	int peer_addr_len;

	struct drbd_socket data;	/* data/barrier/cstate/parameter packets */
	struct drbd_socket meta;	/* ping/ack (metadata) packets */
	int agreed_pro_version;		/* actually used protocol version */
	unsigned long last_received;	/* in jiffies, either socket */
	unsigned int ko_count;

	spinlock_t req_lock;
	struct drbd_tl_epoch *unused_spare_tle; /* for pre-allocation */
	struct drbd_tl_epoch *newest_tle;
	struct drbd_tl_epoch *oldest_tle;
	struct list_head out_of_sequence_requests;

	struct crypto_hash *cram_hmac_tfm;
	struct crypto_hash *integrity_tfm;  /* checksums we compute, updates protected by tconn->data->mutex */
	struct crypto_hash *peer_integrity_tfm;  /* checksums we verify, only accessed from receiver thread  */
	struct crypto_hash *csums_tfm;
	struct crypto_hash *verify_tfm;
	void *int_dig_in;
	void *int_dig_vv;

	struct drbd_thread receiver;
	struct drbd_thread worker;
	struct drbd_thread asender;
#if LINUX_VERSION_CODE < KERNEL_VERSION(2,6,30) && !defined(cpumask_bits)
	cpumask_t cpu_mask[1];
#else
	cpumask_var_t cpu_mask;
#endif
};

struct drbd_conf {
#ifdef PARANOIA
	long magic;
#endif
	struct drbd_tconn *tconn;
	int vnr;			/* volume number within the connection */
	struct kref kref;

	/* things that are stored as / read from meta data on disk */
	unsigned long flags;

	/* configured by drbdsetup */
	struct drbd_backing_dev *ldev __protected_by(local);

	sector_t p_size;     /* partner's disk size */
	struct request_queue *rq_queue;
	struct block_device *this_bdev;
	struct gendisk	    *vdisk;

	struct drbd_work  resync_work,
			  unplug_work,
			  go_diskless,
			  md_sync_work,
			  start_resync_work;
	struct timer_list resync_timer;
	struct timer_list md_sync_timer;
	struct timer_list start_resync_timer;
	struct timer_list request_timer;
#ifdef DRBD_DEBUG_MD_SYNC
	struct {
		unsigned int line;
		const char* func;
	} last_md_mark_dirty;
#endif

	/* Used after attach while negotiating new disk state. */
	union drbd_state new_state_tmp;

	union drbd_dev_state state;
	wait_queue_head_t misc_wait;
	wait_queue_head_t state_wait;  /* upon each state change. */
	unsigned int send_cnt;
	unsigned int recv_cnt;
	unsigned int read_cnt;
	unsigned int writ_cnt;
	unsigned int al_writ_cnt;
	unsigned int bm_writ_cnt;
	atomic_t ap_bio_cnt;	 /* Requests we need to complete */
	atomic_t ap_pending_cnt; /* AP data packets on the wire, ack expected */
	atomic_t rs_pending_cnt; /* RS request/data packets on the wire */
	atomic_t unacked_cnt;	 /* Need to send replies for */
	atomic_t local_cnt;	 /* Waiting for local completion */

	/* Interval tree of pending local write requests */
	struct rb_root read_requests;
	struct rb_root write_requests;

	/* blocks to resync in this run [unit BM_BLOCK_SIZE] */
	unsigned long rs_total;
	/* number of resync blocks that failed in this run */
	unsigned long rs_failed;
	/* Syncer's start time [unit jiffies] */
	unsigned long rs_start;
	/* cumulated time in PausedSyncX state [unit jiffies] */
	unsigned long rs_paused;
	/* skipped because csum was equal [unit BM_BLOCK_SIZE] */
	unsigned long rs_same_csum;
#define DRBD_SYNC_MARKS 8
#define DRBD_SYNC_MARK_STEP (3*HZ)
	/* block not up-to-date at mark [unit BM_BLOCK_SIZE] */
	unsigned long rs_mark_left[DRBD_SYNC_MARKS];
	/* marks's time [unit jiffies] */
	unsigned long rs_mark_time[DRBD_SYNC_MARKS];
	/* current index into rs_mark_{left,time} */
	int rs_last_mark;

	/* where does the admin want us to start? (sector) */
	sector_t ov_start_sector;
	/* where are we now? (sector) */
	sector_t ov_position;
	/* Start sector of out of sync range (to merge printk reporting). */
	sector_t ov_last_oos_start;
	/* size of out-of-sync range in sectors. */
	sector_t ov_last_oos_size;
	unsigned long ov_left; /* in bits */

	struct drbd_bitmap *bitmap;
	unsigned long bm_resync_fo; /* bit offset for drbd_bm_find_next */

	/* Used to track operations of resync... */
	struct lru_cache *resync;
	/* Number of locked elements in resync LRU */
	unsigned int resync_locked;
	/* resync extent number waiting for application requests */
	unsigned int resync_wenr;

	int open_cnt;
	u64 *p_uuid;
	/* FIXME clean comments, restructure so it is more obvious which
	 * members are protected by what */
	struct drbd_epoch *current_epoch;
	spinlock_t epoch_lock;
	unsigned int epochs;
	enum write_ordering_e write_ordering;
	struct list_head active_ee; /* IO in progress (P_DATA gets written to disk) */
	struct list_head sync_ee;   /* IO in progress (P_RS_DATA_REPLY gets written to disk) */
	struct list_head done_ee;   /* need to send P_WRITE_ACK */
	struct list_head read_ee;   /* [RS]P_DATA_REQUEST being read */
	struct list_head net_ee;    /* zero-copy network send in progress */
<<<<<<< HEAD

	int next_barrier_nr;
=======
	struct hlist_head *ee_hash; /* is protected by req_lock! */
	unsigned int ee_hash_s;

	/* this one is protected by ee_lock, single thread */
	struct drbd_epoch_entry *last_write_w_barrier;

	int next_barrier_nr;
	struct hlist_head *app_reads_hash; /* is protected by req_lock */
>>>>>>> ae57a0ae
	struct list_head resync_reads;
	atomic_t pp_in_use;		/* allocated from page pool */
	atomic_t pp_in_use_by_net;	/* sendpage()d, still referenced by tcp */
	wait_queue_head_t ee_wait;
	struct page *md_io_page;	/* one page buffer for md_io */
	struct mutex md_io_mutex;	/* protects the md_io_buffer */
	spinlock_t al_lock;
	wait_queue_head_t al_wait;
	struct lru_cache *act_log;	/* activity log */
	unsigned int al_tr_number;
	int al_tr_cycle;
	int al_tr_pos;   /* position of the next transaction in the journal */
	wait_queue_head_t seq_wait;
	atomic_t packet_seq;
	unsigned int peer_seq;
	spinlock_t peer_seq_lock;
	unsigned int minor;
	unsigned long comm_bm_set; /* communicated number of set bits. */
	struct bm_io_work bm_io_work;
	u64 ed_uuid; /* UUID of the exposed data */
	struct mutex own_state_mutex;
	struct mutex *state_mutex; /* either own_state_mutex or mdev->tconn->cstate_mutex */
	char congestion_reason;  /* Why we where congested... */
	atomic_t rs_sect_in; /* for incoming resync data rate, SyncTarget */
	atomic_t rs_sect_ev; /* for submitted resync data rate, both */
	int rs_last_sect_ev; /* counter to compare with */
	int rs_last_events;  /* counter of read or write "events" (unit sectors)
			      * on the lower level device when we last looked. */
	int c_sync_rate; /* current resync rate after syncer throttle magic */
	struct fifo_buffer *rs_plan_s; /* correction values of resync planer (RCU, tconn->conn_update) */
	int rs_in_flight; /* resync sectors in flight (to proxy, in proxy and from proxy) */
	atomic_t ap_in_flight; /* App sectors in flight (waiting for ack) */
	int peer_max_bio_size;
	int local_max_bio_size;
};

static inline struct drbd_conf *minor_to_mdev(unsigned int minor)
{
	return (struct drbd_conf *)idr_find(&minors, minor);
}

static inline unsigned int mdev_to_minor(struct drbd_conf *mdev)
{
	return mdev->minor;
}

static inline struct drbd_conf *vnr_to_mdev(struct drbd_tconn *tconn, int vnr)
{
	return (struct drbd_conf *)idr_find(&tconn->volumes, vnr);
}

/*
 * function declarations
 *************************/

/* drbd_main.c */

enum dds_flags {
	DDSF_FORCED    = 1,
	DDSF_NO_RESYNC = 2, /* Do not run a resync for the new space */
};

extern void drbd_init_set_defaults(struct drbd_conf *mdev);
extern int  drbd_thread_start(struct drbd_thread *thi);
extern void _drbd_thread_stop(struct drbd_thread *thi, int restart, int wait);
extern char *drbd_task_to_thread_name(struct drbd_tconn *tconn, struct task_struct *task);
#ifdef CONFIG_SMP
extern void drbd_thread_current_set_cpu(struct drbd_thread *thi);
extern void drbd_calc_cpu_mask(struct drbd_tconn *tconn);
#else
#define drbd_thread_current_set_cpu(A) ({})
#define drbd_calc_cpu_mask(A) ({})
#endif
extern void tl_release(struct drbd_tconn *, unsigned int barrier_nr,
		       unsigned int set_size);
extern void tl_clear(struct drbd_tconn *);
extern void _tl_add_barrier(struct drbd_tconn *, struct drbd_tl_epoch *);
extern void drbd_free_sock(struct drbd_tconn *tconn);
extern int drbd_send(struct drbd_tconn *tconn, struct socket *sock,
		     void *buf, size_t size, unsigned msg_flags);
extern int drbd_send_all(struct drbd_tconn *, struct socket *, void *, size_t,
			 unsigned);

extern int __drbd_send_protocol(struct drbd_tconn *tconn, enum drbd_packet cmd);
extern int drbd_send_protocol(struct drbd_tconn *tconn);
extern int drbd_send_uuids(struct drbd_conf *mdev);
extern int drbd_send_uuids_skip_initial_sync(struct drbd_conf *mdev);
extern void drbd_gen_and_send_sync_uuid(struct drbd_conf *mdev);
extern int drbd_send_sizes(struct drbd_conf *mdev, int trigger_reply, enum dds_flags flags);
extern int _conn_send_state_req(struct drbd_tconn *, int vnr, enum drbd_packet cmd,
				union drbd_state, union drbd_state);
#define drbd_send_state(m) drbd_send_state_(m, __func__ , __LINE__ )
extern int drbd_send_state_(struct drbd_conf *mdev, const char *func, unsigned int line);
extern int drbd_send_sync_param(struct drbd_conf *mdev);
extern void drbd_send_b_ack(struct drbd_conf *mdev, u32 barrier_nr,
			    u32 set_size);
extern int drbd_send_ack(struct drbd_conf *, enum drbd_packet,
			 struct drbd_peer_request *);
extern void drbd_send_ack_rp(struct drbd_conf *mdev, enum drbd_packet cmd,
			     struct p_block_req *rp);
extern void drbd_send_ack_dp(struct drbd_conf *mdev, enum drbd_packet cmd,
			     struct p_data *dp, int data_size);
extern int drbd_send_ack_ex(struct drbd_conf *mdev, enum drbd_packet cmd,
			    sector_t sector, int blksize, u64 block_id);
extern int drbd_send_out_of_sync(struct drbd_conf *, struct drbd_request *);
extern int drbd_send_block(struct drbd_conf *, enum drbd_packet,
			   struct drbd_peer_request *);
extern int drbd_send_dblock(struct drbd_conf *mdev, struct drbd_request *req);
extern int drbd_send_drequest(struct drbd_conf *mdev, int cmd,
			      sector_t sector, int size, u64 block_id);
extern int drbd_send_drequest_csum(struct drbd_conf *mdev, sector_t sector,
				   int size, void *digest, int digest_size,
				   enum drbd_packet cmd);
extern int drbd_send_ov_request(struct drbd_conf *mdev,sector_t sector,int size);

extern int drbd_send_bitmap(struct drbd_conf *mdev);
extern void drbd_send_sr_reply(struct drbd_conf *mdev, enum drbd_state_rv retcode);
extern void conn_send_sr_reply(struct drbd_tconn *tconn, enum drbd_state_rv retcode);
extern void drbd_free_bc(struct drbd_backing_dev *ldev);
extern void drbd_mdev_cleanup(struct drbd_conf *mdev);
void drbd_print_uuids(struct drbd_conf *mdev, const char *text);

extern void drbd_md_sync(struct drbd_conf *mdev);
extern int  drbd_md_read(struct drbd_conf *mdev, struct drbd_backing_dev *bdev);
extern void drbd_uuid_set(struct drbd_conf *mdev, int idx, u64 val) __must_hold(local);
extern void _drbd_uuid_set(struct drbd_conf *mdev, int idx, u64 val) __must_hold(local);
extern void drbd_uuid_new_current(struct drbd_conf *mdev) __must_hold(local);
extern void _drbd_uuid_new_current(struct drbd_conf *mdev) __must_hold(local);
extern void drbd_uuid_set_bm(struct drbd_conf *mdev, u64 val) __must_hold(local);
extern void drbd_md_set_flag(struct drbd_conf *mdev, int flags) __must_hold(local);
extern void drbd_md_clear_flag(struct drbd_conf *mdev, int flags)__must_hold(local);
extern int drbd_md_test_flag(struct drbd_backing_dev *, int);
#ifndef DRBD_DEBUG_MD_SYNC
extern void drbd_md_mark_dirty(struct drbd_conf *mdev);
#else
#define drbd_md_mark_dirty(m)	drbd_md_mark_dirty_(m, __LINE__ , __func__ )
extern void drbd_md_mark_dirty_(struct drbd_conf *mdev,
		unsigned int line, const char *func);
#endif
extern void drbd_queue_bitmap_io(struct drbd_conf *mdev,
				 int (*io_fn)(struct drbd_conf *),
				 void (*done)(struct drbd_conf *, int),
				 char *why, enum bm_flag flags);
extern int drbd_bitmap_io(struct drbd_conf *mdev,
		int (*io_fn)(struct drbd_conf *),
		char *why, enum bm_flag flags);
extern int drbd_bmio_set_n_write(struct drbd_conf *mdev);
extern int drbd_bmio_clear_n_write(struct drbd_conf *mdev);
extern void drbd_go_diskless(struct drbd_conf *mdev);
extern void drbd_ldev_destroy(struct drbd_conf *mdev);

/* Meta data layout
   We reserve a 128MB Block (4k aligned)
   * either at the end of the backing device
   * or on a separate meta data device. */

/* The following numbers are sectors */
<<<<<<< HEAD
/* Allows up to about 3.8TB, so if you want more,
 * you need to use the "flexible" meta data format. */
#define MD_RESERVED_SECT (128LU << 11)  /* 128 MB, unit sectors */
#define MD_AL_OFFSET	8    /* 8 Sectors after start of meta area */
#define MD_AL_SECTORS	64   /* = 32 kB on disk activity log ring buffer */
#define MD_BM_OFFSET (MD_AL_OFFSET + MD_AL_SECTORS)

/* we do all meta data IO in 4k blocks */
#define MD_BLOCK_SHIFT	12
#define MD_BLOCK_SIZE	(1<<MD_BLOCK_SHIFT)

/* One activity log extent represents 4M of storage */
#define AL_EXTENT_SHIFT 22
=======
#define MD_AL_OFFSET 8	    /* 8 Sectors after start of meta area */
#define MD_AL_MAX_SIZE 64   /* = 32 kb LOG  ~ 3776 extents ~ 14 GB Storage */
/* Allows up to about 3.8TB */
#define MD_BM_OFFSET (MD_AL_OFFSET + MD_AL_MAX_SIZE)

/* Since the smallest IO unit is usually 512 byte */
#define MD_SECTOR_SHIFT	 9
#define MD_SECTOR_SIZE	 (1<<MD_SECTOR_SHIFT)

/* activity log */
#define AL_EXTENTS_PT ((MD_SECTOR_SIZE-12)/8-1) /* 61 ; Extents per 512B sector */
#define AL_EXTENT_SHIFT 22		 /* One extent represents 4M Storage */
>>>>>>> ae57a0ae
#define AL_EXTENT_SIZE (1<<AL_EXTENT_SHIFT)

/* We could make these currently hardcoded constants configurable
 * variables at create-md time (or even re-configurable at runtime?).
 * Which will require some more changes to the DRBD "super block"
 * and attach code.
 *
 * updates per transaction:
 *   This many changes to the active set can be logged with one transaction.
 *   This number is arbitrary.
 * context per transaction:
 *   This many context extent numbers are logged with each transaction.
 *   This number is resulting from the transaction block size (4k), the layout
 *   of the transaction header, and the number of updates per transaction.
 *   See drbd_actlog.c:struct al_transaction_on_disk
 * */
#define AL_UPDATES_PER_TRANSACTION	 64	// arbitrary
#define AL_CONTEXT_PER_TRANSACTION	919	// (4096 - 36 - 6*64)/4

#if BITS_PER_LONG == 32
#define LN2_BPL 5
#define cpu_to_lel(A) cpu_to_le32(A)
#define lel_to_cpu(A) le32_to_cpu(A)
#elif BITS_PER_LONG == 64
#define LN2_BPL 6
#define cpu_to_lel(A) cpu_to_le64(A)
#define lel_to_cpu(A) le64_to_cpu(A)
#else
#error "LN2 of BITS_PER_LONG unknown!"
#endif

/* drbd_bitmap.c */
/*
 * We need to store one bit for a block.
 * Example: 1GB disk @ 4096 byte blocks ==> we need 32 KB bitmap.
 * Bit 0 ==> local node thinks this block is binary identical on both nodes
 * Bit 1 ==> local node thinks this block needs to be synced.
 */

#define SLEEP_TIME (HZ/10)

/* We do bitmap IO in units of 4k blocks.
 * We also still have a hardcoded 4k per bit relation. */
#define BM_BLOCK_SHIFT	12			 /* 4k per bit */
#define BM_BLOCK_SIZE	 (1<<BM_BLOCK_SHIFT)
/* mostly arbitrarily set the represented size of one bitmap extent,
 * aka resync extent, to 16 MiB (which is also 512 Byte worth of bitmap
 * at 4k per bit resolution) */
#define BM_EXT_SHIFT	 24	/* 16 MiB per resync extent */
#define BM_EXT_SIZE	 (1<<BM_EXT_SHIFT)

#if (BM_EXT_SHIFT != 24) || (BM_BLOCK_SHIFT != 12)
#error "HAVE YOU FIXED drbdmeta AS WELL??"
#endif

/* thus many _storage_ sectors are described by one bit */
#define BM_SECT_TO_BIT(x)   ((x)>>(BM_BLOCK_SHIFT-9))
#define BM_BIT_TO_SECT(x)   ((sector_t)(x)<<(BM_BLOCK_SHIFT-9))
#define BM_SECT_PER_BIT     BM_BIT_TO_SECT(1)

/* bit to represented kilo byte conversion */
#define Bit2KB(bits) ((bits)<<(BM_BLOCK_SHIFT-10))

/* in which _bitmap_ extent (resp. sector) the bit for a certain
 * _storage_ sector is located in */
#define BM_SECT_TO_EXT(x)   ((x)>>(BM_EXT_SHIFT-9))

/* how much _storage_ sectors we have per bitmap sector */
#define BM_EXT_TO_SECT(x)   ((sector_t)(x) << (BM_EXT_SHIFT-9))
#define BM_SECT_PER_EXT     BM_EXT_TO_SECT(1)

/* in one sector of the bitmap, we have this many activity_log extents. */
#define AL_EXT_PER_BM_SECT  (1 << (BM_EXT_SHIFT - AL_EXTENT_SHIFT))
#define BM_WORDS_PER_AL_EXT (1 << (AL_EXTENT_SHIFT-BM_BLOCK_SHIFT-LN2_BPL))

#define BM_BLOCKS_PER_BM_EXT_B (BM_EXT_SHIFT - BM_BLOCK_SHIFT)
#define BM_BLOCKS_PER_BM_EXT_MASK  ((1<<BM_BLOCKS_PER_BM_EXT_B) - 1)

/* the extent in "PER_EXTENT" below is an activity log extent
 * we need that many (long words/bytes) to store the bitmap
 *		     of one AL_EXTENT_SIZE chunk of storage.
 * we can store the bitmap for that many AL_EXTENTS within
 * one sector of the _on_disk_ bitmap:
 * bit	 0	  bit 37   bit 38	     bit (512*8)-1
 *	     ...|........|........|.. // ..|........|
 * sect. 0	 `296	  `304			   ^(512*8*8)-1
 *
#define BM_WORDS_PER_EXT    ( (AL_EXT_SIZE/BM_BLOCK_SIZE) / BITS_PER_LONG )
#define BM_BYTES_PER_EXT    ( (AL_EXT_SIZE/BM_BLOCK_SIZE) / 8 )  // 128
#define BM_EXT_PER_SECT	    ( 512 / BM_BYTES_PER_EXTENT )	 //   4
 */

#define DRBD_MAX_SECTORS_32 (0xffffffffLU)
#define DRBD_MAX_SECTORS_BM \
	  ((MD_RESERVED_SECT - MD_BM_OFFSET) * (1LL<<(BM_EXT_SHIFT-9)))
#if DRBD_MAX_SECTORS_BM < DRBD_MAX_SECTORS_32
#define DRBD_MAX_SECTORS      DRBD_MAX_SECTORS_BM
#define DRBD_MAX_SECTORS_FLEX DRBD_MAX_SECTORS_BM
#elif !defined(CONFIG_LBDAF) && !defined(CONFIG_LBD) && BITS_PER_LONG == 32
#define DRBD_MAX_SECTORS      DRBD_MAX_SECTORS_32
#define DRBD_MAX_SECTORS_FLEX DRBD_MAX_SECTORS_32
#else
#define DRBD_MAX_SECTORS      DRBD_MAX_SECTORS_BM
/* 16 TB in units of sectors */
#if BITS_PER_LONG == 32
/* adjust by one page worth of bitmap,
 * so we won't wrap around in drbd_bm_find_next_bit.
 * you should use 64bit OS for that much storage, anyways. */
#define DRBD_MAX_SECTORS_FLEX BM_BIT_TO_SECT(0xffff7fff)
#else
/* we allow up to 1 PiB now on 64bit architecture with "flexible" meta data */
#define DRBD_MAX_SECTORS_FLEX (1UL << 51)
/* corresponds to (1UL << 38) bits right now. */
#endif
#endif

/* BIO_MAX_SIZE is 256 * PAGE_CACHE_SIZE,
 * so for typical PAGE_CACHE_SIZE of 4k, that is (1<<20) Byte.
 * Since we may live in a mixed-platform cluster,
 * we limit us to a platform agnostic constant here for now.
 * A followup commit may allow even bigger BIO sizes,
 * once we thought that through. */
#define DRBD_MAX_BIO_SIZE (1 << 20)
#if DRBD_MAX_BIO_SIZE > BIO_MAX_SIZE
#error Architecture not supported: DRBD_MAX_BIO_SIZE > BIO_MAX_SIZE
#endif
#define DRBD_MAX_BIO_SIZE_SAFE (1 << 12)       /* Works always = 4k */

#define DRBD_MAX_SIZE_H80_PACKET (1 << 15) /* The old header only allows packets up to 32Kib data */

extern int  drbd_bm_init(struct drbd_conf *mdev);
extern int  drbd_bm_resize(struct drbd_conf *mdev, sector_t sectors, int set_new_bits);
extern void drbd_bm_cleanup(struct drbd_conf *mdev);
extern void drbd_bm_set_all(struct drbd_conf *mdev);
extern void drbd_bm_clear_all(struct drbd_conf *mdev);
/* set/clear/test only a few bits at a time */
extern int  drbd_bm_set_bits(
		struct drbd_conf *mdev, unsigned long s, unsigned long e);
extern int  drbd_bm_clear_bits(
		struct drbd_conf *mdev, unsigned long s, unsigned long e);
extern int drbd_bm_count_bits(
	struct drbd_conf *mdev, const unsigned long s, const unsigned long e);
/* bm_set_bits variant for use while holding drbd_bm_lock,
 * may process the whole bitmap in one go */
extern void _drbd_bm_set_bits(struct drbd_conf *mdev,
		const unsigned long s, const unsigned long e);
extern int  drbd_bm_test_bit(struct drbd_conf *mdev, unsigned long bitnr);
extern int  drbd_bm_e_weight(struct drbd_conf *mdev, unsigned long enr);
extern int  drbd_bm_write_page(struct drbd_conf *mdev, unsigned int idx) __must_hold(local);
extern int  drbd_bm_read(struct drbd_conf *mdev) __must_hold(local);
extern void drbd_bm_mark_for_writeout(struct drbd_conf *mdev, int page_nr);
extern int  drbd_bm_write(struct drbd_conf *mdev) __must_hold(local);
extern int  drbd_bm_write_hinted(struct drbd_conf *mdev) __must_hold(local);
extern unsigned long drbd_bm_ALe_set_all(struct drbd_conf *mdev,
		unsigned long al_enr);
extern size_t	     drbd_bm_words(struct drbd_conf *mdev);
extern unsigned long drbd_bm_bits(struct drbd_conf *mdev);
extern sector_t      drbd_bm_capacity(struct drbd_conf *mdev);

#define DRBD_END_OF_BITMAP	(~(unsigned long)0)
extern unsigned long drbd_bm_find_next(struct drbd_conf *mdev, unsigned long bm_fo);
/* bm_find_next variants for use while you hold drbd_bm_lock() */
extern unsigned long _drbd_bm_find_next(struct drbd_conf *mdev, unsigned long bm_fo);
extern unsigned long _drbd_bm_find_next_zero(struct drbd_conf *mdev, unsigned long bm_fo);
extern unsigned long _drbd_bm_total_weight(struct drbd_conf *mdev);
extern unsigned long drbd_bm_total_weight(struct drbd_conf *mdev);
extern int drbd_bm_rs_done(struct drbd_conf *mdev);
/* for receive_bitmap */
extern void drbd_bm_merge_lel(struct drbd_conf *mdev, size_t offset,
		size_t number, unsigned long *buffer);
/* for _drbd_send_bitmap */
extern void drbd_bm_get_lel(struct drbd_conf *mdev, size_t offset,
		size_t number, unsigned long *buffer);

extern void drbd_bm_lock(struct drbd_conf *mdev, char *why, enum bm_flag flags);
extern void drbd_bm_unlock(struct drbd_conf *mdev);
/* drbd_main.c */

/* needs to be included here,
 * because of kmem_cache_t weirdness */
#include "drbd_wrappers.h"

extern struct kmem_cache *drbd_request_cache;
extern struct kmem_cache *drbd_ee_cache;	/* peer requests */
extern struct kmem_cache *drbd_bm_ext_cache;	/* bitmap extents */
extern struct kmem_cache *drbd_al_ext_cache;	/* activity log extents */
extern mempool_t *drbd_request_mempool;
extern mempool_t *drbd_ee_mempool;

/* drbd's page pool, used to buffer data received from the peer,
 * or data requested by the peer.
 *
 * This does not have an emergency reserve.
 *
 * When allocating from this pool, it first takes pages from the pool.
 * Only if the pool is depleted will try to allocate from the system.
 *
 * The assumption is that pages taken from this pool will be processed,
 * and given back, "quickly", and then can be recycled, so we can avoid
 * frequent calls to alloc_page(), and still will be able to make progress even
 * under memory pressure.
 */
extern struct page *drbd_pp_pool;
extern spinlock_t   drbd_pp_lock;
extern int	    drbd_pp_vacant;
extern wait_queue_head_t drbd_pp_wait;

/* We also need a standard (emergency-reserve backed) page pool
 * for meta data IO (activity log, bitmap).
 * We can keep it global, as long as it is used as "N pages at a time".
 * 128 should be plenty, currently we probably can get away with as few as 1.
 */
#define DRBD_MIN_POOL_PAGES	128
extern mempool_t *drbd_md_io_page_pool;

/* We also need to make sure we get a bio
 * when we need it for housekeeping purposes */
extern struct bio_set *drbd_md_io_bio_set;
/* to allocate from that set */
extern struct bio *bio_alloc_drbd(gfp_t gfp_mask);

extern rwlock_t global_state_lock;

extern int conn_lowest_minor(struct drbd_tconn *tconn);
enum drbd_ret_code conn_new_minor(struct drbd_tconn *tconn, unsigned int minor, int vnr);
extern void drbd_minor_destroy(struct kref *kref);

extern int set_resource_options(struct drbd_tconn *tconn, struct res_opts *res_opts);
extern struct drbd_tconn *conn_create(const char *name, struct res_opts *res_opts);
extern void conn_destroy(struct kref *kref);
struct drbd_tconn *conn_get_by_name(const char *name);
extern struct drbd_tconn *conn_get_by_addrs(void *my_addr, int my_addr_len,
					    void *peer_addr, int peer_addr_len);
extern void conn_free_crypto(struct drbd_tconn *tconn);

extern int proc_details;

/* drbd_req */
extern int __drbd_make_request(struct drbd_conf *, struct bio *, unsigned long);
extern int drbd_make_request(struct request_queue *q, struct bio *bio);
extern int drbd_read_remote(struct drbd_conf *mdev, struct drbd_request *req);
extern int drbd_merge_bvec(struct request_queue *q,
#ifdef HAVE_bvec_merge_data
		struct bvec_merge_data *bvm,
#else
		struct bio *bvm,
#endif
		struct bio_vec *bvec);
extern int is_valid_ar_handle(struct drbd_request *, sector_t);


/* drbd_nl.c */
extern int drbd_msg_put_info(const char *info);
extern void drbd_suspend_io(struct drbd_conf *mdev);
extern void drbd_resume_io(struct drbd_conf *mdev);
extern char *ppsize(char *buf, unsigned long long size);
extern sector_t drbd_new_dev_size(struct drbd_conf *, struct drbd_backing_dev *, sector_t, int);
enum determine_dev_size { dev_size_error = -1, unchanged = 0, shrunk = 1, grew = 2 };
extern enum determine_dev_size drbd_determine_dev_size(struct drbd_conf *, enum dds_flags) __must_hold(local);
extern void resync_after_online_grow(struct drbd_conf *);
extern void drbd_reconsider_max_bio_size(struct drbd_conf *mdev);
extern enum drbd_state_rv drbd_set_role(struct drbd_conf *mdev,
					enum drbd_role new_role,
					int force);
extern bool conn_try_outdate_peer(struct drbd_tconn *tconn);
extern void conn_try_outdate_peer_async(struct drbd_tconn *tconn);
extern int drbd_khelper(struct drbd_conf *mdev, char *cmd);

/* drbd_worker.c */
extern int drbd_worker(struct drbd_thread *thi);
enum drbd_ret_code drbd_resync_after_valid(struct drbd_conf *mdev, int o_minor);
void drbd_resync_after_changed(struct drbd_conf *mdev);
extern void drbd_start_resync(struct drbd_conf *mdev, enum drbd_conns side);
extern void resume_next_sg(struct drbd_conf *mdev);
extern void suspend_other_sg(struct drbd_conf *mdev);
extern int drbd_resync_finished(struct drbd_conf *mdev);
/* maybe rather drbd_main.c ? */
extern int drbd_md_sync_page_io(struct drbd_conf *mdev,
		struct drbd_backing_dev *bdev, sector_t sector, int rw);
extern void drbd_ov_out_of_sync_found(struct drbd_conf *, sector_t, int);
extern void drbd_rs_controller_reset(struct drbd_conf *mdev);

static inline void ov_out_of_sync_print(struct drbd_conf *mdev)
{
	if (mdev->ov_last_oos_size) {
		dev_err(DEV, "Out of sync: start=%llu, size=%lu (sectors)\n",
		     (unsigned long long)mdev->ov_last_oos_start,
		     (unsigned long)mdev->ov_last_oos_size);
	}
	mdev->ov_last_oos_size=0;
}


extern void drbd_csum_bio(struct drbd_conf *, struct crypto_hash *, struct bio *, void *);
extern void drbd_csum_ee(struct drbd_conf *, struct crypto_hash *,
			 struct drbd_peer_request *, void *);
/* worker callbacks */
extern int w_read_retry_remote(struct drbd_work *, int);
extern int w_e_end_data_req(struct drbd_work *, int);
extern int w_e_end_rsdata_req(struct drbd_work *, int);
extern int w_e_end_csum_rs_req(struct drbd_work *, int);
extern int w_e_end_ov_reply(struct drbd_work *, int);
extern int w_e_end_ov_req(struct drbd_work *, int);
extern int w_ov_finished(struct drbd_work *, int);
extern int w_resync_timer(struct drbd_work *, int);
extern int w_send_write_hint(struct drbd_work *, int);
extern int w_make_resync_request(struct drbd_work *, int);
extern int w_send_dblock(struct drbd_work *, int);
extern int w_send_barrier(struct drbd_work *, int);
extern int w_send_read_req(struct drbd_work *, int);
extern int w_prev_work_done(struct drbd_work *, int);
extern int w_e_reissue(struct drbd_work *, int);
extern int w_restart_disk_io(struct drbd_work *, int);
extern int w_send_out_of_sync(struct drbd_work *, int);
extern int w_start_resync(struct drbd_work *, int);

extern void resync_timer_fn(unsigned long data);
extern void start_resync_timer_fn(unsigned long data);

/* drbd_receiver.c */
extern int drbd_rs_should_slow_down(struct drbd_conf *mdev, sector_t sector);
extern int drbd_submit_peer_request(struct drbd_conf *,
				    struct drbd_peer_request *, const unsigned,
				    const int);
extern int drbd_free_peer_reqs(struct drbd_conf *, struct list_head *);
extern struct drbd_peer_request *drbd_alloc_peer_req(struct drbd_conf *, u64,
						     sector_t, unsigned int,
						     gfp_t) __must_hold(local);
extern void __drbd_free_peer_req(struct drbd_conf *, struct drbd_peer_request *,
				 int);
#define drbd_free_peer_req(m,e) __drbd_free_peer_req(m, e, 0)
#define drbd_free_net_peer_req(m,e) __drbd_free_peer_req(m, e, 1)
extern struct page *drbd_alloc_pages(struct drbd_conf *, unsigned int, bool);
extern void drbd_set_recv_tcq(struct drbd_conf *mdev, int tcq_enabled);
extern void _drbd_clear_done_ee(struct drbd_conf *mdev, struct list_head *to_be_freed);
extern void conn_flush_workqueue(struct drbd_tconn *tconn);
extern int drbd_connected(struct drbd_conf *mdev);
static inline void drbd_flush_workqueue(struct drbd_conf *mdev)
{
	conn_flush_workqueue(mdev->tconn);
}

/* Yes, there is kernel_setsockopt, but only since 2.6.18.
 * So we have our own copy of it here. */
static inline int drbd_setsockopt(struct socket *sock, int level, int optname,
				  char *optval, int optlen)
{
	mm_segment_t oldfs = get_fs();
	char __user *uoptval;
	int err;

	uoptval = (char __user __force *)optval;

	set_fs(KERNEL_DS);
	if (level == SOL_SOCKET)
		err = sock_setsockopt(sock, level, optname, uoptval, optlen);
	else
		err = sock->ops->setsockopt(sock, level, optname, uoptval,
					    optlen);
	set_fs(oldfs);
	return err;
}

static inline void drbd_tcp_cork(struct socket *sock)
{
	int val = 1;
	(void) drbd_setsockopt(sock, SOL_TCP, TCP_CORK,
			(char*)&val, sizeof(val));
}

static inline void drbd_tcp_uncork(struct socket *sock)
{
	int val = 0;
	(void) drbd_setsockopt(sock, SOL_TCP, TCP_CORK,
			(char*)&val, sizeof(val));
}

static inline void drbd_tcp_nodelay(struct socket *sock)
{
	int val = 1;
	(void) drbd_setsockopt(sock, SOL_TCP, TCP_NODELAY,
			(char*)&val, sizeof(val));
}

static inline void drbd_tcp_quickack(struct socket *sock)
{
	int val = 2;
	(void) drbd_setsockopt(sock, SOL_TCP, TCP_QUICKACK,
			(char*)&val, sizeof(val));
}

void drbd_bump_write_ordering(struct drbd_conf *mdev, enum write_ordering_e wo);

/* drbd_proc.c */
extern struct proc_dir_entry *drbd_proc;
extern const struct file_operations drbd_proc_fops;
extern const char *drbd_conn_str(enum drbd_conns s);
extern const char *drbd_role_str(enum drbd_role s);

/* drbd_actlog.c */
extern void drbd_al_begin_io(struct drbd_conf *mdev, struct drbd_interval *i);
extern void drbd_al_complete_io(struct drbd_conf *mdev, struct drbd_interval *i);
extern void drbd_rs_complete_io(struct drbd_conf *mdev, sector_t sector);
extern int drbd_rs_begin_io(struct drbd_conf *mdev, sector_t sector);
extern int drbd_try_rs_begin_io(struct drbd_conf *mdev, sector_t sector);
extern void drbd_rs_cancel_all(struct drbd_conf *mdev);
extern int drbd_rs_del_all(struct drbd_conf *mdev);
extern void drbd_rs_failed_io(struct drbd_conf *mdev,
		sector_t sector, int size);
extern int drbd_al_read_log(struct drbd_conf *mdev, struct drbd_backing_dev *);
extern void drbd_advance_rs_marks(struct drbd_conf *mdev, unsigned long still_to_go);
extern void __drbd_set_in_sync(struct drbd_conf *mdev, sector_t sector,
		int size, const char *file, const unsigned int line);
#define drbd_set_in_sync(mdev, sector, size) \
	__drbd_set_in_sync(mdev, sector, size, __FILE__, __LINE__)
extern int __drbd_set_out_of_sync(struct drbd_conf *mdev, sector_t sector,
		int size, const char *file, const unsigned int line);
#define drbd_set_out_of_sync(mdev, sector, size) \
	__drbd_set_out_of_sync(mdev, sector, size, __FILE__, __LINE__)
extern void drbd_al_apply_to_bm(struct drbd_conf *mdev);
extern void drbd_al_shrink(struct drbd_conf *mdev);

/* drbd_nl.c */
/* state info broadcast */
struct sib_info {
	enum drbd_state_info_bcast_reason sib_reason;
	union {
		struct {
			char *helper_name;
			unsigned helper_exit_code;
		};
		struct {
			union drbd_state os;
			union drbd_state ns;
		};
	};
};
void drbd_bcast_event(struct drbd_conf *mdev, const struct sib_info *sib);


/*
 * inline helper functions
 *************************/

/* see also page_chain_add and friends in drbd_receiver.c */
static inline struct page *page_chain_next(struct page *page)
{
	return (struct page *)page_private(page);
}
#define page_chain_for_each(page) \
	for (; page && ({ prefetch(page_chain_next(page)); 1; }); \
			page = page_chain_next(page))
#define page_chain_for_each_safe(page, n) \
	for (; page && ({ n = page_chain_next(page); 1; }); page = n)

static inline int drbd_bio_has_active_page(struct bio *bio)
{
	struct bio_vec *bvec;
	int i;

	__bio_for_each_segment(bvec, bio, i, 0) {
		if (page_count(bvec->bv_page) > 1)
			return 1;
	}

	return 0;
}

static inline int drbd_peer_req_has_active_page(struct drbd_peer_request *peer_req)
{
	struct page *page = peer_req->pages;
	page_chain_for_each(page) {
		if (page_count(page) > 1)
			return 1;
	}
	return 0;
}

static inline enum drbd_state_rv
_drbd_set_state(struct drbd_conf *mdev, union drbd_state ns,
		enum chg_state_flags flags, struct completion *done)
{
	enum drbd_state_rv rv;

	read_lock(&global_state_lock);
	rv = __drbd_set_state(mdev, ns, flags, done);
	read_unlock(&global_state_lock);

	return rv;
}

static inline union drbd_state drbd_read_state(struct drbd_conf *mdev)
{
	union drbd_state rv;

	rv.i = mdev->state.i;
	rv.susp = mdev->tconn->susp;
	rv.susp_nod = mdev->tconn->susp_nod;
	rv.susp_fen = mdev->tconn->susp_fen;

	return rv;
}

#define __drbd_chk_io_error(m,f) __drbd_chk_io_error_(m,f, __func__)
static inline void __drbd_chk_io_error_(struct drbd_conf *mdev, int forcedetach, const char *where)
{
	enum drbd_io_error_p ep;

	rcu_read_lock();
	ep = rcu_dereference(mdev->ldev->disk_conf)->on_io_error;
	rcu_read_unlock();
	switch (ep) {
	case EP_PASS_ON: /* FIXME would this be better named "Ignore"? */
		if (!forcedetach) {
			if (DRBD_ratelimit(5*HZ, 5))
				dev_err(DEV, "Local IO failed in %s.\n", where);
			if (mdev->state.disk > D_INCONSISTENT)
				_drbd_set_state(_NS(mdev, disk, D_INCONSISTENT), CS_HARD, NULL);
			break;
		}
		/* NOTE fall through to detach case if forcedetach set */
	case EP_DETACH:
	case EP_CALL_HELPER:
		set_bit(WAS_IO_ERROR, &mdev->flags);
		if (mdev->state.disk > D_FAILED) {
			_drbd_set_state(_NS(mdev, disk, D_FAILED), CS_HARD, NULL);
			dev_err(DEV,
				"Local IO failed in %s. Detaching...\n", where);
		}
		break;
	}
}

/**
 * drbd_chk_io_error: Handle the on_io_error setting, should be called from all io completion handlers
 * @mdev:	 DRBD device.
 * @error:	 Error code passed to the IO completion callback
 * @forcedetach: Force detach. I.e. the error happened while accessing the meta data
 *
 * See also drbd_main.c:after_state_ch() if (os.disk > D_FAILED && ns.disk == D_FAILED)
 */
#define drbd_chk_io_error(m,e,f) drbd_chk_io_error_(m,e,f, __func__)
static inline void drbd_chk_io_error_(struct drbd_conf *mdev,
	int error, int forcedetach, const char *where)
{
	if (error) {
		unsigned long flags;
		spin_lock_irqsave(&mdev->tconn->req_lock, flags);
		__drbd_chk_io_error_(mdev, forcedetach, where);
		spin_unlock_irqrestore(&mdev->tconn->req_lock, flags);
	}
}


/**
 * drbd_md_first_sector() - Returns the first sector number of the meta data area
 * @bdev:	Meta data block device.
 *
 * BTW, for internal meta data, this happens to be the maximum capacity
 * we could agree upon with our peer node.
 */
static inline sector_t _drbd_md_first_sector(int meta_dev_idx, struct drbd_backing_dev *bdev)
{
	switch (meta_dev_idx) {
	case DRBD_MD_INDEX_INTERNAL:
	case DRBD_MD_INDEX_FLEX_INT:
		return bdev->md.md_offset + bdev->md.bm_offset;
	case DRBD_MD_INDEX_FLEX_EXT:
	default:
		return bdev->md.md_offset;
	}
}

static inline sector_t drbd_md_first_sector(struct drbd_backing_dev *bdev)
{
	int meta_dev_idx;

	rcu_read_lock();
	meta_dev_idx = rcu_dereference(bdev->disk_conf)->meta_dev_idx;
	rcu_read_unlock();

	return _drbd_md_first_sector(meta_dev_idx, bdev);
}

/**
 * drbd_md_last_sector() - Return the last sector number of the meta data area
 * @bdev:	Meta data block device.
 */
static inline sector_t drbd_md_last_sector(struct drbd_backing_dev *bdev)
{
	int meta_dev_idx;

	rcu_read_lock();
	meta_dev_idx = rcu_dereference(bdev->disk_conf)->meta_dev_idx;
	rcu_read_unlock();

	switch (meta_dev_idx) {
	case DRBD_MD_INDEX_INTERNAL:
	case DRBD_MD_INDEX_FLEX_INT:
		return bdev->md.md_offset + MD_AL_OFFSET - 1;
	case DRBD_MD_INDEX_FLEX_EXT:
	default:
		return bdev->md.md_offset + bdev->md.md_size_sect;
	}
}

/**
 * drbd_get_max_capacity() - Returns the capacity we announce to out peer
 * @bdev:	Meta data block device.
 *
 * returns the capacity we announce to out peer.  we clip ourselves at the
 * various MAX_SECTORS, because if we don't, current implementation will
 * oops sooner or later
 */
static inline sector_t drbd_get_max_capacity(struct drbd_backing_dev *bdev)
{
	sector_t s;
	int meta_dev_idx;

	rcu_read_lock();
	meta_dev_idx = rcu_dereference(bdev->disk_conf)->meta_dev_idx;
	rcu_read_unlock();

	switch (meta_dev_idx) {
	case DRBD_MD_INDEX_INTERNAL:
	case DRBD_MD_INDEX_FLEX_INT:
		s = drbd_get_capacity(bdev->backing_bdev)
			? min_t(sector_t, DRBD_MAX_SECTORS_FLEX,
				_drbd_md_first_sector(meta_dev_idx, bdev))
			: 0;
		break;
	case DRBD_MD_INDEX_FLEX_EXT:
		s = min_t(sector_t, DRBD_MAX_SECTORS_FLEX,
				drbd_get_capacity(bdev->backing_bdev));
		/* clip at maximum size the meta device can support */
		s = min_t(sector_t, s,
			BM_EXT_TO_SECT(bdev->md.md_size_sect
				     - bdev->md.bm_offset));
		break;
	default:
		s = min_t(sector_t, DRBD_MAX_SECTORS,
				drbd_get_capacity(bdev->backing_bdev));
	}
	return s;
}

/**
 * drbd_md_ss__() - Return the sector number of our meta data super block
 * @mdev:	DRBD device.
 * @bdev:	Meta data block device.
 */
static inline sector_t drbd_md_ss__(struct drbd_conf *mdev,
				    struct drbd_backing_dev *bdev)
{
	int meta_dev_idx;

	rcu_read_lock();
	meta_dev_idx = rcu_dereference(bdev->disk_conf)->meta_dev_idx;
	rcu_read_unlock();

	switch (meta_dev_idx) {
	default: /* external, some index */
		return MD_RESERVED_SECT * meta_dev_idx;
	case DRBD_MD_INDEX_INTERNAL:
		/* with drbd08, internal meta data is always "flexible" */
	case DRBD_MD_INDEX_FLEX_INT:
		/* sizeof(struct md_on_disk_07) == 4k
		 * position: last 4k aligned block of 4k size */
		if (!bdev->backing_bdev) {
			if (DRBD_ratelimit(5*HZ, 5)) {
				dev_err(DEV, "bdev->backing_bdev==NULL\n");
				dump_stack();
			}
			return 0;
		}
		return (drbd_get_capacity(bdev->backing_bdev) & ~7ULL)
			- MD_AL_OFFSET;
	case DRBD_MD_INDEX_FLEX_EXT:
		return 0;
	}
}

static inline void
drbd_queue_work_front(struct drbd_work_queue *q, struct drbd_work *w)
{
	unsigned long flags;
	spin_lock_irqsave(&q->q_lock, flags);
	list_add(&w->list, &q->q);
	up(&q->s); /* within the spinlock,
		      see comment near end of drbd_worker() */
	spin_unlock_irqrestore(&q->q_lock, flags);
}

static inline void
drbd_queue_work(struct drbd_work_queue *q, struct drbd_work *w)
{
	unsigned long flags;
	spin_lock_irqsave(&q->q_lock, flags);
	list_add_tail(&w->list, &q->q);
	up(&q->s); /* within the spinlock,
		      see comment near end of drbd_worker() */
	spin_unlock_irqrestore(&q->q_lock, flags);
}

static inline void wake_asender(struct drbd_tconn *tconn)
{
	if (test_bit(SIGNAL_ASENDER, &tconn->flags))
		force_sig(DRBD_SIG, tconn->asender.task);
}

static inline void request_ping(struct drbd_tconn *tconn)
{
	set_bit(SEND_PING, &tconn->flags);
	wake_asender(tconn);
}

extern void *conn_prepare_command(struct drbd_tconn *, struct drbd_socket *);
extern void *drbd_prepare_command(struct drbd_conf *, struct drbd_socket *);
extern int conn_send_command(struct drbd_tconn *, struct drbd_socket *,
			     enum drbd_packet, unsigned int, void *,
			     unsigned int);
extern int drbd_send_command(struct drbd_conf *, struct drbd_socket *,
			     enum drbd_packet, unsigned int, void *,
			     unsigned int);

extern int drbd_send_ping(struct drbd_tconn *tconn);
extern int drbd_send_ping_ack(struct drbd_tconn *tconn);
extern int drbd_send_state_req(struct drbd_conf *, union drbd_state, union drbd_state);
extern int conn_send_state_req(struct drbd_tconn *, union drbd_state, union drbd_state);

static inline void drbd_thread_stop(struct drbd_thread *thi)
{
	_drbd_thread_stop(thi, false, true);
}

static inline void drbd_thread_stop_nowait(struct drbd_thread *thi)
{
	_drbd_thread_stop(thi, false, false);
}

static inline void drbd_thread_restart_nowait(struct drbd_thread *thi)
{
	_drbd_thread_stop(thi, true, false);
}

/* counts how many answer packets packets we expect from our peer,
 * for either explicit application requests,
 * or implicit barrier packets as necessary.
 * increased:
 *  w_send_barrier
 *  _req_mod(req, QUEUE_FOR_NET_WRITE or QUEUE_FOR_NET_READ);
 *    it is much easier and equally valid to count what we queue for the
 *    worker, even before it actually was queued or send.
 *    (drbd_make_request_common; recovery path on read io-error)
 * decreased:
 *  got_BarrierAck (respective tl_clear, tl_clear_barrier)
 *  _req_mod(req, DATA_RECEIVED)
 *     [from receive_DataReply]
 *  _req_mod(req, WRITE_ACKED_BY_PEER or RECV_ACKED_BY_PEER or NEG_ACKED)
 *     [from got_BlockAck (P_WRITE_ACK, P_RECV_ACK)]
 *     FIXME
 *     for some reason it is NOT decreased in got_NegAck,
 *     but in the resulting cleanup code from report_params.
 *     we should try to remember the reason for that...
 *  _req_mod(req, SEND_FAILED or SEND_CANCELED)
 *  _req_mod(req, CONNECTION_LOST_WHILE_PENDING)
 *     [from tl_clear_barrier]
 */
static inline void inc_ap_pending(struct drbd_conf *mdev)
{
	atomic_inc(&mdev->ap_pending_cnt);
}

#define ERR_IF_CNT_IS_NEGATIVE(which, func, line)			\
	if (atomic_read(&mdev->which) < 0)				\
		dev_err(DEV, "in %s:%d: " #which " = %d < 0 !\n",	\
			func, line,					\
			atomic_read(&mdev->which))

#define dec_ap_pending(mdev) _dec_ap_pending(mdev, __FUNCTION__, __LINE__)
static inline void _dec_ap_pending(struct drbd_conf *mdev, const char *func, int line)
{
	if (atomic_dec_and_test(&mdev->ap_pending_cnt))
		wake_up(&mdev->misc_wait);
	ERR_IF_CNT_IS_NEGATIVE(ap_pending_cnt, func, line);
}

/* counts how many resync-related answers we still expect from the peer
 *		     increase			decrease
 * C_SYNC_TARGET sends P_RS_DATA_REQUEST (and expects P_RS_DATA_REPLY)
 * C_SYNC_SOURCE sends P_RS_DATA_REPLY   (and expects P_WRITE_ACK with ID_SYNCER)
 *					   (or P_NEG_ACK with ID_SYNCER)
 */
static inline void inc_rs_pending(struct drbd_conf *mdev)
{
	atomic_inc(&mdev->rs_pending_cnt);
}

#define dec_rs_pending(mdev) _dec_rs_pending(mdev, __FUNCTION__, __LINE__)
static inline void _dec_rs_pending(struct drbd_conf *mdev, const char *func, int line)
{
	atomic_dec(&mdev->rs_pending_cnt);
	ERR_IF_CNT_IS_NEGATIVE(rs_pending_cnt, func, line);
}

/* counts how many answers we still need to send to the peer.
 * increased on
 *  receive_Data	unless protocol A;
 *			we need to send a P_RECV_ACK (proto B)
 *			or P_WRITE_ACK (proto C)
 *  receive_RSDataReply (recv_resync_read) we need to send a P_WRITE_ACK
 *  receive_DataRequest (receive_RSDataRequest) we need to send back P_DATA
 *  receive_Barrier_*	we need to send a P_BARRIER_ACK
 */
static inline void inc_unacked(struct drbd_conf *mdev)
{
	atomic_inc(&mdev->unacked_cnt);
}

#define dec_unacked(mdev) _dec_unacked(mdev, __FUNCTION__, __LINE__)
static inline void _dec_unacked(struct drbd_conf *mdev, const char *func, int line)
{
	atomic_dec(&mdev->unacked_cnt);
	ERR_IF_CNT_IS_NEGATIVE(unacked_cnt, func, line);
}

#define sub_unacked(mdev, n) _sub_unacked(mdev, n, __FUNCTION__, __LINE__)
static inline void _sub_unacked(struct drbd_conf *mdev, int n, const char *func, int line)
{
	atomic_sub(n, &mdev->unacked_cnt);
	ERR_IF_CNT_IS_NEGATIVE(unacked_cnt, func, line);
}

/**
 * get_ldev() - Increase the ref count on mdev->ldev. Returns 0 if there is no ldev
 * @M:		DRBD device.
 *
 * You have to call put_ldev() when finished working with mdev->ldev.
 */
#define get_ldev(M) __cond_lock(local, _get_ldev_if_state(M,D_INCONSISTENT))
#define get_ldev_if_state(M,MINS) __cond_lock(local, _get_ldev_if_state(M,MINS))

static inline void put_ldev(struct drbd_conf *mdev)
{
	int i = atomic_dec_return(&mdev->local_cnt);

	/* This may be called from some endio handler,
	 * so we must not sleep here. */

	__release(local);
	D_ASSERT(i >= 0);
	if (i == 0) {
		if (mdev->state.disk == D_DISKLESS)
			/* even internal references gone, safe to destroy */
			drbd_ldev_destroy(mdev);
		if (mdev->state.disk == D_FAILED)
			/* all application IO references gone. */
			drbd_go_diskless(mdev);
		wake_up(&mdev->misc_wait);
	}
}

#ifndef __CHECKER__
static inline int _get_ldev_if_state(struct drbd_conf *mdev, enum drbd_disk_state mins)
{
	int io_allowed;

	/* never get a reference while D_DISKLESS */
	if (mdev->state.disk == D_DISKLESS)
		return 0;

	atomic_inc(&mdev->local_cnt);
	io_allowed = (mdev->state.disk >= mins);
	if (!io_allowed)
		put_ldev(mdev);
	return io_allowed;
}
#else
extern int _get_ldev_if_state(struct drbd_conf *mdev, enum drbd_disk_state mins);
#endif

/* you must have an "get_ldev" reference */
static inline void drbd_get_syncer_progress(struct drbd_conf *mdev,
		unsigned long *bits_left, unsigned int *per_mil_done)
{
	/* this is to break it at compile time when we change that, in case we
	 * want to support more than (1<<32) bits on a 32bit arch. */
	typecheck(unsigned long, mdev->rs_total);

	/* note: both rs_total and rs_left are in bits, i.e. in
	 * units of BM_BLOCK_SIZE.
	 * for the percentage, we don't care. */

	if (mdev->state.conn == C_VERIFY_S || mdev->state.conn == C_VERIFY_T)
		*bits_left = mdev->ov_left;
	else
		*bits_left = drbd_bm_total_weight(mdev) - mdev->rs_failed;
	/* >> 10 to prevent overflow,
	 * +1 to prevent division by zero */
	if (*bits_left > mdev->rs_total) {
		/* doh. maybe a logic bug somewhere.
		 * may also be just a race condition
		 * between this and a disconnect during sync.
		 * for now, just prevent in-kernel buffer overflow.
		 */
		smp_rmb();
		dev_warn(DEV, "cs:%s rs_left=%lu > rs_total=%lu (rs_failed %lu)\n",
				drbd_conn_str(mdev->state.conn),
				*bits_left, mdev->rs_total, mdev->rs_failed);
		*per_mil_done = 0;
	} else {
		/* Make sure the division happens in long context.
		 * We allow up to one petabyte storage right now,
		 * at a granularity of 4k per bit that is 2**38 bits.
		 * After shift right and multiplication by 1000,
		 * this should still fit easily into a 32bit long,
		 * so we don't need a 64bit division on 32bit arch.
		 * Note: currently we don't support such large bitmaps on 32bit
		 * arch anyways, but no harm done to be prepared for it here.
		 */
		unsigned int shift = mdev->rs_total > UINT_MAX ? 16 : 10;
		unsigned long left = *bits_left >> shift;
		unsigned long total = 1UL + (mdev->rs_total >> shift);
		unsigned long tmp = 1000UL - left * 1000UL/total;
		*per_mil_done = tmp;
	}
}


/* this throttles on-the-fly application requests
 * according to max_buffers settings;
 * maybe re-implement using semaphores? */
static inline int drbd_get_max_buffers(struct drbd_conf *mdev)
{
	struct net_conf *nc;
	int mxb;

	rcu_read_lock();
	nc = rcu_dereference(mdev->tconn->net_conf);
	mxb = nc ? nc->max_buffers : 1000000;  /* arbitrary limit on open requests */
	rcu_read_unlock();

	return mxb;
}

static inline int drbd_state_is_stable(struct drbd_conf *mdev)
{
	union drbd_dev_state s = mdev->state;

	/* DO NOT add a default clause, we want the compiler to warn us
	 * for any newly introduced state we may have forgotten to add here */

	switch ((enum drbd_conns)s.conn) {
	/* new io only accepted when there is no connection, ... */
	case C_STANDALONE:
	case C_WF_CONNECTION:
	/* ... or there is a well established connection. */
	case C_CONNECTED:
	case C_SYNC_SOURCE:
	case C_SYNC_TARGET:
	case C_VERIFY_S:
	case C_VERIFY_T:
	case C_PAUSED_SYNC_S:
	case C_PAUSED_SYNC_T:
	case C_AHEAD:
	case C_BEHIND:
		/* transitional states, IO allowed */
	case C_DISCONNECTING:
	case C_UNCONNECTED:
	case C_TIMEOUT:
	case C_BROKEN_PIPE:
	case C_NETWORK_FAILURE:
	case C_PROTOCOL_ERROR:
	case C_TEAR_DOWN:
	case C_WF_REPORT_PARAMS:
	case C_STARTING_SYNC_S:
	case C_STARTING_SYNC_T:
		break;

		/* Allow IO in BM exchange states with new protocols */
	case C_WF_BITMAP_S:
		if (mdev->tconn->agreed_pro_version < 96)
			return 0;
		break;

		/* no new io accepted in these states */
	case C_WF_BITMAP_T:
	case C_WF_SYNC_UUID:
	case C_MASK:
		/* not "stable" */
		return 0;
	}

	switch ((enum drbd_disk_state)s.disk) {
	case D_DISKLESS:
	case D_INCONSISTENT:
	case D_OUTDATED:
	case D_CONSISTENT:
	case D_UP_TO_DATE:
		/* disk state is stable as well. */
		break;

	/* no new io accepted during transitional states */
	case D_ATTACHING:
	case D_FAILED:
	case D_NEGOTIATING:
	case D_UNKNOWN:
	case D_MASK:
		/* not "stable" */
		return 0;
	}

	return 1;
}

static inline int drbd_suspended(struct drbd_conf *mdev)
{
	struct drbd_tconn *tconn = mdev->tconn;

	return tconn->susp || tconn->susp_fen || tconn->susp_nod;
}

static inline bool may_inc_ap_bio(struct drbd_conf *mdev)
{
	int mxb = drbd_get_max_buffers(mdev);

	if (drbd_suspended(mdev))
		return false;
	if (test_bit(SUSPEND_IO, &mdev->flags))
		return false;

	/* to avoid potential deadlock or bitmap corruption,
	 * in various places, we only allow new application io
	 * to start during "stable" states. */

	/* no new io accepted when attaching or detaching the disk */
	if (!drbd_state_is_stable(mdev))
		return false;

	/* since some older kernels don't have atomic_add_unless,
	 * and we are within the spinlock anyways, we have this workaround.  */
	if (atomic_read(&mdev->ap_bio_cnt) > mxb)
		return false;
	if (test_bit(BITMAP_IO, &mdev->flags))
		return false;
	return true;
}

static inline bool inc_ap_bio_cond(struct drbd_conf *mdev)
{
	bool rv = false;

	spin_lock_irq(&mdev->tconn->req_lock);
	rv = may_inc_ap_bio(mdev);
	if (rv)
		atomic_inc(&mdev->ap_bio_cnt);
	spin_unlock_irq(&mdev->tconn->req_lock);

	return rv;
}

static inline void inc_ap_bio(struct drbd_conf *mdev)
{
	/* we wait here
	 *    as long as the device is suspended
	 *    until the bitmap is no longer on the fly during connection
	 *    handshake as long as we would exceed the max_buffer limit.
	 *
	 * to avoid races with the reconnect code,
	 * we need to atomic_inc within the spinlock. */

	wait_event(mdev->misc_wait, inc_ap_bio_cond(mdev));
}

static inline void dec_ap_bio(struct drbd_conf *mdev)
{
	int mxb = drbd_get_max_buffers(mdev);
	int ap_bio = atomic_dec_return(&mdev->ap_bio_cnt);

	D_ASSERT(ap_bio >= 0);
	/* this currently does wake_up for every dec_ap_bio!
	 * maybe rather introduce some type of hysteresis?
	 * e.g. (ap_bio == mxb/2 || ap_bio == 0) ? */
	if (ap_bio < mxb)
		wake_up(&mdev->misc_wait);
	if (ap_bio == 0 && test_bit(BITMAP_IO, &mdev->flags)) {
		if (!test_and_set_bit(BITMAP_IO_QUEUED, &mdev->flags))
			drbd_queue_work(&mdev->tconn->data.work, &mdev->bm_io_work.w);
	}
}

static inline int drbd_set_ed_uuid(struct drbd_conf *mdev, u64 val)
{
	int changed = mdev->ed_uuid != val;
	mdev->ed_uuid = val;
	return changed;
}

static inline int drbd_queue_order_type(struct drbd_conf *mdev)
{
	/* sorry, we currently have no working implementation
	 * of distributed TCQ stuff */
#ifndef QUEUE_ORDERED_NONE
#define QUEUE_ORDERED_NONE 0
#endif
	return QUEUE_ORDERED_NONE;
}

static inline void drbd_md_flush(struct drbd_conf *mdev)
{
	int r;

	if (test_bit(MD_NO_BARRIER, &mdev->flags))
		return;

	r = blkdev_issue_flush(mdev->ldev->md_bdev, GFP_KERNEL, NULL);
	if (r) {
		set_bit(MD_NO_BARRIER, &mdev->flags);
		dev_err(DEV, "meta data flush failed with status %d, disabling md-flushes\n", r);
	}
}

/* resync bitmap */
/* 16MB sized 'bitmap extent' to track syncer usage */
struct bm_extent {
	int rs_left; /* number of bits set (out of sync) in this extent. */
	int rs_failed; /* number of failed resync requests in this extent. */
	unsigned long flags;
	struct lc_element lce;
};

#define BME_NO_WRITES  0  /* bm_extent.flags: no more requests on this one! */
#define BME_LOCKED     1  /* bm_extent.flags: syncer active on this one. */
#define BME_PRIORITY   2  /* finish resync IO on this extent ASAP! App IO waiting! */

/* should be moved to idr.h */
/**
 * idr_for_each_entry - iterate over an idr's elements of a given type
 * @idp:     idr handle
 * @entry:   the type * to use as cursor
 * @id:      id entry's key
 */
#define idr_for_each_entry(idp, entry, id)				\
	for (id = 0, entry = (typeof(entry))idr_get_next((idp), &(id)); \
	     entry != NULL;						\
	     ++id, entry = (typeof(entry))idr_get_next((idp), &(id)))

#endif<|MERGE_RESOLUTION|>--- conflicted
+++ resolved
@@ -605,55 +605,9 @@
 	u32     offset;  /* usecs the probe got sent after the reference time point */
 } __packed;
 
-<<<<<<< HEAD
 /*
  * Bitmap packets need to fit within a single page on the sender and receiver,
  * so we are limited to 4 KiB (and not to PAGE_SIZE, which can be bigger).
-=======
-/* DCBP: Drbd Compressed Bitmap Packet ... */
-static inline enum drbd_bitmap_code
-DCBP_get_code(struct p_compressed_bm *p)
-{
-	return (enum drbd_bitmap_code)(p->encoding & 0x0f);
-}
-
-static inline void
-DCBP_set_code(struct p_compressed_bm *p, enum drbd_bitmap_code code)
-{
-	BUG_ON(code & ~0xf);
-	p->encoding = (p->encoding & ~0xf) | code;
-}
-
-static inline int
-DCBP_get_start(struct p_compressed_bm *p)
-{
-	return (p->encoding & 0x80) != 0;
-}
-
-static inline void
-DCBP_set_start(struct p_compressed_bm *p, int set)
-{
-	p->encoding = (p->encoding & ~0x80) | (set ? 0x80 : 0);
-}
-
-static inline int
-DCBP_get_pad_bits(struct p_compressed_bm *p)
-{
-	return (p->encoding >> 4) & 0x7;
-}
-
-static inline void
-DCBP_set_pad_bits(struct p_compressed_bm *p, int n)
-{
-	BUG_ON(n & ~0x7);
-	p->encoding = (p->encoding & (~0x7 << 4)) | (n << 4);
-}
-
-/* one bitmap packet, including the p_header,
- * should fit within one _architecture independent_ page.
- * so we need to use the fixed size 4KiB page size
- * most architectures have used for a long time.
->>>>>>> ae57a0ae
  */
 #define DRBD_SOCKET_BUFFER_SIZE 4096
 
@@ -790,13 +744,8 @@
 	__EE_CALL_AL_COMPLETE_IO,
 	__EE_MAY_SET_IN_SYNC,
 
-<<<<<<< HEAD
 	/* This peer request closes an epoch using a barrier.
-	 * On sucessful completion, the epoch is released,
-=======
-	/* This epoch entry closes an epoch using a barrier.
 	 * On successful completion, the epoch is released,
->>>>>>> ae57a0ae
 	 * and the P_BARRIER_ACK send. */
 	__EE_IS_BARRIER,
 
@@ -855,17 +804,6 @@
 	GO_DISKLESS,		/* Disk is being detached, on io-error or admin request. */
 	WAS_IO_ERROR,		/* Local disk failed returned IO error */
 	RESYNC_AFTER_NEG,       /* Resync after online grow after the attach&negotiate finished. */
-<<<<<<< HEAD
-=======
-	NET_CONGESTED,		/* The data socket is congested */
-
-	CONFIG_PENDING,		/* serialization of (re)configuration requests.
-				 * if set, also prevents the device from dying */
-	DEVICE_DYING,		/* device became unconfigured,
-				 * but worker thread is still handling the cleanup.
-				 * reconfiguring (nl_disk_conf, nl_net_conf) is disallowed,
-				 * while this is set. */
->>>>>>> ae57a0ae
 	RESIZE_PENDING,		/* Size change detected locally, waiting for the response from
 				 * the peer, if it changed there as well. */
 	NEW_CUR_UUID,		/* Create new current UUID when thawing IO */
@@ -1157,19 +1095,8 @@
 	struct list_head done_ee;   /* need to send P_WRITE_ACK */
 	struct list_head read_ee;   /* [RS]P_DATA_REQUEST being read */
 	struct list_head net_ee;    /* zero-copy network send in progress */
-<<<<<<< HEAD
 
 	int next_barrier_nr;
-=======
-	struct hlist_head *ee_hash; /* is protected by req_lock! */
-	unsigned int ee_hash_s;
-
-	/* this one is protected by ee_lock, single thread */
-	struct drbd_epoch_entry *last_write_w_barrier;
-
-	int next_barrier_nr;
-	struct hlist_head *app_reads_hash; /* is protected by req_lock */
->>>>>>> ae57a0ae
 	struct list_head resync_reads;
 	atomic_t pp_in_use;		/* allocated from page pool */
 	atomic_t pp_in_use_by_net;	/* sendpage()d, still referenced by tcp */
@@ -1327,7 +1254,6 @@
    * or on a separate meta data device. */
 
 /* The following numbers are sectors */
-<<<<<<< HEAD
 /* Allows up to about 3.8TB, so if you want more,
  * you need to use the "flexible" meta data format. */
 #define MD_RESERVED_SECT (128LU << 11)  /* 128 MB, unit sectors */
@@ -1341,20 +1267,6 @@
 
 /* One activity log extent represents 4M of storage */
 #define AL_EXTENT_SHIFT 22
-=======
-#define MD_AL_OFFSET 8	    /* 8 Sectors after start of meta area */
-#define MD_AL_MAX_SIZE 64   /* = 32 kb LOG  ~ 3776 extents ~ 14 GB Storage */
-/* Allows up to about 3.8TB */
-#define MD_BM_OFFSET (MD_AL_OFFSET + MD_AL_MAX_SIZE)
-
-/* Since the smallest IO unit is usually 512 byte */
-#define MD_SECTOR_SHIFT	 9
-#define MD_SECTOR_SIZE	 (1<<MD_SECTOR_SHIFT)
-
-/* activity log */
-#define AL_EXTENTS_PT ((MD_SECTOR_SIZE-12)/8-1) /* 61 ; Extents per 512B sector */
-#define AL_EXTENT_SHIFT 22		 /* One extent represents 4M Storage */
->>>>>>> ae57a0ae
 #define AL_EXTENT_SIZE (1<<AL_EXTENT_SHIFT)
 
 /* We could make these currently hardcoded constants configurable
