Name: drbd-kernel
Summary: Kernel driver for DRBD
Version: 9.2.0~rc.4
Release: 1

# always require a suitable userland
Requires: drbd-utils >= 9.2.0

%global tarball_version %(echo "%{version}" | sed -e "s,%{?dist}$,," -e "s,~,-,")
Source: http://oss.linbit.com/drbd/drbd-%{tarball_version}.tar.gz
Source1: filelist-redhat
Source2: filelist-suse
License: GPLv2+
Group: System Environment/Kernel
URL: http://www.drbd.org/
BuildRoot: %(mktemp -ud %{_tmppath}/%{name}-%{version}-XXXXXX)
%if ! %{defined suse_version}
BuildRequires: redhat-rpm-config
%endif
%if %{defined kernel_module_package_buildreqs}
BuildRequires: %kernel_module_package_buildreqs
%endif

%description
This module is the kernel-dependent driver for DRBD.  This is split out so
that multiple kernel driver versions can be installed, one for each
installed kernel.

%prep
%setup -q -n drbd-%{tarball_version}

%if %{defined suse_kernel_module_package}
# Support also sles10, where kernel_module_package was not yet defined.
# In sles11, suse_k_m_p became a wrapper around k_m_p.

%if 0%{?suse_version} < 1110
# We need to exclude some flavours on sles10 etc,
# or we hit an rpm internal buffer limit.
%suse_kernel_module_package -n drbd -f filelist-suse kdump kdumppae vmi vmipae um
%else
%suse_kernel_module_package -n drbd -f filelist-suse
%endif
%else
# Concept stolen from sles kernel-module-subpackage:
# include the kernel version in the package version,
# so we can have more than one kmod-drbd.
#
# As stated in the RHEL 9 release documents: There is no kernel Application
# Binary Interface (ABI) guarantee between minor releases of RHEL 9.
# So we need to build distinct kernel module packages for each minor release.
# In fact, we have been doing this since RHEL 6, because there have been
# incompatibilities.
#
# For instance, even though the kABI is still "compatible" in RHEL 6.0 to 6.1,
# the actual functionality differs very much: 6.1 does no longer do BARRIERS,
# but wants FLUSH/FUA instead.

# Unfortunately, for us to be able to reference "kernel_version" here,
# it needs to be defined on the command line already.
# If not, it will only be defined within the expansion of "kernel_module_package",
# and only after the "-v" argument was assigned/evaluated...
# duplicate the "latest_kernel" hack from /usr/lib/rpm/macros.d/macros.kmp
%define _this_latest_kernel_devel %({ rpm -q --qf '%%{VERSION}-%%{RELEASE}.%%{ARCH}\\n' `rpm -qa | egrep "^kernel(-rt|-aarch64)?-devel" | /usr/lib/rpm/redhat/rpmsort -r | head -n 1`; echo '%%{nil}'; } | head -n 1)
%if 0%{!?kernel_version:1}
%global kernel_version %_this_latest_kernel_devel
%{warn: "XXX selected %kernel_version based on installed kernel-*-devel packages"}
%endif
%define _this_kmp_version %{version}_%(echo %{kernel_version} | sed -r 'y/-/_/; s/\.el[0-9_]+\.%{_arch}$//;')
%kernel_module_package -v %_this_kmp_version -n drbd -f filelist-redhat %{?lb_flavors}
%endif

%build
rm -rf obj
mkdir obj

for flavor in %flavors_to_build; do
    cp -a -r drbd obj/$flavor
    #make -C %{kernel_source $flavor} M=$PWD/obj/$flavor
    # Workaround: for the whole kernel compatibility patching concept to work,
    # we need to be able to refer to the drbd sources as "drbd". We cannot
    # change the target filenames of the patches, because they are pre-computed
    # and shipped with the release tarball.
    # As a "solution", create a symlink called "drbd" that points to the set of
    # sources that are currently being built.
    # Since we potentially have to build for multiple flavors, remove the link
    # after each build and re-create it for the next one.
    # Since we are using spatch and shipping pre-computed patches, make sure
    # the timestamps are preserved by the cp
    ln -s $flavor obj/drbd
    make -C obj/$flavor %{_smp_mflags} all KDIR=%{kernel_source $flavor}
    rm obj/drbd
done

%install
export INSTALL_MOD_PATH=$RPM_BUILD_ROOT

%if %{defined kernel_module_package_moddir}
export INSTALL_MOD_DIR=%{kernel_module_package_moddir drbd}
%else
%if %{defined suse_kernel_module_package}
export INSTALL_MOD_DIR=updates
%else
export INSTALL_MOD_DIR=extra/drbd
%endif
%endif

# Very likely kernel_module_package_moddir did ignore the parameter,
# so we just append it here. The weak-modules magic expects that location.
[ $INSTALL_MOD_DIR = extra ] && INSTALL_MOD_DIR=extra/drbd

for flavor in %flavors_to_build ; do
    make -C %{kernel_source $flavor} modules_install \
	M=$PWD/obj/$flavor
    kernelrelease=$(cat %{kernel_source $flavor}/include/config/kernel.release || make -s -C %{kernel_source $flavor} kernelrelease)
    mv obj/$flavor/.kernel.config.gz obj/k-config-$kernelrelease.gz
    mv obj/$flavor/Module.symvers ../../RPMS/Module.symvers.$kernelrelease.$flavor.%{_arch}
done

%if %{defined suse_kernel_module_package}
# On SUSE, putting the modules into the default path determined by
# %kernel_module_package_moddir is enough to give them priority over
# shipped modules.
rm -f drbd.conf
%else
mkdir -p $RPM_BUILD_ROOT/etc/depmod.d
printf "override %s * weak-updates/drbd\n" drbd drbd_transport_tcp drbd_transport_rdma\
    > $RPM_BUILD_ROOT/etc/depmod.d/drbd.conf
install -D misc/SECURE-BOOT-KEY-linbit.com.der $RPM_BUILD_ROOT/etc/pki/linbit/SECURE-BOOT-KEY-linbit.com.der
%endif

%clean
rm -rf %{buildroot}

%changelog
<<<<<<< HEAD
* Mon Feb 14 2022 Philipp Reisner <phil@linbit.com> - 9.2.0~rc.4
=======
* Wed Apr 20 2022 Philipp Reisner <phil@linbit.com> - 9.1.7
>>>>>>> 6a1bb0ee
-  New upstream release.

* Tue Dec 20 2021 Philipp Reisner <phil@linbit.com> - 9.2.0~rc.3
-  New upstream release.

* Tue Dec 14 2021 Philipp Reisner <phil@linbit.com> - 9.2.0~rc.2
-  New upstream release.<|MERGE_RESOLUTION|>--- conflicted
+++ resolved
@@ -132,11 +132,7 @@
 rm -rf %{buildroot}
 
 %changelog
-<<<<<<< HEAD
 * Mon Feb 14 2022 Philipp Reisner <phil@linbit.com> - 9.2.0~rc.4
-=======
-* Wed Apr 20 2022 Philipp Reisner <phil@linbit.com> - 9.1.7
->>>>>>> 6a1bb0ee
 -  New upstream release.
 
 * Tue Dec 20 2021 Philipp Reisner <phil@linbit.com> - 9.2.0~rc.3
