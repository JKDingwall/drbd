--- conflicted
+++ resolved
@@ -200,15 +200,8 @@
 		# keep drbd_fence_peer_exit_code at "generic error",
 		# which will cause a "script is broken" message in case it was
 		# indeed called as handler from within drbd
-<<<<<<< HEAD
 	elif [[ $peer_state = reachable ]] && $DRBD_disk_all_consistent; then
-		cibadmin -C -o constraints -X "$new_constraint" &&
-=======
-		;;
-	reachable/Consistent/*|\
-	reachable/UpToDate/*)
 		set_constraint &&
->>>>>>> b4a0dd58
 		drbd_fence_peer_exit_code=4 rc=0 &&
 		echo INFO "peer is $peer_state, my disk is ${DRBD_disk[*]}: placed constraint '$id_prefix-$master_id'"
 	elif $DRBD_disk_all_uptodate ; then
