#!/bin/bash
#

sed_rsc_location_suitable_for_string_compare()
{
	# expected input: exactly one tag per line: "^[[:space:]]*<.*/?>$"
	sed -ne '
	# within the rsc_location constraint with that id,
	/<rsc_location .*\bid="'"$1"'"/, /<\/rsc_location>/ {
		/<\/rsc_location>/q # done, if closing tag is found
		s/^[[:space:]]*//   # trim spaces
		s/ *\bid="[^"]*"//  # remove id tag
		# print each attribute on its own line, by
		: attr
		h # remember the current (tail of the) line
		# remove all but the first attribute, and print,
		s/^\([^[:space:]]*[[:space:]][^= ]*="[^"]*"\).*$/\1/p
		g # then restore the remembered line,
		# and remove the first attribute.
		s/^\([^[:space:]]*\)[[:space:]][^= ]*="[^"]*"\(.*\)$/\1\2/
		# then repeat, until no more attributes are left
		t attr
	}' | sort
}

cibadmin_invocations=0
set_constraint()
{
	cibadmin_invocations=$(( $cibadmin_invocations + 1 ))
	cibadmin -C -o constraints -X "$new_constraint"
}

remove_constraint()
{
	cibadmin_invocations=$(( $cibadmin_invocations + 1 ))
	cibadmin -D -X "<rsc_location rsc=\"$master_id\" id=\"$id_prefix-$master_id\"/>"
}

cib_xml=""
get_cib_xml() {
	cibadmin_invocations=$(( $cibadmin_invocations + 1 ))
	cib_xml=$( set +x; cibadmin "$@" )
}


# if not passed in, try to "guess" it from the cib
# we only know the DRBD_RESOURCE.
fence_peer_init()
{
	# we know which instance we are: $OCF_RESOURCE_INSTANCE.
	# but we do not know the xml ID of the <master/> :(
	# cibadmin -Ql --xpath \
	# '//master[primitive[@type="drbd" and instance_attributes/nvpair[@name = "drbd_resource" and @value="r0"]]]/@id'
	# but I'd have to pipe that through sed anyways, because @attribute
	# xpath queries are not supported.
	# and I'd be incompatible with older cibadmin not supporting --xpath.
	# be cool, sed it out:
	: ${master_id=$(set +x; echo "$cib_xml" |
		sed -ne '/<master /,/<\/master>/ {
			   /<master / h;
			     /<primitive/,/<\/primitive/ {
			       /<instance_attributes/,/<\/instance_attributes/ {
				 /<nvpair .*\bname="drbd_resource"/ {
				   /.*\bvalue="'"$DRBD_RESOURCE"'"/! d
				   x
				   s/^.*\bid="\([^"]*\)".*/\1/p
				   q
				 };};};}')}
	if [[ -z $master_id ]] ; then
		echo WARNING "drbd-fencing could not determine the master id of drbd resource $DRBD_RESOURCE"
		return 1;
	fi
	have_constraint=$(set +x; echo "$cib_xml" |
		sed_rsc_location_suitable_for_string_compare "$id_prefix-$master_id")
	return 0
}

# drbd_fence_peer_exit_code is per the exit code
# convention of the DRBD "fence-peer" handler,
# obviously.
# 3: peer is already outdated or worse (e.g. inconsistent)
# 4: peer has been successfully fenced
# 5: peer not reachable, assumed to be dead
# 6: please outdate yourself, peer is known (or likely)
#    to have better data, or is even currently primary.
#    (actually, currently it is "peer is active primary now", but I'd like to
#    change that meaning slightly towards the above meaning)
# 7: peer has been STONITHed, thus assumed to be properly fenced
#    XXX IMO, this should rather be handled like 5, not 4.

# NOTE:
#    On loss of all cluster comm (cluster split-brain),
#    without STONITH configured, you always still risk data divergence.
#
# There are different timeouts:
#
# --timeout is how long we poll the DC for a definite "unreachable" node state,
# before we give up and say "unknown".
# This should be longer than "dead time" or "stonith timeout",
# the time it takes the cluster manager to declare the other node dead and
# shoot it, just to be sure.
#
# --dc-timeout is how long we try to contact a DC before we give up.
# This is neccessary, because placing the constraint will fail (with some
# internal timeout) if no DC was available when we request the constraint.
# Which is likely if the DC crashed. Then the surviving DRBD Primary needs
# to wait for a new DC to be elected. Usually such election takes only
# fractions of a second, but it can take much longer (the default election
# timeout in pacemaker is ~2 minutes!).
#
# --network-hickup is how long we wait for the replication link to recover,
# if crmadmin confirms that the peer is in fact still alive.
# It may have been just a network hickup. If so, no need to potentially trigger
# node level fencing.
#
# a) Small-ish (1s) timeout, medium (10..20s) dc-timeout:
#    Intended use case: fencing resource-only, no STONITH configured.
#
#    Even with STONITH properly configured, on cluster-split-brain this method
#    risks to complete transactions to user space which can be lost due to
#    STONITH later.
#
#    With dual-primary setup (cluster file system),
#    you should use method b).
#
# b) timeout >= deadtime, dc-timeout > timeout
#    Intended use case: fencing resource-and-stonith, STONITH configured.
#
#    Difference to a)
#
#       If peer is still reachable according to the cib,
#	we first poll the cib/try to confirm with crmadmin,
#	until either crmadim confirms reachability, timeout has elapsed,
#	or the peer becomes definetely unreachable.
#
#	This gives STONITH the chance to kill us.
#	With "fencing resource-and-stontith;" this protects us against
#	completing transactions to userland which might otherwise be lost.
#
#	We then place the constraint (if we are UpToDate), as explained below,
#	and return reachable/unreachable according to our last cib status poll
#	or crmadmin -S result.
#

#
#    replication link loss, current Primary calls this handler:
#	We are UpToDate, but we potentially need to wait for a DC election.
#	Once we have contacted the DC, we poll the cib until the peer is
#	confirmed unreachable, or crmadmin -S confirms it as reachable,
#	or timeout expired.
#	Then we place the constraint, and are done.
#
#	If it is complete communications loss, one will stonith the other.
#	For two-node clusters with no-quorum-policy=ignore, we will have a
#	deathmatch shoot-out, which the former DC is likely to win.
#
#	In dual-primary setups, if it is only replication link loss, both nodes
#	will call this handler, but only one will succeed to place the
#	constraint. The other will then typically need to "commit suicide".
#
#    Primary crash, promotion of former Secondary:
#	DC-election, if any, will have taken place already.
#	We are UpToDate, we place the constraint, done.
#
#    node or cluster crash, promotion of Secondary with replication link down:
#	We are "Only" Consistent.  Usually any "init-dead-time" or similar has
#	expired already, and the cib node states are already authoritative
#	without doing additional waiting.  If the peer is still reachable, we
#	place the constraint - if the peer had better data, it should have a
#	higher master score, and we should not have been asked to become
#	primary.  If the peer is not reachable, we don't do anything, and drbd
#	will refuse to be promoted. This is neccessary to avoid problems
#	With data diversion, in case this "crash" was due to a STONITH operation,
#	maybe the reboot did not fix our cluster communications!
#
#	Note that typically, if STONITH is in use, it has been done on any
#	unreachable node _before_ we are promoted, so the cib should already
#	know that the peer is dead - if it is.
#

try_place_constraint()
{
	local peer_state

	rc=1

	while :; do
		check_peer_node_reachable
		[[ $peer_state != "reachable" ]] && break
		# if it really is still reachable, maybe the replication link
		# recovers by itself, and we can get away without taking action?
		(( $net_hickup_time > $SECONDS )) || break
		sleep $(( net_hickup_time - SECONDS ))
	done

	set_states_from_proc_drbd
	: == DEBUG == DRBD_peer=${DRBD_peer[*]} ===
	case "${DRBD_peer[*]}" in
	*Secondary*|*Primary*)
		# WTF? We are supposed to fence the peer,
		# but the replication link is just fine?
		echo WARNING "peer is not Unknown, did not place the constraint!"
		rc=0
		return
		;;
	esac
	: == DEBUG == CTS_mode=$CTS_mode ==
	: == DEBUG == DRBD_disk_all_consistent=$DRBD_disk_all_consistent ==
	: == DEBUG == DRBD_disk_all_uptodate=$DRBD_disk_all_uptodate ==
	: == DEBUG == $peer_state/${DRBD_disk[*]}/$unreachable_peer_is ==
	if [[ ${#DRBD_disk[*]} = 0 ]]; then
		# Someone called this script, without the corresponding drbd
		# resource being configured. That's not very useful.
		echo WARNING "could not determine my disk state: did not place the constraint!"
		rc=0
		# keep drbd_fence_peer_exit_code at "generic error",
		# which will cause a "script is broken" message in case it was
		# indeed called as handler from within drbd
	elif [[ $peer_state = reachable ]] && $DRBD_disk_all_consistent; then
		set_constraint &&
		drbd_fence_peer_exit_code=4 rc=0 &&
		echo INFO "peer is $peer_state, my disk is ${DRBD_disk[*]}: placed constraint '$id_prefix-$master_id'"
	elif $DRBD_disk_all_uptodate ; then
		# We could differentiate between unreachable,
		# and DC-unreachable.  In the latter case, placing the
		# constraint will fail anyways, and  drbd_fence_peer_exit_code
		# will stay at "generic error".
		set_constraint &&
		drbd_fence_peer_exit_code=5 rc=0 &&
		echo INFO "peer is not reachable, my disk is UpToDate: placed constraint '$id_prefix-$master_id'"
	elif [[ $peer_state = unreachable ]] && [[ $unreachable_peer_is = outdated ]] && $DRBD_disk_all_consistent; then
		# If the peer is not reachable, but we are only Consistent, we
		# may need some way to still allow promotion.
		# Easy way out: --force primary with drbdsetup.
		# But that would not place the constraint, nor outdate the
		# peer.  With this --unreachable-peer-is-outdated, we still try
		# to set the constraint.  Next promotion attempt will find the
		# "correct" constraint, consider the peer as successfully
		# fenced, and continue.
		set_constraint &&
		drbd_fence_peer_exit_code=5 rc=0 &&
		echo WARNING "peer is unreachable, my disk is only Consistent: --unreachable-peer-is-outdated FORCED constraint '$id_prefix-$master_id'" &&
		echo WARNING "This MAY RISK DATA INTEGRITY"
	else
		echo WARNING "peer is $peer_state, my disk is ${DRBD_disk[*]}: did not place the constraint!"
		drbd_fence_peer_exit_code=5 rc=0
		# I'd like to return 6 here, otherwise pacemaker will retry
		# forever to promote, even though 6 is not strictly correct.
<<<<<<< HEAD
	fi
=======
		;;
	esac
	return $rc
>>>>>>> c324b6fe
}

# drbd_peer_fencing fence|unfence
drbd_peer_fencing()
{
	local rc
	# input to fence_peer_init:
	# $DRBD_RESOURCE is set by command line of from environment.
	# $id_prefix is set by command line or default.
	# $master_id is set by command line or will be parsed from the cib.
	# output of fence_peer_init:
	local have_constraint new_constraint

	# if I cannot query the local cib, give up
	get_cib_xml -Ql || return
	fence_peer_init || return

	case $1 in
	fence)
		if [[ $fencing_attribute = "#uname" ]]; then
			fencing_value=$HOSTNAME
		elif ! fencing_value=$(crm_attribute -Q -t nodes -n $fencing_attribute 2>/dev/null); then
			fencing_attribute="#uname"
			fencing_value=$HOSTNAME
		fi
		# double negation: do not run but with my data.
		new_constraint="\
<rsc_location rsc=\"$master_id\" id=\"$id_prefix-$master_id\">
  <rule role=\"$role\" score=\"-INFINITY\" id=\"$id_prefix-rule-$master_id\">
    <expression attribute=\"$fencing_attribute\" operation=\"ne\" value=\"$fencing_value\" id=\"$id_prefix-expr-$master_id\"/>
  </rule>
</rsc_location>"
		if [[ -z $have_constraint ]] ; then
			# try to place it.

			# interessting:
			# In case this is a two-node cluster (still common with
			# drbd clusters) it does not have real quorum.
			# If it is configured to do stonith, and reboot,
			# and after reboot that stonithed node cluster comm is
			# still broken, it will shoot the still online node,
			# and try to go online with stale data.
			# Exactly what this "fence" hanler should prevent.
			# But setting contraints in a cluster partition with
			# "no-quorum-policy=ignore" will usually succeed.
			#
			# So we need to differentiate between node reachable or
			# not, and DRBD "Consistent" or "UpToDate".

			try_place_constraint && return

			# maybe callback and operator raced for the same constraint?
			# before we potentially trigger node level fencing
			# or keep IO frozen, double check.
			# try_place_constraint has updated cib_xml from DC

			have_constraint=$(set +x; echo "$cib_xml" |
				sed_rsc_location_suitable_for_string_compare "$id_prefix-$master_id")
		fi

		if [[ "$have_constraint" = "$(set +x; echo "$new_constraint" |
			sed_rsc_location_suitable_for_string_compare "$id_prefix-$master_id")" ]]; then
			echo INFO "suitable constraint already placed: '$id_prefix-$master_id'"
			drbd_fence_peer_exit_code=4
			rc=0
		elif [[ -n "$have_constraint" ]] ; then
			# if this id already exists, but looks different, we may have lost a shootout
			echo WARNING "constraint "$have_constraint" already exists"
			# anything != 0 will do;
			# 21 happend to be "The object already exists" with my cibadmin
			rc=21

			# maybe: drbd_fence_peer_exit_code=6
			# as this is not the constraint we'd like to set,
			# it is likely the inverse, so we probably can assume
			# that the peer is active primary, or at least has
			# better data than us, and wants us outdated.
		fi

		if [[ $rc != 0 ]]; then
			# at least we tried.
			# maybe it was already in place?
			echo WARNING "DATA INTEGRITY at RISK: could not place the fencing constraint!"
		fi

		# XXX policy decision:
		if $suicide_on_failure_if_primary && [[ $DRBD_role = Primary ]] &&
			[[ $drbd_fence_peer_exit_code != [3457] ]]; then
			commit_suicide # shell function yet to be written
		fi

		return $rc
		;;
	unfence)
		if [[ -n $have_constraint ]]; then
			# remove it based on that id
			remove_constraint
		else
			return 0
		fi
	esac
}

# return value in $peer_state:
# reachable
#	Peer is probably still reachable.  We have had at least one successful
#	round-trip with cibadmin -Q to the DC.
# unreachable
#	Peer is not reachable, according to the cib of the DC.
# DC-unreachable
#	We have not been able to contact the DC.
check_peer_node_reachable()
{
	# we are going to increase the cib timeout with every timeout (see below).
	# for the actual invocation, we use int(cibtimeout/10).
	# scaled by 5 / 4 with each iteration,
	# this results in a timeout sequence of 1 2 2 3 4 5 6 7 9 ... seconds 
	local cibtimeout=18
	local full_timeout
	local node_state state_lines nr_other_nodes
	while :; do
		while :; do
			local t=$SECONDS
			#
			# Update our view of the cib, ask the DC this time.
			# Timeout, in case no DC is available.
			# Caution, some cibadmin (pacemaker 0.6 and earlier)
			# apparently use -t use milliseconds, so will timeout
			# many times until a suitably long timeout is reached
			# by increasing below.
			#
			# Why not use the default timeout?
			# Because that would unecessarily wait for 30 seconds
			# or longer, even if the DC is re-elected right now,
			# and available within the next second.
			#
			get_cib_xml -Q -t $(( cibtimeout/10 )) && break

			# bash magic $SECONDS is seconds since shell invocation.
			if (( $SECONDS > $dc_timeout )) ; then
				# unreachable: cannot even reach the DC
				peer_state="DC-unreachable"
				return
			fi

			# avoid busy loop
			[[ $t = $SECONDS ]] && sleep 1

			# try again, longer timeout.
			let "cibtimeout = cibtimeout * 5 / 4"
		done
		state_lines=$(echo "$cib_xml" | grep '<node_state')

		if $CTS_mode; then
			# CTS requires startup-fencing=false.
			# For PartialStart, NearQuorumPoint and similar tests,
			# we would likely stay Consistent, and refuse to Promote.
			# And CTS would be very unhappy.
			# Pretend that the peer was reachable if we are missing a node_state entry for it.
			if [[ $DRBD_PEER ]] && ! echo "$state_lines" | grep -q -F uname=\"$DRBD_PEER\" ; then
				peer_state="reachable"
				echo WARNING "CTS-mode: pretending that unseen node $DRBD_PEER was reachable"
				return
			fi
		fi

		nr_other_nodes=$(echo "$state_lines" | grep -v -F uname=\"$HOSTNAME\" | wc -l)
		if [[ $nr_other_nodes -gt 1 ]]; then
			# Many nodes cluster, look at $DRBD_PEER, if set.
			# Note that this should not be neccessary.  The problem
			# we try to solve is relevant on two-node clusters
			# (no real quorum)
			if [[ $DRBD_PEER ]]; then
				if echo "$state_lines" | grep -F uname=\"$DRBD_PEER\" | grep -q ' crmd="offline"'; then
					peer_state="unreachable"
					return
				fi
			else
				# Multi node cluster, but unknown DRBD Peer.
				# This should not be a problem, unless you have
				# no_quorum_policy=ignore in an N > 2 cluster.
				# (yes, I've seen such beasts in the wild!)
				# As we don't know the peer,
				# we could only safely return here if *all*
				# potential peers are confirmed down.
				# Don't try to be smart, just wait for the full
				# timeout, which should allow STONITH to
				# complete.
				full_timeout=$(( $timeout - $SECONDS ))
				(( $full_timeout > 0 )) && sleep $full_timeout
			fi
		else
			# two node case, ignore $DRBD_PEERS
			if echo "$state_lines" | grep -v -F uname=\"$HOSTNAME\" | grep -q ' crmd="offline"'; then
				peer_state="unreachable"
				return
			fi
		fi

		# For a resource-and-stonith setup, or dual-primaries (which
		# you should only use with resource-and-stonith, anyways),
		# the recommended timeout is larger than the deadtime or
		# stonith timeout, and according to beekhof maybe should be
		# tuned up to the election-timeout (which, btw, defaults to 2
		# minutes!).
		if (( $SECONDS >= $timeout )) ; then
			peer_state="reachable"
			return
		fi

		# try crmadmin; if we can sucessfully query the state of the remote crmd,
		# it is obviously reachable.
		#
		# Do this only after we have been able to reach a DC above.
		# Note: crmadmin timeout is in milli-seconds, and defaults to 30000 (30 seconds).
		# Our variable $cibtimeout should be in deci-seconds (see above)
		# (unless you use a very old version of pacemaker, so don't do that).
		# Convert deci-seconds to milli-seconds, and double it.
		if [[ $DRBD_PEER ]] ; then
			local out
			if out=$( crmadmin -t $(( cibtimeout * 200 )) -S $DRBD_PEER ) \
			&& [[ $out = *"(ok)" ]]; then
				peer_state="reachable"
				return
			fi
		fi

		# wait a bit before we poll the DC again
		sleep 2
	done
	# NOT REACHED
}

set_states_from_proc_drbd()
{
	local IFS line lines i disk
	# DRBD_MINOR exported by drbdadm since 8.3.3
	[[ $DRBD_MINOR ]] || DRBD_MINOR=$(drbdadm ${DRBD_CONF:+ -c "$DRBD_CONF"} sh-minor $DRBD_RESOURCE) || return

	# if we have more than one minor, do a word split, ...
	set -- $DRBD_MINOR
	# ... and convert into regex:
	IFS="|$IFS"; DRBD_MINOR="($*)"; IFS=${IFS#?}

	# We must not recurse into netlink,
	# this may be a callback triggered by "drbdsetup primary".
	# grep /proc/drbd instead
	# This magic does not work, if 
	#

	DRBD_peer=()
	DRBD_role=()
	DRBD_disk=()
	DRBD_disk_all_uptodate=true
	DRBD_disk_all_consistent=true

	IFS=$'\n'
	lines=($(sed -nre "/^ *$DRBD_MINOR: cs:/ { s/:/ /g; p; }" /proc/drbd))
	IFS=$' \t\n'

	i=0
	for line in "${lines[@]}"; do
		set -- $line
		DRBD_peer[i]=${5#*/}
		DRBD_role[i]=${5%/*}
		disk=${7%/*}
		DRBD_disk[i]=${disk:-Unconfigured}
		case $disk in
		UpToDate) ;;
		Consistent)
			DRBD_disk_all_uptodate=false ;;
		*)
			DRBD_disk_all_uptodate=false
			DRBD_disk_all_consistent=false ;;
		esac
		let i++
	done
	if (( i = 0 )) ; then
		DRBD_disk_all_uptodate=false
		DRBD_disk_all_consistent=false
	fi
}
############################################################

# try to get possible output on stdout/err to syslog
PROG=${0##*/}
redirect_to_logger()
{
	local lf=${1:-local5}
	case $lf in 
	# do we want to exclude some?
	auth|authpriv|cron|daemon|ftp|kern|lpr|mail|news|syslog|user|uucp|local[0-7])
		: OK ;;
	*)
		echo >&2 "invalid logfacility: $lf"
		return
		;;
	esac
	exec > >(2>&- ; logger -t "$PROG[$$]" -p $lf.info) 2>&1
}
if [[ $- != *x* ]]; then
	# you may override with --logfacility below
	redirect_to_logger local5
fi

# clean environment just in case.
unset fencing_attribute id_prefix timeout dc_timeout unreachable_peer_is
CTS_mode=false
suicide_on_failure_if_primary=false

# poor mans command line argument parsing,
# allow for command line overrides
while [[ $# != 0 ]]; do
	case $1 in
	--logfacility=*)
		redirect_to_logger ${1#*=}
		;;
	--logfacility)
		redirect_to_logger $2
		shift
		;;
	--resource=*)
		DRBD_RESOURCE=${1#*=}
		;;
	-r|--resource)
		DRBD_RESOURCE=$2
		shift
		;;
	--master-id=*)
		master_id=${1#*=}
		;;
	-i|--master-id)
		master_id=$2
		shift
		;;
	--role=*)
		role=${1#*=}
		;;
	-l|--role)
		role=${2}
		shift
		;;
	--fencing-attribute=*)
		fencing_attribute=${1#*=}
		;;
	-a|--fencing-attribute)
		fencing_attribute=$2
		shift
		;;
	--id-prefix=*)
		id_prefix=${1#*=}
		;;
	-p|--id-prefix)
		id_prefix=$2
		shift
		;;
	--timeout=*)
		timeout=${1#*=}
		;;
	-t|--timeout)
		timeout=$2
		shift
		;;
	--dc-timeout=*)
		dc_timeout=${1#*=}
		;;
	-d|--dc-timeout)
		dc_timeout=$2
		shift
		;;
	--net-hickup=*|--network-hickup=*)
		net_hickup_time=${1#*=}
		;;
	--net-hickup|--network-hickup)
		net_hickup_time=$2
		shift
		;;
	--CTS-mode)
		CTS_mode=true
		;;
	--unreachable-peer-is-outdated)
		# This is NOT to be scripted.
		# Or people will put this into the handler definition in
		# drbd.conf, and all this nice work was useless.
		test -t 0 &&
		unreachable_peer_is=outdated
		;;
	# --suicide-on-failure-if-primary)
	# 	suicide_on_failure_if_primary=true
	# 	;;
	-*)
		echo >&2 "ignoring unknown option $1"
		;;
	*)
		echo >&2 "ignoring unexpected argument $1"
		;;
	esac
	shift
done
# DRBD_RESOURCE: from environment
# master_id: parsed from cib

: "== unreachable_peer_is == ${unreachable_peer_is:=unknown}"
# apply defaults:
: "== fencing_attribute   == ${fencing_attribute:="#uname"}"
: "== id_prefix           == ${id_prefix:="drbd-fence-by-handler"}"
: "== role                == ${role:="Master"}"

# defaults suitable for most cases
: "== net_hickup_time     == ${net_hickup_time:=0}"
: "== timeout             == ${timeout:=1}"
: "== dc_timeout          == ${dc_timeout:=$[20+timeout]}"

# check envars normally passed in by drbdadm
# TODO DRBD_CONF is also passed in.  we may need to use it in the
# xpath query, in case someone is crazy enough to use different
# conf files with the _same_ resource name.
# for now: do not do that, or hardcode the cib id of the master
# in the handler section of your drbd conf file.
for var in DRBD_RESOURCE; do
	if [ -z "${!var}" ]; then
		echo "Environment variable \$$var not found (this is normally passed in by drbdadm)." >&2
		exit 1
	fi
done

# Fixup id-prefix to include the resource name
# There may be multiple drbd instances part of the same M/S Group, pointing to
# the same master-id. Still they need to all have their own constraint, to be
# able to unfence independently when they finish their resync independently.
# Be nice to people who already explicitly configure an id prefix containing
# the resource name.
if [[ $id_prefix != *"-$DRBD_RESOURCE" ]] ; then
	id_prefix="$id_prefix-$DRBD_RESOURCE"
	: "== id_prefix           == ${id_prefix}"
fi

# make sure it contains what we expect
HOSTNAME=$(uname -n)

echo "invoked for $DRBD_RESOURCE${master_id:+" (master-id: $master_id)"}"

# to be set by drbd_peer_fencing()
drbd_fence_peer_exit_code=1

case $PROG in
    crm-fence-peer.sh)
	if drbd_peer_fencing fence; then
		: == DEBUG == $cibadmin_invocations cibadmin calls ==
		: == DEBUG == $SECONDS seconds ==
		exit $drbd_fence_peer_exit_code
	fi
	;;
    crm-unfence-peer.sh)
	if drbd_peer_fencing unfence; then
		: == DEBUG == $cibadmin_invocations cibadmin calls ==
		: == DEBUG == $SECONDS seconds ==
		exit 0
	fi
esac

# 1: unexpected error
exit 1<|MERGE_RESOLUTION|>--- conflicted
+++ resolved
@@ -246,13 +246,8 @@
 		drbd_fence_peer_exit_code=5 rc=0
 		# I'd like to return 6 here, otherwise pacemaker will retry
 		# forever to promote, even though 6 is not strictly correct.
-<<<<<<< HEAD
 	fi
-=======
-		;;
-	esac
 	return $rc
->>>>>>> c324b6fe
 }
 
 # drbd_peer_fencing fence|unfence
