--- conflicted
+++ resolved
@@ -127,15 +127,7 @@
     - drbd_build $DRBD_VERSION $DRBD_RELEASE $DRBD_VERSION "$(kernels_from_vms)"
   needs: []
 
-<<<<<<< HEAD
-test:
-  stage: test
-  rules:
-    - if: $CI_MERGE_REQUEST_ID
-=======
-
 .test:
->>>>>>> 3279a2b9
   tags:
     - libvirt
   cache:
