ARG EXTRAPKGS=centos:centos8
FROM $EXTRAPKGS as extrapkgs
# by checking for /pkgs we can cache that step
# and prepare images that already contain the packages.
RUN if [ ! -d /pkgs ]; then \
      dnf install -y 'dnf-command(download)' && \
      mkdir /pkgs && cd /pkgs && \
      dnf download elfutils-libelf-devel && \
      rm -f *.i686.rpm \
    ; fi

FROM registry.access.redhat.com/ubi8/ubi
MAINTAINER Roland Kammerer <roland.kammerer@linbit.com>

ENV DRBD_VERSION 9.1.2

ARG release=1
LABEL name="DRBD Kernel module load container" \
      vendor="LINBIT" \
		version="$DRBD_VERSION" \
		release="$release" \
		summary="DRBD's kernel component" \
		description="DRBD's kernel component"
RUN mkdir /licenses && cp /usr/share/licenses/shadow-utils/gpl-2.0.txt /licenses/

RUN yum -y update-minimal --security --sec-severity=Important --sec-severity=Critical && \
	yum install -y wget gcc make patch curl kmod cpio python3 python3-pip && yum clean all -y && \
	alternatives --set python /usr/bin/python3 && \
	pip-3 install https://github.com/LINBIT/python-lbdist/archive/master.tar.gz

COPY --from=extrapkgs /pkgs /pkgs
RUN yum install -y /pkgs/*.rpm && \
    rm -rf /pkgs

# one can not comment copy
<<<<<<< HEAD
RUN wget https://www.linbit.com/downloads/drbd/9/drbd-${DRBD_VERSION}.tar.gz -O /drbd.tar.gz # !lbbuild
=======
RUN wget https://pkg.linbit.com/downloads/drbd/9.0/drbd-${DRBD_VERSION}.tar.gz -O /drbd.tar.gz # !lbbuild
>>>>>>> 80b0876e
# =lbbuild COPY /drbd.tar.gz /

COPY /pkgs /pkgs

COPY /entry.sh /
RUN chmod +x /entry.sh
ENTRYPOINT /entry.sh<|MERGE_RESOLUTION|>--- conflicted
+++ resolved
@@ -33,11 +33,7 @@
     rm -rf /pkgs
 
 # one can not comment copy
-<<<<<<< HEAD
-RUN wget https://www.linbit.com/downloads/drbd/9/drbd-${DRBD_VERSION}.tar.gz -O /drbd.tar.gz # !lbbuild
-=======
-RUN wget https://pkg.linbit.com/downloads/drbd/9.0/drbd-${DRBD_VERSION}.tar.gz -O /drbd.tar.gz # !lbbuild
->>>>>>> 80b0876e
+RUN wget https://pkg.linbit.com/downloads/drbd/9/drbd-${DRBD_VERSION}.tar.gz -O /drbd.tar.gz # !lbbuild
 # =lbbuild COPY /drbd.tar.gz /
 
 COPY /pkgs /pkgs
