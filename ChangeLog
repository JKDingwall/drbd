Latest:
------
 For even more detail, use "git log" or visit http://git.drbd.org/.

<<<<<<< HEAD
8.1.0 (api:86/proto:86)
--------
 * NOT YET RELEASED
 * this branch
   * will not receive new features compared to 8.0,
   * will receive any bugfixes done on 8.0.x,
   * will receive any code changes necessary for upstream kernel inclusion.

Changelog for fixes propagated from 8.0.x:
------------------------------------------
=======
8.0.10 (api:86/proto:86)
--------
 * Fixed a race condition in the disconnect code path that could cause
   the pending count to not return to zero. This means that the
   next role change will block forever.

>>>>>>> 548d50b1
8.0.9 (api:86/proto:86)
--------
 * In case our backing devices support write barriers and cache
   flushes, we use these means to ensure data integrity in
   the presence of volatile disk write caches and power outages.
 * Fixed DRBD to no longer log
   "Sync bitmap getting lost (drbd_bm_set_bits_in_irq: (!b->bm))"
   endlessly after the local disk was lost.
 * Fixed protocol A for BIOs larger than the page size. If you
   hit the bug, DBBD would simply lose connection.
 * Don't accidentally truncate the device in case a secondary with
   a too small disk gets connected.
 * Changed state processing so that state changes visible
   via the drbdsetup events interface are always in the right order.
 * Made drbddisk's exit codes more LSB compliant.
 * Back-ported the new drbdmeta to drbd-8.0 (from drbd-8.2).
 * More robustness to the code that establishes connections.
 * Made '/etc/init.d/drbd status' to print a nice overview.
 * Made it to compile on Linux-2.6.24.

8.0.8 (api:86/proto:86)
--------
 * Improvements to the bitmap code. (The old code might reenabled
   interrupts by accident)
 * Fixed a endian issue in the wirte protocol. C bit-fields are
   might by layed out differently on little/big endian machines.
 * Drbdadm's adjust forgot sometimes to adjust options values that
   where inherited from the common section, fixed that.
 * Removed dopd. It gets (and should be) shipped with heartbeat.
 * When peer authentication is enabled, you could trick drbd to send
   a state report packet before it authenticated itself. Fixed that.
 * Added robustness to resync pause/continue.
 * Drbdsetup should not report a random error if no netlink
   answer is received from the drbd module.
 * Fixes to error code pathes. ( drbd_drain_block() and lc_alloc() )
 * Fixed a possible OOPS in case one manages to loose disk and
   network concurrently. (iSCSI disk and network over same switch)
 * Fixed the broadcasting of state change events to userspace.

8.0.7 (api:86/proto:86)
--------
 * Fixed drbdmeta's conversion of 07 style meta data.
 * Handle the failure of vmalloc() in the bitmap code more gracefully.
 * Do not pause resync on unconfigured devices.
 * Added missing piecos of the implementation of the "pri-lost" handler.
 * Added the "split-brain" handler.
 * Drop the network config after failure to authenticate.
 * Made it to compile on Linux-2.6.24-rc1.
 * Fixed an unlikely race that could cause a device to get stuck
   in SyncPause.
 * Online resizing failed to start resync properly (although it
   set up all the meta data correct). Fixed that.
 * Minor improvements to documentation and error messages.

8.0.6 (api:86/proto:86)
--------
 * Fixed DRBD to not deadlock while doing bitmap updates on Linux
   2.6.22 and later.
 * Make it compile on Linux-2.6.22 and later.
 * Removed a hardcoded path to docbook DTDs from our sgml files,
   maybe improving the situation with building the documentation.
 * When a drbd connect attempt gets accepted onto a other program,
   that simply closes the socket, drbd stays for some seconds in the
   "BrokenPipe" network state. When one removed the network
   config during that time, drbd OOPSed. This is fixed now.
 * drbdmeta can now also initialize meta data on meta devices
   smaller than 128MB.
 * Added an explicit NULL argument to our ioctl() calls in drbdmeta.
 * Added scripts/block-drbd, which is a nice way hand over DRBD
   role assignment to Xen, allowing one to do Xen live migrations
   in a sane way.
 * Added scripts/pretty-proc-drbd.sh
 * Added an option to drbd.conf which instructs the init script
   to promote DRBD devices to primary role upon machine start up.

8.0.5 (api:86/proto:86)
--------
 * Changed the default behaviour of the init script. Now the init
   script terminates in case the devices refuse to because they 
   had a split brain. Introduced an option to preserve the old
   behaviour.
 * Fixed a bug where the local_cnt could get imbalanced upon a 
   state change.
 * Fixed an bug in the UUID algorithm, that could lead to both
   sides in cs:WFBitMapT state. It was triggered when the disk
   on the SyncTarget gets detached and attached.
 * Implemented proper size checking on strings that get communicated
   with DRBD's netlink protocol.
 * Changed the maximal length of device names from 32 characters to
   128 characters. (udev based disk names might be very long nowadays)
 * Fixed the after-sb-0pri policies discard-younger/discard-older
 * When the resync speed was changed to a considerably lower 
   value while resync was running, it could happen that we erronously
   decremented the local_cnt too often.
 * Fixed a bug in the UUID code, that caused drbd to erronously report 
   a split brain after changing the role of a diskless node multiple 
   times.
 * Both nodes ended up in SyncSource when a state change occured on 
   one node while the disk state on the other node is in the temporal 
   'Negotiating' state. Fixed got fixed.
 * drbdmeta's parse/scan code for meta-data dumps got fixed for 
   huge devices, and an improved error reporting.
 * drbdadm had difficulties with option values of type string that
   start with an digit. Fixed.
 * Fixed a code path that should it make possible to unload the
   module even in case some of our receive buffers leaked.
 * The usermode helper program is now user definable. It is no
   longer hardcoded set to 'drbdadm'.

8.0.4 (api:86/proto:86)
--------
 * Fixed an OOPS in case you do an invalidate on an diskless device. And
   made invalidates on diskless devices possible by using drbdmeta.
 * Fix for an possbile OOPS in drbd_al_to_on_disk_bm().
 * Fix for a possible OOPS. This issue was triggered when you do an
   attach very soon (ms) after the disk was dropped.
 * Fix for a race condition in receive_state(). Symptom was that the
   resync stalls at 100% on a node.
 * Some block devices fail requests by clearing the BIO_UOTODATE flag
   (that is ok), but not returning an error (that is strange). 
   We now deal with that correctly.
 * Drbdadm's parser will now reject config files with resources with 
   missing "on" sections. (Instead of segfaulting)
 * Init script continues in case the setup of a single resource failes.
 * Improvements to the "drbdsetup events" interface: Updates about
   the resync progress and initial state of all devices if called with "-a".
 * The benchmark/dm program can now also create curstom bandwith loads.

8.0.3 (api:86/proto:86)
--------
 * Fixed a race condition that could cause us to continue to traverse a bio
   after it was freed. (led to an OOPS)
 * Fixed a race condition that could cause us to use members of an ee, after
   it was freed. (led to various weirdness)
 * Language fixes for the man pages.
 * The drbdsetup commands (events, wait-connect,...) release the lock now.
 * Minor fixes and updates to the user land tools and to the peer outdater.

8.0.2 (api:86/proto:86)
--------
 * Removed a bug that could cause an OOPS in drbd_al_to_on_disk_bm()
 * Improved the robustness of the UUID based algorithm that decides
   about the resync direction.
 * Fixed the error handling in case a the open() of a backing
   blockdevice fails.
 * Fixed a race condition that could cause a "drbdadm disconnect" to hang.
 * More verbosity in we can not claim a backing block device.
 * More verbosity and paranoia in the bitmap area.
 * On some vendor kernels 8.0.1 did not load because of kzalloc. fixed.
 * Fault injection can now not only be turned on or off, but can be 
   enabled on a per device basis.
 * Fixed the scripts and files needed to build drbd into a kernel.

8.0.1 (api:86/proto:86)
--------
 * Fixed some race conditions that could trigger an OOPS when the loca disk
   failes and DRBD detaches itself from the failing disk.
 * Added a missing call to drbd_try_outdate_peer().
 * LVM's LVs expose ambiguous queue settings. When a RAID-0 (md) PV is
   used the present a segment size of 64k but at the same time allow only
   8 sectors. Fixed DRBD to deal with that fact corretly.
 * New option "always-asbp" to also use the after-after-split-brain-policy
   handlers, even it is not possible to determine from the UUIDs that
   the data of the two nodes was related in the past.
 * More verbosity in case a bio_add_page() fails.
 * Replaced kmalloc()/memset() with kzmalloc(), and a wrapper for older kernls
 * A fast version of drbd_al_to_on_disk_bm(). This is necessary for short
   (even sub-second) switchover times while having large "al-extents" settings.
 * Fixed drbdadm's array overflows (of on stack objects)
 * drbdsetup can now dump its usage in a XML format
 * New init script for gentoo
 * Fixed Typos in the usage of /proc/sysrq-trigger in the example config.

8.0.0 (api:86/proto:86)
--------
 * No effecitve changes to rc2.

8.0rc2 (api:86/proto:86)
--------
 * Added the well known automagiacally adjust drbd_config.h to
   make drbd compile on every by vendor's backports defaced 
   kernel. ( Linux-2.6.x only of course )
 * Fixed races with starting and finishing resync processes 
   while heavy application IO is going on.
 * Ported DRBD to the new crypto API (and added a emulation of the
   now API on top of the old one for older 2.6.x kernels)
 * Code to perform better on ethernet networks with jumbo
   frames.
 * Bugfixes to our request code (race conditions).
 * Every error code that is returned by drbdsetup has a 
   textual description by now.

8.0rc1 (api:86/proto:85)
--------
 * The drbd-peer-outdater got updated to work in multi node heartbeat
   clusters. (But we still not suceeded to get this into Heartbeat's
   repository accepted.)
 * Fixed resync decission after a crash in a pri-pri cluster.
 * Implemented the ping-timeout option for "sub-second" failover clusters.
 * Implemented all the "violently" options in the reconnect handling.
 * Updated man pages of drbd.conf and drbdsetup.
 * Removed the "self-claiming" on secondary nodes.
 * Fixed an uncountable number of bugs.

8.0pre6 (api:85/proto:85)
--------
 * All panic() calls where removed from DRBD.
 * IO errors while accessing the backing storage device are now handled
   correct.
 * Conflict detection for two primaries is in place and tested.
 * More tracing stuff
 * Lots of bugs found and fixed

8.0pre5 (api:84/proto:83)
--------
 * The request code was completely rewritten.
 * The write conflict detection code for primary-primary is currently
   broken, but will be fixed soon.
 * drbdsetup is no longer based on IOCTL but works now via
   netlink/connector.
 * drbd_panic() is on its way out.
 * A runtime configurable tracing framework got added.
 * A lot of effort was put into finding and fixing bugs.

8.0pre4 (api:83/proto:82)
--------
 * Added the "drbd-peer-outdater" heartbeat plugin.
 * New ("cluster wide") state changes. (Cluster wide serialisation of
   major state changes, like becomming primary, invalidateing a disk etc...)
 * Write requests are now sent by the worker instead out of the process's
   context that calls make_request().
 * The worker thread no longer gets restarted upon loss of connection.
 * A testsuite developed by students of 'FH Hagenberg' was added.

8.0pre3 (api:82/proto:80)
--------
 * Now it works on device mapper (LVM) as well as on "real" block devices.
 * Finally (after years) a sane "drbdadm adjust" imprementation, which is
   really really robust.
 * Fixes for 64bit kernel / 32 bit userland environments
 * Fixes in the sys-v init script
 * Renamed "--do-what-I-say" to "--overwrite-data-of-peer". Hopefully
   people now understand what this option does.

8.0-pre2 (api:81/proto:80)
--------
 * removed the "on-disconnect" and "split-brain-fix" config options and
   added the "fencing" config option instead.
 * Updated all manpages to cover drbd-8.0
 * /proc/drbd shows the whole drbd_state_t, as well the logging of state
   changes shows every field of drbd_state_t now.
 * Deactivated most of the TCQ code for now, since it changed again
   in the mainline kernel.
 * Minor other fixes.

8.0_pre1 (api:80/proto:80)
--------
 * Removed support for Linux-2.4.x
 * Cleanup of the wire protocol.
 * Added optional peer authentication with a shared secret.
 * Consolidated state changes into a central function.
 * Improved, tunable after-split-brain recovery strategies.
 * Always verify all IDs used in the protocol that are used as pointers.
 * Introduced the "outdate" disk state, and commands for managing it.
 * Introduced the "drbdmeta" command, and require the user to create
   meta-data explicitly.
 * Support for primary/primary (for OCFS2, GFS...)
 * Replaced the sync-groups with the sync-after mechanism.
 * The "common" section in the configuration file.
 * Replaced the generation counters (GCs) with data-generation-UUIDs
 * Improved performance by using Linux-2.6's BIOs with up to 32k per
   IO request. Before we transferred only up to 4k per IO request.
 * A Warning if the disk sizes are more than 10% different.
 * A connection teardown packet to differentiate between a crash
   of the peer and a peer that is shut down gracefully.
 * External imposable SyncPause states, to serialize DRBD's resynchronisation
   with the resynchronisation of backing storage's RAID configurations.
 * Backing storage can be hot added to disk less nodes.
 * Prepared for advanced integration to Heartbeat-2.0
 * Changed internal APIs so that missed writes of the meta-data super
   block are reported as they happen.
 * The http://usage.drbd.org sub project.
 * Rewrote the scanner/parser of drbd.conf. 10 times smaller/faster and
   easier to maintain.
 * Asynchronous meta-data IO [ Code drop from the DRBD+ branch ]<|MERGE_RESOLUTION|>--- conflicted
+++ resolved
@@ -2,7 +2,6 @@
 ------
  For even more detail, use "git log" or visit http://git.drbd.org/.
 
-<<<<<<< HEAD
 8.1.0 (api:86/proto:86)
 --------
  * NOT YET RELEASED
@@ -13,14 +12,12 @@
 
 Changelog for fixes propagated from 8.0.x:
 ------------------------------------------
-=======
 8.0.10 (api:86/proto:86)
 --------
  * Fixed a race condition in the disconnect code path that could cause
    the pending count to not return to zero. This means that the
    next role change will block forever.
 
->>>>>>> 548d50b1
 8.0.9 (api:86/proto:86)
 --------
  * In case our backing devices support write barriers and cache
