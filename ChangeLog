--- conflicted
+++ resolved
@@ -2,7 +2,6 @@
 ------
  For even more detail, use "git log" or visit http://git.drbd.org/.
 
-<<<<<<< HEAD
 8.4.0rc1 (api:genl1/proto:86-100)
 --------
  * Fixed handling of read errors during online verify
@@ -35,10 +34,7 @@
  * IO freezing/thawing is done on connection (all volumes) level
  * fencing is done on connection (all volumes) level
 
-8.3.10rc3 (api:88/proto:86-96)
-=======
 8.3.10 (api:88/proto:86-96)
->>>>>>> cb230ef3
 --------
  * Fixed a subtle performance degradation that might affected synchronous
    work loads (databases) (introduced in 8.3.9)
