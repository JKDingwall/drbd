--- conflicted
+++ resolved
@@ -2,8 +2,7 @@
 ------
  For even more detail, use "git log" or visit https://github.com/LINBIT/drbd/commits/master.
 
-<<<<<<< HEAD
-9.2.4 (api:genl2/proto:110-122/transport:18)
+9.2.4 (api:genl2/proto:86-122/transport:18)
 --------
  * fix a possible deadlock when disconnecting during a resync
  * fix a possible hard kernel-lockup
@@ -28,7 +27,7 @@
   - do not block specific state changes (promote, demote, attach, and
     detach) when only some nodes add a new minor
 
-9.2.3 (api:genl2/proto:110-122/transport:18)
+9.2.3 (api:genl2/proto:86-122/transport:18)
 --------
  * improve matching ACKs to in-memory request objects;
    inexact matches were a source of unexpected connection losses
@@ -49,7 +48,7 @@
   - simplify remembering two-pc parents, maybe fixing a one-time-seen bug
   - derive abort_local_transaction timeout from ping-timeout
 
-9.2.2 (api:genl2/proto:110-121/transport:18)
+9.2.2 (api:genl2/proto:86-121/transport:18)
 --------
  * fix spurious PingAck timeout a second time; we need to use a drbd
    owned workqueue to guarantee the required low-latency replies
@@ -66,7 +65,7 @@
   - work on bringing the out-of-tree DRBD9 closer to DRBD in the upstream
     kernel; Use lru_cahche.ko from the installed kernel whenever possible
 
-9.2.1 (api:genl2/proto:110-121/transport:18)
+9.2.1 (api:genl2/proto:86-121/transport:18)
 --------
  * fix spurious PingAck timeout, a regression of ack-processing in bottom half
    (introduced with 9.2.0)
@@ -86,7 +85,7 @@
     unexpectedly when the fencing policy is changed at the moment before
     promoting
 
-9.2.0 (api:genl2/proto:110-121/transport:18)
+9.2.0 (api:genl2/proto:86-121/transport:18)
 --------
  * merged changes from the drbd-9.1 branch, including
   - fix a race that could lead to an unexpected loss of connection
@@ -96,7 +95,7 @@
     if a node in the quorate partition promotes (too) quickly
   - follow upstream and compat code for up to Linux 5.19
 
-9.2.0-rc.8 (api:genl2/proto:110-121/transport:18)
+9.2.0-rc.8 (api:genl2/proto:86-121/transport:18)
 --------
  * fix the RDMA transport to work on more recent kernels (like RHEL9)
  * improve transmit timeout handling of the RDMA transport
@@ -106,7 +105,7 @@
   - fix quorum when fresh nodes join a quorate but incomplete partition
   - minor state handling fixes/improvements
 
-9.2.0-rc.7 (api:genl2/proto:110-121/transport:18)
+9.2.0-rc.7 (api:genl2/proto:86-121/transport:18)
 --------
  * support for network namespaces
  * multiple fixes to the merge-discards-during-resync functionality
@@ -114,7 +113,7 @@
  * stricter limit for the set of characters allowed in resource names
  * merge changes from the drbd 9.1.9 release
 
-9.2.0-rc.6 (api:genl2/proto:110-121/transport:18)
+9.2.0-rc.6 (api:genl2/proto:86-121/transport:18)
 --------
  * fixes to the new way of coordinating resync and application IO
  * merge discard requests during resync on a resync target node;
@@ -172,216 +171,4 @@
    removed the internal resync_lru
  * receive and process ack-packets in TCP/RDMA SOFTIRQ context, that
    improves latency on all write operations; removed ack_receiver thread
- * add RDMA transport for IB, RoCE networking
-=======
-9.1.15 (api:genl2/proto:86-121/transport:18)
---------
- * fix how flush requests are marked when submitted to the Linux IO
-   stack on the secondary node
- * when establishing a connection failed with a two-pc timeout, a
-   receiver thread deadlocked, causing drbdsetup calls to block on
-   that resource (difficult to trigger)
- * fixed a NULL-ptr deref (a OOPS) caused by a rare race condition
-   while taking a resource down
- * fix a possible hard kernel-lockup, can only be triggerd when a
-   CPU-mask is configured
- * updated kernel compatibility to at least Linux head and also fixed
-   a bug in the compat checks/rules that caused OOPSes of the previous
-   drbd releases when compiled with Linux-6.2 (or on RHEL 9.2 kernel).
- * fix an aspect of the data-generation (UUID) handling where DRBD
-   failed to do a resync when a diskless node in the remaining
-   partition promotes and demotes while a diskful node is isolated
- * fix an aspect of the data-generation (UUID) handling where DRBD
-   considered a node to have unrelated data; this bug was triggered by
-   a sequence involving removing two nodes from a cluster and readding
-   one with the "day-0" UUIDs.
- * do not block specific state changes (promote, demote, attach, and
-   detach) when only some nodes add a new minor
-
-9.1.14 (api:genl2/proto:86-121/transport:18)
---------
- * fix a race with concurrent promotion and demotion, which can
-   lead to an unexpected "split-brain" later on
- * fix a specific case where promotion was allowed where it should not
- * fix a race condition between auto-promote and a second two-phase
-   commit that can lead to a DRBD thread locking up in an endless loop
- * fix several bugs with "resync-after":
-  - missing resync-resume when minor numbers run in opposite
-    direction as the resync-after dependencies
-  - a race that might lead to an OOPS in add_timer()
- * fix an OOPS when reading from in_flight_summary in debugfs
- * fix a race that might lead to an endless loop of printing
-   "postponing start_resync" while starting a resync
- * fix diskless node with a diskfull with a 4KiB backend
- * simplify remembering two-pc parents, maybe fixing a one-time-seen bug
- * derive abort_local_transaction timeout from ping-timeout
-
-9.1.13 (api:genl2/proto:86-121/transport:18)
---------
- * when calculating if a partition has quorum, take into account if
-   the missing nodes might have quorum
- * fix forget-peer for diskless peers
- * clear the resync_again counter upon disconnect
- * also call the unfence handler when no resync happens
- * do not set bitmap bits when attaching to an up-to-date disk (late)
- * work on bringing the out-of-tree DRBD9 closer to DRBD in the upstream
-   kernel; Use lru_cahche.ko from the installed kernel whenever possible
-
-9.1.12 (api:genl2/proto:86-121/transport:18)
---------
- * fix a race that could result in connection attempts getting aborted
-   with the message "sock_recvmsg returned -11"
- * rate limit messages in case the peer can not write the backing storage
-   and it does not finish the necessary state transitions
- * reduced the receive timeout during connecting to the intended 5 seconds
-   (ten times ping-ack timeout)
- * losing the connection at a specific point in time during establishing
-   a connection could cause a transition to StandAlone; fixed that, so
-   that it keeps trying to connect
- * fix a race that could lead to a fence-peer handler being called
-   unexpectedly when the fencing policy is changed at the moment before
-   promoting
-
-9.1.11 (api:genl2/proto:86-121/transport:18)
---------
- * The change introduced with 9.1.10 created another problem that might
-   lead to premature request completion (kernel crash); reverted that
-   change and fix it in another way
-
-9.1.10 (api:genl2/proto:86-121/transport:18)
---------
- * fix a regression introduced with 9.1.9; using protocol A on SMP
-   with heavy IO can might cause kernel crash
-
-9.1.9 (api:genl2/proto:86-121/transport:18)
---------
- * fix a mistake in the compat generation code; it broke DRBD on
-   partitions on kernel older than linux 5.10 (this was introduced
-   with drbd-9.1.8; not affected: logical volumes)
- * fix for a bug (introduced with drbd-9.0.0), that caused possible
-   inconsistencies in the mirror when using the 'resync-after' option
- * fix a bug that could cause a request to get stuck after an unlucky
-   timing with a loss of connection
- * close a very small timing window between connect and promote that
-   could lead to the new-current-uuid not being transmitted to the
-   concurrently connecting peer, which might lead to denied connections
-   later on
- * fix a recently introduced OOPS when adding new volumes to a
-   connected resource
- * fix online attach when the connection to a 3rd node is down
-
-9.1.8 (api:genl2/proto:86-121/transport:18)
---------
- * restore protocol compatibility with drbd-8.4
- * detect peers that died silently when starting a two-phase-commit
- * correctly abort two-phase-commits when a connection breaks between
-   phases 1 and 2
- * allow re-connect to a node that was forced into secondary role and
-   where an opener is still present from the last time it was primary
- * fix a race condition that allowed to configure two peers with the
-   same node id
- * ensure that an open() call fails within the auto-promote timeout
-   if it can not succeed
- * build fixes for RHEL9
- * following upstream changes to DRBD up to Linux 5.17 and updated compat
-
-9.1.7 (api:genl2/proto:110-121/transport:18)
---------
- * avoid deadlock upon trying to down an io-frozen DRBD device that
-   has a file system mounted
- * fix DRBD to not send too large resync requests at multiples of 8TiB
- * fix for a "forgotten" resync after IO was suspended due to lack of quorum
- * refactored IO suspend/resume fixing several bugs; the worst one could
-   lead to premature request completion
- * disable discards on diskless if diskful peers do not support it
- * make demote to secondary a two-phase state transition; that guarantees that
-   after demotion, DRBD will not write to any meta-data in the cluster
- * enable "--force primary" in for no-quorum situations
- * allow graceful recovery of primary lacking quorum and therefore
-   have forzen IO requests; that includes "--force secondary"
- * following upstream changes to DRBD up to Linux 5.15 and updated compat
-
-9.1.6 (api:genl2/proto:110-121/transport:17)
---------
- * fix IO to internal meta-data for backing device larger than 128TB
- * fix resending requests towards diskless peers, this is relevant when
-   fencing is enabled, but the connection is re-established before fencing
-   succeeds; when the bug triggered it lead to "stuck" requests
- * remove lockless buffer pages handling; it still contained very hard to
-   trigger bugs
- * make sure DRBD's resync does not cause unnecessary allocation in
-   a thinly provisioned backing device on a resync target node
- * avoid unnecessary resync (or split-brain) due to a wrongly generated
-   new current UUID when an already IO frozen DBRD gets new writes
- * small fix to autopromote, when an application tries a read-only open
-   before it does a read-write open immediately after the peer primary
-   vanished ungracefully
- * split out the secure boot key into a package on its own, that is
-   necessary to allow installation of multiple drbd kernel module packages
- * Support for building containers for flacar linux
-
-9.1.5 (api:genl2/proto:110-121/transport:17)
---------
- * merged all changes from drbd-9.0.32
-  - fix a read-access-after-free, that could cause an OOPs; triggers with
-    an unusual configuration with a secondary having a smaller AL than
-    the primary or a diskless primary and heavy IO
-  - avoid a livelock that can cause long IO delays during resync on a
-    primary resync-target node
-  - following upstream changes to DRBD up to Linux 5.14 and updated compat
-    (including RHEL9-beta)
-  - fix module override for Oracle-Linux
- * fixed a locking regression of the 9.1 branch, only relevant in
-   the moment a local backing device delivers an IO error to drbd
- * removed compat support for kernel older than Linux-3.10 (RHEL7)
- * code cleanups and refactoring
-
-9.1.4 (api:genl2/proto:110-121/transport:17)
---------
- * merged all changes from drbd-9.0.31
- * enabled dynamic debug on some additional log messages
- * remove (broken) write conflict resolution, replace it with warning
-   about the fact
- * debugfs entry for the interval tree
-
-9.1.3 (api:genl2/proto:110-120/transport:17)
---------
- * merged all fixes from drbd-9.0.30-0rc1
- * fix a corner-case NULL deref in the lockless buffer pages handling; the
-   regression was introduced with 9.1.0 (released Feb 2021); To my knowledge
-   it took 6 months until someone triggered it for the first time
- * fix sending a P_PEERS_IN_SYNC packet into a fresh connection (before
-   handshake packets); this problem was introduced when the drbd-8.x
-   compatibility code was removed
- * remove sending a DRBD-barrier packet when processing a REQ_PREFLUSH
-   request, that improves IO-depth and improves performance with that
-
-9.1.2 (api:genl2/proto:110-120/transport:17)
---------
- * merged all fixes from drbd-9.0.29; other than that no changes in this branch
-
-9.1.1 (api:genl2/proto:110-119/transport:17)
---------
- * fix a temporal deadlock you could trigger when you exercise promotion races
-   and mix some read-only openers into the test case
- * fix for bitmap-copy operation in a very specific and unlikely case where
-   two nodes do a bitmap-based resync due to disk-states
- * fix size negotiation when combining nodes of different CPU architectures
-   that have different page sizes
- * fix a very rare race where DRBD reported wrong magic in a header
-   packet right after reconnecting
- * fix a case where DRBD ends up reporting unrelated data; it affected
-   thinly allocated resources with a diskless node in a recreate from day0
-   event
- * changes to socket buffer sizes get applied to established connections immediately;
-   before it was applied after a re-connect
- * add exists events for path objects
- * fix a merge-mistake that broke compatibility with 5.10 kernels
-
-9.1.0 (api:genl2/proto:110-119/transport:16)
---------
- * was forked off from drbd 9.0.19
- * has all changes up to 9.0.28-1
- * locking in the IO-submit code path was considerably improved,
-   allowing multiple CPU to submit in parallel
->>>>>>> f9275cea
+ * add RDMA transport for IB, RoCE networking