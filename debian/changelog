--- conflicted
+++ resolved
@@ -1,14 +1,10 @@
-<<<<<<< HEAD
 drbd8 (2:8.4.0rc1-0) unstable; urgency=low
 
   * New upstream release.
 
  -- Philipp Reisner <phil@linbit.com>  Mon,  9 May 2011 12:00:00 +0200
 
-drbd8 (2:8.3.10rc3-0) unstable; urgency=low
-=======
 drbd8 (2:8.3.10-0) unstable; urgency=low
->>>>>>> cb230ef3
 
   * New upstream release.
 
