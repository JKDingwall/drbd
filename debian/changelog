--- conflicted
+++ resolved
@@ -1,18 +1,8 @@
-<<<<<<< HEAD
 drbd8 (8.2.5-0) unstable; urgency=low
-=======
-drbd8 (8.0.10-0) unstable; urgency=low
 
   * New upstream release.
 
  -- Philipp Reisner <phil@linbit.com>  Thu, 7 Feb 2008 11:48:00 +0200
-
-drbd8 (8.0.9-0) unstable; urgency=low
->>>>>>> 0a98700e
-
-  * New upstream release.
-
- -- Philipp Reisner <phil@linbit.com>  Mon, 6 Feb 2008 12:17:00 +0200
 
 drbd8 (8.2.4-0) unstable; urgency=low
 	
