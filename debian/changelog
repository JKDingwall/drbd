--- conflicted
+++ resolved
@@ -1,18 +1,8 @@
-<<<<<<< HEAD
 drbd8 (8.2.5-0) unstable; urgency=low
-=======
-drbd8 (8.0.11-0) unstable; urgency=low
 
   * New upstream release.
 
- -- Philipp Reisner <phil@linbit.com>  Tue, 12 Feb 2008 11:49:59 +0200
-
-drbd8 (8.0.10-0) unstable; urgency=low
->>>>>>> 4a424c80
-
-  * New upstream release.
-
- -- Philipp Reisner <phil@linbit.com>  Thu, 7 Feb 2008 11:48:00 +0200
+ -- Philipp Reisner <phil@linbit.com>  Tue, 12 Feb 2008 13:37:59 +0200
 
 drbd8 (8.2.4-0) unstable; urgency=low
 	
