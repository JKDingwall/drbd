--- conflicted
+++ resolved
@@ -211,11 +211,7 @@
 Requires: %{name}-utils = %{version}-%{release}, rgmanager < 3
 # RHEL 6 removed some scripts from upstream version,
 # including drbd. Heuristic only...
-<<<<<<< HEAD
-%if ! 0%{?centos} = 6 || 0%{?rhel} = 6
-=======
 %if 0%{?centos} != 6 && 0%{?rhel} != 6
->>>>>>> cb230ef3
 Conflicts: resource-agents >= 3
 %endif
 @RPM_SUBPACKAGE_NOARCH@
@@ -314,14 +310,10 @@
 
 
 %changelog
-<<<<<<< HEAD
 * Mon May  9 2011 Philipp Reisner <phil@linbit.com> - 8.4.0rc1-1
 - New upstream release.
 
-* Fri Jan 21 2011 Philipp Reisner <phil@linbit.com> - 8.3.10rc3-1
-=======
 * Fri Jan 28 2011 Philipp Reisner <phil@linbit.com> - 8.3.10-1
->>>>>>> cb230ef3
 - New upstream release.
 
 * Fri Oct 22 2010 Philipp Reisner <phil@linbit.com> - 8.3.9-1
