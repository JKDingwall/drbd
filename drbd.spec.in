--- conflicted
+++ resolved
@@ -30,11 +30,7 @@
 Name: @PACKAGE_TARNAME@
 Summary: DRBD driver for Linux
 Version: @PACKAGE_VERSION@
-<<<<<<< HEAD
 Release: 1@RPM_DIST_TAG@
-=======
-Release: 3@RPM_DIST_TAG@
->>>>>>> 9788e757
 Source: http://oss.linbit.com/%{name}/8.3/%{name}-%{version}.tar.gz
 License: GPLv2+
 ExclusiveOS: linux
@@ -318,14 +314,7 @@
 fi
 
 %changelog
-<<<<<<< HEAD
 * Wed Aug 14 2013 Philipp Reisner <phil@linbit.com> - 9.0.0pre6-1
-=======
-* Fri Oct 15 2013 Lars Ellenberg <lars@linbit.com> - 8.4.4-3
-- fix /sbin/drbd* -> /usr/sbin/drbd* symlinks
-
-* Fri Oct 11 2013 Philipp Reisner <phil@linbit.com> - 8.4.4-1
->>>>>>> 9788e757
 - New upstream release.
 
 * Fri Jul 12 2013 Philipp Reisner <phil@linbit.com> - 9.0.0pre5-1
