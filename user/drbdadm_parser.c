/*
 *
   drbdadm_parser.c a hand crafted parser

   This file is part of DRBD by Philipp Reisner and Lars Ellenberg.

   Copyright (C) 2006-2008, LINBIT Information Technologies GmbH
   Copyright (C) 2006-2008, Philipp Reisner <philipp.reisner@linbit.com>
   Copyright (C) 2006-2008, Lars Ellenberg  <lars.ellenberg@linbit.com>

   drbd is free software; you can redistribute it and/or modify
   it under the terms of the GNU General Public License as published by
   the Free Software Foundation; either version 2, or (at your option)
   any later version.

   drbd is distributed in the hope that it will be useful,
   but WITHOUT ANY WARRANTY; without even the implied warranty of
   MERCHANTABILITY or FITNESS FOR A PARTICULAR PURPOSE.  See the
   GNU General Public License for more details.

   You should have received a copy of the GNU General Public License
   along with drbd; see the file COPYING.  If not, write to
   the Free Software Foundation, 675 Mass Ave, Cambridge, MA 02139, USA.

 */

#define _GNU_SOURCE
#define _XOPEN_SOURCE 600
#define _FILE_OFFSET_BITS 64

#include <stdlib.h>
#include <stdio.h>
#include <string.h>
#include <glob.h>
#include <search.h>
#include <fcntl.h>
#include <unistd.h>
#include <assert.h>

#include "drbdadm.h"
#include "linux/drbd.h"
#include "linux/drbd_limits.h"
#include "drbdtool_common.h"
#include "drbdadm_parser.h"

YYSTYPE yylval;

/////////////////////

static int c_section_start;
static int parse_proxy_options(struct d_option **, struct d_option **);
void my_parse(void);
static void parse_skip(void);

struct d_name *names_from_str(char* str)
{
	struct d_name *names;

	names = malloc(sizeof(struct d_name));
	names->name = strdup(str);

	return names;
}

char *_names_to_str_c(char* buffer, struct names *names, char c)
{
	int n = 0;
	struct d_name *name;

	if (STAILQ_EMPTY(names)) {
		snprintf(buffer, NAMES_STR_SIZE, "UNKNOWN");
		return buffer;
	}

	name = STAILQ_FIRST(names);
	while (1) {
		n += snprintf(buffer + n, NAMES_STR_SIZE - n, "%s", name->name);
		name = STAILQ_NEXT(name, link);
		if (!name)
			return buffer;
		n += snprintf(buffer + n, NAMES_STR_SIZE - n, "%c", c);
	}
}

char *_names_to_str(char* buffer, struct names *names)
{
	return _names_to_str_c(buffer, names, ' ');
}

static const char *after_shortname(const char *hostname)
{
	while (*hostname != '.') {
		if (*hostname == 0)
			break;
		hostname++;
	}
	return hostname;
}

/*
 * Determine if two hostnames are either fully qualified and equal,
 * or one or both do not contain a domain name and the host names
 * are equal.  (Note that DNS names are not case sensitive.)
 */
bool hostnames_equal(const char *a, const char *b)
{
	const char *domain_a = after_shortname(a);
	const char *domain_b = after_shortname(b);

	if (*domain_a && *domain_b) {
		/* Both hostnames contain a domain part. */
		return !strcasecmp(a, b);
	} else {
		/* One or both hostnames are "short". */
		return domain_a - a == domain_b - b &&
		       !strncasecmp(a, b, domain_a - a);
	}
}

int hostname_in_list(const char *name, struct names *names)
{
	struct d_name *n;

	STAILQ_FOREACH(n, names, link)
		if (hostnames_equal(n->name, name))
			return 1;

	return 0;
}

void free_names(struct names *names)
{
	struct d_name *n, *nf;

	n = STAILQ_FIRST(names);
	while (n) {
		nf = STAILQ_NEXT(n, link);
		free(n->name);
		free(n);
		n = nf;
	}
}

void m_strtoll_range(const char *s, char def_unit,
		     const char *name,
		     unsigned long long min, unsigned long long max)
{
	unsigned long long r = m_strtoll(s, def_unit);
	char unit[] = { def_unit != '1' ? def_unit : 0, 0 };
	if (min > r || r > max) {
		fprintf(stderr,
			"%s:%d: %s %s => %llu%s out of range [%llu..%llu]%s.\n",
			config_file, fline, name, s, r, unit, min, max, unit);
		if (config_valid <= 1) {
			config_valid = 0;
			return;
		}
	}
	if (DEBUG_RANGE_CHECK) {
		fprintf(stderr,
			"%s:%d: %s %s => %llu%s in range [%llu..%llu]%s.\n",
			config_file, fline, name, s, r, unit, min, max, unit);
	}
}

void range_check(const enum range_checks what, const char *name,
		 char *value)
{
	char proto = 0;

	/*
	 * FIXME: Handle signed/unsigned values correctly by checking the
	 * F_field_name_IS_SIGNED defines.
	 */

#define M_STRTOLL_RANGE(x) \
		m_strtoll_range(value, DRBD_ ## x ## _SCALE, name, \
				DRBD_ ## x ## _MIN, \
				DRBD_ ## x ## _MAX)

	switch (what) {
	case R_NO_CHECK:
		break;
	default:
		fprintf(stderr, "%s:%d: unknown range for %s => %s\n",
			config_file, fline, name, value);
		break;
	case R_MINOR_COUNT:
		M_STRTOLL_RANGE(MINOR_COUNT);
		break;
	case R_DIALOG_REFRESH:
		M_STRTOLL_RANGE(DIALOG_REFRESH);
		break;
	case R_DISK_SIZE:
		M_STRTOLL_RANGE(DISK_SIZE);
		break;
	case R_TIMEOUT:
		M_STRTOLL_RANGE(TIMEOUT);
		break;
	case R_CONNECT_INT:
		M_STRTOLL_RANGE(CONNECT_INT);
		break;
	case R_PING_INT:
		M_STRTOLL_RANGE(PING_INT);
		break;
	case R_MAX_BUFFERS:
		M_STRTOLL_RANGE(MAX_BUFFERS);
		break;
	case R_MAX_EPOCH_SIZE:
		M_STRTOLL_RANGE(MAX_EPOCH_SIZE);
		break;
	case R_SNDBUF_SIZE:
		M_STRTOLL_RANGE(SNDBUF_SIZE);
		break;
	case R_RCVBUF_SIZE:
		M_STRTOLL_RANGE(RCVBUF_SIZE);
		break;
	case R_KO_COUNT:
		M_STRTOLL_RANGE(KO_COUNT);
		break;
	case R_RATE:
		M_STRTOLL_RANGE(RESYNC_RATE);
		break;
	case R_AL_EXTENTS:
		M_STRTOLL_RANGE(AL_EXTENTS);
		break;
	case R_PORT:
		M_STRTOLL_RANGE(PORT);
		break;
	/* FIXME not yet implemented!
	case R_META_IDX:
		M_STRTOLL_RANGE(META_IDX);
		break;
	*/
	case R_WFC_TIMEOUT:
		M_STRTOLL_RANGE(WFC_TIMEOUT);
		break;
	case R_DEGR_WFC_TIMEOUT:
		M_STRTOLL_RANGE(DEGR_WFC_TIMEOUT);
		break;
	case R_OUTDATED_WFC_TIMEOUT:
		M_STRTOLL_RANGE(OUTDATED_WFC_TIMEOUT);
		break;

	case R_C_PLAN_AHEAD:
		M_STRTOLL_RANGE(C_PLAN_AHEAD);
		break;

	case R_C_DELAY_TARGET:
		M_STRTOLL_RANGE(C_DELAY_TARGET);
		break;

	case R_C_FILL_TARGET:
		M_STRTOLL_RANGE(C_FILL_TARGET);
		break;

	case R_C_MAX_RATE:
		M_STRTOLL_RANGE(C_MAX_RATE);
		break;

	case R_C_MIN_RATE:
		M_STRTOLL_RANGE(C_MIN_RATE);
		break;

	case R_CONG_FILL:
		M_STRTOLL_RANGE(CONG_FILL);
		break;

	case R_CONG_EXTENTS:
		M_STRTOLL_RANGE(CONG_EXTENTS);
		break;
	case R_PROTOCOL:
		if (value && value[0] && value[1] == 0) {
			proto = value[0] & ~0x20; /* toupper */
			if (proto == 'A' || proto == 'B' || proto == 'C')
				value[0] = proto;
			else
				proto = 0;
		}
		if (!proto && config_valid <= 1) {
			config_valid = 0;
			fprintf(stderr, "unknown protocol '%s', should be one of A,B,C\n", value);
		}
		break;
	case R_NODE_ID:
		M_STRTOLL_RANGE(NODE_ID);
		break;
	}
}

struct d_option *new_opt(char *name, char *value)
{
	struct d_option *cn = calloc(1, sizeof(struct d_option));

	/* fprintf(stderr,"%s:%d: %s = %s\n",config_file,line,name,value); */
	cn->name = name;
	cn->value = value;

	return cn;
}

void pdperror(char *text)
{
	config_valid = 0;
	fprintf(stderr, "%s:%d: in proxy plugin section: %s.\n",
		config_file, line, text);
	exit(E_CONFIG_INVALID);
}

static void pperror(struct d_host_info *host, struct d_proxy_info *proxy, char *text)
{
	config_valid = 0;
	fprintf(stderr, "%s:%d: in section: on %s { proxy on %s { ... } }:"
		" '%s' keyword missing.\n",
		config_file, c_section_start, names_to_str(&host->on_hosts),
		names_to_str(&proxy->on_hosts), text);
}

#define typecheck(type,x) \
({	type __dummy; \
	typeof(x) __dummy2; \
	(void)(&__dummy == &__dummy2); \
	1; \
})

/*
 * for check_uniq: check uniqueness of
 * resource names, ip:port, node:disk and node:device combinations
 * as well as resource:section ...
 * hash table to test for uniqueness of these values...
 *  256  (max minors)
 *  *(
 *       2 (host sections) * 4 (res ip:port node:disk node:device)
 *     + 4 (other sections)
 *     + some more,
 *       if we want to check for scoped uniqueness of *every* option
 *   )
 *     since nobody (?) will actually use more than a dozen minors,
 *     this should be more than enough.
 */
struct hsearch_data global_htable;
void check_uniq_init(void)
{
	memset(&global_htable, 0, sizeof(global_htable));
	if (!hcreate_r(256 * ((2 * 4) + 4), &global_htable)) {
		fprintf(stderr, "Insufficient memory.\n");
		exit(E_EXEC_ERROR);
	};
}

/* some settings need only be unique within one resource definition.
 * we need currently about 8 + (number of host) * 8 entries,
 * 200 should be much more than enough. */
struct hsearch_data per_resource_htable;
void check_upr_init(void)
{
	static int created = 0;
	if (config_valid >= 2)
		return;
	if (created)
		hdestroy_r(&per_resource_htable);
	memset(&per_resource_htable, 0, sizeof(per_resource_htable));
	if (!hcreate_r(256, &per_resource_htable)) {
		fprintf(stderr, "Insufficient memory.\n");
		exit(E_EXEC_ERROR);
	};
	created = 1;
}

/* FIXME
 * strictly speaking we don't need to check for uniqueness of disk and device names,
 * but for uniqueness of their major:minor numbers ;-)
 */
int vcheck_uniq(struct hsearch_data *ht, const char *what, const char *fmt, va_list ap)
{
	int rv;
	ENTRY e, *ep;
	e.key = e.data = ep = NULL;

	/* if we are done parsing the config file,
	 * switch off this paranoia */
	if (config_valid >= 2)
		return 1;

	rv = vasprintf(&e.key, fmt, ap);

	if (rv < 0) {
		perror("vasprintf");
		exit(E_THINKO);
	}

	if (EXIT_ON_CONFLICT && !what) {
		fprintf(stderr, "Oops, unset argument in %s:%d.\n", __FILE__,
			__LINE__);
		exit(E_THINKO);
	}
	m_asprintf((char **)&e.data, "%s:%u", config_file, fline);
	hsearch_r(e, FIND, &ep, ht);
	//fprintf(stderr, "FIND %s: %p\n", e.key, ep);
	if (ep) {
		if (what) {
			fprintf(stderr,
				"%s: conflicting use of %s '%s' ...\n"
				"%s: %s '%s' first used here.\n",
				(char *)e.data,  what, ep->key,
				(char *)ep->data, what, ep->key);
		}
		free(e.key);
		free(e.data);
		config_valid = 0;
	} else {
		//fprintf(stderr, "ENTER %s\t=>\t%s\n", e.key, (char *)e.data);
		hsearch_r(e, ENTER, &ep, ht);
		if (!ep) {
			fprintf(stderr, "hash table entry (%s => %s) failed\n",
					e.key, (char *)e.data);
			exit(E_THINKO);
		}
		ep = NULL;
	}
	if (EXIT_ON_CONFLICT && ep)
		exit(E_CONFIG_INVALID);
	return !ep;
}

int check_uniq(const char *what, const char *fmt, ...)
{
	int rv;
	va_list ap;

	va_start(ap, fmt);
	rv = vcheck_uniq(&global_htable, what, fmt, ap);
	va_end(ap);

	return rv;
}

/* unique per resource */
int check_upr(const char *what, const char *fmt, ...)
{
	int rv;
	va_list ap;

	va_start(ap, fmt);
	rv = vcheck_uniq(&per_resource_htable, what, fmt, ap);
	va_end(ap);

	return rv;
}

static void pe_expected(const char *exp)
{
	const char *s = yytext;
	fprintf(stderr, "%s:%u: Parse error: '%s' expected,\n\t"
		"but got '%.20s%s'\n", config_file, line, exp, s,
		strlen(s) > 20 ? "..." : "");
	exit(E_CONFIG_INVALID);
}

static void check_string_error(int got)
{
	const char *msg;
	switch(got) {
	case TK_ERR_STRING_TOO_LONG:
		msg = "Token too long";
		break;
	case TK_ERR_DQSTRING_TOO_LONG:
		msg = "Double quoted string too long";
		break;
	case TK_ERR_DQSTRING:
		msg = "Unterminated double quoted string\n  we don't allow embedded newlines\n ";
		break;
	default:
		return;
	}
	fprintf(stderr,"%s:%u: %s >>>%.20s...<<<\n", config_file, line, msg, yytext);
	exit(E_CONFIG_INVALID);
}

static void pe_expected_got(const char *exp, int got)
{
	static char tmp[2] = "\0";
	const char *s = yytext;
	if (exp[0] == '\'' && exp[1] && exp[2] == '\'' && exp[3] == 0) {
		tmp[0] = exp[1];
	}
	fprintf(stderr, "%s:%u: Parse error: '%s' expected,\n\t"
		"but got '%.20s%s' (TK %d)\n",
		config_file, line,
		tmp[0] ? tmp : exp, s, strlen(s) > 20 ? "..." : "", got);
	exit(E_CONFIG_INVALID);
}

#define EXP(TOKEN1)						\
({								\
	int token;						\
	token = yylex();					\
	if (token != TOKEN1) {					\
		if (TOKEN1 == TK_STRING)			\
			check_string_error(token);		\
		pe_expected_got( #TOKEN1, token);		\
	}							\
	token;							\
})

static void expect_STRING_or_INT(void)
{
	int token = yylex();
	switch(token) {
	case TK_INTEGER:
	case TK_STRING:
		break;
	case TK_ON:
		yylval.txt = strdup(yytext);
		break;
	default:
		check_string_error(token);
		pe_expected_got("TK_STRING | TK_INTEGER", token);
	}
}

static void parse_global(void)
{
	fline = line;
	check_uniq("global section", "global");
	if (!STAILQ_EMPTY(&config)) {
		fprintf(stderr,
			"%s:%u: You should put the global {} section\n\t"
			"in front of any resource {} section\n",
			config_file, line);
	}
	EXP('{');
	while (1) {
		int token = yylex();
		fline = line;
		switch (token) {
		case TK_DISABLE_IP_VERIFICATION:
			global_options.disable_ip_verification = 1;
			break;
		case TK_MINOR_COUNT:
			EXP(TK_INTEGER);
			range_check(R_MINOR_COUNT, "minor-count", yylval.txt);
			global_options.minor_count = atoi(yylval.txt);
			break;
		case TK_DIALOG_REFRESH:
			EXP(TK_INTEGER);
			range_check(R_DIALOG_REFRESH, "dialog-refresh",
				    yylval.txt);
			global_options.dialog_refresh = atoi(yylval.txt);
			break;
		case TK_USAGE_COUNT:
			switch (yylex()) {
			case TK_YES:
				global_options.usage_count = UC_YES;
				break;
			case TK_NO:
				global_options.usage_count = UC_NO;
				break;
			case TK_ASK:
				global_options.usage_count = UC_ASK;
				break;
			default:
				pe_expected("yes | no | ask");
			}
			break;
		case '}':
			return;
		default:
			pe_expected("dialog-refresh | minor-count | "
				    "disable-ip-verification");
		}
		EXP(';');
	}
}

static void check_and_change_deprecated_alias(char **name, int token)
{
	int i;
	static struct {
		enum yytokentype token;
		char *old_name, *new_name;
	} table[] = {
		{ TK_HANDLER_OPTION, "outdate-peer", "fence-peer" },
		{ TK_DISK_OPTION, "rate", "resync-rate" },
		{ TK_DISK_OPTION, "after", "resync-after" },
	};

	for (i = 0; i < ARRAY_SIZE(table); i++) {
		if (table[i].token == token &&
		    !strcmp(table[i].old_name, *name)) {
			free(*name);
			*name = strdup(table[i].new_name);
		}
	}
}

/* The syncer section is deprecated. Distribute the options to the disk or net options. */
void parse_options_syncer(struct d_resource *res)
{
	char *opt_name;
	int token;
	enum range_checks rc;

	struct options *options = NULL;
	c_section_start = line;
	fline = line;

	while (1) {
		token = yylex();
		fline = line;
		if (token >= TK_GLOBAL && !(token & TK_SYNCER_OLD_OPT))
			pe_expected("a syncer option keyword");
		token &= ~TK_SYNCER_OLD_OPT;
		switch (token) {
		case TK_NET_FLAG:
		case TK_NET_NO_FLAG:
		case TK_NET_OPTION:
			options = &res->net_options;
			break;
		case TK_DISK_FLAG:
		case TK_DISK_NO_FLAG:
		case TK_DISK_OPTION:
			options = &res->disk_options;
			break;
		case TK_RES_OPTION:
			options = &res->res_options;
			break;
		case '}':
			return;
		default:
			pe_expected("a syncer option keyword");
		}
		opt_name = yylval.txt;
		switch (token) {
		case TK_NET_FLAG:
		case TK_DISK_FLAG:
			token = yylex();
			switch(token) {
			case TK_NO:
				insert_tail(options, new_opt(opt_name, strdup("no")));
				token = yylex();
				break;
			default:
				insert_tail(options, new_opt(opt_name, strdup("yes")));
				if (token == TK_YES)
					token = yylex();
				break;
			}
			break;
		case TK_NET_NO_FLAG:
		case TK_DISK_NO_FLAG:
			/* Backward compatibility with the old config file syntax. */
			assert(!strncmp(opt_name, "no-", 3));
			insert_tail(options, new_opt(strdup(opt_name + 3), strdup("no")));
			free(opt_name);
			token = yylex();
			break;
		case TK_NET_OPTION:
		case TK_DISK_OPTION:
		case TK_RES_OPTION:
			check_and_change_deprecated_alias(&opt_name, token);
			rc = yylval.rc;
			expect_STRING_or_INT();
			range_check(rc, opt_name, yylval.txt);
			insert_tail(options, new_opt(opt_name, yylval.txt));
			token = yylex();
			break;
		}
		switch (token) {
		case ';':
			break;
		default:
			pe_expected(";");
		}
	}
}

static struct options parse_options_d(int token_flag, int token_no_flag, int token_option,
				      int token_delegate, void (*delegate)(void*),
				      void *ctx)
{
	char *opt_name;
	int token, token_group;
	enum range_checks rc;
	struct options options = STAILQ_HEAD_INITIALIZER(options);

	c_section_start = line;
	fline = line;

	while (1) {
		token_group = yylex();
		/* Keep the higher bits in token_option, remove them from token. */
		token = REMOVE_GROUP_FROM_TOKEN(token_group);
		fline = line;
		opt_name = yylval.txt;
		if (token == token_flag) {
			switch(yylex()) {
			case TK_YES:
				insert_tail(&options, new_opt(opt_name, strdup("yes")));
				break;
			case TK_NO:
				insert_tail(&options, new_opt(opt_name, strdup("no")));
				break;
			case ';':
				/* Flag value missing; assume yes.  */
				insert_tail(&options, new_opt(opt_name, strdup("yes")));
				continue;
			default:
				pe_expected("yes | no | ;");
			}
		} else if (token == token_no_flag) {
			/* Backward compatibility with the old config file syntax. */
			assert(!strncmp(opt_name, "no-", 3));
			insert_tail(&options, new_opt(strdup(opt_name + 3), strdup("no")));
			free(opt_name);
		} else if (token == token_option ||
				GET_TOKEN_GROUP(token_option & token_group)) {
			check_and_change_deprecated_alias(&opt_name, token_option);
			rc = yylval.rc;
			expect_STRING_or_INT();
			range_check(rc, opt_name, yylval.txt);
			insert_tail(&options, new_opt(opt_name, yylval.txt));
		} else if (token == token_delegate ||
				GET_TOKEN_GROUP(token_delegate & token_group)) {
			delegate(ctx);
			continue;
		} else if (token == TK_DEPRECATED_OPTION) {
			/* fprintf(stderr, "Warn: Ignoring deprecated option '%s'\n", yylval.txt); */
			expect_STRING_or_INT();
		} else if (token == '}') {
			return options;
		} else {
			pe_expected("an option keyword");
		}
		EXP(';');
	}
}

static struct options parse_options(int token_flag, int token_no_flag, int token_option)
{
	return parse_options_d(token_flag, token_no_flag, token_option, 0, NULL, NULL);
}

static void __parse_address(struct d_address *a)
{
	switch(yylex()) {
	case TK_SCI:   /* 'ssocks' was names 'sci' before. */
		a->af = strdup("ssocks");
		EXP(TK_IPADDR);
		break;
	case TK_SSOCKS:
	case TK_SDP:
	case TK_IPV4:
		a->af = yylval.txt;
		EXP(TK_IPADDR);
		break;
	case TK_IPV6:
		a->af = yylval.txt;
		EXP('[');
		EXP(TK_IPADDR6);
		break;
	case TK_IPADDR:
		a->af = strdup("ipv4");
		break;
	/* case '[': // Do not foster people's laziness ;)
		EXP(TK_IPADDR6);
		*af = strdup("ipv6");
		break; */
	default:
		pe_expected("ssocks | sdp | ipv4 | ipv6 | <ipv4 address> ");
	}

	a->addr = yylval.txt;
	if (!strcmp(a->af, "ipv6"))
		EXP(']');
	EXP(':');
	EXP(TK_INTEGER);
	a->port = yylval.txt;
	range_check(R_PORT, "port", yylval.txt);
}

static void parse_address(struct names *on_hosts, struct d_address *address)
{
	__parse_address(address);
	EXP(';');
}

static void parse_hosts(struct names *hosts, char delimeter)
{
	char errstr[20];
	struct d_name *name;
	int nr_hosts = 0;
	int token;

	while (1) {
		token = yylex();
		switch (token) {
		case TK_STRING:
			name = malloc(sizeof(struct d_name));
			name->name = yylval.txt;
			insert_tail(hosts, name);
			nr_hosts++;
			break;
		default:
			if (token == delimeter) {
				if (nr_hosts == 0)
					pe_expected_got("TK_STRING", token);
				return;
			} else {
				sprintf(errstr, "TK_STRING | '%c'", delimeter);
				pe_expected_got(errstr, token);
			}
		}
	}
}

static void parse_proxy_section(struct d_host_info *host)
{
	struct d_proxy_info *proxy;

	proxy = calloc(1, sizeof(struct d_proxy_info));
	STAILQ_INIT(&proxy->on_hosts);
	host->proxy = proxy;

	EXP(TK_ON);
	parse_hosts(&proxy->on_hosts, '{');
	while (1) {
		switch (yylex()) {
		case TK_INSIDE:
			parse_address(&proxy->on_hosts, &proxy->inside);
			break;
		case TK_OUTSIDE:
			parse_address(&proxy->on_hosts, &proxy->outside);
			break;
		case TK_OPTIONS:
			parse_proxy_options(&proxy->options, &proxy->plugins);
			break;
		case '}':
			goto break_loop;
		default:
			pe_expected("inside | outside");

		}
	}

 break_loop:
	if (!proxy->inside.addr)
		pperror(host, proxy, "inside");

	if (!proxy->outside.addr)
		pperror(host, proxy, "outside");

	return;
}

void parse_meta_disk(struct d_volume *vol)
{
	EXP(TK_STRING);
	vol->meta_disk = yylval.txt;
	if (strcmp("internal", yylval.txt) == 0) {
		/* internal, flexible size */
		vol->meta_index = strdup("internal");
		EXP(';');
	} else {
		switch(yylex()) {
		case '[':
			EXP(TK_INTEGER);
			/* external, static size */
			vol->meta_index = yylval.txt;
			EXP(']');
			EXP(';');
			break;
		case ';':
			/* external, flexible size */
			vol->meta_index = strdup("flexible");
			break;
		default:
			pe_expected("[ | ;");
		}
	}
}

static void check_minor_nonsense(const char *devname, const int explicit_minor)
{
	if (!devname)
		return;

	/* if devname is set, it starts with /dev/drbd */
	if (only_digits(devname + 9)) {
		int m = strtol(devname + 9, NULL, 10);
		if (m == explicit_minor)
			return;

		fprintf(stderr,
			"%s:%d: explicit minor number must match with device name\n"
			"\tTry \"device /dev/drbd%u minor %u;\",\n"
			"\tor leave off either device name or explicit minor.\n"
			"\tArbitrary device names must start with /dev/drbd_\n"
			"\tmind the '_'! (/dev/ is optional, but drbd_ is required)\n",
			config_file, fline, explicit_minor, explicit_minor);
		config_valid = 0;
		return;
	} else if (devname[9] == '_')
		return;

	fprintf(stderr,
		"%s:%d: arbitrary device name must start with /dev/drbd_\n"
		"\tmind the '_'! (/dev/ is optional, but drbd_ is required)\n",
		config_file, fline);
	config_valid = 0;
	return;
}

static void parse_device(struct names* on_hosts, struct d_volume *vol)
{
	struct d_name *h;
	int m;

	switch (yylex()) {
	case TK_STRING:
		if (!strncmp("drbd", yylval.txt, 4)) {
			m_asprintf(&vol->device, "/dev/%s", yylval.txt);
			free(yylval.txt);
		} else
			vol->device = yylval.txt;

		if (strncmp("/dev/drbd", vol->device, 9)) {
			fprintf(stderr,
				"%s:%d: device name must start with /dev/drbd\n"
				"\t(/dev/ is optional, but drbd is required)\n",
				config_file, fline);
			config_valid = 0;
			/* no goto out yet,
			 * as that would additionally throw a parse error */
		}
		switch (yylex()) {
		default:
			pe_expected("minor | ;");
			/* fall through */
		case ';':
			m = dt_minor_of_dev(vol->device);
			if (m < 0) {
				fprintf(stderr,
					"%s:%d: no minor given nor device name contains a minor number\n",
					config_file, fline);
				config_valid = 0;
			}
			vol->device_minor = m;
			goto out;
		case TK_MINOR:
			; /* double fall through */
		}
	case TK_MINOR:
		EXP(TK_INTEGER);
		vol->device_minor = atoi(yylval.txt);
		EXP(';');

		/* if both device name and minor number are explicitly given,
		 * force /dev/drbd<minor-number> or /dev/drbd_<arbitrary> */
		check_minor_nonsense(vol->device, vol->device_minor);
	}
out:
	if (!on_hosts)
		return;

	STAILQ_FOREACH(h, on_hosts, link) {
		check_uniq("device-minor", "device-minor:%s:%u", h->name, vol->device_minor);
		if (vol->device)
			check_uniq("device", "device:%s:%s", h->name, vol->device);
	}
}

struct d_volume *volume0(struct volumes *volumes)
{
	struct d_volume *vol = STAILQ_FIRST(volumes);

	if (!vol) {
		vol = calloc(1, sizeof(struct d_volume));
		vol->device_minor = -1;
		vol->implicit = 1;
		insert_head(volumes, vol);
		return vol;
	} else {
		if (vol->vnr == 0 && STAILQ_NEXT(vol, link) == NULL && vol->implicit)
			return vol;

		config_valid = 0;
		fprintf(stderr,
			"%s:%d: Explicit and implicit volumes not allowed\n",
			config_file, line);
		return vol;
	}
}

int parse_volume_stmt(struct d_volume *vol, struct names* on_hosts, int token)
{
	switch (token) {
	case TK_DISK:
		token = yylex();
		switch (token) {
		case TK_STRING:
			vol->disk = yylval.txt;
			EXP(';');
			break;
		case '{':
			vol->disk_options = parse_options(TK_DISK_FLAG,
							  TK_DISK_NO_FLAG,
							  TK_DISK_OPTION);
			break;
		default:
			check_string_error(token);
			pe_expected_got( "TK_STRING | {", token);
		}
		vol->parsed_disk = 1;
		break;
	case TK_DEVICE:
		parse_device(on_hosts, vol);
		vol->parsed_device = 1;
		break;
	case TK_META_DISK:
		parse_meta_disk(vol);
		vol->parsed_meta_disk = 1;
		break;
	case TK_FLEX_META_DISK:
		EXP(TK_STRING);
		vol->meta_disk = yylval.txt;
		if (strcmp("internal", yylval.txt) != 0) {
			/* external, flexible ize */
			vol->meta_index = strdup("flexible");
		} else {
			/* internal, flexible size */
			vol->meta_index = strdup("internal");
		}
		EXP(';');
		vol->parsed_meta_disk = 1;
		break;
	case TK_SKIP:
		parse_skip();
		break;
	default:
		return 0;
	}
	return 1;
}

struct d_volume *parse_volume(int vnr, struct names* on_hosts)
{
	struct d_volume *vol;
	int token;

	vol = calloc(1,sizeof(struct d_volume));
	STAILQ_INIT(&vol->disk_options);
	vol->device_minor = -1;
	vol->vnr = vnr;

	EXP('{');
	while (1) {
		token = yylex();
		if (token == '}')
			break;
		if (!parse_volume_stmt(vol, on_hosts, token))
			pe_expected_got("device | disk | meta-disk | flex-meta-disk | }",
					token);
	}

	return vol;
}

struct d_volume *parse_stacked_volume(int vnr)
{
	struct d_volume *vol;
	int token;

	vol = calloc(1,sizeof(struct d_volume));
	STAILQ_INIT(&vol->disk_options);
	vol->device_minor = -1;
	vol->vnr = vnr;

	EXP('{');
	while (1) {
		token = yylex();
		switch (token) {
		case TK_DEVICE:
			parse_device(NULL, vol);
			break;
		case TK_DISK:
			EXP('{');
			vol->disk_options = parse_options(TK_DISK_FLAG, TK_DISK_NO_FLAG, TK_DISK_OPTION);
			break;
		case '}':
			goto exit_loop;
		default:
			pe_expected_got("device | disk | }", token);
			break;
		}
	}
exit_loop:
	vol->meta_disk = strdup("internal");
	vol->meta_index = strdup("internal");

	return vol;
}

enum parse_host_section_flags {
	REQUIRE_MINOR = 1,
	BY_ADDRESS  = 2,
};

static void parse_host_section(struct d_resource *res,
			       struct names *on_hosts,
			       enum parse_host_section_flags flags)
{
	struct d_host_info *host;
	struct d_name *h;
	int in_braces = 1;

	c_section_start = line;
	fline = line;

	host = calloc(1,sizeof(struct d_host_info));
	STAILQ_INIT(&host->res_options);
	STAILQ_INIT(&host->volumes);
	host->on_hosts = *on_hosts;
	host->config_line = c_section_start;
	host->implicit = 0;
	host->require_minor = flags & REQUIRE_MINOR ? 1 : 0;

	if (flags & BY_ADDRESS) {
		/* floating <address> {} */
		char *fake_uname = NULL;
		int token;

		host->by_address = 1;
		__parse_address(&host->address);
		if (!strcmp(host->address.af, "ipv6"))
			m_asprintf(&fake_uname, "ipv6 [%s]:%s", host->address.addr, host->address.port);
		else
			m_asprintf(&fake_uname, "%s:%s", host->address.addr, host->address.port);
		insert_head(&host->on_hosts, names_from_str(fake_uname));

		token = yylex();
		switch(token) {
		case '{':
			break;
		case ';':
			in_braces = 0;
			break;
		default:
			pe_expected_got("{ | ;", token);
		}
	}

	STAILQ_FOREACH(h, on_hosts, link)
		check_upr("host section", "%s: on %s", res->name, h->name);
	insert_tail(&res->all_hosts, host);

	while (in_braces) {
		int token = yylex();
		fline = line;
		switch (token) {
		case TK_DISK:
			STAILQ_FOREACH(h, on_hosts, link)
				check_upr("disk statement", "%s:%s:disk", res->name, h->name);
			goto vol0stmt;
			/* STAILQ_FOREACH(h, on_hosts)
			  check_uniq("disk", "disk:%s:%s", h->name, yylval.txt); */
		case TK_DEVICE:
			STAILQ_FOREACH(h, on_hosts, link)
				check_upr("device statement", "%s:%s:device", res->name, h->name);
			goto vol0stmt;
		case TK_META_DISK:
			STAILQ_FOREACH(h, on_hosts, link)
				check_upr("meta-disk statement", "%s:%s:meta-disk", res->name, h->name);
			goto vol0stmt;
		case TK_FLEX_META_DISK:
			STAILQ_FOREACH(h, on_hosts, link)
				check_upr("meta-disk statement", "%s:%s:meta-disk", res->name, h->name);
			goto vol0stmt;
			break;
		case TK_ADDRESS:
			if (host->by_address) {
				fprintf(stderr,
					"%s:%d: address statement not allowed for floating {} host sections\n",
					config_file, fline);
				config_valid = 0;
				exit(E_CONFIG_INVALID);
			}
			STAILQ_FOREACH(h, on_hosts, link)
				check_upr("address statement", "%s:%s:address", res->name, h->name);
			parse_address(on_hosts, &host->address);
			range_check(R_PORT, "port", host->address.port);
			break;
		case TK_PROXY:
			parse_proxy_section(host);
			break;
		case TK_VOLUME:
			EXP(TK_INTEGER);
			insert_volume(&host->volumes, parse_volume(atoi(yylval.txt), on_hosts));
			break;
		case TK_NODE_ID:
			EXP(TK_INTEGER);
			range_check(R_NODE_ID, "node-id", yylval.txt);
			host->node_id = yylval.txt;
			STAILQ_FOREACH(h, on_hosts, link)
				check_upr("node-id statement", "%s:%s:node-id", res->name, h->name);
			check_upr("node-id", "%s:%s", res->name, host->node_id);
			EXP(';');
			break;
		case TK_OPTIONS:
			EXP('{');
			host->res_options = parse_options(TK_RES_FLAG,
							  0,
							  TK_RES_OPTION);
			break;
		case TK_SKIP:
			parse_skip();
			break;
		case '}':
			in_braces = 0;
			break;
		vol0stmt:
			if (parse_volume_stmt(volume0(&host->volumes), on_hosts, token))
				break;
			/* else fall through */
		default:
			pe_expected("disk | device | address | meta-disk "
				    "| flexible-meta-disk | node-id | skip");
		}
	}
}

static void parse_skip()
{
	int level = 0;
	int token;
	fline = line;

	while ((token = yylex())) {
		switch(token) {
		case '{':
			level++;
			break;
		case '}':
			if (!--level)
				return;
			break;
		}
	}
	if (!token) {
		fprintf(stderr, "%s:%u: reached eof "
			"while parsing this skip block.\n",
			config_file, fline);
		exit(E_CONFIG_INVALID);
	}
}

void parse_stacked_section(struct d_resource* res)
{
	struct d_host_info *host;
	struct d_name *h;

	c_section_start = line;
	fline = line;

	host = calloc(1, sizeof(struct d_host_info));
	STAILQ_INIT(&host->res_options);
	STAILQ_INIT(&host->on_hosts);
	STAILQ_INIT(&host->volumes);
	insert_tail(&res->all_hosts, host);
	EXP(TK_STRING);
	check_uniq("stacked-on-top-of", "stacked:%s", yylval.txt);
	host->lower_name = yylval.txt;

	EXP('{');
	while (1) {
		switch(yylex()) {
		case TK_DEVICE:
			/* STAILQ_FOREACH(h, host->on_hosts)
			  check_upr("device statement", "%s:%s:device", res->name, h->name); */
			parse_device(&host->on_hosts, volume0(&host->volumes));
			volume0(&host->volumes)->meta_disk = strdup("internal");
			volume0(&host->volumes)->meta_index = strdup("internal");
			break;
		case TK_ADDRESS:
			STAILQ_FOREACH(h, &host->on_hosts, link)
				check_upr("address statement", "%s:%s:address", res->name, h->name);
			parse_address(NULL, &host->address);
			range_check(R_PORT, "port", yylval.txt);
			break;
		case TK_PROXY:
			parse_proxy_section(host);
			break;
		case TK_VOLUME:
			EXP(TK_INTEGER);
			insert_volume(&host->volumes, parse_stacked_volume(atoi(yylval.txt)));
			break;
		case '}':
			goto break_loop;
		default:
			pe_expected("device | address | proxy");
		}
	}
 break_loop:

	res->stacked_on_one = 1;
}

void startup_delegate(void *ctx)
{
	struct d_resource *res = (struct d_resource *)ctx;

	if (!strcmp(yytext, "become-primary-on")) {
		/* fprintf(stderr, "Warn: Ignoring deprecated become-primary-on. Use automatic-promote\n"); */
		int token;
		do {
			token = yylex();
		} while (token != ';');
	} else if (!strcmp(yytext, "stacked-timeouts")) {
		res->stacked_timeouts = 1;
		EXP(';');
	} else
		pe_expected("<an option keyword> | become-primary-on | stacked-timeouts");
}

void net_delegate(void *ctx)
{
	enum pr_flags flags = (enum pr_flags)ctx;

	if (!strcmp(yytext, "discard-my-data") && flags & PARSE_FOR_ADJUST) {
		switch(yylex()) {
		case TK_YES:
		case TK_NO:
			/* Ignore this option.  */
			EXP(';');
			break;
		case ';':
			/* Ignore this option.  */
			return;
		default:
			pe_expected("yes | no | ;");
		}
	} else
		pe_expected("an option keyword");
}

void proxy_delegate(void *ctx)
{
	struct d_option **proxy_plugins = (struct d_option **)ctx;
	int token;
	struct options options = STAILQ_HEAD_INITIALIZER(options);
	struct d_option *opt;
	struct names line;
	struct d_name *word;

	opt = NULL;
	token = yylex();
	if (token != '{') {
		fprintf(stderr,	"%s:%d: expected \"{\" after \"proxy\" keyword\n",
				config_file, fline);
		exit(E_CONFIG_INVALID);
	}

	while (1) {
		STAILQ_INIT(&line);
		while (1) {
			token = yylex();
			if (token == ';')
				break;
			if (token == '}') {
				if (STAILQ_EMPTY(&line))
					goto out;

				fprintf(stderr,	"%s:%d: Missing \";\" before  \"}\"\n",
					config_file, fline);
				exit(E_CONFIG_INVALID);
			}

			word = malloc(sizeof(struct d_name));
			if (!word)
				pdperror("out of memory.");
			word->name = yylval.txt;
			insert_tail(&line, word);
		}

		opt = calloc(1, sizeof(struct d_option));
		if (!opt)
			pdperror("out of memory.");
		opt->name = strdup(names_to_str(&line));
		insert_tail(&options, opt);
		free_names(&line);
	}
out:
	if (proxy_plugins)
		*proxy_plugins = options;
}

static int parse_proxy_options(struct d_option **proxy_options, struct d_option **proxy_plugins)
{
<<<<<<< HEAD
	struct options proxy_options;
=======
	struct d_option *opts;
>>>>>>> e2cc3076

	EXP('{');
	opts = parse_options_d(0, 0, TK_PROXY_OPTION | TK_PROXY_GROUP,
			       TK_PROXY_DELEGATE, proxy_delegate, proxy_plugins);

	if (proxy_options)
		*proxy_options = opts;

	return 0;
}

int parse_proxy_options_section(struct d_resource *res)
{
	int token;

	token = yylex();
	if (token != TK_PROXY) {
		yyrestart(yyin); /* flushes flex's buffers */
		return 1;
	}

	return parse_proxy_options(&res->proxy_options, &res->proxy_plugins);
}

static struct hname_address *parse_hname_address_pair(struct connection *conn, int prev_token)
{
	struct hname_address *ha;
	int token;

	ha = calloc(1, sizeof(struct hname_address));
	ha->config_line = line;

	switch (prev_token) {
	case TK_ADDRESS:
		ha->name = "UNKNOWN"; /* updated in set_host_info_in_host_address_pairs() */
		ha->by_address = 1;
		goto parse_address;
	case TK__THIS_HOST:
		ha->name = "_this_host";
		conn->my_address = &ha->address;
		goto parse_address;
	case TK__REMOTE_HOST:
		ha->name = "_remote_host";
		conn->connect_to = &ha->address;
		goto parse_address;
	default:
		assert(0);
	case TK_HOST:
		break;
	}

	EXP(TK_STRING);
	ha->name = yylval.txt;

	token = yylex();
	switch (token) {
	case TK_ADDRESS:
	parse_address:
		__parse_address(&ha->address);
		ha->parsed_address = 1;
		EXP(';');
		break;
	case TK_PORT:
		EXP(TK_INTEGER);
		ha->address.port = yylval.txt;
		ha->parsed_port = 1;
		EXP(';');
		break;
	case ';':
		break;
	default:
		pe_expected_got( "address | port | ;", token);
	}

	return ha;
}

struct connection *alloc_connection()
{
	struct connection *conn;

	conn = calloc(1, sizeof(struct connection));
	if (conn == NULL) {
		perror("calloc");
		exit(E_EXEC_ERROR);
	}
	STAILQ_INIT(&conn->hname_address_pairs);
	STAILQ_INIT(&conn->net_options);

	return conn;
}

void free_connection(struct connection *connection)
{
	free(connection);
}

static struct connection *parse_connection(enum pr_flags flags)
{
	struct connection *conn;
	int hosts = 0, token;

	conn = alloc_connection();
	conn->config_line = line;

	token = yylex();
	switch (token) {
	case '{':
		break;
	case TK_STRING:
		conn->name = yylval.txt;
		EXP('{');
		break;
	default:
		pe_expected_got( "<connection name> | {", token);
	}
	while (1) {
		token = yylex();
		switch(token) {
		case TK_ADDRESS:
		case TK_HOST:
		case TK__THIS_HOST:
		case TK__REMOTE_HOST:
			insert_tail(&conn->hname_address_pairs, parse_hname_address_pair(conn, token));
			if (++hosts >= 3) {
				fprintf(stderr,	"%s:%d: only two 'host' keywords per connection allowed\n",
					config_file, fline);
				config_valid = 0;
			}
			break;
		case TK_NET:
			if (!STAILQ_EMPTY(&conn->net_options)) {
				fprintf(stderr,	"%s:%d: only one 'net' section per connection allowed\n",
					config_file, fline);
				config_valid = 0;
			}
			EXP('{');
			conn->net_options = parse_options_d(TK_NET_FLAG, TK_NET_NO_FLAG, TK_NET_OPTION,
							    TK_NET_DELEGATE, &net_delegate, (void *)flags);
			break;
		case TK_SKIP:
			parse_skip();
			break;
		case '}':
			return conn;
		default:
			pe_expected_got( "host | net | skip | }", token);
		}
	}
}

void parse_connection_mesh(struct d_resource *res, enum pr_flags flags)
{
	int token;

	EXP('{');
	while (1) {
		token = yylex();
		switch(token) {
		case TK_HOSTS:
			if (!STAILQ_EMPTY(&res->mesh)) {
				fprintf(stderr,	"%s:%d: only one 'connection-mesh' keyword is allowed\n",
					config_file, fline);
				config_valid = 0;
			}
			parse_hosts(&res->mesh, ';');
			break;
		case TK_NET:
			if (!STAILQ_EMPTY(&res->mesh_net_options)) {
				fprintf(stderr,	"%s:%d: only one 'net' section allowed\n",
					config_file, fline);
				config_valid = 0;
			}
			EXP('{');
			res->mesh_net_options =
				parse_options_d(TK_NET_FLAG, TK_NET_NO_FLAG, TK_NET_OPTION,
						TK_NET_DELEGATE, &net_delegate, (void *)flags);
			break;
		case '}':
			return;
		default:
			pe_expected_got( "hosts | net | }", token);
		}
	}
}

struct d_resource* parse_resource(char* res_name, enum pr_flags flags)
{
	struct d_resource* res;
	struct names host_names;
	struct options options;
	char *opt_name;
	int token;

	check_upr_init();
	check_uniq("resource section", res_name);

	res = calloc(1, sizeof(struct d_resource));
	STAILQ_INIT(&res->volumes);
	STAILQ_INIT(&res->connections);
	STAILQ_INIT(&res->all_hosts);
	STAILQ_INIT(&res->net_options);
	STAILQ_INIT(&res->disk_options);
	STAILQ_INIT(&res->res_options);
	STAILQ_INIT(&res->startup_options);
	STAILQ_INIT(&res->handlers);
	STAILQ_INIT(&res->proxy_options);
	STAILQ_INIT(&res->proxy_plugins);
	STAILQ_INIT(&res->mesh);
	STAILQ_INIT(&res->mesh_net_options);
	res->name = res_name;
	res->config_file = config_save;
	res->start_line = line;

	while(1) {
		token = yylex();
		fline = line;
		switch(token) {
		case TK_NET_OPTION:
			if (strcmp(yylval.txt, "protocol"))
				goto goto_default;
			check_upr("protocol statement","%s: protocol",res->name);
			opt_name = yylval.txt;
			EXP(TK_STRING);
			range_check(R_PROTOCOL, opt_name, yylval.txt);
			insert_tail(&res->net_options, new_opt(opt_name, yylval.txt));
			EXP(';');
			break;
		case TK_ON:
			STAILQ_INIT(&host_names);
			parse_hosts(&host_names, '{');
			parse_host_section(res, &host_names, REQUIRE_MINOR);
			break;
		case TK_STACKED:
			parse_stacked_section(res);
			break;
		case TK__THIS_HOST:
			EXP('{');
			STAILQ_INIT(&host_names);
			insert_head(&host_names, names_from_str("_this_host"));
			parse_host_section(res, &host_names, 0);
			break;
		case TK_FLOATING:
			STAILQ_INIT(&host_names);
			parse_host_section(res, &host_names, REQUIRE_MINOR + BY_ADDRESS);
			break;
		case TK_DISK:
			switch (token=yylex()) {
			case TK_STRING:
				/* open coded parse_volume_stmt() */
				volume0(&res->volumes)->disk = yylval.txt;
				EXP(';');
				break;
			case '{':
				check_upr("disk section", "%s:disk", res->name);
				options = parse_options(TK_DISK_FLAG, TK_DISK_NO_FLAG, TK_DISK_OPTION);
				STAILQ_CONCAT(&res->disk_options, &options);
				break;
			default:
				check_string_error(token);
				pe_expected_got( "TK_STRING | {", token);
			}
			break;
		case TK_NET:
			check_upr("net section", "%s:net", res->name);
			EXP('{');
			options = parse_options_d(TK_NET_FLAG, TK_NET_NO_FLAG, TK_NET_OPTION,
						  TK_NET_DELEGATE, &net_delegate, (void *)flags);
			STAILQ_CONCAT(&res->net_options, &options);
			break;
		case TK_SYNCER:
			check_upr("syncer section", "%s:syncer", res->name);
			EXP('{');
			parse_options_syncer(res);
			break;
		case TK_STARTUP:
			check_upr("startup section", "%s:startup", res->name);
			EXP('{');
			res->startup_options = parse_options_d(TK_STARTUP_FLAG,
							       0,
							       TK_STARTUP_OPTION,
							       TK_STARTUP_DELEGATE,
							       &startup_delegate,
							       res);
			break;
		case TK_HANDLER:
			check_upr("handlers section", "%s:handlers", res->name);
			EXP('{');
			res->handlers =  parse_options(0, 0, TK_HANDLER_OPTION);
			break;
		case TK_PROXY:
			check_upr("proxy section", "%s:proxy", res->name);
			parse_proxy_options(&res->proxy_options, &res->proxy_plugins);
			break;
		case TK_DEVICE:
			check_upr("device statement", "%s:device", res->name);
		case TK_META_DISK:
		case TK_FLEX_META_DISK:
			parse_volume_stmt(volume0(&res->volumes), NULL, token);
			break;
		case TK_VOLUME:
			EXP(TK_INTEGER);
			insert_volume(&res->volumes, parse_volume(atoi(yylval.txt), NULL));
			break;
		case TK_OPTIONS:
			check_upr("resource options section", "%s:res_options", res->name);
			EXP('{');
			options = parse_options(TK_RES_FLAG, 0, TK_RES_OPTION);
			STAILQ_CONCAT(&res->res_options, &options);
			break;
		case TK_CONNECTION:
			insert_tail(&res->connections, parse_connection(flags));
			break;
		case TK_CONNECTION_MESH:
			parse_connection_mesh(res, flags);
			break;
		case TK_SKIP:
			parse_skip();
			break;
		case '}':
		case 0:
			goto exit_loop;
		default:
		goto_default:
			pe_expected_got("protocol | on | disk | net | syncer |"
					" startup | handlers | connection |"
					" ignore-on | stacked-on-top-of | skip",token);
		}
	}

 exit_loop:

	if (flags == NO_HOST_SECT_ALLOWED && !STAILQ_EMPTY(&res->all_hosts)) {
		config_valid = 0;

		fprintf(stderr,
			"%s:%d: in the %s section, there are no host sections"
			" allowed.\n",
			config_file, c_section_start, res->name);
	}

	return res;
}

struct d_resource* parse_resource_for_adjust(const struct cfg_ctx *ctx)
{
	int token;

	token = yylex();
	if (token != TK_RESOURCE)
		return NULL;

	token = yylex();
	if (token != TK_STRING)
		return NULL;

	/* FIXME assert that string and ctx->res->name match? */

	token = yylex();
	if (token != '{')
		return NULL;

	return parse_resource(ctx->res->name, PARSE_FOR_ADJUST);
}

void include_file(FILE *f, char *name)
{
	int saved_line;
	char *saved_config_file, *saved_config_save;

	saved_line = line;
	saved_config_file = config_file;
	saved_config_save = config_save;
	line = 1;
	config_file = name;
	config_save = canonify_path(name);

	my_yypush_buffer_state(f);
	my_parse();
	yypop_buffer_state();

	line = saved_line;
	config_file = saved_config_file;
	config_save = saved_config_save;
}

void include_stmt(char *str)
{
	char *last_slash, *tmp;
	glob_t glob_buf;
	int cwd_fd;
	FILE *f;
	size_t i;
	int r;

	/* in order to allow relative paths in include statements we change
	   directory to the location of the current configuration file. */
	cwd_fd = open(".", O_RDONLY);
	if (cwd_fd < 0) {
		fprintf(stderr, "open(\".\") failed: %m\n");
		exit(E_USAGE);
	}

	tmp = strdupa(config_save);
	last_slash = strrchr(tmp, '/');
	if (last_slash)
		*last_slash = 0;

	if (chdir(tmp)) {
		fprintf(stderr, "chdir(\"%s\") failed: %m\n", tmp);
		exit(E_USAGE);
	}

	r = glob(str, 0, NULL, &glob_buf);
	if (r == 0) {
		for (i=0; i<glob_buf.gl_pathc; i++) {
			f = fopen(glob_buf.gl_pathv[i], "r");
			if (f) {
				include_file(f, strdup(glob_buf.gl_pathv[i]));
				fclose(f);
			} else {
				fprintf(stderr,
					"%s:%d: Failed to open include file '%s'.\n",
					config_file, line, yylval.txt);
				config_valid = 0;
			}
		}
		globfree(&glob_buf);
	} else if (r == GLOB_NOMATCH) {
		if (!strchr(str, '?') && !strchr(str, '*') && !strchr(str, '[')) {
			fprintf(stderr,
				"%s:%d: Failed to open include file '%s'.\n",
				config_file, line, yylval.txt);
			config_valid = 0;
		}
	} else {
		fprintf(stderr, "glob() failed: %d\n", r);
		exit(E_USAGE);
	}

	if (fchdir(cwd_fd) < 0) {
		fprintf(stderr, "fchdir() failed: %m\n");
		exit(E_USAGE);
	}
}

void my_parse(void)
{
	static int global_htable_init = 0;
	if (!global_htable_init) {
		check_uniq_init();
		global_htable_init = 1;
	}

	while (1) {
		int token = yylex();
		fline = line;
		switch(token) {
		case TK_GLOBAL:
			parse_global();
			break;
		case TK_COMMON:
			EXP('{');
			common = parse_resource("common",NO_HOST_SECT_ALLOWED);
			break;
		case TK_RESOURCE:
			EXP(TK_STRING);
			EXP('{');
			insert_tail(&config, parse_resource(yylval.txt, 0));
			break;
		case TK_SKIP:
			parse_skip();
			break;
		case TK_INCLUDE:
			EXP(TK_STRING);
			EXP(';');
			include_stmt(yylval.txt);
			break;
		case 0:
			return;
		default:
			pe_expected("global | common | resource | skip | include");
		}
	}
}<|MERGE_RESOLUTION|>--- conflicted
+++ resolved
@@ -48,7 +48,7 @@
 /////////////////////
 
 static int c_section_start;
-static int parse_proxy_options(struct d_option **, struct d_option **);
+static int parse_proxy_options(struct options *, struct options *);
 void my_parse(void);
 static void parse_skip(void);
 
@@ -1345,7 +1345,7 @@
 
 void proxy_delegate(void *ctx)
 {
-	struct d_option **proxy_plugins = (struct d_option **)ctx;
+	struct options *proxy_plugins = (struct options *)ctx;
 	int token;
 	struct options options = STAILQ_HEAD_INITIALIZER(options);
 	struct d_option *opt;
@@ -1394,13 +1394,9 @@
 		*proxy_plugins = options;
 }
 
-static int parse_proxy_options(struct d_option **proxy_options, struct d_option **proxy_plugins)
-{
-<<<<<<< HEAD
-	struct options proxy_options;
-=======
-	struct d_option *opts;
->>>>>>> e2cc3076
+static int parse_proxy_options(struct options *proxy_options, struct options *proxy_plugins)
+{
+	struct options opts;
 
 	EXP('{');
 	opts = parse_options_d(0, 0, TK_PROXY_OPTION | TK_PROXY_GROUP,
