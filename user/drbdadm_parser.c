--- conflicted
+++ resolved
@@ -609,11 +609,8 @@
 struct d_resource* parse_resource(char* res_name, enum pr_flags flags)
 {
 	struct d_resource* res;
-<<<<<<< HEAD
 	struct d_host_info *host;
 	int token;
-=======
->>>>>>> 7977791b
 
 	c_resource_start = line;
 
@@ -622,7 +619,7 @@
 	res->me_minor = -1; /* will be set once in dt_minor_of_res */
 
 	while(1) {
-		int token = yylex();
+		token = yylex();
 		fline = line;
 		switch(token) {
 		case TK_PROTOCOL:
