/*
   drbdadm_main.c

   This file is part of DRBD by Philipp Reisner and Lars Ellenberg.

   Copyright (C) 2002-2008, LINBIT Information Technologies GmbH.
   Copyright (C) 2002-2008, Philipp Reisner <philipp.reisner@linbit.com>.
   Copyright (C) 2002-2008, Lars Ellenberg <lars.ellenberg@linbit.com>.

   drbd is free software; you can redistribute it and/or modify
   it under the terms of the GNU General Public License as published by
   the Free Software Foundation; either version 2, or (at your option)
   any later version.

   drbd is distributed in the hope that it will be useful,
   but WITHOUT ANY WARRANTY; without even the implied warranty of
   MERCHANTABILITY or FITNESS FOR A PARTICULAR PURPOSE.  See the
   GNU General Public License for more details.

   You should have received a copy of the GNU General Public License
   along with drbd; see the file COPYING.  If not, write to
   the Free Software Foundation, 675 Mass Ave, Cambridge, MA 02139, USA.

 */

#define _GNU_SOURCE
#define _XOPEN_SOURCE 600
#define _FILE_OFFSET_BITS 64

#include <stdio.h>
#include <stdarg.h>
#include <stdbool.h>
#include <string.h>
#include <ctype.h>
#include <stdlib.h>
#include <search.h>
#include <assert.h>

#include <sys/types.h>
#include <sys/wait.h>
#include <sys/poll.h>
#include <sys/socket.h>
#include <sys/ioctl.h>
#include <netinet/in.h>
#include <arpa/inet.h>
#include <fcntl.h>
#include <unistd.h>
#include <errno.h>
#include <getopt.h>
#include <signal.h>
#include <time.h>
#include "linux/drbd_limits.h"
#include "drbdtool_common.h"
#include "drbdadm.h"
#include "registry.h"
#include "config_flags.h"
#include "drbdadm_dump.h"

#define MAX_ARGS 40

char *progname;

struct deferred_cmd {
	struct cfg_ctx ctx;
	STAILQ_ENTRY(deferred_cmd) link;
};

struct option general_admopt[] = {
	{"stacked", no_argument, 0, 'S'},
	{"dry-run", no_argument, 0, 'd'},
	{"verbose", no_argument, 0, 'v'},
	{"config-file", required_argument, 0, 'c'},
	{"config-to-test", required_argument, 0, 't'},
	{"drbdsetup", required_argument, 0, 's'},
	{"drbdmeta", required_argument, 0, 'm'},
	{"drbd-proxy-ctl", required_argument, 0, 'p'},
	{"sh-varname", required_argument, 0, 'n'},
	{"peer", required_argument, 0, 'P'},
	{"version", no_argument, 0, 'V'},
	{"setup-option", required_argument, 0, 'W'},
	{"help", no_argument, 0, 'h'},
	{0, 0, 0, 0}
};
struct option *admopt = general_admopt;

extern int my_parse();
extern int yydebug;
extern FILE *yyin;

static int adm_new_minor(const struct cfg_ctx *ctx);
static int adm_resource(const struct cfg_ctx *);
static int adm_attach(const struct cfg_ctx *);
static int adm_connect(const struct cfg_ctx *);
static int adm_resize(const struct cfg_ctx *);
static int adm_up(const struct cfg_ctx *);
static int adm_wait_c(const struct cfg_ctx *);
static int adm_wait_ci(const struct cfg_ctx *);
static int adm_proxy_up(const struct cfg_ctx *);
static int adm_proxy_down(const struct cfg_ctx *);
static int sh_nop(const struct cfg_ctx *);
static int sh_resources(const struct cfg_ctx *);
static int sh_resource(const struct cfg_ctx *);
static int sh_mod_parms(const struct cfg_ctx *);
static int sh_dev(const struct cfg_ctx *);
static int sh_udev(const struct cfg_ctx *);
static int sh_minor(const struct cfg_ctx *);
static int sh_ip(const struct cfg_ctx *);
static int sh_lres(const struct cfg_ctx *);
static int sh_ll_dev(const struct cfg_ctx *);
static int sh_md_dev(const struct cfg_ctx *);
static int sh_md_idx(const struct cfg_ctx *);
static int sh_status(const struct cfg_ctx *);
static int adm_drbdmeta(const struct cfg_ctx *);
static int adm_khelper(const struct cfg_ctx *);
static int adm_setup_and_meta(const struct cfg_ctx *);
static int hidden_cmds(const struct cfg_ctx *);
static int adm_outdate(const struct cfg_ctx *);
static int adm_chk_resize(const struct cfg_ctx *);
static int adm_drbdsetup(const struct cfg_ctx *);
static int adm_invalidate(const struct cfg_ctx *);
static int __adm_drbdsetup_silent(const struct cfg_ctx *ctx);
static int adm_forget_peer(const struct cfg_ctx *);

int ctx_by_name(struct cfg_ctx *ctx, const char *id);

static char *get_opt_val(struct options *, const char *, char *);

static struct ifreq *get_ifreq();

char ss_buffer[1024];
const char *canonname;  /* Canonical hostname according to getaddrinfo() */
int line = 1;
int fline;
struct d_globals global_options = { 0, 0, 0, 1, UC_ASK };

char *config_file = NULL;
char *config_save = NULL;
char *config_test = NULL;
struct resources config = STAILQ_HEAD_INITIALIZER(config);
struct d_resource *common = NULL;
struct ifreq *ifreq_list = NULL;
int is_drbd_top;
enum { NORMAL, STACKED, IGNORED, __N_RESOURCE_TYPES };
int nr_resources[__N_RESOURCE_TYPES];
int nr_volumes[__N_RESOURCE_TYPES];
int highest_minor;
int number_of_minors = 0;
int config_from_stdin = 0;
int config_valid = 1;
int no_tty;
int dry_run = 0;
int verbose = 0;
int adjust_with_progress = 0;
bool help;
int do_verify_ips = 0;
int do_register = 1;
/* whether drbdadm was called with "all" instead of resource name(s) */
int all_resources = 0;
char *drbdsetup = NULL;
char *drbdmeta = NULL;
char *drbdadm_83 = NULL;
char *drbdadm_84 = NULL;
char *drbd_proxy_ctl;
char *sh_varname = NULL;
struct names backend_options = STAILQ_HEAD_INITIALIZER(backend_options);

char *connect_to_host = NULL;
volatile int alarm_raised;

STAILQ_HEAD(deferred_cmds, deferred_cmd) deferred_cmds[__CFG_LAST];

int adm_adjust_wp(const struct cfg_ctx *ctx)
{
	if (!verbose && !dry_run)
		adjust_with_progress = 1;
	return adm_adjust(ctx);
}

/* DRBD adm_cmd flags shortcuts,
 * to avoid merge conflicts and unreadable diffs
 * when we add the next flag */

#define ACF1_DEFAULT			\
	.show_in_usage = 1,		\
	.res_name_required = 1,		\
	.backend_res_name = 1,		\
	.iterate_volumes = 1,		\
	.verify_ips = 0,		\
	.uc_dialog = 1,			\

#define ACF1_RESNAME			\
	.show_in_usage = 1,		\
	.res_name_required = 1,		\
	.backend_res_name = 1,		\
	.uc_dialog = 1,			\

#define ACF1_CONNECT			\
	.show_in_usage = 1,		\
	.res_name_required = 1,		\
	.backend_res_name = 1,		\
	.iterate_volumes = 0,		\
	.verify_ips = 1,		\
	.need_peer = 1,			\
	.uc_dialog = 1,			\

#define ACF1_DISCONNECT			\
	.show_in_usage = 1,		\
	.res_name_required = 1,		\
	.backend_res_name = 0,		\
	.need_peer = 1,			\
	.uc_dialog = 1,			\

#define ACF1_DEFNET			\
	.show_in_usage = 1,		\
	.res_name_required = 1,		\
	.backend_res_name = 1,		\
	.iterate_volumes = 1,		\
	.verify_ips = 1,		\
	.need_peer = 1,			\
	.uc_dialog = 1,			\

#define ACF1_WAIT			\
	.show_in_usage = 1,		\
	.res_name_required = 1,		\
	.vol_id_optional = 1,		\
	.verify_ips = 1,		\
	.uc_dialog = 1,			\

#define ACF1_PEER_DEVICE		\
	.show_in_usage = 1,		\
	.res_name_required = 1,		\
	.backend_res_name = 1,		\
	.iterate_volumes = 1,		\
	.need_peer = 1,			\
	.verify_ips = 0,		\
	.uc_dialog = 1,			\

#define ACF3_RES_HANDLER		\
	.show_in_usage = 3,		\
	.res_name_required = 1,		\
	.backend_res_name = 1,		\
	.iterate_volumes = 0,		\
	.vol_id_required = 0,		\
	.verify_ips = 0,		\
	.use_cached_config_file = 1,	\

#define ACF4_ADVANCED			\
	.show_in_usage = 4,		\
	.res_name_required = 1,		\
	.backend_res_name = 1,		\
	.iterate_volumes = 1,		\
	.verify_ips = 0,		\
	.uc_dialog = 1,			\

#define ACF4_ADVANCED_NEED_VOL		\
	.show_in_usage = 4,		\
	.res_name_required = 1,		\
	.backend_res_name = 1,		\
	.iterate_volumes = 0,		\
	.vol_id_required = 1,		\
	.verify_ips = 0,		\
	.uc_dialog = 1,			\

#define ACF1_DUMP			\
	.show_in_usage = 1,		\
	.res_name_required = 1,		\
	.backend_res_name = 1,		\
	.verify_ips = 1,		\
	.uc_dialog = 1,			\
	.test_config = 1,		\

#define ACF2_SHELL			\
	.show_in_usage = 2,		\
	.iterate_volumes = 1,		\
	.res_name_required = 1,		\
	.backend_res_name = 1,		\
	.verify_ips = 0,		\

#define ACF2_SH_RESNAME			\
	.show_in_usage = 2,		\
	.iterate_volumes = 0,		\
	.res_name_required = 1,		\
	.backend_res_name = 1,		\
	.verify_ips = 0,		\

#define ACF2_PROXY			\
	.show_in_usage = 2,		\
	.res_name_required = 1,		\
	.backend_res_name = 1,		\
	.verify_ips = 0,		\
	.need_peer = 1,			\
	.is_proxy_cmd = 1,		\

#define ACF2_HOOK			\
	.show_in_usage = 2,		\
	.res_name_required = 1,		\
	.backend_res_name = 1,		\
	.verify_ips = 0,                \
	.use_cached_config_file = 1,	\

#define ACF2_GEN_SHELL			\
	.show_in_usage = 2,		\
	.res_name_required = 0,		\
	.verify_ips = 0,		\

/*  */ struct adm_cmd attach_cmd = {"attach", adm_attach, &attach_cmd_ctx, ACF1_DEFAULT .disk_required = 1};
/*  */ struct adm_cmd disk_options_cmd = {"disk-options", adm_attach, &attach_cmd_ctx, ACF1_DEFAULT .disk_required = 1};
/*  */ struct adm_cmd detach_cmd = {"detach", adm_drbdsetup, &detach_cmd_ctx, ACF1_DEFAULT .takes_long = 1};
/*  */ struct adm_cmd connect_cmd = {"connect", adm_connect, &connect_cmd_ctx, ACF1_CONNECT};
/*  */ struct adm_cmd net_options_cmd = {"net-options", adm_connect, &net_options_ctx, ACF1_CONNECT};
/*  */ struct adm_cmd disconnect_cmd = {"disconnect", adm_drbdsetup, &disconnect_cmd_ctx, ACF1_DISCONNECT};
static struct adm_cmd up_cmd = {"up", adm_up, ACF1_RESNAME };
/*  */ struct adm_cmd res_options_cmd = {"resource-options", adm_resource, &resource_options_ctx, ACF1_RESNAME};
static struct adm_cmd down_cmd = {"down", adm_drbdsetup, ACF1_RESNAME .takes_long = 1};
static struct adm_cmd primary_cmd = {"primary", adm_drbdsetup, &primary_cmd_ctx, ACF1_RESNAME .takes_long = 1};
static struct adm_cmd secondary_cmd = {"secondary", adm_drbdsetup, ACF1_RESNAME .takes_long = 1};
static struct adm_cmd invalidate_cmd = {"invalidate", adm_invalidate, ACF1_DEFAULT .disk_required = 1};
static struct adm_cmd invalidate_remote_cmd = {"invalidate-remote", adm_drbdsetup, ACF1_PEER_DEVICE .takes_long = 1};
static struct adm_cmd outdate_cmd = {"outdate", adm_outdate, ACF1_DEFAULT};
/*  */ struct adm_cmd resize_cmd = {"resize", adm_resize, ACF1_DEFNET .disk_required = 1};
static struct adm_cmd verify_cmd = {"verify", adm_drbdsetup, ACF1_PEER_DEVICE};
static struct adm_cmd pause_sync_cmd = {"pause-sync", adm_drbdsetup, ACF1_PEER_DEVICE};
static struct adm_cmd resume_sync_cmd = {"resume-sync", adm_drbdsetup, ACF1_PEER_DEVICE};
static struct adm_cmd adjust_cmd = {"adjust", adm_adjust, ACF1_RESNAME};
static struct adm_cmd adjust_wp_cmd = {"adjust-with-progress", adm_adjust_wp, ACF1_RESNAME};
static struct adm_cmd wait_c_cmd = {"wait-connect", adm_wait_c, ACF1_WAIT};
static struct adm_cmd wait_sync_cmd = {"wait-sync", adm_wait_c, ACF1_WAIT};
static struct adm_cmd wait_ci_cmd = {"wait-con-int", adm_wait_ci, .show_in_usage = 1,.verify_ips = 1,};
static struct adm_cmd role_cmd = {"role", adm_drbdsetup, ACF1_RESNAME};
static struct adm_cmd cstate_cmd = {"cstate", adm_drbdsetup, ACF1_DISCONNECT};
static struct adm_cmd dstate_cmd = {"dstate", adm_setup_and_meta, ACF1_DEFAULT .disk_required = 1};
static struct adm_cmd status_cmd = {"status", adm_drbdsetup, .show_in_usage = 1, .uc_dialog = 1};
static struct adm_cmd dump_cmd = {"dump", adm_dump, ACF1_DUMP};
static struct adm_cmd dump_xml_cmd = {"dump-xml", adm_dump_xml, ACF1_DUMP};

static struct adm_cmd create_md_cmd = {"create-md", adm_create_md, &create_md_ctx, ACF1_DEFAULT .disk_required = 1};
static struct adm_cmd show_gi_cmd = {"show-gi", adm_setup_and_meta, ACF1_PEER_DEVICE .disk_required = 1};
static struct adm_cmd get_gi_cmd = {"get-gi", adm_setup_and_meta, ACF1_PEER_DEVICE .disk_required = 1};
static struct adm_cmd dump_md_cmd = {"dump-md", adm_drbdmeta, ACF1_DEFAULT .disk_required = 1};
static struct adm_cmd wipe_md_cmd = {"wipe-md", adm_drbdmeta, ACF1_DEFAULT .disk_required = 1};
static struct adm_cmd apply_al_cmd = {"apply-al", adm_drbdmeta, ACF1_DEFAULT .disk_required = 1};
static struct adm_cmd forget_peer_cmd = {"forget-peer", adm_forget_peer, ACF1_DISCONNECT };

static struct adm_cmd hidden_cmd = {"hidden-commands", hidden_cmds,.show_in_usage = 1,};

static struct adm_cmd sh_nop_cmd = {"sh-nop", sh_nop, ACF2_GEN_SHELL .uc_dialog = 1, .test_config = 1};
static struct adm_cmd sh_resources_cmd = {"sh-resources", sh_resources, ACF2_GEN_SHELL};
static struct adm_cmd sh_resource_cmd = {"sh-resource", sh_resource, ACF2_SH_RESNAME};
static struct adm_cmd sh_mod_parms_cmd = {"sh-mod-parms", sh_mod_parms, ACF2_GEN_SHELL};
static struct adm_cmd sh_dev_cmd = {"sh-dev", sh_dev, ACF2_SHELL};
static struct adm_cmd sh_udev_cmd = {"sh-udev", sh_udev, .vol_id_required = 1, ACF2_HOOK};
static struct adm_cmd sh_minor_cmd = {"sh-minor", sh_minor, ACF2_SHELL};
static struct adm_cmd sh_ll_dev_cmd = {"sh-ll-dev", sh_ll_dev, ACF2_SHELL .disk_required = 1};
static struct adm_cmd sh_md_dev_cmd = {"sh-md-dev", sh_md_dev, ACF2_SHELL .disk_required = 1};
static struct adm_cmd sh_md_idx_cmd = {"sh-md-idx", sh_md_idx, ACF2_SHELL .disk_required = 1};
static struct adm_cmd sh_ip_cmd = {"sh-ip", sh_ip, ACF2_SHELL};
static struct adm_cmd sh_lr_of_cmd = {"sh-lr-of", sh_lres, ACF2_SHELL};
static struct adm_cmd sh_status_cmd = {"sh-status", sh_status, ACF2_GEN_SHELL};

static struct adm_cmd proxy_up_cmd = {"proxy-up", adm_proxy_up, ACF2_PROXY};
static struct adm_cmd proxy_down_cmd = {"proxy-down", adm_proxy_down, ACF2_PROXY};

/*  */ struct adm_cmd new_resource_cmd = {"new-resource", adm_resource, ACF2_SH_RESNAME};
/*  */ struct adm_cmd new_minor_cmd = {"new-minor", adm_new_minor, ACF4_ADVANCED};

static struct adm_cmd khelper01_cmd = {"before-resync-target", adm_khelper, ACF3_RES_HANDLER};
static struct adm_cmd khelper02_cmd = {"after-resync-target", adm_khelper, ACF3_RES_HANDLER};
static struct adm_cmd khelper03_cmd = {"before-resync-source", adm_khelper, ACF3_RES_HANDLER};
static struct adm_cmd khelper04_cmd = {"pri-on-incon-degr", adm_khelper, ACF3_RES_HANDLER};
static struct adm_cmd khelper05_cmd = {"pri-lost-after-sb", adm_khelper, ACF3_RES_HANDLER};
static struct adm_cmd khelper06_cmd = {"fence-peer", adm_khelper, ACF3_RES_HANDLER};
static struct adm_cmd khelper07_cmd = {"local-io-error", adm_khelper, ACF3_RES_HANDLER};
static struct adm_cmd khelper08_cmd = {"pri-lost", adm_khelper, ACF3_RES_HANDLER};
static struct adm_cmd khelper09_cmd = {"initial-split-brain", adm_khelper, ACF3_RES_HANDLER};
static struct adm_cmd khelper10_cmd = {"split-brain", adm_khelper, ACF3_RES_HANDLER};
static struct adm_cmd khelper11_cmd = {"out-of-sync", adm_khelper, ACF3_RES_HANDLER};

static struct adm_cmd suspend_io_cmd = {"suspend-io", adm_drbdsetup, ACF4_ADVANCED};
static struct adm_cmd resume_io_cmd = {"resume-io", adm_drbdsetup, ACF4_ADVANCED};
static struct adm_cmd set_gi_cmd = {"set-gi", adm_drbdmeta, .disk_required = 1, .need_peer = 1, ACF4_ADVANCED_NEED_VOL};
static struct adm_cmd new_current_uuid_cmd = {"new-current-uuid", adm_drbdsetup, &new_current_uuid_cmd_ctx, ACF4_ADVANCED_NEED_VOL};
static struct adm_cmd check_resize_cmd = {"check-resize", adm_chk_resize, ACF4_ADVANCED};

struct adm_cmd *cmds[] = {
	/*  name, function, flags
	 *  sort order:
	 *  - normal config commands,
	 *  - normal meta data manipulation
	 *  - sh-*
	 *  - handler
	 *  - advanced
	 ***/
	&attach_cmd,
	&disk_options_cmd,
	&detach_cmd,
	&connect_cmd,
	&net_options_cmd,
	&disconnect_cmd,
	&up_cmd,
	&res_options_cmd,
	&down_cmd,
	&primary_cmd,
	&secondary_cmd,
	&invalidate_cmd,
	&invalidate_remote_cmd,
	&outdate_cmd,
	&resize_cmd,
	&verify_cmd,
	&pause_sync_cmd,
	&resume_sync_cmd,
	&adjust_cmd,
	&adjust_wp_cmd,
	&wait_c_cmd,
	&wait_sync_cmd,
	&wait_ci_cmd,
	&role_cmd,
	&cstate_cmd,
	&dstate_cmd,
	&status_cmd,
	&dump_cmd,
	&dump_xml_cmd,

	&create_md_cmd,
	&show_gi_cmd,
	&get_gi_cmd,
	&dump_md_cmd,
	&wipe_md_cmd,
	&apply_al_cmd,
	&forget_peer_cmd,

	&hidden_cmd,

	&sh_nop_cmd,
	&sh_resources_cmd,
	&sh_resource_cmd,
	&sh_mod_parms_cmd,
	&sh_dev_cmd,
	&sh_udev_cmd,
	&sh_minor_cmd,
	&sh_ll_dev_cmd,
	&sh_md_dev_cmd,
	&sh_md_idx_cmd,
	&sh_ip_cmd,
	&sh_lr_of_cmd,
	&sh_status_cmd,

	&proxy_up_cmd,
	&proxy_down_cmd,

	&new_resource_cmd,
	&new_minor_cmd,

	&khelper01_cmd,
	&khelper02_cmd,
	&khelper03_cmd,
	&khelper04_cmd,
	&khelper05_cmd,
	&khelper06_cmd,
	&khelper07_cmd,
	&khelper08_cmd,
	&khelper09_cmd,
	&khelper10_cmd,
	&khelper11_cmd,

	&suspend_io_cmd,
	&resume_io_cmd,
	&set_gi_cmd,
	&new_current_uuid_cmd,
	&check_resize_cmd,
};

/* internal commands: */
/*  */ struct adm_cmd del_minor_cmd = {"del-minor", adm_drbdsetup, ACF1_DEFAULT};
/*  */ struct adm_cmd res_options_defaults_cmd = {
	"resource-options",
	adm_resource,
	&resource_options_ctx,
	ACF1_RESNAME
};
/*  */ struct adm_cmd disk_options_defaults_cmd = {
	"disk-options",
	adm_attach,
	&attach_cmd_ctx,
	ACF1_DEFAULT .disk_required = 1
};
/*  */ struct adm_cmd net_options_defaults_cmd = {
	"net-options",
	adm_connect,
	&net_options_ctx,
	ACF1_CONNECT
};
/*  */ struct adm_cmd proxy_conn_down_cmd = { "", do_proxy_conn_down, ACF1_DEFAULT};
/*  */ struct adm_cmd proxy_conn_up_cmd = { "", do_proxy_conn_up, ACF1_DEFAULT};
/*  */ struct adm_cmd proxy_conn_plugins_cmd = { "", do_proxy_conn_plugins, ACF1_DEFAULT};

static const struct adm_cmd invalidate_setup_cmd = {
	"invalidate",
	__adm_drbdsetup_silent,
	ACF1_DEFAULT .disk_required = 1
};

static const struct adm_cmd forget_peer_setup_cmd = {
	"forget-peer",
	__adm_drbdsetup_silent,
	ACF1_DISCONNECT .backend_res_name = 1, .need_peer = 0
};

static void initialize_deferred_cmds()
{
	enum drbd_cfg_stage stage;
	for (stage = CFG_PREREQ; stage < __CFG_LAST; stage++)
		STAILQ_INIT(&deferred_cmds[stage]);
}

void schedule_deferred_cmd(struct adm_cmd *cmd,
			   const struct cfg_ctx *ctx,
			   enum drbd_cfg_stage stage)
{
	struct deferred_cmd *d;

	d = calloc(1, sizeof(struct deferred_cmd));
	if (d == NULL) {
		perror("calloc");
		exit(E_EXEC_ERROR);
	}

	d->ctx = *ctx;
	d->ctx.cmd = cmd;

	STAILQ_INSERT_TAIL(&deferred_cmds[stage], d, link);
}

enum on_error { KEEP_RUNNING, EXIT_ON_FAIL };
static int __call_cmd_fn(const struct cfg_ctx *ctx, enum on_error on_error)
{
	struct d_volume *vol = ctx->vol;
	int rv;

	if (ctx->cmd->disk_required &&
	    (!vol->disk || !vol->meta_disk || !vol->meta_index)) {
		rv = 10;
		fprintf(stderr, "The %s command requires a local disk, but the configuration gives none.\n",
			ctx->cmd->name);
		if (on_error == EXIT_ON_FAIL)
			exit(rv);
		return rv;
	}

	rv = ctx->cmd->function(ctx);
	if (rv >= 20) {
		if (on_error == EXIT_ON_FAIL)
			exit(rv);
	}
	return rv;
}

static int call_cmd_fn(struct adm_cmd *cmd, const struct cfg_ctx *ctx, enum on_error on_error)
{
	struct cfg_ctx tmp_ctx = *ctx;

	tmp_ctx.cmd = cmd;
	return __call_cmd_fn(&tmp_ctx, on_error);
}

/* If ctx->vol is NULL, and cmd->iterate_volumes is set,
 * iterate over all volumes in ctx->res.
 * Else, just pass it on.
 * */
int call_cmd(const struct adm_cmd *cmd, const struct cfg_ctx *ctx,
	     enum on_error on_error)
{
	struct cfg_ctx tmp_ctx = *ctx;
	struct d_resource *res = ctx->res;
	struct d_volume *vol;
	struct connection *conn;
	bool iterate_vols, iterate_conns;
	int ret = 0;

	if (!res->peers_addrs_set && cmd->need_peer)
		set_peer_in_resource(res, cmd->need_peer);

	iterate_vols = ctx->vol ? 0 : cmd->iterate_volumes;
	iterate_conns = ctx->conn ? 0 : cmd->need_peer;

	tmp_ctx.cmd = cmd;

	if (iterate_vols && iterate_conns) {
		for_each_volume(vol, &res->me->volumes) {
			tmp_ctx.vol = vol;
			for_each_connection(conn, &res->connections) {
				if (conn->ignore)
					continue;
				tmp_ctx.conn = conn;
				ret = __call_cmd_fn(&tmp_ctx, on_error);
				if (ret)
					goto out;
			}
		}
	} else if (iterate_vols) {
		for_each_volume(vol, &res->me->volumes) {
			tmp_ctx.vol = vol;
			ret = __call_cmd_fn(&tmp_ctx, on_error);
			if (ret)
				break;
		}
	} else if (iterate_conns) {
		for_each_connection(conn, &res->connections) {
			if (conn->ignore)
				continue;
			tmp_ctx.conn = conn;
			ret = __call_cmd_fn(&tmp_ctx, on_error);
			if (ret)
				break;
		}
	} else {
		ret = __call_cmd_fn(&tmp_ctx, on_error);
	}
out:
	return ret;
}

static char *drbd_cfg_stage_string[] = {
	[CFG_PREREQ] = "create res",
	[CFG_RESOURCE] = "adjust res",
	[CFG_DISK_PREREQ] = "prepare disk",
	[CFG_DISK] = "adjust disk",
	[CFG_NET_PREREQ] = "prepare net",
	[CFG_NET] = "adjust net",
};

int _run_deferred_cmds(enum drbd_cfg_stage stage)
{
	struct d_resource *last_res = NULL;
	struct deferred_cmd *d = STAILQ_FIRST(&deferred_cmds[stage]);
	struct deferred_cmd *t;
	int r;
	int rv = 0;

	if (d && adjust_with_progress) {
		printf("\n%15s:", drbd_cfg_stage_string[stage]);
		fflush(stdout);
	}

	while (d) {
		if (d->ctx.res->skip_further_deferred_command) {
			if (adjust_with_progress) {
				if (d->ctx.res != last_res)
					printf(" [skipped:%s]", d->ctx.res->name);
			} else
				fprintf(stderr, "%s: %s %s: skipped due to earlier error\n",
					progname, d->ctx.cmd->name, d->ctx.res->name);
			r = 0;
		} else {
			if (adjust_with_progress) {
				if (d->ctx.res != last_res)
					printf(" %s", d->ctx.res->name);
			}
			r = __call_cmd_fn(&d->ctx, KEEP_RUNNING);
			if (r) {
				/* If something in the "prerequisite" stages failed,
				 * there is no point in trying to continue.
				 * However if we just failed to adjust some
				 * options, or failed to attach, we still want
				 * to adjust other options, or try to connect.
				 */
				if (stage == CFG_PREREQ || stage == CFG_DISK_PREREQ)
					d->ctx.res->skip_further_deferred_command = 1;
				if (adjust_with_progress)
					printf(":failed(%s:%u)", d->ctx.cmd->name, r);
			}
		}
		last_res = d->ctx.res;
		t = STAILQ_NEXT(d, link);
		free(d);
		d = t;
		if (r > rv)
			rv = r;
	}
	return rv;
}

int run_deferred_cmds(void)
{
	enum drbd_cfg_stage stage;
	int r;
	int ret = 0;
	if (adjust_with_progress)
		printf("[");
	for (stage = CFG_PREREQ; stage < __CFG_LAST; stage++) {
		r = _run_deferred_cmds(stage);
		if (r) {
			if (!adjust_with_progress)
				return 1; /* FIXME r? */
			ret = 1;
		}
	}
	if (adjust_with_progress)
		printf("\n]\n");
	return ret;
}

static int sh_nop(const struct cfg_ctx *ctx)
{
	return 0;
}

static int sh_resources(const struct cfg_ctx *ctx)
{
	struct d_resource *res;
	int first = 1;

	for_each_resource(res, &config) {
		if (res->ignore)
			continue;
		if (is_drbd_top != res->stacked)
			continue;
		printf(first ? "%s" : " %s", esc(res->name));
		first = 0;
	}
	if (!first)
		printf("\n");

	return 0;
}

static int sh_resource(const struct cfg_ctx *ctx)
{
	printf("%s\n", ctx->res->name);
	return 0;
}

static int sh_dev(const struct cfg_ctx *ctx)
{
	printf("%s\n", ctx->vol->device);
	return 0;
}

static int sh_udev(const struct cfg_ctx *ctx)
{
	struct d_resource *res = ctx->res;
	struct d_volume *vol = ctx->vol;

	/* No shell escape necessary. Udev does not handle it anyways... */
	if (!vol) {
		fprintf(stderr, "volume not specified\n");
		return 1;
	}

	if (!strncmp(vol->device, "/dev/drbd", 9))
		printf("DEVICE=%s\n", vol->device + 5);
	else
		printf("DEVICE=drbd%u\n", vol->device_minor);

	printf("SYMLINK=");
	if (vol->implicit)
		printf("drbd/by-res/%s", res->name);
	else
		printf("drbd/by-res/%s/%u", res->name, vol->vnr);
	if (vol->disk) {
		if (!strncmp(vol->disk, "/dev/", 5))
			printf(" drbd/by-disk/%s", vol->disk + 5);
		else
			printf(" drbd/by-disk/%s", vol->disk);
	}
	printf("\n");

	return 0;
}

static int sh_minor(const struct cfg_ctx *ctx)
{
	printf("%d\n", ctx->vol->device_minor);
	return 0;
}

static int sh_ip(const struct cfg_ctx *ctx)
{
	printf("%s\n", ctx->res->me->address.addr);
	return 0;
}

static int sh_lres(const struct cfg_ctx *ctx)
{
	struct d_resource *res = ctx->res;
	if (!is_drbd_top) {
		fprintf(stderr,
			"sh-lower-resource only available in stacked mode\n");
		exit(E_USAGE);
	}
	if (!res->stacked) {
		fprintf(stderr, "'%s' is not stacked on this host (%s)\n",
			res->name, canonname);
		exit(E_USAGE);
	}
	printf("%s\n", res->me->lower->name);

	return 0;
}

static int sh_ll_dev(const struct cfg_ctx *ctx)
{
	printf("%s\n", ctx->vol->disk);
	return 0;
}


static int sh_md_dev(const struct cfg_ctx *ctx)
{
	struct d_volume *vol = ctx->vol;
	char *r;

	if (strcmp("internal", vol->meta_disk) == 0)
		r = vol->disk;
	else
		r = vol->meta_disk;

	printf("%s\n", r);
	return 0;
}

static int sh_md_idx(const struct cfg_ctx *ctx)
{
	printf("%s\n", ctx->vol->meta_index);
	return 0;
}

/* FIXME this module parameter will go */
static int sh_mod_parms(const struct cfg_ctx *ctx)
{
	int mc = global_options.minor_count;

	if (mc == 0) {
		mc = number_of_minors + 3;
		if (mc > DRBD_MINOR_COUNT_MAX)
			mc = DRBD_MINOR_COUNT_MAX;

		if (mc < DRBD_MINOR_COUNT_DEF)
			mc = DRBD_MINOR_COUNT_DEF;
	}
	printf("minor_count=%d\n", mc);
	return 0;
}

static void free_volume(struct d_volume *vol)
{
	if (!vol)
		return;

	free(vol->device);
	free(vol->disk);
	free(vol->meta_disk);
	free(vol->meta_index);
	free(vol);
}

static void free_host_info(struct d_host_info *hi)
{
	struct d_volume *vol, *n;

	if (!hi)
		return;

<<<<<<< HEAD
	free_names(&hi->on_hosts);
	vol = STAILQ_FIRST(&hi->volumes);
	while (vol) {
		n = STAILQ_NEXT(vol, link);
		free_volume(vol);
		vol = n;
	}
	free(hi->address.addr);
	free(hi->address.af);
	free(hi->address.port);
=======
	free_names(hi->on_hosts);
	while ((vol = hi->volumes)) {
		hi->volumes = vol->next;
		free_volume(vol);
	}
	free(hi->address);
	free(hi->address_family);
	free(hi->port);
	free(hi);
>>>>>>> e340c70c
}

static void free_options(struct options *options)
{
	struct d_option *f, *option = STAILQ_FIRST(options);
	while (option) {
		free(option->name);
		free(option->value);
		f = option;
		option = STAILQ_NEXT(option, link);
		free(f);
	}
}

static void free_config()
{
	struct d_resource *f;
	struct d_host_info *host;

<<<<<<< HEAD
	f = STAILQ_FIRST(&config);
	while (f) {
		free(f->name);
		for_each_host(host, &f->all_hosts)
			free_host_info(host);
		free_options(&f->net_options);
		free_options(&f->disk_options);
		free_options(&f->startup_options);
		free_options(&f->proxy_options);
		free_options(&f->handlers);
		t = STAILQ_NEXT(f, link);
=======
	while ((f = res)) {
		res = f->next;
		free(f->name);
		free_volume(f->volumes);
		while ((host = f->all_hosts)) {
			f->all_hosts = host->next;
			free_host_info(host);
		}
		free_options(f->net_options);
		free_options(f->disk_options);
		free_options(f->startup_options);
		free_options(f->proxy_options);
		free_options(f->handlers);
>>>>>>> e340c70c
		free(f);
		f = t;
	}
	if (common) {
		free_options(&common->net_options);
		free_options(&common->disk_options);
		free_options(&common->startup_options);
		free_options(&common->proxy_options);
		free_options(&common->handlers);
		free(common);
	}
	if (ifreq_list)
		free(ifreq_list);
}

static void find_drbdcmd(char **cmd, char **pathes)
{
	char **path;

	path = pathes;
	while (*path) {
		if (access(*path, X_OK) == 0) {
			*cmd = *path;
			return;
		}
		path++;
	}

	fprintf(stderr, "Can not find command (drbdsetup/drbdmeta)\n");
	exit(E_EXEC_ERROR);
}

static void alarm_handler(int __attribute((unused)) signo)
{
	alarm_raised = 1;
}

void m__system(char **argv, int flags, const char *res_name, pid_t *kid, int *fd, int *ex)
{
	pid_t pid;
	int status, rv = -1;
	int timeout = 0;
	char **cmdline = argv;
	int pipe_fds[2];

	struct sigaction so;
	struct sigaction sa;

	sa.sa_handler = &alarm_handler;
	sigemptyset(&sa.sa_mask);
	sa.sa_flags = 0;

	if (dry_run || verbose) {
		if (sh_varname && *cmdline)
			printf("%s=%s\n", sh_varname,
					res_name ? shell_escape(res_name) : "");
		while (*cmdline) {
			printf("%s ", shell_escape(*cmdline++));
		}
		printf("\n");
		if (dry_run) {
			if (kid)
				*kid = -1;
			if (fd)
				*fd = 0;
			if (ex)
				*ex = 0;
			return;
		}
	}

	/* flush stdout and stderr, so output of drbdadm
	 * and helper binaries is reported in order! */
	fflush(stdout);
	fflush(stderr);

	if (adjust_with_progress && !(flags & RETURN_STDERR_FD))
		flags |= SUPRESS_STDERR;

	if (flags & (RETURN_STDOUT_FD | RETURN_STDERR_FD)) {
		if (pipe(pipe_fds) < 0) {
			perror("pipe");
			fprintf(stderr, "Error in pipe, giving up.\n");
			exit(E_EXEC_ERROR);
		}
	}

	pid = fork();
	if (pid == -1) {
		fprintf(stderr, "Can not fork\n");
		exit(E_EXEC_ERROR);
	}
	if (pid == 0) {
		if (flags & RETURN_STDOUT_FD) {
			close(pipe_fds[0]);
			dup2(pipe_fds[1], 1);
		}
		if (flags & RETURN_STDERR_FD) {
			close(pipe_fds[0]);
			dup2(pipe_fds[1], 2);
		}
		if (flags & SUPRESS_STDERR)
			fclose(stderr);
		execvp(argv[0], argv);
		fprintf(stderr, "Can not exec\n");
		exit(E_EXEC_ERROR);
	}

	if (flags & (RETURN_STDOUT_FD | RETURN_STDERR_FD))
		close(pipe_fds[1]);

	if (flags & SLEEPS_FINITE) {
		sigaction(SIGALRM, &sa, &so);
		alarm_raised = 0;
		switch (flags & SLEEPS_MASK) {
		case SLEEPS_SHORT:
			timeout = 5;
			break;
		case SLEEPS_LONG:
			timeout = COMM_TIMEOUT + 1;
			break;
		case SLEEPS_VERY_LONG:
			timeout = 600;
			break;
		default:
			fprintf(stderr, "logic bug in %s:%d\n", __FILE__,
				__LINE__);
			exit(E_THINKO);
		}
		alarm(timeout);
	}

	if (kid)
		*kid = pid;
	if (fd)
		*fd = pipe_fds[0];

	if (flags & (RETURN_STDOUT_FD | RETURN_STDERR_FD)
	||  flags == RETURN_PID)
		return;

	while (1) {
		if (waitpid(pid, &status, 0) == -1) {
			if (errno != EINTR)
				break;
			if (alarm_raised) {
				alarm(0);
				sigaction(SIGALRM, &so, NULL);
				rv = 0x100;
				break;
			} else {
				fprintf(stderr, "logic bug in %s:%d\n",
					__FILE__, __LINE__);
				exit(E_EXEC_ERROR);
			}
		} else {
			if (WIFEXITED(status)) {
				rv = WEXITSTATUS(status);
				break;
			}
		}
	}

	if (flags & SLEEPS_FINITE) {
		if (rv >= 10
		    && !(flags & (DONT_REPORT_FAILED | SUPRESS_STDERR))) {
			fprintf(stderr, "Command '");
			for (cmdline = argv; *cmdline; cmdline++) {
				fprintf(stderr, "%s", *cmdline);
				if (cmdline[1])
					fputc(' ', stderr);
			}
			if (alarm_raised) {
				fprintf(stderr,
					"' did not terminate within %u seconds\n",
					timeout);
				exit(E_EXEC_ERROR);
			} else {
				fprintf(stderr,
					"' terminated with exit code %d\n", rv);
			}
		}
	}
	fflush(stdout);
	fflush(stderr);

	if (ex)
		*ex = rv;
}

#define NA(ARGC) \
  ({ if((ARGC) >= MAX_ARGS) { fprintf(stderr,"MAX_ARGS too small\n"); \
       exit(E_THINKO); \
     } \
     (ARGC)++; \
  })

static void add_setup_options(char **argv, int *argcp)
{
	struct d_name *b_opt;
	int argc = *argcp;

	STAILQ_FOREACH(b_opt, &backend_options, link) {
		argv[NA(argc)] = b_opt->name;
	}
	*argcp = argc;
}

#define make_option(ARG, OPT) do {					\
	if(OPT->value)							\
		ARG = ssprintf("--%s=%s", OPT->name, OPT->value);	\
	else 								\
		ARG = ssprintf("--%s", OPT->name);			\
} while (0)

#define make_options(ARG, OPTIONS) do {					\
	struct d_option *option;					\
	STAILQ_FOREACH(option, OPTIONS, link) 				\
		make_option(ARG, option);				\
} while (0)

#define ssprintf_addr(A)					\
ssprintf(strcmp((A)->af, "ipv6") ? "%s:%s:%s" : "%s:[%s]:%s",	\
	 (A)->af, (A)->addr, (A)->port);

static int adm_attach(const struct cfg_ctx *ctx)
{
	struct d_volume *vol = ctx->vol;
	char *argv[MAX_ARGS];
	int argc = 0;
	bool do_attach = (ctx->cmd == &attach_cmd);
	bool reset = (ctx->cmd == &disk_options_defaults_cmd);

	if (do_attach) {
		int rv = call_cmd_fn(&apply_al_cmd, ctx, KEEP_RUNNING);
		if (rv)
			return rv;
	}

	argv[NA(argc)] = drbdsetup;
	argv[NA(argc)] = (char *)ctx->cmd->name; /* "attach" : "disk-options"; */
	argv[NA(argc)] = ssprintf("%d", vol->device_minor);
	if (do_attach) {
		argv[NA(argc)] = vol->disk;
		if (!strcmp(vol->meta_disk, "internal")) {
			argv[NA(argc)] = vol->disk;
		} else {
			argv[NA(argc)] = vol->meta_disk;
		}
		argv[NA(argc)] = vol->meta_index;
	}
	if (reset)
		argv[NA(argc)] = "--set-defaults";
	if (reset || do_attach) {
		if (!do_attach) {
			struct d_option *option;
			STAILQ_FOREACH(option, &ctx->vol->disk_options, link)
				if (!option->adj_skip)
					make_option(argv[NA(argc)], option);
		} else {
			make_options(argv[NA(argc)], &ctx->vol->disk_options);
		}
	}
	add_setup_options(argv, &argc);
	argv[NA(argc)] = 0;

	return m_system_ex(argv, SLEEPS_LONG, ctx->res->name);
}

struct d_option *find_opt(struct options *base, const char *name)
{
	struct d_option *option;

	STAILQ_FOREACH(option, base, link)
		if (!strcmp(option->name, name))
			return option;

	return NULL;
}

int adm_new_minor(const struct cfg_ctx *ctx)
{
	char *argv[MAX_ARGS];
	int argc = 0, ex;

	argv[NA(argc)] = drbdsetup;
	argv[NA(argc)] = "new-minor";
	argv[NA(argc)] = ssprintf("%s", ctx->res->name);
	argv[NA(argc)] = ssprintf("%u", ctx->vol->device_minor);
	argv[NA(argc)] = ssprintf("%u", ctx->vol->vnr);
	argv[NA(argc)] = NULL;

	ex = m_system_ex(argv, SLEEPS_SHORT, ctx->res->name);
	if (!ex && do_register)
		register_minor(ctx->vol->device_minor, config_save);
	return ex;
}

static int adm_resource(const struct cfg_ctx *ctx)
{
	struct d_resource *res = ctx->res;
	char *argv[MAX_ARGS];
	int argc = 0, ex;
	bool do_new_resource = (ctx->cmd == &new_resource_cmd);
	bool reset = (ctx->cmd == &res_options_defaults_cmd);

	argv[NA(argc)] = drbdsetup;
	argv[NA(argc)] = (char *)ctx->cmd->name; /* "new-resource" or "resource-options" */
	argv[NA(argc)] = ssprintf("%s", res->name);
	if (do_new_resource)
		argv[NA(argc)] = ctx->res->me->node_id;
	if (reset)
		argv[NA(argc)] = "--set-defaults";
	if (reset || do_new_resource)
		make_options(argv[NA(argc)], &res->res_options);
	add_setup_options(argv, &argc);
	argv[NA(argc)] = NULL;

	ex = m_system_ex(argv, SLEEPS_SHORT, res->name);
	if (!ex && do_new_resource && do_register)
		register_resource(res->name, config_save);
	return ex;
}

int adm_resize(const struct cfg_ctx *ctx)
{
	char *argv[MAX_ARGS];
	struct d_option *opt;
	int argc = 0;
	int silent;
	int ex;

	argv[NA(argc)] = drbdsetup;
	argv[NA(argc)] = "resize";
	argv[NA(argc)] = ssprintf("%d", ctx->vol->device_minor);
	opt = find_opt(&ctx->vol->disk_options, "size");
	if (!opt)
		opt = find_opt(&ctx->res->disk_options, "size");
	if (opt)
		argv[NA(argc)] = ssprintf("--%s=%s", opt->name, opt->value);
	add_setup_options(argv, &argc);
	argv[NA(argc)] = 0;

	/* if this is not "resize", but "check-resize", be silent! */
	silent = !strcmp(ctx->cmd->name, "check-resize") ? SUPRESS_STDERR : 0;
	ex = m_system_ex(argv, SLEEPS_SHORT | silent, ctx->res->name);

	if (ex)
		return ex;

	/* Record last-known bdev info.
	 * Unfortunately drbdsetup did not have enough information
	 * when doing the "resize", and in theory, _our_ information
	 * about the backing device may even be wrong.
	 * Call drbdsetup again, tell it to ask the kernel for
	 * current config, and update the last known bdev info
	 * according to that. */
	/* argv[0] = drbdsetup; */
	argv[1] = "check-resize";
	/* argv[2] = minor; */
	argv[3] = NULL;
	/* ignore exit code */
	m_system_ex(argv, SLEEPS_SHORT | silent, ctx->res->name);

	return 0;
}

int _adm_drbdmeta(const struct cfg_ctx *ctx, int flags, char *argument)
{
	struct d_volume *vol = ctx->vol;
	char *argv[MAX_ARGS];
	int argc = 0;

	argv[NA(argc)] = drbdmeta;
	argv[NA(argc)] = ssprintf("%d", vol->device_minor);
	argv[NA(argc)] = "v09";
	if (!strcmp(vol->meta_disk, "internal")) {
		argv[NA(argc)] = vol->disk;
	} else {
		argv[NA(argc)] = vol->meta_disk;
	}
	if (!strcmp(vol->meta_index, "flexible")) {
		if (!strcmp(vol->meta_disk, "internal")) {
			argv[NA(argc)] = "flex-internal";
		} else {
			argv[NA(argc)] = "flex-external";
		}
	} else {
		argv[NA(argc)] = vol->meta_index;
	}
	if (ctx->cmd->need_peer)
		argv[NA(argc)] = ssprintf("--node-id=%s", ctx->conn->peer->node_id);
	argv[NA(argc)] = (char *)ctx->cmd->name;
	if (argument)
		argv[NA(argc)] = argument;
	add_setup_options(argv, &argc);
	argv[NA(argc)] = 0;

	return m_system_ex(argv, flags, ctx->res->name);
}

static int adm_drbdmeta(const struct cfg_ctx *ctx)
{
	return _adm_drbdmeta(ctx, SLEEPS_VERY_LONG, NULL);
}

static void __adm_drbdsetup(const struct cfg_ctx *ctx, int flags, pid_t *pid, int *fd, int *ex)
{
	char *argv[MAX_ARGS];
	int argc = 0;

	argv[NA(argc)] = drbdsetup;
	argv[NA(argc)] = (char *)ctx->cmd->name;
	if (ctx->vol)
		argv[NA(argc)] = ssprintf("%d", ctx->vol->device_minor);
	else if (ctx->cmd->backend_res_name && ctx->res)
		argv[NA(argc)] = ssprintf("%s", ctx->res->name);

	if (ctx->cmd->need_peer) {
		argv[NA(argc)] = ssprintf_addr(ctx->conn->my_address);
		argv[NA(argc)] = ssprintf_addr(ctx->conn->connect_to);
	}

	if (ctx->cmd == &forget_peer_setup_cmd)
		argv[NA(argc)] = ssprintf("%s", ctx->conn->peer->node_id);

	add_setup_options(argv, &argc);

	if (ctx->cmd == &invalidate_setup_cmd && ctx->conn)
		argv[NA(argc)] = ssprintf("--sync-from-peer-node-id=%s", ctx->conn->peer->node_id);

	argv[NA(argc)] = 0;

	if (ctx->res)
		setenv("DRBD_RESOURCE", ctx->res->name, 1);

	m__system(argv, flags, ctx->res ? ctx->res->name : NULL, pid, fd, ex);
}

static int _adm_drbdsetup(const struct cfg_ctx *ctx, int flags)
{
	int ex;
	__adm_drbdsetup(ctx, flags, NULL, NULL, &ex);
	return ex;
}

static int adm_drbdsetup(const struct cfg_ctx *ctx)
{
	return _adm_drbdsetup(ctx, ctx->cmd->takes_long ? SLEEPS_LONG : SLEEPS_SHORT);
}

static int __adm_drbdsetup_silent(const struct cfg_ctx *ctx)
{
	char buffer[4096];
	int fd, status, rv = 0, rr, s = 0;
	pid_t pid;

	__adm_drbdsetup(ctx, SLEEPS_SHORT | RETURN_STDERR_FD, &pid, &fd, NULL);

	if (fd < 0) {
		fprintf(stderr, "Strange: got negative fd.\n");
		exit(E_THINKO);
	}

	if (!dry_run) {
		while (1) {
			rr = read(fd, buffer + s, 4096 - s);
			if (rr <= 0)
				break;
			s += rr;
		}

		close(fd);
		rr = waitpid(pid, &status, 0);
		alarm(0);

		if (WIFEXITED(status))
			rv = WEXITSTATUS(status);
		if (alarm_raised) {
			rv = 0x100;
		}
	}

	/* see drbdsetup.c, print_config_error():
	 *  11: some unspecific state change error. (ignore for invalidate)
	 *  17: SS_NO_UP_TO_DATE_DISK */
	if ((strcmp(ctx->cmd->name, "invalidate") && rv == 11) || rv == 17)
		rr = write(fileno(stderr), buffer, s);

	return rv;
}

int sh_status(const struct cfg_ctx *ctx)
{
	struct cfg_ctx tmp_ctx = *ctx;
	struct d_resource *r;
	struct d_volume *vol, *lower_vol;
	int rv = 0;

	if (!dry_run) {
		printf("_drbd_version=%s\n_drbd_api=%u\n",
		       shell_escape(REL_VERSION), API_VERSION);
		printf("_config_file=%s\n\n\n", shell_escape(config_save));
	}

	for_each_resource(r, &config) {
		if (r->ignore)
			continue;
		tmp_ctx.res = r;

		printf("_conf_res_name=%s\n", shell_escape(r->name));
		printf("_conf_file_line=%s:%u\n\n", shell_escape(r->config_file), r->start_line);
		if (r->stacked && r->me->lower) {
			printf("_stacked_on=%s\n", shell_escape(r->me->lower->name));
			lower_vol = STAILQ_FIRST(&r->me->lower->me->volumes);
		} else {
			/* reset stuff */
			printf("_stacked_on=\n");
			printf("_stacked_on_device=\n");
			printf("_stacked_on_minor=\n");
			lower_vol = NULL;
		}
		/* TODO: remove this loop, have drbdsetup use dump
		 * and optionally filter on resource name.
		 * "stacked" information is not directly known to drbdsetup, though.
		 */
		for_each_volume(vol, &r->me->volumes) {
			/* do not continue in this loop,
			 * or lower_vol will get out of sync */
			if (lower_vol) {
				printf("_stacked_on_device=%s\n", shell_escape(lower_vol->device));
				printf("_stacked_on_minor=%d\n", lower_vol->device_minor);
			} else if (r->stacked && r->me->lower) {
				/* ASSERT */
				fprintf(stderr, "in %s: stacked volume[%u] without lower volume\n",
						r->name, vol->vnr);
				abort();
			}
			printf("_conf_volume=%d\n", vol->vnr);

			tmp_ctx.vol = vol;
			rv = _adm_drbdsetup(&tmp_ctx, SLEEPS_SHORT);
			if (rv)
				return rv;

			if (lower_vol)
				lower_vol = STAILQ_NEXT(lower_vol, link);
			/* vol is advanced by for_each_volume */
		}
	}
	return 0;
}

static int adm_outdate(const struct cfg_ctx *ctx)
{
	int rv;

	rv = _adm_drbdsetup(ctx, SLEEPS_SHORT | SUPRESS_STDERR);
	/* special cases for outdate:
	 * 17: drbdsetup outdate, but is primary and thus cannot be outdated.
	 *  5: drbdsetup outdate, and is inconsistent or worse anyways. */
	if (rv == 17)
		return rv;

	if (rv == 5) {
		/* That might mean it is diskless. */
		rv = adm_drbdmeta(ctx);
		if (rv)
			rv = 5;
		return rv;
	}

	if (rv || dry_run) {
		rv = adm_drbdmeta(ctx);
	}
	return rv;
}

/* shell equivalent:
 * ( drbdsetup resize && drbdsetup check-resize ) || drbdmeta check-resize */
static int adm_chk_resize(const struct cfg_ctx *ctx)
{
	/* drbdsetup resize && drbdsetup check-resize */
	int ex = adm_resize(ctx);
	if (ex == 0)
		return 0;

	/* try drbdmeta check-resize */
	return adm_drbdmeta(ctx);
}

static int adm_setup_and_meta(const struct cfg_ctx *ctx)
{
	int rv;

	rv = __adm_drbdsetup_silent(ctx);

	if (rv == 11 || rv == 17) {
		/* see drbdsetup.c, print_config_error():
		 *  11: some unspecific state change error. (ignore for invalidate)
		 *  17: SS_NO_UP_TO_DATE_DISK */
		return rv;
	}

	if (rv || dry_run)
		rv = adm_drbdmeta(ctx);

	return rv;
}

static int adm_invalidate(const struct cfg_ctx *ctx)
{
	static const struct adm_cmd invalidate_meta_cmd = {
		"invalidate",
		adm_drbdmeta,
		ACF1_DEFAULT .disk_required = 1
	};

	int rv;

	rv = call_cmd(&invalidate_setup_cmd, ctx, KEEP_RUNNING);
	if (rv == 11 || rv == 17) {
		/* see drbdsetup.c, print_config_error():
		 *  11: some unspecific state change error.
		 *       Means that there are multiple peers
		 *  17: SS_NO_UP_TO_DATE_DISK */
		return rv;
	}

	if (rv || dry_run == 1)
		rv = call_cmd(&invalidate_meta_cmd, ctx, KEEP_RUNNING);

	return rv;
}

static int adm_forget_peer(const struct cfg_ctx *ctx)
{
	static const struct adm_cmd forget_peer_meta_cmd = {
		"forget-peer",
		adm_drbdmeta,
		ACF1_PEER_DEVICE .disk_required = 1
	};

	int rv;

	rv = call_cmd(&forget_peer_setup_cmd, ctx, KEEP_RUNNING);
	if (rv == 11 || rv == 17)
		return rv;

	if (rv || dry_run == 1)
		rv = call_cmd(&forget_peer_meta_cmd, ctx, KEEP_RUNNING);

	return rv;
}

static int adm_khelper(const struct cfg_ctx *ctx)
{
	struct d_resource *res = ctx->res;
	int rv = 0;
	char *sh_cmd;
	char *argv[] = { "/bin/sh", "-c", NULL, NULL };

	if ((sh_cmd = get_opt_val(&res->handlers, ctx->cmd->name, NULL))) {
		argv[2] = sh_cmd;
		rv = m_system_ex(argv, SLEEPS_VERY_LONG, res->name);
	}
	return rv;
}

static int adm_connect(const struct cfg_ctx *ctx)
{
	struct d_resource *res = ctx->res;
	struct connection *conn = ctx->conn;
	char *argv[MAX_ARGS];
	int argc = 0;
	bool do_connect = (ctx->cmd == &connect_cmd);
	bool reset = (ctx->cmd == &net_options_defaults_cmd);

	argv[NA(argc)] = drbdsetup;
	argv[NA(argc)] = (char *)ctx->cmd->name; /* "connect" : "net-options"; */
	if (do_connect)
		argv[NA(argc)] = ssprintf("%s", res->name);
	argv[NA(argc)] = ssprintf_addr(conn->my_address);
	argv[NA(argc)] = ssprintf_addr(conn->connect_to);

	if (reset)
		argv[NA(argc)] = "--set-defaults";
	if (do_connect)
		argv[NA(argc)] = ssprintf("--peer-node-id=%s", conn->peer->node_id);
	if (reset || do_connect)
		make_options(argv[NA(argc)], &conn->net_options);

	add_setup_options(argv, &argc);
	argv[NA(argc)] = 0;

	return m_system_ex(argv, SLEEPS_SHORT, res->name);
}

void free_opt(struct d_option *item)
{
	free(item->name);
	free(item->value);
	free(item);
}

int _proxy_connect_name_len(const struct cfg_ctx *ctx)
{
	struct d_resource *res = ctx->res;
	struct connection *conn = ctx->conn;

	return strlen(res->name) +
		strlen(names_to_str_c(&conn->peer->proxy->on_hosts, '_')) +
		strlen(names_to_str_c(&res->me->proxy->on_hosts, '_')) +
		3 /* for the two dashes and the trailing 0 character */;
}

char *_proxy_connection_name(char *conn_name, const struct cfg_ctx *ctx)
{
	struct d_resource *res = ctx->res;
	struct connection *conn = ctx->conn;

	sprintf(conn_name, "%s-%s-%s",
		res->name,
		names_to_str_c(&conn->peer->proxy->on_hosts, '_'),
		names_to_str_c(&res->me->proxy->on_hosts, '_'));
	return conn_name;
}

int do_proxy_conn_up(const struct cfg_ctx *ctx)
{
	struct d_resource *res = ctx->res;
	struct connection *conn = ctx->conn;
	char *argv[4] = { drbd_proxy_ctl, "-c", NULL, NULL };
	char *conn_name;
	int rv;

	conn_name = proxy_connection_name(ctx);

	argv[2] = ssprintf(
		 "add connection %s %s:%s %s:%s %s:%s %s:%s",
		 conn_name,
		 res->me->proxy->inside.addr,
		 res->me->proxy->inside.port,
		 conn->peer->proxy->outside.addr,
		 conn->peer->proxy->outside.port,
		 res->me->proxy->outside.addr,
		 res->me->proxy->outside.port,
		 res->me->address.addr,
		 res->me->address.port);

	rv = m_system_ex(argv, SLEEPS_SHORT, res->name);
	return rv;
}

int do_proxy_conn_plugins(const struct cfg_ctx *ctx)
{
	struct d_resource *res = ctx->res;
	char *argv[MAX_ARGS];
	char *conn_name;
	int argc = 0;
	struct d_option *opt;
	int counter;

	conn_name = proxy_connection_name(ctx);

	argc = 0;
	argv[NA(argc)] = drbd_proxy_ctl;
	STAILQ_FOREACH(opt, &res->me->proxy->options, link) {
		argv[NA(argc)] = "-c";
		argv[NA(argc)] = ssprintf("set %s %s %s",
			 opt->name, conn_name, opt->value);
	}

	counter = 0;
	/* Don't send the "set plugin ... END" line if no plugins are defined
	 * - that's incompatible with the drbd proxy version 1. */
	if (!STAILQ_EMPTY(&res->me->proxy->plugins)) {
		STAILQ_FOREACH(opt, &res->me->proxy->plugins, link) {
			argv[NA(argc)] = "-c";
			argv[NA(argc)] = ssprintf("set plugin %s %d %s",
					conn_name, counter, opt->name);
			counter++;
		}
		argv[NA(argc)] = ssprintf("set plugin %s %d END", conn_name, counter);
	}

	argv[NA(argc)] = 0;
	if (argc > 2)
		return m_system_ex(argv, SLEEPS_SHORT, res->name);

	return 0;
}

int do_proxy_conn_down(const struct cfg_ctx *ctx)
{
	struct d_resource *res = ctx->res;
	char *conn_name;
	char *argv[4] = { drbd_proxy_ctl, "-c", NULL, NULL};
	int rv;

	conn_name = proxy_connection_name(ctx);
	argv[2] = ssprintf("del connection %s", conn_name);

	rv = m_system_ex(argv, SLEEPS_SHORT, res->name);
	return rv;
}

static int check_proxy(const struct cfg_ctx *ctx, int do_up)
{
	struct d_resource *res = ctx->res;
	struct connection *conn = ctx->conn;
	int rv;

	if (!res->me->proxy) {
		if (all_resources)
			return 0;
		fprintf(stderr,
			"There is no proxy config for host %s in resource %s.\n",
			canonname, res->name);
		exit(E_CONFIG_INVALID);
	}

	if (!hostname_in_list(canonname, &res->me->proxy->on_hosts)) {
		if (all_resources)
			return 0;
		fprintf(stderr,
			"The proxy config in resource %s is not for %s.\n",
			res->name, canonname);
		exit(E_CONFIG_INVALID);
	}

	if (!conn->peer->proxy) {
		fprintf(stderr,
			"There is no proxy config for the peer in resource %s.\n",
			res->name);
		if (all_resources)
			return 0;
		exit(E_CONFIG_INVALID);
	}


	if (do_up) {
		rv = do_proxy_conn_up(ctx);
		if (!rv)
			rv = do_proxy_conn_plugins(ctx);
	}
	else
		rv = do_proxy_conn_down(ctx);

	return rv;
}

static int adm_proxy_up(const struct cfg_ctx *ctx)
{
	return check_proxy(ctx, 1);
}

static int adm_proxy_down(const struct cfg_ctx *ctx)
{
	return check_proxy(ctx, 0);
}

/* The "main" loop iterates over resources.
 * This "sorts" the drbdsetup commands to bring those up
 * so we will later first create all objects,
 * then attach all local disks,
 * adjust various settings,
 * and then configure the network part */
static int adm_up(const struct cfg_ctx *ctx)
{
	struct cfg_ctx tmp_ctx = *ctx;
	struct connection *conn;
	struct d_volume *vol;

	schedule_deferred_cmd(&new_resource_cmd, ctx, CFG_PREREQ);

	set_peer_in_resource(ctx->res, true);
	for_each_connection(conn, &ctx->res->connections) {
		if (conn->ignore)
			continue;

		tmp_ctx.conn = conn;
		schedule_deferred_cmd(&connect_cmd, &tmp_ctx, CFG_NET);
	}
	tmp_ctx.conn = NULL;

	for_each_volume(vol, &ctx->res->me->volumes) {
		tmp_ctx.vol = vol;
		schedule_deferred_cmd(&new_minor_cmd, &tmp_ctx, CFG_PREREQ);
		if (vol->disk)
			schedule_deferred_cmd(&attach_cmd, &tmp_ctx, CFG_DISK);
	}

	return 0;
}

/* The stacked-timeouts switch in the startup sections allows us
   to enforce the use of the specified timeouts instead the use
   of a sane value. Should only be used if the third node should
   never become primary. */
static int adm_wait_c(const struct cfg_ctx *ctx)
{
	struct d_resource *res = ctx->res;
	struct d_volume *vol = ctx->vol;
	char *argv[MAX_ARGS];
	int argc = 0, rv;

	argv[NA(argc)] = drbdsetup;
	if (ctx->vol && ctx->conn) {
		argv[NA(argc)] = ssprintf("%s-%s", ctx->cmd->name, "volume");
		argv[NA(argc)] = ssprintf("%d", vol->vnr);
		argv[NA(argc)] = ssprintf_addr(ctx->conn->my_address);
		argv[NA(argc)] = ssprintf_addr(ctx->conn->connect_to);
	} else if (ctx->conn) {
		argv[NA(argc)] = ssprintf("%s-%s", ctx->cmd->name, "connection");
		argv[NA(argc)] = res->name;
		argv[NA(argc)] = ssprintf_addr(ctx->conn->my_address);
		argv[NA(argc)] = ssprintf_addr(ctx->conn->connect_to);
	} else {
		argv[NA(argc)] = ssprintf("%s-%s", ctx->cmd->name, "resource");
		argv[NA(argc)] = res->name;
	}

	if (is_drbd_top && !res->stacked_timeouts) {
		struct d_option *opt;
		unsigned long timeout = 20;
		if ((opt = find_opt(&res->net_options, "connect-int"))) {
			timeout = strtoul(opt->value, NULL, 10);
			// one connect-interval? two?
			timeout *= 2;
		}
		argv[argc++] = "-t";
		argv[argc] = ssprintf("%lu", timeout);
		argc++;
	} else
		make_options(argv[NA(argc)], &res->startup_options);
	argv[NA(argc)] = 0;

	rv = m_system_ex(argv, SLEEPS_FOREVER, res->name);

	return rv;
}

static unsigned minor_by_id(const char *id)
{
	if (strncmp(id, "minor-", 6))
		return -1U;
	return m_strtoll(id + 6, 1);
}

int ctx_by_minor(struct cfg_ctx *ctx, const char *id)
{
	struct d_resource *res;
	struct d_volume *vol;
	unsigned int mm;

	mm = minor_by_id(id);
	if (mm == -1U)
		return -ENOENT;

	for_each_resource(res, &config) {
		if (res->ignore)
			continue;
		for_each_volume(vol, &res->me->volumes) {
			if (mm == vol->device_minor) {
				is_drbd_top = res->stacked;
				ctx->res = res;
				ctx->vol = vol;
				return 0;
			}
		}
	}
	return -ENOENT;
}

struct d_volume *volume_by_vnr(struct volumes *volumes, int vnr)
{
	struct d_volume *vol;

	for_each_volume(vol, volumes)
		if (vnr == vol->vnr)
			return vol;

	return NULL;
}

int ctx_by_name(struct cfg_ctx *ctx, const char *id)
{
	struct d_resource *res;
	struct d_volume *vol;
	struct connection *conn;
	char *input = strdupa(id);
	char *vol_id;
	char *res_name, *conn_name;
	unsigned vol_nr = ~0U;

	res_name = input;
	vol_id = strrchr(input, '/');
	if (vol_id) {
		*vol_id++ = '\0';
		vol_nr = m_strtoll(vol_id, 0);
	}
	conn_name = strchr(input, ':');
	if (conn_name)
		*conn_name++ = '\0';

	res = res_by_name(res_name);
	if (!res || res->ignore)
		return -ENOENT;
	ctx->res = res;

	set_peer_in_resource(res, 1);

	if (conn_name) {
		ctx->conn = NULL;
		for_each_connection(conn, &res->connections) {
			struct d_option *opt;

			opt = find_opt(&conn->net_options, "_name");
			if (opt && !strcmp(opt->value, conn_name))
				goto found;
		}
		fprintf(stderr,	"Connection/peer name '%s' is not a peer\n", conn_name);
		return -ENOENT;
	} else if (connect_to_host) {
		struct d_host_info *hi;

		hi = find_host_info_by_name(res, connect_to_host);
		if (!hi) {
			fprintf(stderr,
				"Host name '%s' (given with --peer option) is not "
				"mentioned in any connection section\n", connect_to_host);
			return -ENOENT;
		}
		if (res->me == hi) {
			fprintf(stderr,
				"Host name '%s' (given with --peer option) is not a "
				"peer, but the local node\n", connect_to_host);
			return -ENOENT;
		}
		ctx->conn = NULL;
		for_each_connection(conn, &res->connections) {
			if (conn->peer == hi)
				goto found;
		}
		return -ENOENT;
	}
	if (0) {
	found:
		if (conn->ignore) {
			fprintf(stderr, "Connection '%s' has the ignore flag set\n", conn_name);
			return -ENOENT;
		}

		ctx->conn = conn;
	}

	if (!vol_id) {
		/* We could assign implicit volumes here.
		 * But that broke "drbdadm up specific-resource".
		 */
		ctx->vol = NULL;
		return 0;
	}

	vol = volume_by_vnr(&res->me->volumes, vol_nr);
	if (vol_nr != ~0U) {
		if (vol) {
			ctx->vol = vol;
			return 0;
		} else {
			fprintf(stderr, "Resource '%s' has no volume %d\n", res_name, vol_nr);
			return -ENOENT;
		}
	}

	return -ENOENT;
}

/* In case a child exited, or exits, its return code is stored as
   negative number in the pids[i] array */
static int childs_running(pid_t * pids, int opts)
{
	int i = 0, wr, rv = 0, status;
	int N = nr_volumes[is_drbd_top ? STACKED : NORMAL];

	for (i = 0; i < N; i++) {
		if (pids[i] <= 0)
			continue;
		wr = waitpid(pids[i], &status, opts);
		if (wr == -1) {	// Wait error.
			if (errno == ECHILD) {
				printf("No exit code for %d\n", pids[i]);
				pids[i] = 0;	// Child exited before ?
				continue;
			}
			perror("waitpid");
			exit(E_EXEC_ERROR);
		}
		if (wr == 0)
			rv = 1;	// Child still running.
		if (wr > 0) {
			pids[i] = 0;
			if (WIFEXITED(status))
				pids[i] = -WEXITSTATUS(status);
			if (WIFSIGNALED(status))
				pids[i] = -1000;
		}
	}
	return rv;
}

static void kill_childs(pid_t * pids)
{
	int i;
	int N = nr_volumes[is_drbd_top ? STACKED : NORMAL];

	for (i = 0; i < N; i++) {
		if (pids[i] <= 0)
			continue;
		kill(pids[i], SIGINT);
	}
}

/*
  returns:
  -1 ... all childs terminated
   0 ... timeout expired
   1 ... a string was read
 */
int gets_timeout(pid_t * pids, char *s, int size, int timeout)
{
	int pr, rr, n = 0;
	struct pollfd pfd;

	if (s) {
		pfd.fd = fileno(stdin);
		pfd.events = POLLIN | POLLHUP | POLLERR | POLLNVAL;
		n = 1;
	}

	if (!childs_running(pids, WNOHANG)) {
		pr = -1;
		goto out;
	}

	do {
		pr = poll(&pfd, n, timeout);

		if (pr == -1) {	// Poll error.
			if (errno == EINTR) {
				if (childs_running(pids, WNOHANG))
					continue;
				goto out;	// pr = -1 here.
			}
			perror("poll");
			exit(E_EXEC_ERROR);
		}
	} while (pr == -1);

	if (pr == 1) {		// Input available.
		rr = read(fileno(stdin), s, size - 1);
		if (rr == -1) {
			perror("read");
			exit(E_EXEC_ERROR);
		}
		s[rr] = 0;
	}

out:
	return pr;
}

static char *get_opt_val(struct options *base, const char *name, char *def)
{
	struct d_option *option;

	option = find_opt(base, name);
	return option ? option->value : def;
}

void chld_sig_hand(int __attribute((unused)) unused)
{
	// do nothing. But interrupt systemcalls :)
}

static int check_exit_codes(pid_t * pids)
{
	struct d_resource *res;
	int i = 0, rv = 0;

	for_each_resource(res, &config) {
		if (res->ignore)
			continue;
		if (is_drbd_top != res->stacked)
			continue;
		if (pids[i] == -5 || pids[i] == -1000) {
			pids[i] = 0;
		}
		if (pids[i] == -20)
			rv = 20;
		i++;
	}
	return rv;
}

static int adm_wait_ci(const struct cfg_ctx *ctx)
{
	struct d_resource *res;
	char *argv[20], answer[40];
	pid_t *pids;
	int rr, wtime, argc, i = 0;
	time_t start;
	int saved_stdin, saved_stdout, fd;
	int N;
	struct sigaction so, sa;

	saved_stdin = -1;
	saved_stdout = -1;
	if (no_tty) {
		fprintf(stderr,
			"WARN: stdin/stdout is not a TTY; using /dev/console");
		fprintf(stdout,
			"WARN: stdin/stdout is not a TTY; using /dev/console");
		saved_stdin = dup(fileno(stdin));
		if (saved_stdin == -1)
			perror("dup(stdin)");
		saved_stdout = dup(fileno(stdout));
		if (saved_stdin == -1)
			perror("dup(stdout)");
		fd = open("/dev/console", O_RDONLY);
		if (fd == -1)
			perror("open('/dev/console, O_RDONLY)");
		dup2(fd, fileno(stdin));
		fd = open("/dev/console", O_WRONLY);
		if (fd == -1)
			perror("open('/dev/console, O_WRONLY)");
		dup2(fd, fileno(stdout));
	}

	sa.sa_handler = chld_sig_hand;
	sigemptyset(&sa.sa_mask);
	sa.sa_flags = SA_NOCLDSTOP;
	sigaction(SIGCHLD, &sa, &so);

	N = nr_volumes[is_drbd_top ? STACKED : NORMAL];
	pids = alloca(N * sizeof(pid_t));
	/* alloca can not fail, it can "only" overflow the stack :)
	 * but it needs to be initialized anyways! */
	memset(pids, 0, N * sizeof(pid_t));

	for_each_resource(res, &config) {
		if (res->ignore)
			continue;
		if (is_drbd_top != res->stacked)
			continue;

		/* ctx is not used */
		argc = 0;
		argv[NA(argc)] = drbdsetup;
		argv[NA(argc)] = "wait-connect-resource";
		argv[NA(argc)] = res->name;
		make_options(argv[NA(argc)], &res->startup_options);
		argv[NA(argc)] = 0;

		m__system(argv, RETURN_PID, res->name, &pids[i++], NULL, NULL);
	}

	wtime = global_options.dialog_refresh ? : -1;

	start = time(0);
	for (i = 0; i < 10; i++) {
		// no string, but timeout
		rr = gets_timeout(pids, 0, 0, 1 * 1000);
		if (rr < 0)
			break;
		putchar('.');
		fflush(stdout);
		check_exit_codes(pids);
	}

	if (rr == 0) {
		/* track a "yes", as well as ctrl-d and ctrl-c,
		 * in case our tty is stuck in "raw" mode, and
		 * we get it one character a time (-icanon) */
		char yes_string[] = "yes\n";
		char *yes_expect = yes_string;
		int ctrl_c_count = 0;
		int ctrl_d_count = 0;

		/* Just in case, if plymouth or usplash is running,
		 * tell them to step aside.
		 * Also try to force canonical tty mode. */
		if (system("exec > /dev/null 2>&1; plymouth quit ; usplash_write QUIT ; "
			   "stty echo icanon icrnl"))
			/* Ignore return value. Cannot do anything about it anyways. */;

		printf
		    ("\n***************************************************************\n"
		     " DRBD's startup script waits for the peer node(s) to appear.\n"
		     " - If this node was already a degraded cluster before the\n"
		     "   reboot, the timeout is %s seconds. [degr-wfc-timeout]\n"
		     " - If the peer was available before the reboot, the timeout\n"
		     "   is %s seconds. [wfc-timeout]\n"
		     "   (These values are for resource '%s'; 0 sec -> wait forever)\n",
		     get_opt_val(&STAILQ_FIRST(&config)->startup_options, "degr-wfc-timeout",
				 "0"), get_opt_val(&STAILQ_FIRST(&config)->startup_options,
						   "wfc-timeout", "0"),
		     STAILQ_FIRST(&config)->name);

		printf(" To abort waiting enter 'yes' [ -- ]: ");
		do {
			printf("\e[s\e[31G[%4d]:\e[u", (int)(time(0) - start));	// Redraw sec.
			fflush(stdout);
			rr = gets_timeout(pids, answer, 40, wtime * 1000);
			check_exit_codes(pids);

			if (rr != 1)
				continue;

			/* If our tty is in "sane" or "canonical" mode,
			 * we get whole lines.
			 * If it still is in "raw" mode, even though we
			 * tried to set ICANON above, possibly some other
			 * "boot splash thingy" is in operation.
			 * We may be lucky to get single characters.
			 * If a sysadmin sees things stuck during boot,
			 * I expect that ctrl-c or ctrl-d will be one
			 * of the first things that are tried.
			 * In raw mode, we get these characters directly.
			 * But I want them to try that three times ;)
			 */
			if (answer[0] && answer[1] == 0) {
				if (answer[0] == '\3')
					++ctrl_c_count;
				if (answer[0] == '\4')
					++ctrl_d_count;
				if (yes_expect && answer[0] == *yes_expect)
					++yes_expect;
				else if (answer[0] == '\n')
					yes_expect = yes_string;
				else
					yes_expect = NULL;
			}

			if (!strcmp(answer, "yes\n") ||
			    (yes_expect && *yes_expect == '\0') ||
			    ctrl_c_count >= 3 ||
			    ctrl_d_count >= 3) {
				kill_childs(pids);
				childs_running(pids, 0);
				check_exit_codes(pids);
				break;
			}

			printf(" To abort waiting enter 'yes' [ -- ]:");
		} while (rr != -1);
		printf("\n");
	}

	if (saved_stdin != -1) {
		dup2(saved_stdin, fileno(stdin));
		dup2(saved_stdout, fileno(stdout));
	}

	return 0;
}

static int adm_cmd_cmp(const void *a, const void *b)
{
	return strcmp((*(struct adm_cmd **)a)->name,
		      (*(struct adm_cmd **)b)->name);
}

static void print_cmds(int level)
{
	const struct adm_cmd **cmds2;
	int i, j, half;

	cmds2 = alloca(ARRAY_SIZE(cmds) * sizeof(struct adm_cmd));
	for (i = 0, j = 0; i < ARRAY_SIZE(cmds); i++) {
		if (cmds[i]->show_in_usage != level)
			continue;
		cmds2[j++] = cmds[i];
	}
	qsort(cmds2, j, sizeof(struct adm_cmd *), adm_cmd_cmp);
	half = (j + 1) / 2;
	for (i = 0; i < half; i++) {
		if (i + half < j)
			printf(" %-35s %-35s\n",
			       cmds2[i]->name,
			       cmds2[i + half]->name);
		else
			printf(" %-35s\n",
			       cmds2[i]->name);
	}
}

static int hidden_cmds(const struct cfg_ctx *ignored __attribute((unused)))
{
	printf("\nThese additional commands might be useful for writing\n"
	       "nifty shell scripts around drbdadm:\n\n");

	print_cmds(2);

	printf("\nThese commands are used by the kernel part of DRBD to\n"
	       "invoke user mode helper programs:\n\n");

	print_cmds(3);

	printf
	    ("\nThese commands ought to be used by experts and developers:\n\n");

	print_cmds(4);

	printf("\n");

	exit(0);
}

static void field_to_option(const struct field_def *field, struct option *option)
{
	option->name = field->name;
	option->has_arg = field->argument_is_optional ?
		optional_argument : required_argument;
	option->flag = NULL;
	option->val = 257;
}

static void print_option(struct option *opt)
{
	if (opt->has_arg == required_argument) {
		printf("  --%s=...", opt->name);
		if (opt->val > 1 && opt->val < 256)
			 printf(", -%c ...", opt->val);
		printf("\n");
	} else if (opt->has_arg == optional_argument) {
		printf("  --%s[=...]", opt->name);
		if (opt->val > 1 && opt->val < 256)
			 printf(", -%c...", opt->val);
		printf("\n");
	} else {
		printf("  --%s", opt->name);
		if (opt->val > 1 && opt->val < 256)
			 printf(", -%c", opt->val);
		printf("\n");
	}
}

void print_usage_and_exit(struct adm_cmd *cmd, const char *addinfo, int status)
{
	struct option *opt;

	printf("\nUSAGE: %s %s [OPTION...] {all|RESOURCE...}\n\n"
	       "GENERAL OPTIONS:\n", progname, cmd ? cmd->name : "COMMAND");

	for (opt = general_admopt; opt->name; opt++)
		print_option(opt);
	if (cmd && cmd->drbdsetup_ctx) {
		const struct field_def *field;

		printf("\nOPTIONS FOR %s:\n", cmd->name);
		for (field = cmd->drbdsetup_ctx->fields; field->name; field++) {
			struct option opt;

			field_to_option(field, &opt);
			print_option(&opt);
		}
	}

	if (!cmd) {
		printf("\nCOMMANDS:\n");

		print_cmds(1);
	}

	printf("\nVersion: " REL_VERSION " (api:%d)\n%s\n",
	       API_VERSION, drbd_buildtag());

	if (addinfo)
		printf("\n%s\n", addinfo);

	exit(status);
}

/*
 * I'd really rather parse the output of
 *   ip -o a s
 * once, and be done.
 * But anyways....
 */

static struct ifreq *get_ifreq(void)
{
	int sockfd, num_ifaces;
	struct ifreq *ifr;
	struct ifconf ifc;
	size_t buf_size;

	if (0 > (sockfd = socket(AF_INET, SOCK_STREAM, IPPROTO_TCP))) {
		perror("Cannot open socket");
		exit(EXIT_FAILURE);
	}

	num_ifaces = 0;
	ifc.ifc_req = NULL;

	/* realloc buffer size until no overflow occurs  */
	do {
		num_ifaces += 16;	/* initial guess and increment */
		buf_size = ++num_ifaces * sizeof(struct ifreq);
		ifc.ifc_len = buf_size;
		if (NULL == (ifc.ifc_req = realloc(ifc.ifc_req, ifc.ifc_len))) {
			fprintf(stderr, "Out of memory.\n");
			return NULL;
		}
		if (ioctl(sockfd, SIOCGIFCONF, &ifc)) {
			perror("ioctl SIOCFIFCONF");
			free(ifc.ifc_req);
			return NULL;
		}
	} while (buf_size <= (size_t) ifc.ifc_len);

	num_ifaces = ifc.ifc_len / sizeof(struct ifreq);
	/* Since we allocated at least one more than necessary,
	 * this serves as a stop marker for the iteration in
	 * have_ip() */
	ifc.ifc_req[num_ifaces].ifr_name[0] = 0;
	for (ifr = ifc.ifc_req; ifr->ifr_name[0] != 0; ifr++) {
		/* we only want to look up the presence or absence of a certain address
		 * here. but we want to skip "down" interfaces.  if an interface is down,
		 * we store an invalid sa_family, so the lookup will skip it.
		 */
		struct ifreq ifr_for_flags = *ifr;	/* get a copy to work with */
		if (ioctl(sockfd, SIOCGIFFLAGS, &ifr_for_flags) < 0) {
			perror("ioctl SIOCGIFFLAGS");
			ifr->ifr_addr.sa_family = -1;	/* what's wrong here? anyways: skip */
			continue;
		}
		if (!(ifr_for_flags.ifr_flags & IFF_UP)) {
			ifr->ifr_addr.sa_family = -1;	/* is not up: skip */
			continue;
		}
	}
	close(sockfd);
	return ifc.ifc_req;
}

int have_ip_ipv4(const char *ip)
{
	struct ifreq *ifr;
	struct in_addr query_addr;

	query_addr.s_addr = inet_addr(ip);

	if (!ifreq_list)
		ifreq_list = get_ifreq();

	for (ifr = ifreq_list; ifr && ifr->ifr_name[0] != 0; ifr++) {
		/* SIOCGIFCONF only supports AF_INET */
		struct sockaddr_in *list_addr =
		    (struct sockaddr_in *)&ifr->ifr_addr;
		if (ifr->ifr_addr.sa_family != AF_INET)
			continue;
		if (query_addr.s_addr == list_addr->sin_addr.s_addr)
			return 1;
	}
	return 0;
}

int have_ip_ipv6(const char *ip)
{
	FILE *if_inet6;
	struct in6_addr addr6, query_addr;
	unsigned int b[4];
	char tmp_ip[INET6_ADDRSTRLEN+1];
	char name[20]; /* IFNAMSIZ aka IF_NAMESIZE is 16 */
	int i;

	/* don't want to do getaddrinfo lookup, but inet_pton get's confused by
	 * %eth0 link local scope specifiers. So we have a temporary copy
	 * without that part. */
	for (i=0; ip[i] && ip[i] != '%' && i < INET6_ADDRSTRLEN; i++)
		tmp_ip[i] = ip[i];
	tmp_ip[i] = 0;

	if (inet_pton(AF_INET6, tmp_ip, &query_addr) <= 0)
		return 0;

#define PROC_IF_INET6 "/proc/net/if_inet6"
	if_inet6 = fopen(PROC_IF_INET6, "r");
	if (!if_inet6) {
		if (errno != ENOENT)
			perror("open of " PROC_IF_INET6 " failed:");
#undef PROC_IF_INET6
		return 0;
	}

	while (fscanf
	       (if_inet6,
		X32(08) X32(08) X32(08) X32(08) " %*02x %*02x %*02x %*02x %s",
		b, b + 1, b + 2, b + 3, name) > 0) {
		for (i = 0; i < 4; i++)
			addr6.s6_addr32[i] = cpu_to_be32(b[i]);

		if (memcmp(&query_addr, &addr6, sizeof(struct in6_addr)) == 0) {
			fclose(if_inet6);
			return 1;
		}
	}
	fclose(if_inet6);
	return 0;
}

int have_ip(const char *af, const char *ip)
{
	if (!strcmp(af, "ipv4"))
		return have_ip_ipv4(ip);
	else if (!strcmp(af, "ipv6"))
		return have_ip_ipv6(ip);

	return 1;		/* SCI */
}

void verify_ips(struct d_resource *res)
{
	if (global_options.disable_ip_verification)
		return;
	if (dry_run == 1 || do_verify_ips == 0)
		return;
	if (res->ignore)
		return;
	if (res->stacked && !is_drbd_top)
		return;
	if (!res->me->address.addr)
		return;

	if (!have_ip(res->me->address.af, res->me->address.addr)) {
		ENTRY e, *ep;
		e.key = e.data = ep = NULL;
		m_asprintf(&e.key, "%s:%s", res->me->address.addr, res->me->address.port);
		hsearch_r(e, FIND, &ep, &global_htable);
		fprintf(stderr, "%s: in resource %s, on %s:\n\t"
			"IP %s not found on this host.\n",
			ep ? (char *)ep->data : res->config_file,
			res->name, names_to_str(&res->me->on_hosts),
			res->me->address.addr);
		if (INVALID_IP_IS_INVALID_CONF)
			config_valid = 0;
	}
}

static char *conf_file[] = {
	DRBD_CONFIG_DIR "/drbd-90.conf",
	DRBD_CONFIG_DIR "/drbd-84.conf",
	DRBD_CONFIG_DIR "/drbd-83.conf",
	DRBD_CONFIG_DIR "/drbd-82.conf",
	DRBD_CONFIG_DIR "/drbd-08.conf",
	DRBD_CONFIG_DIR "/drbd.conf",
	0
};


/*
 * returns a pointer to an malloced area that contains
 * an absolute, canonical, version of path.
 * aborts if any allocation or syscall fails.
 * return value should be free()d, once no longer needed.
 */
char *canonify_path(char *path)
{
	int cwd_fd = -1;
	char *last_slash;
	char *tmp;
	char *that_wd;
	char *abs_path;

	if (!path || !path[0]) {
		fprintf(stderr, "cannot canonify an empty path\n");
		exit(E_USAGE);
	}

	tmp = strdupa(path);
	last_slash = strrchr(tmp, '/');

	if (last_slash) {
		*last_slash++ = '\0';
		cwd_fd = open(".", O_RDONLY);
		if (cwd_fd < 0) {
			fprintf(stderr, "open(\".\") failed: %m\n");
			exit(E_USAGE);
		}
		if (chdir(tmp)) {
			fprintf(stderr, "chdir(\"%s\") failed: %m\n", tmp);
			exit(E_USAGE);
		}
	} else {
		last_slash = tmp;
	}

	that_wd = getcwd(NULL, 0);
	if (!that_wd) {
		fprintf(stderr, "getcwd() failed: %m\n");
		exit(E_USAGE);
	}

	if (!strcmp("/", that_wd))
		m_asprintf(&abs_path, "/%s", last_slash);
	else
		m_asprintf(&abs_path, "%s/%s", that_wd, last_slash);

	free(that_wd);
	if (cwd_fd >= 0) {
		if (fchdir(cwd_fd) < 0) {
			fprintf(stderr, "fchdir() failed: %m\n");
			exit(E_USAGE);
		}
	}

	return abs_path;
}

void assign_command_names_from_argv0(char **argv)
{
	struct cmd_helper {
		char *name;
		char **var;
	};
	static struct cmd_helper helpers[] = {
		{"drbdsetup", &drbdsetup},
		{"drbdmeta", &drbdmeta},
		{"drbd-proxy-ctl", &drbd_proxy_ctl},
		{"drbdadm-83", &drbdadm_83},
		{"drbdadm-84", &drbdadm_84},
		{NULL, NULL}
	};
	struct cmd_helper *c;

	/* in case drbdadm is called with an absolute or relative pathname
	 * look for the drbdsetup binary in the same location,
	 * otherwise, just let execvp sort it out... */
	if ((progname = strrchr(argv[0], '/')) == NULL) {
		progname = argv[0];
		for (c = helpers; c->name; ++c)
			*(c->var) = strdup(c->name);
	} else {
		size_t len_dir, l;

		++progname;
		len_dir = progname - argv[0];

		for (c = helpers; c->name; ++c) {
			l = len_dir + strlen(c->name) + 1;
			*(c->var) = malloc(l);
			if (*(c->var)) {
				strncpy(*(c->var), argv[0], len_dir);
				strcpy(*(c->var) + len_dir, c->name);
				if (access(*(c->var), X_OK))
					strcpy(*(c->var), c->name); /* see add_lib_drbd_to_path() */
			}
		}

		/* for pretty printing, truncate to basename */
		argv[0] = progname;
	}
}

static void recognize_all_drbdsetup_options(void)
{
	int i;

	for (i = 0; i < ARRAY_SIZE(cmds); i++) {
		const struct adm_cmd *cmd = cmds[i];
		const struct field_def *field;

		if (!cmd->drbdsetup_ctx)
			continue;

		for (field = cmd->drbdsetup_ctx->fields; field->name; field++) {
			struct option opt;
			int n;

			field_to_option(field, &opt);
			for (n = 0; admopt[n].name; n++) {
				if (!strcmp(admopt[n].name, field->name)) {
					if (admopt[n].val == 257)
						assert (admopt[n].has_arg == opt.has_arg);
					else {
						fprintf(stderr, "Warning: drbdsetup %s option --%s "
							"can only be passed as -W--%s\n",
							cmd->name, admopt[n].name, admopt[n].name);
						goto skip;
					}
				}
			}

			if (admopt == general_admopt) {
				admopt = malloc((n + 2) * sizeof(*admopt));
				memcpy(admopt, general_admopt, (n + 1) * sizeof(*admopt));
			} else
				admopt = realloc(admopt, (n + 2) * sizeof(*admopt));
			memcpy(&admopt[n+1], &admopt[n], sizeof(*admopt));
			admopt[n] = opt;

		    skip:
			/* dummy statement required because of label */ ;
		}
	}
}

struct adm_cmd *find_cmd(char *cmdname);

int parse_options(int argc, char **argv, struct adm_cmd **cmd, char ***resource_names)
{
	const char *optstring = make_optstring(admopt);
	struct names backend_options_check;
	struct d_name *b_opt;
	int longindex, first_arg_index;

	STAILQ_INIT(&backend_options_check);
	*cmd = NULL;
	*resource_names = malloc(sizeof(char **));
	(*resource_names)[0] = NULL;

	opterr = 1;
	optind = 0;
	while (1) {
		int c;

		c = getopt_long(argc, argv, optstring, admopt, &longindex);
		if (c == -1)
			break;
		switch (c) {
		case 257:  /* drbdsetup option */
			{
				struct option *option = &admopt[longindex];
				char *opt;

				if (optarg)
					opt = ssprintf("--%s=%s", option->name, optarg);
				else
					opt = ssprintf("--%s", option->name);
				insert_tail(&backend_options_check, names_from_str(opt));
			}
			break;
		case 'S':
			is_drbd_top = 1;
			break;
		case 'v':
			verbose++;
			break;
		case 'd':
			dry_run++;
			break;
		case 'c':
			if (!strcmp(optarg, "-")) {
				yyin = stdin;
				if (asprintf(&config_file, "STDIN") < 0) {
					fprintf(stderr,
						"asprintf(config_file): %m\n");
					return 20;
				}
				config_from_stdin = 1;
			} else {
				yyin = fopen(optarg, "r");
				if (!yyin) {
					fprintf(stderr, "Can not open '%s'.\n.",
						optarg);
					exit(E_EXEC_ERROR);
				}
				if (asprintf(&config_file, "%s", optarg) < 0) {
					fprintf(stderr,
						"asprintf(config_file): %m\n");
					return 20;
				}
			}
			break;
		case 't':
			config_test = optarg;
			break;
		case 's':
			{
				char *pathes[2];
				pathes[0] = optarg;
				pathes[1] = 0;
				find_drbdcmd(&drbdsetup, pathes);
			}
			break;
		case 'm':
			{
				char *pathes[2];
				pathes[0] = optarg;
				pathes[1] = 0;
				find_drbdcmd(&drbdmeta, pathes);
			}
			break;
		case 'p':
			{
				char *pathes[2];
				pathes[0] = optarg;
				pathes[1] = 0;
				find_drbdcmd(&drbd_proxy_ctl, pathes);
			}
			break;
		case 'n':
			{
				char *c;
				int shell_var_name_ok = 1;
				for (c = optarg; *c && shell_var_name_ok; c++) {
					switch (*c) {
					case 'a'...'z':
					case 'A'...'Z':
					case '0'...'9':
					case '_':
						break;
					default:
						shell_var_name_ok = 0;
					}
				}
				if (shell_var_name_ok)
					sh_varname = optarg;
				else
					fprintf(stderr,
						"ignored --sh-varname=%s: "
						"contains suspect characters, allowed set is [a-zA-Z0-9_]\n",
						optarg);
			}
			break;
		case 'V':
			printf("DRBDADM_BUILDTAG=%s\n", shell_escape(drbd_buildtag()));
			printf("DRBDADM_API_VERSION=%u\n", API_VERSION);
			printf("DRBD_KERNEL_VERSION_CODE=0x%06x\n", version_code_kernel());
			printf("DRBDADM_VERSION_CODE=0x%06x\n", version_code_userland());
			printf("DRBDADM_VERSION=%s\n", shell_escape(REL_VERSION));
			exit(0);
			break;
		case 'P':
			connect_to_host = optarg;
			break;
		case 'W':
			insert_tail(&backend_options, names_from_str(optarg));
			break;
		case 'h':
			help = true;
			break;
		case '?':
			goto help;
		}
	}

	first_arg_index = optind;
	for (; optind < argc; optind++) {
		optarg = argv[optind];
		if (*cmd) {
			int n;
			for (n = 0; (*resource_names)[n]; n++)
				/* do nothing */ ;
			*resource_names = realloc(*resource_names,
						  (n + 2) * sizeof(char **));
			(*resource_names)[n++] = optarg;
			(*resource_names)[n] = NULL;
		} else if (!strcmp(optarg, "help"))
			help = true;
		else {
			*cmd = find_cmd(optarg);
			if (!*cmd) {
				/* Passing drbdsetup options like this is discouraged! */
				insert_tail(&backend_options, names_from_str(optarg));
			}
		}
	}

	if (help)
		print_usage_and_exit(*cmd, 0, 0);

	if (*cmd == NULL) {
		if (first_arg_index < argc) {
			fprintf(stderr, "%s: Unknown command '%s'\n",
				progname, argv[first_arg_index]);
			return E_USAGE;
		}
		print_usage_and_exit(*cmd, "No command specified", E_USAGE);
	}

	/*
	 * The backend (drbdsetup) options are command specific.  Make sure that only
	 * setup options that this command recognizes are used.
	 */
	STAILQ_FOREACH(b_opt, &backend_options_check, link) {
		const struct field_def *field;
		const char *option;
		int len;

		option = b_opt->name;
		for (len = 0; option[len]; len++)
			if (option[len] == '=')
				break;

		field = NULL;
		if (option[0] == '-' && option[1] == '-' && (*cmd)->drbdsetup_ctx) {
			for (field = (*cmd)->drbdsetup_ctx->fields; field->name; field++) {
				if (strlen(field->name) == len - 2 &&
				    !strncmp(option + 2, field->name, len - 2))
					break;
			}
			if (!field->name)
				field = NULL;
		}
		if (!field) {
			fprintf(stderr, "%s: unrecognized option '%.*s'\n",
				progname, len, option);
			goto help;
		}
	}
	STAILQ_CONCAT(&backend_options, &backend_options_check);

	return 0;

help:
	if (*cmd)
		fprintf(stderr, "try '%s help %s'\n", progname, (*cmd)->name);
	else
		fprintf(stderr, "try '%s help'\n", progname);
	return E_USAGE;
}

static void substitute_deprecated_cmd(char **c, char *deprecated,
				      char *substitution)
{
	if (!strcmp(*c, deprecated)) {
		fprintf(stderr, "'%s %s' is deprecated, use '%s %s' instead.\n",
			progname, deprecated, progname, substitution);
		*c = substitution;
	}
}

struct adm_cmd *find_cmd(char *cmdname)
{
	struct adm_cmd *cmd = NULL;
	unsigned int i;
	if (!strcmp("hidden-commands", cmdname)) {
		// before parsing the configuration file...
		hidden_cmds(NULL);
		exit(0);
	}

	/* R_PRIMARY / R_SECONDARY is not a state, but a role.  Whatever that
	 * means, actually.  But anyways, we decided to start using _role_ as
	 * the terminus of choice, and deprecate "state". */
	substitute_deprecated_cmd(&cmdname, "state", "role");

	/* "outdate-peer" got renamed to fence-peer,
	 * it is not required to actually outdate the peer,
	 * depending on situation it may be sufficient to power-reset it
	 * or do some other fencing action, or even call out to "meatware".
	 * The name of the handler should not imply something that is not done. */
	substitute_deprecated_cmd(&cmdname, "outdate-peer", "fence-peer");

	for (i = 0; i < ARRAY_SIZE(cmds); i++) {
		if (!strcmp(cmds[i]->name, cmdname)) {
			cmd = cmds[i];
			break;
		}
	}
	return cmd;
}

char *config_file_from_arg(char *arg)
{
	char *f;
	int minor = minor_by_id(arg);

	if (minor >= 0) {
		f = lookup_minor(minor);
		if (!f) {
			fprintf(stderr, "Don't know which config file belongs "
					"to minor %d, trying default ones...\n",
				minor);
			return NULL;
		}
	} else {
		f = lookup_resource(arg);
		if (!f) {
			fprintf(stderr, "Don't know which config file belongs "
					"to resource %s, trying default "
					"ones...\n",
				arg);
			return NULL;
		}
	}

	yyin = fopen(f, "r");
	if (yyin == NULL) {
		fprintf(stderr,
			"Couldn't open file %s for reading, reason: %m\n"
			"trying default config file...\n", config_file);
		return NULL;
	}
	return f;
}

void assign_default_config_file(void)
{
	int i;
	for (i = 0; conf_file[i]; i++) {
		yyin = fopen(conf_file[i], "r");
		if (yyin) {
			config_file = conf_file[i];
			break;
		}
	}
	if (!config_file) {
		fprintf(stderr, "Can not open '%s': %m\n", conf_file[i - 1]);
		exit(E_CONFIG_INVALID);
	}
}

void count_resources_or_die(void)
{
	int m, mc = global_options.minor_count;
	struct d_resource *res;
	struct d_volume *vol;

	highest_minor = 0;
	number_of_minors = 0;
	for_each_resource(res, &config) {
		if (res->ignore) {
			nr_resources[IGNORED]++;
			/* How can we count ignored volumes?
			 * Do we want to? */
			continue;
		} else if (res->stacked)
			nr_resources[STACKED]++;
		else
			nr_resources[NORMAL]++;

		for_each_volume(vol, &res->me->volumes) {
			number_of_minors++;
			m = vol->device_minor;
			if (m > highest_minor)
				highest_minor = m;
			if (res->stacked)
				nr_volumes[STACKED]++;
			/* res->ignored won't come here */
			else
				nr_volumes[NORMAL]++;
		}
	}

	// Just for the case that minor_of_res() returned 0 for all devices.
	if (nr_volumes[NORMAL]+nr_volumes[STACKED] > (highest_minor + 1))
		highest_minor = nr_volumes[NORMAL] + nr_volumes[STACKED] -1;

	if (mc && mc < (highest_minor + 1)) {
		fprintf(stderr,
			"The highest minor you have in your config is %d"
			"but a minor_count of %d in your config!\n",
			highest_minor, mc);
		exit(E_USAGE);
	}
}

void die_if_no_resources(void)
{
	if (!is_drbd_top && nr_resources[IGNORED] > 0 && nr_resources[NORMAL] == 0) {
		fprintf(stderr,
			"WARN: no normal resources defined for this host (%s)!?\n"
			"Misspelled name of the local machine with the 'on' keyword ?\n",
			canonname);
		exit(E_USAGE);
	}
	if (!is_drbd_top && nr_resources[NORMAL] == 0) {
		fprintf(stderr,
			"WARN: no normal resources defined for this host (%s)!?\n",
			canonname);
		exit(E_USAGE);
	}
	if (is_drbd_top && nr_resources[STACKED] == 0) {
		fprintf(stderr, "WARN: nothing stacked for this host (%s), "
			"nothing to do in stacked mode!\n", canonname);
		exit(E_USAGE);
	}
}

int main(int argc, char **argv)
{
	size_t i;
	int rv = 0;
	struct adm_cmd *cmd = NULL;
	char **resource_names = NULL;
	struct d_resource *res;
	char *env_drbd_nodename = NULL;
	int is_dump_xml;
	int is_dump;
	struct cfg_ctx ctx = { };

	initialize_deferred_cmds();
	yyin = NULL;
	canonname = strdup(canonical_hostname());
	no_tty = (!isatty(fileno(stdin)) || !isatty(fileno(stdout)));

	env_drbd_nodename = getenv("__DRBD_NODE__");
	if (env_drbd_nodename && *env_drbd_nodename) {
		canonname = strdup(env_drbd_nodename);
		fprintf(stderr, "\n"
			"   found __DRBD_NODE__ in environment\n"
			"   PRETENDING that I am >>%s<<\n\n",
			canonname);
	}

	assign_command_names_from_argv0(argv);

	if (drbdsetup == NULL || drbdmeta == NULL || drbd_proxy_ctl == NULL) {
		fprintf(stderr, "could not strdup argv[0].\n");
		exit(E_EXEC_ERROR);
	}

	if (!getenv("DRBD_DONT_WARN_ON_VERSION_MISMATCH"))
		warn_on_version_mismatch();

	maybe_exec_legacy_drbdadm(argv);

	recognize_all_drbdsetup_options();
	rv = parse_options(argc, argv, &cmd, &resource_names);
	if (rv)
		return rv;

	if (config_test && !cmd->test_config) {
		fprintf(stderr, "The --config-to-test (-t) option is only allowed "
			"with the dump and sh-nop commands\n");
		exit(E_USAGE);
	}

	do_verify_ips = cmd->verify_ips;

	is_dump_xml = (cmd == &dump_xml_cmd);
	is_dump = (is_dump_xml || cmd == &dump_cmd);

	if (!resource_names[0]) {
		if (is_dump)
			all_resources = 1;
		else if (cmd->res_name_required)
			print_usage_and_exit(cmd, "No resource names specified", E_USAGE);
	} else if (resource_names[0] && resource_names[1]) {
		if (!cmd->res_name_required)
			fprintf(stderr,
				"This command will ignore resource names!\n");
		else if (cmd->use_cached_config_file)
			fprintf(stderr,
				"You should not use this command with multiple resources!\n");
	}

	if (!config_file && cmd->use_cached_config_file)
		config_file = config_file_from_arg(resource_names[0]);

	if (!config_file)
		/* may exit if no config file can be used! */
		assign_default_config_file();

	/* for error-reporting reasons config_file may be re-assigned by adm_adjust,
	 * we need the current value for register_minor, though.
	 * save that. */
	if (config_from_stdin)
		config_save = config_file;
	else
		config_save = canonify_path(config_file);

	my_parse();

	if (config_test) {
		char *saved_config_file = config_file;
		char *saved_config_save = config_save;

		config_file = config_test;
		config_save = canonify_path(config_test);

		fclose(yyin);
		yyin = fopen(config_test, "r");
		if (!yyin) {
			fprintf(stderr, "Can not open '%s'.\n.", config_test);
			exit(E_EXEC_ERROR);
		}
		my_parse();

		config_file = saved_config_file;
		config_save = saved_config_save;
	}

	if (!config_valid)
		exit(E_CONFIG_INVALID);

	post_parse(&config, cmd->is_proxy_cmd ? MATCH_ON_PROXY : 0);

	if (!is_dump || dry_run || verbose)
		expand_common();
	if (dry_run || config_from_stdin)
		do_register = 0;

	count_resources_or_die();

	if (cmd->uc_dialog)
		uc_node(global_options.usage_count);

	ctx.cmd = cmd;
	if (cmd->res_name_required || resource_names[0]) {
		if (STAILQ_EMPTY(&config) && !is_dump) {
			fprintf(stderr, "no resources defined!\n");
			exit(E_USAGE);
		}

		global_validate_maybe_expand_die_if_invalid(!is_dump,
							    cmd->is_proxy_cmd ? MATCH_ON_PROXY : 0);

		if (!resource_names[0] || !strcmp(resource_names[0], "all")) {
			/* either no resource arguments at all,
			 * but command is dump / dump-xml, so implicit "all",
			 * or an explicit "all" argument is given */
			all_resources = 1;
			if (!is_dump)
				die_if_no_resources();
			/* verify ips first, for all of them */
			for_each_resource(res, &config) {
				verify_ips(res);
			}
			if (!config_valid)
				exit(E_CONFIG_INVALID);

			if (is_dump_xml)
				print_dump_xml_header();
			else if (is_dump)
				print_dump_header();

			for_each_resource(res, &config) {
				if (!is_dump && res->ignore)
					continue;

				if (!is_dump && is_drbd_top != res->stacked)
					continue;
				ctx.res = res;
				ctx.vol = NULL;
				int r = call_cmd(cmd, &ctx, EXIT_ON_FAIL);	/* does exit for r >= 20! */
				/* this super positioning of return values is soo ugly
				 * anyone any better idea? */
				if (r > rv)
					rv = r;
			}
			if (is_dump_xml)
				printf("</config>\n");
		} else {
			/* explicit list of resources to work on */
			for (i = 0; resource_names[i]; i++) {
				int rv;
				ctx.res = NULL;
				ctx.vol = NULL;
				rv = ctx_by_name(&ctx, resource_names[i]);
				if (!ctx.res) {
					ctx_by_minor(&ctx, resource_names[i]);
					rv = 0;
				}
				if (!ctx.res) {
					fprintf(stderr,
						"'%s' not defined in your config (for this host).\n",
						resource_names[i]);
					exit(E_USAGE);
				}
				if (rv)
					exit(E_USAGE);
				if (!cmd->vol_id_required && !cmd->iterate_volumes && ctx.vol != NULL && !cmd->vol_id_optional) {
					if (ctx.vol->implicit)
						ctx.vol = NULL;
					else {
						fprintf(stderr, "%s operates on whole resources, but you specified a specific volume!\n",
								cmd->name);
						exit(E_USAGE);
					}
				}
				if (cmd->vol_id_required && !ctx.vol && STAILQ_FIRST(&ctx.res->me->volumes)->implicit)
					ctx.vol = STAILQ_FIRST(&ctx.res->me->volumes);
				if (cmd->vol_id_required && !ctx.vol) {
					fprintf(stderr, "%s requires a specific volume id, but none is specified.\n"
							"Try '%s minor-<minor_number>' or '%s %s/<vnr>'\n",
							cmd->name, cmd->name,
							cmd->name, resource_names[i]);
					exit(E_USAGE);
				}
				if (ctx.res->ignore && !is_dump) {
					fprintf(stderr,
						"'%s' ignored, since this host (%s) is not mentioned with an 'on' keyword.\n",
						ctx.res->name, canonname);
					rv = E_USAGE;
					continue;
				}
				if (is_drbd_top != ctx.res->stacked && !is_dump) {
					fprintf(stderr,
						"'%s' is a %s resource, and not available in %s mode.\n",
						ctx.res->name,
						ctx.res->stacked ? "stacked" : "normal",
						is_drbd_top ? "stacked" :
						"normal");
					rv = E_USAGE;
					continue;
				}
				verify_ips(ctx.res);
				if (!is_dump && !config_valid)
					exit(E_CONFIG_INVALID);
				rv = call_cmd(cmd, &ctx, EXIT_ON_FAIL);	/* does exit for rv >= 20! */
			}
		}
	} else {		// Commands which do not need a resource name
		/* no call_cmd, as that implies register_minor,
		 * which does not make sense for resource independent commands.
		 * It does also not need to iterate over volumes: it does not even know the resource. */
		ctx.cmd = cmd;
		rv = __call_cmd_fn(&ctx, KEEP_RUNNING);
		if (rv >= 10) {	/* why do we special case the "generic sh-*" commands? */
			fprintf(stderr, "command %s exited with code %d\n",
				cmd->name, rv);
			exit(rv);
		}
	}

	/* do we really have to bitor the exit code?
	 * it is even only a Boolean value in this case! */
	rv |= run_deferred_cmds();

	free_config();
	free(resource_names);
	if (admopt != general_admopt)
		free(admopt);

	return rv;
}

void yyerror(char *text)
{
	fprintf(stderr, "%s:%d: %s\n", config_file, line, text);
	exit(E_SYNTAX);
}<|MERGE_RESOLUTION|>--- conflicted
+++ resolved
@@ -860,7 +860,6 @@
 	if (!hi)
 		return;
 
-<<<<<<< HEAD
 	free_names(&hi->on_hosts);
 	vol = STAILQ_FIRST(&hi->volumes);
 	while (vol) {
@@ -871,17 +870,6 @@
 	free(hi->address.addr);
 	free(hi->address.af);
 	free(hi->address.port);
-=======
-	free_names(hi->on_hosts);
-	while ((vol = hi->volumes)) {
-		hi->volumes = vol->next;
-		free_volume(vol);
-	}
-	free(hi->address);
-	free(hi->address_family);
-	free(hi->port);
-	free(hi);
->>>>>>> e340c70c
 }
 
 static void free_options(struct options *options)
@@ -898,36 +886,24 @@
 
 static void free_config()
 {
-	struct d_resource *f;
-	struct d_host_info *host;
-
-<<<<<<< HEAD
+	struct d_resource *f, *t;
+	struct d_host_info *host, *th;
+
 	f = STAILQ_FIRST(&config);
 	while (f) {
 		free(f->name);
-		for_each_host(host, &f->all_hosts)
+		host = STAILQ_FIRST(&f->all_hosts);
+		while (host) {
+			th = STAILQ_NEXT(host, link);
 			free_host_info(host);
+			host = th;
+		}
 		free_options(&f->net_options);
 		free_options(&f->disk_options);
 		free_options(&f->startup_options);
 		free_options(&f->proxy_options);
 		free_options(&f->handlers);
 		t = STAILQ_NEXT(f, link);
-=======
-	while ((f = res)) {
-		res = f->next;
-		free(f->name);
-		free_volume(f->volumes);
-		while ((host = f->all_hosts)) {
-			f->all_hosts = host->next;
-			free_host_info(host);
-		}
-		free_options(f->net_options);
-		free_options(f->disk_options);
-		free_options(f->startup_options);
-		free_options(f->proxy_options);
-		free_options(f->handlers);
->>>>>>> e340c70c
 		free(f);
 		f = t;
 	}
