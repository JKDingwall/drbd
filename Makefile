--- conflicted
+++ resolved
@@ -120,11 +120,7 @@
 .PHONY: .filelist
 .filelist:
 	@ svn info >/dev/null || { echo "you need a svn checkout to do this." ; false ; }
-<<<<<<< HEAD
-	@find $$(svn st -vq | sed 's/^.\{8\} \+[0-9]\+ \+[0-9]\+ [a-z]\+ *//;') \
-=======
 	@find $$(svn st -v | sed '/^?/d;s/^.\{8\} \+[0-9]\+ \+[0-9]\+ [a-z]\+ *//;/^debian/d' ) \
->>>>>>> 5710a954
 	\! -type d -maxdepth 0 |\
 	sed 's:^:drbd-$(DIST_VERSION)/:' > .filelist
 	@[ -s .filelist ] # assert there is something in .filelist now
