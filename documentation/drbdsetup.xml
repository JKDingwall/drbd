<?xml version="1.0" encoding="UTF-8"?>
<!DOCTYPE refentry PUBLIC "-//OASIS//DTD DocBook XML V4.5//EN"
"http://www.oasis-open.org/docbook/xml/4.5/docbookx.dtd">
<refentry id="re-drbdsetup">
  <refentryinfo>
    <date>6 May 2011</date>

    <productname>DRBD</productname>

    <productnumber>8.4.0</productnumber>
  </refentryinfo>

  <refmeta>
    <refentrytitle>drbdsetup</refentrytitle>

    <manvolnum>8</manvolnum>

    <refmiscinfo class="manual">System Administration</refmiscinfo>
  </refmeta>

  <refnamediv>
    <refname>drbdsetup</refname>

    <refpurpose>Setup tool for DRBD <indexterm significance="normal">
        <primary>drbdsetup</primary>
      </indexterm></refpurpose>
  </refnamediv>

  <refsynopsisdiv>
    <xi:include href="drbdsetup_new-resource.xml" xmlns:xi="http://www.w3.org/2001/XInclude" />

    <xi:include href="drbdsetup_new-minor.xml" xmlns:xi="http://www.w3.org/2001/XInclude" />

    <xi:include href="drbdsetup_del-resource.xml" xmlns:xi="http://www.w3.org/2001/XInclude" />

    <xi:include href="drbdsetup_del-minor.xml" xmlns:xi="http://www.w3.org/2001/XInclude" />

    <xi:include href="drbdsetup_attach.xml" xmlns:xi="http://www.w3.org/2001/XInclude" />

    <xi:include href="drbdsetup_connect.xml" xmlns:xi="http://www.w3.org/2001/XInclude" />

    <xi:include href="drbdsetup_disk-options.xml" xmlns:xi="http://www.w3.org/2001/XInclude" />

    <xi:include href="drbdsetup_net-options.xml" xmlns:xi="http://www.w3.org/2001/XInclude" />

    <xi:include href="drbdsetup_resource-options.xml" xmlns:xi="http://www.w3.org/2001/XInclude" />

    <xi:include href="drbdsetup_disconnect.xml" xmlns:xi="http://www.w3.org/2001/XInclude" />

    <xi:include href="drbdsetup_detach.xml" xmlns:xi="http://www.w3.org/2001/XInclude" />

    <xi:include href="drbdsetup_primary.xml" xmlns:xi="http://www.w3.org/2001/XInclude" />

    <xi:include href="drbdsetup_secondary.xml" xmlns:xi="http://www.w3.org/2001/XInclude" />

    <xi:include href="drbdsetup_down.xml" xmlns:xi="http://www.w3.org/2001/XInclude" />

    <xi:include href="drbdsetup_verify.xml" xmlns:xi="http://www.w3.org/2001/XInclude" />

    <xi:include href="drbdsetup_invalidate.xml" xmlns:xi="http://www.w3.org/2001/XInclude" />

    <xi:include href="drbdsetup_invalidate-remote.xml" xmlns:xi="http://www.w3.org/2001/XInclude" />

    <xi:include href="drbdsetup_wait-connect.xml" xmlns:xi="http://www.w3.org/2001/XInclude" />

    <xi:include href="drbdsetup_wait-sync.xml" xmlns:xi="http://www.w3.org/2001/XInclude" />

    <xi:include href="drbdsetup_role.xml" xmlns:xi="http://www.w3.org/2001/XInclude" />

    <xi:include href="drbdsetup_cstate.xml" xmlns:xi="http://www.w3.org/2001/XInclude" />

    <xi:include href="drbdsetup_dstate.xml" xmlns:xi="http://www.w3.org/2001/XInclude" />

    <xi:include href="drbdsetup_resize.xml" xmlns:xi="http://www.w3.org/2001/XInclude" />

    <xi:include href="drbdsetup_check-resize.xml" xmlns:xi="http://www.w3.org/2001/XInclude" />

    <xi:include href="drbdsetup_pause-sync.xml" xmlns:xi="http://www.w3.org/2001/XInclude" />

    <xi:include href="drbdsetup_resume-sync.xml" xmlns:xi="http://www.w3.org/2001/XInclude" />

    <xi:include href="drbdsetup_outdate.xml" xmlns:xi="http://www.w3.org/2001/XInclude" />

    <xi:include href="drbdsetup_show-gi.xml" xmlns:xi="http://www.w3.org/2001/XInclude" />

    <xi:include href="drbdsetup_get-gi.xml" xmlns:xi="http://www.w3.org/2001/XInclude" />

    <xi:include href="drbdsetup_show.xml" xmlns:xi="http://www.w3.org/2001/XInclude" />

    <xi:include href="drbdsetup_suspend-io.xml" xmlns:xi="http://www.w3.org/2001/XInclude" />

    <xi:include href="drbdsetup_resume-io.xml" xmlns:xi="http://www.w3.org/2001/XInclude" />

    <xi:include href="drbdsetup_events.xml" xmlns:xi="http://www.w3.org/2001/XInclude" />

    <xi:include href="drbdsetup_new-current-uuid.xml" xmlns:xi="http://www.w3.org/2001/XInclude" />

  </refsynopsisdiv>

  <refsect1>
    <title>Description</title>

    <para>drbdsetup is used to associate DRBD devices with their backing block devices, to set up
    DRBD device pairs to mirror their backing block devices, and to inspect the configuration of
    running DRBD devices.</para>
  </refsect1>

  <refsect1>
    <title>Note</title>

    <para>drbdsetup is a low level tool of the DRBD program suite. It is used by the data disk and
    drbd scripts to communicate with the device driver.</para>
  </refsect1>

  <refsect1>
    <title>Commands</title>

    <para>Each drbdsetup sub-command might require arguments and bring its own set of options. All
    values have default units which might be overruled by K, M or G. These units are defined in
    the usual way (e.g. K = 2^10 = 1024).</para>

    <refsect2>
      <title>Common options</title>

      <para>All drbdsetup sub-commands accept these two options <variablelist>
          <varlistentry>
            <term><option>--create-device</option></term>

            <listitem>
              <para>In case the specified DRBD device (minor number) does not exist yet, create it
              implicitly.</para>
            </listitem>
          </varlistentry>
        </variablelist></para>
    </refsect2>

    <refsect2>
      <title>new-resource</title>

      <para>Resources are the primary objects of any DRBD configuration. A resource must be created
      with the <option>new-resource</option> command before any volumes or minor devices can be created.
      Connections are referenced by name.</para>
    </refsect2>

    <refsect2>
      <title>new-minor</title>

      <para>A <emphasis>minor</emphasis> is used as a synonym for replicated block device. It is
      represented in the /dev/ directory by a block device. It is the application's interface to
      the DRBD-replicated block devices. These block devices get addressed by their minor numbers
      on the drbdsetup commandline.</para>

      <para>A pair of replicated block devices may have different minor numbers on the two
      machines. They are associated by a common <emphasis>volume-number</emphasis>. Volume numbers
      are local to each connection. Minor numbers are global on one node.</para>
    </refsect2>

    <refsect2>
      <title>del-resource</title>

      <para>Destroys a resource object. This is only possible if the resource has no
      volumes.</para>
    </refsect2>

    <refsect2>
      <title>del-minor</title>

      <para>Minors can only be destroyed if its disk is detached.</para>
    </refsect2>

    <refsect2>
      <title>attach, disk-options</title>

      <indexterm significance="normal">
        <primary>drbdsetup</primary>

        <secondary>disk</secondary>
      </indexterm>

      <para>Attach associates <replaceable>device</replaceable> with
      <replaceable>lower_device</replaceable> to store its data blocks on. The <option>-d</option>
      (or <option>--disk-size</option>) should only be used if you wish not to use as much as
      possible from the backing block devices. If you do not use <option>-d</option>, the
      <replaceable>device</replaceable> is only ready for use as soon as it was connected to its
      peer once. (See the <option>net</option> command.)</para>

      <para>With the disk-options command it is possible to change the options of a minor while it
      is attached.</para>

      <variablelist>
        <varlistentry>
          <term><option>--disk-size
          <replaceable>size</replaceable></option></term>

          <listitem>
            <para>You can override DRBD's size determination method with this option. If you need
            to use the device before it was ever connected to its peer, use this option to pass
            the <replaceable>size</replaceable> of the DRBD device to the driver. Default unit is
            sectors (1s = 512 bytes).</para>

            <para>If you use the <replaceable>size</replaceable> parameter in drbd.conf, we
            strongly recommend to add an explicit unit postfix. drbdadm and drbdsetup used to have
            mismatching default units.</para>
          </listitem>
        </varlistentry>

        <varlistentry>
          <term><option>--on-io-error
          <replaceable>err_handler</replaceable></option></term>

          <listitem>
            <para>If the driver of the <replaceable>lower_device</replaceable>
            reports an error to DRBD, DRBD will mark the disk as inconsistent,
            call a helper program, or detach the device from its backing storage and perform all
            further IO by requesting it from the peer. The valid
            <replaceable>err_handlers</replaceable> are: <option>pass_on</option>,
            <option>call-local-io-error</option> and <option>detach</option>.</para>
          </listitem>
        </varlistentry>

        <varlistentry>
          <term><option>--fencing
          <replaceable>fencing_policy</replaceable></option></term>

          <listitem>
            <para>Under <option>fencing</option> we understand preventive measures to avoid
            situations where both nodes are primary and disconnected (AKA split brain).</para>

            <para>Valid fencing policies are:</para>

            <variablelist>
              <varlistentry>
                <term><option>dont-care</option></term>

                <listitem>
                  <para>This is the default policy. No fencing actions are done.</para>
                </listitem>
              </varlistentry>

              <varlistentry>
                <term><option>resource-only</option></term>

                <listitem>
                  <para>If a node becomes a disconnected primary, it tries to outdate the peer's
                  disk. This is done by calling the fence-peer handler. The handler is supposed to
                  reach the other node over alternative communication paths and call 'drbdadm
                  outdate res' there.</para>
                </listitem>
              </varlistentry>

              <varlistentry>
                <term><option>resource-and-stonith</option></term>

                <listitem>
                  <para>If a node becomes a disconnected primary, it freezes all its IO operations
                  and calls its fence-peer handler. The fence-peer handler is supposed to reach
                  the peer over alternative communication paths and call 'drbdadm outdate res'
                  there. In case it cannot reach the peer, it should stonith the peer. IO is
                  resumed as soon as the situation is resolved. In case your handler fails, you
                  can resume IO with the <option>resume-io</option> command.</para>
                </listitem>
              </varlistentry>
            </variablelist>
          </listitem>
        </varlistentry>

        <varlistentry>
          <term><option>--disk-barrier</option></term>

          <term><option>--disk-flushes</option></term>

          <term><option>--disk-drain</option></term>

          <listitem>
            <para>DRBD has four implementations to express write-after-write dependencies to its
            backing storage device. DRBD will use the first method that is supported by the
            backing storage device and that is not disabled. By default the <emphasis>flush</emphasis> 
	    method is used.</para>

	    <para>Since drbd-8.4.2 <option>disk-barrier</option> is disabled by default
	    because since linux-2.6.36 (or 2.6.32 RHEL6) there is no reliable way to determine if queuing
	    of IO-barriers works. <emphasis>Dangerous</emphasis> only enable if you are
	    told so by one that knows for sure.</para>

            <para>When selecting the method you should not only base your decision on the
            measurable performance. In case your backing storage device has a volatile write cache
            (plain disks, RAID of plain disks) you should use one of the first two. In case your
            backing storage device has battery-backed write cache you may go with option 3.
	    Option 4 (disable everything, use "none") <emphasis>is dangerous</emphasis>
	    on most IO stacks, may result in write-reordering, and if so,
	    can theoretically be the reason for data corruption, or disturb
	    the DRBD protocol, causing spurious disconnect/reconnect cycles.
	    <emphasis>Do not use</emphasis> <option>no-disk-drain</option>.</para>

            <para>Unfortunately device mapper (LVM) might not support barriers.</para>

            <para>The letter after "wo:" in /proc/drbd indicates with method is currently in use
            for a device: b, f, d, n. The implementations:</para>
            <variablelist>
              <varlistentry>
                <term>barrier</term>

                <listitem>
                  <para>The first requires that the driver of the backing storage device support
                  barriers (called 'tagged command queuing' in SCSI and 'native command queuing'
                  in SATA speak). The use of this method can be enabled by setting the
                  <option>disk-barrier</option> options to <option>yes</option>.</para>
                </listitem>
              </varlistentry>

              <varlistentry>
                <term>flush</term>

                <listitem>
                  <para>The second requires that the backing device support disk flushes (called
                  'force unit access' in the drive vendors speak). The use of this method can be
                  disabled setting <option>disk-flushes</option> to <option>no</option>.</para>
                </listitem>
              </varlistentry>

              <varlistentry>
                <term>drain</term>

                <listitem>
                  <para>The third method is simply to let write requests drain before write
                  requests of a new reordering domain are issued. That was the only implementation
                  before 8.0.9.</para>
                </listitem>
              </varlistentry>

              <varlistentry>
                <term>none</term>

                <listitem>
                  <para>The fourth method is to not express write-after-write dependencies to
		  the backing store at all, by also specifying <option>--no-disk-drain</option>.
		  This <emphasis>is dangerous</emphasis>
		  on most IO stacks, may result in write-reordering, and if so,
		  can theoretically be the reason for data corruption, or disturb
		  the DRBD protocol, causing spurious disconnect/reconnect cycles.
		  <emphasis>Do not use</emphasis> <option>--no-disk-drain</option>.</para>
                </listitem>
              </varlistentry>
            </variablelist>
          </listitem>
        </varlistentry>

        <varlistentry>
          <term><option>--md-flushes</option></term>

          <listitem>
            <para>Disables the use of disk flushes and barrier BIOs when accessing the meta data
            device. See the notes on <option>--disk-flushes</option>.</para>
          </listitem>
        </varlistentry>

        <varlistentry>
          <term><option>--max-bio-bvecs</option></term>

          <listitem>
            <para>In some special circumstances the device mapper stack manages to pass BIOs to
            DRBD that violate the constraints that are set forth by DRBD's merge_bvec() function
            and which have more than one bvec. A known example is: phys-disk -&gt; DRBD -&gt; LVM
            -&gt; Xen -&gt; missaligned partition (63) -&gt; DomU FS. Then you might see "bio
            would need to, but cannot, be split:" in the Dom0's kernel log.</para>

            <para>The best workaround is to proper align the partition within the VM (E.g. start
            it at sector 1024). That costs 480 KiB of storage. Unfortunately the default of most
            Linux partitioning tools is to start the first partition at an odd number (63).
            Therefore most distributions install helpers for virtual linux machines will end up
            with missaligned partitions. The second best workaround is to limit DRBD's max bvecs
            per BIO (i.e., the <option>max-bio-bvecs</option> option) to 1, but that might cost
            performance.</para>

            <para>The default value of <option>max-bio-bvecs</option> is 0, which means that there
            is no user imposed limitation.</para>
          </listitem>
        </varlistentry>

        <varlistentry>
          <term><option>--resync-rate
          <replaceable>rate</replaceable></option></term>

          <listitem>
            <para>To ensure smooth operation of the application on top of DRBD, it is possible to
            limit the bandwidth that may be used by background synchronization. The default is 250
            KiB/sec, the default unit is KiB/sec.</para>
          </listitem>
        </varlistentry>

        <varlistentry>
          <term><option>--resync-after
          <replaceable>minor</replaceable></option></term>

          <listitem>
            <para>Start resync on this device only if the device with
            <replaceable>minor</replaceable> is already in connected state. Otherwise this device
            waits in SyncPause state.</para>
          </listitem>
        </varlistentry>

        <varlistentry>
          <term><option>--al-extents
          <replaceable>extents</replaceable></option></term>

          <listitem>
            <para>DRBD automatically performs hot area detection. With this parameter you control
            how big the hot area (=active set) can get. Each extent marks 4M of the backing
            storage. In case a primary node leaves the cluster unexpectedly, the areas covered by
            the active set must be resynced upon rejoining of the failed node. The data structure
            is stored in the meta-data area, therefore each change of the active set is a write
            operation to the meta-data device. A higher number of extents gives longer resync
            times but less updates to the meta-data. The default number of
            <replaceable>extents</replaceable> is 1237. (Minimum: 7, Maximum: 65534)</para>
	    <para>See also
	      <citerefentry><refentrytitle>drbd.conf</refentrytitle><manvolnum>5</manvolnum></citerefentry>
	      and
	      <citerefentry><refentrytitle>drbdmeta</refentrytitle><manvolnum>8</manvolnum></citerefentry>
	      for additional limitations and necessary preparation.
	    </para>
          </listitem>
        </varlistentry>

        <varlistentry>
          <term><option>--al-updates <group choice="req" rep="norepeat">
	     <arg choice="plain" rep="norepeat">yes</arg>
	     <arg choice="plain" rep="norepeat">no</arg>
	  </group></option></term>

	  <listitem>
	    <para>DRBD's activity log transaction writing makes it possible, that
	    after the crash of a primary node a partial (bit-map based) resync is
	    sufficient to bring the node back to up-to-date.
	    Setting <option>al-updates</option> to <option>no</option> might increase
	    normal operation performance but causes DRBD to do a full resync
	    when a crashed primary gets reconnected. The default value is <option>yes</option>.
	    </para>
          </listitem>
        </varlistentry>

        <varlistentry>
          <term><option>--c-plan-ahead
          <replaceable>plan_time</replaceable></option></term>

          <term><option>--c-fill-target
          <replaceable>fill_target</replaceable></option></term>

          <term><option>--c-delay-target
          <replaceable>delay_target</replaceable></option></term>

          <term><option>--c-max-rate
          <replaceable>max_rate</replaceable></option></term>

          <listitem>
            <para>The dynamic resync speed controller gets enabled with setting
            <replaceable>plan_time</replaceable> to a positive value. It aims to fill the buffers
            along the data path with either a constant amount of data
            <replaceable>fill_target</replaceable>, or aims to have a constant delay time of
            <replaceable>delay_target</replaceable> along the path. The controller has an upper
            bound of <replaceable>max_rate</replaceable>.</para>

            <para>By <replaceable>plan_time</replaceable> the agility of the controller is
            configured. Higher values yield for slower/lower responses of the controller to
            deviation from the target value. It should be at least 5 times RTT. For regular data
            paths a <replaceable>fill_target</replaceable> in the area of 4k to 100k is
            appropriate. For a setup that contains drbd-proxy it is advisable to use
            <replaceable>delay_target</replaceable> instead. Only when
            <replaceable>fill_target</replaceable> is set to 0 the controller will use
            <replaceable>delay_target</replaceable>. 5 times RTT is a reasonable starting value.
            <replaceable>Max_rate</replaceable> should be set to the bandwidth available between
            the DRBD-hosts and the machines hosting DRBD-proxy, or to the available
            disk-bandwidth.</para>

            <para>The default value of <replaceable>plan_time</replaceable> is 0, the default unit
            is 0.1 seconds. <replaceable>Fill_target</replaceable> has 0 and sectors as default
            unit. <replaceable>Delay_target</replaceable> has 1 (100ms) and 0.1 as default unit.
            <replaceable>Max_rate</replaceable> has 10240 (100MiB/s) and KiB/s as default
            unit.</para>
          </listitem>
        </varlistentry>

        <varlistentry>
          <term><option>--c-min-rate
          <replaceable>min_rate</replaceable></option></term>

          <listitem>
            <para>We track the disk IO rate caused by the resync, so we can detect non-resync IO
            on the lower level device. If the lower level device seems to be busy, and the current
            resync rate is above <replaceable>min_rate</replaceable>, we throttle the
            resync.</para>

            <para>The default value of <replaceable>min_rate</replaceable> is 4M, the default unit
            is k. If you want to not throttle at all, set it to zero, if you want to throttle
            always, set it to one.</para>
          </listitem>
        </varlistentry>
        <varlistentry>
          <term><option>-t</option>,
	  <option>--disk-timeout <replaceable>disk_timeout</replaceable></option></term>
          <listitem>
            <para>	      If the driver of the <replaceable>lower_device</replaceable>
	      does not finish an IO request within <replaceable>disk_timeout</replaceable>,
	      DRBD considers the disk as failed. If DRBD is connected to a remote host,
	      it will reissue local pending IO requests to the peer, and ship all new
	      IO requests to the peer only. The disk state advances to diskless, as soon
	      as the backing block device has finished all IO requests.</para>
	      <para>      The default value of is 0, which means that no timeout is enforced.
	      The default unit is 100ms. This option is available since 8.3.12.
	      </para>
          </listitem>
        </varlistentry>

        <varlistentry>
          <term>
            <option>--read-balancing <replaceable>method</replaceable></option>
          </term>
          <listitem>
	    <para>
	      The supported <replaceable>methods</replaceable> for load balancing of
	      read requests are <option>prefer-local</option>, <option>prefer-remote</option>,
	      <option>round-robin</option>, <option>least-pending</option> and
	      <option>when-congested-remote</option>, <option>32K-striping</option>,
	      <option>64K-striping</option>, <option>128K-striping</option>,
	      <option>256K-striping</option>, <option>512K-striping</option>
	      and <option>1M-striping</option>.</para>
	      <para> The default value of is <option>prefer-local</option>.
	      This option is available since 8.4.1.
	      </para>
          </listitem>
        </varlistentry>

      </variablelist>
    </refsect2>

    <refsect2>
      <title>connect, net-options</title>

      <indexterm significance="normal">
        <primary>drbdsetup</primary>

        <secondary>net</secondary>
      </indexterm>

      <para>Connect sets up the <replaceable>device</replaceable> to listen on
      <replaceable>af:local_addr:port</replaceable> for incoming connections and to try to connect
      to <replaceable>af:remote_addr:port</replaceable>. If <replaceable>port</replaceable> is
      omitted, 7788 is used as default. If <replaceable>af</replaceable> is omitted
      <option>ipv4</option> gets used. Other supported address families are <option>ipv6</option>,
      <option>ssocks</option> for Dolphin Interconnect Solutions' "super sockets" and
      <option>sdp</option> for Sockets Direct Protocol (Infiniband).</para>

      <para>The net-options command allows you to change options while the connection is
      established.</para>

      <variablelist>
        <varlistentry>
	  <term><option>--protocol
	  <replaceable>protocol</replaceable></option></term>

          <listitem>
            <para>On the TCP/IP link the specified <replaceable>protocol</replaceable> is used.
            Valid protocol specifiers are A, B, and C.</para>

            <para>Protocol A: write IO is reported as completed, if it has reached local disk and
            local TCP send buffer.</para>

            <para>Protocol B: write IO is reported as completed, if it has reached local disk and
            remote buffer cache.</para>

            <para>Protocol C: write IO is reported as completed, if it has reached both local and
            remote disk.</para>
          </listitem>
        </varlistentry>

        <varlistentry>
          <term><option>--connect-int
          <replaceable>time</replaceable></option></term>

          <listitem>
            <para>In case it is not possible to connect to the remote DRBD device immediately,
            DRBD keeps on trying to connect. With this option you can set the time between two
            retries. The default value is 10. The unit is seconds.</para>
          </listitem>
        </varlistentry>

        <varlistentry>
          <term><option>--ping-int
          <replaceable>time</replaceable></option></term>

          <listitem>
            <para>If the TCP/IP connection linking a DRBD device pair is idle for more than
            <replaceable>time</replaceable> seconds, DRBD will generate a keep-alive packet to
            check if its partner is still alive. The default value is 10. The unit is
            seconds.</para>
          </listitem>
        </varlistentry>

        <varlistentry>
          <term><option>--timeout
          <replaceable>val</replaceable></option></term>

          <listitem>
            <para>If the partner node fails to send an expected response packet within
            <replaceable>val</replaceable> tenths of a second, the partner node is considered dead
            and therefore the TCP/IP connection is abandoned. The default value is 60 (= 6
            seconds).</para>
          </listitem>
        </varlistentry>

        <varlistentry>
          <term><option>--sndbuf-size
          <replaceable>size</replaceable></option></term>

          <listitem>
            <para>The socket send buffer is used to store packets sent to the secondary node,
            which are not yet acknowledged (from a network point of view) by the secondary node.
            When using protocol A, it might be necessary to increase the size of this data
            structure in order to increase asynchronicity between primary and secondary nodes. But
            keep in mind that more asynchronicity is synonymous with more data loss in the case of
            a primary node failure. Since 8.0.13 resp. 8.2.7 setting the
            <replaceable>size</replaceable> value to 0 means that the kernel should autotune this.
            The default <replaceable>size</replaceable> is 0, i.e. autotune.</para>
          </listitem>
        </varlistentry>

        <varlistentry>
          <term><option>--rcvbuf-size
          <replaceable>size</replaceable></option></term>

          <listitem>
            <para>Packets received from the network are stored in the socket receive buffer first.
            From there they are consumed by DRBD. Before 8.3.2 the receive buffer's size was
            always set to the size of the socket send buffer. Since 8.3.2 they can be tuned
            independently. A value of 0 means that the kernel should autotune this. The default
            <replaceable>size</replaceable> is 0, i.e. autotune.</para>
          </listitem>
        </varlistentry>

        <varlistentry>
          <term><option>--ko-count
          <replaceable>count</replaceable></option></term>

          <listitem>
            <para>In case the secondary node fails to complete a single write request for
            <replaceable>count</replaceable> times the <replaceable>timeout</replaceable>, it is
            expelled from the cluster, i.e. the primary node goes into StandAlone mode. The
            default is 0, which disables this feature.</para>
          </listitem>
        </varlistentry>

        <varlistentry>
          <term><option>--max-epoch-size
          <replaceable>val</replaceable></option></term>

          <listitem>
            <para>With this option the maximal number of write requests between
	      two barriers is limited. Typically set to the same as
	      <option>--max-buffers</option>, or the allowed maximum.
	      Values smaller than 10 can lead to degraded performance.
	      The default value is 2048.
            </para>
          </listitem>
        </varlistentry>

        <varlistentry>
          <term><option>--max-buffers
          <replaceable>val</replaceable></option></term>

          <listitem>
            <para>With this option the maximal number of buffer pages allocated by DRBD's receiver
            thread is limited. Typically set to the same as <option>--max-epoch-size</option>.
            Small values could lead to degraded performance. The default value is 2048, the minimum 32.
            Increase this if you cannot saturate the IO backend of the receiving side during linear write
            or during resync while otherwise idle.</para>
            <para>See also <citerefentry><refentrytitle>drbd.conf</refentrytitle><manvolnum>5</manvolnum></citerefentry></para>
          </listitem>
        </varlistentry>

        <varlistentry>
          <term><option>--unplug-watermark
          <replaceable>val</replaceable></option></term>

          <listitem>
<<<<<<< HEAD
            <para>When the number of pending write requests on the standby (secondary) node
            exceeds the unplug-watermark, we trigger the request processing of our backing storage
            device. Some storage controllers deliver better performance with small values, others
            deliver best performance when the value is set to the same value as max-buffers.
            Minimum 16, default 128, maximum 131072.</para>
=======
	    <para>
	      This setting has no effect with recent kernels that use explicit on-stack
	      plugging (upstream Linux kernel 2.6.39, distributions may have backported).
            </para>
            <para>	      When the number of pending write requests on the standby
	      (secondary) node exceeds the unplug-watermark, we trigger
	      the request processing of our backing storage device.
	      Some storage controllers deliver better performance with small
	      values, others deliver best performance when the value is set to
	      the same value as max-buffers, yet others don't feel much effect at all.
	      Minimum 16, default 128, maximum 131072.
	    </para>
>>>>>>> 4a11e0ca
          </listitem>
        </varlistentry>

        <varlistentry>
          <term><option>--allow-two-primaries </option></term>

          <listitem>
            <para>With this option set you may assign primary role to both nodes. You only should
            use this option if you use a shared storage file system on top of DRBD. At the time of
            writing the only ones are: OCFS2 and GFS. If you use this option with any other file
            system, you are going to crash your nodes and to corrupt your data!</para>
          </listitem>
        </varlistentry>

        <varlistentry>
          <term><option>--cram-hmac-alg
          <replaceable>alg</replaceable></option></term>

          <listitem>
            <para>You need to specify the HMAC algorithm to enable peer authentication at all. You
            are strongly encouraged to use peer authentication. The HMAC algorithm will be used
            for the challenge response authentication of the peer. You may specify any digest
            algorithm that is named in /proc/crypto.</para>
          </listitem>
        </varlistentry>

        <varlistentry>
          <term><option>--shared-secret
          <replaceable>secret</replaceable></option></term>

          <listitem>
            <para>The shared secret used in peer authentication. May be up to 64
            characters.</para>
          </listitem>
        </varlistentry>

        <varlistentry>
          <term><option>--after-sb-0pri
          <replaceable>asb-0p-policy</replaceable></option></term>

          <listitem>
            <para>possible policies are:</para>

            <variablelist>
              <varlistentry>
                <term><option>disconnect</option></term>

                <listitem>
                  <para>No automatic resynchronization, simply disconnect.</para>
                </listitem>
              </varlistentry>

              <varlistentry>
                <term><option>discard-younger-primary</option></term>

                <listitem>
                  <para>Auto sync from the node that was primary before the split-brain situation
                  occurred.</para>
                </listitem>
              </varlistentry>

              <varlistentry>
                <term><option>discard-older-primary</option></term>

                <listitem>
                  <para>Auto sync from the node that became primary as second during the
                  split-brain situation.</para>
                </listitem>
              </varlistentry>

              <varlistentry>
                <term><option>discard-zero-changes</option></term>

                <listitem>
                  <para>In case one node did not write anything since the split brain became
                  evident, sync from the node that wrote something to the node that did not write
                  anything. In case none wrote anything this policy uses a random decision to
                  perform a "resync" of 0 blocks. In case both have written something this policy
                  disconnects the nodes.</para>
                </listitem>
              </varlistentry>

              <varlistentry>
                <term><option>discard-least-changes</option></term>

                <listitem>
                  <para>Auto sync from the node that touched more blocks during the split brain
                  situation.</para>
                </listitem>
              </varlistentry>

              <varlistentry>
                <term><option>discard-node-NODENAME</option></term>

                <listitem>
                  <para>Auto sync to the named node.</para>
                </listitem>
              </varlistentry>
            </variablelist>
          </listitem>
        </varlistentry>

        <varlistentry>
          <term><option>--after-sb-1pri
          <replaceable>asb-1p-policy</replaceable></option></term>

          <listitem>
            <para>possible policies are:</para>

            <variablelist>
              <varlistentry>
                <term><option>disconnect</option></term>

                <listitem>
                  <para>No automatic resynchronization, simply disconnect.</para>
                </listitem>
              </varlistentry>

              <varlistentry>
                <term><option>consensus</option></term>

                <listitem>
                  <para>Discard the version of the secondary if the outcome of the
                  <option>after-sb-0pri</option> algorithm would also destroy the current
                  secondary's data. Otherwise disconnect.</para>
                </listitem>
              </varlistentry>

              <varlistentry>
                <term><option>discard-secondary</option></term>

                <listitem>
                  <para>Discard the secondary's version.</para>
                </listitem>
              </varlistentry>

              <varlistentry>
                <term><option>call-pri-lost-after-sb</option></term>

                <listitem>
                  <para>Always honor the outcome of the <option>after-sb-0pri </option> algorithm.
                  In case it decides the current secondary has the correct data, call the
                  <option>pri-lost-after-sb</option> on the current primary.</para>
                </listitem>
              </varlistentry>

              <varlistentry>
                <term><option>violently-as0p</option></term>

                <listitem>
                  <para>Always honor the outcome of the <option>after-sb-0pri </option> algorithm.
                  In case it decides the current secondary has the correct data, accept a possible
                  instantaneous change of the primary's data.</para>
                </listitem>
              </varlistentry>
            </variablelist>
          </listitem>
        </varlistentry>

        <varlistentry>
          <term><option>--after-sb-2pri
          <replaceable>asb-2p-policy</replaceable></option></term>

          <listitem>
            <para>possible policies are:</para>

            <variablelist>
              <varlistentry>
                <term><option>disconnect</option></term>

                <listitem>
                  <para>No automatic resynchronization, simply disconnect.</para>
                </listitem>
              </varlistentry>

              <varlistentry>
                <term><option>call-pri-lost-after-sb</option></term>

                <listitem>
                  <para>Always honor the outcome of the <option>after-sb-0pri </option> algorithm.
                  In case it decides the current secondary has the right data, call the
                  <option>pri-lost-after-sb</option> on the current primary.</para>
                </listitem>
              </varlistentry>

              <varlistentry>
                <term><option>violently-as0p</option></term>

                <listitem>
                  <para>Always honor the outcome of the <option>after-sb-0pri </option> algorithm.
                  In case it decides the current secondary has the right data, accept a possible
                  instantaneous change of the primary's data.</para>
                </listitem>
              </varlistentry>
            </variablelist>
          </listitem>
        </varlistentry>

        <varlistentry>
          <term><option>--always-asbp</option></term>

          <listitem>
            <para>Normally the automatic after-split-brain policies are only used if current
            states of the UUIDs do not indicate the presence of a third node.</para>

            <para>With this option you request that the automatic after-split-brain policies are
            used as long as the data sets of the nodes are somehow related. This might cause a
            full sync, if the UUIDs indicate the presence of a third node. (Or double faults have
            led to strange UUID sets.)</para>
          </listitem>
        </varlistentry>

        <varlistentry>
          <term><option>--rr-conflict
          <replaceable>role-resync-conflict-policy</replaceable></option></term>

          <listitem>
            <para>This option sets DRBD's behavior when DRBD deduces from its meta data that a
            resynchronization is needed, and the SyncTarget node is already primary. The possible
            settings are: <option>disconnect</option>, <option>call-pri-lost</option> and
            <option>violently</option>. While <option>disconnect</option> speaks for itself, with
            the <option>call-pri-lost</option> setting the <option>pri-lost</option> handler is
            called which is expected to either change the role of the node to secondary, or remove
            the node from the cluster. The default is <option>disconnect</option>.</para>

            <para>With the <option>violently</option> setting you allow DRBD to force a primary
            node into SyncTarget state. This means that the data exposed by DRBD changes to the
            SyncSource's version of the data instantaneously. USE THIS OPTION ONLY IF YOU KNOW
            WHAT YOU ARE DOING.</para>
          </listitem>
        </varlistentry>

        <varlistentry>
          <term><option>--data-integrity-alg
          <replaceable>hash_alg</replaceable></option></term>

          <listitem>
            <para>DRBD can ensure the data integrity of the user's data on the network by
            comparing hash values. Normally this is ensured by the 16 bit checksums in the headers
            of TCP/IP packets. This option can be set to any of the kernel's data digest
            algorithms. In a typical kernel configuration you should have at least one of
            <option>md5</option>, <option>sha1</option>, and <option>crc32c</option> available. By
            default this is not enabled.</para>

            <para>See also the notes on data integrity on the drbd.conf manpage.</para>
          </listitem>
        </varlistentry>

        <varlistentry>
          <term><option>--no-tcp-cork</option></term>

          <listitem>
            <para>DRBD usually uses the TCP socket option TCP_CORK to hint to the network stack
            when it can expect more data, and when it should flush out what it has in its send
            queue. There is at least one network stack that performs worse when one uses this
            hinting method. Therefore we introduced this option, which disable the setting and
            clearing of the TCP_CORK socket option by DRBD.</para>
          </listitem>
        </varlistentry>

        <varlistentry>
          <term><option>--ping-timeout
          <replaceable>ping_timeout</replaceable></option></term>

          <listitem>
            <para>The time the peer has to answer to a keep-alive packet. In case the peer's reply
            is not received within this time period, it is considered dead. The default unit is
            tenths of a second, the default value is 5 (for half a second).</para>
          </listitem>
        </varlistentry>

        <varlistentry>
          <term><option>--discard-my-data</option></term>

          <listitem>
            <para>Use this option to manually recover from a split-brain situation. In case you do
            not have any automatic after-split-brain policies selected, the nodes refuse to
            connect. By passing this option you make this node a sync target immediately after
            successful connect.</para>
          </listitem>
        </varlistentry>

        <varlistentry>
          <term><option>--tentative</option></term>

          <listitem>
            <para>Causes DRBD to abort the connection process after the resync handshake, i.e. no
            resync gets performed. You can find out which resync DRBD would perform by looking at
            the kernel's log file.</para>
          </listitem>
        </varlistentry>

        <varlistentry>
	  <term><option>--on-congestion
	  <replaceable>congestion_policy</replaceable></option></term>

	  <term><option>--congestion-fill
	  <replaceable>fill_threshold</replaceable></option></term>

	  <term><option>--congestion-extents
	  <replaceable>active_extents_threshold</replaceable></option></term>

          <listitem>
            <para>By default DRBD blocks when the available TCP send queue becomes full. That
            means it will slow down the application that generates the write requests that cause
            DRBD to send more data down that TCP connection.</para>

            <para>When DRBD is deployed with DRBD-proxy it might be more desirable that DRBD goes
            into AHEAD/BEHIND mode shortly before the send queue becomes full. In AHEAD/BEHIND
            mode DRBD does no longer replicate data, but still keeps the connection open.</para>

            <para>The advantage of the AHEAD/BEHIND mode is that the application is not slowed
            down, even if DRBD-proxy's buffer is not sufficient to buffer all write requests. The
            downside is that the peer node falls behind, and that a resync will be necessary to
            bring it back into sync. During that resync the peer node will have an inconsistent
            disk.</para>

            <para>Available <replaceable>congestion_policy</replaceable>s are
            <option>block</option> and <option>pull-ahead</option>. The default is
            <option>block</option>. <replaceable>Fill_threshold</replaceable> might be in the
            range of 0 to 10GiBytes. The default is 0 which disables the check.
            <replaceable>Active_extents_threshold</replaceable> has the same limits as
            <option>al-extents</option>.</para>

            <para>The AHEAD/BEHIND mode and its settings are available since DRBD 8.3.10.</para>
          </listitem>
        </varlistentry>

        <varlistentry>
          <term><option>--verify-alg
          <replaceable>hash-alg</replaceable></option></term>

          <listitem>
            <para>During online verification (as initiated by the <command
            moreinfo="none">verify</command> sub-command), rather than doing a bit-wise
            comparison, DRBD applies a hash function to the contents of every block being
            verified, and compares that hash with the peer. This option defines the hash algorithm
            being used for that purpose. It can be set to any of the kernel's data digest
            algorithms. In a typical kernel configuration you should have at least one of
            <option>md5</option>, <option>sha1</option>, and <option>crc32c</option> available. By
            default this is not enabled; you must set this option explicitly in order to be able
            to use on-line device verification.</para>

            <para>See also the notes on data integrity on the drbd.conf manpage.</para>
          </listitem>
        </varlistentry>

        <varlistentry>
          <term><option>--csums-alg
          <replaceable>hash-alg</replaceable></option></term>

          <listitem>
            <para>A resync process sends all marked data blocks form the source to the destination
            node, as long as no <option>csums-alg</option> is given. When one is specified the
            resync process exchanges hash values of all marked blocks first, and sends only those
            data blocks over, that have different hash values.</para>

            <para>This setting is useful for DRBD setups with low bandwidth links. During the
            restart of a crashed primary node, all blocks covered by the activity log are marked
            for resync. But a large part of those will actually be still in sync, therefore using
            <option>csums-alg</option> will lower the required bandwidth in exchange for CPU
            cycles.</para>
          </listitem>
        </varlistentry>

        <varlistentry>
          <term><option>--use-rle</option></term>

          <listitem>
            <para>During resync-handshake, the dirty-bitmaps of the nodes are exchanged and merged
            (using bit-or), so the nodes will have the same understanding of which blocks are
            dirty. On large devices, the fine grained dirty-bitmap can become large as well, and
            the bitmap exchange can take quite some time on low-bandwidth links.</para>

            <para>Because the bitmap typically contains compact areas where all bits are unset
            (clean) or set (dirty), a simple run-length encoding scheme can considerably reduce
            the network traffic necessary for the bitmap exchange.</para>

            <para>For backward compatibility reasons, and because on fast links this possibly does
            not improve transfer time but consumes cpu cycles, this defaults to off.</para>

            <para>Introduced in 8.3.2.</para>
          </listitem>
        </varlistentry>
      </variablelist>
    </refsect2>

    <refsect2>
      <title>resource-options</title>

      <indexterm significance="normal">
        <primary>drbdsetup</primary>

        <secondary>resource-options</secondary>
      </indexterm>

      <para>Changes the options of the resource at runtime.</para>

      <variablelist>
        <varlistentry>
          <term><option>--cpu-mask
          <replaceable>cpu-mask</replaceable></option></term>

          <listitem>
            <para>Sets the cpu-affinity-mask for DRBD's kernel threads of this device. The default
            value of <replaceable>cpu-mask</replaceable> is 0, which means that DRBD's kernel
            threads should be spread over all CPUs of the machine. This value must be given in
            hexadecimal notation. If it is too big it will be truncated.</para>
          </listitem>
        </varlistentry>

        <varlistentry>
          <term><option>--on-no-data-accessible
          <replaceable>ond-policy</replaceable></option></term>

          <listitem>
            <para>This setting controls what happens to IO requests on a degraded, disk less node
            (I.e. no data store is reachable). The available policies are
            <option>io-error</option> and <option>suspend-io</option>.</para>

            <para>If <replaceable>ond-policy</replaceable> is set to <option>suspend-io</option>
            you can either resume IO by attaching/connecting the last lost data storage, or by the
            <command moreinfo="none">drbdadm resume-io <replaceable>res</replaceable></command>
            command. The latter will result in IO errors of course.</para>

            <para>The default is <option>io-error</option>. This setting is available since DRBD
            8.3.9.</para>
          </listitem>
        </varlistentry>
      </variablelist>
    </refsect2>

    <refsect2>
      <title>primary</title>

      <indexterm significance="normal">
        <primary>drbdsetup</primary>

        <secondary>primary</secondary>
      </indexterm>

      <para>Sets the <replaceable>device</replaceable> into primary role. This means that
      applications (e.g. a file system) may open the <replaceable>device</replaceable> for read
      and write access. Data written to the <replaceable>device</replaceable> in primary role are
      mirrored to the device in secondary role.</para>

      <para>Normally it is not possible to set both devices of a connected DRBD device pair to
      primary role. By using the <option>--allow-two-primaries</option> option, you override this
      behavior and instruct DRBD to allow two primaries.</para>

      <variablelist>
        <varlistentry>
          <term><option>--overwrite-data-of-peer</option></term>

          <listitem>
            <para>Alias for --force.</para>
          </listitem>
        </varlistentry>
      </variablelist>

      <variablelist>
        <varlistentry>
          <term><option>--force</option></term>

          <listitem>
            <para>Becoming primary fails if the local replica is not up-to-date. I.e. when it is
            inconsistent, outdated of consistent. By using this option you can force it into
            primary role anyway. USE THIS OPTION ONLY IF YOU KNOW WHAT YOU ARE DOING.</para>
          </listitem>
        </varlistentry>
      </variablelist>
    </refsect2>

    <refsect2>
      <title>secondary</title>

      <indexterm significance="normal">
        <primary>drbdsetup</primary>

        <secondary>secondary</secondary>
      </indexterm>

      <para>Brings the <replaceable>device</replaceable> into secondary role. This operation fails
      as long as at least one application (or file system) has opened the device.</para>

      <para>It is possible that both devices of a connected DRBD device pair are secondary.</para>
    </refsect2>

    <refsect2>
      <title>verify</title>

      <indexterm significance="normal">
        <primary>drbdsetup</primary>

        <secondary>verify</secondary>
      </indexterm>

      <para>This initiates on-line device verification. During on-line verification, the contents
      of every block on the local node are compared to those on the peer node. Device verification
      progress can be monitored via <filename moreinfo="none">/proc/drbd</filename>. Any blocks
      whose content differs from that of the corresponding block on the peer node will be marked
      out-of-sync in DRBD's on-disk bitmap; they are <emphasis>not</emphasis> brought back in sync
      automatically. To do that, simply disconnect and reconnect the resource.</para>

      <para>If on-line verification is already in progress (and this node is "VerifyS"),
	this command silently "succeeds". In this case, any start-sector (see
	below) will be ignored, and any stop-sector (see below) will be honored.
	This can be used to stop a running verify, or to update/shorten/extend
	the coverage of the currently running verify.
      </para>

      <para>This command will fail if the <replaceable>device</replaceable> is not part of a
      connected device pair.</para>

      <para>See also the notes on data integrity on the drbd.conf manpage.</para>

      <variablelist>
        <varlistentry>
          <term><option>--start
          <replaceable>start-sector</replaceable></option></term>

          <listitem>
            <para>Since version 8.3.2, on-line verification should resume from the last position
            after connection loss. It may also be started from an arbitrary position by setting
	    this option. If you had reached some stop-sector before, and you do
	    not specify an explicit start-sector, verify should resume from the
	    previous stop-sector.</para>

            <para>Default unit is sectors. You may also specify a unit explicitly. The
            <option>start-sector</option> will be rounded down to a multiple of 8 sectors
            (4kB).</para>
          </listitem>
        </varlistentry>
        <varlistentry>
          <term><option>-S</option>,
	  <option>--stop <replaceable>stop-sector</replaceable></option></term>
          <listitem>
            <para>Since version 8.3.14, on-line verification can be stopped
	      before it reaches end-of-device.
            </para>
            <para>Default unit is sectors. You may also specify a unit explicitly.
              The <option>stop-sector</option> may be updated by issuing an additional
	      drbdsetup verify command on the same node while the verify is running.
	      This can be used to stop a running verify, or to update/shorten/extend
	      the coverage of the currently running verify.
            </para>
          </listitem>
        </varlistentry>
      </variablelist>
    </refsect2>

    <refsect2>
      <title>invalidate</title>

      <indexterm significance="normal">
        <primary>drbdsetup</primary>

        <secondary>invalidate</secondary>
      </indexterm>
      <para>	This forces the local device of a pair of connected DRBD devices
	into SyncTarget state, which means that all data blocks of the
	device are copied over from the peer.
      </para>
      <para>	This command will fail if the <replaceable>device</replaceable> is
	not either part of a connected device pair, or disconnected Secondary.
      </para>
    </refsect2>

    <refsect2>
      <title>invalidate-remote</title>

      <indexterm significance="normal">
        <primary>drbdsetup</primary>

        <secondary>invalidate-remote</secondary>
      </indexterm>
      <para>	This forces the local device of a pair of connected DRBD devices
	into SyncSource state, which means that all data blocks of the
	device are copied to the peer.
      </para>
      <para>
	On a disconnected Primary device, this will set all bits in the out of sync bitmap.
	As a side affect this suspends updates to the on disk activity log. Updates
	to the on disk activity log resume automatically when necessary.
      </para>
    </refsect2>

    <refsect2>
      <title>wait-connect</title>

      <indexterm significance="normal">
        <primary>drbdsetup</primary>

        <secondary>wait-connect</secondary>
      </indexterm>

      <para>Returns as soon as the <replaceable>device</replaceable> can communicate with its
      partner device.</para>

      <variablelist>
        <varlistentry>
          <term><option>--wfc-timeout
          <replaceable>wfc_timeout</replaceable></option></term>

          <term><option>--degr-wfc-timeout
          <replaceable>degr_wfc_timeout</replaceable></option></term>

          <term><option>--outdated-wfc-timeout
          <replaceable>outdated_wfc_timeout</replaceable></option></term>

          <term><option>--wait-after-sb</option></term>

          <listitem>
            <para>This command will fail if the <replaceable>device</replaceable> cannot
            communicate with its partner for <replaceable>timeout</replaceable> seconds. If the
            peer was working before this node was rebooted, the
            <replaceable>wfc_timeout</replaceable> is used. If the peer was already down before
            this node was rebooted, the <replaceable>degr_wfc_timeout</replaceable> is used. If
            the peer was successfully outdated before this node was rebooted the
            <replaceable>outdated_wfc_timeout</replaceable> is used. The default value for all
            those timeout values is 0 which means to wait forever. The unit is seconds. In case
            the connection status goes down to StandAlone because the peer appeared but the
            devices had a split brain situation, the default for the command is to terminate. You
            can change this behavior with the <option>--wait-after-sb</option> option.</para>
          </listitem>
        </varlistentry>
      </variablelist>
    </refsect2>

    <refsect2>
      <title>wait-sync</title>

      <indexterm significance="normal">
        <primary>drbdsetup</primary>

        <secondary>wait-sync</secondary>
      </indexterm>

      <para>Returns as soon as the <replaceable>device</replaceable> leaves any synchronization
      into connected state. The options are the same as with the
      <replaceable>wait-connect</replaceable> command.</para>
    </refsect2>

    <refsect2>
      <title>disconnect</title>

      <indexterm significance="normal">
        <primary>drbdsetup</primary>

        <secondary>disconnect</secondary>
      </indexterm>

      <para>Removes the information set by the <option>net</option> command from the
      <replaceable>device</replaceable>. This means that the <replaceable>device</replaceable>
      goes into unconnected state and will no longer listen for incoming connections.</para>
    </refsect2>

    <refsect2>
      <title>detach</title>

      <indexterm significance="normal">
        <primary>drbdsetup</primary>

        <secondary>detach</secondary>
      </indexterm>
      <para>Removes the information set by the <option>disk</option> command from the
      <replaceable>device</replaceable>. This means that the <replaceable>device</replaceable> is
      detached from its backing storage device.
      <variablelist>
        <varlistentry>
          <term><option>-f</option>,
	  <option>--force</option></term>
          <listitem>
            <para>A regular detach returns after the disk state finally reached
	    diskless. As a consequence detaching from a frozen backing block device
	    never terminates.</para>
	    <para>On the other hand A forced detach returns immediately. It allows
	    you to detach DRBD from a frozen backing block device. Please note that
	    the disk will be marked as failed until all pending IO requests where
	    finished by the backing block device.
	    </para>
          </listitem>
        </varlistentry>
      </variablelist>
      </para>
    </refsect2>

    <refsect2>
      <title>down</title>

      <indexterm significance="normal">
        <primary>drbdsetup</primary>

        <secondary>down</secondary>
      </indexterm>

      <para>Removes all configuration information from the <replaceable>device</replaceable> and
      forces it back to unconfigured state.</para>
    </refsect2>

    <refsect2>
      <title>role</title>

      <indexterm significance="normal">
        <primary>drbdsetup</primary>

        <secondary>role</secondary>
      </indexterm>

      <para>Shows the current roles of the <replaceable>device</replaceable> and its peer, as
      <replaceable>local</replaceable>/<replaceable>peer</replaceable>.</para>
    </refsect2>

    <refsect2>
      <title>state</title>

      <indexterm significance="normal">
        <primary>drbdsetup</primary>

        <secondary>state</secondary>
      </indexterm>

      <para>Deprecated alias for "role"</para>
    </refsect2>

    <refsect2>
      <title>cstate</title>

      <indexterm significance="normal">
        <primary>drbdsetup</primary>

        <secondary>cstate</secondary>
      </indexterm>

      <para>Shows the current connection state of the <replaceable>device</replaceable>.</para>
    </refsect2>

    <refsect2>
      <title>dstate</title>

      <indexterm significance="normal">
        <primary>drbdsetup</primary>

        <secondary>dstate</secondary>
      </indexterm>

      <para>Shows the current states of the backing storage devices, as
      <replaceable>local</replaceable>/<replaceable>peer</replaceable>.</para>
    </refsect2>

    <refsect2>
      <title>resize</title>

      <indexterm significance="normal">
        <primary>drbdsetup</primary>

        <secondary>resize</secondary>
      </indexterm>

      <para>This causes DRBD to reexamine the size of the <replaceable>device</replaceable>'s
      backing storage device. To actually do online growing you need to extend the backing
      storages on both devices and call the <option>resize</option> command on one of your
      nodes.</para>

      <para>The <option>--size</option> option can be used to online shrink the usable
      size of a drbd device. It's the users responsibility to make sure that a file system
      on the device is not truncated by that operation.</para>

      <para>The <option>--assume-peer-has-space</option> allows you to resize a device which is
      currently not connected to the peer. Use with care, since if you do not resize the peer's
      disk as well, further connect attempts of the two will fail.</para>

      <para>When the <option>--assume-clean</option> option is given DRBD will skip the resync of
      the new storage. Only do this if you know that the new storage was initialized to the same
      content by other means.</para>

      <para>The options <option>--al-stripes</option> and <option>--al-stripe-size-kB</option> may
      be used to change the layout of the activity log online. In case of internal meta data
      this may invovle shrinking the user visible size at the same time (unsing the
      <option>--size</option>) or increasing the avalable space on the backing devices.</para>
    </refsect2>

    <refsect2>
      <title>check-resize</title>

      <indexterm significance="normal">
        <primary>drbdsetup</primary>

        <secondary>check-resize</secondary>
      </indexterm>

      <para>To enable DRBD to detect offline resizing of backing devices this command may be used
      to record the current size of backing devices. The size is stored in files in /var/lib/drbd/
      named drbd-minor-??.lkbd</para>

      <para>This command is called by <command moreinfo="none">drbdadm resize
      <replaceable>res</replaceable></command> after <command moreinfo="none">drbdsetup
      <replaceable>device</replaceable> resize</command> returned.</para>
    </refsect2>

    <refsect2>
      <title>pause-sync</title>

      <indexterm significance="normal">
        <primary>drbdsetup</primary>

        <secondary>pause-sync</secondary>
      </indexterm>

      <para>Temporarily suspend an ongoing resynchronization by setting the local pause flag.
      Resync only progresses if neither the local nor the remote pause flag is set. It might be
      desirable to postpone DRBD's resynchronization after eventual resynchronization of the
      backing storage's RAID setup.</para>
    </refsect2>

    <refsect2>
      <title>resume-sync</title>

      <indexterm significance="normal">
        <primary>drbdsetup</primary>

        <secondary>resume-sync</secondary>
      </indexterm>

      <para>Unset the local sync pause flag.</para>
    </refsect2>

    <refsect2>
      <title>outdate</title>

      <indexterm significance="normal">
        <primary>drbdsetup</primary>

        <secondary>outdate</secondary>
      </indexterm>

      <para>Mark the data on the local backing storage as outdated. An outdated device refuses to
      become primary. This is used in conjunction with <option>fencing</option> and by the peer's
      <option>fence-peer</option> handler.</para>
    </refsect2>

    <refsect2>
      <title>show-gi</title>

      <indexterm significance="normal">
        <primary>drbdsetup</primary>

        <secondary>show-gi</secondary>
      </indexterm>

      <para>Displays the device's data generation identifiers verbosely.</para>
    </refsect2>

    <refsect2>
      <title>get-gi</title>

      <indexterm significance="normal">
        <primary>drbdsetup</primary>

        <secondary>get-gi</secondary>
      </indexterm>

      <para>Displays the device's data generation identifiers.</para>
    </refsect2>

    <refsect2>
      <title>show</title>

      <indexterm significance="normal">
        <primary>drbdsetup</primary>

        <secondary>show</secondary>
      </indexterm>

      <para>Shows all available configuration information of the
      <replaceable>device</replaceable>.</para>
    </refsect2>

    <refsect2>
      <title>suspend-io</title>

      <indexterm significance="normal">
        <primary>drbdsetup</primary>

        <secondary>suspend-io</secondary>
      </indexterm>

      <para>This command is of no apparent use and just provided for the sake of
      completeness.</para>
    </refsect2>

    <refsect2>
      <title>resume-io</title>

      <indexterm significance="normal">
        <primary>drbdsetup</primary>

        <secondary>resume-io</secondary>
      </indexterm>

      <para>If the fence-peer handler fails to stonith the peer node, and your
      <option>fencing</option> policy is set to resource-and-stonith, you can unfreeze IO
      operations with this command.</para>
    </refsect2>

    <refsect2>
      <title>events</title>

      <indexterm significance="normal">
        <primary>drbdsetup</primary>

        <secondary>events</secondary>
      </indexterm>

      <para>Displays every state change of DRBD and all calls to helper programs. This might be
      used to get notified of DRBD's state changes by piping the output to another program.
      <variablelist>
          <varlistentry>
            <term><option>--all-devices</option></term>

            <listitem>
              <para>Display the events of all DRBD minors.</para>
            </listitem>
          </varlistentry>

          <varlistentry>
            <term><option>--unfiltered</option></term>

            <listitem>
              <para>This is a debugging aid that displays the content of all received netlink
              messages.</para>
            </listitem>
          </varlistentry>
        </variablelist></para>
    </refsect2>

    <refsect2>
      <title>new-current-uuid</title>

      <indexterm significance="normal">
        <primary>drbdsetup</primary>

        <secondary>new-current-uuid</secondary>
      </indexterm>

      <para>Generates a new current UUID and rotates all other UUID values. This has at least two
      use cases, namely to skip the initial sync, and to reduce network bandwidth when starting in
      a single node configuration and then later (re-)integrating a remote site.</para>

      <para>Available option: <variablelist>
          <varlistentry>
            <term><option>--clear-bitmap</option></term>

            <listitem>
              <para>Clears the sync bitmap in addition to generating a new current UUID.</para>
            </listitem>
          </varlistentry>
        </variablelist></para>

      <para>This can be used to skip the initial sync, if you want to start from scratch. This
      use-case does only work on "Just Created" meta data. Necessary steps: <orderedlist
          continuation="restarts" inheritnum="ignore" numeration="arabic">
          <listitem>
            <simpara>On <emphasis>both</emphasis> nodes, initialize meta data and configure the
            device.</simpara>

            <simpara><command moreinfo="none">drbdadm create-md --force
            <replaceable>res</replaceable></command></simpara>
          </listitem>

          <listitem>
            <simpara>They need to do the initial handshake, so they know their sizes.</simpara>

            <simpara><command moreinfo="none">drbdadm up
            <replaceable>res</replaceable></command></simpara>
          </listitem>

          <listitem>
            <simpara>They are now Connected Secondary/Secondary Inconsistent/Inconsistent.
            Generate a new current-uuid and clear the dirty bitmap.</simpara>

            <simpara><command moreinfo="none">drbdadm new-current-uuid --clear-bitmap
            <replaceable>res</replaceable></command></simpara>
          </listitem>

          <listitem>
            <simpara>They are now Connected Secondary/Secondary UpToDate/UpToDate. Make one side
            primary and create a file system.</simpara>

            <simpara><command moreinfo="none">drbdadm primary
            <replaceable>res</replaceable></command></simpara>

            <simpara><command moreinfo="none">mkfs -t <replaceable>fs-type</replaceable> $(drbdadm
            sh-dev <replaceable>res</replaceable>)</command></simpara>
          </listitem>
        </orderedlist></para>

      <para>One obvious side-effect is that the replica is full of old garbage (unless you made
      them identical using other means), so any online-verify is expected to find any number of
      out-of-sync blocks.</para>

      <para><emphasis>You must not use this on pre-existing data!</emphasis> Even though it may
      appear to work at first glance, once you switch to the other node, your data is toast, as it
      never got replicated. So <emphasis>do not leave out the mkfs</emphasis> (or
      equivalent).</para>

      <para>This can also be used to shorten the initial resync of a cluster where the second node
      is added after the first node is gone into production, by means of disk shipping. This
      use-case works on disconnected devices only, the device may be in primary or secondary
      role.</para>

      <para>The necessary steps on the current active server are: <orderedlist
          continuation="restarts" inheritnum="ignore" numeration="arabic">
          <listitem>
            <simpara><command moreinfo="none">drbdsetup new-current-uuid --clear-bitmap <replaceable>minor</replaceable>
            </command></simpara>
          </listitem>

          <listitem>
            <simpara>Take the copy of the current active server. E.g. by pulling a disk out of the
            RAID1 controller, or by copying with dd. You need to copy the actual data, and the
            meta data.</simpara>
          </listitem>

          <listitem>
            <simpara><command moreinfo="none">drbdsetup new-current-uuid <replaceable>minor</replaceable>
            </command></simpara>
          </listitem>
        </orderedlist> Now add the disk to the new secondary node, and join it to the cluster. You
      will get a resync of that parts that were changed since the first call to <command
      moreinfo="none">drbdsetup</command> in step 1.</para>
    </refsect2>
  </refsect1>

  <refsect1>
    <title>Examples</title>

    <para>For examples, please have a look at the
    <ulink url="http://www.drbd.org/users-guide/"><citetitle>DRBD User's Guide</citetitle></ulink>.</para>

  </refsect1>

  <refsect1>
    <title>Version</title>

    <simpara>This document was revised for version 8.3.2 of the DRBD distribution.</simpara>
  </refsect1>

  <refsect1>
    <title>Author</title>

    <simpara>Written by Philipp Reisner <email>philipp.reisner@linbit.com</email> and Lars
    Ellenberg <email>lars.ellenberg@linbit.com</email></simpara>
  </refsect1>

  <refsect1>
    <title>Reporting Bugs</title>

    <simpara>Report bugs to <email>drbd-user@lists.linbit.com</email>.</simpara>
  </refsect1>

  <refsect1>
    <title>Copyright</title>

    <simpara>Copyright 2001-2008 LINBIT Information Technologies, Philipp Reisner, Lars Ellenberg.
    This is free software; see the source for copying conditions. There is NO warranty; not even
    for MERCHANTABILITY or FITNESS FOR A PARTICULAR PURPOSE.</simpara>
  </refsect1>

  <refsect1>
    <title>See Also</title>

    <para><citerefentry>
        <refentrytitle>drbd.conf</refentrytitle>

        <manvolnum>5</manvolnum>
      </citerefentry>, <citerefentry>
        <refentrytitle>drbd</refentrytitle>

        <manvolnum>8</manvolnum>
      </citerefentry>, <citerefentry>
        <refentrytitle>drbddisk</refentrytitle>

        <manvolnum>8</manvolnum>
      </citerefentry>, <citerefentry>
        <refentrytitle>drbdadm</refentrytitle>

        <manvolnum>8</manvolnum>
      </citerefentry>,
      <ulink url="http://www.drbd.org/users-guide/"><citetitle>DRBD User's Guide</citetitle></ulink>,
       <ulink url="http://www.drbd.org/"><citetitle>DRBD web site</citetitle></ulink></para>

  </refsect1>
</refentry><|MERGE_RESOLUTION|>--- conflicted
+++ resolved
@@ -681,26 +681,16 @@
           <replaceable>val</replaceable></option></term>
 
           <listitem>
-<<<<<<< HEAD
+	    <para>
+	      This setting has no effect with recent kernels that use explicit on-stack
+	      plugging (upstream Linux kernel 2.6.39, distributions may have backported).
+	    </para>
             <para>When the number of pending write requests on the standby (secondary) node
             exceeds the unplug-watermark, we trigger the request processing of our backing storage
             device. Some storage controllers deliver better performance with small values, others
-            deliver best performance when the value is set to the same value as max-buffers.
+            deliver best performance when the value is set to the same value as max-buffers,
+            yet others don't feel much effect at all.
             Minimum 16, default 128, maximum 131072.</para>
-=======
-	    <para>
-	      This setting has no effect with recent kernels that use explicit on-stack
-	      plugging (upstream Linux kernel 2.6.39, distributions may have backported).
-            </para>
-            <para>	      When the number of pending write requests on the standby
-	      (secondary) node exceeds the unplug-watermark, we trigger
-	      the request processing of our backing storage device.
-	      Some storage controllers deliver better performance with small
-	      values, others deliver best performance when the value is set to
-	      the same value as max-buffers, yet others don't feel much effect at all.
-	      Minimum 16, default 128, maximum 131072.
-	    </para>
->>>>>>> 4a11e0ca
           </listitem>
         </varlistentry>
 
