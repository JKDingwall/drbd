--- conflicted
+++ resolved
@@ -1306,13 +1306,8 @@
 
   <refsect1>
     <title>Version</title>
-<<<<<<< HEAD
     <simpara>This document was revised for version 8.2.7 of the DRBD distribution.
     </simpara>
-=======
-<simpara>This document was revised for version 8.0.14 of the DRBD distribution.
-</simpara>
->>>>>>> acc5ca73
   </refsect1>
 
   <refsect1>
